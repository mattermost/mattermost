// Copyright (c) 2015-present Mattermost, Inc. All Rights Reserved.
// See LICENSE.txt for license information.
import React, {
    useCallback,
    useEffect,
    useRef,
    useState,
} from 'react'

<<<<<<< HEAD
=======
import {IntlProvider, createIntl, createIntlCache} from 'react-intl'

>>>>>>> 212ac800
import Select from 'react-select/async'
import {
    FormatOptionLabelMeta,
    GroupBase,
    PlaceholderProps,
    SingleValue,
    components,
} from 'react-select'

import {CSSObject} from '@emotion/serialize'

import {useIntl} from 'react-intl'

import CompassIcon from 'src/widgets/icons/compassIcon'
import {mutator} from 'src/mutator'
import {useGetAllTemplates} from 'src/hooks/useGetAllTemplates'

import './createBoardFromTemplate.scss'
import {Board} from 'src/blocks/board'

type Props = {
    setCanCreate: (canCreate: boolean) => void
    setAction: (fn: () => (channelId: string, teamId: string) => Promise<Board | undefined>) => void
    newBoardInfoIcon: React.ReactNode
}

type ReactSelectItem = {
    id: string
    title: string
    icon?: string
    description: string
}

const EMPTY_BOARD = 'empty_board'
const TEMPLATE_DESCRIPTION_LENGTH = 70

<<<<<<< HEAD
=======
const cache = createIntlCache()
const intl = createIntl({
    locale: getCurrentLanguage(),
    messages: getMessages(getCurrentLanguage()),
}, cache)

>>>>>>> 212ac800
const {ValueContainer, Placeholder} = components
const CustomValueContainer = ({children, ...props}: any) => {
    return (
        <ValueContainer {...props}>
            <Placeholder {...props}>
                {props.selectProps.placeholder}
            </Placeholder>
            {React.Children.map(children, (child) =>
                (child && child.type !== Placeholder ? child : null)
            )}
        </ValueContainer>
    )
}

const CreateBoardFromTemplate = (props: Props) => {
    const intl = useIntl()
    const {formatMessage} = intl

    const [addBoard, setAddBoard] = useState(false)
    const allTemplates = useGetAllTemplates()
    const [selectedBoardTemplateId, setSelectedBoardTemplateId] = useState<string>('')

    const addBoardRef = useRef(false)
    addBoardRef.current = addBoard
    const templateIdRef = useRef('')
    templateIdRef.current = selectedBoardTemplateId

    const showNewBoardTemplateSelector = async () => {
        setAddBoard((prev: boolean) => !prev)
    }

    // CreateBoardFromTemplate
    const addBoardToChannel = async (channelId: string, teamId: string) => {
        if (!addBoardRef.current || !templateIdRef.current) {
            return undefined
        }

        const ACTION_DESCRIPTION = 'board created from channel'
        const LINKED_CHANNEL = 'linked channel'
        const asTemplate = false

        let boardsAndBlocks

        if (templateIdRef.current === EMPTY_BOARD) {
            boardsAndBlocks = await mutator.addEmptyBoard(teamId, intl)
        } else {
            boardsAndBlocks = await mutator.duplicateBoard(templateIdRef.current as string, ACTION_DESCRIPTION, asTemplate, undefined, undefined, teamId)
        }

        const board = boardsAndBlocks.boards[0]
        await mutator.updateBoard({...board, channelId}, board, LINKED_CHANNEL)

        return board
    }

    useEffect(() => {
        props.setAction(() => addBoardToChannel)
    }, [])

    useEffect(() => {
        props.setCanCreate(!addBoard || (addBoard && selectedBoardTemplateId !== ''))
    }, [addBoard, selectedBoardTemplateId])

    const getSubstringWithCompleteWords = (str: string, len: number) => {
        if (str?.length <= len) {
            return str
        }

        // get the final part of the string in order to find the next whitespace if any
        const finalStringPart = str.substring(len)
        const wordBreakingIndex = finalStringPart.indexOf(' ')

        // if there is no whitespace is because the lenght in this case falls into an entire word and doesn't affect the display, so just return it
        if (wordBreakingIndex === -1) {
            return str
        }

        return `${str.substring(0, (len + wordBreakingIndex))}…`
    }

    const formatOptionLabel = ({id, title, icon, description}: ReactSelectItem, optionLabel: FormatOptionLabelMeta<ReactSelectItem>) => {
        const cssPrefix = 'CreateBoardFromTemplate--templates-selector__menu-portal__option'

        const descriptionLabel = description ? getSubstringWithCompleteWords(description, TEMPLATE_DESCRIPTION_LENGTH) : 'ㅤ'

        const templateDescription = (
            <span className={`${cssPrefix}__description`}>
                {descriptionLabel}
            </span>
        )

        // do not show the description for the selected option so the input only show the icon and title of the template
        const selectedOption = id === optionLabel.selectValue[0]?.id

        return (
            <div key={id}>
                <span className={`${cssPrefix}__icon`}>
                    {icon || <CompassIcon icon='product-boards'/>}
                </span>
                <span className={`${cssPrefix}__title`}>
                    {title}
                </span>
                {!selectedOption && templateDescription}
            </div>
        )
    }

    const loadOptions = useCallback(async (value = '') => {
        let templates = allTemplates.map((template) => {
            return {
                id: template.id,
                title: template.title,
                icon: template.icon,
                description: template.description,
            }
        })

        const emptyBoard = {
            id: EMPTY_BOARD,
            title: formatMessage({id: 'new_channel_modal.create_board.empty_board_title', defaultMessage: 'Empty board'}),
            icon: '',
            description: formatMessage({id: 'new_channel_modal.create_board.empty_board_description', defaultMessage: 'Create a new empty board'}),
        }

        templates.push(emptyBoard)

        if (value !== '') {
            templates = templates.filter((template) => template.title.toLowerCase().includes(value.toLowerCase()))
        }

        return templates
    }, [allTemplates])

    const onChange = useCallback((item: SingleValue<ReactSelectItem>) => {
        if (item) {
            setSelectedBoardTemplateId(item.id)
        }
    }, [setSelectedBoardTemplateId])

    const selectorStyles = {
        menu: (baseStyles: CSSObject): CSSObject => ({
            ...baseStyles,
            height: '164px',
        }),
        menuList: (baseStyles: CSSObject): CSSObject => ({
            ...baseStyles,
            height: '160px',
        }),
        menuPortal: (baseStyles: CSSObject): CSSObject => ({
            ...baseStyles,
            zIndex: 9999,
        }),
        valueContainer: (baseStyles: CSSObject): CSSObject => ({
            ...baseStyles,
            overflow: 'visible',
        }),
        placeholder: (baseStyles: CSSObject, state: PlaceholderProps<ReactSelectItem, false, GroupBase<ReactSelectItem>>): CSSObject => {
            const modifyPlaceholder = state.selectProps.menuIsOpen || (!state.selectProps.menuIsOpen && state.hasValue)

            return {
                ...baseStyles,
                position: 'absolute',
                backgroundColor: 'var(--sys-center-channel-bg)',
                padding: '0 3px',
                top: modifyPlaceholder ? -15 : '18%',
                transition: 'top 0.5s, font-size 0.5s, color 0.5s',
                fontSize: modifyPlaceholder ? 10 : 16,
                color: modifyPlaceholder ? 'var(--sidebar-text-active-border)' : 'rgba(var(--center-channel-color-rgb), 0.42)',
            }
        },
    }

    return (
        <div className='CreateBoardFromTemplate'>
            <div className='add-board-to-channel'>
                <label>
                    <input
                        type='checkbox'
                        onChange={showNewBoardTemplateSelector}
                        checked={addBoard}
                        id={'add-board-to-channel'}
                        data-testid='add-board-to-channel-check'
                    />
                    <span>
                        {formatMessage({id: 'new_channel_modal.create_board.title', defaultMessage: 'Create a board for this channel'})}
                    </span>
                    {props.newBoardInfoIcon}
                </label>
                {addBoard && <div className='templates-selector'>
                    <Select
                        classNamePrefix={'CreateBoardFromTemplate--templates-selector'}
                        placeholder={formatMessage({id: 'new_channel_modal.create_board.select_template_placeholder', defaultMessage: 'Select a template'})}
                        onChange={onChange}
                        components={{IndicatorSeparator: () => null, ValueContainer: CustomValueContainer}}
                        loadOptions={loadOptions}
                        getOptionValue={(v) => v.id}
                        getOptionLabel={(v) => v.title}
                        formatOptionLabel={formatOptionLabel}
                        styles={selectorStyles}
                        menuPortalTarget={document.body}
                        defaultOptions={true}
                    />
                </div>}
            </div>
        </div>
    )
}

<<<<<<< HEAD
export default CreateBoardFromTemplate
=======
const IntlCreateBoardFromTemplate = (props: Props) => {
    const language = useAppSelector<string>(getLanguage)

    return (
        <IntlProvider
            locale={language.split(/[_]/)[0]}
            messages={getMessages(language)}
        >
            <CreateBoardFromTemplate {...props}/>
        </IntlProvider>
    )
}

export default IntlCreateBoardFromTemplate
>>>>>>> 212ac800
<|MERGE_RESOLUTION|>--- conflicted
+++ resolved
@@ -7,11 +7,6 @@
     useState,
 } from 'react'
 
-<<<<<<< HEAD
-=======
-import {IntlProvider, createIntl, createIntlCache} from 'react-intl'
-
->>>>>>> 212ac800
 import Select from 'react-select/async'
 import {
     FormatOptionLabelMeta,
@@ -48,15 +43,6 @@
 const EMPTY_BOARD = 'empty_board'
 const TEMPLATE_DESCRIPTION_LENGTH = 70
 
-<<<<<<< HEAD
-=======
-const cache = createIntlCache()
-const intl = createIntl({
-    locale: getCurrentLanguage(),
-    messages: getMessages(getCurrentLanguage()),
-}, cache)
-
->>>>>>> 212ac800
 const {ValueContainer, Placeholder} = components
 const CustomValueContainer = ({children, ...props}: any) => {
     return (
@@ -265,21 +251,4 @@
     )
 }
 
-<<<<<<< HEAD
-export default CreateBoardFromTemplate
-=======
-const IntlCreateBoardFromTemplate = (props: Props) => {
-    const language = useAppSelector<string>(getLanguage)
-
-    return (
-        <IntlProvider
-            locale={language.split(/[_]/)[0]}
-            messages={getMessages(language)}
-        >
-            <CreateBoardFromTemplate {...props}/>
-        </IntlProvider>
-    )
-}
-
-export default IntlCreateBoardFromTemplate
->>>>>>> 212ac800
+export default CreateBoardFromTemplate
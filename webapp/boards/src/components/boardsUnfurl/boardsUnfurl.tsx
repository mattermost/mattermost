--- conflicted
+++ resolved
@@ -1,12 +1,7 @@
 // Copyright (c) 2015-present Mattermost, Inc. All Rights Reserved.
 // See LICENSE.txt for license information.
-<<<<<<< HEAD
-import React, {useState, useEffect} from 'react'
+import React, {useEffect, useState} from 'react'
 import {FormattedMessage, useIntl} from 'react-intl'
-=======
-import React, {useEffect, useState} from 'react'
-import {FormattedMessage, IntlProvider, useIntl} from 'react-intl'
->>>>>>> 212ac800
 
 import WithWebSockets from 'src/components/withWebSockets'
 import {useWebsockets} from 'src/hooks/websockets'

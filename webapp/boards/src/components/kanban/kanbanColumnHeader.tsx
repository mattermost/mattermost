// Copyright (c) 2015-present Mattermost, Inc. All Rights Reserved.
// See LICENSE.txt for license information.
/* eslint-disable max-lines */
import React, {useState, useEffect, useRef} from 'react'
<<<<<<< HEAD
import {FormattedMessage, IntlShape, useIntl} from 'react-intl'
=======
import {FormattedMessage, useIntl} from 'react-intl'
>>>>>>> f1f54508
import {useDrop, useDrag} from 'react-dnd'

import {Constants, Permission} from 'src/constants'
import {
    IPropertyOption,
    IPropertyTemplate,
    Board,
    BoardGroup
} from 'src/blocks/board'
import {BoardView} from 'src/blocks/boardView'
import {Card} from 'src/blocks/card'
import mutator from 'src/mutator'
import IconButton from 'src/widgets/buttons/iconButton'
import AddIcon from 'src/widgets/icons/add'
import DeleteIcon from 'src/widgets/icons/delete'
import HideIcon from 'src/widgets/icons/hide'
import OptionsIcon from 'src/widgets/icons/options'
import Menu from 'src/widgets/menu'
import MenuWrapper from 'src/widgets/menuWrapper'
import Editable from 'src/widgets/editable'
import Label from 'src/widgets/label'
import {useHasCurrentBoardPermissions} from 'src/hooks/permissions'

import BoardPermissionGate from 'src/components/permissions/boardPermissionGate'

import {KanbanCalculation} from './calculation/calculation'

type Props = {
    board: Board
    activeView: BoardView
    group: BoardGroup
    groupByProperty?: IPropertyTemplate
    readonly: boolean
    addCard: (groupByOptionId?: string, show?: boolean) => Promise<void>
    propertyNameChanged: (option: IPropertyOption, text: string) => Promise<void>
    onDropToColumn: (srcOption: IPropertyOption, card?: Card, dstOption?: IPropertyOption) => void
    calculationMenuOpen: boolean
    onCalculationMenuOpen: () => void
    onCalculationMenuClose: () => void
}

const defaultCalculation = 'count'
const defaultProperty: IPropertyTemplate = {
    id: Constants.titleColumnId,
} as IPropertyTemplate

export default function KanbanColumnHeader(props: Props): JSX.Element {
    const intl = useIntl()
    const {board, activeView, group, groupByProperty} = props
<<<<<<< HEAD
    let readonly = props.readonly
    if(!readonly){
        readonly = !useHasCurrentBoardPermissions([Permission.ManageBoardProperties])
    }

=======
>>>>>>> f1f54508
    const [groupTitle, setGroupTitle] = useState(group.option.value)
    const canEditOption = groupByProperty?.type !== 'person' && group.option.id

    const headerRef = useRef<HTMLDivElement>(null)

    const [{isDragging}, drag] = useDrag(() => ({
        type: 'column',
        item: group.option,
        collect: (monitor) => ({
            isDragging: monitor.isDragging(),
        }),
    }))
    const [{isOver}, drop] = useDrop(() => ({
        accept: 'column',
        collect: (monitor) => ({
            isOver: monitor.isOver(),
        }),
        drop: (item: IPropertyOption) => {
            props.onDropToColumn(item, undefined, group.option)
        },
    }), [props.onDropToColumn])

    useEffect(() => {
        setGroupTitle(group.option.value)
    }, [group.option.value])

    if (!readonly) {
        drop(drag(headerRef))
    }

    let className = 'octo-board-header-cell KanbanColumnHeader'
    if (isOver) {
        className += ' dragover'
    }

    const groupCalculation = props.activeView.fields.kanbanCalculations[props.group.option.id]
    const calculationValue = groupCalculation ? groupCalculation.calculation : defaultCalculation
    const calculationProperty = groupCalculation ? props.board.cardProperties.find((property) => property.id === groupCalculation.propertyId) || defaultProperty : defaultProperty
    return (
        <div
            key={group.option.id || 'empty'}
            ref={headerRef}
            style={{opacity: isDragging ? 0.5 : 1}}
            className={className}
            draggable={!readonly}
        >
            {!group.option.id &&
                <Label
                    title={intl.formatMessage({
                        id: 'BoardComponent.no-property-title',
                        defaultMessage: 'Items with an empty {property} property will go here. This column cannot be removed.',
                    }, {property: groupByProperty!.name})}
                >
                    <FormattedMessage
                        id='BoardComponent.no-property'
                        defaultMessage='No {property}'
                        values={{
                            property: groupByProperty!.name,
                        }}
                    />
                </Label>}
            {groupByProperty?.type === 'person' &&
                <Label>
                    {groupTitle}
                </Label>}
            {canEditOption &&
                <Label color={group.option.color}>
                    <Editable
                        value={groupTitle}
                        placeholderText='New Select'
                        onChange={setGroupTitle}
                        onSave={() => {
                            if (groupTitle.trim() === '') {
                                setGroupTitle(group.option.value)
                            }
                            props.propertyNameChanged(group.option, groupTitle)
                        }}
                        onCancel={() => {
                            setGroupTitle(group.option.value)
                        }}
                        readonly={readonly}
                        spellCheck={true}
                    />
                </Label>}
            <KanbanCalculation
                cards={group.cards}
                menuOpen={props.calculationMenuOpen}
                value={calculationValue}
                property={calculationProperty}
                onMenuClose={props.onCalculationMenuClose}
                onMenuOpen={props.onCalculationMenuOpen}
                cardProperties={board.cardProperties}
                readonly={readonly}
                onChange={(data: {calculation: string, propertyId: string}) => {
                    if (data.calculation === calculationValue && data.propertyId === calculationProperty.id) {
                        return
                    }

                    const newCalculations = {
                        ...props.activeView.fields.kanbanCalculations,
                    }
                    newCalculations[props.group.option.id] = {
                        calculation: data.calculation,
                        propertyId: data.propertyId,
                    }

                    mutator.changeViewKanbanCalculations(board.id, props.activeView.id, props.activeView.fields.kanbanCalculations, newCalculations)
                }}
            />
            <div className='octo-spacer'/>
            {!props.readonly &&
                <>
                    <BoardPermissionGate permissions={[Permission.ManageBoardProperties]}>
                        <MenuWrapper>
                            <IconButton icon={<OptionsIcon/>}/>
                            <Menu>
                                <Menu.Text
                                    id='hide'
                                    icon={<HideIcon/>}
                                    name={intl.formatMessage({id: 'BoardComponent.hide', defaultMessage: 'Hide'})}
                                    onClick={() => mutator.hideViewColumn(board.id, activeView, group.option.id || '')}
                                />
                                {canEditOption &&
                                    <>
                                        <Menu.Text
                                            id='delete'
                                            icon={<DeleteIcon/>}
                                            name={intl.formatMessage({id: 'BoardComponent.delete', defaultMessage: 'Delete'})}
                                            onClick={() => mutator.deletePropertyOption(board.id, board.cardProperties, groupByProperty!, group.option)}
                                        />
                                        <Menu.Separator/>
                                        {Object.entries(Constants.menuColors).map(([key, color]) => (
                                            <Menu.Color
                                                key={key}
                                                id={key}
                                                name={color}
                                                onClick={() => mutator.changePropertyOptionColor(board.id, board.cardProperties, groupByProperty!, group.option, key)}
                                            />
                                        ))}
                                    </>}
                            </Menu>
                        </MenuWrapper>
                    </BoardPermissionGate>
                    <BoardPermissionGate permissions={[Permission.ManageBoardCards]}>
                        <IconButton
                            icon={<AddIcon/>}
                            onClick={() => {
                                props.addCard(group.option.id, true)
                            }}
                        />
                    </BoardPermissionGate>
                </>
            }
        </div>
    )
}<|MERGE_RESOLUTION|>--- conflicted
+++ resolved
@@ -2,11 +2,7 @@
 // See LICENSE.txt for license information.
 /* eslint-disable max-lines */
 import React, {useState, useEffect, useRef} from 'react'
-<<<<<<< HEAD
-import {FormattedMessage, IntlShape, useIntl} from 'react-intl'
-=======
 import {FormattedMessage, useIntl} from 'react-intl'
->>>>>>> f1f54508
 import {useDrop, useDrag} from 'react-dnd'
 
 import {Constants, Permission} from 'src/constants'
@@ -56,14 +52,11 @@
 export default function KanbanColumnHeader(props: Props): JSX.Element {
     const intl = useIntl()
     const {board, activeView, group, groupByProperty} = props
-<<<<<<< HEAD
     let readonly = props.readonly
     if(!readonly){
         readonly = !useHasCurrentBoardPermissions([Permission.ManageBoardProperties])
     }
 
-=======
->>>>>>> f1f54508
     const [groupTitle, setGroupTitle] = useState(group.option.value)
     const canEditOption = groupByProperty?.type !== 'person' && group.option.id
 

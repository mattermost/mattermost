{
  "name": "mattermost-webapp",
  "version": "0.0.1",
  "private": true,
  "dependencies": {
    "autolinker": "mattermost/Autolinker.js#9689831109e104d7b545318e54199e6de8fd9b87",
    "bootstrap": "3.3.6",
    "bootstrap-colorpicker": "2.3.3",
    "chart.js": "2.1.2",
    "compass-mixins": "0.12.7",
    "fastclick": "1.0.6",
    "flux": "2.1.1",
    "font-awesome": "4.6.1",
    "highlight.js": "9.3.0",
    "intl": "1.1.0",
    "jasny-bootstrap": "3.1.3",
    "jquery": "2.2.3",
    "keymirror": "0.1.1",
    "marked": "mattermost/marked#12d2be4cdf54d4ec95fead934e18840b6a2c1a7b",
    "match-at": "0.1.0",
<<<<<<< HEAD
    "mattermost": "mattermost/mattermost-javascript#PLT-2863",
=======
    "mattermost": "mattermost/mattermost-javascript#8e4c320d5af653eacb248455d77057a76ec28830",
>>>>>>> 8b918efd
    "object-assign": "4.1.0",
    "perfect-scrollbar": "0.6.11",
    "react": "15.0.2",
    "react-addons-pure-render-mixin": "15.0.2",
    "react-bootstrap": "0.29.3",
    "react-custom-scrollbars": "4.0.0-beta.1",
    "react-dom": "15.0.2",
    "react-intl": "2.1.2",
    "react-router": "2.4.0",
    "react-select": "1.0.0-beta13",
    "react-textarea-autosize": "4.0.1",
    "superagent": "1.8.3",
    "twemoji": "2.0.5",
    "velocity-animate": "1.2.3"
  },
  "devDependencies": {
    "babel-eslint": "6.0.4",
    "babel-loader": "6.2.4",
    "babel-plugin-transform-runtime": "6.8.0",
    "babel-polyfill": "6.8.0",
    "babel-preset-es2015-webpack": "6.4.1",
    "babel-preset-react": "6.5.0",
    "babel-preset-stage-0": "6.5.0",
    "copy-webpack-plugin": "2.1.3",
    "css-loader": "0.23.1",
    "eslint": "2.9.0",
    "eslint-plugin-react": "5.1.1",
    "exports-loader": "0.6.3",
    "extract-text-webpack-plugin": "1.0.1",
    "file-loader": "0.8.5",
    "html-loader": "0.4.3",
    "imports-loader": "0.6.5",
    "image-webpack-loader": "1.8.0",
    "jquery-deferred": "0.3.0",
    "jsdom": "9.0.0",
    "jsdom-global": "1.7.0",
    "json-loader": "0.5.4",
    "mocha": "2.4.5",
    "mocha-jsdom": "1.1.0",
    "mocha-webpack": "0.3.0",
    "node-sass": "3.4.2",
    "raw-loader": "0.5.1",
    "react-addons-test-utils": "15.0.2",
    "sass-loader": "3.2.0",
    "style-loader": "0.13.1",
    "url-loader": "0.5.7",
    "webpack": "2.1.0-beta.13",
    "webpack-node-externals": "1.2.0"
  },
  "scripts": {
    "check": "eslint --ext \".jsx\" --ignore-pattern node_modules --quiet .",
    "build": "NODE_ENV=production webpack",
    "run": "NODE_ENV=production webpack --progress --watch",
    "run-fullmap": "webpack --progress --watch",
    "test": "mocha-webpack --webpack-config webpack.config.js \"**/*.test.jsx\""
  }
}<|MERGE_RESOLUTION|>--- conflicted
+++ resolved
@@ -18,11 +18,7 @@
     "keymirror": "0.1.1",
     "marked": "mattermost/marked#12d2be4cdf54d4ec95fead934e18840b6a2c1a7b",
     "match-at": "0.1.0",
-<<<<<<< HEAD
     "mattermost": "mattermost/mattermost-javascript#PLT-2863",
-=======
-    "mattermost": "mattermost/mattermost-javascript#8e4c320d5af653eacb248455d77057a76ec28830",
->>>>>>> 8b918efd
     "object-assign": "4.1.0",
     "perfect-scrollbar": "0.6.11",
     "react": "15.0.2",

--- conflicted
+++ resolved
@@ -1,6 +1,5 @@
 // See License.txt for license information.
 
-<<<<<<< HEAD
 // import request from 'superagent';
 // import BrowserStore from 'stores/browser_store.jsx';
 // import $ from 'jquery';
@@ -1815,1763 +1814,4 @@
 //             error(e);
 //         }
 //     });
-// }
-=======
-import BrowserStore from 'stores/browser_store.jsx';
-import $ from 'jquery';
-
-import {browserHistory} from 'react-router';
-
-let translations = {
-    connectionError: 'There appears to be a problem with your internet connection.',
-    unknownError: 'We received an unexpected status code from the server.'
-};
-
-export function setTranslations(messages) {
-    translations = messages;
-}
-
-export function track(category, action, label, property, value) {
-    global.window.analytics.track(action, {category, label, property, value});
-}
-
-export function trackPage() {
-    global.window.analytics.page();
-}
-
-function handleError(methodName, xhr, status, err) {
-    var e = null;
-    try {
-        e = JSON.parse(xhr.responseText);
-    } catch (parseError) {
-        e = null;
-    }
-
-    var msg = '';
-
-    if (e) {
-        msg = 'method=' + methodName + ' msg=' + e.message + ' detail=' + e.detailed_error + ' rid=' + e.request_id;
-    } else {
-        msg = 'method=' + methodName + ' status=' + status + ' statusCode=' + xhr.status + ' err=' + err;
-
-        if (xhr.status === 0) {
-            e = {message: translations.connectionError};
-        } else {
-            e = {message: translations.unknownError + ' (' + xhr.status + ')'};
-        }
-    }
-
-    console.error(msg); //eslint-disable-line no-console
-    console.error(e); //eslint-disable-line no-console
-
-    track('api', 'api_weberror', methodName, 'message', msg);
-
-    if (xhr.status === 401) {
-        const team = window.location.pathname.split('/')[1];
-        browserHistory.push('/' + team + '/login?extra=expired&redirect=' + encodeURIComponent(window.location.pathname + window.location.search));
-    }
-
-    return e;
-}
-
-export function getTranslations(url, success, error) {
-    $.ajax({
-        url: url,
-        dataType: 'json',
-        success,
-        error: function onError(xhr, status, err) {
-            var e = handleError('getTranslations', xhr, status, err);
-            error(e);
-        }
-    });
-}
-
-export function createTeamFromSignup(teamSignup, success, error) {
-    $.ajax({
-        url: '/api/v1/teams/create_from_signup',
-        dataType: 'json',
-        contentType: 'application/json',
-        type: 'POST',
-        data: JSON.stringify(teamSignup),
-        success,
-        error: function onError(xhr, status, err) {
-            var e = handleError('createTeamFromSignup', xhr, status, err);
-            error(e);
-        }
-    });
-}
-
-export function createTeamWithLdap(teamSignup, success, error) {
-    $.ajax({
-        url: '/api/v1/teams/create_with_ldap',
-        dataType: 'json',
-        contentType: 'application/json',
-        type: 'POST',
-        data: JSON.stringify(teamSignup),
-        success,
-        error: function onError(xhr, status, err) {
-            var e = handleError('createTeamFromSignup', xhr, status, err);
-            error(e);
-        }
-    });
-}
-
-export function createTeamWithSSO(team, service, success, error) {
-    $.ajax({
-        url: '/api/v1/teams/create_with_sso/' + service,
-        dataType: 'json',
-        contentType: 'application/json',
-        type: 'POST',
-        data: JSON.stringify(team),
-        success,
-        error: function onError(xhr, status, err) {
-            var e = handleError('createTeamWithSSO', xhr, status, err);
-            error(e);
-        }
-    });
-}
-
-export function createUser(user, data, emailHash, success, error) {
-    $.ajax({
-        url: '/api/v1/users/create?d=' + encodeURIComponent(data) + '&h=' + encodeURIComponent(emailHash),
-        dataType: 'json',
-        contentType: 'application/json',
-        type: 'POST',
-        data: JSON.stringify(user),
-        success,
-        error: function onError(xhr, status, err) {
-            var e = handleError('createUser', xhr, status, err);
-            error(e);
-        }
-    });
-
-    track('api', 'api_users_create', user.team_id, 'email', user.email);
-}
-
-export function updateUser(user, success, error) {
-    $.ajax({
-        url: '/api/v1/users/update',
-        dataType: 'json',
-        contentType: 'application/json',
-        type: 'POST',
-        data: JSON.stringify(user),
-        success,
-        error: function onError(xhr, status, err) {
-            var e = handleError('updateUser', xhr, status, err);
-            error(e);
-        }
-    });
-
-    track('api', 'api_users_update');
-}
-
-export function updatePassword(data, success, error) {
-    $.ajax({
-        url: '/api/v1/users/newpassword',
-        dataType: 'json',
-        contentType: 'application/json',
-        type: 'POST',
-        data: JSON.stringify(data),
-        success,
-        error: function onError(xhr, status, err) {
-            var e = handleError('newPassword', xhr, status, err);
-            error(e);
-        }
-    });
-
-    track('api', 'api_users_newpassword');
-}
-
-export function updateUserNotifyProps(data, success, error) {
-    $.ajax({
-        url: '/api/v1/users/update_notify',
-        dataType: 'json',
-        contentType: 'application/json',
-        type: 'POST',
-        data: JSON.stringify(data),
-        success,
-        error: function onError(xhr, status, err) {
-            var e = handleError('updateUserNotifyProps', xhr, status, err);
-            error(e);
-        }
-    });
-}
-
-export function updateRoles(data, success, error) {
-    $.ajax({
-        url: '/api/v1/users/update_roles',
-        dataType: 'json',
-        contentType: 'application/json',
-        type: 'POST',
-        data: JSON.stringify(data),
-        success,
-        error: function onError(xhr, status, err) {
-            var e = handleError('updateRoles', xhr, status, err);
-            error(e);
-        }
-    });
-
-    track('api', 'api_users_update_roles');
-}
-
-export function updateActive(userId, active, success, error) {
-    var data = {};
-    data.user_id = userId;
-    data.active = '' + active;
-
-    $.ajax({
-        url: '/api/v1/users/update_active',
-        dataType: 'json',
-        contentType: 'application/json',
-        type: 'POST',
-        data: JSON.stringify(data),
-        success,
-        error: function onError(xhr, status, err) {
-            var e = handleError('updateActive', xhr, status, err);
-            error(e);
-        }
-    });
-
-    track('api', 'api_users_update_roles');
-}
-
-export function sendPasswordReset(data, success, error) {
-    $.ajax({
-        url: '/api/v1/users/send_password_reset',
-        dataType: 'json',
-        contentType: 'application/json',
-        type: 'POST',
-        data: JSON.stringify(data),
-        success,
-        error: function onError(xhr, status, err) {
-            var e = handleError('sendPasswordReset', xhr, status, err);
-            error(e);
-        }
-    });
-
-    track('api', 'api_users_send_password_reset');
-}
-
-export function resetPassword(data, success, error) {
-    $.ajax({
-        url: '/api/v1/users/reset_password',
-        dataType: 'json',
-        contentType: 'application/json',
-        type: 'POST',
-        data: JSON.stringify(data),
-        success,
-        error: function onError(xhr, status, err) {
-            var e = handleError('resetPassword', xhr, status, err);
-            error(e);
-        }
-    });
-
-    track('api', 'api_users_reset_password');
-}
-
-export function emailToOAuth(data, success, error) {
-    $.ajax({
-        url: '/api/v1/users/claim/email_to_oauth',
-        dataType: 'json',
-        contentType: 'application/json',
-        type: 'POST',
-        data: JSON.stringify(data),
-        success,
-        error: function onError(xhr, status, err) {
-            var e = handleError('emailToOAuth', xhr, status, err);
-            error(e);
-        }
-    });
-
-    track('api', 'api_users_email_to_oauth');
-}
-
-export function oauthToEmail(data, success, error) {
-    $.ajax({
-        url: '/api/v1/users/claim/oauth_to_email',
-        dataType: 'json',
-        contentType: 'application/json',
-        type: 'POST',
-        data: JSON.stringify(data),
-        success,
-        error: function onError(xhr, status, err) {
-            var e = handleError('oauthToEmail', xhr, status, err);
-            error(e);
-        }
-    });
-
-    track('api', 'api_users_oauth_to_email');
-}
-
-export function emailToLDAP(data, success, error) {
-    $.ajax({
-        url: '/api/v1/users/claim/email_to_ldap',
-        dataType: 'json',
-        contentType: 'application/json',
-        type: 'POST',
-        data: JSON.stringify(data),
-        success,
-        error: function onError(xhr, status, err) {
-            var e = handleError('emailToLDAP', xhr, status, err);
-            error(e);
-        }
-    });
-
-    track('api', 'api_users_email_to_ldap');
-}
-
-export function ldapToEmail(data, success, error) {
-    $.ajax({
-        url: '/api/v1/users/claim/ldap_to_email',
-        dataType: 'json',
-        contentType: 'application/json',
-        type: 'POST',
-        data: JSON.stringify(data),
-        success,
-        error: function onError(xhr, status, err) {
-            var e = handleError('ldapToEmail', xhr, status, err);
-            error(e);
-        }
-    });
-
-    track('api', 'api_users_ldap_to_email');
-}
-
-export function logout(success, error) {
-    track('api', 'api_users_logout');
-    $.ajax({
-        url: '/api/v1/users/logout',
-        type: 'POST',
-        success,
-        error: function onError(xhr, status, err) {
-            var e = handleError('logout', xhr, status, err);
-            error(e);
-        }
-    });
-}
-
-export function checkMfa(method, team, loginId, success, error) {
-    $.ajax({
-        url: '/api/v1/users/mfa',
-        dataType: 'json',
-        contentType: 'application/json',
-        type: 'POST',
-        data: JSON.stringify({method, team_name: team, login_id: loginId}),
-        success,
-        error: function onError(xhr, status, err) {
-            var e = handleError('checkMfa', xhr, status, err);
-            error(e);
-        }
-    });
-}
-
-export function loginByEmail(name, email, password, token, success, error) {
-    $.ajax({
-        url: '/api/v1/users/login',
-        dataType: 'json',
-        contentType: 'application/json',
-        type: 'POST',
-        data: JSON.stringify({name, email, password, token}),
-        success: function onSuccess(data, textStatus, xhr) {
-            track('api', 'api_users_login_success', data.team_id, 'email', data.email);
-            sessionStorage.removeItem(data.id + '_last_error');
-            BrowserStore.signalLogin();
-            success(data, textStatus, xhr);
-        },
-        error: function onError(xhr, status, err) {
-            track('api', 'api_users_login_fail', name, 'email', email);
-
-            var e = handleError('loginByEmail', xhr, status, err);
-            error(e);
-        }
-    });
-}
-
-export function loginByUsername(name, username, password, success, error) {
-    $.ajax({
-        url: '/api/v1/users/login',
-        dataType: 'json',
-        contentType: 'application/json',
-        type: 'POST',
-        data: JSON.stringify({name, username, password}),
-        success: function onSuccess(data, textStatus, xhr) {
-            track('api', 'api_users_login_success', data.team_id, 'username', data.username);
-            sessionStorage.removeItem(data.id + '_last_error');
-            BrowserStore.signalLogin();
-            success(data, textStatus, xhr);
-        },
-        error: function onError(xhr, status, err) {
-            track('api', 'api_users_login_fail', name, 'username', username);
-
-            var e = handleError('loginByUsername', xhr, status, err);
-            error(e);
-        }
-    });
-}
-
-export function loginByLdap(teamName, id, password, token, success, error) {
-    $.ajax({
-        url: '/api/v1/users/login_ldap',
-        dataType: 'json',
-        contentType: 'application/json',
-        type: 'POST',
-        data: JSON.stringify({teamName, id, password, token}),
-        success: function onSuccess(data, textStatus, xhr) {
-            track('api', 'api_users_loginLdap_success', data.team_id, 'id', id);
-            sessionStorage.removeItem(data.id + '_last_error');
-            BrowserStore.signalLogin();
-            success(data, textStatus, xhr);
-        },
-        error: function onError(xhr, status, err) {
-            track('api', 'api_users_loginLdap_fail', teamName, 'id', id);
-
-            var e = handleError('loginByLdap', xhr, status, err);
-            error(e);
-        }
-    });
-}
-
-export function revokeSession(altId, success, error) {
-    $.ajax({
-        url: '/api/v1/users/revoke_session',
-        dataType: 'json',
-        contentType: 'application/json',
-        type: 'POST',
-        data: JSON.stringify({id: altId}),
-        success,
-        error: function onError(xhr, status, err) {
-            var e = handleError('revokeSession', xhr, status, err);
-            error(e);
-        }
-    });
-}
-
-export function getSessions(userId, success, error) {
-    $.ajax({
-        cache: false,
-        url: '/api/v1/users/' + userId + '/sessions',
-        dataType: 'json',
-        contentType: 'application/json',
-        type: 'GET',
-        success,
-        error: function onError(xhr, status, err) {
-            var e = handleError('getSessions', xhr, status, err);
-            error(e);
-        }
-    });
-}
-
-export function getAudits(userId, success, error) {
-    $.ajax({
-        url: '/api/v1/users/' + userId + '/audits',
-        dataType: 'json',
-        contentType: 'application/json',
-        type: 'GET',
-        success,
-        error: function onError(xhr, status, err) {
-            var e = handleError('getAudits', xhr, status, err);
-            error(e);
-        }
-    });
-}
-
-export function getComplianceReports(success, error) {
-    $.ajax({
-        url: '/api/v1/admin/compliance_reports',
-        dataType: 'json',
-        contentType: 'application/json',
-        type: 'GET',
-        success,
-        error: function onError(xhr, status, err) {
-            var e = handleError('getComplianceReports', xhr, status, err);
-            error(e);
-        }
-    });
-}
-
-export function saveComplianceReports(job, success, error) {
-    $.ajax({
-        url: '/api/v1/admin/save_compliance_report',
-        dataType: 'json',
-        contentType: 'application/json',
-        type: 'POST',
-        data: JSON.stringify(job),
-        success,
-        error: (xhr, status, err) => {
-            var e = handleError('saveComplianceReports', xhr, status, err);
-            error(e);
-        }
-    });
-}
-
-export function getLogs(success, error) {
-    $.ajax({
-        url: '/api/v1/admin/logs',
-        dataType: 'json',
-        contentType: 'application/json',
-        type: 'GET',
-        success,
-        error: function onError(xhr, status, err) {
-            var e = handleError('getLogs', xhr, status, err);
-            error(e);
-        }
-    });
-}
-
-export function getServerAudits(success, error) {
-    $.ajax({
-        url: '/api/v1/admin/audits',
-        dataType: 'json',
-        contentType: 'application/json',
-        type: 'GET',
-        success,
-        error: function onError(xhr, status, err) {
-            var e = handleError('getServerAudits', xhr, status, err);
-            error(e);
-        }
-    });
-}
-
-export function getConfig(success, error) {
-    return $.ajax({
-        url: '/api/v1/admin/config',
-        dataType: 'json',
-        contentType: 'application/json',
-        type: 'GET',
-        success,
-        error: function onError(xhr, status, err) {
-            var e = handleError('getConfig', xhr, status, err);
-            error(e);
-        }
-    });
-}
-
-export function getAnalytics(name, teamId, success, error) {
-    let url = '/api/v1/admin/analytics/';
-    if (teamId == null) {
-        url += name;
-    } else {
-        url += teamId + '/' + name;
-    }
-    $.ajax({
-        url,
-        dataType: 'json',
-        contentType: 'application/json',
-        type: 'GET',
-        success,
-        error: (xhr, status, err) => {
-            var e = handleError('getSystemAnalytics', xhr, status, err);
-            error(e);
-        }
-    });
-}
-
-export function getClientConfig(success, error) {
-    return $.ajax({
-        url: '/api/v1/admin/client_props',
-        dataType: 'json',
-        contentType: 'application/json',
-        type: 'GET',
-        success,
-        error: function onError(xhr, status, err) {
-            var e = handleError('getClientConfig', xhr, status, err);
-            error(e);
-        }
-    });
-}
-
-export function getTeamAnalytics(teamId, name, success, error) {
-    $.ajax({
-        url: '/api/v1/admin/analytics/' + teamId + '/' + name,
-        dataType: 'json',
-        contentType: 'application/json',
-        type: 'GET',
-        success,
-        error: (xhr, status, err) => {
-            var e = handleError('getTeamAnalytics', xhr, status, err);
-            error(e);
-        }
-    });
-}
-
-export function saveConfig(config, success, error) {
-    $.ajax({
-        url: '/api/v1/admin/save_config',
-        dataType: 'json',
-        contentType: 'application/json',
-        type: 'POST',
-        data: JSON.stringify(config),
-        success,
-        error: function onError(xhr, status, err) {
-            var e = handleError('saveConfig', xhr, status, err);
-            error(e);
-        }
-    });
-}
-
-export function logClientError(msg) {
-    var l = {};
-    l.level = 'ERROR';
-    l.message = msg;
-
-    $.ajax({
-        url: '/api/v1/admin/log_client',
-        dataType: 'json',
-        contentType: 'application/json',
-        type: 'POST',
-        data: JSON.stringify(l)
-    });
-}
-
-export function testEmail(config, success, error) {
-    $.ajax({
-        url: '/api/v1/admin/test_email',
-        dataType: 'json',
-        contentType: 'application/json',
-        type: 'POST',
-        data: JSON.stringify(config),
-        success,
-        error: function onError(xhr, status, err) {
-            var e = handleError('testEmail', xhr, status, err);
-            error(e);
-        }
-    });
-}
-
-export function getAllTeams(success, error) {
-    $.ajax({
-        url: '/api/v1/teams/all',
-        dataType: 'json',
-        contentType: 'application/json',
-        type: 'GET',
-        success,
-        error: function onError(xhr, status, err) {
-            var e = handleError('getAllTeams', xhr, status, err);
-            error(e);
-        }
-    });
-}
-
-export function getMeLoggedIn(success, error) {
-    return $.ajax({
-        cache: false,
-        url: '/api/v1/users/me_logged_in',
-        dataType: 'json',
-        contentType: 'application/json',
-        type: 'GET',
-        success,
-        error: function onError(xhr, status, err) {
-            var e = handleError('getMeLoggedIn', xhr, status, err);
-            error(e);
-        }
-    });
-}
-
-export function getMe(success, error) {
-    var currentUser = null;
-    $.ajax({
-        cache: false,
-        url: '/api/v1/users/me',
-        dataType: 'json',
-        contentType: 'application/json',
-        type: 'GET',
-        success: function gotUser(data, textStatus, xhr) {
-            currentUser = data;
-            if (success) {
-                success(data, textStatus, xhr);
-            }
-        },
-        error: function onError(xhr, status, err) {
-            if (error) {
-                var e = handleError('getMe', xhr, status, err);
-                error(e);
-            }
-        }
-    });
-
-    return currentUser;
-}
-
-export function inviteMembers(data, success, error) {
-    $.ajax({
-        url: '/api/v1/teams/invite_members',
-        dataType: 'json',
-        contentType: 'application/json',
-        type: 'POST',
-        data: JSON.stringify(data),
-        success,
-        error: function onError(xhr, status, err) {
-            var e = handleError('inviteMembers', xhr, status, err);
-            error(e);
-        }
-    });
-
-    track('api', 'api_teams_invite_members');
-}
-
-export function updateTeam(team, success, error) {
-    $.ajax({
-        url: '/api/v1/teams/update',
-        dataType: 'json',
-        contentType: 'application/json',
-        type: 'POST',
-        data: JSON.stringify(team),
-        success,
-        error: (xhr, status, err) => {
-            var e = handleError('updateTeam', xhr, status, err);
-            error(e);
-        }
-    });
-
-    track('api', 'api_teams_update_name');
-}
-
-export function signupTeam(email, success, error) {
-    $.ajax({
-        url: '/api/v1/teams/signup',
-        dataType: 'json',
-        contentType: 'application/json',
-        type: 'POST',
-        data: JSON.stringify({email: email}),
-        success,
-        error: function onError(xhr, status, err) {
-            var e = handleError('singupTeam', xhr, status, err);
-            error(e);
-        }
-    });
-
-    track('api', 'api_teams_signup');
-}
-
-export function createTeam(team, success, error) {
-    $.ajax({
-        url: '/api/v1/teams/create',
-        dataType: 'json',
-        contentType: 'application/json',
-        type: 'POST',
-        data: JSON.stringify(team),
-        success,
-        error: function onError(xhr, status, err) {
-            var e = handleError('createTeam', xhr, status, err);
-            error(e);
-        }
-    });
-}
-
-export function findTeamByName(teamName, success, error) {
-    $.ajax({
-        url: '/api/v1/teams/find_team_by_name',
-        dataType: 'json',
-        contentType: 'application/json',
-        type: 'POST',
-        data: JSON.stringify({name: teamName}),
-        success,
-        error: function onError(xhr, status, err) {
-            var e = handleError('findTeamByName', xhr, status, err);
-            error(e);
-        }
-    });
-}
-
-export function createChannel(channel, success, error) {
-    $.ajax({
-        url: '/api/v1/channels/create',
-        dataType: 'json',
-        contentType: 'application/json',
-        type: 'POST',
-        data: JSON.stringify(channel),
-        success,
-        error: function onError(xhr, status, err) {
-            var e = handleError('createChannel', xhr, status, err);
-            error(e);
-        }
-    });
-
-    track('api', 'api_channels_create');
-}
-
-export function createDirectChannel(channel, userId, success, error) {
-    $.ajax({
-        url: '/api/v1/channels/create_direct',
-        dataType: 'json',
-        contentType: 'application/json',
-        type: 'POST',
-        data: JSON.stringify({user_id: userId}),
-        success,
-        error: function onError(xhr, status, err) {
-            var e = handleError('createDirectChannel', xhr, status, err);
-            error(e);
-        }
-    });
-
-    track('api', 'api_channels_create_direct');
-}
-
-export function updateChannel(channel, success, error) {
-    $.ajax({
-        url: '/api/v1/channels/update',
-        dataType: 'json',
-        contentType: 'application/json',
-        type: 'POST',
-        data: JSON.stringify(channel),
-        success,
-        error: function onError(xhr, status, err) {
-            var e = handleError('updateChannel', xhr, status, err);
-            error(e);
-        }
-    });
-
-    track('api', 'api_channels_update');
-}
-
-export function updateChannelHeader(channelId, header, success, error) {
-    const data = {
-        channel_id: channelId,
-        channel_header: header
-    };
-
-    $.ajax({
-        url: '/api/v1/channels/update_header',
-        dataType: 'json',
-        contentType: 'application/json',
-        type: 'POST',
-        data: JSON.stringify(data),
-        success,
-        error: function onError(xhr, status, err) {
-            var e = handleError('updateChannelHeader', xhr, status, err);
-            error(e);
-        }
-    });
-
-    track('api', 'api_channels_header');
-}
-
-export function updateChannelPurpose(data, success, error) {
-    $.ajax({
-        url: '/api/v1/channels/update_purpose',
-        dataType: 'json',
-        contentType: 'application/json',
-        type: 'POST',
-        data: JSON.stringify(data),
-        success,
-        error: function onError(xhr, status, err) {
-            var e = handleError('updateChannelPurpose', xhr, status, err);
-            error(e);
-        }
-    });
-
-    track('api', 'api_channels_purpose');
-}
-
-export function updateNotifyProps(data, success, error) {
-    $.ajax({
-        url: '/api/v1/channels/update_notify_props',
-        dataType: 'json',
-        contentType: 'application/json',
-        type: 'POST',
-        data: JSON.stringify(data),
-        success,
-        error: function onError(xhr, status, err) {
-            var e = handleError('updateNotifyProps', xhr, status, err);
-            error(e);
-        }
-    });
-}
-
-export function joinChannel(id, success, error) {
-    $.ajax({
-        url: '/api/v1/channels/' + id + '/join',
-        dataType: 'json',
-        contentType: 'application/json',
-        type: 'POST',
-        success,
-        error: function onError(xhr, status, err) {
-            var e = handleError('joinChannel', xhr, status, err);
-            error(e);
-        }
-    });
-
-    track('api', 'api_channels_join');
-}
-
-export function leaveChannel(id, success, error) {
-    $.ajax({
-        url: '/api/v1/channels/' + id + '/leave',
-        dataType: 'json',
-        contentType: 'application/json',
-        type: 'POST',
-        success,
-        error: function onError(xhr, status, err) {
-            var e = handleError('leaveChannel', xhr, status, err);
-            error(e);
-        }
-    });
-
-    track('api', 'api_channels_leave');
-}
-
-export function deleteChannel(id, success, error) {
-    $.ajax({
-        url: '/api/v1/channels/' + id + '/delete',
-        dataType: 'json',
-        contentType: 'application/json',
-        type: 'POST',
-        success,
-        error: function onError(xhr, status, err) {
-            var e = handleError('deleteChannel', xhr, status, err);
-            error(e);
-        }
-    });
-
-    track('api', 'api_channels_delete');
-}
-
-export function updateLastViewedAt(channelId, success, error) {
-    $.ajax({
-        url: '/api/v1/channels/' + channelId + '/update_last_viewed_at',
-        dataType: 'json',
-        contentType: 'application/json',
-        type: 'POST',
-        success,
-        error: function onError(xhr, status, err) {
-            var e = handleError('updateLastViewedAt', xhr, status, err);
-            error(e);
-        }
-    });
-}
-
-export function getChannels(success, error) {
-    return $.ajax({
-        cache: false,
-        url: '/api/v1/channels/',
-        dataType: 'json',
-        type: 'GET',
-        success,
-        ifModified: true,
-        error: function onError(xhr, status, err) {
-            var e = handleError('getChannels', xhr, status, err);
-            error(e);
-        }
-    });
-}
-
-export function getChannel(id, success, error) {
-    $.ajax({
-        cache: false,
-        url: '/api/v1/channels/' + id + '/',
-        dataType: 'json',
-        type: 'GET',
-        success,
-        error: function onError(xhr, status, err) {
-            var e = handleError('getChannel', xhr, status, err);
-            error(e);
-        }
-    });
-
-    track('api', 'api_channel_get');
-}
-
-export function getMoreChannels(success, error) {
-    $.ajax({
-        url: '/api/v1/channels/more',
-        dataType: 'json',
-        type: 'GET',
-        success,
-        ifModified: true,
-        error: function onError(xhr, status, err) {
-            var e = handleError('getMoreChannels', xhr, status, err);
-            error(e);
-        }
-    });
-}
-
-export function getChannelCounts(success, error) {
-    $.ajax({
-        cache: false,
-        url: '/api/v1/channels/counts',
-        dataType: 'json',
-        type: 'GET',
-        success,
-        ifModified: true,
-        error: function onError(xhr, status, err) {
-            var e = handleError('getChannelCounts', xhr, status, err);
-            error(e);
-        }
-    });
-}
-
-export function getChannelExtraInfo(id, memberLimit, success, error) {
-    let url = '/api/v1/channels/' + id + '/extra_info';
-
-    if (memberLimit) {
-        url += '/' + memberLimit;
-    }
-
-    return $.ajax({
-        url,
-        dataType: 'json',
-        contentType: 'application/json',
-        type: 'GET',
-        success,
-        error: function onError(xhr, status, err) {
-            var e = handleError('getChannelExtraInfo', xhr, status, err);
-            error(e);
-        }
-    });
-}
-
-export function executeCommand(channelId, command, suggest, success, error) {
-    $.ajax({
-        url: '/api/v1/commands/execute',
-        dataType: 'json',
-        contentType: 'application/json',
-        type: 'POST',
-        data: JSON.stringify({channelId, command, suggest: '' + suggest}),
-        success,
-        error: function onError(xhr, status, err) {
-            var e = handleError('executeCommand', xhr, status, err);
-            error(e);
-        }
-    });
-}
-
-export function addCommand(cmd, success, error) {
-    $.ajax({
-        url: '/api/v1/commands/create',
-        dataType: 'json',
-        contentType: 'application/json',
-        type: 'POST',
-        data: JSON.stringify(cmd),
-        success,
-        error: (xhr, status, err) => {
-            var e = handleError('addCommand', xhr, status, err);
-            error(e);
-        }
-    });
-}
-
-export function deleteCommand(data, success, error) {
-    $.ajax({
-        url: '/api/v1/commands/delete',
-        dataType: 'json',
-        contentType: 'application/json',
-        type: 'POST',
-        data: JSON.stringify(data),
-        success,
-        error: (xhr, status, err) => {
-            var e = handleError('deleteCommand', xhr, status, err);
-            error(e);
-        }
-    });
-}
-
-export function listTeamCommands(success, error) {
-    $.ajax({
-        url: '/api/v1/commands/list_team_commands',
-        dataType: 'json',
-        type: 'GET',
-        success,
-        error: (xhr, status, err) => {
-            var e = handleError('listTeamCommands', xhr, status, err);
-            error(e);
-        }
-    });
-}
-
-export function regenCommandToken(data, success, error) {
-    $.ajax({
-        url: '/api/v1/commands/regen_token',
-        dataType: 'json',
-        contentType: 'application/json',
-        type: 'POST',
-        data: JSON.stringify(data),
-        success,
-        error: (xhr, status, err) => {
-            var e = handleError('regenCommandToken', xhr, status, err);
-            error(e);
-        }
-    });
-}
-
-export function listCommands(success, error) {
-    $.ajax({
-        url: '/api/v1/commands/list',
-        dataType: 'json',
-        contentType: 'application/json',
-        type: 'GET',
-        success,
-        error: function onError(xhr, status, err) {
-            var e = handleError('listCommands', xhr, status, err);
-            error(e);
-        }
-    });
-}
-
-export function getPostsPage(channelId, offset, limit, success, error, complete) {
-    $.ajax({
-        cache: false,
-        url: '/api/v1/channels/' + channelId + '/posts/' + offset + '/' + limit,
-        dataType: 'json',
-        type: 'GET',
-        ifModified: true,
-        success,
-        error: function onError(xhr, status, err) {
-            var e = handleError('getPosts', xhr, status, err);
-            error(e);
-        },
-        complete: complete
-    });
-}
-
-export function getPosts(channelId, since, success, error, complete) {
-    return $.ajax({
-        url: '/api/v1/channels/' + channelId + '/posts/' + since,
-        dataType: 'json',
-        type: 'GET',
-        ifModified: true,
-        success,
-        error: function onError(xhr, status, err) {
-            var e = handleError('getPosts', xhr, status, err);
-            error(e);
-        },
-        complete: complete
-    });
-}
-
-export function getPostsBefore(channelId, post, offset, numPost, success, error, complete) {
-    $.ajax({
-        url: '/api/v1/channels/' + channelId + '/post/' + post + '/before/' + offset + '/' + numPost,
-        dataType: 'json',
-        type: 'GET',
-        ifModified: false,
-        success,
-        error: function onError(xhr, status, err) {
-            var e = handleError('getPostsBefore', xhr, status, err);
-            error(e);
-        },
-        complete: complete
-    });
-}
-
-export function getPostsAfter(channelId, post, offset, numPost, success, error, complete) {
-    $.ajax({
-        url: '/api/v1/channels/' + channelId + '/post/' + post + '/after/' + offset + '/' + numPost,
-        dataType: 'json',
-        type: 'GET',
-        ifModified: false,
-        success,
-        error: function onError(xhr, status, err) {
-            var e = handleError('getPostsAfter', xhr, status, err);
-            error(e);
-        },
-        complete: complete
-    });
-}
-
-export function getPost(channelId, postId, success, error, complete) {
-    $.ajax({
-        cache: false,
-        url: '/api/v1/channels/' + channelId + '/post/' + postId,
-        dataType: 'json',
-        type: 'GET',
-        ifModified: false,
-        success,
-        error: function onError(xhr, status, err) {
-            var e = handleError('getPost', xhr, status, err);
-            error(e);
-        },
-        complete
-    });
-}
-
-export function getPostById(postId, success, error, complete) {
-    $.ajax({
-        cache: false,
-        url: '/api/v1/posts/' + postId,
-        dataType: 'json',
-        type: 'GET',
-        ifModified: false,
-        success,
-        error: function onError(xhr, status, err) {
-            var e = handleError('getPostById', xhr, status, err);
-            error(e);
-        },
-        complete
-    });
-}
-
-export function search(terms, success, error) {
-    $.ajax({
-        url: '/api/v1/posts/search',
-        dataType: 'json',
-        type: 'GET',
-        data: {terms: terms},
-        success,
-        error: function onError(xhr, status, err) {
-            var e = handleError('search', xhr, status, err);
-            error(e);
-        }
-    });
-
-    track('api', 'api_posts_search');
-}
-
-export function deletePost(channelId, id, success, error) {
-    $.ajax({
-        url: '/api/v1/channels/' + channelId + '/post/' + id + '/delete',
-        dataType: 'json',
-        contentType: 'application/json',
-        type: 'POST',
-        success,
-        error: function onError(xhr, status, err) {
-            var e = handleError('deletePost', xhr, status, err);
-            error(e);
-        }
-    });
-
-    track('api', 'api_posts_delete');
-}
-
-export function createPost(post, channel, success, error) {
-    $.ajax({
-        url: '/api/v1/channels/' + post.channel_id + '/create',
-        dataType: 'json',
-        contentType: 'application/json',
-        type: 'POST',
-        data: JSON.stringify(post),
-        success,
-        error: function onError(xhr, status, err) {
-            var e = handleError('createPost', xhr, status, err);
-            error(e);
-        }
-    });
-
-    track('api', 'api_posts_create', channel.name, 'length', post.message.length);
-
-    // global.window.analytics.track('api_posts_create', {
-    //     category: 'api',
-    //     channel_name: channel.name,
-    //     channel_type: channel.type,
-    //     length: post.message.length,
-    //     files: (post.filenames || []).length,
-    //     mentions: (post.message.match('/<mention>/g') || []).length
-    // });
-}
-
-export function updatePost(post, success, error) {
-    $.ajax({
-        url: '/api/v1/channels/' + post.channel_id + '/update',
-        dataType: 'json',
-        contentType: 'application/json',
-        type: 'POST',
-        data: JSON.stringify(post),
-        success,
-        error: function onError(xhr, status, err) {
-            var e = handleError('updatePost', xhr, status, err);
-            error(e);
-        }
-    });
-
-    track('api', 'api_posts_update');
-}
-
-export function addChannelMember(id, data, success, error) {
-    $.ajax({
-        url: '/api/v1/channels/' + id + '/add',
-        dataType: 'json',
-        contentType: 'application/json',
-        type: 'POST',
-        data: JSON.stringify(data),
-        success,
-        error: function onError(xhr, status, err) {
-            var e = handleError('addChannelMember', xhr, status, err);
-            error(e);
-        }
-    });
-
-    track('api', 'api_channels_add_member');
-}
-
-export function removeChannelMember(id, data, success, error) {
-    $.ajax({
-        url: '/api/v1/channels/' + id + '/remove',
-        dataType: 'json',
-        contentType: 'application/json',
-        type: 'POST',
-        data: JSON.stringify(data),
-        success,
-        error: function onError(xhr, status, err) {
-            var e = handleError('removeChannelMember', xhr, status, err);
-            error(e);
-        }
-    });
-
-    track('api', 'api_channels_remove_member');
-}
-
-export function getProfiles(success, error) {
-    $.ajax({
-        cache: false,
-        url: '/api/v1/users/profiles',
-        dataType: 'json',
-        contentType: 'application/json',
-        type: 'GET',
-        success,
-        ifModified: true,
-        error: function onError(xhr, status, err) {
-            var e = handleError('getProfiles', xhr, status, err);
-            error(e);
-        }
-    });
-}
-
-export function getProfilesForTeam(teamId, success, error) {
-    $.ajax({
-        cache: false,
-        url: '/api/v1/users/profiles/' + teamId,
-        dataType: 'json',
-        contentType: 'application/json',
-        type: 'GET',
-        success,
-        error: function onError(xhr, status, err) {
-            var e = handleError('getProfilesForTeam', xhr, status, err);
-            error(e);
-        }
-    });
-}
-
-export function uploadFile(formData, success, error) {
-    var request = $.ajax({
-        url: '/api/v1/files/upload',
-        type: 'POST',
-        data: formData,
-        cache: false,
-        contentType: false,
-        processData: false,
-        success,
-        error: function onError(xhr, status, err) {
-            if (err !== 'abort') {
-                var e = handleError('uploadFile', xhr, status, err);
-                error(e);
-            }
-        }
-    });
-
-    track('api', 'api_files_upload');
-
-    return request;
-}
-
-export function getFileInfo(filename, success, error) {
-    $.ajax({
-        url: '/api/v1/files/get_info' + filename,
-        dataType: 'json',
-        contentType: 'application/json',
-        type: 'GET',
-        success: (data) => {
-            success(data);
-        },
-        error: function onError(xhr, status, err) {
-            var e = handleError('getFileInfo', xhr, status, err);
-            error(e);
-        }
-    });
-}
-
-export function getPublicLink(data, success, error) {
-    $.ajax({
-        url: '/api/v1/files/get_public_link',
-        dataType: 'json',
-        type: 'POST',
-        data: JSON.stringify(data),
-        success,
-        error: function onError(xhr, status, err) {
-            var e = handleError('getPublicLink', xhr, status, err);
-            error(e);
-        }
-    });
-}
-
-export function uploadProfileImage(imageData, success, error) {
-    $.ajax({
-        url: '/api/v1/users/newimage',
-        type: 'POST',
-        data: imageData,
-        cache: false,
-        contentType: false,
-        processData: false,
-        success,
-        error: function onError(xhr, status, err) {
-            var e = handleError('uploadProfileImage', xhr, status, err);
-            error(e);
-        }
-    });
-}
-
-export function importSlack(fileData, success, error) {
-    $.ajax({
-        url: '/api/v1/teams/import_team',
-        type: 'POST',
-        data: fileData,
-        cache: false,
-        contentType: false,
-        processData: false,
-        success,
-        error: function onError(xhr, status, err) {
-            var e = handleError('importTeam', xhr, status, err);
-            error(e);
-        }
-    });
-}
-
-export function exportTeam(success, error) {
-    $.ajax({
-        url: '/api/v1/teams/export_team',
-        type: 'GET',
-        dataType: 'json',
-        success,
-        error: function onError(xhr, status, err) {
-            var e = handleError('exportTeam', xhr, status, err);
-            error(e);
-        }
-    });
-}
-
-export function getStatuses(ids, success, error) {
-    $.ajax({
-        url: '/api/v1/users/status',
-        dataType: 'json',
-        contentType: 'application/json',
-        type: 'POST',
-        data: JSON.stringify(ids),
-        success,
-        error: function onError(xhr, status, err) {
-            var e = handleError('getStatuses', xhr, status, err);
-            error(e);
-        }
-    });
-}
-
-export function getMyTeam(success, error) {
-    return $.ajax({
-        url: '/api/v1/teams/me',
-        dataType: 'json',
-        type: 'GET',
-        success,
-        ifModified: true,
-        error: function onError(xhr, status, err) {
-            var e = handleError('getMyTeam', xhr, status, err);
-            error(e);
-        }
-    });
-}
-
-export function registerOAuthApp(app, success, error) {
-    $.ajax({
-        url: '/api/v1/oauth/register',
-        dataType: 'json',
-        contentType: 'application/json',
-        type: 'POST',
-        data: JSON.stringify(app),
-        success: success,
-        error: (xhr, status, err) => {
-            const e = handleError('registerApp', xhr, status, err);
-            error(e);
-        }
-    });
-
-    module.exports.track('api', 'api_apps_register');
-}
-
-export function allowOAuth2(responseType, clientId, redirectUri, state, scope, success, error) {
-    $.ajax({
-        url: '/api/v1/oauth/allow?response_type=' + responseType + '&client_id=' + clientId + '&redirect_uri=' + redirectUri + '&scope=' + scope + '&state=' + state,
-        dataType: 'json',
-        contentType: 'application/json',
-        type: 'GET',
-        success,
-        error: (xhr, status, err) => {
-            const e = handleError('allowOAuth2', xhr, status, err);
-            error(e);
-        }
-    });
-
-    module.exports.track('api', 'api_users_allow_oauth2');
-}
-
-export function addIncomingHook(hook, success, error) {
-    $.ajax({
-        url: '/api/v1/hooks/incoming/create',
-        dataType: 'json',
-        contentType: 'application/json',
-        type: 'POST',
-        data: JSON.stringify(hook),
-        success,
-        error: (xhr, status, err) => {
-            var e = handleError('addIncomingHook', xhr, status, err);
-            error(e);
-        }
-    });
-}
-
-export function deleteIncomingHook(data, success, error) {
-    $.ajax({
-        url: '/api/v1/hooks/incoming/delete',
-        dataType: 'json',
-        contentType: 'application/json',
-        type: 'POST',
-        data: JSON.stringify(data),
-        success,
-        error: (xhr, status, err) => {
-            var e = handleError('deleteIncomingHook', xhr, status, err);
-            error(e);
-        }
-    });
-}
-
-export function listIncomingHooks(success, error) {
-    $.ajax({
-        url: '/api/v1/hooks/incoming/list',
-        dataType: 'json',
-        type: 'GET',
-        success,
-        error: (xhr, status, err) => {
-            var e = handleError('listIncomingHooks', xhr, status, err);
-            error(e);
-        }
-    });
-}
-
-export function getAllPreferences(success, error) {
-    return $.ajax({
-        url: '/api/v1/preferences/',
-        dataType: 'json',
-        type: 'GET',
-        success,
-        error: (xhr, status, err) => {
-            var e = handleError('getAllPreferences', xhr, status, err);
-            error(e);
-        }
-    });
-}
-
-export function getPreferenceCategory(category, success, error) {
-    $.ajax({
-        url: `/api/v1/preferences/${category}`,
-        dataType: 'json',
-        type: 'GET',
-        success,
-        error: (xhr, status, err) => {
-            var e = handleError('getPreferenceCategory', xhr, status, err);
-            error(e);
-        }
-    });
-}
-
-export function savePreferences(preferences, success, error) {
-    $.ajax({
-        url: '/api/v1/preferences/save',
-        dataType: 'json',
-        contentType: 'application/json',
-        type: 'POST',
-        data: JSON.stringify(preferences),
-        success,
-        error: (xhr, status, err) => {
-            var e = handleError('savePreferences', xhr, status, err);
-            error(e);
-        }
-    });
-}
-
-export function addOutgoingHook(hook, success, error) {
-    $.ajax({
-        url: '/api/v1/hooks/outgoing/create',
-        dataType: 'json',
-        contentType: 'application/json',
-        type: 'POST',
-        data: JSON.stringify(hook),
-        success,
-        error: (xhr, status, err) => {
-            var e = handleError('addOutgoingHook', xhr, status, err);
-            error(e);
-        }
-    });
-}
-
-export function deleteOutgoingHook(data, success, error) {
-    $.ajax({
-        url: '/api/v1/hooks/outgoing/delete',
-        dataType: 'json',
-        contentType: 'application/json',
-        type: 'POST',
-        data: JSON.stringify(data),
-        success,
-        error: (xhr, status, err) => {
-            var e = handleError('deleteOutgoingHook', xhr, status, err);
-            error(e);
-        }
-    });
-}
-
-export function listOutgoingHooks(success, error) {
-    $.ajax({
-        url: '/api/v1/hooks/outgoing/list',
-        dataType: 'json',
-        type: 'GET',
-        success,
-        error: (xhr, status, err) => {
-            var e = handleError('listOutgoingHooks', xhr, status, err);
-            error(e);
-        }
-    });
-}
-
-export function regenOutgoingHookToken(data, success, error) {
-    $.ajax({
-        url: '/api/v1/hooks/outgoing/regen_token',
-        dataType: 'json',
-        contentType: 'application/json',
-        type: 'POST',
-        data: JSON.stringify(data),
-        success,
-        error: (xhr, status, err) => {
-            var e = handleError('regenOutgoingHookToken', xhr, status, err);
-            error(e);
-        }
-    });
-}
-
-export function uploadLicenseFile(formData, success, error) {
-    $.ajax({
-        url: '/api/v1/license/add',
-        type: 'POST',
-        data: formData,
-        cache: false,
-        contentType: false,
-        processData: false,
-        success,
-        error: function onError(xhr, status, err) {
-            var e = handleError('uploadLicenseFile', xhr, status, err);
-            error(e);
-        }
-    });
-
-    track('api', 'api_license_upload');
-}
-
-export function removeLicenseFile(success, error) {
-    $.ajax({
-        url: '/api/v1/license/remove',
-        type: 'POST',
-        cache: false,
-        contentType: false,
-        processData: false,
-        success,
-        error: function onError(xhr, status, err) {
-            var e = handleError('removeLicenseFile', xhr, status, err);
-            error(e);
-        }
-    });
-
-    track('api', 'api_license_upload');
-}
-
-export function getClientLicenceConfig(success, error) {
-    return $.ajax({
-        url: '/api/v1/license/client_config',
-        dataType: 'json',
-        contentType: 'application/json',
-        type: 'GET',
-        success,
-        error: function onError(xhr, status, err) {
-            var e = handleError('getClientLicenceConfig', xhr, status, err);
-            error(e);
-        }
-    });
-}
-
-export function getInviteInfo(success, error, id) {
-    $.ajax({
-        url: '/api/v1/teams/get_invite_info',
-        type: 'POST',
-        dataType: 'json',
-        contentType: 'application/json',
-        data: JSON.stringify({invite_id: id}),
-        success,
-        error: function onError(xhr, status, err) {
-            var e = handleError('getInviteInfo', xhr, status, err);
-            if (error) {
-                error(e);
-            }
-        }
-    });
-}
-
-export function verifyEmail(success, error, uid, hid) {
-    $.ajax({
-        url: '/api/v1/users/verify_email',
-        type: 'POST',
-        contentType: 'application/json',
-        dataType: 'text',
-        data: JSON.stringify({uid, hid}),
-        success,
-        error: function onError(xhr, status, err) {
-            var e = handleError('verifyEmail', xhr, status, err);
-            if (error) {
-                error(e);
-            }
-        }
-    });
-}
-
-export function resendVerification(success, error, teamName, email) {
-    $.ajax({
-        url: '/api/v1/users/resend_verification',
-        type: 'POST',
-        contentType: 'application/json',
-        dataType: 'text',
-        data: JSON.stringify({team_name: teamName, email}),
-        success,
-        error: function onError(xhr, status, err) {
-            var e = handleError('resendVerification', xhr, status, err);
-            if (error) {
-                error(e);
-            }
-        }
-    });
-}
-
-export function updateMfa(data, success, error) {
-    $.ajax({
-        url: '/api/v1/users/update_mfa',
-        dataType: 'json',
-        contentType: 'application/json',
-        type: 'POST',
-        data: JSON.stringify(data),
-        success,
-        error: (xhr, status, err) => {
-            var e = handleError('updateMfa', xhr, status, err);
-            error(e);
-        }
-    });
-}
-
-export function uploadBrandImage(image, success, error) {
-    const formData = new FormData();
-    formData.append('image', image, image.name);
-
-    $.ajax({
-        url: '/api/v1/admin/upload_brand_image',
-        type: 'POST',
-        data: formData,
-        cache: false,
-        contentType: false,
-        processData: false,
-        success,
-        error: function onError(xhr, status, err) {
-            var e = handleError('uploadBrandImage', xhr, status, err);
-            error(e);
-        }
-    });
-}
->>>>>>> 49ab8b21
+// }
--- conflicted
+++ resolved
@@ -87,11 +87,8 @@
     RECEIVED_PROFILES_FOR_DM_LIST: null,
     RECEIVED_PROFILES: null,
     RECEIVED_PROFILE: null,
-<<<<<<< HEAD
-=======
     RECEIVED_PROFILES_IN_CHANNEL: null,
     RECEIVED_PROFILE_NOT_IN_CHANNEL: null,
->>>>>>> 18650699
     RECEIVED_DIRECT_PROFILES: null,
     RECEIVED_ME: null,
     RECEIVED_SESSIONS: null,

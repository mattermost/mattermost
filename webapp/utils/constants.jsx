// Copyright (c) 2015 Mattermost, Inc. All Rights Reserved.
// See License.txt for license information.

import keyMirror from 'keymirror';

import audioIcon from 'images/icons/audio.png';
import videoIcon from 'images/icons/video.png';
import excelIcon from 'images/icons/excel.png';
import pptIcon from 'images/icons/ppt.png';
import pdfIcon from 'images/icons/pdf.png';
import codeIcon from 'images/icons/code.png';
import wordIcon from 'images/icons/word.png';
import patchIcon from 'images/icons/patch.png';
import genericIcon from 'images/icons/generic.png';

import logoImage from 'images/logo_compact.png';
import logoWebhook from 'images/webhook_icon.jpg';

import solarizedDarkCSS from '!!file?name=files/code_themes/[hash].[ext]!highlight.js/styles/solarized-dark.css';
import solarizedDarkIcon from 'images/themes/code_themes/solarized-dark.png';

import solarizedLightCSS from '!!file?name=files/code_themes/[hash].[ext]!highlight.js/styles/solarized-light.css';
import solarizedLightIcon from 'images/themes/code_themes/solarized-light.png';

import githubCSS from '!!file?name=files/code_themes/[hash].[ext]!highlight.js/styles/github.css';
import githubIcon from 'images/themes/code_themes/github.png';

import monokaiCSS from '!!file?name=files/code_themes/[hash].[ext]!highlight.js/styles/monokai.css';
import monokaiIcon from 'images/themes/code_themes/monokai.png';

import defaultThemeImage from 'images/themes/organization.png';
import mattermostDarkThemeImage from 'images/themes/mattermost_dark.png';
import mattermostThemeImage from 'images/themes/mattermost.png';
import windows10ThemeImage from 'images/themes/windows_dark.png';

export const Preferences = {
    CATEGORY_DIRECT_CHANNEL_SHOW: 'direct_channel_show',
    CATEGORY_DISPLAY_SETTINGS: 'display_settings',
    DISPLAY_PREFER_NICKNAME: 'nickname_full_name',
    DISPLAY_PREFER_FULL_NAME: 'full_name',
    CATEGORY_ADVANCED_SETTINGS: 'advanced_settings',
    TUTORIAL_STEP: 'tutorial_step',
    CHANNEL_DISPLAY_MODE: 'channel_display_mode',
    CHANNEL_DISPLAY_MODE_CENTERED: 'centered',
    CHANNEL_DISPLAY_MODE_FULL_SCREEN: 'full',
    CHANNEL_DISPLAY_MODE_DEFAULT: 'full',
    MESSAGE_DISPLAY: 'message_display',
    MESSAGE_DISPLAY_CLEAN: 'clean',
    MESSAGE_DISPLAY_COMPACT: 'compact',
    MESSAGE_DISPLAY_DEFAULT: 'clean',
    COLLAPSE_DISPLAY: 'collapse_previews',
    COLLAPSE_DISPLAY_DEFAULT: 'false',
    USE_MILITARY_TIME: 'use_military_time',
    CATEGORY_THEME: 'theme',
    CATEGORY_FLAGGED_POST: 'flagged_post',
    CATEGORY_NOTIFICATIONS: 'notifications',
    EMAIL_INTERVAL: 'email_interval'
};

export const ActionTypes = keyMirror({
    RECEIVED_ERROR: null,

    CLICK_CHANNEL: null,
    CREATE_CHANNEL: null,
    LEAVE_CHANNEL: null,
    CREATE_POST: null,
    CREATE_COMMENT: null,
    POST_DELETED: null,
    REMOVE_POST: null,

    RECEIVED_CHANNELS: null,
    RECEIVED_CHANNEL: null,
    RECEIVED_MORE_CHANNELS: null,
    RECEIVED_CHANNEL_STATS: null,

    FOCUS_POST: null,
    RECEIVED_POSTS: null,
    RECEIVED_FOCUSED_POST: null,
    RECEIVED_POST: null,
    RECEIVED_EDIT_POST: null,
    RECEIVED_SEARCH: null,
    RECEIVED_SEARCH_TERM: null,
    RECEIVED_POST_SELECTED: null,
    RECEIVED_MENTION_DATA: null,
    RECEIVED_ADD_MENTION: null,

    RECEIVED_PROFILES: null,
    RECEIVED_PROFILES_IN_TEAM: null,
    RECEIVED_PROFILE: null,
    RECEIVED_PROFILES_IN_CHANNEL: null,
    RECEIVED_PROFILE_NOT_IN_CHANNEL: null,
    RECEIVED_ME: null,
    RECEIVED_SESSIONS: null,
    RECEIVED_AUDITS: null,
    RECEIVED_TEAMS: null,
    RECEIVED_STATUSES: null,
    RECEIVED_PREFERENCE: null,
    RECEIVED_PREFERENCES: null,
    DELETED_PREFERENCES: null,
    RECEIVED_FILE_INFOS: null,
    RECEIVED_ANALYTICS: null,

    RECEIVED_INCOMING_WEBHOOKS: null,
    RECEIVED_INCOMING_WEBHOOK: null,
    REMOVED_INCOMING_WEBHOOK: null,
    RECEIVED_OUTGOING_WEBHOOKS: null,
    RECEIVED_OUTGOING_WEBHOOK: null,
    UPDATED_OUTGOING_WEBHOOK: null,
    REMOVED_OUTGOING_WEBHOOK: null,
    RECEIVED_COMMANDS: null,
    RECEIVED_COMMAND: null,
    UPDATED_COMMAND: null,
    REMOVED_COMMAND: null,
    RECEIVED_OAUTHAPPS: null,
    RECEIVED_OAUTHAPP: null,
    REMOVED_OAUTHAPP: null,

    RECEIVED_CUSTOM_EMOJIS: null,
    RECEIVED_CUSTOM_EMOJI: null,
    UPDATED_CUSTOM_EMOJI: null,
    REMOVED_CUSTOM_EMOJI: null,

    RECEIVED_MSG: null,

    RECEIVED_MY_TEAM: null,
    CREATED_TEAM: null,

    RECEIVED_CONFIG: null,
    RECEIVED_LOGS: null,
    RECEIVED_SERVER_AUDITS: null,
    RECEIVED_SERVER_COMPLIANCE_REPORTS: null,
    RECEIVED_ALL_TEAMS: null,
    RECEIVED_ALL_TEAM_LISTINGS: null,
    RECEIVED_MY_TEAM_MEMBERS: null,
    RECEIVED_MEMBERS_IN_TEAM: null,
    RECEIVED_TEAM_STATS: null,

    RECEIVED_LOCALE: null,

    SHOW_SEARCH: null,

    USER_TYPING: null,

    TOGGLE_IMPORT_THEME_MODAL: null,
    TOGGLE_INVITE_MEMBER_MODAL: null,
    TOGGLE_LEAVE_TEAM_MODAL: null,
    TOGGLE_DELETE_POST_MODAL: null,
    TOGGLE_GET_POST_LINK_MODAL: null,
    TOGGLE_GET_TEAM_INVITE_LINK_MODAL: null,
    TOGGLE_GET_PUBLIC_LINK_MODAL: null,

    SUGGESTION_PRETEXT_CHANGED: null,
    SUGGESTION_RECEIVED_SUGGESTIONS: null,
    SUGGESTION_CLEAR_SUGGESTIONS: null,
    SUGGESTION_COMPLETE_WORD: null,
    SUGGESTION_SELECT_NEXT: null,
    SUGGESTION_SELECT_PREVIOUS: null
});

export const WebrtcActionTypes = keyMirror({
    INITIALIZE: null,
    NOTIFY: null,
    CHANGED: null,
    ANSWER: null,
    DECLINE: null,
    CANCEL: null,
    NO_ANSWER: null,
    BUSY: null,
    FAILED: null,
    UNSUPPORTED: null,
    MUTED: null,
    IN_PROGRESS: null,
    DISABLED: null,
    RHS: null
});

export const UserStatuses = {
    OFFLINE: 'offline',
    AWAY: 'away',
    ONLINE: 'online'
};

export const SocketEvents = {
    POSTED: 'posted',
    POST_EDITED: 'post_edited',
    POST_DELETED: 'post_deleted',
    CHANNEL_DELETED: 'channel_deleted',
    CHANNEL_VIEWED: 'channel_viewed',
    DIRECT_ADDED: 'direct_added',
    NEW_USER: 'new_user',
    LEAVE_TEAM: 'leave_team',
    USER_ADDED: 'user_added',
    USER_REMOVED: 'user_removed',
    USER_UPDATED: 'user_updated',
    TYPING: 'typing',
    PREFERENCE_CHANGED: 'preference_changed',
    EPHEMERAL_MESSAGE: 'ephemeral_message',
    STATUS_CHANGED: 'status_change',
    HELLO: 'hello',
    WEBRTC: 'webrtc'
};

export const TutorialSteps = {
    INTRO_SCREENS: 0,
    POST_POPOVER: 1,
    CHANNEL_POPOVER: 2,
    MENU_POPOVER: 3
};

export const Constants = {
    Preferences,
    SocketEvents,
    ActionTypes,
    WebrtcActionTypes,
    UserStatuses,
    TutorialSteps,

    PayloadSources: keyMirror({
        SERVER_ACTION: null,
        VIEW_ACTION: null
    }),

    StatTypes: keyMirror({
        TOTAL_USERS: null,
        TOTAL_PUBLIC_CHANNELS: null,
        TOTAL_PRIVATE_GROUPS: null,
        TOTAL_POSTS: null,
        TOTAL_TEAMS: null,
        TOTAL_FILE_POSTS: null,
        TOTAL_HASHTAG_POSTS: null,
        TOTAL_IHOOKS: null,
        TOTAL_OHOOKS: null,
        TOTAL_COMMANDS: null,
        TOTAL_SESSIONS: null,
        POST_PER_DAY: null,
        USERS_WITH_POSTS_PER_DAY: null,
        RECENTLY_ACTIVE_USERS: null,
        NEWLY_CREATED_USERS: null,
        TOTAL_WEBSOCKET_CONNECTIONS: null,
        TOTAL_MASTER_DB_CONNECTIONS: null,
        TOTAL_READ_DB_CONNECTIONS: null
    }),
    STAT_MAX_ACTIVE_USERS: 20,
    STAT_MAX_NEW_USERS: 20,

    UserUpdateEvents: {
        USERNAME: 'username',
        FULLNAME: 'fullname',
        NICKNAME: 'nickname',
        EMAIL: 'email',
        LANGUAGE: 'language'
    },

    ScrollTypes: {
        FREE: 1,
        BOTTOM: 2,
        SIDEBBAR_OPEN: 3,
        NEW_MESSAGE: 4,
        POST: 5
    },

    SPECIAL_MENTIONS: ['all', 'channel', 'here'],
    CHARACTER_LIMIT: 4000,
    IMAGE_TYPES: ['jpg', 'gif', 'bmp', 'png', 'jpeg'],
    AUDIO_TYPES: ['mp3', 'wav', 'wma', 'm4a', 'flac', 'aac', 'ogg'],
    VIDEO_TYPES: ['mp4', 'avi', 'webm', 'mkv', 'wmv', 'mpg', 'mov', 'flv'],
    PRESENTATION_TYPES: ['ppt', 'pptx'],
    SPREADSHEET_TYPES: ['xlsx', 'csv'],
    WORD_TYPES: ['doc', 'docx'],
    CODE_TYPES: ['as', 'applescript', 'osascript', 'scpt', 'bash', 'sh', 'zsh', 'clj', 'boot', 'cl2', 'cljc', 'cljs', 'cljs.hl', 'cljscm', 'cljx', 'hic', 'coffee', '_coffee', 'cake', 'cjsx', 'cson', 'iced', 'cpp', 'c', 'cc', 'h', 'c++', 'h++', 'hpp', 'cs', 'csharp', 'css', 'd', 'di', 'dart', 'delphi', 'dpr', 'dfm', 'pas', 'pascal', 'freepascal', 'lazarus', 'lpr', 'lfm', 'diff', 'django', 'jinja', 'dockerfile', 'docker', 'erl', 'f90', 'f95', 'fsharp', 'fs', 'gcode', 'nc', 'go', 'groovy', 'handlebars', 'hbs', 'html.hbs', 'html.handlebars', 'hs', 'hx', 'java', 'jsp', 'js', 'jsx', 'json', 'jl', 'kt', 'ktm', 'kts', 'less', 'lisp', 'lua', 'mk', 'mak', 'md', 'mkdown', 'mkd', 'matlab', 'm', 'mm', 'objc', 'obj-c', 'ml', 'perl', 'pl', 'php', 'php3', 'php4', 'php5', 'php6', 'ps', 'ps1', 'pp', 'py', 'gyp', 'r', 'ruby', 'rb', 'gemspec', 'podspec', 'thor', 'irb', 'rs', 'scala', 'scm', 'sld', 'scss', 'st', 'sql', 'swift', 'tex', 'txt', 'vbnet', 'vb', 'bas', 'vbs', 'v', 'veo', 'xml', 'html', 'xhtml', 'rss', 'atom', 'xsl', 'plist', 'yaml'],
    PDF_TYPES: ['pdf'],
    PATCH_TYPES: ['patch'],
    ICON_FROM_TYPE: {
        audio: audioIcon,
        video: videoIcon,
        spreadsheet: excelIcon,
        presentation: pptIcon,
        pdf: pdfIcon,
        code: codeIcon,
        word: wordIcon,
        patch: patchIcon,
        other: genericIcon
    },
    ICON_NAME_FROM_TYPE: {
        audio: 'audio',
        video: 'video',
        spreadsheet: 'excel',
        presentation: 'ppt',
        pdf: 'pdf',
        code: 'code',
        word: 'word',
        patch: 'patch',
        other: 'generic'
    },
    MAX_DISPLAY_FILES: 5,
    MAX_UPLOAD_FILES: 5,
    THUMBNAIL_WIDTH: 128,
    THUMBNAIL_HEIGHT: 100,
    WEB_VIDEO_WIDTH: 640,
    WEB_VIDEO_HEIGHT: 480,
    MOBILE_VIDEO_WIDTH: 480,
    MOBILE_VIDEO_HEIGHT: 360,
    MOBILE_SCREEN_WIDTH: 768,
    SCROLL_DELAY: 2000,
    SCROLL_PAGE_FRACTION: 3,
    DEFAULT_CHANNEL: 'town-square',
    DEFAULT_CHANNEL_UI_NAME: 'Town Square',
    OFFTOPIC_CHANNEL: 'off-topic',
    OFFTOPIC_CHANNEL_UI_NAME: 'Off-Topic',
    GITLAB_SERVICE: 'gitlab',
    GOOGLE_SERVICE: 'google',
    OFFICE365_SERVICE: 'office365',
    EMAIL_SERVICE: 'email',
    LDAP_SERVICE: 'ldap',
    SAML_SERVICE: 'saml',
    USERNAME_SERVICE: 'username',
    SIGNIN_CHANGE: 'signin_change',
    PASSWORD_CHANGE: 'password_change',
    SIGNIN_VERIFIED: 'verified',
    SESSION_EXPIRED: 'expired',
    POST_CHUNK_SIZE: 60,
    PROFILE_CHUNK_SIZE: 100,
    POST_FOCUS_CONTEXT_RADIUS: 10,
    POST_LOADING: 'loading',
    POST_FAILED: 'failed',
    POST_DELETED: 'deleted',
    POST_TYPE_EPHEMERAL: 'system_ephemeral',
    POST_TYPE_JOIN_LEAVE: 'system_join_leave',
    POST_TYPE_ATTACHMENT: 'slack_attachment',
    SYSTEM_MESSAGE_PREFIX: 'system_',
    SYSTEM_MESSAGE_PROFILE_NAME: 'System',
    SYSTEM_MESSAGE_PROFILE_IMAGE: logoImage,
    RESERVED_TEAM_NAMES: [
        'signup',
        'login',
        'admin',
        'channel',
        'post',
        'api',
        'oauth'
    ],
    RESERVED_USERNAMES: [
        'valet',
        'all',
        'channel',
        'here',
        'matterbot'
    ],
    MONTHS: ['January', 'February', 'March', 'April', 'May', 'June', 'July', 'August', 'September', 'October', 'November', 'December'],
    MAX_DMS: 20,
    MAX_CHANNEL_POPOVER_COUNT: 100,
    DM_CHANNEL: 'D',
    OPEN_CHANNEL: 'O',
    PRIVATE_CHANNEL: 'P',
    INVITE_TEAM: 'I',
    OPEN_TEAM: 'O',
    MAX_POST_LEN: 4000,
    EMOJI_SIZE: 16,
    FLAG_ICON_OUTLINE_SVG: "<svg width='12px' height='12px' viewBox='0 0 48 48' version='1.1' xmlns='http://www.w3.org/2000/svg' xmlns:xlink='http://www.w3.org/1999/xlink' xml:space='preserve' style='fill-rule:evenodd;clip-rule:evenodd;stroke-linecap:round;stroke-linejoin:round;stroke-miterlimit:1.41421;'> <g> <g transform='matrix(1,0,0,0.957537,-0.5,1.42123)'> <path d='M2.5,0.5C1.4,0.5 0.5,1.4 0.5,2.5L0.5,45.6C0.5,46.7 1.4,47.6 2.5,47.6C3.6,47.6 4.5,46.7 4.5,45.6L4.5,2.5C4.4,1.4 3.5,0.5 2.5,0.5Z'/> </g> <g transform='matrix(0.923469,0,0,0.870026,1.64285,2.0085)'> <path d='M46.4,3.5C43.3,2.1 40.1,1.4 36.5,1.4C32.1,1.4 27.8,2.4 23.6,3.4C19.4,4.4 15.5,5.3 11.6,5.3C10.5,5.3 9.4,5.2 8.4,5.1L8.4,37C9.4,37.1 10.5,37.2 11.6,37.2C16,37.2 20.3,36.2 24.5,35.2C28.7,34.2 32.6,33.3 36.5,33.3C39.5,33.3 42.3,33.9 44.8,35.1C45.4,35.4 46.1,35.3 46.7,35C47.3,34.6 47.6,34 47.6,33.3L47.6,5.3C47.5,4.6 47.1,3.9 46.4,3.5Z' style='stroke-width:3.23px; fill:none;'/> </g> </g> </svg>",
    FLAG_ICON_SVG: "<svg width='12px' height='12px' viewBox='0 0 48 48' version='1.1' xmlns='http://www.w3.org/2000/svg' xmlns:xlink='http://www.w3.org/1999/xlink' xml:space='preserve' style='fill-rule:evenodd;clip-rule:evenodd;stroke-linecap:round;stroke-linejoin:round;stroke-miterlimit:1.41421;'> <g> <g transform='matrix(1,0,0,0.957537,-0.5,1.42123)'> <path d='M2.5,0.5C1.4,0.5 0.5,1.4 0.5,2.5L0.5,45.6C0.5,46.7 1.4,47.6 2.5,47.6C3.6,47.6 4.5,46.7 4.5,45.6L4.5,2.5C4.4,1.4 3.5,0.5 2.5,0.5Z'/> </g> <g transform='matrix(0.923469,0,0,0.870026,1.64285,2.0085)'> <path d='M46.4,3.5C43.3,2.1 40.1,1.4 36.5,1.4C32.1,1.4 27.8,2.4 23.6,3.4C19.4,4.4 15.5,5.3 11.6,5.3C10.5,5.3 9.4,5.2 8.4,5.1L8.4,37C9.4,37.1 10.5,37.2 11.6,37.2C16,37.2 20.3,36.2 24.5,35.2C28.7,34.2 32.6,33.3 36.5,33.3C39.5,33.3 42.3,33.9 44.8,35.1C45.4,35.4 46.1,35.3 46.7,35C47.3,34.6 47.6,34 47.6,33.3L47.6,5.3C47.5,4.6 47.1,3.9 46.4,3.5Z' style='stroke-width:3.23px;'/> </g> </g> </svg>",
    ATTACHMENT_ICON_SVG: "<svg xmlns='http://www.w3.org/2000/svg' xmlns:xlink='http://www.w3.org/1999/xlink' version='1.1' x='0px' y='0px' viewBox='0 0 48 48' enable-background='new 0 0 48 48' xml:space='preserve'><g><path d='M43.922,6.653c-2.643-2.644-6.201-4.107-9.959-4.069c-3.774,0.019-7.32,1.497-9.983,4.161l-12.3,12.3l-8.523,8.521   c-4.143,4.144-4.217,10.812-0.167,14.862c1.996,1.996,4.626,2.989,7.277,2.989c2.73,0,5.482-1.055,7.583-3.156l15.547-15.545   c0.002-0.002,0.002-0.004,0.004-0.005l5.358-5.358c1.394-1.393,2.176-3.24,2.201-5.2c0.026-1.975-0.716-3.818-2.09-5.192   c-2.834-2.835-7.496-2.787-10.394,0.108L9.689,29.857c-0.563,0.563-0.563,1.474,0,2.036c0.281,0.28,0.649,0.421,1.018,0.421   c0.369,0,0.737-0.141,1.018-0.421l18.787-18.788c1.773-1.774,4.609-1.824,6.322-0.11c0.82,0.82,1.263,1.928,1.247,3.119   c-0.017,1.205-0.497,2.342-1.357,3.201l-5.55,5.551c-0.002,0.002-0.002,0.004-0.004,0.005L15.814,40.225   c-3.02,3.02-7.86,3.094-10.789,0.167c-2.928-2.929-2.854-7.77,0.167-10.791l0.958-0.958c0.001-0.002,0.004-0.002,0.005-0.004   L26.016,8.78c2.123-2.124,4.951-3.303,7.961-3.317c2.998,0.02,5.814,1.13,7.91,3.226c4.35,4.351,4.309,11.472-0.093,15.873   L25.459,40.895c-0.563,0.562-0.563,1.473,0,2.035c0.281,0.281,0.65,0.422,1.018,0.422c0.369,0,0.737-0.141,1.018-0.422   L43.83,26.596C49.354,21.073,49.395,12.126,43.922,6.653z'></path></g></svg>",
    MATTERMOST_ICON_SVG: "<svg version='1.1' id='Layer_1' xmlns='http://www.w3.org/2000/svg' xmlns:xlink='http://www.w3.org/1999/xlink' x='0px' y='0px'viewBox='0 0 500 500' style='enable-background:new 0 0 500 500;' xml:space='preserve'> <style type='text/css'> .st0{fill-rule:evenodd;clip-rule:evenodd;fill:#222222;} </style> <g id='XMLID_1_'> <g id='XMLID_3_'> <path id='XMLID_4_' class='st0' d='M396.9,47.7l2.6,53.1c43,47.5,60,114.8,38.6,178.1c-32,94.4-137.4,144.1-235.4,110.9 S51.1,253.1,83,158.7C104.5,95.2,159.2,52,222.5,40.5l34.2-40.4C150-2.8,49.3,63.4,13.3,169.9C-31,300.6,39.1,442.5,169.9,486.7 s272.6-25.8,316.9-156.6C522.7,223.9,483.1,110.3,396.9,47.7z'/> </g> <path id='XMLID_2_' class='st0' d='M335.6,204.3l-1.8-74.2l-1.5-42.7l-1-37c0,0,0.2-17.8-0.4-22c-0.1-0.9-0.4-1.6-0.7-2.2 c0-0.1-0.1-0.2-0.1-0.3c0-0.1-0.1-0.2-0.1-0.2c-0.7-1.2-1.8-2.1-3.1-2.6c-1.4-0.5-2.9-0.4-4.2,0.2c0,0-0.1,0-0.1,0 c-0.2,0.1-0.3,0.1-0.4,0.2c-0.6,0.3-1.2,0.7-1.8,1.3c-3,3-13.7,17.2-13.7,17.2l-23.2,28.8l-27.1,33l-46.5,57.8 c0,0-21.3,26.6-16.6,59.4s29.1,48.7,48,55.1c18.9,6.4,48,8.5,71.6-14.7C336.4,238.4,335.6,204.3,335.6,204.3z'/> </g> </svg>",
    ONLINE_ICON_SVG: "<svg version='1.1'id='Layer_1' xmlns:dc='http://purl.org/dc/elements/1.1/' xmlns:inkscape='http://www.inkscape.org/namespaces/inkscape' xmlns:rdf='http://www.w3.org/1999/02/22-rdf-syntax-ns#' xmlns:svg='http://www.w3.org/2000/svg' xmlns:sodipodi='http://sodipodi.sourceforge.net/DTD/sodipodi-0.dtd' xmlns:cc='http://creativecommons.org/ns#' inkscape:version='0.48.4 r9939' sodipodi:docname='TRASH_1_4.svg'xmlns='http://www.w3.org/2000/svg' xmlns:xlink='http://www.w3.org/1999/xlink' x='0px' y='0px' viewBox='-243 245 12 12'style='enable-background:new -243 245 12 12;' xml:space='preserve'> <sodipodi:namedview  inkscape:cx='26.358185' inkscape:zoom='1.18' bordercolor='#666666' pagecolor='#ffffff' borderopacity='1' objecttolerance='10' inkscape:cy='139.7898' gridtolerance='10' guidetolerance='10' showgrid='false' showguides='true' id='namedview6' inkscape:pageopacity='0' inkscape:pageshadow='2' inkscape:guide-bbox='true' inkscape:window-width='1366' inkscape:current-layer='Layer_1' inkscape:window-height='705' inkscape:window-y='-8' inkscape:window-maximized='1' inkscape:window-x='-8'> <sodipodi:guide  position='50.036793,85.991376' orientation='1,0' id='guide2986'></sodipodi:guide> <sodipodi:guide  position='58.426196,66.216355' orientation='0,1' id='guide3047'></sodipodi:guide> </sodipodi:namedview> <g> <path class='online--icon' d='M-236,250.5C-236,250.5-236,250.5-236,250.5C-236,250.5-236,250.5-236,250.5C-236,250.5-236,250.5-236,250.5z'/> <ellipse class='online--icon' cx='-238.5' cy='248' rx='2.5' ry='2.5'/> </g> <path class='online--icon' d='M-238.9,253.8c0-0.4,0.1-0.9,0.2-1.3c-2.2-0.2-2.2-2-2.2-2s-1,0.1-1.2,0.5c-0.4,0.6-0.6,1.7-0.7,2.5c0,0.1-0.1,0.5,0,0.6 c0.2,1.3,2.2,2.3,4.4,2.4c0,0,0.1,0,0.1,0c0,0,0.1,0,0.1,0c0,0,0.1,0,0.1,0C-238.7,255.7-238.9,254.8-238.9,253.8z'/> <g> <g> <path class='online--icon' d='M-232.3,250.1l1.3,1.3c0,0,0,0.1,0,0.1l-4.1,4.1c0,0,0,0-0.1,0c0,0,0,0,0,0l-2.7-2.7c0,0,0-0.1,0-0.1l1.2-1.2 c0,0,0.1,0,0.1,0l1.4,1.4l2.9-2.9C-232.4,250.1-232.3,250.1-232.3,250.1z'/> </g> </g> </svg>",
    AWAY_ICON_SVG: "<svg version='1.1'id='Layer_1' xmlns:dc='http://purl.org/dc/elements/1.1/' xmlns:inkscape='http://www.inkscape.org/namespaces/inkscape' xmlns:rdf='http://www.w3.org/1999/02/22-rdf-syntax-ns#' xmlns:svg='http://www.w3.org/2000/svg' xmlns:sodipodi='http://sodipodi.sourceforge.net/DTD/sodipodi-0.dtd' xmlns:cc='http://creativecommons.org/ns#' inkscape:version='0.48.4 r9939' sodipodi:docname='TRASH_1_4.svg'xmlns='http://www.w3.org/2000/svg' xmlns:xlink='http://www.w3.org/1999/xlink' x='0px' y='0px' viewBox='-299 391 12 12'style='enable-background:new -299 391 12 12;' xml:space='preserve'> <sodipodi:namedview  inkscape:cx='26.358185' inkscape:zoom='1.18' bordercolor='#666666' pagecolor='#ffffff' borderopacity='1' objecttolerance='10' inkscape:cy='139.7898' gridtolerance='10' guidetolerance='10' showgrid='false' showguides='true' id='namedview6' inkscape:pageopacity='0' inkscape:pageshadow='2' inkscape:guide-bbox='true' inkscape:window-width='1366' inkscape:current-layer='Layer_1' inkscape:window-height='705' inkscape:window-y='-8' inkscape:window-maximized='1' inkscape:window-x='-8'> <sodipodi:guide  position='50.036793,85.991376' orientation='1,0' id='guide2986'></sodipodi:guide> <sodipodi:guide  position='58.426196,66.216355' orientation='0,1' id='guide3047'></sodipodi:guide> </sodipodi:namedview> <g> <ellipse class='away--icon' cx='-294.6' cy='394' rx='2.5' ry='2.5'/> <path class='away--icon' d='M-293.8,399.4c0-0.4,0.1-0.7,0.2-1c-0.3,0.1-0.6,0.2-1,0.2c-2.5,0-2.5-2-2.5-2s-1,0.1-1.2,0.5c-0.4,0.6-0.6,1.7-0.7,2.5 c0,0.1-0.1,0.5,0,0.6c0.2,1.3,2.2,2.3,4.4,2.4c0,0,0.1,0,0.1,0c0,0,0.1,0,0.1,0c0.7,0,1.4-0.1,2-0.3 C-293.3,401.5-293.8,400.5-293.8,399.4z'/> </g> <path class='away--icon' d='M-287,400c0,0.1-0.1,0.1-0.1,0.1l-4.9,0c-0.1,0-0.1-0.1-0.1-0.1v-1.6c0-0.1,0.1-0.1,0.1-0.1l4.9,0c0.1,0,0.1,0.1,0.1,0.1 V400z'/> </svg>",
    OFFLINE_ICON_SVG: "<svg version='1.1'id='Layer_1' xmlns:dc='http://purl.org/dc/elements/1.1/' xmlns:inkscape='http://www.inkscape.org/namespaces/inkscape' xmlns:rdf='http://www.w3.org/1999/02/22-rdf-syntax-ns#' xmlns:svg='http://www.w3.org/2000/svg' xmlns:sodipodi='http://sodipodi.sourceforge.net/DTD/sodipodi-0.dtd' xmlns:cc='http://creativecommons.org/ns#' inkscape:version='0.48.4 r9939' sodipodi:docname='TRASH_1_4.svg'xmlns='http://www.w3.org/2000/svg' xmlns:xlink='http://www.w3.org/1999/xlink' x='0px' y='0px' viewBox='-299 391 12 12'style='enable-background:new -299 391 12 12;' xml:space='preserve'> <sodipodi:namedview  inkscape:cx='26.358185' inkscape:zoom='1.18' bordercolor='#666666' pagecolor='#ffffff' borderopacity='1' objecttolerance='10' inkscape:cy='139.7898' gridtolerance='10' guidetolerance='10' showgrid='false' showguides='true' id='namedview6' inkscape:pageopacity='0' inkscape:pageshadow='2' inkscape:guide-bbox='true' inkscape:window-width='1366' inkscape:current-layer='Layer_1' inkscape:window-height='705' inkscape:window-y='-8' inkscape:window-maximized='1' inkscape:window-x='-8'> <sodipodi:guide  position='50.036793,85.991376' orientation='1,0' id='guide2986'></sodipodi:guide> <sodipodi:guide  position='58.426196,66.216355' orientation='0,1' id='guide3047'></sodipodi:guide> </sodipodi:namedview> <g> <g> <ellipse class='offline--icon' cx='-294.5' cy='394' rx='2.5' ry='2.5'/> <path class='offline--icon' d='M-294.3,399.7c0-0.4,0.1-0.8,0.2-1.2c-0.1,0-0.2,0-0.4,0c-2.5,0-2.5-2-2.5-2s-1,0.1-1.2,0.5c-0.4,0.6-0.6,1.7-0.7,2.5 c0,0.1-0.1,0.5,0,0.6c0.2,1.3,2.2,2.3,4.4,2.4h0.1h0.1c0.3,0,0.7,0,1-0.1C-293.9,401.6-294.3,400.7-294.3,399.7z'/> </g> </g> <g> <path class='offline--icon' d='M-288.9,399.4l1.8-1.8c0.1-0.1,0.1-0.3,0-0.3l-0.7-0.7c-0.1-0.1-0.3-0.1-0.3,0l-1.8,1.8l-1.8-1.8c-0.1-0.1-0.3-0.1-0.3,0 l-0.7,0.7c-0.1,0.1-0.1,0.3,0,0.3l1.8,1.8l-1.8,1.8c-0.1,0.1-0.1,0.3,0,0.3l0.7,0.7c0.1,0.1,0.3,0.1,0.3,0l1.8-1.8l1.8,1.8 c0.1,0.1,0.3,0.1,0.3,0l0.7-0.7c0.1-0.1,0.1-0.3,0-0.3L-288.9,399.4z'/> </g> </svg>",
    MENU_ICON: "<svg version='1.1' id='Layer_1' xmlns='http://www.w3.org/2000/svg' xmlns:xlink='http://www.w3.org/1999/xlink' x='0px' y='0px'width='4px' height='16px' viewBox='0 0 8 32' enable-background='new 0 0 8 32' xml:space='preserve'> <g> <circle cx='4' cy='4.062' r='4'/> <circle cx='4' cy='16' r='4'/> <circle cx='4' cy='28' r='4'/> </g> </svg>",
    COMMENT_ICON: "<svg version='1.1' id='Layer_2' xmlns='http://www.w3.org/2000/svg' xmlns:xlink='http://www.w3.org/1999/xlink' x='0px' y='0px'width='15px' height='15px' viewBox='1 1.5 15 15' enable-background='new 1 1.5 15 15' xml:space='preserve'> <g> <g> <path fill='#211B1B' d='M14,1.5H3c-1.104,0-2,0.896-2,2v8c0,1.104,0.896,2,2,2h1.628l1.884,3l1.866-3H14c1.104,0,2-0.896,2-2v-8 C16,2.396,15.104,1.5,14,1.5z M15,11.5c0,0.553-0.447,1-1,1H8l-1.493,2l-1.504-1.991L5,12.5H3c-0.552,0-1-0.447-1-1v-8 c0-0.552,0.448-1,1-1h11c0.553,0,1,0.448,1,1V11.5z'/> </g> </g> </svg>",
    REPLY_ICON: "<svg version='1.1' id='Layer_1' xmlns='http://www.w3.org/2000/svg' xmlns:xlink='http://www.w3.org/1999/xlink' x='0px' y='0px'viewBox='-158 242 18 18' style='enable-background:new -158 242 18 18;' xml:space='preserve'> <path d='M-142.2,252.6c-2-3-4.8-4.7-8.3-4.8v-3.3c0-0.2-0.1-0.3-0.2-0.3s-0.3,0-0.4,0.1l-6.9,6.2c-0.1,0.1-0.1,0.2-0.1,0.3 c0,0.1,0,0.2,0.1,0.3l6.9,6.4c0.1,0.1,0.3,0.1,0.4,0.1c0.1-0.1,0.2-0.2,0.2-0.4v-3.8c4.2,0,7.4,0.4,9.6,4.4c0.1,0.1,0.2,0.2,0.3,0.2 c0,0,0.1,0,0.1,0c0.2-0.1,0.3-0.3,0.2-0.4C-140.2,257.3-140.6,255-142.2,252.6z M-150.8,252.5c-0.2,0-0.4,0.2-0.4,0.4v3.3l-6-5.5 l6-5.3v2.8c0,0.2,0.2,0.4,0.4,0.4c3.3,0,6,1.5,8,4.5c0.5,0.8,0.9,1.6,1.2,2.3C-144,252.8-147.1,252.5-150.8,252.5z'/> </svg>",
    SCROLL_BOTTOM_ICON: "<svg version='1.1' id='Layer_1' xmlns='http://www.w3.org/2000/svg' xmlns:xlink='http://www.w3.org/1999/xlink' x='0px' y='0px'viewBox='-239 239 21 23' style='enable-background:new -239 239 21 23;' xml:space='preserve'> <path d='M-239,241.4l2.4-2.4l8.1,8.2l8.1-8.2l2.4,2.4l-10.5,10.6L-239,241.4z M-228.5,257.2l8.1-8.2l2.4,2.4l-10.5,10.6l-10.5-10.6 l2.4-2.4L-228.5,257.2z'/> </svg>",
    UPDATE_TYPING_MS: 5000,
    THEMES: {
        default: {
            type: 'Organization',
            sidebarBg: '#2071a7',
            sidebarText: '#fff',
            sidebarUnreadText: '#fff',
            sidebarTextHoverBg: '#136197',
            sidebarTextActiveBorder: '#7AB0D6',
            sidebarTextActiveColor: '#FFFFFF',
            sidebarHeaderBg: '#2f81b7',
            sidebarHeaderTextColor: '#FFFFFF',
            onlineIndicator: '#7DBE00',
            awayIndicator: '#DCBD4E',
            mentionBj: '#FBFBFB',
            mentionColor: '#2071A7',
            centerChannelBg: '#f2f4f8',
            centerChannelColor: '#333333',
            newMessageSeparator: '#FF8800',
            linkColor: '#2f81b7',
            buttonBg: '#1dacfc',
            buttonColor: '#FFFFFF',
            mentionHighlightBg: '#fff2bb',
            mentionHighlightLink: '#2f81b7',
            codeTheme: 'github',
            image: defaultThemeImage
        },
        mattermost: {
            type: 'Mattermost',
            sidebarBg: '#fafafa',
            sidebarText: '#333333',
            sidebarUnreadText: '#333333',
            sidebarTextHoverBg: '#e6f2fa',
            sidebarTextActiveBorder: '#378FD2',
            sidebarTextActiveColor: '#111111',
            sidebarHeaderBg: '#3481B9',
            sidebarHeaderTextColor: '#ffffff',
            onlineIndicator: '#7DBE00',
            awayIndicator: '#DCBD4E',
            mentionBj: '#2389d7',
            mentionColor: '#ffffff',
            centerChannelBg: '#ffffff',
            centerChannelColor: '#333333',
            newMessageSeparator: '#FF8800',
            linkColor: '#2389d7',
            buttonBg: '#23A2FF',
            buttonColor: '#FFFFFF',
            mentionHighlightBg: '#fff2bb',
            mentionHighlightLink: '#2f81b7',
            codeTheme: 'github',
            image: mattermostThemeImage
        },
        mattermostDark: {
            type: 'Mattermost Dark',
            sidebarBg: '#1B2C3E',
            sidebarText: '#fff',
            sidebarUnreadText: '#fff',
            sidebarTextHoverBg: '#4A5664',
            sidebarTextActiveBorder: '#66B9A7',
            sidebarTextActiveColor: '#FFFFFF',
            sidebarHeaderBg: '#1B2C3E',
            sidebarHeaderTextColor: '#FFFFFF',
            onlineIndicator: '#55C5B2',
            awayIndicator: '#A9A14C',
            mentionBj: '#B74A4A',
            mentionColor: '#FFFFFF',
            centerChannelBg: '#2F3E4E',
            centerChannelColor: '#DDDDDD',
            newMessageSeparator: '#5de5da',
            linkColor: '#A4FFEB',
            buttonBg: '#4CBBA4',
            buttonColor: '#FFFFFF',
            mentionHighlightBg: '#984063',
            mentionHighlightLink: '#A4FFEB',
            codeTheme: 'solarized-dark',
            image: mattermostDarkThemeImage
        },
        windows10: {
            type: 'Windows Dark',
            sidebarBg: '#171717',
            sidebarText: '#fff',
            sidebarUnreadText: '#fff',
            sidebarTextHoverBg: '#302e30',
            sidebarTextActiveBorder: '#196CAF',
            sidebarTextActiveColor: '#FFFFFF',
            sidebarHeaderBg: '#1f1f1f',
            sidebarHeaderTextColor: '#FFFFFF',
            onlineIndicator: '#0177e7',
            awayIndicator: '#A9A14C',
            mentionBj: '#0177e7',
            mentionColor: '#FFFFFF',
            centerChannelBg: '#1F1F1F',
            centerChannelColor: '#DDDDDD',
            newMessageSeparator: '#CC992D',
            linkColor: '#0D93FF',
            buttonBg: '#0177e7',
            buttonColor: '#FFFFFF',
            mentionHighlightBg: '#784098',
            mentionHighlightLink: '#A4FFEB',
            codeTheme: 'monokai',
            image: windows10ThemeImage
        }
    },
    THEME_ELEMENTS: [
        {
            group: 'sidebarElements',
            id: 'sidebarBg',
            uiName: 'Sidebar BG'
        },
        {
            group: 'sidebarElements',
            id: 'sidebarText',
            uiName: 'Sidebar Text'
        },
        {
            group: 'sidebarElements',
            id: 'sidebarHeaderBg',
            uiName: 'Sidebar Header BG'
        },
        {
            group: 'sidebarElements',
            id: 'sidebarHeaderTextColor',
            uiName: 'Sidebar Header Text'
        },
        {
            group: 'sidebarElements',
            id: 'sidebarUnreadText',
            uiName: 'Sidebar Unread Text'
        },
        {
            group: 'sidebarElements',
            id: 'sidebarTextHoverBg',
            uiName: 'Sidebar Text Hover BG'
        },
        {
            group: 'sidebarElements',
            id: 'sidebarTextActiveBorder',
            uiName: 'Sidebar Text Active Border'
        },
        {
            group: 'sidebarElements',
            id: 'sidebarTextActiveColor',
            uiName: 'Sidebar Text Active Color'
        },
        {
            group: 'sidebarElements',
            id: 'onlineIndicator',
            uiName: 'Online Indicator'
        },
        {
            group: 'sidebarElements',
            id: 'awayIndicator',
            uiName: 'Away Indicator'
        },
        {
            group: 'sidebarElements',
            id: 'mentionBj',
            uiName: 'Mention Jewel BG'
        },
        {
            group: 'sidebarElements',
            id: 'mentionColor',
            uiName: 'Mention Jewel Text'
        },
        {
            group: 'centerChannelElements',
            id: 'centerChannelBg',
            uiName: 'Center Channel BG'
        },
        {
            group: 'centerChannelElements',
            id: 'centerChannelColor',
            uiName: 'Center Channel Text'
        },
        {
            group: 'centerChannelElements',
            id: 'newMessageSeparator',
            uiName: 'New Message Separator'
        },
        {
            group: 'centerChannelElements',
            id: 'mentionHighlightBg',
            uiName: 'Mention Highlight BG'
        },
        {
            group: 'linkAndButtonElements',
            id: 'linkColor',
            uiName: 'Link Color'
        },
        {
            group: 'centerChannelElements',
            id: 'mentionHighlightLink',
            uiName: 'Mention Highlight Link'
        },
        {
            group: 'linkAndButtonElements',
            id: 'buttonBg',
            uiName: 'Button BG'
        },
        {
            group: 'linkAndButtonElements',
            id: 'buttonColor',
            uiName: 'Button Text'
        },
        {
            group: 'centerChannelElements',
            id: 'codeTheme',
            uiName: 'Code Theme',
            themes: [
                {
                    id: 'solarized-dark',
                    uiName: 'Solarized Dark',
                    cssURL: solarizedDarkCSS,
                    iconURL: solarizedDarkIcon
                },
                {
                    id: 'solarized-light',
                    uiName: 'Solarized Light',
                    cssURL: solarizedLightCSS,
                    iconURL: solarizedLightIcon
                },
                {
                    id: 'github',
                    uiName: 'GitHub',
                    cssURL: githubCSS,
                    iconURL: githubIcon
                },
                {
                    id: 'monokai',
                    uiName: 'Monokai',
                    cssURL: monokaiCSS,
                    iconURL: monokaiIcon
                }
            ]
        }
    ],
    DEFAULT_CODE_THEME: 'github',
    FONTS: {
        'Droid Serif': 'font--droid_serif',
        'Roboto Slab': 'font--roboto_slab',
        Lora: 'font--lora',
        Arvo: 'font--arvo',
        'Open Sans': 'font--open_sans',
        Roboto: 'font--roboto',
        'PT Sans': 'font--pt_sans',
        Lato: 'font--lato',
        'Source Sans Pro': 'font--source_sans_pro',
        'Exo 2': 'font--exo_2',
        Ubuntu: 'font--ubuntu'
    },
    DEFAULT_FONT: 'Open Sans',
    KeyCodes: {
        BACKSPACE: 8,
        TAB: 9,
        ENTER: 13,
        SHIFT: 16,
        CTRL: 17,
        ALT: 18,
        CAPS_LOCK: 20,
        ESCAPE: 27,
        SPACE: 32,
        PAGE_UP: 33,
        PAGE_DOWN: 34,
        END: 35,
        HOME: 36,
        LEFT: 37,
        UP: 38,
        RIGHT: 39,
        DOWN: 40,
        INSERT: 45,
        DELETE: 46,
        ZERO: 48,
        ONE: 49,
        TWO: 50,
        THREE: 51,
        FOUR: 52,
        FIVE: 53,
        SIX: 54,
        SEVEN: 55,
        EIGHT: 56,
        NINE: 57,
        A: 65,
        B: 66,
        C: 67,
        D: 68,
        E: 69,
        F: 70,
        G: 71,
        H: 72,
        I: 73,
        J: 74,
        K: 75,
        L: 76,
        M: 77,
        N: 78,
        O: 79,
        P: 80,
        Q: 81,
        R: 82,
        S: 83,
        T: 84,
        U: 85,
        V: 86,
        W: 87,
        X: 88,
        Y: 89,
        Z: 90,
        CMD: 91,
        MENU: 93,
        NUMPAD_0: 96,
        NUMPAD_1: 97,
        NUMPAD_2: 98,
        NUMPAD_3: 99,
        NUMPAD_4: 100,
        NUMPAD_5: 101,
        NUMPAD_6: 102,
        NUMPAD_7: 103,
        NUMPAD_8: 104,
        NUMPAD_9: 105,
        MULTIPLY: 106,
        ADD: 107,
        SUBTRACT: 109,
        DECIMAL: 110,
        DIVIDE: 111,
        F1: 112,
        F2: 113,
        F3: 114,
        F4: 115,
        F5: 116,
        F6: 117,
        F7: 118,
        F8: 119,
        F9: 120,
        F10: 121,
        F11: 122,
        F12: 123,
        NUM_LOCK: 144,
        SEMICOLON: 186,
        EQUAL: 187,
        COMMA: 188,
        DASH: 189,
        PERIOD: 190,
        FORWARD_SLASH: 191,
        TILDE: 192,
        OPEN_BRACKET: 219,
        BACK_SLASH: 220,
        CLOSE_BRACKET: 221
    },
    CODE_PREVIEW_MAX_FILE_SIZE: 500000, // 500 KB
    HighlightedLanguages: {
        actionscript: {name: 'ActionScript', extensions: ['as']},
        applescript: {name: 'AppleScript', extensions: ['applescript', 'osascript', 'scpt']},
        bash: {name: 'Bash', extensions: ['bash', 'sh', 'zsh']},
        clojure: {name: 'Clojure', extensions: ['clj', 'boot', 'cl2', 'cljc', 'cljs', 'cljs.hl', 'cljscm', 'cljx', 'hic']},
        coffeescript: {name: 'CoffeeScript', extensions: ['coffee', '_coffee', 'cake', 'cjsx', 'cson', 'iced']},
        cpp: {name: 'C/C++', extensions: ['cpp', 'c', 'cc', 'h', 'c++', 'h++', 'hpp']},
        cs: {name: 'C#', extensions: ['cs', 'csharp']},
        css: {name: 'CSS', extensions: ['css']},
        d: {name: 'D', extensions: ['d', 'di']},
        dart: {name: 'Dart', extensions: ['dart']},
        delphi: {name: 'Delphi', extensions: ['delphi', 'dpr', 'dfm', 'pas', 'pascal', 'freepascal', 'lazarus', 'lpr', 'lfm']},
        diff: {name: 'Diff', extensions: ['diff', 'patch']},
        django: {name: 'Django', extensions: ['django', 'jinja']},
        dockerfile: {name: 'Dockerfile', extensions: ['dockerfile', 'docker']},
        erlang: {name: 'Erlang', extensions: ['erl']},
        fortran: {name: 'Fortran', extensions: ['f90', 'f95']},
        fsharp: {name: 'F#', extensions: ['fsharp', 'fs']},
        gcode: {name: 'G-Code', extensions: ['gcode', 'nc']},
        go: {name: 'Go', extensions: ['go']},
        groovy: {name: 'Groovy', extensions: ['groovy']},
        handlebars: {name: 'Handlebars', extensions: ['handlebars', 'hbs', 'html.hbs', 'html.handlebars']},
        haskell: {name: 'Haskell', extensions: ['hs']},
        haxe: {name: 'Haxe', extensions: ['hx']},
        java: {name: 'Java', extensions: ['java', 'jsp']},
        javascript: {name: 'JavaScript', extensions: ['js', 'jsx']},
        json: {name: 'JSON', extensions: ['json']},
        julia: {name: 'Julia', extensions: ['jl']},
        kotlin: {name: 'Kotlin', extensions: ['kt', 'ktm', 'kts']},
        less: {name: 'Less', extensions: ['less']},
        lisp: {name: 'Lisp', extensions: ['lisp']},
        lua: {name: 'Lua', extensions: ['lua']},
        makefile: {name: 'Makefile', extensions: ['mk', 'mak']},
        markdown: {name: 'Markdown', extensions: ['md', 'mkdown', 'mkd']},
        matlab: {name: 'Matlab', extensions: ['matlab', 'm']},
        objectivec: {name: 'Objective C', extensions: ['mm', 'objc', 'obj-c']},
        ocaml: {name: 'OCaml', extensions: ['ml']},
        perl: {name: 'Perl', extensions: ['perl', 'pl']},
        php: {name: 'PHP', extensions: ['php', 'php3', 'php4', 'php5', 'php6']},
        powershell: {name: 'PowerShell', extensions: ['ps', 'ps1']},
        puppet: {name: 'Puppet', extensions: ['pp']},
        python: {name: 'Python', extensions: ['py', 'gyp']},
        r: {name: 'R', extensions: ['r']},
        ruby: {name: 'Ruby', extensions: ['ruby', 'rb', 'gemspec', 'podspec', 'thor', 'irb']},
        rust: {name: 'Rust', extensions: ['rs']},
        scala: {name: 'Scala', extensions: ['scala']},
        scheme: {name: 'Scheme', extensions: ['scm', 'sld']},
        scss: {name: 'SCSS', extensions: ['scss']},
        smalltalk: {name: 'Smalltalk', extensions: ['st']},
        sql: {name: 'SQL', extensions: ['sql']},
        swift: {name: 'Swift', extensions: ['swift']},
        tex: {name: 'TeX', extensions: ['tex']},
        text: {name: 'Text', extensions: ['txt']},
        vbnet: {name: 'VB.Net', extensions: ['vbnet', 'vb', 'bas']},
        vbscript: {name: 'VBScript', extensions: ['vbs']},
        verilog: {name: 'Verilog', extensions: ['v', 'veo']},
        xml: {name: 'HTML, XML', extensions: ['xml', 'html', 'xhtml', 'rss', 'atom', 'xsl', 'plist']},
        yaml: {name: 'YAML', extensions: ['yaml']}
    },
    PostsViewJumpTypes: {
        BOTTOM: 1,
        POST: 2,
        SIDEBAR_OPEN: 3
    },
    NotificationPrefs: {
        MENTION: 'mention'
    },
    Integrations: {
        COMMAND: 'commands',
        INCOMING_WEBHOOK: 'incoming_webhooks',
        OUTGOING_WEBHOOK: 'outgoing_webhooks',
        OAUTH_APP: 'oauth2-apps'
    },
    FeatureTogglePrefix: 'feature_enabled_',
    PRE_RELEASE_FEATURES: {
        MARKDOWN_PREVIEW: {
            label: 'markdown_preview', // github issue: https://github.com/mattermost/platform/pull/1389
            description: 'Show markdown preview option in message input box'
        },
        EMBED_PREVIEW: {
            label: 'embed_preview',
            description: 'Show preview snippet of links below message'
        },
        WEBRTC_PREVIEW: {
            label: 'webrtc_preview',
            description: 'Enable WebRTC one on one calls'
        }
    },
    OVERLAY_TIME_DELAY: 400,
    WEBRTC_TIME_DELAY: 750,
    WEBRTC_CLEAR_ERROR_DELAY: 15000,
    DEFAULT_MAX_USERS_PER_TEAM: 50,
<<<<<<< HEAD
    MIN_TEAMNAME_LENGTH: 2,
=======
    DEFAULT_MAX_CHANNELS_PER_TEAM: 2000,
    MIN_TEAMNAME_LENGTH: 4,
>>>>>>> 486d12e1
    MAX_TEAMNAME_LENGTH: 15,
    MIN_USERNAME_LENGTH: 3,
    MAX_USERNAME_LENGTH: 22,
    MAX_NICKNAME_LENGTH: 22,
    MIN_PASSWORD_LENGTH: 5,
    MAX_PASSWORD_LENGTH: 64,
    MIN_TRIGGER_LENGTH: 1,
    MAX_TRIGGER_LENGTH: 128,
    MAX_TEXTSETTING_LENGTH: 1024,
    MAX_SITENAME_LENGTH: 30,
    TIME_SINCE_UPDATE_INTERVAL: 30000,
    MIN_HASHTAG_LINK_LENGTH: 3,
    CHANNEL_SCROLL_ADJUSTMENT: 100,
    EMOJI_PATH: '/static/emoji',
    DEFAULT_WEBHOOK_LOGO: logoWebhook,
    MHPNS: 'https://push.mattermost.com',
    MTPNS: 'http://push-test.mattermost.com',
    BOT_NAME: 'BOT',
    MAX_PREV_MSGS: 100,
    POST_COLLAPSE_TIMEOUT: 1000 * 60 * 5, // five minutes
    LICENSE_EXPIRY_NOTIFICATION: 1000 * 60 * 60 * 24 * 15, // 15 days
    LICENSE_GRACE_PERIOD: 1000 * 60 * 60 * 24 * 15, // 15 days
    PERMISSIONS_ALL: 'all',
    PERMISSIONS_TEAM_ADMIN: 'team_admin',
    PERMISSIONS_SYSTEM_ADMIN: 'system_admin',
    MENTION_CHANNELS: 'mention.channels',
    MENTION_MORE_CHANNELS: 'mention.morechannels',
    MENTION_MEMBERS: 'mention.members',
    MENTION_NONMEMBERS: 'mention.nonmembers',
    MENTION_SPECIAL: 'mention.special',
    DEFAULT_NOTIFICATION_DURATION: 5000,
    STATUS_INTERVAL: 60000,
    AUTOCOMPLETE_TIMEOUT: 200
};

export default Constants;<|MERGE_RESOLUTION|>--- conflicted
+++ resolved
@@ -808,12 +808,8 @@
     WEBRTC_TIME_DELAY: 750,
     WEBRTC_CLEAR_ERROR_DELAY: 15000,
     DEFAULT_MAX_USERS_PER_TEAM: 50,
-<<<<<<< HEAD
     MIN_TEAMNAME_LENGTH: 2,
-=======
     DEFAULT_MAX_CHANNELS_PER_TEAM: 2000,
-    MIN_TEAMNAME_LENGTH: 4,
->>>>>>> 486d12e1
     MAX_TEAMNAME_LENGTH: 15,
     MIN_USERNAME_LENGTH: 3,
     MAX_USERNAME_LENGTH: 22,

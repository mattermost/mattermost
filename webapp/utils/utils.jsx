// Copyright (c) 2015 Mattermost, Inc. All Rights Reserved.
// See License.txt for license information.

import $ from 'jquery';
import AppDispatcher from '../dispatcher/app_dispatcher.jsx';
import ChannelStore from 'stores/channel_store.jsx';
import UserStore from 'stores/user_store.jsx';
import LocalizationStore from 'stores/localization_store.jsx';
import PreferenceStore from 'stores/preference_store.jsx';
import TeamStore from 'stores/team_store.jsx';
import Constants from 'utils/constants.jsx';
var ActionTypes = Constants.ActionTypes;
import Client from 'client/web_client.jsx';
import * as UserAgent from 'utils/user_agent.jsx';

import {browserHistory} from 'react-router/es6';
import {FormattedMessage} from 'react-intl';

import icon50 from 'images/icon50x50.png';
import bing from 'images/bing.mp3';

import React from 'react';

export function isEmail(email) {
    // writing a regex to match all valid email addresses is really, really hard (see http://stackoverflow.com/a/201378)
    // so we just do a simple check and rely on a verification email to tell if it's a real address
    return (/^.+@.+$/).test(email);
}

export function isMac() {
    return navigator.platform.toUpperCase().indexOf('MAC') >= 0;
}

export function cmdOrCtrlPressed(e) {
    return (isMac() && e.metaKey) || (!isMac() && e.ctrlKey);
}

export function isInRole(roles, inRole) {
    var parts = roles.split(' ');
    for (var i = 0; i < parts.length; i++) {
        if (parts[i] === inRole) {
            return true;
        }
    }

    return false;
}

export function isChannelAdmin(roles) {
    if (isInRole(roles, 'channel_admin')) {
        return true;
    }

    return false;
}

export function isAdmin(roles) {
    if (isInRole(roles, 'team_admin')) {
        return true;
    }

    if (isInRole(roles, 'system_admin')) {
        return true;
    }

    return false;
}

export function isSystemAdmin(roles) {
    if (isInRole(roles, 'system_admin')) {
        return true;
    }

    return false;
}

export function getCookie(name) {
    var value = '; ' + document.cookie;
    var parts = value.split('; ' + name + '=');
    if (parts.length === 2) {
        return parts.pop().split(';').shift();
    }
    return '';
}

var requestedNotificationPermission = false;

export function notifyMe(title, body, channel, teamId, duration, silent) {
    if (!('Notification' in window)) {
        return;
    }

    let notificationDuration = Constants.DEFAULT_NOTIFICATION_DURATION;
    if (duration != null) {
        notificationDuration = duration;
    }

    if (Notification.permission === 'granted' || (Notification.permission === 'default' && !requestedNotificationPermission)) {
        requestedNotificationPermission = true;

        Notification.requestPermission((permission) => {
            if (permission === 'granted') {
                try {
                    var notification = new Notification(title, {body, tag: body, icon: icon50, requireInteraction: notificationDuration === 0, silent});
                    notification.onclick = () => {
                        window.focus();
                        if (channel && channel.type === Constants.DM_CHANNEL) {
                            browserHistory.push(TeamStore.getCurrentTeamUrl() + '/channels/' + channel.name);
                        } else if (channel) {
                            browserHistory.push(TeamStore.getTeamUrl(teamId) + '/channels/' + channel.name);
                        } else if (teamId) {
                            browserHistory.push(TeamStore.getTeamUrl(teamId) + '/channels/town-square');
                        } else {
                            browserHistory.push(TeamStore.getCurrentTeamUrl() + '/channels/town-square');
                        }
                    };

                    if (notificationDuration > 0) {
                        setTimeout(() => {
                            notification.close();
                        }, notificationDuration);
                    }
                } catch (e) {
                    console.error(e); //eslint-disable-line no-console
                }
            }
        });
    }
}

var canDing = true;

export function ding() {
    if (!UserAgent.isFirefox() && canDing) {
        var audio = new Audio(bing);
        audio.play();
        canDing = false;
        setTimeout(() => {
            canDing = true;
        }, 3000);
    }
}

export function getDateForUnixTicks(ticks) {
    return new Date(ticks);
}

export function displayDate(ticks) {
    var d = new Date(ticks);
    var monthNames = ['January', 'February', 'March', 'April', 'May', 'June', 'July', 'August', 'September', 'October', 'November', 'December'];

    return monthNames[d.getMonth()] + ' ' + d.getDate() + ', ' + d.getFullYear();
}

export function displayTime(ticks, utc) {
    const d = new Date(ticks);
    let hours;
    let minutes;
    let ampm = '';
    let timezone = '';

    if (utc) {
        hours = d.getUTCHours();
        minutes = d.getUTCMinutes();
        timezone = ' UTC';
    } else {
        hours = d.getHours();
        minutes = d.getMinutes();
    }

    if (minutes <= 9) {
        minutes = '0' + minutes;
    }

    const useMilitaryTime = PreferenceStore.getBool(Constants.Preferences.CATEGORY_DISPLAY_SETTINGS, 'use_military_time');
    if (!useMilitaryTime) {
        ampm = ' AM';
        if (hours >= 12) {
            ampm = ' PM';
        }

        hours = hours % 12;
        if (!hours) {
            hours = '12';
        }
    }

    return hours + ':' + minutes + ampm + timezone;
}

// returns Unix timestamp in milliseconds
export function getTimestamp() {
    return Date.now();
}

// extracts links not styled by Markdown
export function extractFirstLink(text) {
    const pattern = /(^|[\s\n]|<br\/?>)((?:https?|ftp):\/\/[-A-Z0-9+\u0026\u2019@#/%?=()~_|!:,.;]*[-A-Z0-9+\u0026@#/%=~()_|])/i;
    let inText = text;

    // strip out code blocks
    inText = inText.replace(/`[^`]*`/g, '');

    // strip out inline markdown images
    inText = inText.replace(/!\[[^\]]*]\([^)]*\)/g, '');

    const match = pattern.exec(inText);
    if (match) {
        return match[0].trim();
    }

    return '';
}

export function escapeRegExp(string) {
    return string.replace(/([.*+?^=!:${}()|[\]/\\])/g, '\\$1');
}

// Taken from http://stackoverflow.com/questions/1068834/object-comparison-in-javascript and modified slightly
export function areObjectsEqual(x, y) {
    let p;
    const leftChain = [];
    const rightChain = [];

    // Remember that NaN === NaN returns false
    // and isNaN(undefined) returns true
    if (isNaN(x) && isNaN(y) && typeof x === 'number' && typeof y === 'number') {
        return true;
    }

    // Compare primitives and functions.
    // Check if both arguments link to the same object.
    // Especially useful on step when comparing prototypes
    if (x === y) {
        return true;
    }

    // Works in case when functions are created in constructor.
    // Comparing dates is a common scenario. Another built-ins?
    // We can even handle functions passed across iframes
    if ((typeof x === 'function' && typeof y === 'function') ||
       (x instanceof Date && y instanceof Date) ||
       (x instanceof RegExp && y instanceof RegExp) ||
       (x instanceof String && y instanceof String) ||
       (x instanceof Number && y instanceof Number)) {
        return x.toString() === y.toString();
    }

    if (x instanceof Map && y instanceof Map) {
        return areMapsEqual(x, y);
    }

    // At last checking prototypes as good a we can
    if (!(x instanceof Object && y instanceof Object)) {
        return false;
    }

    if (x.isPrototypeOf(y) || y.isPrototypeOf(x)) {
        return false;
    }

    if (x.constructor !== y.constructor) {
        return false;
    }

    if (x.prototype !== y.prototype) {
        return false;
    }

    // Check for infinitive linking loops
    if (leftChain.indexOf(x) > -1 || rightChain.indexOf(y) > -1) {
        return false;
    }

    // Quick checking of one object beeing a subset of another.
    for (p in y) {
        if (y.hasOwnProperty(p) !== x.hasOwnProperty(p)) {
            return false;
        } else if (typeof y[p] !== typeof x[p]) {
            return false;
        }
    }

    for (p in x) {
        if (y.hasOwnProperty(p) !== x.hasOwnProperty(p)) {
            return false;
        } else if (typeof y[p] !== typeof x[p]) {
            return false;
        }

        switch (typeof (x[p])) {
        case 'object':
        case 'function':

            leftChain.push(x);
            rightChain.push(y);

            if (!areObjectsEqual(x[p], y[p])) {
                return false;
            }

            leftChain.pop();
            rightChain.pop();
            break;

        default:
            if (x[p] !== y[p]) {
                return false;
            }
            break;
        }
    }

    return true;
}

export function areMapsEqual(a, b) {
    if (a.size !== b.size) {
        return false;
    }

    for (const [key, value] of a) {
        if (!b.has(key)) {
            return false;
        }

        if (!areObjectsEqual(value, b.get(key))) {
            return false;
        }
    }

    return true;
}

export function replaceHtmlEntities(text) {
    var tagsToReplace = {
        '&amp;': '&',
        '&lt;': '<',
        '&gt;': '>'
    };
    var newtext = text;
    for (var tag in tagsToReplace) {
        if (Reflect.apply({}.hasOwnProperty, this, [tagsToReplace, tag])) {
            var regex = new RegExp(tag, 'g');
            newtext = newtext.replace(regex, tagsToReplace[tag]);
        }
    }
    return newtext;
}

export function insertHtmlEntities(text) {
    var tagsToReplace = {
        '&': '&amp;',
        '<': '&lt;',
        '>': '&gt;'
    };
    var newtext = text;
    for (var tag in tagsToReplace) {
        if (Reflect.apply({}.hasOwnProperty, this, [tagsToReplace, tag])) {
            var regex = new RegExp(tag, 'g');
            newtext = newtext.replace(regex, tagsToReplace[tag]);
        }
    }
    return newtext;
}

export function searchForTerm(term) {
    AppDispatcher.handleServerAction({
        type: ActionTypes.RECEIVED_SEARCH_TERM,
        term,
        do_search: true
    });
}

export function getFileType(extin) {
    var ext = extin.toLowerCase();
    if (Constants.IMAGE_TYPES.indexOf(ext) > -1) {
        return 'image';
    }

    if (Constants.AUDIO_TYPES.indexOf(ext) > -1) {
        return 'audio';
    }

    if (Constants.VIDEO_TYPES.indexOf(ext) > -1) {
        return 'video';
    }

    if (Constants.SPREADSHEET_TYPES.indexOf(ext) > -1) {
        return 'spreadsheet';
    }

    if (Constants.CODE_TYPES.indexOf(ext) > -1) {
        return 'code';
    }

    if (Constants.WORD_TYPES.indexOf(ext) > -1) {
        return 'word';
    }

    if (Constants.PRESENTATION_TYPES.indexOf(ext) > -1) {
        return 'presentation';
    }

    if (Constants.PDF_TYPES.indexOf(ext) > -1) {
        return 'pdf';
    }

    if (Constants.PATCH_TYPES.indexOf(ext) > -1) {
        return 'patch';
    }

    return 'other';
}

export function getFileIconPath(fileInfo) {
    const fileType = getFileType(fileInfo.extension);

    var icon;
    if (fileType in Constants.ICON_FROM_TYPE) {
        icon = Constants.ICON_FROM_TYPE[fileType];
    } else {
        icon = Constants.ICON_FROM_TYPE.other;
    }

    return icon;
}

export function getIconClassName(fileTypeIn) {
    var fileType = fileTypeIn.toLowerCase();

    if (fileType in Constants.ICON_NAME_FROM_TYPE) {
        return Constants.ICON_NAME_FROM_TYPE[fileType];
    }

    return 'glyphicon-file';
}

export function splitFileLocation(fileLocation) {
    var fileSplit = fileLocation.split('.');

    var ext = '';
    if (fileSplit.length > 1) {
        ext = fileSplit[fileSplit.length - 1];
        fileSplit.splice(fileSplit.length - 1, 1);
    }

    var filePath = fileSplit.join('.');
    var filename = filePath.split('/')[filePath.split('/').length - 1];

    return {ext, name: filename, path: filePath};
}

export function toTitleCase(str) {
    function doTitleCase(txt) {
        return txt.charAt(0).toUpperCase() + txt.substr(1).toLowerCase();
    }
    return str.replace(/\w\S*/g, doTitleCase);
}

export function isHexColor(value) {
    return value && (/^#[0-9a-f]{3}([0-9a-f]{3})?$/i).test(value);
}

export function applyTheme(theme) {
    if (theme.sidebarBg) {
        changeCss('.sidebar--left, .sidebar--left .sidebar__divider .sidebar__divider__text, .app__body .modal .settings-modal .settings-table .settings-links, .app__body .sidebar--menu', 'background:' + theme.sidebarBg);
        changeCss('body.app__body', 'scrollbar-face-color:' + theme.sidebarBg);
        changeCss('@media(max-width: 768px){.app__body .modal .settings-modal:not(.settings-modal--tabless):not(.display--content) .modal-content', 'background:' + theme.sidebarBg);
    }

    if (theme.sidebarText) {
        changeCss('.app__body .ps-container > .ps-scrollbar-y-rail > .ps-scrollbar-y', 'background:' + theme.sidebarText);
        changeCss('.app__body .ps-container:hover .ps-scrollbar-y-rail:hover', 'background:' + changeOpacity(theme.sidebarText, 0.15));
        changeCss('.sidebar--left .nav-pills__container li>a, .app__body .sidebar--right, .app__body .modal .settings-modal .nav-pills>li a, .app__body .sidebar--menu', 'color:' + changeOpacity(theme.sidebarText, 0.6));
        changeCss('@media(max-width: 768px){.app__body .modal .settings-modal .settings-table .nav>li>a', 'color:' + theme.sidebarText);
        changeCss('.sidebar--left .nav-pills__container li>h4, .sidebar--left .add-channel-btn', 'color:' + changeOpacity(theme.sidebarText, 0.6));
        changeCss('.sidebar--left .add-channel-btn:hover, .sidebar--left .add-channel-btn:focus', 'color:' + theme.sidebarText);
        changeCss('.sidebar--left .status .offline--icon', 'fill:' + theme.sidebarText);
        changeCss('@media(max-width: 768px){.app__body .modal .settings-modal .settings-table .nav>li>a, .app__body .sidebar--menu .divider', 'border-color:' + changeOpacity(theme.sidebarText, 0.2));
        changeCss('@media(max-width: 768px){.sidebar--left .add-channel-btn:hover, .sidebar--left .add-channel-btn:focus', 'color:' + changeOpacity(theme.sidebarText, 0.6));
    }

    if (theme.sidebarUnreadText) {
        changeCss('.sidebar--left .nav-pills__container li>a.unread-title', 'color:' + theme.sidebarUnreadText + '!important;');
    }

    if (theme.sidebarTextHoverBg) {
        changeCss('.sidebar--left .nav-pills__container li>a:hover, .app__body .modal .settings-modal .nav-pills>li:hover a', 'background:' + theme.sidebarTextHoverBg);
    }

    if (theme.sidebarTextActiveBorder) {
        changeCss('.sidebar--left .nav li.active a:before, .app__body .modal .settings-modal .nav-pills>li.active a:before', 'background:' + theme.sidebarTextActiveBorder);
        changeCss('.sidebar--left .sidebar__divider:before', 'background:' + changeOpacity(theme.sidebarTextActiveBorder, 0.5));
        changeCss('.sidebar--left .sidebar__divider', 'color:' + theme.sidebarTextActiveBorder);
        changeCss('.multi-teams .team-sidebar .team-wrapper .team-container.active:before', 'background:' + theme.sidebarTextActiveBorder);
        changeCss('.multi-teams .team-sidebar .team-wrapper .team-container.unread:before', 'background:' + theme.sidebarTextActiveBorder);
    }

    if (theme.sidebarTextActiveColor) {
        changeCss('.sidebar--left .nav-pills__container li.active a, .sidebar--left .nav-pills__container li.active a:hover, .sidebar--left .nav-pills__container li.active a:focus, .app__body .modal .settings-modal .nav-pills>li.active a, .app__body .modal .settings-modal .nav-pills>li.active a:hover, .app__body .modal .settings-modal .nav-pills>li.active a:active', 'color:' + theme.sidebarTextActiveColor);
        changeCss('.sidebar--left .nav li.active a, .sidebar--left .nav li.active a:hover, .sidebar--left .nav li.active a:focus', 'background:' + changeOpacity(theme.sidebarTextActiveColor, 0.1));
    }

    if (theme.sidebarHeaderBg) {
        changeCss('.sidebar--left .team__header, .app__body .sidebar--menu .team__header, .app__body .post-list__timestamp > div', 'background:' + theme.sidebarHeaderBg);
        changeCss('.app__body .modal .modal-header', 'background:' + theme.sidebarHeaderBg);
        changeCss('.app__body .multi-teams .team-sidebar, .app__body #navbar .navbar-default', 'background:' + theme.sidebarHeaderBg);
        changeCss('@media(max-width: 768px){.app__body .search-bar__container', 'background:' + theme.sidebarHeaderBg);
        changeCss('.app__body .attachment .attachment__container', 'border-left-color:' + theme.sidebarHeaderBg);
    }

    if (theme.sidebarHeaderTextColor) {
        changeCss('.multi-teams .team-sidebar .team-wrapper .team-container .team-btn, .sidebar--left .team__header .header__info, .app__body .sidebar--menu .team__header .header__info, .app__body .post-list__timestamp > div', 'color:' + theme.sidebarHeaderTextColor);
        changeCss('.app__body .sidebar-header-dropdown__icon', 'fill:' + theme.sidebarHeaderTextColor);
        changeCss('.sidebar--left .team__header .user__name, .app__body .sidebar--menu .team__header .user__name', 'color:' + changeOpacity(theme.sidebarHeaderTextColor, 0.8));
        changeCss('.sidebar--left .team__header:hover .user__name, .app__body .sidebar--menu .team__header:hover .user__name', 'color:' + theme.sidebarHeaderTextColor);
        changeCss('.app__body .modal .modal-header .modal-title, .app__body .modal .modal-header .modal-title .name, .app__body .modal .modal-header button.close', 'color:' + theme.sidebarHeaderTextColor);
        changeCss('.app__body #navbar .navbar-default .navbar-brand .heading', 'color:' + theme.sidebarHeaderTextColor);
        changeCss('.app__body #navbar .navbar-default .navbar-toggle .icon-bar', 'background:' + theme.sidebarHeaderTextColor);
        changeCss('.app__body .post-list__timestamp > div', 'border-color:' + changeOpacity(theme.sidebarHeaderTextColor, 0.5));
        changeCss('@media(max-width: 768px){.app__body .search-bar__container', 'color:' + theme.sidebarHeaderTextColor);
    }

    if (theme.onlineIndicator) {
        changeCss('.app__body .status .online--icon', 'fill:' + theme.onlineIndicator);
        changeCss('.app__body .channel-header__info .status .online--icon', 'fill:' + theme.onlineIndicator);
        changeCss('.app__body .navbar .status .online--icon', 'fill:' + theme.onlineIndicator);
    }

    if (theme.awayIndicator) {
        changeCss('.app__body .status .away--icon', 'fill:' + theme.awayIndicator);
        changeCss('.app__body .channel-header__info .status .away--icon', 'fill:' + theme.awayIndicator);
        changeCss('.app__body .navbar .status .away--icon', 'fill:' + theme.awayIndicator);
    }

    if (theme.mentionBj) {
        changeCss('.sidebar--left .nav-pills__unread-indicator, .app__body .new-messages__button div', 'background:' + theme.mentionBj);
        changeCss('.sidebar--left .badge', 'background:' + theme.mentionBj + '!important;');
        changeCss('.multi-teams .team-sidebar .team-wrapper .team-container .team-btn .badge', 'background:' + theme.mentionBj + '!important;');
    }

    if (theme.mentionColor) {
        changeCss('.sidebar--left .nav-pills__unread-indicator, .app__body .new-messages__button div', 'color:' + theme.mentionColor);
        changeCss('.sidebar--left .badge', 'color:' + theme.mentionColor + '!important;');
        changeCss('.multi-teams .team-sidebar .team-wrapper .team-container .team-btn .badge', 'color:' + theme.mentionColor + '!important;');
    }

    if (theme.centerChannelBg) {
        changeCss('@media(min-width: 768px){.app__body .post:hover .post__header .col__reply, .app__body .post.post--hovered .post__header .col__reply', 'background:' + theme.centerChannelBg);
        changeCss('.app__body .app__content, .app__body .markdown__table, .app__body .markdown__table tbody tr, .app__body .suggestion-list__content, .app__body .modal .modal-content, .app__body .modal .modal-footer, .app__body .post.post--compact .post-image__column, .app__body .suggestion-list__divider > span, .app__body .status-wrapper .status', 'background:' + theme.centerChannelBg);
        changeCss('#post-list .post-list-holder-by-time, .app__body .post .dropdown-menu a', 'background:' + theme.centerChannelBg);
        changeCss('#post-create', 'background:' + theme.centerChannelBg);
        changeCss('.app__body .date-separator .separator__text, .app__body .new-separator .separator__text', 'background:' + theme.centerChannelBg);
        changeCss('.app__body .post-image__details, .app__body .search-help-popover .search-autocomplete__divider span', 'background:' + theme.centerChannelBg);
        changeCss('.app__body .sidebar--right, .app__body .dropdown-menu, .app__body .popover, .app__body .tip-overlay', 'background:' + theme.centerChannelBg);
        changeCss('.app__body .popover.bottom>.arrow:after', 'border-bottom-color:' + theme.centerChannelBg);
        changeCss('.app__body .popover.right>.arrow:after, .app__body .tip-overlay.tip-overlay--sidebar .arrow, .app__body .tip-overlay.tip-overlay--header .arrow', 'border-right-color:' + theme.centerChannelBg);
        changeCss('.app__body .popover.left>.arrow:after', 'border-left-color:' + theme.centerChannelBg);
        changeCss('.app__body .popover.top>.arrow:after, .app__body .tip-overlay.tip-overlay--chat .arrow', 'border-top-color:' + theme.centerChannelBg);
        changeCss('@media(min-width: 768px){.app__body .search-bar__container .search__form .search-bar, .app__body .form-control', 'background:' + theme.centerChannelBg);
        changeCss('@media(min-width: 768px){.app__body .sidebar--right.sidebar--right--expanded .sidebar-right-container', 'background:' + theme.centerChannelBg);
        changeCss('.app__body .attachment__content', 'background:' + theme.centerChannelBg);
        changeCss('body.app__body', 'scrollbar-face-color:' + theme.centerChannelBg);
        changeCss('body.app__body', 'scrollbar-track-color:' + theme.centerChannelBg);
        changeCss('.app__body .post-list__new-messages-below', 'color:' + theme.centerChannelBg);
    }

    if (theme.centerChannelColor) {
        changeCss('.app__body .post-list__arrows, .app__body .post .flag-icon__container', 'fill:' + changeOpacity(theme.centerChannelColor, 0.3));
        changeCss('.app__body .modal .status .offline--icon, .app__body .channel-header__links .icon, .app__body .sidebar--right .sidebar--right__subheader .usage__icon', 'fill:' + theme.centerChannelColor);
        changeCss('@media(min-width: 768px){.app__body .post:hover .post__header .col__reply, .app__body .post.post--hovered .post__header .col__reply', 'border-color:' + changeOpacity(theme.centerChannelColor, 0.2));
        changeCss('.app__body .post .dropdown-menu a, .sidebar--left, .app__body .sidebar--right .sidebar--right__header, .app__body .suggestion-list__content .command', 'border-color:' + changeOpacity(theme.centerChannelColor, 0.2));
        changeCss('.app__body .post.post--system .post__body', 'color:' + changeOpacity(theme.centerChannelColor, 0.6));
        changeCss('.app__body .input-group-addon, .app__body .app__content, .app__body .post-create__container .post-create-body .btn-file, .app__body .post-create__container .post-create-footer .msg-typing, .app__body .suggestion-list__content .command, .app__body .modal .modal-content, .app__body .dropdown-menu, .app__body .popover, .app__body .mentions__name, .app__body .tip-overlay, .app__body .form-control[disabled], .app__body .form-control[readonly], .app__body fieldset[disabled] .form-control', 'color:' + theme.centerChannelColor);
        changeCss('.app__body .post .post__link', 'color:' + changeOpacity(theme.centerChannelColor, 0.65));
        changeCss('.app__body #archive-link-home, .video-div .video-thumbnail__error', 'background:' + changeOpacity(theme.centerChannelColor, 0.15));
        changeCss('.app__body #post-create', 'color:' + theme.centerChannelColor);
        changeCss('.app__body .mentions--top, .app__body .suggestion-list', 'box-shadow:' + changeOpacity(theme.centerChannelColor, 0.2) + ' 1px -3px 12px');
        changeCss('.app__body .mentions--top, .app__body .suggestion-list', '-webkit-box-shadow:' + changeOpacity(theme.centerChannelColor, 0.2) + ' 1px -3px 12px');
        changeCss('.app__body .mentions--top, .app__body .suggestion-list', '-moz-box-shadow:' + changeOpacity(theme.centerChannelColor, 0.2) + ' 1px -3px 12px');
        changeCss('.app__body .dropdown-menu, .app__body .popover ', 'box-shadow:' + changeOpacity(theme.centerChannelColor, 0.1) + ' 0px 6px 12px');
        changeCss('.app__body .dropdown-menu, .app__body .popover ', '-webkit-box-shadow:' + changeOpacity(theme.centerChannelColor, 0.1) + ' 0px 6px 12px');
        changeCss('.app__body .dropdown-menu, .app__body .popover ', '-moz-box-shadow:' + changeOpacity(theme.centerChannelColor, 0.1) + ' 0px 6px 12px');
        changeCss('.app__body .post__body hr, .app__body .loading-screen .loading__content .round, .app__body .tutorial__circles .circle', 'background:' + theme.centerChannelColor);
        changeCss('.app__body .channel-header .heading', 'color:' + theme.centerChannelColor);
        changeCss('.app__body .markdown__table tbody tr:nth-child(2n)', 'background:' + changeOpacity(theme.centerChannelColor, 0.07));
        changeCss('.app__body .channel-header__info>div.dropdown .header-dropdown__icon', 'color:' + changeOpacity(theme.centerChannelColor, 0.8));
        changeCss('.app__body .channel-header #member_popover', 'color:' + changeOpacity(theme.centerChannelColor, 0.8));
        changeCss('.app__body .custom-textarea, .app__body .custom-textarea:focus, .app__body .file-preview, .app__body .post-image__details, .app__body .sidebar--right .sidebar-right__body, .app__body .markdown__table th, .app__body .markdown__table td, .app__body .suggestion-list__content, .app__body .modal .modal-content, .app__body .modal .settings-modal .settings-table .settings-content .divider-light, .app__body .webhooks__container, .app__body .dropdown-menu, .app__body .modal .modal-header, .app__body .popover', 'border-color:' + changeOpacity(theme.centerChannelColor, 0.2));
        changeCss('.app__body .popover.bottom>.arrow', 'border-bottom-color:' + changeOpacity(theme.centerChannelColor, 0.25));
        changeCss('.app__body .search-help-popover .search-autocomplete__divider span, .app__body .suggestion-list__divider > span', 'color:' + changeOpacity(theme.centerChannelColor, 0.7));
        changeCss('.app__body .popover.right>.arrow', 'border-right-color:' + changeOpacity(theme.centerChannelColor, 0.25));
        changeCss('.app__body .popover.left>.arrow', 'border-left-color:' + changeOpacity(theme.centerChannelColor, 0.25));
        changeCss('.app__body .popover.top>.arrow', 'border-top-color:' + changeOpacity(theme.centerChannelColor, 0.25));
        changeCss('.app__body .suggestion-list__content .command, .app__body .popover .popover-title', 'border-color:' + changeOpacity(theme.centerChannelColor, 0.2));
        changeCss('.app__body .suggestion-list__content .command, .app__body .popover .popover-dm__content', 'border-color:' + changeOpacity(theme.centerChannelColor, 0.2));
        changeCss('.app__body .suggestion-list__divider:before, .app__body .dropdown-menu .divider, .app__body .search-help-popover .search-autocomplete__divider:before', 'background:' + theme.centerChannelColor);
        changeCss('.app__body .custom-textarea', 'color:' + theme.centerChannelColor);
        changeCss('.app__body .post-image__column', 'border-color:' + changeOpacity(theme.centerChannelColor, 0.2));
        changeCss('.app__body .post-image__details', 'color:' + theme.centerChannelColor);
        changeCss('.app__body .post-image__column a, .app__body .post-image__column a:hover, .app__body .post-image__column a:focus', 'color:' + theme.centerChannelColor);
        changeCss('@media(min-width: 768px){.app__body .search-bar__container .search__form .search-bar, .app__body .form-control', 'color:' + theme.centerChannelColor);
        changeCss('.app__body .input-group-addon, .app__body .search-bar__container .search__form, .app__body .form-control', 'border-color:' + changeOpacity(theme.centerChannelColor, 0.2));
        changeCss('@media(min-width: 768px){.app__body .post-list__table .post-list__content .dropdown-menu a:hover', 'background:' + changeOpacity(theme.centerChannelColor, 0.1));
        changeCss('.app__body .form-control:focus', 'border-color:' + changeOpacity(theme.centerChannelColor, 0.3));
        changeCss('.app__body .attachment .attachment__content', 'border-color:' + changeOpacity(theme.centerChannelColor, 0.3));
        changeCss('.app__body .input-group-addon, .app__body .channel-intro .channel-intro__content, .app__body .webhooks__container', 'background:' + changeOpacity(theme.centerChannelColor, 0.05));
        changeCss('.app__body .date-separator .separator__text', 'color:' + theme.centerChannelColor);
        changeCss('.app__body .date-separator .separator__hr, .app__body .modal-footer, .app__body .modal .custom-textarea', 'border-color:' + changeOpacity(theme.centerChannelColor, 0.2));
        changeCss('.app__body .search-item-container, .app__body .post-right__container .post.post--root', 'border-color:' + changeOpacity(theme.centerChannelColor, 0.1));
        changeCss('.app__body .modal .custom-textarea:focus', 'border-color:' + changeOpacity(theme.centerChannelColor, 0.3));
        changeCss('.app__body .channel-intro, .app__body .modal .settings-modal .settings-table .settings-content .divider-dark, .app__body hr, .app__body .modal .settings-modal .settings-table .settings-links, .app__body .modal .settings-modal .settings-table .settings-content .appearance-section .theme-elements__header, .app__body .user-settings .authorized-app:not(:last-child)', 'border-color:' + changeOpacity(theme.centerChannelColor, 0.2));
        changeCss('.app__body .post.current--user .post__body, .app__body .post.post--comment.other--root.current--user .post-comment, .app__body pre, .app__body .post-right__container .post.post--root', 'background:' + changeOpacity(theme.centerChannelColor, 0.05));
        changeCss('.app__body .post.post--comment.other--root.current--user .post-comment, .app__body .more-modal__list .more-modal__row, .app__body .member-div:first-child, .app__body .member-div, .app__body .access-history__table .access__report, .app__body .activity-log__table', 'border-color:' + changeOpacity(theme.centerChannelColor, 0.1));
        changeCss('@media(max-width: 1800px){.app__body .inner-wrap.move--left .post.post--comment.same--root', 'border-color:' + changeOpacity(theme.centerChannelColor, 0.07));
        changeCss('.app__body .post.post--hovered', 'background:' + changeOpacity(theme.centerChannelColor, 0.08));
        changeCss('@media(min-width: 768px){.app__body .post:hover, .app__body .more-modal__list .more-modal__row:hover, .app__body .modal .settings-modal .settings-table .settings-content .section-min:hover', 'background:' + changeOpacity(theme.centerChannelColor, 0.08));
        changeCss('.app__body .date-separator.hovered--before:after, .app__body .date-separator.hovered--after:before, .app__body .new-separator.hovered--after:before, .app__body .new-separator.hovered--before:after', 'background:' + changeOpacity(theme.centerChannelColor, 0.07));
        changeCss('@media(min-width: 768px){.app__body .suggestion-list__content .command:hover, .app__body .mentions__name:hover, .app__body .dropdown-menu>li>a:focus, .app__body .dropdown-menu>li>a:hover', 'background:' + changeOpacity(theme.centerChannelColor, 0.15));
        changeCss('.app__body .suggestion--selected, .app__body .bot-indicator', 'background:' + changeOpacity(theme.centerChannelColor, 0.15), 1);
        changeCss('code, .app__body .form-control[disabled], .app__body .form-control[readonly], .app__body fieldset[disabled] .form-control', 'background:' + changeOpacity(theme.centerChannelColor, 0.1));
        changeCss('@media(min-width: 960px){.app__body .post.current--user:hover .post__body ', 'background: none;');
        changeCss('.app__body .sidebar--right', 'color:' + theme.centerChannelColor);
        changeCss('.app__body .search-help-popover .search-autocomplete__item:hover, .app__body .modal .settings-modal .settings-table .settings-content .appearance-section .theme-elements__body', 'background:' + changeOpacity(theme.centerChannelColor, 0.05));
        changeCss('.app__body .search-help-popover .search-autocomplete__item.selected', 'background:' + changeOpacity(theme.centerChannelColor, 0.15));
        if (!UserAgent.isFirefox() && !UserAgent.isInternetExplorer() && !UserAgent.isEdge()) {
            changeCss('body.app__body ::-webkit-scrollbar-thumb', 'background:' + changeOpacity(theme.centerChannelColor, 0.4), 1);
        }
        changeCss('body', 'scrollbar-arrow-color:' + theme.centerChannelColor);
        changeCss('.app__body .post-create__container .post-create-body .btn-file svg, .app__body .post.post--compact .post-image__column .post-image__details svg, .app__body .modal .about-modal .about-modal__logo svg, .app__body .post .post__img svg', 'fill:' + theme.centerChannelColor);
        changeCss('.app__body .scrollbar--horizontal, .app__body .scrollbar--vertical', 'background:' + changeOpacity(theme.centerChannelColor, 0.5));
        changeCss('.app__body .post-list__new-messages-below', 'background:' + changeColor(theme.centerChannelColor, 0.5));
        changeCss('.app__body .post.post--comment .post__body', 'border-color:' + changeOpacity(theme.centerChannelColor, 0.2));
        changeCss('@media(min-width: 768px){.app__body .post.post--compact.same--root.post--comment .post__content', 'border-color:' + changeOpacity(theme.centerChannelColor, 0.2));
        changeCss('.app__body .post.post--comment.current--user .post__body', 'border-color:' + changeOpacity(theme.centerChannelColor, 0.2));
        changeCss('.app__body .channel-header__info .status .offline--icon', 'fill:' + theme.centerChannelColor);
        changeCss('.app__body .navbar .status .offline--icon', 'fill:' + theme.centerChannelColor);
        changeCss('.app__body .post-reaction:not(.post-reaction--current-user)', 'border-color:' + changeOpacity(theme.centerChannelColor, 0.25));
        changeCss('.app__body .post-reaction:not(.post-reaction--current-user)', 'color:' + changeOpacity(theme.centerChannelColor, 0.7));
    }

    if (theme.newMessageSeparator) {
        changeCss('.app__body .new-separator .separator__text', 'color:' + theme.newMessageSeparator);
        changeCss('.app__body .new-separator .separator__hr', 'border-color:' + changeOpacity(theme.newMessageSeparator, 0.5));
    }

    if (theme.linkColor) {
        changeCss('.app__body a, .app__body a:focus, .app__body a:hover, .app__body .btn, .app__body .btn:focus, .app__body .btn:hover', 'color:' + theme.linkColor);
        changeCss('.app__body .attachment .attachment__container', 'border-left-color:' + changeOpacity(theme.linkColor, 0.5));
        changeCss('.app__body .channel-header__links .icon:hover, .app__body .post .flag-icon__container.visible, .app__body .post .comment-icon__container, .app__body .post .post__reply', 'fill:' + theme.linkColor);
        changeCss('.app__body .post-reaction.post-reaction--current-user', 'background:' + changeOpacity(theme.linkColor, 0.1));
        changeCss('.app__body .post-reaction.post-reaction--current-user', 'border-color:' + changeOpacity(theme.linkColor, 0.4));
        changeCss('.app__body .post-reaction.post-reaction--current-user', 'color:' + theme.linkColor);
    }

    if (theme.buttonBg) {
        changeCss('.app__body .btn.btn-primary, .app__body .tutorial__circles .circle.active', 'background:' + theme.buttonBg);
        changeCss('.app__body .btn.btn-primary:hover, .app__body .btn.btn-primary:active, .app__body .btn.btn-primary:focus', 'background:' + changeColor(theme.buttonBg, -0.25));
    }

    if (theme.buttonColor) {
        changeCss('.app__body .btn.btn-primary', 'color:' + theme.buttonColor);
    }

    if (theme.mentionHighlightBg) {
        changeCss('.app__body .mention--highlight, .app__body .search-highlight', 'background:' + theme.mentionHighlightBg);
        changeCss('.mention-comment', 'border-color:' + theme.mentionHighlightBg + ' !important');
        changeCss('.app__body .post.post--highlight', 'background:' + changeOpacity(theme.mentionHighlightBg, 0.5));
    }

    if (theme.mentionHighlightLink) {
        changeCss('.app__body .mention--highlight .mention-link, .app__body .mention--highlight, .app__body .search-highlight', 'color:' + theme.mentionHighlightLink);
    }

    if (!theme.codeTheme) {
        theme.codeTheme = Constants.DEFAULT_CODE_THEME;
    }
    updateCodeTheme(theme.codeTheme);
}

export function resetTheme() {
    applyTheme(Constants.THEMES.default);
}

export function applyFont(fontName) {
    const body = $('body');

    for (const key of Reflect.ownKeys(Constants.FONTS)) {
        const className = Constants.FONTS[key];

        if (fontName === key) {
            if (!body.hasClass(className)) {
                body.addClass(className);
            }
        } else {
            body.removeClass(className);
        }
    }
}

export function changeCss(className, classValue) {
    let styleEl = document.querySelector('style[data-class="' + className + '"]');
    if (!styleEl) {
        styleEl = document.createElement('style');
        styleEl.setAttribute('data-class', className);

        // Append style element to head
        document.head.appendChild(styleEl);
    }

    // Grab style sheet
    const styleSheet = styleEl.sheet;
    let mediaQuery = '';
    if (className.indexOf('@media') >= 0) {
        mediaQuery = '}';
    }
    styleSheet.insertRule(className + '{' + classValue + '}' + mediaQuery, styleSheet.cssRules.length);
}

export function updateCodeTheme(userTheme) {
    let cssPath = '';
    Constants.THEME_ELEMENTS.forEach((element) => {
        if (element.id === 'codeTheme') {
            element.themes.forEach((theme) => {
                if (userTheme === theme.id) {
                    cssPath = theme.cssURL;
                }
            });
        }
    });
    const $link = $('link.code_theme');
    if (cssPath !== $link.attr('href')) {
        changeCss('code.hljs', 'visibility: hidden');
        var xmlHTTP = new XMLHttpRequest();
        xmlHTTP.open('GET', cssPath, true);
        xmlHTTP.onload = function onLoad() {
            $link.attr('href', cssPath);
            if (UserAgent.isFirefox()) {
                $link.one('load', () => {
                    changeCss('code.hljs', 'visibility: visible');
                });
            } else {
                changeCss('code.hljs', 'visibility: visible');
            }
        };
        xmlHTTP.send();
    }
}

export function placeCaretAtEnd(el) {
    el.focus();
    el.selectionStart = el.value.length;
    el.selectionEnd = el.value.length;
}

export function getCaretPosition(el) {
    if (el.selectionStart) {
        return el.selectionStart;
    } else if (document.selection) {
        el.focus();

        var r = document.selection.createRange();
        if (r == null) {
            return 0;
        }

        var re = el.createTextRange();
        var rc = re.duplicate();
        re.moveToBookmark(r.getBookmark());
        rc.setEndPoint('EndToStart', re);

        return rc.text.length;
    }
    return 0;
}

export function setSelectionRange(input, selectionStart, selectionEnd) {
    if (input.setSelectionRange) {
        input.focus();
        input.setSelectionRange(selectionStart, selectionEnd);
    } else if (input.createTextRange) {
        var range = input.createTextRange();
        range.collapse(true);
        range.moveEnd('character', selectionEnd);
        range.moveStart('character', selectionStart);
        range.select();
    }
}

export function setCaretPosition(input, pos) {
    setSelectionRange(input, pos, pos);
}

export function getSelectedText(input) {
    var selectedText;
    if (typeof document.selection !== 'undefined') {
        input.focus();
        var sel = document.selection.createRange();
        selectedText = sel.text;
    } else if (typeof input.selectionStart !== 'undefined') {
        var startPos = input.selectionStart;
        var endPos = input.selectionEnd;
        selectedText = input.value.substring(startPos, endPos);
    }

    return selectedText;
}

export function isValidUsername(name) {
    var error = '';
    if (!name) {
        error = 'This field is required';
    } else if (name.length < Constants.MIN_USERNAME_LENGTH || name.length > Constants.MAX_USERNAME_LENGTH) {
        error = 'Must be between ' + Constants.MIN_USERNAME_LENGTH + ' and ' + Constants.MAX_USERNAME_LENGTH + ' characters';
    } else if (!(/^[a-z0-9.\-_]+$/).test(name)) {
        error = "Must contain only letters, numbers, and the symbols '.', '-', and '_'.";
    } else if (!(/[a-z]/).test(name.charAt(0))) { //eslint-disable-line no-negated-condition
        error = 'First character must be a letter.';
    } else {
        for (var i = 0; i < Constants.RESERVED_USERNAMES.length; i++) {
            if (name === Constants.RESERVED_USERNAMES[i]) {
                error = 'Cannot use a reserved word as a username.';
                break;
            }
        }
    }

    return error;
}

export function isMobile() {
    return window.innerWidth <= Constants.MOBILE_SCREEN_WIDTH;
}

export function getDirectTeammate(channelId) {
    var userIds = ChannelStore.get(channelId).name.split('__');
    var curUserId = UserStore.getCurrentId();
    var teammate = {};

    if (userIds.length !== 2 || userIds.indexOf(curUserId) === -1) {
        return teammate;
    }

    for (var idx in userIds) {
        if (userIds[idx] !== curUserId) {
            teammate = UserStore.getProfile(userIds[idx]);
            break;
        }
    }

    return teammate;
}

Image.prototype.load = function imageLoad(url, progressCallback) {
    var self = this;
    var xmlHTTP = new XMLHttpRequest();
    xmlHTTP.open('GET', url, true);
    xmlHTTP.responseType = 'arraybuffer';
    xmlHTTP.onload = function onLoad() {
        var h = xmlHTTP.getAllResponseHeaders();
        var m = h.match(/^Content-Type:\s*(.*?)$/mi);
        var mimeType = m[1] || 'image/png';

        var blob = new Blob([this.response], {type: mimeType});
        self.src = window.URL.createObjectURL(blob);
    };
    xmlHTTP.onprogress = function onprogress(e) {
        parseInt(self.completedPercentage = (e.loaded / e.total) * 100, 10);
        if (progressCallback) {
            progressCallback();
        }
    };
    xmlHTTP.onloadstart = function onloadstart() {
        self.completedPercentage = 0;
    };
    xmlHTTP.send();
};

Image.prototype.completedPercentage = 0;

export function changeColor(colourIn, amt) {
    var hex = colourIn;
    var lum = amt;

    // validate hex string
    hex = String(hex).replace(/[^0-9a-f]/gi, '');
    if (hex.length < 6) {
        hex = hex[0] + hex[0] + hex[1] + hex[1] + hex[2] + hex[2];
    }
    lum = lum || 0;

    // convert to decimal and change luminosity
    var rgb = '#';
    var c;
    var i;
    for (i = 0; i < 3; i++) {
        c = parseInt(hex.substr(i * 2, 2), 16);
        c = Math.round(Math.min(Math.max(0, c + (c * lum)), 255)).toString(16);
        rgb += ('00' + c).substr(c.length);
    }

    return rgb;
}

export function changeOpacity(oldColor, opacity) {
    var color = oldColor;
    if (color[0] === '#') {
        color = color.slice(1);
    }

    if (color.length === 3) {
        const tempColor = color;
        color = '';

        color += tempColor[0] + tempColor[0];
        color += tempColor[1] + tempColor[1];
        color += tempColor[2] + tempColor[2];
    }

    var r = parseInt(color.substring(0, 2), 16);
    var g = parseInt(color.substring(2, 4), 16);
    var b = parseInt(color.substring(4, 6), 16);

    return 'rgba(' + r + ',' + g + ',' + b + ',' + opacity + ')';
}

export function getFullName(user) {
    if (user.first_name && user.last_name) {
        return user.first_name + ' ' + user.last_name;
    } else if (user.first_name) {
        return user.first_name;
    } else if (user.last_name) {
        return user.last_name;
    }

    return '';
}

export function getDisplayName(user) {
    if (user.nickname && user.nickname.trim().length > 0) {
        return user.nickname;
    }
    var fullName = getFullName(user);

    if (fullName) {
        return fullName;
    }

    return user.username;
}

export function displayUsername(userId) {
    return displayUsernameForUser(UserStore.getProfile(userId));
}

export function displayUsernameForUser(user) {
    const nameFormat = PreferenceStore.get(Constants.Preferences.CATEGORY_DISPLAY_SETTINGS, 'name_format', 'false');

    let username = '';
    if (user) {
        if (nameFormat === Constants.Preferences.DISPLAY_PREFER_NICKNAME) {
            username = user.nickname || getFullName(user);
        } else if (nameFormat === Constants.Preferences.DISPLAY_PREFER_FULL_NAME) {
            username = getFullName(user);
        }
        if (!username.trim().length) {
            username = user.username;
        }
    }

    return username;
}

// Converts a file size in bytes into a human-readable string of the form '123MB'.
export function fileSizeToString(bytes) {
    // it's unlikely that we'll have files bigger than this
    if (bytes > 1024 * 1024 * 1024 * 1024) {
        return Math.floor(bytes / (1024 * 1024 * 1024 * 1024)) + 'TB';
    } else if (bytes > 1024 * 1024 * 1024) {
        return Math.floor(bytes / (1024 * 1024 * 1024)) + 'GB';
    } else if (bytes > 1024 * 1024) {
        return Math.floor(bytes / (1024 * 1024)) + 'MB';
    } else if (bytes > 1024) {
        return Math.floor(bytes / 1024) + 'KB';
    }

    return bytes + 'B';
}

// Gets the websocket port to use. Configurable on the server.
export function getWebsocketPort(protocol) {
    if ((/^wss:/).test(protocol)) { // wss://
        return ':' + global.window.mm_config.WebsocketSecurePort;
    }
    if ((/^ws:/).test(protocol)) {
        return ':' + global.window.mm_config.WebsocketPort;
    }
    return '';
}

// Generates a RFC-4122 version 4 compliant globally unique identifier.
export function generateId() {
    // implementation taken from http://stackoverflow.com/a/2117523
    var id = 'xxxxxxxx-xxxx-4xxx-yxxx-xxxxxxxxxxxx';

    id = id.replace(/[xy]/g, (c) => {
        var r = Math.floor(Math.random() * 16);

        var v;
        if (c === 'x') {
            v = r;
        } else {
            v = (r & 0x3) | 0x8;
        }

        return v.toString(16);
    });

    return id;
}

export function getDirectChannelName(id, otherId) {
    let handle;

    if (otherId > id) {
        handle = id + '__' + otherId;
    } else {
        handle = otherId + '__' + id;
    }

    return handle;
}

// Used to get the id of the other user from a DM channel
export function getUserIdFromChannelName(channel) {
    var ids = channel.name.split('__');
    var otherUserId = '';
    if (ids[0] === UserStore.getCurrentId()) {
        otherUserId = ids[1];
    } else {
        otherUserId = ids[0];
    }

    return otherUserId;
}

// Returns true if the given channel is a direct channel between the current user and the given one
export function isDirectChannelForUser(otherUserId, channel) {
    return channel.type === Constants.DM_CHANNEL && getUserIdFromChannelName(channel) === otherUserId;
}

export function importSlack(file, success, error) {
    var formData = new FormData();
    formData.append('file', file, file.name);
    formData.append('filesize', file.size);
    formData.append('importFrom', 'slack');

    Client.importSlack(formData, success, error);
}

<<<<<<< HEAD
export function getShortenedURL(url = '') {
    if (url.length > 35) {
        return url.substring(0, 10) + '...' + url.substring(url.length - 12, url.length) + '/';
    }
    return url + '/';
}

=======
>>>>>>> ec7333f4
export function windowWidth() {
    return $(window).width();
}

export function windowHeight() {
    return $(window).height();
}

// Use when sorting multiple teams by their `display_name` field
export function sortTeamsByDisplayName(a, b) {
    const locale = LocalizationStore.getLocale();

    if (a.display_name !== b.display_name) {
        return a.display_name.localeCompare(b.display_name, locale, {numeric: true});
    }

    return a.name.localeCompare(b.name, locale, {numeric: true});
}

export function getChannelTerm(channelType) {
    let channelTerm = 'Channel';
    if (channelType === Constants.PRIVATE_CHANNEL) {
        channelTerm = 'Group';
    }

    return channelTerm;
}

export function getPostTerm(post) {
    let postTerm = 'Post';
    if (post.root_id) {
        postTerm = 'Comment';
    }

    return postTerm;
}

export function isFeatureEnabled(feature) {
    return PreferenceStore.getBool(Constants.Preferences.CATEGORY_ADVANCED_SETTINGS, Constants.FeatureTogglePrefix + feature.label);
}

export function fillArray(value, length) {
    const arr = [];

    for (let i = 0; i < length; i++) {
        arr.push(value);
    }

    return arr;
}

// Checks if a data transfer contains files not text, folders, etc..
// Slightly modified from http://stackoverflow.com/questions/6848043/how-do-i-detect-a-file-is-being-dragged-rather-than-a-draggable-element-on-my-pa
export function isFileTransfer(files) {
    if (UserAgent.isInternetExplorer() || UserAgent.isEdge()) {
        return files.types != null && files.types.contains('Files');
    }

    return files.types != null && (files.types.indexOf ? files.types.indexOf('Files') !== -1 : files.types.contains('application/x-moz-file'));
}

export function clearFileInput(elm) {
    // clear file input for all modern browsers
    try {
        elm.value = '';
        if (elm.value) {
            elm.type = 'text';
            elm.type = 'file';
        }
    } catch (e) {
        // Do nothing
    }
}

export function isPostEphemeral(post) {
    return post.type === Constants.PostTypes.EPHEMERAL || post.state === Constants.POST_DELETED;
}

export function getRootId(post) {
    return post.root_id === '' ? post.id : post.root_id;
}

export function localizeMessage(id, defaultMessage) {
    const translations = LocalizationStore.getTranslations();
    if (translations) {
        const value = translations[id];
        if (value) {
            return value;
        }
    }

    if (defaultMessage) {
        return defaultMessage;
    }

    return id;
}

export function mod(a, b) {
    return ((a % b) + b) % b;
}

export function canCreateCustomEmoji(user) {
    if (global.window.mm_license.IsLicensed !== 'true') {
        return true;
    }

    if (isSystemAdmin(user.roles)) {
        return true;
    }

    // already checked for system admin for both these cases
    if (window.mm_config.RestrictCustomEmojiCreation === 'system_admin') {
        return false;
    } else if (window.mm_config.RestrictCustomEmojiCreation === 'admin') {
        // check whether the user is an admin on any of their teams
        if (TeamStore.isTeamAdminForAnyTeam()) {
            return true;
        }

        return false;
    }

    return true;
}

export function isValidPassword(password) {
    let errorMsg = '';
    let errorId = 'user.settings.security.passwordError';
    let error = false;
    let minimumLength = Constants.MIN_PASSWORD_LENGTH;

    if (global.window.mm_config.BuildEnterpriseReady === 'true' && global.window.mm_license.IsLicensed === 'true' && global.window.mm_license.PasswordRequirements === 'true') {
        if (password.length < parseInt(global.window.mm_config.PasswordMinimumLength, 10) || password.length > Constants.MAX_PASSWORD_LENGTH) {
            error = true;
        }

        if (global.window.mm_config.PasswordRequireLowercase === 'true') {
            if (!password.match(/[a-z]/)) {
                error = true;
            }

            errorId = errorId + 'Lowercase';
        }

        if (global.window.mm_config.PasswordRequireUppercase === 'true') {
            if (!password.match(/[0-9]/)) {
                error = true;
            }

            errorId = errorId + 'Uppercase';
        }

        if (global.window.mm_config.PasswordRequireNumber === 'true') {
            if (!password.match(/[A-Z]/)) {
                error = true;
            }

            errorId = errorId + 'Number';
        }

        if (global.window.mm_config.PasswordRequireSymbol === 'true') {
            if (!password.match(/[ !"\\#$%&'()*+,-./:;<=>?@[\]^_`|~]/)) {
                error = true;
            }

            errorId = errorId + 'Symbol';
        }

        minimumLength = global.window.mm_config.PasswordMinimumLength;
    } else if (password.length < Constants.MIN_PASSWORD_LENGTH) {
        error = true;
    }

    if (error) {
        errorMsg = (
            <FormattedMessage
                id={errorId}
                default='Your password must be at least {min} characters.'
                values={{
                    min: minimumLength
                }}
            />
        );
    }

    return errorMsg;
}

export function handleFormattedTextClick(e) {
    const mentionAttribute = e.target.getAttributeNode('data-mention');
    const hashtagAttribute = e.target.getAttributeNode('data-hashtag');
    const linkAttribute = e.target.getAttributeNode('data-link');
    const channelMentionAttribute = e.target.getAttributeNode('data-channel-mention');

    if (mentionAttribute) {
        e.preventDefault();

        searchForTerm(mentionAttribute.value);
    } else if (hashtagAttribute) {
        e.preventDefault();

        searchForTerm(hashtagAttribute.value);
    } else if (linkAttribute) {
        const MIDDLE_MOUSE_BUTTON = 1;

        if (!(e.button === MIDDLE_MOUSE_BUTTON || e.altKey || e.ctrlKey || e.metaKey || e.shiftKey)) {
            e.preventDefault();

            browserHistory.push(linkAttribute.value);
        }
    } else if (channelMentionAttribute) {
        e.preventDefault();
        browserHistory.push('/' + TeamStore.getCurrent().name + '/channels/' + channelMentionAttribute.value);
    }
}

export function isEmptyObject(object) {
    if (!object) {
        return true;
    }

    if (Object.keys(object).length === 0) {
        return true;
    }

    return false;
}<|MERGE_RESOLUTION|>--- conflicted
+++ resolved
@@ -1059,16 +1059,6 @@
     Client.importSlack(formData, success, error);
 }
 
-<<<<<<< HEAD
-export function getShortenedURL(url = '') {
-    if (url.length > 35) {
-        return url.substring(0, 10) + '...' + url.substring(url.length - 12, url.length) + '/';
-    }
-    return url + '/';
-}
-
-=======
->>>>>>> ec7333f4
 export function windowWidth() {
     return $(window).width();
 }

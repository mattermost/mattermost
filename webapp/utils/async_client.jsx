--- conflicted
+++ resolved
@@ -358,10 +358,6 @@
     );
 }
 
-<<<<<<< HEAD
-export function getProfilesFromList(userIds) {
-    if (isCallInProgress('getProfilesFromList')) {
-=======
 export function getProfilesInChannel(channelId = ChannelStore.getCurrentId(), offset = UserStore.getInChannelPagingOffset(), limit = Constants.PROFILE_CHUNK_SIZE) {
     if (isCallInProgress(`getProfilesInChannel${offset}${limit}`)) {
         return;
@@ -420,7 +416,6 @@
 
 export function getProfilesByIds(userIds) {
     if (isCallInProgress('getProfilesByIds')) {
->>>>>>> 18650699
         return;
     }
 
@@ -428,19 +423,11 @@
         return;
     }
 
-<<<<<<< HEAD
-    callTracker.getProfilesFromList = utils.getTimestamp();
-    Client.getProfilesFromList(
-        userIds,
-        (data) => {
-            callTracker.getProfilesFromList = 0;
-=======
     callTracker.getProfilesByIds = utils.getTimestamp();
     Client.getProfilesByIds(
         userIds,
         (data) => {
             callTracker.getProfilesByIds = 0;
->>>>>>> 18650699
 
             AppDispatcher.handleServerAction({
                 type: ActionTypes.RECEIVED_PROFILES,
@@ -448,13 +435,8 @@
             });
         },
         (err) => {
-<<<<<<< HEAD
-            callTracker.getProfilesFromList = 0;
-            dispatchError(err, 'getProfilesFromList');
-=======
             callTracker.getProfilesByIds = 0;
             dispatchError(err, 'getProfilesByIds');
->>>>>>> 18650699
         }
     );
 }

// Copyright (c) 2016 Mattermost, Inc. All Rights Reserved.
// See License.txt for license information.

import AppDispatcher from 'dispatcher/app_dispatcher.jsx';

import TeamStore from 'stores/team_store.jsx';
import UserStore from 'stores/user_store.jsx';
import ChannelStore from 'stores/channel_store.jsx';
import PreferenceStore from 'stores/preference_store.jsx';

import {loadProfilesAndTeamMembersForDMSidebar} from 'actions/user_actions.jsx';

import Client from 'client/web_client.jsx';
import * as AsyncClient from 'utils/async_client.jsx';
import * as UserAgent from 'utils/user_agent.jsx';
import * as Utils from 'utils/utils.jsx';
import {Preferences, ActionTypes} from 'utils/constants.jsx';

import {browserHistory} from 'react-router/es6';

export function goToChannel(channel) {
    if (channel.fake) {
        openDirectChannelToUser(
            UserStore.getProfileByUsername(channel.display_name),
            () => {
                browserHistory.push(TeamStore.getCurrentTeamRelativeUrl() + '/channels/' + channel.name);
            },
            null
        );
    } else {
        browserHistory.push(TeamStore.getCurrentTeamRelativeUrl() + '/channels/' + channel.name);
    }
}

export function executeCommand(channelId, message, suggest, success, error) {
    let msg = message;

    msg = msg.substring(0, msg.indexOf(' ')).toLowerCase() + msg.substring(msg.indexOf(' '), msg.length);

    if (message.indexOf('/shortcuts') !== -1) {
        if (UserAgent.isMobile()) {
            const err = {message: Utils.localizeMessage('create_post.shortcutsNotSupported', 'Keyboard shortcuts are not supported on your device')};
            error(err);
            return;
        } else if (Utils.isMac()) {
            msg += ' mac';
        } else if (message.indexOf('mac') !== -1) {
            msg = '/shortcuts';
        }
    }

    Client.executeCommand(channelId, msg, suggest, success, error);
}

export function setChannelAsRead(channelIdParam) {
    const channelId = channelIdParam || ChannelStore.getCurrentId();
    AsyncClient.updateLastViewedAt();
    ChannelStore.resetCounts(channelId);
    ChannelStore.emitChange();
    if (channelId === ChannelStore.getCurrentId()) {
        ChannelStore.emitLastViewed(Number.MAX_VALUE, false);
    }
}

export function addUserToChannel(channelId, userId, success, error) {
    Client.addChannelMember(
        channelId,
        userId,
        (data) => {
            UserStore.removeProfileNotInChannel(channelId, userId);
            const profile = UserStore.getProfile(userId);
            if (profile) {
                UserStore.saveProfileInChannel(channelId, profile);
                UserStore.emitInChannelChange();
            }
            UserStore.emitNotInChannelChange();

            if (success) {
                success(data);
            }
        },
        (err) => {
            AsyncClient.dispatchError(err, 'addChannelMember');

            if (error) {
                error(err);
            }
        }
    );
}

export function removeUserFromChannel(channelId, userId, success, error) {
    Client.removeChannelMember(
        channelId,
        userId,
        (data) => {
            UserStore.removeProfileInChannel(channelId, userId);
            const profile = UserStore.getProfile(userId);
            if (profile) {
                UserStore.saveProfileNotInChannel(channelId, profile);
                UserStore.emitNotInChannelChange();
            }
            UserStore.emitInChannelChange();

            if (success) {
                success(data);
            }
        },
        (err) => {
            AsyncClient.dispatchError(err, 'removeChannelMember');

            if (error) {
                error(err);
            }
        }
    );
}

export function openDirectChannelToUser(user, success, error) {
    const channelName = Utils.getDirectChannelName(UserStore.getCurrentId(), user.id);
    const channel = ChannelStore.getByName(channelName);

    if (channel) {
        PreferenceStore.setPreference(Preferences.CATEGORY_DIRECT_CHANNEL_SHOW, user.id, 'true');
        loadProfilesAndTeamMembersForDMSidebar();

        AsyncClient.savePreference(
            Preferences.CATEGORY_DIRECT_CHANNEL_SHOW,
            user.id,
            'true'
        );

        if (success) {
            success(channel, true);
        }

        return;
    }

    Client.createDirectChannel(
        user.id,
        (data) => {
            Client.getChannel(
                data.id,
                (data2) => {
                    AppDispatcher.handleServerAction({
                        type: ActionTypes.RECEIVED_CHANNEL,
                        channel: data2.channel,
                        member: data2.member
                    });

                    PreferenceStore.setPreference(Preferences.CATEGORY_DIRECT_CHANNEL_SHOW, user.id, 'true');
                    loadProfilesAndTeamMembersForDMSidebar();

                    AsyncClient.savePreference(
                        Preferences.CATEGORY_DIRECT_CHANNEL_SHOW,
                        user.id,
                        'true'
                    );

                    if (success) {
                        success(data2.channel, false);
                    }
                }
            );
        },
        () => {
            browserHistory.push(TeamStore.getCurrentTeamUrl() + '/channels/' + channelName);
            if (error) {
                error();
            }
        }
    );
}

export function markFavorite(channelId) {
    AsyncClient.savePreference(Preferences.CATEGORY_FAVORITE_CHANNEL, channelId, 'true');
}

export function unmarkFavorite(channelId) {
    const pref = {
        user_id: UserStore.getCurrentId(),
        category: Preferences.CATEGORY_FAVORITE_CHANNEL,
        name: channelId
    };

    AsyncClient.deletePreferences([pref]);
}

export function loadChannelsForCurrentUser() {
    AsyncClient.getChannels();
    AsyncClient.getMyChannelMembers();
}

<<<<<<< HEAD
export function updateChannel(channel, success, error) {
    Client.updateChannel(
        channel,
        () => {
            AsyncClient.getChannel(channel.id);
=======
export function joinChannel(channel, success, error) {
    Client.joinChannel(
        channel.id,
        () => {
            ChannelStore.removeMoreChannel(channel.id);
>>>>>>> 2abcc251

            if (success) {
                success();
            }
        },
<<<<<<< HEAD
        (err) => {
=======
        () => {
            if (error) {
                error();
            }
        }
    );
}

export function searchMoreChannels(term, success, error) {
    Client.searchMoreChannels(
        term,
        (data) => {
            if (success) {
                success(data);
            }
        },
        (err) => {
            if (error) {
                error(err);
            }
        }
    );
}

export function autocompleteChannels(term, success, error) {
    Client.autocompleteChannels(
        term,
        (data) => {
            if (success) {
                success(data);
            }
        },
        (err) => {
            AsyncClient.dispatchError(err, 'autocompleteChannels');

>>>>>>> 2abcc251
            if (error) {
                error(err);
            }
        }
    );
}<|MERGE_RESOLUTION|>--- conflicted
+++ resolved
@@ -192,30 +192,37 @@
     AsyncClient.getMyChannelMembers();
 }
 
-<<<<<<< HEAD
+export function joinChannel(channel, success, error) {
+    Client.joinChannel(
+        channel.id,
+        () => {
+            ChannelStore.removeMoreChannel(channel.id);
+
+            if (success) {
+                success();
+            }
+        },
+        () => {
+            if (error) {
+                error();
+            }
+        }
+    );
+}
+
 export function updateChannel(channel, success, error) {
     Client.updateChannel(
         channel,
         () => {
             AsyncClient.getChannel(channel.id);
-=======
-export function joinChannel(channel, success, error) {
-    Client.joinChannel(
-        channel.id,
-        () => {
-            ChannelStore.removeMoreChannel(channel.id);
->>>>>>> 2abcc251
 
             if (success) {
                 success();
             }
         },
-<<<<<<< HEAD
-        (err) => {
-=======
-        () => {
-            if (error) {
-                error();
+        (err) => {
+            if (error) {
+                error(err);
             }
         }
     );
@@ -248,7 +255,6 @@
         (err) => {
             AsyncClient.dispatchError(err, 'autocompleteChannels');
 
->>>>>>> 2abcc251
             if (error) {
                 error(err);
             }

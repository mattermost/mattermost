--- conflicted
+++ resolved
@@ -295,9 +295,5 @@
         return;
     }
 
-<<<<<<< HEAD
-    AsyncClient.getProfilesFromList(list);
-=======
     AsyncClient.getProfilesByIds(list);
->>>>>>> 18650699
 }
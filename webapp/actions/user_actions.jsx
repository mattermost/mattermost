// Copyright (c) 2016 Mattermost, Inc. All Rights Reserved.
// See License.txt for license information.

import AppDispatcher from 'dispatcher/app_dispatcher.jsx';
import * as AsyncClient from 'utils/async_client.jsx';
import Client from 'client/web_client.jsx';

import PreferenceStore from 'stores/preference_store.jsx';
import TeamStore from 'stores/team_store.jsx';
import UserStore from 'stores/user_store.jsx';

import {ActionTypes, Preferences} from 'utils/constants.jsx';

export function switchFromLdapToEmail(email, password, ldapPassword, onSuccess, onError) {
    Client.ldapToEmail(
        email,
        password,
        ldapPassword,
        (data) => {
            if (data.follow_link) {
                window.location.href = data.follow_link;
            }

            if (onSuccess) {
                onSuccess(data);
            }
        },
        onError
    );
}

export function getMoreDmList() {
    AsyncClient.getTeamMembers(TeamStore.getCurrentId());
    AsyncClient.getProfilesForDirectMessageList();
}

export function saveTheme(teamId, theme, onSuccess, onError) {
    AsyncClient.savePreference(
        Preferences.CATEGORY_THEME,
        teamId,
        JSON.stringify(theme),
        () => {
            onThemeSaved(teamId, theme, onSuccess);
        },
        (err) => {
            onError(err);
        }
    );
}

function onThemeSaved(teamId, theme, onSuccess) {
    const themePreferences = PreferenceStore.getCategory(Preferences.CATEGORY_THEME);

    if (teamId !== '' && themePreferences.size > 1) {
        // no extra handling to be done to delete team-specific themes
        onSuccess();
        return;
    }

    const toDelete = [];

    for (const [name] of themePreferences) {
        if (name === '') {
            continue;
        }

        toDelete.push({
            user_id: UserStore.getCurrentId(),
            category: Preferences.CATEGORY_THEME,
            name
        });
    }

    // we're saving a new global theme so delete any team-specific ones
    AsyncClient.deletePreferences(toDelete);

    // delete them locally before we hear from the server so that the UI flow is smoother
    AppDispatcher.handleServerAction({
        type: ActionTypes.DELETED_PREFERENCES,
        preferences: toDelete
    });

    onSuccess();
}

<<<<<<< HEAD
export function searchUsers(teamId = TeamStore.getCurrentId(), term, success, error) {
    Client.searchUsers(
        teamId,
        term,
=======
export function searchUsers(term, teamId = TeamStore.getCurrentId(), options = {}, success, error) {
    Client.searchUsers(
        term,
        teamId,
        options,
>>>>>>> 18650699
        (data) => {
            if (success) {
                success(data);
            }
        },
        (err) => {
            if (error) {
                error(err);
            }
        }
    );
}<|MERGE_RESOLUTION|>--- conflicted
+++ resolved
@@ -83,18 +83,11 @@
     onSuccess();
 }
 
-<<<<<<< HEAD
-export function searchUsers(teamId = TeamStore.getCurrentId(), term, success, error) {
-    Client.searchUsers(
-        teamId,
-        term,
-=======
 export function searchUsers(term, teamId = TeamStore.getCurrentId(), options = {}, success, error) {
     Client.searchUsers(
         term,
         teamId,
         options,
->>>>>>> 18650699
         (data) => {
             if (success) {
                 success(data);

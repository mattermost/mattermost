--- conflicted
+++ resolved
@@ -228,45 +228,6 @@
     AsyncClient.getPostsAfter(latestPostId, 0, Constants.POST_CHUNK_SIZE, !!id);
 }
 
-<<<<<<< HEAD
-export function emitPostRecievedEvent(post, msg) {
-    if (ChannelStore.getCurrentId() === post.channel_id) {
-        if (window.isActive) {
-            AsyncClient.updateLastViewedAt();
-        } else {
-            AsyncClient.getChannel(post.channel_id);
-        }
-    } else if (msg && (TeamStore.getCurrentId() === msg.team_id || msg.props.channel_type === Constants.DM_CHANNEL)) {
-        AsyncClient.getChannel(post.channel_id);
-    }
-
-    var websocketMessageProps = null;
-    if (msg) {
-        websocketMessageProps = msg.props;
-    }
-
-    AppDispatcher.handleServerAction({
-        type: ActionTypes.RECEIVED_POST,
-        post,
-        websocketMessageProps
-    });
-}
-
-export function emitLeaveTeam() {
-    Client.removeUserFromTeam(
-        TeamStore.getCurrentId(),
-        UserStore.getCurrentId(),
-        () => {
-            // DO nothing.  The websocket should cause a re-direct
-        },
-        (err) => {
-            AsyncClient.dispatchError(err, 'removeUserFromTeam');
-        }
-    );
-}
-
-=======
->>>>>>> 292705ac
 export function emitUserPostedEvent(post) {
     AppDispatcher.handleServerAction({
         type: ActionTypes.CREATE_POST,

--- conflicted
+++ resolved
@@ -107,19 +107,11 @@
                 test: /\.(png|eot|tiff|svg|woff2|woff|ttf|gif|mp3|jpg)$/,
                 type: 'asset/resource',
                 use: [
-<<<<<<< HEAD
-                    // {
-                    //     loader: 'image-webpack-loader',
-                    //     options: {},
-                    // },
-=======
-
                     // Skip image optimizations during development to speed up build time
                     !DEV && {
                         loader: 'image-webpack-loader',
                         options: {},
                     },
->>>>>>> b6138952
                 ],
             },
             {

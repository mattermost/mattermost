{
  "root": true,
  "extends": [
    "plugin:@mattermost/react",
    "plugin:storybook/recommended"
  ],
  "plugins": [
    "formatjs",
    "no-only-tests"
  ],
  "settings": {
    "import/resolver": "webpack"
  },
  "rules": {
    "react/prop-types": [
      2,
      {
        "ignore": [
          "location",
          "history",
          "component"
        ]
      }
    ],
    "react/no-unknown-property": [
      2,
      {
        "ignore": [
          "mask-type"
        ]
      }
    ],
    "react/style-prop-object": [
      2,
      {
        "allow": [
          "Timestamp"
        ]
      }
    ],
    "formatjs/no-multiple-whitespaces": 2,
    "react/jsx-fragments": [
      "error",
      "syntax"
    ]
  },
  "overrides": [
    {
      "files": [
        "*.test.*",
        "src/tests/**"
      ],
      "rules": {
        "no-only-tests/no-only-tests": [
          "error",
          {
            "focus": [
              "only",
              "skip"
            ]
          }
        ]
      }
    },
    {
      "files": [
        "*"
      ],
      "excludedFiles": [
        "src/packages/mattermost-redux/**"
      ],
      "rules": {
        "@typescript-eslint/no-restricted-imports": [
          "error",
          {
<<<<<<< HEAD
            "paths": [
              {
                "name": "mattermost-redux/types/actions",
                "importNames": [
                  "DispatchFunc",
                  "GetStateFunc",
                  "ActionFunc",
                  "ActionFuncAsync",
                  "ThunkActionFunc"
                ],
                "message": "Use the web app version of it from types/store"
              }
            ]
=======
            "paths": [{
              "name": "mattermost-redux/types/actions",
              "importNames": ["DispatchFunc", "GetStateFunc", "ActionFunc", "ActionFuncAsync", "ThunkActionFunc"],
              "message": "Use the web app version of it from types/store"
            }],
            "patterns": [{
              "group": ["@mattermost/client/src/*", "@mattermost/components/src/*", "@mattermost/types/src/*"],
              "message": "Don't include the src folder when importing from packages in webapp/platform"
            }]
>>>>>>> b6138952
          }
        ]
      }
    }
  ]
}<|MERGE_RESOLUTION|>--- conflicted
+++ resolved
@@ -73,7 +73,6 @@
         "@typescript-eslint/no-restricted-imports": [
           "error",
           {
-<<<<<<< HEAD
             "paths": [
               {
                 "name": "mattermost-redux/types/actions",
@@ -86,18 +85,13 @@
                 ],
                 "message": "Use the web app version of it from types/store"
               }
+            ],
+            "patterns": [
+              {
+                "group": ["@mattermost/client/src/*", "@mattermost/components/src/*", "@mattermost/types/src/*"],
+                "message": "Don't include the src folder when importing from packages in webapp/platform"
+              }
             ]
-=======
-            "paths": [{
-              "name": "mattermost-redux/types/actions",
-              "importNames": ["DispatchFunc", "GetStateFunc", "ActionFunc", "ActionFuncAsync", "ThunkActionFunc"],
-              "message": "Use the web app version of it from types/store"
-            }],
-            "patterns": [{
-              "group": ["@mattermost/client/src/*", "@mattermost/components/src/*", "@mattermost/types/src/*"],
-              "message": "Don't include the src folder when importing from packages in webapp/platform"
-            }]
->>>>>>> b6138952
           }
         ]
       }

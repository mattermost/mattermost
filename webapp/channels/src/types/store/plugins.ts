// Copyright (c) 2015-present Mattermost, Inc. All Rights Reserved.
// See LICENSE.txt for license information.

import React from 'react';
import {ProductScope} from '@mattermost/types/products';

import {ClientPluginManifest} from '@mattermost/types/plugins';
import {PluginAnalyticsRow} from '@mattermost/types/admin';
import {FileInfo} from '@mattermost/types/files';
import {Post, PostEmbed} from '@mattermost/types/posts';
import {IDMappedObjects} from '@mattermost/types/utilities';
import {IconGlyphTypes} from '@mattermost/compass-icons/IconGlyphs';

import {WebSocketClient} from '@mattermost/client';

import {GlobalState} from 'types/store';
import {Channel} from '@mattermost/types/channels';
import {NewPostMessageProps} from 'actions/new_post';

export type PluginSiteStatsHandler = () => Promise<Record<string, PluginAnalyticsRow>>;

export type PluginsState = {
    plugins: IDMappedObjects<ClientPluginManifest>;

    components: {
        [componentName: string]: PluginComponent[];
        Product: ProductComponent[];
        CallButton: PluginComponent[];
        PostDropdownMenu: PluginComponent[];
        PostAction: PluginComponent[];
        PostEditorAction: PluginComponent[];
<<<<<<< HEAD
        CodeBlockAction: PluginComponent[];
=======
        NewMessagesSeparatorAction: PluginComponent[];
>>>>>>> 563feafa
        FilePreview: PluginComponent[];
        MainMenu: PluginComponent[];
        LinkTooltip: PluginComponent[];
        RightHandSidebarComponent: PluginComponent[];
        ChannelHeaderButton: PluginComponent[];
        MobileChannelHeaderButton: PluginComponent[];
        AppBar: AppBarComponent[];
        UserGuideDropdownItem: PluginComponent[];
        FilesWillUploadHook: PluginComponent[];
        NeedsTeamComponent: NeedsTeamComponent[];
        CreateBoardFromTemplate: PluginComponent[];
        DesktopNotificationHooks: DesktopNotificationHook[];
    };

    postTypes: {
        [postType: string]: PostPluginComponent;
    };
    postCardTypes: {
        [postType: string]: PostPluginComponent;
    };

    adminConsoleReducers: {
        [pluginId: string]: any;
    };
    adminConsoleCustomComponents: {
        [pluginId: string]: {
            [settingName: string]: AdminConsolePluginComponent;
        };
    };
    siteStatsHandlers: {
        [pluginId: string]: PluginSiteStatsHandler;
    };
};

export type Menu = {
    id: string;
    parentMenuId?: string;
    text?: React.ReactElement | string;
    selectedValueText?: string;
    subMenu?: Menu[];
    filter?: (id?: string) => boolean;
    action?: (...args: any) => void;
    icon?: React.ReactElement;
    direction?: 'left' | 'right';
    isHeader?: boolean;
}

export type PluginComponent = {
    id: string;
    pluginId: string;
    title?: string;

    /** @default null - which means 'channels'*/
    supportedProductIds?: ProductScope;
    component?: React.ComponentType;
    subMenu?: Menu[];
    text?: string;
    dropdownText?: string;
    tooltipText?: string;
    button?: React.ReactElement;
    dropdownButton?: React.ReactElement;
    icon?: React.ReactElement;
    iconUrl?: string;
    mobileIcon?: React.ReactElement;
    filter?: (id: string) => boolean;
    action?: (...args: any) => void; // TODO Add more concrete types?
    shouldRender?: (state: GlobalState) => boolean;
};

export type AppBarComponent = PluginComponent & {
    rhsComponentId?: string;
}

export type NeedsTeamComponent = PluginComponent & {
    route: string;
}

export type FilesWillUploadHook = {
    hook: (files: File[], uploadFiles: (files: File[]) => void) => { message?: string; files?: File[] };
}

export type FilePreviewComponent = {
    id: string;
    pluginId: string;
    override: (fileInfo: FileInfo, post?: Post) => boolean;
    component: React.ComponentType<{ fileInfo: FileInfo; post?: Post; onModalDismissed: () => void }>;
}

export type FileDropdownPluginComponent = {
    id: string;
    pluginId: string;
    text: string | React.ReactElement;
    match: (fileInfo: FileInfo) => boolean;
    action: (fileInfo: FileInfo) => void;
};

export type PostPluginComponent = {
    id: string;
    pluginId: string;
    type: string;
    component: React.ElementType;
};

export type AdminConsolePluginComponent = {
    pluginId: string;
    key: string;
    component: React.Component;
    options: {
        showTitle: boolean;
    };
};

export type PostWillRenderEmbedPluginComponent = {
    id: string;
    pluginId: string;
    component: React.ComponentType<{ embed: PostEmbed; webSocketClient?: WebSocketClient }>;
    match: (arg: PostEmbed) => boolean;
    toggleable: boolean;
}

export type ProductComponent = {

    /**
     * The main uuid of the product.
     */
    id: string;

    /**
     * The plain identifier of the source plugin
     */
    pluginId: string;

    /**
     * A compass-icon glyph to display as the icon in the product switcher
     */
    switcherIcon: IconGlyphTypes;

    /**
     * A string or React element to display in the product switcher
     */
    switcherText: React.ReactNode | React.ElementType;

    /**
     * The route to be displayed at starting from the siteURL
     */
    baseURL: string;

    /**
     * A string specifying the URL the switcher item should point to.
     */
    switcherLinkURL: string;

    /**
     * The component to be displayed below the global header when your route is active.
     */
    mainComponent: React.ComponentType;

    /**
     * The public component to be displayed when a public route is active.
     */
    publicComponent: React.ComponentType | null;

    /**
     * A component to fill the generic area in the center of
     * the global header when your route is active.
     */
    headerCentreComponent: React.ComponentType;

    /**
     * A component to fill the generic area in the right of
     * the global header when your route is active.
     */
    headerRightComponent: React.ComponentType;

    /**
     * A flag to display or hide the team sidebar in products.
     */
    showTeamSidebar: boolean;

    /**
     * A flag to display or hide the App Sidebar in products.
     */
    showAppBar: boolean;

    /**
     * When `true`, {@link ProductComponent.mainComponent} will be wrapped in a container with `grid-area: center` applied automatically.
     * When `false`, {@link ProductComponent.mainComponent} will not be wrapped and must define its own `grid-area`,
     * or return multiple elements with their own `grid-area`s respectively.
     * @default true
     */
    wrapped: boolean;
};

export type DesktopNotificationArgs = {
    title: string;
    body: string;
    silent: boolean;
    soundName: string;
    url: string;
    notify: boolean;
};

export type DesktopNotificationHook = PluginComponent & {
    hook: (post: Post, msgProps: NewPostMessageProps, channel: Channel, teamId: string, args: DesktopNotificationArgs) => Promise<{
        error?: string;
        args?: DesktopNotificationArgs;
    }>;
}<|MERGE_RESOLUTION|>--- conflicted
+++ resolved
@@ -29,11 +29,8 @@
         PostDropdownMenu: PluginComponent[];
         PostAction: PluginComponent[];
         PostEditorAction: PluginComponent[];
-<<<<<<< HEAD
         CodeBlockAction: PluginComponent[];
-=======
         NewMessagesSeparatorAction: PluginComponent[];
->>>>>>> 563feafa
         FilePreview: PluginComponent[];
         MainMenu: PluginComponent[];
         LinkTooltip: PluginComponent[];

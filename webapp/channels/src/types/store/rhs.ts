// Copyright (c) 2015-present Mattermost, Inc. All Rights Reserved.
// See LICENSE.txt for license information.

import type {Channel} from '@mattermost/types/channels';
import type {Post, PostType} from '@mattermost/types/posts';
import type {UserProfile} from '@mattermost/types/users';

<<<<<<< HEAD
import type {RHSStates} from 'utils/constants';
=======
import {RHSStates} from 'utils/constants';
import {SidebarSize} from 'components/resizable_sidebar/constants';
>>>>>>> 5443f9d3

export type SearchType = '' | 'files' | 'messages';

export type FakePost = {
    id: Post['id'];
    exists: boolean;
    type: PostType;
    message: string;
    channel_id: Channel['id'];
    user_id: UserProfile['id'];
};

export type RhsViewState = {
    selectedPostId: Post['id'];
    selectedPostFocussedAt: number;
    selectedPostCardId: Post['id'];
    selectedChannelId: Channel['id'];
    highlightedPostId: Post['id'];
    previousRhsStates: RhsState[];
    filesSearchExtFilter: string[];
    rhsState: RhsState;
    searchTerms: string;
    searchType: SearchType;
    pluggableId: string;
    searchResultsTerms: string;
    isSearchingFlaggedPost: boolean;
    isSearchingPinnedPost: boolean;
    isSidebarOpen: boolean;
    isSidebarExpanded: boolean;
    isMenuOpen: boolean;
    editChannelMembers: boolean;
    size: SidebarSize;
};

export type RhsState = typeof RHSStates[keyof typeof RHSStates] | null;<|MERGE_RESOLUTION|>--- conflicted
+++ resolved
@@ -5,12 +5,9 @@
 import type {Post, PostType} from '@mattermost/types/posts';
 import type {UserProfile} from '@mattermost/types/users';
 
-<<<<<<< HEAD
+import type {SidebarSize} from 'components/resizable_sidebar/constants';
+
 import type {RHSStates} from 'utils/constants';
-=======
-import {RHSStates} from 'utils/constants';
-import {SidebarSize} from 'components/resizable_sidebar/constants';
->>>>>>> 5443f9d3
 
 export type SearchType = '' | 'files' | 'messages';
 

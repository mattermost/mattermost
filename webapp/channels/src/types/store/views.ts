// Copyright (c) 2015-present Mattermost, Inc. All Rights Reserved.
// See LICENSE.txt for license information.

import type {Channel} from '@mattermost/types/channels';
import type {MarketplaceApp, MarketplacePlugin} from '@mattermost/types/marketplace';
import type {CursorPaginationDirection, ReportDuration} from '@mattermost/types/reports';
import type {Team} from '@mattermost/types/teams';
import type {UserThread} from '@mattermost/types/threads';
import type {RelationOneToOne} from '@mattermost/types/utilities';

import type {I18nState} from './i18n';
import type {LhsViewState} from './lhs';
import type {RhsViewState} from './rhs';

import type {DraggingState} from '.';

export type ModalFilters = {
    roles?: string[];
    channel_roles?: string[];
    team_roles?: string[];
};

export type AdminConsoleUserManagementTableProperties = {
    sortColumn: string;
    sortIsDescending: boolean;
    pageSize: number;
    pageIndex: number;
    cursorUserId: string;
    cursorColumnValue: string;
    cursorDirection: CursorPaginationDirection;
    columnVisibility: Record<string, boolean>;
<<<<<<< HEAD
    searchTerm: string;
    filterStatus: string;
    filterRole: string;
=======
    searchTerm?: string;
    dateRange?: ReportDuration;
>>>>>>> 3758eee3
};

export type ViewsState = {
    admin: {
        navigationBlock: {
            blocked: boolean;
            onNavigationConfirmed: () => void;
            showNavigationPrompt: boolean;
        };
        needsLoggedInLimitReachedCheck: boolean;
        adminConsoleUserManagementTableProperties: AdminConsoleUserManagementTableProperties;
    };

    announcementBar: {
        announcementBarState: {
            announcementBarCount: number;
        };
    };

    browser: {
        focused: boolean;
        windowSize: string;
    };

    channel: {
        postVisibility: {
            [channelId: string]: number;
        };
        lastChannelViewTime: {
            [channelId: string]: number;
        };
        loadingPost: {
            [channelId: string]: boolean;
        };
        focusedPostId: string;
        mobileView: boolean;
        lastUnreadChannel: (Channel & {hadMentions: boolean}) | null; // Actually only an object with {id: string, hadMentions: boolean}
        lastGetPosts: {
            [channelId: string]: number;
        };
        channelPrefetchStatus: {
            [channelId: string]: string;
        };
        toastStatus: boolean;
    };

    drafts: {
        remotes: {
            [storageKey: string]: boolean;
        };
    };

    rhs: RhsViewState;

    rhsSuppressed: boolean;

    posts: {
        editingPost: {
            postId: string;
            show: boolean;
            isRHS: boolean;
        };
        menuActions: {
            [postId: string]: {
                [actionId: string]: {
                    text: string;
                    value: string;
                };
            };
        };
    };

    modals: {
        modalState: {
            [modalId: string]: {
                open: boolean;
                dialogProps: Record<string, any>;
                dialogType: React.ComponentType;
            };
        };
        showLaunchingWorkspace: boolean;
    };

    emoji: {
        emojiPickerCustomPage: number;
        shortcutReactToLastPostEmittedFrom: string;
    };

    i18n: I18nState;

    lhs: LhsViewState;

    search: {
        modalSearch: string;
        popoverSearch: string;
        channelMembersRhsSearch: string;
        modalFilters: ModalFilters;
        userGridSearch: {
            term: string;
            filters: {
                roles?: string[];
                channel_roles?: string[];
                team_roles?: string[];
            };
        };
        teamListSearch: string;
        channelListSearch: {
            term: string;
            filters: {
                public?: boolean;
                private?: boolean;
                deleted?: boolean;
                team_ids?: string[];
            };
        };
    };

    notice: {
        hasBeenDismissed: {
            [message: string]: boolean;
        };
    };

    system: {
        websocketConnectionErrorCount: number;
    };

    channelSelectorModal: {
        channels: string[];
    };

    settings: {
        activeSection: string;
        previousActiveSection: string;
    };

    marketplace: {
        plugins: MarketplacePlugin[];
        apps: MarketplaceApp[];
        installing: {[id: string]: boolean};
        errors: {[id: string]: string};
        filter: string;
    };

    productMenu: {
        switcherOpen: boolean;
    };

    channelSidebar: {
        unreadFilterEnabled: boolean;
        draggingState: DraggingState;
        newCategoryIds: string[];
        multiSelectedChannelIds: string[];
        lastSelectedChannel: string;
        firstChannelName: string;
    };

    statusDropdown: {
        isOpen: boolean;
    };

    addChannelDropdown: {
        isOpen: boolean;
    };

    addChannelCtaDropdown: {
        isOpen: boolean;
    };

    onboardingTasks: {
        isShowOnboardingTaskCompletion: boolean;
        isShowOnboardingCompleteProfileTour: boolean;
        isShowOnboardingVisitConsoleTour: boolean;
    };

    threads: {
        selectedThreadIdInTeam: RelationOneToOne<Team, UserThread['id'] | null>;
        lastViewedAt: {[id: string]: number};
        manuallyUnread: {[id: string]: boolean};
        toastStatus: boolean;
    };

    textbox: {
        shouldShowPreviewOnCreateComment: boolean;
        shouldShowPreviewOnCreatePost: boolean;
        shouldShowPreviewOnEditChannelHeaderModal: boolean;
        shouldShowPreviewOnEditPostModal: boolean;
    };
};<|MERGE_RESOLUTION|>--- conflicted
+++ resolved
@@ -29,14 +29,10 @@
     cursorColumnValue: string;
     cursorDirection: CursorPaginationDirection;
     columnVisibility: Record<string, boolean>;
-<<<<<<< HEAD
     searchTerm: string;
     filterStatus: string;
     filterRole: string;
-=======
-    searchTerm?: string;
     dateRange?: ReportDuration;
->>>>>>> 3758eee3
 };
 
 export type ViewsState = {

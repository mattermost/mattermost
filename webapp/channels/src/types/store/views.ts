--- conflicted
+++ resolved
@@ -29,13 +29,9 @@
     cursorColumnValue: string;
     cursorDirection: CursorPaginationDirection;
     columnVisibility: Record<string, boolean>;
-<<<<<<< HEAD
-    searchTerm: string;
     filterStatus: string;
-=======
     searchTerm?: string;
     dateRange?: ReportDuration;
->>>>>>> a542516f
 };
 
 export type ViewsState = {

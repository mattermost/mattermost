--- conflicted
+++ resolved
@@ -23,55 +23,6 @@
     .app__body & {
         border: 1px solid rgba(var(--center-channel-color-rgb), 0.16);
         box-shadow: 0 8px 24px rgba(0, 0, 0, 0.12);
-<<<<<<< HEAD
-=======
-
-        .user-profile-popover {
-            border: 1px solid rgba(var(--center-channel-color-rgb), 0.2);
-            background: transparent !important;
-            box-shadow: none !important;
-
-            .popover-title {
-                position: relative;
-                border-color: var(--center-channel-bg);
-                background: none;
-
-                &::before {
-                    position: absolute;
-                    top: 0;
-                    left: 0;
-                    width: 100%;
-                    height: 100%;
-                    content: '';
-                }
-
-                span {
-                    position: relative;
-                    z-index: 1;
-                }
-            }
-
-            .popover-content {
-                border-radius: 0 0 3px 3px;
-                border-top: none;
-                background: v(center-channel-bg);
-                box-shadow: rgba(var(--center-channel-color-rgb), 0.08) 0 17px 50px 0, rgba(var(--center-channel-color-rgb), 0.08) 0 12px 15px 0;
-
-                .shared-user-icon {
-                    width: 16px;
-                    height: 16px;
-                    margin-left: 8px;
-                    color: rgba(61, 60, 64, 0.75);
-                    font-size: 16px;
-                    line-height: 20px;
-
-                    &::before {
-                        margin: 0;
-                    }
-                }
-            }
-        }
->>>>>>> 1dc5c006
     }
 
     &.channel-header__popover {
@@ -247,69 +198,6 @@
     }
 }
 
-<<<<<<< HEAD
-=======
-.user-popover-image {
-    position: relative;
-    display: block;
-    width: 128px;
-    margin: 0 auto 8px;
-
-    #userAvatar {
-        width: 120px;
-        min-width: 120px;
-        height: 120px;
-    }
-
-    .user-popover-status {
-        position: absolute;
-        top: auto;
-        right: 8px;
-        bottom: 0;
-        display: flex;
-        width: 24px;
-        height: 24px;
-        padding: 2px;
-        border-radius: 50px;
-        background: rgba(var(--center-channel-bg-rgb), 1);
-
-        svg {
-            width: 100%;
-            min-height: 100%;
-        }
-    }
-}
-
-.user-profile-popover .Avatar {
-    display: block;
-    margin: 5px auto;
-}
-
-.user-popover__email {
-    display: block;
-    overflow: hidden;
-    max-width: 300px;
-    text-overflow: ellipsis;
-}
-
-.user-popover__close {
-    display: flex;
-    padding: 6px;
-    border: none;
-    margin-left: auto;
-    background: none;
-    color: rgba(var(--center-channel-color-rgb), 0.64);
-    font-weight: 400;
-    line-height: 18px;
-
-    &:hover {
-        border-radius: 4px;
-        background: rgba(var(--center-channel-color-rgb), 0.08);
-        color: rgba(var(--center-channel-color-rgb), 0.8);
-    }
-}
-
->>>>>>> 1dc5c006
 .hidden-label + .search-autocomplete__divider {
     &::before {
         display: none;

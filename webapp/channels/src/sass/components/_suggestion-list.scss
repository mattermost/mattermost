--- conflicted
+++ resolved
@@ -123,14 +123,9 @@
     overflow: hidden;
     margin: 2px 0 0;
     font-size: 12px;
-<<<<<<< HEAD
-    line-height: 1.6;
-    opacity: 0.73;
-=======
     line-height: 1.2;
-    opacity: 0.56;
+    opacity: 0.75;
     white-space: break-spaces;
->>>>>>> 98a2fe8e
 }
 
 .suggestion-list__content--top {

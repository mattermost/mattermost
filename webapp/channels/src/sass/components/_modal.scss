--- conflicted
+++ resolved
@@ -10,7 +10,7 @@
 
 .modal-backdrop {
     &.in {
-        opacity: 0.73;
+        opacity: 0.64;
     }
 }
 
@@ -851,7 +851,7 @@
             height: 16px;
             margin-top: 0;
             margin-left: 8px;
-            color: rgba(61, 60, 64, 0.75);
+            color: rgba(61, 60, 64, 0.72);
             font-size: 16px;
             line-height: 16px;
 
@@ -877,7 +877,7 @@
 
             .more-modal__name_count {
                 font-weight: 400;
-                opacity: 0.73;
+                opacity: 0.6;
             }
 
             svg {
@@ -918,7 +918,7 @@
     .more-modal__description {
         display: block;
         overflow: hidden;
-        opacity: 0.73;
+        opacity: 0.6;
         text-overflow: ellipsis;
         white-space: nowrap;
 
@@ -961,7 +961,7 @@
         }
 
         .more-modal__shared-actions {
-            color: rgba(61, 60, 64, 0.75);
+            color: rgba(61, 60, 64, 0.72);
 
             .shared-user-icon {
                 width: 16px;
@@ -984,7 +984,7 @@
     .more-modal__lastPostAt {
         display: block;
         margin-left: 5px;
-        opacity: 0.73;
+        opacity: 0.6;
 
         time {
             font-weight: bold;
@@ -1175,13 +1175,6 @@
                 display: flex;
                 width: 4rem;
                 height: 4rem;
-<<<<<<< HEAD
-                color: rgba(var(--center-channel-color-rgb), 0.75);
-                float: left;
-
-                &:hover {
-                    color: rgba(var(--center-channel-color-rgb), 0.75);
-=======
                 align-items: center;
                 justify-content: center;
                 border: none;
@@ -1193,7 +1186,6 @@
                 &:hover {
                     background-color: rgba(var(--center-channel-color-rgb), 0.08);
                     color: rgba(var(--center-channel-color-rgb), 0.72);
->>>>>>> 176370e1
                 }
 
                 &:active {
@@ -1213,7 +1205,7 @@
                 width: 4rem;
                 height: 4rem;
                 margin-top: 0;
-                color: rgba(var(--center-channel-color-rgb), 0.75);
+                color: rgba(var(--center-channel-color-rgb), 0.56);
                 font-size: 32px;
                 font-weight: normal;
                 line-height: 30px;
@@ -1221,8 +1213,8 @@
                 &:hover {
                     background: rgba(var(--center-channel-color-rgb), 0.08);
                     border-radius: 4px;
-                    color: rgba(var(--center-channel-color-rgb), 0.75);
-                    fill: rgba(var(--center-channel-color-rgb), 0.75);
+                    color: rgba(var(--center-channel-color-rgb), 0.72);
+                    fill: rgba(var(--center-channel-color-rgb), 0.72);
                 }
 
                 &:active {

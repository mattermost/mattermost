@charset 'UTF-8';

.style--none {
    padding: 0;
    border: none;
    background: transparent;

    &:focus {
        outline: 0;
        text-decoration: none;
    }

    &.btn--block {
        width: 100%;
        text-align: left;
    }

    &:hover,
    &:active {
        text-decoration: none;
    }
}

button {
    .unread-badge {
        display: inline-block;
        width: 8px;
        height: 8px;
        margin: 0 0 0 40px;
        background: #f74343;
        border-radius: 50%;
    }
}

.btn {
    // Important is given to override bootstrap styles on different states
    display: inline-flex;
    height: 40px;
    align-items: center;
    justify-content: center;
    padding: 0 20px;
    border: none;
    border-radius: $border-rad * 2;
    font-size: 14px;
    font-weight: 600;
    gap: 8px;
    outline: none !important;
    transition: all 0.15s ease;

    &.btn-icon {
        width: 40px;
        padding: 0;
        background-color: transparent;
        color: rgba(var(--center-channel-color-rgb), 0.56);

        &:hover {
            background-color: rgba(var(--center-channel-color-rgb), 0.08);
            color: rgba(var(--center-channel-color-rgb), 0.72);
        }

        &:focus,
        &:active {
            background-color: rgba(var(--button-bg-rgb), 0.08);
            color: rgba(var(--button-bg-rgb), 1);
        }

        i {
            font-size: 24px;
        }

        &.btn-xs {
            width: 24px;
            height: 24px;
            padding: 0;

            &.btn-compact {
                width: 20px;
                height: 20px;
            }

            i {
                font-size: 14.4px;
            }
        }

        &.btn-sm {
            width: 32px;
            height: 32px;
            padding: 0;

            &.btn-compact {
                width: 28px;
                height: 28px;
            }

            i {
                font-size: 18px;
            }
        }

        &.btn-lg {
            width: 48px;
            height: 48px;
            padding: 0;

            &.btn-compact {
                width: 36px;
                height: 36px;
            }

            i {
                font-size: 31.2px;
            }
        }
    }

    &:not(.a11y--active) {
        box-shadow: none;
    }

    &:active {
        box-shadow: none;
    }

    & + .btn {
        margin-left: 8px !important;
    }

    &.btn-full {
        width: 100%;
    }

    i {
        display: inline-flex;
        width: 16px;
        height: 16px;
        align-items: center;
        justify-content: center;
        margin-right: 0;
        font-size: 18px;
    }

    &.btn-xs {
        height: 24px;
        padding: 0 10px;
        font-size: 11px;
        gap: 6px;

        i {
            width: 12px;
            height: 12px;
            font-size: 14.4px;
        }
    }

    &.btn-sm {
        height: 32px;
        padding: 0 16px;
        font-size: 12px;
        gap: 6px;

        i {
            width: 12px;
            height: 12px;
            font-size: 14.4px;
        }
    }

    &.btn-lg {
        height: 48px;
        padding: 0 24px;
        font-size: 16px;
        gap: 10px;

        i {
            width: 20px;
            height: 20px;
            font-size: 24px;
        }
    }

    &.btn-primary {
        position: relative;
        border-color: transparent;
        background-color: rgb(var(--button-bg-rgb));
        color: rgb(var(--button-color-rgb)) !important;

        // These hover and active values are for things outside the app__body, the correct theme styles for the primary button are applied in utils.jsx
        &:hover {
            background-color: #1a51c8;
        }

        &:active,
        &:focus {
            background-color: #184ab6;
        }

        &:disabled,
        &:disabled:hover,
        &:disabled:active {
            background: rgba(var(--center-channel-color-rgb), 0.08);
            color: rgba(var(--center-channel-color-rgb), 0.32);
            opacity: 1;
        }
    }

    &.btn-secondary {
        border: 1px solid rgb(var(--button-bg-rgb));
        background: transparent;
        color: rgb(var(--button-bg-rgb));

        &.btn-danger {
            border-color: currentColor;
            background: transparent;
            color: var(--error-text);

            &:hover {
                border-color: currentColor;
                background-color: rgba(var(--error-text-color-rgb), 0.08);
                color: var(--error-text);
            }

            &:active,
            &:focus {
                border-color: currentColor;
                background-color: rgba(var(--error-text-color-rgb), 0.16);
                color: var(--error-text);
            }
        }

        &:hover {
            background-color: rgb(var(--button-bg-rgb), 0.08);
        }

        &:active {
            background-color: rgb(var(--button-bg-rgb), 0.16);
        }
    }

    &.btn-tertiary {
        background: rgba(var(--button-bg-rgb), 0.08);
        color: rgb(var(--button-bg-rgb));

        &:hover {
            background-color: rgb(var(--button-bg-rgb), 0.12);
        }

        &:active {
            background-color: rgb(var(--button-bg-rgb), 0.16);
            outline: none;
        }

        &:disabled,
        &:disabled:hover,
        &:disabled:active {
            background: rgba(var(--center-channel-color-rgb), 0.08);
            color: rgba(var(--center-channel-color-rgb), 0.32);
            opacity: 1;
        }
    }

    &.btn-quaternary {
        background: transparent;
        color: rgb(var(--button-bg-rgb));

        &:hover {
            background: rgba(var(--button-bg-rgb), 0.08);
        }

        &:active {
            background-color: rgb(var(--button-bg-rgb), 0.12);
        }
    }

    &.btn-danger {
        background: var(--error-text);
        color: $white;

        .app__body & {
            color: $white;

            &:hover,
            &:focus,
            &:active {
                color: $white;
            }
        }

        &:hover,
        &:focus,
        &:active {
            color: $white;
        }
    }

    &.btn-transparent {
        padding: 7px 12px;
        border: none;
        background: transparent;
    }

    &.btn-inactive {
        border-color: transparent;
        background: $light-gray;
        color: $white;
    }

    .fa {
        margin-right: 3px;

        &.margin-right {
            margin-right: 6px;
        }

        &.margin-left {
            margin-left: 6px;
        }
    }
}

%btn-transition {
    transition: all 0.15s ease;
<<<<<<< HEAD
}

.btn-icon {
    width: 3.2rem;
    height: 3.2rem;
    padding: 0;
    border: none;
    background: transparent;
    border-radius: 4px;
    color: rgba(var(--center-channel-color-rgb), 0.64);
    fill: rgba(var(--center-channel-color-rgb), 0.64);
    font-size: 1.6rem;

    &:hover {
        background: rgba(var(--center-channel-color-rgb), 0.08);
        color: rgba(var(--center-channel-color-rgb), 0.75);
        fill: rgba(var(--center-channel-color-rgb), 0.75);
    }

    &:active,
    &--active,
    &--active:hover {
        background: rgba(var(--button-bg-rgb), 0.08);
        color: v(button-bg);
        fill: v(button-bg);
    }
=======
>>>>>>> 176370e1
}<|MERGE_RESOLUTION|>--- conflicted
+++ resolved
@@ -320,33 +320,4 @@
 
 %btn-transition {
     transition: all 0.15s ease;
-<<<<<<< HEAD
-}
-
-.btn-icon {
-    width: 3.2rem;
-    height: 3.2rem;
-    padding: 0;
-    border: none;
-    background: transparent;
-    border-radius: 4px;
-    color: rgba(var(--center-channel-color-rgb), 0.64);
-    fill: rgba(var(--center-channel-color-rgb), 0.64);
-    font-size: 1.6rem;
-
-    &:hover {
-        background: rgba(var(--center-channel-color-rgb), 0.08);
-        color: rgba(var(--center-channel-color-rgb), 0.75);
-        fill: rgba(var(--center-channel-color-rgb), 0.75);
-    }
-
-    &:active,
-    &--active,
-    &--active:hover {
-        background: rgba(var(--button-bg-rgb), 0.08);
-        color: v(button-bg);
-        fill: v(button-bg);
-    }
-=======
->>>>>>> 176370e1
 }
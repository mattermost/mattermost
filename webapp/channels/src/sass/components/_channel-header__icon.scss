--- conflicted
+++ resolved
@@ -8,12 +8,8 @@
     justify-content: center;
     padding: 0;
     border: none;
-<<<<<<< HEAD
+    border-radius: 4px;
     margin: 0 0 0 4px;
-=======
-    border-radius: 4px;
-    margin: 16px 0 0 4px;
->>>>>>> 9e6c0618
     background: transparent;
     color: rgba(var(--center-channel-color-rgb), 0.64);
     cursor: pointer;

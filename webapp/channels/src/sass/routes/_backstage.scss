@use "utils/functions";
@use "utils/mixins";
@use "utils/variables";

.backstage-navbar {
    z-index: 100;
    height: variables.$backstage-bar-height;
    padding: 10px 20px;
    border-bottom: 1px solid variables.$light-gray;
    background: variables.$white;
    grid-area: header;
}

.backstage-navbar__back {
    color: var(--sys-button-bg);
    text-decoration: none;

    .fa {
        margin-right: 7px;
        font-size: 1.1em;
        font-weight: bold;
    }

    &:hover,
    &:active {
        color: var(--sys-button-bg);
        text-decoration: underline;
    }
}

.backstage-body {
    overflow: auto;
    width: 100%;
    background-color: variables.$bg--gray;
    grid-area: main;
}

.backstage-content {
    max-width: 1200px;
    padding-left: 135px;
    margin: 46px auto;
    background-color: variables.$bg--gray;
    vertical-align: top;
}

.backstage-sidebar {
    position: absolute;
    width: 270px;
    padding: 46px 20px;
    vertical-align: top;

    ul {
        padding: 0;
        list-style: none;
    }

    > ul {
        @include mixins.clearfix;
        border-radius: 2px;

        border-right: 1px solid variables.$light-gray;
        border-left: 1px solid variables.$light-gray;
    }
}

.backstage-sidebar__category {
    + .backstage-sidebar__category {
        .category-title {
            border-top: none;
        }
    }

    .category-title {
        position: relative;
        display: block;
        padding: 0 10px;
        border-top: 1px solid variables.$light-gray;
        border-bottom: 1px solid variables.$light-gray;
        color: variables.$black;
        line-height: 35px;

        .fa {
            position: relative;
            top: 1px;
            width: 20px;
            opacity: 0.5;
            text-align: center;
        }

        .fa-smile-o {
            font-size: 17px;
        }
    }

    .category-title--active {
        background-color: variables.$primary-color;
        color: variables.$white;

        .fa {
            opacity: 1;
        }
    }

    .category-title__text {
        position: absolute;
        left: 2.5em;
    }

    .sections {
        border-bottom: 1px solid variables.$light-gray;
        background: variables.$white;
    }

    .section-title,
    .subsection-title {
        display: block;
        padding: 6px 12px 6px 34px;
        font-size: 0.95em;
        line-height: 20px;
        text-decoration: none;
    }

    .subsection-title {
        padding-left: 3em;
    }

    .section-title--active,
    .subsection-title--active {
        background-color: variables.$primary-color;
        color: variables.$white;
        font-weight: 600;
    }
}

.backstage-header__divider {
    margin: 0 10px;
    color: variables.$gray;
}

.backstage-header {
    @include mixins.clearfix;

    display: flex;
    width: 100%;
    justify-content: space-between;
    margin-bottom: 20px;

    h1 {
        margin: 5px 0;
        font-size: 20px;
    }
}

.backstage-filters {
    display: flex;
    width: 100%;
    flex-direction: row;
}

.backstage-filters__sort {
    flex-grow: 1;
    flex-shrink: 0;
    line-height: 30px;

    .filter-sort {
        text-decoration: none;

        &.filter-sort--active {
            color: inherit;
            cursor: default;
        }
    }

    .divider {
        margin-right: 8px;
        margin-left: 8px;
    }
}

.backstage-filter__search {
    position: relative;
    width: 270px;
    flex-grow: 0;
    flex-shrink: 0;

    .fa {
        position: absolute;
        top: 11px;
        left: 11px;
        opacity: 0.4;
    }

    input {
        padding-left: 30px;
        background: variables.$white;
    }
}

.backstage-list {
    min-height: 50px;
    padding: 5px 15px;
    border: 1px solid variables.$light-gray;
    background-color: variables.$white;
}

.backstage-list__hint {
    display: block;
    margin: 1em 0;
    color: $dark-gray;
}

.backstage-list__help {
    display: block;
    margin: 1em 0;
}

.backstage-list__item {
    position: relative;
    padding: 20px 15px;
    border-bottom: 1px solid variables.$light-gray;

    &:last-child {
        border: none;
    }

    .item-details {
        overflow: hidden;
        flex-grow: 1;
        flex-shrink: 1;
        text-overflow: ellipsis;
    }

<<<<<<< HEAD
    .item-details__row+ .item-details__row {
        @include clearfix;
=======
    .item-details__row + .item-details__row {
        @include mixins.clearfix;
>>>>>>> 5369f8b3

        text-overflow: ellipsis;
    }

    .item-actions {
        margin-left: 6px;
    }

    .item-details__trigger {
        margin-left: 6px;
    }

    .item-details__description,
    .item-details__content_type,
    .item-details__token,
    .item-details__trigger-words,
    .item-details__trigger-when,
    .item-details__url,
    .item-details__channel_name,
    .item-details__creation {
        display: inline-block;
        margin-top: 10px;
        vertical-align: top;

        &:empty {
            display: none;
        }
    }

    .item-details__trigger-words {
        white-space: nowrap;
    }
}

// Backstage Form

.backstage-form {
    position: relative;
    padding: 40px 30px 30px;
    border: 1px solid variables.$light-gray;
    background-color: variables.$white;

    &.backstage-form__confirmation {
        padding: 30px 30px 20px;
    }

    label {
        font-weight: normal;
    }

    .backstage-form__title {
        margin: 5px 0 1.5em;
    }

    .radio,
    .checkbox {
        input {
            position: relative;
            top: 2px;
            width: 16px;
            height: 16px;
            margin: 0 5px 0 0;
        }
    }

    .form-control {
        background: variables.$white;

        &:focus {
            border-color: variables.$primary-color;
        }
    }

    .form__help {
        margin-top: 1em;
        color: variables.$dark-gray;
        font-size: 0.95em;

        & + .form__help {
            margin-top: 0.4em;
        }
    }
}

.backstage-form__footer {
    overflow: hidden;
    padding-top: 1.8em;
    border-top: 1px solid variables.$light-gray;
    margin-top: 2.5em;
    text-align: right;

    .has-error {
        max-width: 50%;
        margin: 0;
        float: left;

        .control-label {
            padding: 0;
            text-align: left;
        }
    }
}

.integration__icon {
    position: absolute;
    right: 20px;
    width: 80px;
    height: 80px;

    &.integration-list__icon {
        top: 50px;
    }
}

.integration-option {
    flex: 0 0 30%;
    padding: 20px;
    border: 1px solid variables.$light-gray;
    border-radius: 4px;
    margin: 0 30px 30px 0;
    background-color: variables.$white;
    text-align: center;
    transition: all 0.2s ease;

    &:hover {
        @extend %box-shadow-1;

        color: initial;
        text-decoration: none;
    }
}

.integration-option__image {
    height: 80px;
    margin: 0.5em 0 0.7em;
}

.integration-option__title {
    margin-bottom: 10px;
    color: variables.$black;
}

.integration-option__description {
    color: variables.$dark-gray;
}

.emoji-list__table {
    width: 100%;

    .backstage-list__item {
        display: table-row;
    }

    .backstage-list__empty td {
        padding: 15px 20px;
    }
}

.emoji-list__table-header {
    font-weight: bold;
}

.emoji-list__name {
    width: 30%;
    padding: 20px 0 20px 15px;
}

.emoji-list__image {
    width: 15%;
    padding: 15px 0;
}

.emoji-list__creator {
    width: 40%;
    padding: 15px 0;
}

.emoji-list__actions {
    width: 15%;
    padding: 20px 15px 20px 0;
}

.add-emoji__upload {
    position: relative;
    display: inline-block;
    margin: 0 10px 10px 0;

    input {
        position: absolute;
        z-index: 5;
        top: 0;
        left: 0;
        width: 100%;
        height: 100%;
        opacity: 0;
    }
}

.add-emoji__filename,
.add-emoji__preview {
    padding-top: 7px;
}

.bot-list {
    border: 1px solid rgba(0, 0, 0, 0.1);
    border-radius: 4px;
    margin-top: 12px;
    line-height: 24px;
}

.bot-list__item {
    padding: 8px 12px;
    background: functions.alpha-color(variables.$black, 0.02);
    font-size: 13px;

    &:first-child {
        border: none;
    }

    &:hover {
        background: functions.alpha-color(variables.$black, 0.06);
    }

    &.alert {
        padding: 12px;
        border-radius: 0;
        margin: 0;
    }

    .form-horizontal {
        .control-label {
            padding-top: 4px;
        }
    }
}

.bot-details__description {
    margin: 4px 0;
}

.bot-disabled {
    width: 100%;
    height: 11px;
    border-bottom: 1px solid rgba(0, 0, 0, 0.1);
    margin-top: 10px;
    margin-bottom: 10px;
    text-align: left;

    span {
        padding: 0 10px;
        background-color: #fff;
        color: #000;
        font-family: "Open Sans";
        font-size: 14px;
        font-weight: 600;
        line-height: 19px;
        opacity: 0.9;
    }
}

.bot-list-img {
    width: 32px;
    height: 32px;
}

.bot-list-img-container {
    overflow: hidden;
    width: 32px;
    height: 32px;
    flex: 0 0 32px;
    border-radius: 50%;
    margin-right: 15px;
    float: left;
}

.bot-img {
    width: 129px;
    height: 129px;
}

.bot-img-container {
    overflow: hidden;
    width: 129px;
    height: 129px;
    border-radius: 50%;
    margin-bottom: 20px;
}

.bot-profile__remove {
    position: absolute;
    top: 4px;
    left: 110px;
    display: flex;
    width: 26px;
    height: 26px;
    align-items: center;
    justify-content: center;
    border-radius: 50%;
    background: variables.$black;
    color: variables.$white;
    text-decoration: none;
    transition: all 0.15s ease;

    span {
        font-size: 22px;
    }
}

.bot-profile__section {
    padding-top: 1em;
    border-top: 1px solid rgba(0, 0, 0, 0.15);
    margin-bottom: 1em;
}

.bot-list__disabled {
    .item-details {
        color: rgba(variables.$black, 0.75);
    }

    .bot-list {
        opacity: 0.73;
    }
}

.bot-token-has-error {
    color: #a94442;
}

.outgoing-oauth-connections-edit-secret {
    position: absolute;
    top: 8px;
    right: 16px;
    cursor: pointer;

    .icon-pencil-outline {
        opacity: 56%;
    }
}

.outgoing-oauth-connection-validate-button-container {
    height: 40px;
    margin-top: 10px;
}

.outgoing-oauth-connection-validation-message {
    &.validation-success {
        color: #06d6a0;
    }

    &.validation-error {
        color: #d24b4e;
    }

    svg {
        margin-right: 5px;
        // margin-top: 2px;
    }

    display: flex;
    font-size: 13px;
    font-weight: 700;
}

.outgoing-oauth-connections-docs-link {
    margin-top: 40px;
}

.outgoing-oauth-audience-match-message-container {
    height: 27px;

    > span {
        position: absolute;
        top: 45px;
    }

    .outgoing-oauth-audience-match-message {
        left: 42px;
    }
}

#confirmModal.integrations-backstage-modal {
    #confirmModalLabel,
    #confirmModalBody {
        color: rgb(51, 51, 51);
    }

    #confirmModalBody p {
        height: 30px;
    }
}<|MERGE_RESOLUTION|>--- conflicted
+++ resolved
@@ -230,13 +230,8 @@
         text-overflow: ellipsis;
     }
 
-<<<<<<< HEAD
-    .item-details__row+ .item-details__row {
-        @include clearfix;
-=======
     .item-details__row + .item-details__row {
         @include mixins.clearfix;
->>>>>>> 5369f8b3
 
         text-overflow: ellipsis;
     }

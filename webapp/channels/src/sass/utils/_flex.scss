.d-flex {
    display: -webkit-box !important;
    display: -ms-flexbox !important;
    display: flex !important;
}

.align-items-center {
    align-items: center !important;
    -webkit-box-align: center !important;
    -ms-flex-align: center !important;
}

.col {
    max-width: 100%;
    flex-basis: 0;
    flex-grow: 1;
    -ms-flex-positive: 1;
    -ms-flex-preferred-size: 0;
}

<<<<<<< HEAD
.flex-auto {
    flex: 0 0 auto;
=======
.flex-wrap {
    flex-wrap: wrap;
>>>>>>> d7cf6525
}<|MERGE_RESOLUTION|>--- conflicted
+++ resolved
@@ -18,11 +18,10 @@
     -ms-flex-preferred-size: 0;
 }
 
-<<<<<<< HEAD
 .flex-auto {
     flex: 0 0 auto;
-=======
+}
+
 .flex-wrap {
     flex-wrap: wrap;
->>>>>>> d7cf6525
 }
@use "utils/variables";

/* Height durations for height and opacity of sidebar channels needs to be different for optimum fps see PR #9732 */
$sidebarHeightTransitionDuration: 0.18s;
$sidebarOpacityAnimationDuration: 0.15s;

#TeamSidebar {
    z-index: 13;
    display: flex;
    width: 64px;
    height: 100%;
    flex-direction: column;
    background-color: var(--sidebar-header-bg);
    text-align: center;

    .TeamSidebarWrapper {
        position: relative;
        overflow: hidden;
        height: 100%;
        flex: 1 1 auto;
        background-color: rgba(0, 0, 0, 0.2);
        -webkit-overflow-scrolling: touch;
    }
}

#SidebarContainer {
    position: relative;
    z-index: 16;
    left: 0;
    display: flex;
    min-width: 240px;
    max-width: 240px;
    height: 100%;
    flex-direction: column;
    background-color: var(--sidebar-bg);

    @media screen and (min-width: 769px) {
        width: var(--overrideLhsWidth, 264px);
        min-width: 200px;
        max-width: 264px;
        background: none;
    }

    @media screen and (min-width: 1201px) {
        max-width: 304px;
    }

    @media screen and (min-width: 1681px) {
        max-width: 440px;
    }

    h1,
    h2,
    h3 {
        font-family: 'Open Sans', sans-serif;
    }

    &.dragging {
        z-index: 14;

        & + div {
            cursor: no-drop !important;
        }

        > :not(.SidebarNavContainer) {
            cursor: no-drop !important;
        }

        .dropDisabled {
            cursor: no-drop !important;

            .SidebarChannelGroupHeader_groupButton,
            .SidebarLink {
                opacity: 0.4;
            }

            .SidebarLink {
                cursor: no-drop !important;

                &:hover {
                    background: none;
                }
            }
        }

        .SidebarNavContainer:not(.disabled) .SidebarChannelGroup .SidebarChannelGroupHeader_groupButton:hover {
            color: inherit;
            cursor: inherit;
        }
    }

    .a11y--focused {
        box-shadow: inset 0 0 1px 3px rgba(var(--sidebar-text-rgb), 0.5), inset 0 0 0 1px var(--sidebar-text) !important;

        .SidebarChannelGroupHeader_groupButton {
            background-color: inherit !important;
        }
    }

    .SidebarContainer_filterAddChannel {
        display: flex;
        width: 100%;
        flex-direction: row;
        justify-content: space-between;
    }

    .SidebarContainer_rightContainer {
        display: flex;
    }

    .SidebarHeader {
        .header__info {
            color: var(--sidebar-header-text-color);

            .user__name {
                color: rgba(var(--sidebar-header-text-color-rgb), 0.8);
            }

            .team__name,
            .user__name {
                max-width: 130px;
            }

            &:hover .user__name {
                color: var(--sidebar-header-text-color);
            }
        }

        .status-wrapper {
            width: 36px;
            height: 36px;

            .status {
                right: -6px;
                bottom: -5px;
                width: 19px;
                height: 19px;
                background: var(--sidebar-header-bg);
                color: var(--sidebar-header-text-color);

                .offline--icon {
                    fill: var(--offline-indicator);
                }

                svg {
                    position: relative;
                    z-index: 1;
                    top: 0;
                    left: 0;
                    width: 13px;
                    height: 13px;
                    max-height: initial;
                }
            }
        }
    }

    .SidebarChannelNavigator {
        margin: 16px 14px 8px 14px;

        &.desktop {
            display: block;

            .SidebarFilters_filterButton,
            .SidebarChannelNavigator_backButton,
            .SidebarChannelNavigator_inviteUsers,
            .SidebarChannelNavigator_forwardButton {
                background: transparent;

                &:hover:not(.active) {
                    background: rgba(var(--sidebar-text-rgb), 0.08);
                    color: var(--sidebar-text);
                }
            }
        }

        &.webapp {
            display: flex;

            .SidebarChannelNavigator_inviteUsers,
            .SidebarChannelNavigator_jumpToButton,
            .SidebarFilters_filterButton {
                margin: 0 2px;
                background: rgba(var(--sidebar-text-rgb), 0.08);

                &:hover:not(.active) {
                    background: rgba(var(--sidebar-text-rgb), 0.16);
                    color: var(--sidebar-text);
                }
            }
        }

        &__inviteMembersLhsButton,
        &__addChannelsCtaLhsButton {
            display: flex;
            padding: 6px 0;
            margin-left: 15px;
            color: rgba(var(--sidebar-text-rgb), 0.64);
            line-height: 20px;
            list-style: none;

            i {
                font-size: 20px;
            }

            span {
                align-self: flex-end;
                margin-top: -2px;
                margin-left: 5px;
            }

            &--untouched {
                color: var(--sidebar-unread-text);
                font-weight: variables.$font-weight--semibold;
            }
        }

        &__addChannelsCtaLhsButton {
            border: none;
            margin-left: 0;
            background: none;

            div {
                display: flex;
                margin-left: 15px;
            }
        }

        .SidebarChannelNavigator_inviteUsers,
        .SidebarChannelNavigator_jumpToButton,
        .SidebarFilters_filterButtontton,
        .SidebarChannelNavigator_backButton,
        .SidebarChannelNavigator_forwardButton {
            min-width: 28px;
            height: 28px;
            border: 0;
            color: rgba(var(--sidebar-text-rgb), 0.64);
            font-size: 18px;
            vertical-align: middle;

            &.disabled {
                background: rgba(255, 255, 255, 0.08);
            }
        }

        .SidebarChannelNavigator_jumpToButton {
            display: flex;
            width: 100%;
            align-items: center;
            padding: 0 5px 0 2px;
            border-radius: 4px;
            margin-bottom: 8px;
            background: rgba(var(--sidebar-text-rgb), 0.08);
            font-family: 'Open Sans', sans-serif;
            font-size: 12px;
            text-align: left;

            .icon-magnify {
                display: inline-flex;
                margin-right: 2px;
                font-size: 18px;
            }

            .SidebarChannelNavigator_shortcutText {
                display: none;
                padding-right: 3px;
                margin-left: auto;
            }

            &:hover {
                background: rgba(var(--sidebar-text-rgb), 0.16);
                color: var(--sidebar-text);

                .SidebarChannelNavigator_shortcutText {
                    display: inherit;
                }
            }

            span {
                overflow: hidden;
                text-overflow: ellipsis;
                white-space: nowrap;
            }
        }

        .SidebarChannelNavigator_divider {
            height: 28px;
            border-right: 1px solid rgba(var(--sidebar-text-rgb), 0.16);
            margin-right: 8px;
            margin-left: 8px;
        }

        .SidebarChannelNavigator_backButton {
            padding: 0;
            border-radius: 4px;
            background: transparent;
        }

        .SidebarChannelNavigator_forwardButton {
            padding: 0;
            border-radius: 4px;
            background: transparent;
        }
    }

    .SidebarFilters {
        align-items: center;
    }

    .SidebarFilters .SidebarFilters_filterButton {
        display: block;
        width: 28px;
        height: 28px;
        border-radius: 4px;
        color: rgba(var(--sidebar-text-rgb), 0.64);
        font-size: 18px;
        font-weight: 400;
        line-height: 26px;
        text-align: center;
    }

    .SidebarFilters .SidebarFilters_filterButton:hover {
        color: rgba(var(--sidebar-text-rgb), 0.8);
    }

    .SidebarFilters .SidebarFilters_filterButton.active {
        background: var(--sidebar-text);
        color: var(--sidebar-bg);
    }

    .SidebarChannelNavigator_inviteUsers {
        z-index: 1;
        width: 28px;
        height: 28px;
        padding: 0;
        border: none;
        border-radius: 4px;
        background: transparent;
        color: rgba(var(--sidebar-text-rgb), 0.8);
        font-size: 20px;
    }

<<<<<<< HEAD
    .AddChannelDropdown_dropdownButton:hover,
    .AddChannelDropdown_dropdownButton:active,
    .AddChannelDropdown_dropdownButton:focus {
        background-color: rgba(var(--sidebar-text-rgb), 0.16);
        color: var(--sidebar-text);
        cursor: pointer;
    }

    .AddChannelDropdown_dropdownButton:focus {
        outline-style: none;
    }

    .AddChannelDropdown_dropdownButton {
        background-color: rgba(var(--sidebar-text-rgb), 0.08);
        color: rgba(var(--sidebar-text-rgb), 0.64);
=======
    .sidebar-header {
        display: flex;
        overflow: hidden;
        flex-direction: row;
        align-items: center;
    }

    .SidebarHeaderMenuWrapper {
        overflow: hidden;
        padding-left: 5px;
        border-radius: 4px;
        background: transparent;

        &:hover,
        &:active,
        &:focus {
            background-color: rgba(var(--sidebar-text-rgb), 0.08);
        }

        &.MenuWrapper--open {
            background-color: rgba(var(--sidebar-text-rgb), 0.16);
        }
>>>>>>> 1373c059
    }

    .SidebarMenu {
        opacity: 1;

        .dropdown-menu {
            min-width: 0;
            padding: 8px 0;
            line-height: 20px;

            span {
                white-space: nowrap;
            }

            button {
                padding: 1px 16px;
            }

            i {
                color: rgba(var(--center-channel-color-rgb), 0.64);
                font-size: 16px;
                line-height: 16px;
            }

            svg {
                color: rgba(var(--center-channel-color-rgb), 0.64);
            }
        }

        .Menu {
            position: fixed;

            .MenuItem {
                span.icon {
                    padding-right: 12px;
                }

                i::before {
                    margin: 0;
                }
            }

            .SubMenu {
                position: absolute;
                margin-top: -8px;
                margin-left: -1px;

                .MenuItem {
                    text-transform: capitalize;
                }
            }

            #SidebarChannelMenu-moveToDivider {
                padding: 1px 0;
                pointer-events: none;

                .MenuGroup.menu-divider {
                    margin-right: -32px;
                }

                span {
                    display: none;
                }
            }
        }

        .styleSelectableItem {
            text-transform: capitalize;

            .MenuItem {
                width: 100%;

                div:hover,
                div:focus {
                    background: none !important;
                }
            }

            .SubMenu__icon-right {
                padding: 0 9px 0 8px;
                margin-right: 0;

                &.mobile {
                    padding: 0 4px 0 9px;
                }
            }

            .styleSelectableItemDiv {
                display: flex;
                height: 34px;
                align-items: center;
                justify-content: space-between;
                padding: 0 15px;
                margin: 0;
            }

            .sorting-menu-checkbox {
                width: 0;
                padding-right: 30px;

                i {
                    color: var(--button-bg);
                }
            }

            .SubMenuItemContainer:not(.hasDivider) {
                display: flex;
                align-items: center;
                justify-content: space-between;
            }

            .selected {
                width: 60%;
                margin-top: 1px;
                color: rgba(var(--center-channel-color-rgb), 0.75);
                font-size: 12px;
                text-align: right;
                text-transform: none;
            }
        }
    }

    .SidebarMenu_menuButton {
        display: flex;
        align-items: center;
        justify-content: center;
        padding: 0;
        border: none;
        border-radius: 4px;
        background: transparent;
        color: rgba(var(--sidebar-text-rgb), 0.64);
        font-size: 16px;
        line-height: 16px;

        &:hover,
        &:active,
        &:focus {
            color: var(--sidebar-text);
            cursor: pointer;
        }
    }

    .SidebarMenu_menuButton:focus {
        outline-style: none;
    }

    .SidebarNavContainer {
        position: relative;
        flex: 1 1 auto;

        .scrollbar--view {
            z-index: unset !important;
            margin-top: 8px;
        }

        .scrollbar--view ~ div {
            z-index: 2;

            div {
                z-index: 2;
            }
        }

        .scrollbar--verticalTrack {
            top: 2px;
            right: 2px;
            bottom: 2px;
            border-radius: 3px;
            pointer-events: none;
        }

        .scrollbar--vertical {
            pointer-events: all;
        }
    }

    .SidebarCategory_newLabel {
        display: flex;
        width: 32px;
        height: 16px;
        align-items: center;
        padding: 0 4px;
        border-radius: 4px;
        margin-right: 16px;
        margin-left: 4px;
        background: var(--mention-bg);
        color: var(--mention-color);
        font-size: 10px;
        font-weight: 600;
        letter-spacing: 0.01em;
        line-height: 16px;
        text-transform: uppercase;
    }

    .SidebarCategory_newDropBox {
        padding-bottom: 6px;
        margin-bottom: -6px;

        .SidebarCategory_newDropBox-content {
            display: flex;
            align-items: center;
            padding: 10px;
            border: 1px dashed rgba(var(--sidebar-text-rgb), 0.3);
            border-radius: 4px;
            margin: 0 16px;
            opacity: 1;

            >i {
                color: rgba(var(--sidebar-text-rgb), 0.64);
                font-size: 18px;
                line-height: 16px;
            }

            .SidebarCategory_newDropBox-label {
                margin-left: 8px;
                color: rgba(var(--sidebar-text-rgb), 0.64);
                font-size: 12px;
                line-height: 16px;
            }

            &.animating {
                transition-duration: 0.15s;

                /* collapse animation speed */
                transition-property: height, padding, color, opacity;
                transition-timing-function: ease-out;
            }

            &.collapsed {
                height: 0;
                padding-top: 0;
                padding-bottom: 0;
                border-top: none;
                border-bottom: none;
                overflow-y: hidden;
            }

            &.isDraggingOver {
                opacity: 0.25;
            }
        }
    }

    .SidebarChannelGroup.a11y--active {
        .SidebarCategory_newLabel {
            opacity: 0;
        }

        .SidebarMenu {
            display: block !important;

            .SidebarMenu_menuButton {
                opacity: 0;
            }
        }

        .SidebarChannelGroupHeader_sortButton {
            display: block !important;
            opacity: 0;
        }

        .SidebarChannelGroupHeader_groupButton.a11y--focused {
            & + .SidebarMenu .SidebarMenu_menuButton {
                opacity: 1;
            }

            & + .SidebarChannelGroupHeader_sortButton {
                opacity: 1;
            }
        }

        .SidebarLink.a11y--focused .SidebarMenu .SidebarMenu_menuButton {
            opacity: 1;
        }

        .SidebarMenu_menuButton.a11y--focused {
            opacity: 1;
        }

        .SidebarChannelGroupHeader_sortButton.a11y--focused {
            opacity: 1;
        }

        .SidebarMenu.menuOpen .SidebarMenu_menuButton {
            opacity: 1;
        }
    }

    .SidebarChannelGroup .SidebarChannelGroupHeader {
        z-index: 1;
        top: 0;
        display: flex;
        height: 32px;
        align-items: center;
        border: none;
        background-color: var(--sidebar-bg);
        box-shadow: 0 0 0 0 rgba(0, 0, 0, 0.33);
        color: rgba(var(--sidebar-text-rgb), 0.64);
        font-family: 'Open Sans', sans-serif;
        text-align: left;
        text-overflow: ellipsis;
        text-transform: uppercase;
        transition: box-shadow 0.25s ease-in-out;

        .SidebarMenu_menuButton {
            width: 28px;
            height: 28px;
            margin: 2px 16px 2px 2px;

            &:hover,
            &:focus {
                background-color: rgba(255, 255, 255, 0.08);
            }

            &.sortingMenu {
                margin: 0;
            }
        }

        .SidebarMenu:not(.menuOpen) {
            display: none;
        }

        &.muted {
            .icon-chevron-down,
            .SidebarChannelGroupHeader_text {
                opacity: 0.4;
            }
        }

        &.dragging {
            border-radius: 4px;
            box-shadow: 0 4px 6px rgba(0, 0, 0, 0.12);
            color: var(--sidebar-text);

            .SidebarChannelGroupHeader_groupButton {
                border-radius: 4px;
            }
        }
    }

    .AddChannelsCtaDropdown .dropdown-menu {
        min-width: 210px !important;
        margin-left: 20px;

        .MenuItem button span {
            color: rgba(var(--center-channel-color-rgb), 0.9);

            i {
                color: rgba(var(--center-channel-color-rgb), 0.64);
            }
        }
    }

    #inviteMembersButton,
    #addChannelsCta {
        display: flex;
        width: 100%;
        margin-top: -6px;

        &:hover {
            background-color: var(--sidebar-text-hover-bg);
        }
    }

    .SidebarChannelNavigator_inviteUsersSticky {
        position: absolute;
        z-index: 2;
        bottom: 0;
        display: flex;
        width: 100%;
        justify-content: space-evenly;
        padding: 16px;
        background-color: var(--sidebar-bg);

        button {
            min-width: 100%;
            height: 32px;
            padding: 3px 10px;
            border: 1px solid var(--sidebar-text);
            border-radius: 4px;
            background-color: inherit;
            color: var(--sidebar-text);
            cursor: pointer;
            font-size: 12px;
            font-weight: 600;

            i {
                margin-right: 4px;
                font-size: 14px;
            }

            &:hover {
                border: 1px solid var(--sidebar-text);
                color: var(--sidebar-text);
            }
        }
    }

    .SidebarChannelGroupHeader_groupButton {
        z-index: 1;
        top: 0;
        display: flex;
        min-width: 0;
        height: 32px;
        flex: 1 1 auto;
        align-items: center;
        padding: 0;
        border: none;
        background-color: transparent;
        box-shadow: 0 0 0 0 rgba(0, 0, 0, 0.33);
        color: rgba(var(--sidebar-text-rgb), 0.64);
        font-family: 'Open Sans', sans-serif;
        font-size: 12px;
        font-weight: 600;
        letter-spacing: 0.05em;
        text-align: left;
        text-transform: uppercase;
        transition: box-shadow 0.25s ease-in-out;
        white-space: nowrap;

        .emoji {
            color: var(--sidebar-text);
        }

        .SidebarChannelGroupHeader_text {
            overflow: hidden;
            width: 100%;
            flex: 0 1 auto;
            padding-left: 16px;
            text-overflow: ellipsis;
        }

        i.icon-chevron-down {
            max-width: 16px;

            &.hide-arrow {
                visibility: hidden;
            }

            +.SidebarChannelGroupHeader_text {
                padding-left: 0;
            }
        }
    }

    .SidebarChannelGroupHeader--static {
        padding-left: 0;
    }

    button.SidebarChannelGroupHeader_groupButton > div {
        // This overrides react-beautiful-dnd's grab cursor
        cursor: pointer;
    }

    .SidebarChannelGroup.menuIsOpen ~ .SidebarChannelGroup .SidebarChannelGroupHeader_groupButton {
        background-color: inherit !important;

        .SidebarCategory_newLabel {
            display: none;
        }
    }

    .SidebarChannelGroup.menuIsOpen .SidebarCategory_newLabel {
        display: none;
    }

    .SidebarNavContainer.disabled .SidebarChannelGroup .SidebarChannelGroupHeader_groupButton {
        cursor: default;

        i.icon-chevron-down {
            visibility: hidden;
        }
    }

    .SidebarNavContainer:not(.disabled) .SidebarChannelGroup .SidebarChannelGroupHeader:hover {
        .SidebarMenu {
            display: block;
        }

        .SidebarCategory_newLabel {
            display: none;
        }

        .SidebarChannelGroupHeader_sortButton {
            display: block;
        }
    }

    .SidebarNavContainer:not(.disabled) .SidebarChannelGroup:not(.dropDisabled) .SidebarChannelGroupHeader:not(.SidebarChannelGroupHeader--static) .SidebarChannelGroupHeader_groupButton:hover {
        //cursor: pointer;

        >div:not(.SidebarCategory_newLabel),
        >i {
            color: var(--sidebar-text);
        }
    }

    .SidebarChannelGroup .SidebarChannelGroupHeader_groupButton:focus {
        /* box-shadow: inset 0 0 0 2px orange; */
        outline-style: none;
    }

    .SidebarChannelGroup .SidebarChannelGroupHeader_groupButton.directMessages {
        width: 208px;
    }

    .SidebarChannelGroup .SidebarChannelGroupHeader > i {
        font-size: 12px;
    }

    .SidebarChannelGroup .draggingOver {
        border-radius: 4px;
        box-shadow: inset -1px 0 0 rgba(var(--sidebar-text-rgb), 0.64), inset 0 -1px 0 rgba(var(--sidebar-text-rgb), 0.64), inset 1px 0 0 rgba(var(--sidebar-text-rgb), 0.64), inset 0 1px 0 rgba(var(--sidebar-text-rgb), 0.64);

        .SidebarChannelGroupHeader {
            border-radius: 4px 4px 0 0;
            background-color: var(--sidebar-bg);
            box-shadow: inset -1px 0 0 rgba(var(--sidebar-text-rgb), 0.64), inset 1px 0 0 rgba(var(--sidebar-text-rgb), 0.64), inset 0 1px 0 rgba(var(--sidebar-text-rgb), 0.64);
        }
    }

    // .SidebarChannelGroup.autoSortedCategory.isCollapsed .draggingOver {
    //     .SidebarChannelGroupHeader {
    //         background-color: transparent;
    //     }
    // }

    .SidebarChannelGroup.capture {
        .SidebarChannelGroup_content {
            padding-bottom: 6px;
            margin-bottom: 0;
        }

        .followingSibling {
            padding-bottom: 14px;
            margin-bottom: 0;
        }
    }

    .SidebarChannelGroupHeader_addButton {
        z-index: 1;
        width: 28px;
        min-width: 28px;
        height: 28px;
        padding: 0;
        border: none;
        border-radius: 4px;
        margin: 2px 16px 2px 2px;
        background: transparent;
        color: rgba(var(--sidebar-text-rgb), 0.64);
        font-size: 18px;
        line-height: 16px;
    }

    .SidebarChannelGroupHeader_addButton:hover {
        background-color: rgba(255, 255, 255, 0.08);
        color: var(--sidebar-text);
        cursor: pointer;
    }

    .SidebarChannelGroupHeader_addButton:focus {
        outline-style: none;
    }

    .SidebarChannelGroupHeader_sortButton {
        z-index: 1;
        display: none;
        width: 28px;
        min-width: 28px;
        height: 28px;
        padding: 0;
        border: none;
        border-radius: 4px;
        margin: 2px 2px 2px auto;
        background: transparent;
        color: rgba(var(--sidebar-text-rgb), 0.64);
        font-size: 16px;
        line-height: 16px;

        &:hover {
            background-color: rgba(255, 255, 255, 0.08);
            color: var(--sidebar-text);
            cursor: pointer;
        }
    }

    .SidebarChannelGroupHeader_sortButton:focus {
        outline-style: none;
    }

    /* Content */
    .SidebarChannelGroup_content {
        min-height: 2px;
        margin-bottom: 6px;
    }

    .followingSibling {
        min-height: 2px;
        margin-bottom: 14px;
    }

    .SidebarChannelGroup.a11y--active .SidebarChannelGroup_content {
        padding-bottom: 14px;
        margin-bottom: 0;
    }

    .SidebarChannelGroup.a11y--active .followingSibling {
        padding-bottom: 14px;
        margin-bottom: 0;
    }

    .SidebarChannelGroup_content ul,
    .NavGroupContent {
        padding: 0;
        margin: 0;
    }

    .SidebarChannelGroup .SidebarChannel.newChannelSpacer {
        height: 0;
    }

    /* Channels */
    .SidebarChannel {
        display: flex;
        overflow: hidden;
        height: 32px;

        /* height required for transition animation */
        align-items: center;

        /* border: solid 2px transparent; */
        color: rgba(var(--sidebar-text-rgb), 0.64);
        list-style-type: none;
        opacity: 1;
        transition-duration: $sidebarHeightTransitionDuration;
        transition-property: height;
        transition-timing-function: ease;
        visibility: visible;

        &:hover {
            .btn-close {
                opacity: 0.8;
                visibility: visible;
            }
        }

        &.dragging {
            /* MM-32401: Needed to ensure that the channel selected count is displayed correctly */
            overflow: visible;
            border-radius: 4px;
            background-color: var(--sidebar-bg);
            box-shadow: 0 4px 6px rgba(0, 0, 0, 0.12);

            .SidebarLink {
                border-radius: 4px;
                background: rgba(255, 255, 255, 0.08);
            }
        }

        &.fadeOnDrop {
            opacity: 0;
            transition: all cubic-bezier(0.2, 1, 0.1, 1) 0.33s;
        }

        &.noFloat {
            transform: none !important;
        }

        &.selectedDragging {
            opacity: 0.25;
            transition: all cubic-bezier(0.2, 1, 0.1, 1) 0.33s;
        }

        .btn-close {
            position: relative;
            width: 24px;
            height: 20px;
            margin-right: 16px;
            font-family: 'Open Sans', sans-serif;
            font-size: 21px;
            font-weight: 600;
            line-height: 16px;
            opacity: 0;
            text-align: center;
            visibility: hidden;

            &:hover {
                opacity: 1;
            }
        }

        .SidebarMenu_menuButton {
            width: 28px;
            height: 28px;
        }

        .SidebarChannel__selectedCount {
            position: absolute;
            top: -8px;
            right: -8px;
            height: 25px;
            padding: 2px 9px 7px 9px;
            border-radius: 20px;
            background: var(--center-channel-color);
            box-shadow: 0 4px 6px rgba(0, 0, 0, 0.12);

            >span {
                color: var(--center-channel-bg);
                font-size: 12px;
                font-weight: 600;
                line-height: 11px;
            }
        }

        >span {
            width: 100%;
            flex-grow: 1;
        }

        & span.SidebarChannelLinkLabel {
            overflow: hidden;
            max-width: 100%;
            height: 18px;
            line-height: 18px;
            text-align: justify;
            text-overflow: ellipsis;
            user-select: none;
            white-space: nowrap;
        }

        &.expanded {
            animation-direction: normal;
            animation-duration: $sidebarOpacityAnimationDuration;
            animation-iteration-count: 1;
            animation-name: toOpaqueAnimation;
            animation-play-state: running;
        }

        &.collapsed {
            height: 0 !important;
            animation-direction: normal;
            animation-duration: $sidebarOpacityAnimationDuration;
            animation-iteration-count: 1;
            animation-name: toTransparentAnimation;
            animation-play-state: running;
        }
    }

    .SidebarChannel.invisible {
        opacity: 0;
    }

    /* fade out collapsing list item */
    .SidebarChannel.animating .SidebarLink {
        transition-duration: 0.15s;

        /* speed should match collapse animation speed */
        transition-property: color;
        transition-timing-function: ease-out;
    }

    .SidebarChannel .SidebarLink {
        position: relative;
        display: flex;
        width: 100%;
        height: 32px;
        align-items: center;
        padding: 7px 16px 7px 19px;
        border-top: 0;
        border-bottom: 0;
        margin-right: 0;
        color: rgba(var(--sidebar-text-rgb), 0.64);
        font-size: 14px;
        text-decoration: none;

        .emoji {
            color: var(--sidebar-text);
        }

        &.muted {
            div.SidebarChannelLinkLabel_wrapper,
            >i,
            .status.status--group,
            .badge,
            .status-wrapper {
                opacity: 0.4;
            }
        }

        .SidebarMenu:not(.menuOpen) {
            display: none;
        }
    }

    .SidebarChannel .SidebarLink:focus {
        /* box-shadow: inset 0 0 0 2px orange; */
        outline-style: none;
    }

    .SidebarChannel .SidebarLink:hover,
    .SidebarChannel .SidebarLink.menuOpen {
        padding-right: 5px;
        background-color: var(--sidebar-text-hover-bg);

        .DirectChannel__status-icon {
            box-shadow: inset 0 0 14px rgba(255, 255, 255, 0.12);
        }

        .SidebarMenu_menuButton {
            margin-right: 11px;
        }

        .SidebarMenu {
            display: block;
        }

        .channel-pencil-icon,
        .badge {
            // Hide the badge by hiding it instead of using `display: none` since the desktop app only counts
            // badges with a non-zero offsetHeight when counting notifications
            position: absolute;
            visibility: hidden;
        }
    }

    .SidebarChannel > .active.SidebarLink,
    .SidebarChannel.active .SidebarLink {
        background: rgba(var(--sidebar-text-rgb), 0.08);

        .DirectChannel__profile-picture .DirectChannel__status-icon {
            box-shadow: inset 0 0 14px rgba(255, 255, 255, 0.24);
        }

        .SidebarChannelLinkLabel {
            color: var(--sidebar-text);
        }

        &.selected {
            background: rgba(var(--sidebar-text-active-border-rgb), 0.64);

            &:hover {
                background: rgba(var(--sidebar-text-active-border-rgb), 0.64);
            }
        }
    }

    .SidebarLink.selected {
        background: rgba(var(--sidebar-text-active-border-rgb), 0.64);
        color: rgba(var(--sidebar-text-rgb), 1);

        &:hover {
            background: rgba(var(--sidebar-text-active-border-rgb), 0.64);
        }
    }

    .SidebarLink.active::before,
    .SidebarChannel.active .SidebarLink::before {
        position: absolute;
        top: 0;
        left: -2px;
        width: 4px;
        height: 100%;
        border-radius: 4px;
        background: var(--sidebar-text-active-border);
        content: '';
    }

    .SidebarChannel.unread .SidebarChannelLinkLabel,
    .SidebarChannel.unread .SidebarLink:hover .SidebarChannelLinkLabel {
        color: var(--sidebar-unread-text);
        font-weight: 600;
    }

    .SidebarChannel.unread .SidebarLink > i {
        color: var(--sidebar-unread-text);
    }

    .SidebarChannel .SidebarLink > i {
        display: flex;
        margin: 0 6px 0 -2px;
        font-size: 18px;
    }

    .SidebarChannelLinkLabel_wrapper,
    .SidebarChannelLinkLabel_wrapper > div {
        display: flex;
        overflow: hidden;
        flex-grow: 1;
        gap: 8px;
    }

    .DirectChannel__profile-picture {
        height: 20px;
        margin-right: 9px;

        .DirectChannel__status-icon {
            position: absolute;
            top: 10px;
            left: 10px;
            display: flex;
            width: 13px;
            height: 13px;
            align-items: center;
            justify-content: center;
            border-radius: 100%;
            background: var(--sidebar-bg);
            font-size: 12px;
        }
    }

    .icon {
        display: inline-block;
        font-size: inherit;
        -webkit-font-smoothing: antialiased;
        -moz-osx-font-smoothing: grayscale;
        text-rendering: auto;
        transition: transform 0.15s ease-out;

        /* should match collapse animation speed */
    }

    .icon-rotate-minus-90 {
        -webkit-transform: rotate(-90deg);
        -ms-transform: rotate(-90deg);
        transform: rotate(-90deg);
        transition: transform 0.15s ease-out;

        /* should match collapse animation speed */
    }

    :root .icon-rotate-180 {
        filter: none;
    }

    .status.status--group {
        width: 18px;
        height: 18px;
        flex-shrink: 0;
        margin: 0 9px 0 1px;
        background: rgba(var(--sidebar-text-rgb), 0.16);
        font-size: 12px;
        line-height: 18px;
    }

    .status-away {
        color: var(--away-indicator);
    }

    .status-online {
        color: var(--online-indicator);
    }

    .status-dnd {
        color: var(--dnd-indicator);
    }

    +.inner-wrap #app-content {
        margin-left: 240px;
    }
}

.multi-teams {
    #SidebarContainer {
        +.inner-wrap #app-content {
            margin-left: 305px;
        }
    }
}

/* context menu shown when right-clicking on a channel in the LHS when using the desktop app */
.react-contextmenu--visible {
    z-index: 100;
    padding: 2px 0;
    border: 1px solid #c6c6c6;
    border-radius: 5px;
    background: #f0f0f0;
    color: black;
    cursor: pointer;
}

.react-contextmenu-item {
    padding: 0 22px;
    margin: 1px 0;

    &:hover {
        background: #489dfe;
        color: variables.$white;
    }

    &:focus,
    span {
        outline: none;
    }
}

// global header style adjustments
@media screen and (min-width: 769px) {

    // adjust height of sidebar to account for global header
    #SidebarContainer {
        .SidebarChannelNavigator {
            margin-top: 0;
            margin-bottom: 11px;
        }
    }
}

@keyframes toOpaqueAnimation {
    from {
        opacity: 0;
    }

    to {
        opacity: 1;
    }
}

@keyframes toTransparentAnimation {
    from {
        opacity: 1;
    }

    to {
        opacity: 0;
    }
}<|MERGE_RESOLUTION|>--- conflicted
+++ resolved
@@ -338,48 +338,6 @@
         background: transparent;
         color: rgba(var(--sidebar-text-rgb), 0.8);
         font-size: 20px;
-    }
-
-<<<<<<< HEAD
-    .AddChannelDropdown_dropdownButton:hover,
-    .AddChannelDropdown_dropdownButton:active,
-    .AddChannelDropdown_dropdownButton:focus {
-        background-color: rgba(var(--sidebar-text-rgb), 0.16);
-        color: var(--sidebar-text);
-        cursor: pointer;
-    }
-
-    .AddChannelDropdown_dropdownButton:focus {
-        outline-style: none;
-    }
-
-    .AddChannelDropdown_dropdownButton {
-        background-color: rgba(var(--sidebar-text-rgb), 0.08);
-        color: rgba(var(--sidebar-text-rgb), 0.64);
-=======
-    .sidebar-header {
-        display: flex;
-        overflow: hidden;
-        flex-direction: row;
-        align-items: center;
-    }
-
-    .SidebarHeaderMenuWrapper {
-        overflow: hidden;
-        padding-left: 5px;
-        border-radius: 4px;
-        background: transparent;
-
-        &:hover,
-        &:active,
-        &:focus {
-            background-color: rgba(var(--sidebar-text-rgb), 0.08);
-        }
-
-        &.MenuWrapper--open {
-            background-color: rgba(var(--sidebar-text-rgb), 0.16);
-        }
->>>>>>> 1373c059
     }
 
     .SidebarMenu {

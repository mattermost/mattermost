@charset 'UTF-8';

html,
body {
    height: 100%;
}

body {
    position: relative;
    width: 100%;
    background: $bg--gray;

    &.sticky {
        .container-fluid {
            overflow: auto;
            -webkit-overflow-scrolling: touch;
        }
    }

    &.admin-onboarding {
        background-image: url("images/admin-onboarding-background.jpg");
        background-repeat: no-repeat;
        background-size: cover;
    }
}

*:focus {
    outline: none;
}

.sticky {
    background: $white;

    > .channel-view {
        overflow: auto;
        height: 100vh;
        padding: 0 15px;
    }

    .inner-wrap {
        width: 100%;

        > .row {
            &.content {
                min-height: calc(100vh - 89px);

                @media (max-width: 768px) {
                    min-height: calc(100vh - 187px);
                }
            }
        }
    }
}

.help-page {
    overflow: hidden;
    padding: 3em 0;
}

.inner-wrap {
    height: 100%;

    &.sticky {
        overflow: auto;
    }

    > .row {
        &.main {
            position: relative;
            height: 100%;
        }
    }
}

.container-fluid {
    @include pie-clearfix;

    position: relative;
    height: 100%;
}

.channel-view {
    @include clearfix;

    position: relative;
    height: 100%;
}

/* stylelint-disable -- grid-template indentation */

body.app__body {
    background-color: var(--sidebar-header-bg);
}

body.admin-onboarding #root {
    &.channel-view {
        display: flex;
        background-color: transparent;
    }
}

.app__body {
    #root.channel-view {
        &:has(.backstage-body) {
            background-color: $bg--gray;
        }
    }
}

#root,
body.app__body #root {
    display: grid;
    overflow: hidden;
    min-height: 100%;

    --columns: min-content minmax(385px, 1fr) min-content;
    grid-template:
        "announcement announcement announcement" min-content
        "admin-announcement admin-announcement admin-announcement" min-content
        "header header header" min-content
        "team-sidebar main app-sidebar"
        "footer footer footer" min-content / var(--columns);

    > :only-child {
        grid-area: main;
        width: 100%;
    }

    &.console__root {
        background-color: inherit;
        padding-bottom: 0;
        padding-right: 0;
        grid-template:
            "announcement announcement" min-content
            "admin-announcement admin-announcement" min-content
            "header header" min-content
            "lhs center"
            "footer footer" min-content;
        grid-template-columns: auto 1fr; /* lhs takes its content width, center takes remaining space */
    }

    &.container-fluid {
        background: none;
        display: block;
    }

    .announcement-bar {
        grid-area: announcement;
    }

    .announcement-bar.admin-announcement {
        grid-area: admin-announcement;
    }

    #global-header {
        grid-area: header;
    }

    .team-sidebar {
        grid-area: team-sidebar;
    }

    .main-wrapper {
        position: relative;
        display: grid;
        overflow: hidden;
        background-color: var(--sidebar-bg);
        border: var(--border-light);
        margin: 0 4px 4px 4px;
        border-radius: var(--radius-l);
        grid-area: main;
        grid-template: "lhs center rhs";
        grid-template-columns: min-content minmax(385px, 1fr) min-content;

        &:has(.backstage-body) {
            background: inherit;
            padding: 0;
            margin: 0;
            border-radius: 0;
            grid-template:
                "header" min-content
                "main";
        }

        &:has(#playbooks-backstageRoot) {
            margin: 0;
            border-radius: 0;
        }
    }

    &:has(.app-bar) {
        .main-wrapper {
            margin-right: 0;
        }
    }

    &:has(.team-sidebar) {
        .main-wrapper {
            margin-left: 0;
        }
    }

    #SidebarContainer {
        grid-area: lhs;
    }

    #channel_view,
    .product-wrapper {
        grid-area: center;
        overflow: visible;
    }

    .product-wrapper {
        overflow: auto;
    }

    .sidebar--right--width-holder {
        grid-area: rhs;
    }

    #sidebar-right {
        top: 0;
        right: 0;

        @media screen and (min-width: 768px) {
            position: absolute;
        }
    }

    .app-bar {
        grid-area: app-sidebar;
    }

    &:not(.console__root) {
        @media screen and (max-width: 768px) {
            padding-bottom: 0;
            padding-right: 0;
            z-index: 17;
            grid-template:
                "announcement" min-content
                "admin-announcement" min-content
                "header" min-content
                "main" auto
                "footer" min-content / auto;
            .team-sidebar,
            .app-bar {
                grid-area: main;
            }

            #SidebarContainer.move--right {
                position: relative;
            }

            .main-wrapper {
                margin: 0;
                grid-template: "main";
                padding: 0;
                border-radius: 0;

                #channel_view,
                #SidebarContainer,
                .product-wrapper,
                #sidebar-right {
                    grid-area: main;
                    border-radius: 0;
                }

                .channel-view {
                    border-radius: 0;
                    border: none;
                    box-shadow: none;
                }
            }
        }
    }

    @media screen and (min-width: 768px) and (max-width: 1200px) {
        &.rhs-open-expanded {
            .sidebar--right--width-holder {
                display: none;
            }

            #sidebar-right {
                position: absolute;
                width: 100%;
                grid-area: center;
<<<<<<< HEAD
                transition: width 0.25s ease-in-out;
=======
                transition: width .25s ease-in-out;
                border-radius: var(--radius-l);
>>>>>>> 5ff680d2
            }

            --columns: min-content 1fr min-content;
        }

        #sidebar-right {
            transition: none;
        }
    }
}

/* stylelint-enable -- grid-template indentation */

#channel_view.channel-view {
    overflow: hidden;
    border-radius: var(--radius-l);
    border-left: var(--border-light);
    background: var(--center-channel-bg);
    box-shadow: var(--elevation-1);
}

.rhs-open #channel_view.channel-view,
.rhs-open-expanded #channel_view.channel.view {
    @media screen and (min-width: 1200px) {
        padding-right: 20px;
        margin-right: -20px;
    }
}

img {
    max-width: 100%;
}<|MERGE_RESOLUTION|>--- conflicted
+++ resolved
@@ -284,12 +284,8 @@
                 position: absolute;
                 width: 100%;
                 grid-area: center;
-<<<<<<< HEAD
                 transition: width 0.25s ease-in-out;
-=======
-                transition: width .25s ease-in-out;
                 border-radius: var(--radius-l);
->>>>>>> 5ff680d2
             }
 
             --columns: min-content 1fr min-content;

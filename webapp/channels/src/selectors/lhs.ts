// Copyright (c) 2015-present Mattermost, Inc. All Rights Reserved.
// See LICENSE.txt for license information.

import {GlobalState} from 'types/store';
import {StaticPage} from 'types/store/lhs';

import {createSelector} from 'mattermost-redux/selectors/create_selector';
import {makeGetDraftsCount} from 'selectors/drafts';
import {
    isCollapsedThreadsEnabled,
} from 'mattermost-redux/selectors/entities/preferences';

export function getIsLhsOpen(state: GlobalState): boolean {
    return state.views.lhs.isOpen;
}

export function getCurrentStaticPageId(state: GlobalState): string {
    return state.views.lhs.currentStaticPageId;
}

export const getDraftsCount = makeGetDraftsCount();

export const getVisibleStaticPages = createSelector(
    'getVisibleSidebarStaticPages',
    isCollapsedThreadsEnabled,
    getDraftsCount,
<<<<<<< HEAD
    (collapsedThreadsEnabled, localDraftsEnabled, draftsCount) => {
=======
    (insightsEnabled, collapsedThreadsEnabled, draftsCount) => {
>>>>>>> 44a95d9f
        const staticPages: StaticPage[] = [];

        if (collapsedThreadsEnabled) {
            staticPages.push({
                id: 'threads',
                isVisible: true,
            });
        }

        staticPages.push({
            id: 'drafts',
            isVisible: draftsCount > 0,
        });

        return staticPages.filter((item) => item.isVisible);
    },
);<|MERGE_RESOLUTION|>--- conflicted
+++ resolved
@@ -24,11 +24,7 @@
     'getVisibleSidebarStaticPages',
     isCollapsedThreadsEnabled,
     getDraftsCount,
-<<<<<<< HEAD
-    (collapsedThreadsEnabled, localDraftsEnabled, draftsCount) => {
-=======
-    (insightsEnabled, collapsedThreadsEnabled, draftsCount) => {
->>>>>>> 44a95d9f
+    (collapsedThreadsEnabled, draftsCount) => {
         const staticPages: StaticPage[] = [];
 
         if (collapsedThreadsEnabled) {

// Copyright (c) 2015-present Mattermost, Inc. All Rights Reserved.
// See LICENSE.txt for license information.

import moment from 'moment-timezone';

import type {UserCustomStatus} from '@mattermost/types/users';
import {CustomStatusDuration} from '@mattermost/types/users';

import {Preferences} from 'mattermost-redux/constants';
import {createSelector} from 'mattermost-redux/selectors/create_selector';
import {getConfig} from 'mattermost-redux/selectors/entities/general';
import {get} from 'mattermost-redux/selectors/entities/preferences';
import {getCurrentTimezone} from 'mattermost-redux/selectors/entities/timezone';
import {getCurrentUser, getUser} from 'mattermost-redux/selectors/entities/users';

import {getEmojiMap} from 'selectors/emojis';

import {getCurrentMomentForTimezone} from 'utils/timezone';
import {isDateWithinDaysRange, TimeInformation} from 'utils/utils';

import type {GlobalState} from 'types/store';

export function makeGetCustomStatus(): (state: GlobalState, userID?: string) => UserCustomStatus | undefined {
    return createSelector(
        'makeGetCustomStatus',
<<<<<<< HEAD
        (state: GlobalState, userID?: string) => (userID ? getUser(state, userID)?.props?.customStatus : getCurrentUser(state).props?.customStatus),
        (customStatus) => {
            return customStatus ? JSON.parse(customStatus) : undefined;
=======
        (state: GlobalState, userID?: string) => (userID ? getUser(state, userID) : getCurrentUser(state)),
        (user) => {
            const userProps = user?.props || {};
            let customStatus;
            if (userProps.customStatus) {
                try {
                    customStatus = JSON.parse(userProps.customStatus);
                } catch (error) {
                    // do nothing if invalid, return undefined custom status.
                }
            }
            return customStatus;
>>>>>>> 8da64a5c
        },
    );
}

export function isCustomStatusExpired(state: GlobalState, customStatus?: UserCustomStatus) {
    if (!customStatus) {
        return true;
    }

    if (customStatus.duration === CustomStatusDuration.DONT_CLEAR) {
        return false;
    }

    const expiryTime = moment(customStatus.expires_at);
    const timezone = getCurrentTimezone(state);
    const currentTime = getCurrentMomentForTimezone(timezone);
    return currentTime.isSameOrAfter(expiryTime);
}

/**
 * getRecentCustomStatuses returns an array of the current user's recent custom statuses with any statuses using
 * non-loaded or non-existent emojis filtered out.
 */
export const getRecentCustomStatuses: (state: GlobalState) => UserCustomStatus[] = createSelector(
    'getRecentCustomStatuses',
    (state: GlobalState) => get(state, Preferences.CATEGORY_CUSTOM_STATUS, Preferences.NAME_RECENT_CUSTOM_STATUSES),
    getEmojiMap,
    (value, emojiMap) => {
        if (!value) {
            return [];
        }

        let recentCustomStatuses: UserCustomStatus[] = JSON.parse(value);
        recentCustomStatuses = recentCustomStatuses.filter((customStatus) => emojiMap.has(customStatus.emoji));

        return recentCustomStatuses;
    },
);

export function isCustomStatusEnabled(state: GlobalState) {
    const config = getConfig(state);
    return config && config.EnableCustomUserStatuses === 'true';
}

function showCustomStatusPulsatingDotAndPostHeader(state: GlobalState) {
    // only show this for users after the first seven days
    const currentUser = getCurrentUser(state);
    const hasUserCreationMoreThanSevenDays = isDateWithinDaysRange(currentUser?.create_at, 7, TimeInformation.FUTURE);
    const customStatusTutorialState = get(state, Preferences.CATEGORY_CUSTOM_STATUS, Preferences.NAME_CUSTOM_STATUS_TUTORIAL_STATE);
    const modalAlreadyViewed = customStatusTutorialState && JSON.parse(customStatusTutorialState)[Preferences.CUSTOM_STATUS_MODAL_VIEWED];
    return !modalAlreadyViewed && hasUserCreationMoreThanSevenDays;
}

export function showStatusDropdownPulsatingDot(state: GlobalState) {
    return showCustomStatusPulsatingDotAndPostHeader(state);
}

export function showPostHeaderUpdateStatusButton(state: GlobalState) {
    return showCustomStatusPulsatingDotAndPostHeader(state);
}<|MERGE_RESOLUTION|>--- conflicted
+++ resolved
@@ -23,11 +23,6 @@
 export function makeGetCustomStatus(): (state: GlobalState, userID?: string) => UserCustomStatus | undefined {
     return createSelector(
         'makeGetCustomStatus',
-<<<<<<< HEAD
-        (state: GlobalState, userID?: string) => (userID ? getUser(state, userID)?.props?.customStatus : getCurrentUser(state).props?.customStatus),
-        (customStatus) => {
-            return customStatus ? JSON.parse(customStatus) : undefined;
-=======
         (state: GlobalState, userID?: string) => (userID ? getUser(state, userID) : getCurrentUser(state)),
         (user) => {
             const userProps = user?.props || {};
@@ -40,7 +35,6 @@
                 }
             }
             return customStatus;
->>>>>>> 8da64a5c
         },
     );
 }

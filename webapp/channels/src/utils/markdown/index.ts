// Copyright (c) 2015-present Mattermost, Inc. All Rights Reserved.
// See LICENSE.txt for license information.

import marked from 'marked';

import {createSelector} from 'mattermost-redux/selectors/create_selector';
import {getAutolinkedUrlSchemes, getConfig} from 'mattermost-redux/selectors/entities/general';

import store from 'stores/redux_store';

import Constants from 'utils/constants';
import type EmojiMap from 'utils/emoji_map';
import RemoveMarkdown from 'utils/markdown/remove_markdown';
import {convertEntityToCharacter} from 'utils/text_formatting';
import {getScheme} from 'utils/url';

import Renderer from './renderer';

const removeMarkdown = new RemoveMarkdown();

export function format(text: string, options = {}, emojiMap?: EmojiMap) {
    return formatWithRenderer(text, new Renderer({}, options, emojiMap));
}

export function formatWithRenderer(text: string, renderer: marked.Renderer) {
    const state = store.getState();
    const config = getConfig(state);
    const urlFilter = getAutolinkedUrlSchemeFilter(state);

    const markdownOptions = {
        renderer,
        sanitize: true,
        gfm: true,
        tables: true,
        mangle: false,
        inlinelatex: config.EnableLatex === 'true' && config.EnableInlineLatex === 'true',
        urlFilter,
    };

    return marked(text, markdownOptions).trim();
}

<<<<<<< HEAD
export function formatWithRendererForMentions(text: string, renderer: marked.Renderer) {
    const config = getConfig(store.getState());

    // Protect remote mentions (containing colons) from being split by marked
    const remoteMentions: Map<string, string> = new Map();
    let counter = 0;

    const protectedText = text.replace(Constants.MENTIONS_REGEX, (match) => {
        if (match.includes(':')) {
            const placeholder = `REMOTE_MENTION_${counter++}_END`;
            remoteMentions.set(placeholder, match);
            return placeholder;
        }
        return match;
    });

    const markdownOptions = {
        renderer,
        sanitize: true,
        gfm: true,
        tables: true,
        mangle: false,
        inlinelatex: config.EnableLatex === 'true' && config.EnableInlineLatex === 'true',
    };

    let result = marked(protectedText, markdownOptions).trim();

    // Restore protected mentions
    remoteMentions.forEach((mention, placeholder) => {
        result = result.replace(new RegExp(placeholder, 'g'), mention);
    });

    return result;
}
=======
const getAutolinkedUrlSchemeFilter = createSelector(
    'getAutolinkedUrlSchemeFilter',
    getAutolinkedUrlSchemes,
    (autolinkedUrlSchemes: string[]) => {
        return (url: string) => {
            const scheme = getScheme(url);

            return !scheme || autolinkedUrlSchemes.includes(scheme);
        };
    },
);
>>>>>>> c4dde3d0

export function stripMarkdown(text: string) {
    if (typeof text === 'string' && text.length > 0) {
        return convertEntityToCharacter(
            formatWithRenderer(text, removeMarkdown),
        ).trim();
    }

    return text;
}<|MERGE_RESOLUTION|>--- conflicted
+++ resolved
@@ -40,7 +40,6 @@
     return marked(text, markdownOptions).trim();
 }
 
-<<<<<<< HEAD
 export function formatWithRendererForMentions(text: string, renderer: marked.Renderer) {
     const config = getConfig(store.getState());
 
@@ -75,7 +74,6 @@
 
     return result;
 }
-=======
 const getAutolinkedUrlSchemeFilter = createSelector(
     'getAutolinkedUrlSchemeFilter',
     getAutolinkedUrlSchemes,
@@ -87,7 +85,6 @@
         };
     },
 );
->>>>>>> c4dde3d0
 
 export function stripMarkdown(text: string) {
     if (typeof text === 'string' && text.length > 0) {

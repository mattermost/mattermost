// Copyright (c) 2015-present Mattermost, Inc. All Rights Reserved.
// See LICENSE.txt for license information.

import {createIntl} from 'react-intl';

import {Preferences} from 'mattermost-redux/constants';

import enMessages from 'i18n/en.json';
import {PostListRowListIds, Constants} from 'utils/constants';
import EmojiMap from 'utils/emoji_map';
import * as PostUtils from 'utils/post_utils';
import {TestHelper} from 'utils/test_helper';

import type {GlobalState} from 'types/store';

describe('PostUtils.containsAtChannel', () => {
    test('should return correct @all (same for @channel)', () => {
        for (const data of [
            {
                text: '',
                result: false,
            },
            {
                text: 'all',
                result: false,
            },
            {
                text: '@allison',
                result: false,
            },
            {
                text: '@ALLISON',
                result: false,
            },
            {
                text: '@all123',
                result: false,
            },
            {
                text: '123@all',
                result: false,
            },
            {
                text: 'hey@all',
                result: false,
            },
            {
                text: 'hey@all.com',
                result: false,
            },
            {
                text: '@all',
                result: true,
            },
            {
                text: '@ALL',
                result: true,
            },
            {
                text: '@all hey',
                result: true,
            },
            {
                text: 'hey @all',
                result: true,
            },
            {
                text: 'HEY @ALL',
                result: true,
            },
            {
                text: 'hey @all!',
                result: true,
            },
            {
                text: 'hey @all:+1:',
                result: true,
            },
            {
                text: 'hey @ALL:+1:',
                result: true,
            },
            {
                text: '`@all`',
                result: false,
            },
            {
                text: '@someone `@all`',
                result: false,
            },
            {
                text: '``@all``',
                result: false,
            },
            {
                text: '```@all```',
                result: false,
            },
            {
                text: '```\n@all\n```',
                result: false,
            },
            {
                text: '```````\n@all\n```````',
                result: false,
            },
            {
                text: '```code\n@all\n```',
                result: false,
            },
            {
                text: '~~~@all~~~',
                result: true,
            },
            {
                text: '~~~\n@all\n~~~',
                result: false,
            },
            {
                text: ' /not_cmd @all',
                result: true,
            },
            {
                text: '/cmd @all',
                result: false,
            },
            {
                text: '/cmd @all test',
                result: false,
            },
            {
                text: '/cmd test @all',
                result: false,
            },
            {
                text: '@channel',
                result: true,
            },
            {
                text: '@channel.',
                result: true,
            },
            {
                text: '@channel/test',
                result: true,
            },
            {
                text: 'test/@channel',
                result: true,
            },
            {
                text: '@all/@channel',
                result: true,
            },
            {
                text: '@cha*nnel*',
                result: false,
            },
            {
                text: '@cha**nnel**',
                result: false,
            },
            {
                text: '*@cha*nnel',
                result: false,
            },
            {
                text: '[@chan](https://google.com)nel',
                result: false,
            },
            {
                text: '@cha![](https://myimage)nnel',
                result: false,
            },
            {
                text: '@here![](https://myimage)nnel',
                result: true,
                options: {
                    checkAllMentions: true,
                },
            },
            {
                text: '@heree',
                result: false,
                options: {
                    checkAllMentions: true,
                },
            },
            {
                text: '=@here=',
                result: true,
                options: {
                    checkAllMentions: true,
                },
            },
            {
                text: '@HERE',
                result: true,
                options: {
                    checkAllMentions: true,
                },
            },
            {
                text: '@here',
                result: false,
                options: {
                    checkAllMentions: false,
                },
            },
        ]) {
            const containsAtChannel = PostUtils.containsAtChannel(data.text, data.options);

            expect(containsAtChannel).toEqual(data.result);
        }
    });
});

describe('PostUtils.specialMentionsInText', () => {
    test('should return correct mentions', () => {
        for (const data of [
            {
                text: '',
                result: {all: false, channel: false, here: false},
            },
            {
                text: 'all',
                result: {all: false, channel: false, here: false},
            },
            {
                text: '@allison',
                result: {all: false, channel: false, here: false},
            },
            {
                text: '@ALLISON',
                result: {all: false, channel: false, here: false},
            },
            {
                text: '@all123',
                result: {all: false, channel: false, here: false},
            },
            {
                text: '123@all',
                result: {all: false, channel: false, here: false},
            },
            {
                text: 'hey@all',
                result: {all: false, channel: false, here: false},
            },
            {
                text: 'hey@all.com',
                result: {all: false, channel: false, here: false},
            },
            {
                text: '@all',
                result: {all: true, channel: false, here: false},
            },
            {
                text: '@ALL',
                result: {all: true, channel: false, here: false},
            },
            {
                text: '@all hey',
                result: {all: true, channel: false, here: false},
            },
            {
                text: 'hey @all',
                result: {all: true, channel: false, here: false},
            },
            {
                text: 'HEY @ALL',
                result: {all: true, channel: false, here: false},
            },
            {
                text: 'hey @all!',
                result: {all: true, channel: false, here: false},
            },
            {
                text: 'hey @all:+1:',
                result: {all: true, channel: false, here: false},
            },
            {
                text: 'hey @ALL:+1:',
                result: {all: true, channel: false, here: false},
            },
            {
                text: '`@all`',
                result: {all: false, channel: false, here: false},
            },
            {
                text: '@someone `@all`',
                result: {all: false, channel: false, here: false},
            },
            {
                text: '``@all``',
                result: {all: false, channel: false, here: false},
            },
            {
                text: '```@all```',
                result: {all: false, channel: false, here: false},
            },
            {
                text: '```\n@all\n```',
                result: {all: false, channel: false, here: false},
            },
            {
                text: '```````\n@all\n```````',
                result: {all: false, channel: false, here: false},
            },
            {
                text: '```code\n@all\n```',
                result: {all: false, channel: false, here: false},
            },
            {
                text: '~~~@all~~~',
                result: {all: true, channel: false, here: false},
            },
            {
                text: '~~~\n@all\n~~~',
                result: {all: false, channel: false, here: false},
            },
            {
                text: ' /not_cmd @all',
                result: {all: true, channel: false, here: false},
            },
            {
                text: '/cmd @all',
                result: {all: false, channel: false, here: false},
            },
            {
                text: '/cmd @all test',
                result: {all: false, channel: false, here: false},
            },
            {
                text: '/cmd test @all',
                result: {all: false, channel: false, here: false},
            },
            {
                text: '@channel',
                result: {all: false, channel: true, here: false},
            },
            {
                text: '@channel.',
                result: {all: false, channel: true, here: false},
            },
            {
                text: '@channel/test',
                result: {all: false, channel: true, here: false},
            },
            {
                text: 'test/@channel',
                result: {all: false, channel: true, here: false},
            },
            {
                text: '@all/@channel',
                result: {all: true, channel: true, here: false},
            },
            {
                text: '@cha*nnel*',
                result: {all: false, channel: false, here: false},
            },
            {
                text: '@cha**nnel**',
                result: {all: false, channel: false, here: false},
            },
            {
                text: '*@cha*nnel',
                result: {all: false, channel: false, here: false},
            },
            {
                text: '[@chan](https://google.com)nel',
                result: {all: false, channel: false, here: false},
            },
            {
                text: '@cha![](https://myimage)nnel',
                result: {all: false, channel: false, here: false},
            },
            {
                text: '@here![](https://myimage)nnel',
                result: {all: false, channel: false, here: true},
            },
            {
                text: '@heree',
                result: {all: false, channel: false, here: false},
            },
            {
                text: '=@here=',
                result: {all: false, channel: false, here: true},
            },
            {
                text: '@HERE',
                result: {all: false, channel: false, here: true},
            },
            {
                text: '@all @here',
                result: {all: true, channel: false, here: true},
            },
            {
                text: 'message @all message @here message @channel',
                result: {all: true, here: true, channel: true},
            },
        ]) {
            const mentions = PostUtils.specialMentionsInText(data.text);
            expect(mentions).toEqual(data.result);
        }
    });
});

describe('PostUtils.shouldFocusMainTextbox', () => {
    test('basic cases', () => {
        for (const data of [
            {
                event: null,
                expected: false,
            },
            {
                event: {},
                expected: false,
            },
            {
                event: {ctrlKey: true},
                activeElement: {tagName: 'BODY'},
                expected: false,
            },
            {
                event: {metaKey: true},
                activeElement: {tagName: 'BODY'},
                expected: false,
            },
            {
                event: {altKey: true},
                activeElement: {tagName: 'BODY'},
                expected: false,
            },
            {
                event: {},
                activeElement: {tagName: 'BODY'},
                expected: false,
            },
            {
                event: {key: 'a'},
                activeElement: {tagName: 'BODY'},
                expected: true,
            },
            {
                event: {key: 'a'},
                activeElement: {tagName: 'INPUT'},
                expected: false,
            },
            {
                event: {key: 'a'},
                activeElement: {tagName: 'TEXTAREA'},
                expected: false,
            },
            {
                event: {key: '0'},
                activeElement: {tagName: 'BODY'},
                expected: true,
            },
            {
                event: {key: '!'},
                activeElement: {tagName: 'BODY'},
                expected: true,
            },
            {
                event: {key: ' '},
                activeElement: {tagName: 'BODY'},
                expected: true,
            },
            {
                event: {key: 'BACKSPACE'},
                activeElement: {tagName: 'BODY'},
                expected: false,
            },
        ]) {
            const shouldFocus = PostUtils.shouldFocusMainTextbox(data.event as unknown as KeyboardEvent, data.activeElement as unknown as Element);
            expect(shouldFocus).toEqual(data.expected);
        }
    });
});

describe('PostUtils.postMessageOnKeyPress', () => {
    // null/empty cases
    const emptyCases = [{
        name: 'null/empty: Test for null event',
        input: {event: null, message: 'message', sendMessageOnCtrlEnter: false, sendCodeBlockOnCtrlEnter: false},
        expected: {allowSending: false},
    }, {
        name: 'null/empty: Test for empty message',
        input: {event: {}, message: '', sendMessageOnCtrlEnter: false, sendCodeBlockOnCtrlEnter: false},
        expected: {allowSending: false},
    }, {
        name: 'null/empty: Test for shiftKey event',
        input: {event: {shiftKey: true}, message: 'message', sendMessageOnCtrlEnter: false, sendCodeBlockOnCtrlEnter: false},
        expected: {allowSending: false},
    }, {
        name: 'null/empty: Test for altKey event',
        input: {event: {altKey: true}, message: 'message', sendMessageOnCtrlEnter: false, sendCodeBlockOnCtrlEnter: false},
        expected: {allowSending: false},
    }];

    for (const testCase of emptyCases) {
        it(testCase.name, () => {
            const output = PostUtils.postMessageOnKeyPress(
                testCase.input.event as any,
                testCase.input.message,
                testCase.input.sendMessageOnCtrlEnter,
                testCase.input.sendCodeBlockOnCtrlEnter,
                0,
                0,
                testCase.input.message.length,
            );

            expect(output).toEqual(testCase.expected);
        });
    }

    // no override case
    const noOverrideCases = [{
        name: 'no override: Test no override setting',
        input: {event: {keyCode: 13}, message: 'message', sendMessageOnCtrlEnter: false, sendCodeBlockOnCtrlEnter: false},
        expected: {allowSending: true},
    }, {
        name: 'no override: empty message',
        input: {event: {keyCode: 13}, message: '', sendMessageOnCtrlEnter: false, sendCodeBlockOnCtrlEnter: false},
        expected: {allowSending: true},
    }, {
        name: 'no override: empty message on ctrl + enter',
        input: {event: {keyCode: 13}, message: '', sendMessageOnCtrlEnter: true, sendCodeBlockOnCtrlEnter: false},
        expected: {allowSending: true},
    }];

    for (const testCase of noOverrideCases) {
        it(testCase.name, () => {
            const output = PostUtils.postMessageOnKeyPress(
                testCase.input.event as any,
                testCase.input.message,
                testCase.input.sendMessageOnCtrlEnter,
                testCase.input.sendCodeBlockOnCtrlEnter,
                0,
                0,
                testCase.input.message.length,
            );

            expect(output).toEqual(testCase.expected);
        });
    }

    // on sending of message on Ctrl + Enter
    const sendMessageOnCtrlEnterCases = [{
        name: 'sendMessageOnCtrlEnter: Test for overriding sending of message on CTRL+ENTER, no ctrlKey|metaKey',
        input: {event: {keyCode: 13}, message: 'message', sendMessageOnCtrlEnter: true, sendCodeBlockOnCtrlEnter: false},
        expected: {allowSending: false},
    }, {
        name: 'sendMessageOnCtrlEnter: Test for overriding sending of message on CTRL+ENTER, no ctrlKey|metaKey, with opening backticks',
        input: {event: {keyCode: 13}, message: '```', sendMessageOnCtrlEnter: true, sendCodeBlockOnCtrlEnter: false},
        expected: {allowSending: false},
    }, {
        name: 'sendMessageOnCtrlEnter: Test for overriding sending of message on CTRL+ENTER, no ctrlKey|metaKey, with opening backticks',
        input: {event: {keyCode: 13}, message: '```\nfunc(){}', sendMessageOnCtrlEnter: true, sendCodeBlockOnCtrlEnter: false},
        expected: {allowSending: false},
    }, {
        name: 'sendMessageOnCtrlEnter: Test for overriding sending of message on CTRL+ENTER, no ctrlKey|metaKey, with opening backticks',
        input: {event: {keyCode: 13}, message: '```\nfunc(){}\n', sendMessageOnCtrlEnter: true, sendCodeBlockOnCtrlEnter: false},
        expected: {allowSending: false},
    }, {
        name: 'sendMessageOnCtrlEnter: Test for overriding sending of message on CTRL+ENTER, no ctrlKey|metaKey, with opening and closing backticks',
        input: {event: {keyCode: 13}, message: '```\nfunc(){}\n```', sendMessageOnCtrlEnter: true, sendCodeBlockOnCtrlEnter: false},
        expected: {allowSending: false},
    }, {
        name: 'sendMessageOnCtrlEnter: Test for overriding sending of message on CTRL+ENTER, with ctrlKey',
        input: {event: {keyCode: 13, ctrlKey: true}, message: 'message', sendMessageOnCtrlEnter: true, sendCodeBlockOnCtrlEnter: false},
        expected: {allowSending: true},
    }, {
        name: 'sendMessageOnCtrlEnter: Test for overriding sending of message on CTRL+ENTER, with metaKey',
        input: {event: {keyCode: 13, metaKey: true}, message: 'message', sendMessageOnCtrlEnter: true, sendCodeBlockOnCtrlEnter: false},
        expected: {allowSending: true},
    }, {
        name: 'sendMessageOnCtrlEnter: Test for overriding sending of message on CTRL+ENTER, with ctrlKey, with opening backticks',
        input: {event: {keyCode: 13, ctrlKey: true}, message: '```', sendMessageOnCtrlEnter: true, sendCodeBlockOnCtrlEnter: false},
        expected: {allowSending: true},
    }, {
        name: 'sendMessageOnCtrlEnter: Test for overriding sending of message on CTRL+ENTER, with ctrlKey, with opening backticks, with language set',
        input: {event: {keyCode: 13, ctrlKey: true}, message: '```javascript', sendMessageOnCtrlEnter: true, sendCodeBlockOnCtrlEnter: false},
        expected: {allowSending: true},
    }, {
        name: 'sendMessageOnCtrlEnter: Test for overriding sending of message on CTRL+ENTER, with ctrlKey, with opening backticks',
        input: {event: {keyCode: 13, ctrlKey: true}, message: '```\n', sendMessageOnCtrlEnter: true, sendCodeBlockOnCtrlEnter: false},
        expected: {allowSending: true},
    }, {
        name: 'sendMessageOnCtrlEnter: Test for overriding sending of message on CTRL+ENTER, with ctrlKey, with opening backticks',
        input: {event: {keyCode: 13, ctrlKey: true}, message: '```\nfunction(){}', sendMessageOnCtrlEnter: true, sendCodeBlockOnCtrlEnter: false},
        expected: {allowSending: true, message: '```\nfunction(){}\n```', withClosedCodeBlock: true},
    }, {
        name: 'sendMessageOnCtrlEnter: Test for overriding sending of message on CTRL+ENTER, with ctrlKey, with opening backticks, with line break on last line',
        input: {event: {keyCode: 13, ctrlKey: true}, message: '```\nfunction(){}\n', sendMessageOnCtrlEnter: true, sendCodeBlockOnCtrlEnter: false},
        expected: {allowSending: true, message: '```\nfunction(){}\n```', withClosedCodeBlock: true},
    }, {
        name: 'sendMessageOnCtrlEnter: Test for overriding sending of message on CTRL+ENTER, with ctrlKey, with opening backticks, with multiple line breaks on last lines',
        input: {event: {keyCode: 13, ctrlKey: true}, message: '```\nfunction(){}\n\n\n', sendMessageOnCtrlEnter: true, sendCodeBlockOnCtrlEnter: false},
        expected: {allowSending: true, message: '```\nfunction(){}\n\n\n```', withClosedCodeBlock: true},
    }, {
        name: 'sendMessageOnCtrlEnter: Test for overriding sending of message on CTRL+ENTER, with ctrlKey, with opening and closing backticks',
        input: {event: {keyCode: 13, ctrlKey: true}, message: '```\nfunction(){}\n```', sendMessageOnCtrlEnter: true, sendCodeBlockOnCtrlEnter: false},
        expected: {allowSending: true},
    }, {
        name: 'sendMessageOnCtrlEnter: Test for overriding sending of message on CTRL+ENTER, with ctrlKey, with opening and closing backticks, with language set',
        input: {event: {keyCode: 13, ctrlKey: true}, message: '```javascript\nfunction(){}\n```', sendMessageOnCtrlEnter: true, sendCodeBlockOnCtrlEnter: false},
        expected: {allowSending: true},
    }, {
        name: 'sendMessageOnCtrlEnter: Test for overriding sending of message on CTRL+ENTER, with ctrlKey, with inline opening backticks',
        input: {event: {keyCode: 13, ctrlKey: true}, message: '``` message', sendMessageOnCtrlEnter: true, sendCodeBlockOnCtrlEnter: false},
        expected: {allowSending: true},
    }];

    for (const testCase of sendMessageOnCtrlEnterCases) {
        it(testCase.name, () => {
            const output = PostUtils.postMessageOnKeyPress(
                testCase.input.event as any,
                testCase.input.message,
                testCase.input.sendMessageOnCtrlEnter,
                testCase.input.sendCodeBlockOnCtrlEnter,
                0,
                0,
                testCase.input.message.length,
            );

            expect(output).toEqual(testCase.expected);
        });
    }

    // on sending and/or closing of code block on Ctrl + Enter
    const sendCodeBlockOnCtrlEnterCases = [{
        name: 'sendCodeBlockOnCtrlEnter: Test for overriding sending of code block on CTRL+ENTER, no ctrlKey|metaKey, without opening backticks',
        input: {event: {keyCode: 13}, message: 'message', sendMessageOnCtrlEnter: false, sendCodeBlockOnCtrlEnter: true},
        expected: {allowSending: true},
    }, {
        name: 'sendCodeBlockOnCtrlEnter: Test for overriding sending of code block on CTRL+ENTER, no ctrlKey|metaKey, with opening backticks',
        input: {event: {keyCode: 13}, message: '```', sendMessageOnCtrlEnter: false, sendCodeBlockOnCtrlEnter: true},
        expected: {allowSending: false},
    }, {
        name: 'sendCodeBlockOnCtrlEnter: Test for overriding sending of code block on CTRL+ENTER, no ctrlKey|metaKey, with opening backticks',
        input: {event: {keyCode: 13}, message: '```javascript', sendMessageOnCtrlEnter: false, sendCodeBlockOnCtrlEnter: true},
        expected: {allowSending: false},
    }, {
        name: 'sendCodeBlockOnCtrlEnter: Test for overriding sending of code block on CTRL+ENTER, no ctrlKey|metaKey, with opening backticks',
        input: {event: {keyCode: 13}, message: '```javascript\n', sendMessageOnCtrlEnter: false, sendCodeBlockOnCtrlEnter: true},
        expected: {allowSending: false},
    }, {
        name: 'sendCodeBlockOnCtrlEnter: Test for overriding sending of code block on CTRL+ENTER, no ctrlKey|metaKey, with opening backticks',
        input: {event: {keyCode: 13}, message: '```javascript\n    function(){}', sendMessageOnCtrlEnter: false, sendCodeBlockOnCtrlEnter: true},
        expected: {allowSending: false},
    }, {
        name: 'sendCodeBlockOnCtrlEnter: Test for overriding sending of code block on CTRL+ENTER, with ctrlKey, without opening backticks',
        input: {event: {keyCode: 13, ctrlKey: true}, message: 'message', sendMessageOnCtrlEnter: false, sendCodeBlockOnCtrlEnter: true},
        expected: {allowSending: true},
    }, {
        name: 'sendCodeBlockOnCtrlEnter: Test for overriding sending of code block on CTRL+ENTER, with metaKey, without opening backticks',
        input: {event: {keyCode: 13, metaKey: true}, message: 'message', sendMessageOnCtrlEnter: false, sendCodeBlockOnCtrlEnter: true},
        expected: {allowSending: true},
    }, {
        name: 'sendCodeBlockOnCtrlEnter: Test for overriding sending of code block on CTRL+ENTER, with ctrlKey, with line break',
        input: {event: {keyCode: 13, ctrlKey: true}, message: '\n', sendMessageOnCtrlEnter: false, sendCodeBlockOnCtrlEnter: true},
        expected: {allowSending: true},
    }, {
        name: 'sendCodeBlockOnCtrlEnter: Test for overriding sending of code block on CTRL+ENTER, with ctrlKey, with multiple line breaks',
        input: {event: {keyCode: 13, ctrlKey: true}, message: '\n\n\n', sendMessageOnCtrlEnter: false, sendCodeBlockOnCtrlEnter: true},
        expected: {allowSending: true},
    }, {
        name: 'sendCodeBlockOnCtrlEnter: Test for overriding sending of code block on CTRL+ENTER, with ctrlKey, with opening backticks',
        input: {event: {keyCode: 13, ctrlKey: true}, message: '```', sendMessageOnCtrlEnter: false, sendCodeBlockOnCtrlEnter: true},
        expected: {allowSending: true},
    }, {
        name: 'sendCodeBlockOnCtrlEnter: Test for overriding sending of code block on CTRL+ENTER, with ctrlKey, with opening backticks, with language set',
        input: {event: {keyCode: 13, ctrlKey: true}, message: '```javascript', sendMessageOnCtrlEnter: false, sendCodeBlockOnCtrlEnter: true},
        expected: {allowSending: true},
    }, {
        name: 'sendCodeBlockOnCtrlEnter: Test for overriding sending of code block on CTRL+ENTER, with ctrlKey, with opening and closing backticks, with language set',
        input: {event: {keyCode: 13, ctrlKey: true}, message: '```javascript\n    function(){}\n```', sendMessageOnCtrlEnter: false, sendCodeBlockOnCtrlEnter: true},
        expected: {allowSending: true},
    }, {
        name: 'sendCodeBlockOnCtrlEnter: Test for overriding sending of code block on CTRL+ENTER, with ctrlKey, with opening and closing backticks',
        input: {event: {keyCode: 13, ctrlKey: true}, message: '```\n    function(){}\n```', sendMessageOnCtrlEnter: false, sendCodeBlockOnCtrlEnter: true},
        expected: {allowSending: true},
    }, {
        name: 'sendCodeBlockOnCtrlEnter: Test for overriding sending of code block on CTRL+ENTER, with ctrlKey, with opening backticks, with last line of empty spaces',
        input: {event: {keyCode: 13, ctrlKey: true}, message: '```javascript\n    function(){}\n    ', sendMessageOnCtrlEnter: false, sendCodeBlockOnCtrlEnter: true},
        expected: {allowSending: true, message: '```javascript\n    function(){}\n    \n```', withClosedCodeBlock: true},
    }, {
        name: 'sendCodeBlockOnCtrlEnter: Test for overriding sending of code block on CTRL+ENTER, with ctrlKey, with opening backticks, with empty line break on last line',
        input: {event: {keyCode: 13, ctrlKey: true}, message: '```javascript\n    function(){}\n', sendMessageOnCtrlEnter: false, sendCodeBlockOnCtrlEnter: true},
        expected: {allowSending: true, message: '```javascript\n    function(){}\n```', withClosedCodeBlock: true},
    }, {
        name: 'sendCodeBlockOnCtrlEnter: Test for overriding sending of code block on CTRL+ENTER, with ctrlKey, with opening backticks, with multiple empty line breaks on last lines',
        input: {event: {keyCode: 13, ctrlKey: true}, message: '```javascript\n    function(){}\n\n\n', sendMessageOnCtrlEnter: false, sendCodeBlockOnCtrlEnter: true},
        expected: {allowSending: true, message: '```javascript\n    function(){}\n\n\n```', withClosedCodeBlock: true},
    }, {
        name: 'sendCodeBlockOnCtrlEnter: Test for overriding sending of code block on CTRL+ENTER, with ctrlKey, with opening backticks, with multiple empty line breaks and spaces on last lines',
        input: {event: {keyCode: 13, ctrlKey: true}, message: '```javascript\n    function(){}\n    \n\n    ', sendMessageOnCtrlEnter: false, sendCodeBlockOnCtrlEnter: true},
        expected: {allowSending: true, message: '```javascript\n    function(){}\n    \n\n    \n```', withClosedCodeBlock: true},
    }, {
        name: 'sendCodeBlockOnCtrlEnter: Test for overriding sending of code block on CTRL+ENTER, with ctrlKey, with opening backticks, without line break on last line',
        input: {event: {keyCode: 13, ctrlKey: true}, message: '```javascript\n    function(){}', sendMessageOnCtrlEnter: false, sendCodeBlockOnCtrlEnter: true},
        expected: {allowSending: true, message: '```javascript\n    function(){}\n```', withClosedCodeBlock: true},
    }, {
        name: 'sendCodeBlockOnCtrlEnter: Test for overriding sending of code block on CTRL+ENTER, with ctrlKey, with inline opening backticks',
        input: {event: {keyCode: 13, ctrlKey: true}, message: '``` message', sendMessageOnCtrlEnter: true, sendCodeBlockOnCtrlEnter: false},
        expected: {allowSending: true},
    }, {
        name: 'sendCodeBlockOnCtrlEnter: Test for overriding sending of code block on CTRL+ENTER, no ctrlKey|metaKey, with cursor between backticks',
        input: {event: {keyCode: 13, ctrlKey: false}, message: '``` message ```', sendMessageOnCtrlEnter: true, sendCodeBlockOnCtrlEnter: true, cursorPosition: 5},
        expected: {allowSending: false},
    }, {
        name: 'sendCodeBlockOnCtrlEnter: Test for overriding sending of code block on CTRL+ENTER, with ctrlKey, with cursor between backticks',
        input: {event: {keyCode: 13, ctrlKey: true}, message: '``` message ```', sendMessageOnCtrlEnter: true, sendCodeBlockOnCtrlEnter: true, cursorPosition: 5},
        expected: {allowSending: true},
    }];

    for (const testCase of sendCodeBlockOnCtrlEnterCases) {
        it(testCase.name, () => {
            const output = PostUtils.postMessageOnKeyPress(
                testCase.input.event as any,
                testCase.input.message,
                testCase.input.sendMessageOnCtrlEnter,
                testCase.input.sendCodeBlockOnCtrlEnter,
                0,
                0,
                testCase.input.cursorPosition ? testCase.input.cursorPosition : testCase.input.message.length,
            );

            expect(output).toEqual(testCase.expected);
        });
    }

    // on sending within channel threshold
    const channelThresholdCases = [{
        name: 'now unspecified, last channel switch unspecified',
        input: {event: {keyCode: 13}, message: 'message', sendMessageOnCtrlEnter: false, sendCodeBlockOnCtrlEnter: true, now: 0, lastChannelSwitch: 0},
        expected: {allowSending: true},
    }, {
        name: 'now specified, last channel switch unspecified',
        input: {event: {keyCode: 13}, message: 'message', sendMessageOnCtrlEnter: false, sendCodeBlockOnCtrlEnter: true, now: 1541658920334, lastChannelSwitch: 0},
        expected: {allowSending: true},
    }, {
        name: 'now specified, last channel switch unspecified',
        input: {event: {keyCode: 13}, message: 'message', sendMessageOnCtrlEnter: false, sendCodeBlockOnCtrlEnter: true, now: 0, lastChannelSwitch: 1541658920334},
        expected: {allowSending: true},
    }, {
        name: 'last channel switch within threshold',
        input: {event: {keyCode: 13}, message: 'message', sendMessageOnCtrlEnter: false, sendCodeBlockOnCtrlEnter: true, now: 1541658920334, lastChannelSwitch: 1541658920334 - 250},
        expected: {allowSending: false, ignoreKeyPress: true},
    }, {
        name: 'last channel switch at threshold',
        input: {event: {keyCode: 13}, message: 'message', sendMessageOnCtrlEnter: false, sendCodeBlockOnCtrlEnter: true, now: 1541658920334, lastChannelSwitch: 1541658920334 - 500},
        expected: {allowSending: false, ignoreKeyPress: true},
    }, {
        name: 'last channel switch outside threshold',
        input: {event: {keyCode: 13}, message: 'message', sendMessageOnCtrlEnter: false, sendCodeBlockOnCtrlEnter: true, now: 1541658920334, lastChannelSwitch: 1541658920334 - 501},
        expected: {allowSending: true},
    }, {
        name: 'last channel switch well outside threshold',
        input: {event: {keyCode: 13}, message: 'message', sendMessageOnCtrlEnter: false, sendCodeBlockOnCtrlEnter: true, now: 1541658920334, lastChannelSwitch: 1541658920334 - 1500},
        expected: {allowSending: true},
    }];

    for (const testCase of channelThresholdCases) {
        it(testCase.name, () => {
            const output = PostUtils.postMessageOnKeyPress(
                testCase.input.event as any,
                testCase.input.message,
                testCase.input.sendMessageOnCtrlEnter,
                testCase.input.sendCodeBlockOnCtrlEnter,
                testCase.input.now,
                testCase.input.lastChannelSwitch,
                testCase.input.message.length,
            );

            expect(output).toEqual(testCase.expected);
        });
    }
});

describe('PostUtils.getOldestPostId', () => {
    test('Should not return LOAD_OLDER_MESSAGES_TRIGGER', () => {
        const postId = PostUtils.getOldestPostId(['postId1', 'postId2', PostListRowListIds.LOAD_OLDER_MESSAGES_TRIGGER]);
        expect(postId).toEqual('postId2');
    });

    test('Should not return OLDER_MESSAGES_LOADER', () => {
        const postId = PostUtils.getOldestPostId(['postId1', 'postId2', PostListRowListIds.OLDER_MESSAGES_LOADER]);
        expect(postId).toEqual('postId2');
    });

    test('Should not return CHANNEL_INTRO_MESSAGE', () => {
        const postId = PostUtils.getOldestPostId(['postId1', 'postId2', PostListRowListIds.CHANNEL_INTRO_MESSAGE]);
        expect(postId).toEqual('postId2');
    });

    test('Should not return dateline', () => {
        const postId = PostUtils.getOldestPostId(['postId1', 'postId2', 'date-1558290600000']);
        expect(postId).toEqual('postId2');
    });

    test('Should not return START_OF_NEW_MESSAGES', () => {
        const postId = PostUtils.getOldestPostId(['postId1', 'postId2', PostListRowListIds.START_OF_NEW_MESSAGES]);
        expect(postId).toEqual('postId2');
    });
});

describe('PostUtils.getPreviousPostId', () => {
    test('Should skip dateline', () => {
        const postId = PostUtils.getPreviousPostId(['postId1', 'postId2', 'date-1558290600000', 'postId3'], 1);
        expect(postId).toEqual('postId3');
    });

    test('Should skip START_OF_NEW_MESSAGES', () => {
        const postId = PostUtils.getPreviousPostId(['postId1', 'postId2', PostListRowListIds.START_OF_NEW_MESSAGES, 'postId3'], 1);
        expect(postId).toEqual('postId3');
    });

    test('Should return first postId from combined system messages', () => {
        const postId = PostUtils.getPreviousPostId(['postId1', 'postId2', 'user-activity-post1_post2_post3', 'postId3'], 1);
        expect(postId).toEqual('post1');
    });
});

describe('PostUtils.getLatestPostId', () => {
    test('Should not return LOAD_OLDER_MESSAGES_TRIGGER', () => {
        const postId = PostUtils.getLatestPostId([PostListRowListIds.LOAD_OLDER_MESSAGES_TRIGGER, 'postId1', 'postId2']);
        expect(postId).toEqual('postId1');
    });

    test('Should not return OLDER_MESSAGES_LOADER', () => {
        const postId = PostUtils.getLatestPostId([PostListRowListIds.OLDER_MESSAGES_LOADER, 'postId1', 'postId2']);
        expect(postId).toEqual('postId1');
    });

    test('Should not return CHANNEL_INTRO_MESSAGE', () => {
        const postId = PostUtils.getLatestPostId([PostListRowListIds.CHANNEL_INTRO_MESSAGE, 'postId1', 'postId2']);
        expect(postId).toEqual('postId1');
    });

    test('Should not return dateline', () => {
        const postId = PostUtils.getLatestPostId(['date-1558290600000', 'postId1', 'postId2']);
        expect(postId).toEqual('postId1');
    });

    test('Should not return START_OF_NEW_MESSAGES', () => {
        const postId = PostUtils.getLatestPostId([PostListRowListIds.START_OF_NEW_MESSAGES, 'postId1', 'postId2']);
        expect(postId).toEqual('postId1');
    });

    test('Should return first postId from combined system messages', () => {
        const postId = PostUtils.getLatestPostId(['user-activity-post1_post2_post3', 'postId1', 'postId2']);
        expect(postId).toEqual('post1');
    });
});

describe('PostUtils.createAriaLabelForPost', () => {
    const emojiMap = new EmojiMap(new Map());
    const users = {
        'benjamin.cooke': TestHelper.getUserMock({
            username: 'benjamin.cooke',
            nickname: 'sysadmin',
            first_name: 'Benjamin',
            last_name: 'Cooke',
        }),
    };
    const teammateNameDisplaySetting = 'username';

    test('Should show username, timestamp, message, attachments, reactions, flagged and pinned', () => {
        const intl = createIntl({locale: 'en', messages: enMessages, defaultLocale: 'en'});

        const testPost = TestHelper.getPostMock({
            message: 'test_message',
            create_at: (new Date().getTime() / 1000) || 0,
            props: {
                attachments: [
                    {i: 'am attachment 1'},
                    {and: 'i am attachment 2'},
                ],
            },
            file_ids: ['test_file_id_1'],
            is_pinned: true,
        });
        const author = 'test_author';
        const reactions = {
            reaction1: TestHelper.getReactionMock({emoji_name: 'reaction 1'}),
            reaction2: TestHelper.getReactionMock({emoji_name: 'reaction 2'}),
        };
        const isFlagged = true;

        const ariaLabel = PostUtils.createAriaLabelForPost(testPost, author, isFlagged, reactions, intl, emojiMap, users, teammateNameDisplaySetting);
        expect(ariaLabel.indexOf(author)).not.toBe(-1);
        expect(ariaLabel.indexOf(testPost.message)).not.toBe(-1);
        expect(ariaLabel.indexOf('3 attachments')).not.toBe(-1);
        expect(ariaLabel.indexOf('2 reactions')).not.toBe(-1);
        expect(ariaLabel.indexOf('message is saved and pinned')).not.toBe(-1);
    });

    test('Should show that message is a reply', () => {
        const intl = createIntl({locale: 'en', messages: enMessages, defaultLocale: 'en'});

        const testPost = TestHelper.getPostMock({
            message: 'test_message',
            root_id: 'test_id',
            create_at: (new Date().getTime() / 1000) || 0,
        });
        const author = 'test_author';
        const reactions = {};
        const isFlagged = true;

        const ariaLabel = PostUtils.createAriaLabelForPost(testPost, author, isFlagged, reactions, intl, emojiMap, users, teammateNameDisplaySetting);
        expect(ariaLabel.indexOf('replied')).not.toBe(-1);
    });

    test('Should translate emoji into {emoji-name} emoji', () => {
        const intl = createIntl({locale: 'en', messages: enMessages, defaultLocale: 'en'});

        const testPost = TestHelper.getPostMock({
            message: 'emoji_test :smile: :+1: :non-potable_water: :space emoji: :not_an_emoji:',
            create_at: (new Date().getTime() / 1000) || 0,
        });
        const author = 'test_author';
        const reactions = {};
        const isFlagged = true;

        const ariaLabel = PostUtils.createAriaLabelForPost(testPost, author, isFlagged, reactions, intl, emojiMap, users, teammateNameDisplaySetting);
        expect(ariaLabel.indexOf('smile emoji')).not.toBe(-1);
        expect(ariaLabel.indexOf('+1 emoji')).not.toBe(-1);
        expect(ariaLabel.indexOf('non-potable water emoji')).not.toBe(-1);
        expect(ariaLabel.indexOf(':space emoji:')).not.toBe(-1);
        expect(ariaLabel.indexOf(':not_an_emoji:')).not.toBe(-1);
    });

    test('Generating aria label should not break if message is undefined', () => {
        const intl = createIntl({locale: 'en', messages: enMessages, defaultLocale: 'en'});

        const testPost = TestHelper.getPostMock({
            id: '32',
            message: undefined,
            create_at: (new Date().getTime() / 1000) || 0,
        });
        const author = 'test_author';
        const reactions = {};
        const isFlagged = true;

        expect(() => PostUtils.createAriaLabelForPost(testPost, author, isFlagged, reactions, intl, emojiMap, users, teammateNameDisplaySetting)).not.toThrow();
    });

    test('Should not mention reactions if passed an empty object', () => {
        const intl = createIntl({locale: 'en', messages: enMessages, defaultLocale: 'en'});

        const testPost = TestHelper.getPostMock({
            message: 'test_message',
            root_id: 'test_id',
            create_at: (new Date().getTime() / 1000) || 0,
        });
        const author = 'test_author';
        const reactions = {};
        const isFlagged = true;

        const ariaLabel = PostUtils.createAriaLabelForPost(testPost, author, isFlagged, reactions, intl, emojiMap, users, teammateNameDisplaySetting);
        expect(ariaLabel.indexOf('reaction')).toBe(-1);
    });

    test('Should show the username as mention name in the message', () => {
        const intl = createIntl({locale: 'en', messages: enMessages, defaultLocale: 'en'});

        const testPost = TestHelper.getPostMock({
            message: 'test_message @benjamin.cooke',
            root_id: 'test_id',
            create_at: (new Date().getTime() / 1000) || 0,
        });
        const author = 'test_author';
        const reactions = {};
        const isFlagged = true;

        const ariaLabel = PostUtils.createAriaLabelForPost(testPost, author, isFlagged, reactions, intl, emojiMap, users, teammateNameDisplaySetting);
        expect(ariaLabel.indexOf('@benjamin.cooke')).not.toBe(-1);
    });

    test('Should show the nickname as mention name in the message', () => {
        const intl = createIntl({locale: 'en', messages: enMessages, defaultLocale: 'en'});

        const testPost = TestHelper.getPostMock({
            message: 'test_message @benjamin.cooke',
            root_id: 'test_id',
            create_at: (new Date().getTime() / 1000) || 0,
        });
        const author = 'test_author';
        const reactions = {};
        const isFlagged = true;

        const ariaLabel = PostUtils.createAriaLabelForPost(testPost, author, isFlagged, reactions, intl, emojiMap, users, 'nickname_full_name');
        expect(ariaLabel.indexOf('@sysadmin')).not.toBe(-1);
    });
});

describe('PostUtils.splitMessageBasedOnCaretPosition', () => {
    const state = {
        caretPosition: 2,
    };

    const message = 'Test Message';
    it('should return an object with two strings when given context and message', () => {
        const stringPieces = PostUtils.splitMessageBasedOnCaretPosition(state.caretPosition, message);
        expect('Te').toEqual(stringPieces.firstPiece);
        expect('st Message').toEqual(stringPieces.lastPiece);
    });
});

describe('PostUtils.splitMessageBasedOnTextSelection', () => {
    const cases: Array<[number, number, string, {firstPiece: string; lastPiece: string}]> = [
        [0, 0, 'Test Replace Message', {firstPiece: '', lastPiece: 'Test Replace Message'}],
        [20, 20, 'Test Replace Message', {firstPiece: 'Test Replace Message', lastPiece: ''}],
        [0, 20, 'Test Replace Message', {firstPiece: '', lastPiece: ''}],
        [0, 10, 'Test Replace Message', {firstPiece: '', lastPiece: 'ce Message'}],
        [5, 12, 'Test Replace Message', {firstPiece: 'Test ', lastPiece: ' Message'}],
        [7, 20, 'Test Replace Message', {firstPiece: 'Test Re', lastPiece: ''}],
    ];

    test.each(cases)('should return an object with two strings when given context and message', (start, end, message, expected) => {
        expect(PostUtils.splitMessageBasedOnTextSelection(start, end, message)).toEqual(expected);
    });
});

describe('PostUtils.getPostURL', () => {
    const currentTeam = TestHelper.getTeamMock({id: 'current_team_id', name: 'current_team_name'});
    const team = TestHelper.getTeamMock({id: 'team_id_1', name: 'team_1'});

    const dmChannel = TestHelper.getChannelMock({id: 'dm_channel_id', name: 'current_user_id__user_id_1', type: Constants.DM_CHANNEL as 'D', team_id: ''});
    const gmChannel = TestHelper.getChannelMock({id: 'gm_channel_id', name: 'gm_channel_name', type: Constants.GM_CHANNEL as 'G', team_id: ''});
    const channel = TestHelper.getChannelMock({id: 'channel_id', name: 'channel_name', team_id: team.id});

    const dmPost = TestHelper.getPostMock({id: 'dm_post_id', channel_id: dmChannel.id});
    const gmPost = TestHelper.getPostMock({id: 'gm_post_id', channel_id: gmChannel.id});
    const post = TestHelper.getPostMock({id: 'post_id', channel_id: channel.id});
    const dmReply = TestHelper.getPostMock({id: 'dm_reply_id', root_id: 'root_post_id_1', channel_id: dmChannel.id});
    const gmReply = TestHelper.getPostMock({id: 'gm_reply_id', root_id: 'root_post_id_1', channel_id: gmChannel.id});
    const reply = TestHelper.getPostMock({id: 'reply_id', root_id: 'root_post_id_1', channel_id: channel.id});

    const getState = (collapsedThreads: boolean) => ({
        entities: {
            general: {
                config: {
                    CollapsedThreads: 'default_off',
                },
            },
            preferences: {
                myPreferences: {
                    [`${Preferences.CATEGORY_DISPLAY_SETTINGS}--${Preferences.COLLAPSED_REPLY_THREADS}`]: {
                        value: collapsedThreads ? 'on' : 'off',
                    },
                },
            },
            users: {
                currentUserId: 'current_user_id',
                profiles: {
                    user_id_1: {
                        id: 'user_id_1',
                        username: 'jessicahyde',
                    },
                    current_user_id: {
                        id: 'current_user_id',
                        username: 'currentuser',
                    },
                },
            },
            channels: {
                channels: {
                    gm_channel_id: gmChannel,
                    dm_channel_id: dmChannel,
                    channel_id: channel,
                },
                myMembers: {channelid1: {channel_id: 'channelid1', user_id: 'current_user_id'}},
            },
            teams: {
                currentTeamId: currentTeam.id,
                teams: {
                    current_team_id: currentTeam,
                    team_id_1: team,
                },
            },
            posts: {
                dm_post_id: dmPost,
                gm_post_id: gmPost,
                post_id: post,
                dm_reply_id: dmReply,
                gm_reply_id: gmReply,
                reply_id: reply,
            },
        },
    } as unknown as GlobalState);

    test.each([
        ['/current_team_name/messages/@jessicahyde/dm_post_id', dmPost, true],
        ['/current_team_name/messages/gm_channel_name/gm_post_id', gmPost, true],
        ['/team_1/channels/channel_name/post_id', post, true],

        ['/current_team_name/messages/@jessicahyde/dm_post_id', dmPost, false],
        ['/current_team_name/messages/gm_channel_name/gm_post_id', gmPost, false],
        ['/team_1/channels/channel_name/post_id', post, false],
    ])('root posts should return %s', (expected, postCase, collapsedThreads) => {
        const state = getState(collapsedThreads);
        expect(PostUtils.getPostURL(state, postCase)).toBe(expected);
    });

    test.each([
        ['/current_team_name/messages/@jessicahyde', dmReply, true],
        ['/current_team_name/messages/gm_channel_name', gmReply, true],
        ['/team_1/channels/channel_name', reply, true],

        ['/current_team_name/messages/@jessicahyde/dm_reply_id', dmReply, false],
        ['/current_team_name/messages/gm_channel_name/gm_reply_id', gmReply, false],
        ['/team_1/channels/channel_name/reply_id', reply, false],
    ])('replies should return %s', (expected, postCase, collapsedThreads) => {
        const state = getState(collapsedThreads);
        expect(PostUtils.getPostURL(state, postCase)).toBe(expected);
    });
});

<<<<<<< HEAD
describe('PostUtils.isWithinCodeBlock', () => {
    const CARET_MARKER = '•';
    const TRIPLE_BACKTICKS = '```';

    const getCaretAndMsg = (textWithCaret: string): [number, string] => {
        const normalizedText = textWithCaret.split('\n').map((line) => line.replace(/^\s*\|/, '')).join('\n');

        return [normalizedText.indexOf(CARET_MARKER), normalizedText];
    };

    it('should return true if caret is within a code block', () => {
        const [caretPosition, message] = getCaretAndMsg(`
            |This is a line of text
            |${TRIPLE_BACKTICKS}
            |    fun main() {
            |        println("Hello Wo${CARET_MARKER}")
            |    }
            |${TRIPLE_BACKTICKS}
            |This is a line of text
        `);
        expect(PostUtils.isWithinCodeBlock(message, caretPosition)).toBe(true);
    });

    it('should return false if caret is not within a code block', () => {
        const [caretPosition, message] = getCaretAndMsg(`
            |This is a line of text
            |${TRIPLE_BACKTICKS}
            |    fun main() {
            |        println("Hello World")
            |    }
            |${TRIPLE_BACKTICKS}
            |This is a line of t${CARET_MARKER}
        `);
        expect(PostUtils.isWithinCodeBlock(message, caretPosition)).toBe(false);
    });

    it('should handle code blocks with language tags', () => {
        const [caretPosition, message] = getCaretAndMsg(`
            |This is a line of text
            |${TRIPLE_BACKTICKS}kotlin
            |    fun main() {
            |        println("Hello Wo${CARET_MARKER}")
            |    }
            |${TRIPLE_BACKTICKS}
            |This is a line of text
        `);
        expect(PostUtils.isWithinCodeBlock(message, caretPosition)).toBe(true);
    });

    it('should handle caret in front of code block', () => {
        const [caretPosition, message] = getCaretAndMsg(`
            |${CARET_MARKER}${TRIPLE_BACKTICKS}kotlin
            |   fun main() {
            |       println("Test")
            |   }
            |${TRIPLE_BACKTICKS}
            |This is text
        `);
        expect(PostUtils.isWithinCodeBlock(message, caretPosition)).toBe(false);
    });

    it('should handle caret behind code block', () => {
        const [caretPosition, message] = getCaretAndMsg(`
            |${TRIPLE_BACKTICKS}kotlin
            |   fun main() {
            |       println("Test")
            |   }
            |${TRIPLE_BACKTICKS}${CARET_MARKER}
            |This is text
        `);
        expect(PostUtils.isWithinCodeBlock(message, caretPosition)).toBe(false);
    });

    it('should handle multiple code blocks', () => {
        const [caretPosition, message] = getCaretAndMsg(`
            |${TRIPLE_BACKTICKS}
            |   Code Block 1
            |${TRIPLE_BACKTICKS}
            |This is text
            |${TRIPLE_BACKTICKS}
            |   Code Block 2 ${CARET_MARKER}
            |${TRIPLE_BACKTICKS}
        `);
        expect(PostUtils.isWithinCodeBlock(message, caretPosition)).toBe(true);
    });

    it('should handle empty code blocks', () => {
        const [caretPosition, message] = getCaretAndMsg(`
            |${TRIPLE_BACKTICKS}
            |${TRIPLE_BACKTICKS}
            |${CARET_MARKER}
        `);
        expect(PostUtils.isWithinCodeBlock(message, caretPosition)).toBe(false);
    });

    it('should handle consecutive code blocks', () => {
        const [caretPosition, message] = getCaretAndMsg(`
            |${TRIPLE_BACKTICKS}
            |   Code Block 1
            |${TRIPLE_BACKTICKS}
            |This is text
            |${TRIPLE_BACKTICKS}
            |   Code Block 2 ${CARET_MARKER}
            |${TRIPLE_BACKTICKS}
            |${TRIPLE_BACKTICKS}
            |   Code Block 3
            |${TRIPLE_BACKTICKS}
            |This is text
        `);
        expect(PostUtils.isWithinCodeBlock(message, caretPosition)).toBe(true);
    });

    it('should handle caret position at 0', () => {
        const [caretPosition, message] = getCaretAndMsg(`${CARET_MARKER}
            |This is text
        `);
        expect(PostUtils.isWithinCodeBlock(message, caretPosition)).toBe(false);
    });

    it('should handle whitespace within and around code blocks', () => {
        const [caretPosition, message] = getCaretAndMsg(`
            |${TRIPLE_BACKTICKS}    
            |   Test text asd 1   
            |        ${CARET_MARKER}  
            |${TRIPLE_BACKTICKS}  
        `);
        expect(PostUtils.isWithinCodeBlock(message, caretPosition)).toBe(true);
    });

    it('should produce consistent results when called multiple times', () => {
        const [caretPosition, message] = getCaretAndMsg(`
            |${TRIPLE_BACKTICKS}
            |   Test text asd 1
            |        ${CARET_MARKER}
            |${TRIPLE_BACKTICKS}
        `);

        const results = Array.from({length: 10}, () => PostUtils.isWithinCodeBlock(message, caretPosition));

        expect(results.every(Boolean)).toBe(true);
=======
describe('PostUtils.getMentionDetails', () => {
    const user1 = TestHelper.getUserMock({username: 'user1'});
    const user2 = TestHelper.getUserMock({username: 'user2'});
    const users = {user1, user2};

    test.each([
        ['user1 data from mention', 'user1', user1],
        ['user2 data from mention', 'user2', user2],
        ['user1 data from mention with punctution', 'user1.', user1],
        ['blank string when no matching user', 'user3', undefined],
    ])('should return %s', (description, mention, expected) => {
        expect(PostUtils.getMentionDetails(users, mention)).toEqual(expected);
    });

    const group1 = TestHelper.getGroupMock({name: 'group1'});
    const group2 = TestHelper.getGroupMock({name: 'group2'});
    const groups = {group1, group2};

    test.each([
        ['group1 data from mention', 'group1', group1],
        ['group2 data from mention', 'group2', group2],
        ['group1 data from mention with punctuation', 'group2.', group2],
        ['blank string when no matching group', 'group3', undefined],
    ])('shoud return %s', (description, mention, expected) => {
        expect(PostUtils.getMentionDetails(groups, mention)).toEqual(expected);
    });
});

describe('PostUtils.getUserOrGroupFromMentionName', () => {
    const userMention = 'user1';
    const groupMention = 'group1';
    const userAndGroupMention = 'user2';
    const user1 = TestHelper.getUserMock({username: 'user1'});
    const user2 = TestHelper.getUserMock({username: 'user2'});
    const users = {user1, user2};
    const group1 = TestHelper.getGroupMock({name: 'group1'});
    const group2 = TestHelper.getGroupMock({name: 'user2'});
    const groups = {group1, user2: group2};

    test.each([
        ['the found user', userMention, false, [user1, undefined]],
        ['nothing when not matching user or group', 'user3', false, [undefined, undefined]],
        ['the found group', groupMention, false, [undefined, group1]],
        ['no group when groups highlights are disabled', groupMention, true, [undefined, undefined]],
        ['user when there is a matching user and group mention', userAndGroupMention, false, [user2, undefined]],
    ])('should return %s', (description, mention, disabledGroups, expected) => {
        const result = PostUtils.getUserOrGroupFromMentionName(
            mention,
            users,
            groups,
            disabledGroups,
            (usersOrGroups, mention) => usersOrGroups[mention],
        );

        expect(result).toEqual(expected);
>>>>>>> 86b965a3
    });
});<|MERGE_RESOLUTION|>--- conflicted
+++ resolved
@@ -1119,7 +1119,6 @@
     });
 });
 
-<<<<<<< HEAD
 describe('PostUtils.isWithinCodeBlock', () => {
     const CARET_MARKER = '•';
     const TRIPLE_BACKTICKS = '```';
@@ -1260,7 +1259,9 @@
         const results = Array.from({length: 10}, () => PostUtils.isWithinCodeBlock(message, caretPosition));
 
         expect(results.every(Boolean)).toBe(true);
-=======
+    });
+});
+
 describe('PostUtils.getMentionDetails', () => {
     const user1 = TestHelper.getUserMock({username: 'user1'});
     const user2 = TestHelper.getUserMock({username: 'user2'});
@@ -1316,6 +1317,5 @@
         );
 
         expect(result).toEqual(expected);
->>>>>>> 86b965a3
     });
 });
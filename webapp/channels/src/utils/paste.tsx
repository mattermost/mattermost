--- conflicted
+++ resolved
@@ -117,8 +117,7 @@
  * This function assumes that the clipboardData contains a link.
  * @returns The resulting markdown link from the clipboard data.
  */
-<<<<<<< HEAD
-export function formatMarkdownLinkMessage({message, clipboardData, selectionStart, selectionEnd}: FormatMarkdownLinkMessage): string {
+export function formatMarkdownLinkMessage({message, clipboardData, selectionStart, selectionEnd}: FormatMarkdownLinkMessage) {
     const selectedText = message.slice(selectionStart, selectionEnd);
     const clipboardUrl = clipboardData.getData('text/plain');
 
@@ -136,14 +135,6 @@
                 return clipboardUrl;
             }
         }
-=======
-export function formatMarkdownLinkMessage({message, clipboardData, selectionStart, selectionEnd}: FormatMarkdownParams) {
-    const isTextSelected = selectionStart !== selectionEnd;
-
-    let selectedText = '';
-    if (isTextSelected) {
-        selectedText = message.slice(selectionStart || 0, selectionEnd || 0);
->>>>>>> ec517038
     }
 
     const markdownLink = `[${selectedText}](${clipboardUrl})`;

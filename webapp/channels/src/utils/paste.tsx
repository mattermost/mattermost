// Copyright (c) 2015-present Mattermost, Inc. All Rights Reserved.
// See LICENSE.txt for license information.

import {isNil} from 'lodash';

import type {TextboxElement} from 'components/textbox';

import {Locations} from 'utils/constants';
import {execCommandInsertText} from 'utils/exec_commands';
import {DEFAULT_PLACEHOLDER_URL} from 'utils/markdown/apply_markdown';
import {splitMessageBasedOnCaretPosition, splitMessageBasedOnTextSelection} from 'utils/post_utils';
import turndownService from 'utils/turndown';

export function parseHtmlTable(html: string): HTMLTableElement | null {
    return new DOMParser().parseFromString(html, 'text/html').querySelector('table');
}

export function getHtmlTable(clipboardData: DataTransfer): HTMLTableElement | null {
    // Check if clipboard data has html as one of its types
    if (Array.from(clipboardData.types).indexOf('text/html') === -1) {
        return null;
    }

    const html = clipboardData.getData('text/html');

    if (!(/<table/i).test(html)) {
        return null;
    }

    const table = parseHtmlTable(html);
    if (!table) {
        return null;
    }

    return table;
}

export function hasHtmlLink(clipboardData: DataTransfer): boolean {
    return Array.from(clipboardData.types).includes('text/html') && (/<a/i).test(clipboardData.getData('text/html'));
}

export function isGitHubCodeBlock(tableClassName: string): boolean {
    const result = (/\b(js|blob|diff)-./).test(tableClassName);
    return result;
}

export function isTextUrl(clipboardData: DataTransfer): boolean {
    const clipboardText = clipboardData.getData('text/plain');
    return clipboardText.startsWith('http://') || clipboardText.startsWith('https://');
}

/**
 * Checks if the clipboard data contains plain text from list of types.
**/
export function hasPlainText(clipboardData: DataTransfer): boolean {
    if (Array.from(clipboardData.types).includes('text/plain')) {
        const clipboardText = clipboardData.getData('text/plain');

        return clipboardText.trim().length > 0;
    }
    return false;
}

function isTableWithoutHeaderRow(table: HTMLTableElement): boolean {
    return table.querySelectorAll('th').length === 0;
}

/**
 * Formats the given HTML clipboard data into a Markdown message.
 * @returns {Object} An object containing 'formattedMessage' and 'formattedMarkdown'.
 * @property {string} formattedMessage - The formatted message, including the formatted Markdown.
 * @property {string} formattedMarkdown - The resulting Markdown from the HTML clipboard data.
 */
export function formatMarkdownMessage(clipboardData: DataTransfer, message?: string, caretPosition?: number): {formattedMessage: string; formattedMarkdown: string} {
    const html = clipboardData.getData('text/html');

    let formattedMarkdown = turndownService.turndown(html).trim();

    const table = getHtmlTable(clipboardData);
    if (table && isTableWithoutHeaderRow(table)) {
        const newLineLimiter = '\n';
        formattedMarkdown = `${formattedMarkdown}${newLineLimiter}`;
    }

    let formattedMessage: string;

    if (!message) {
        formattedMessage = formattedMarkdown;
    } else if (typeof caretPosition === 'undefined') {
        formattedMessage = `${message}\n\n${formattedMarkdown}`;
    } else {
        const newMessage = [message.slice(0, caretPosition) + '\n', formattedMarkdown, message.slice(caretPosition)];
        formattedMessage = newMessage.join('');
    }

    return {formattedMessage, formattedMarkdown};
}

type FormatGithubCodePasteParams = {
    message: string;
    clipboardData: DataTransfer;
    selectionStart: number | null;
    selectionEnd: number | null;
};

/**
 * Format the incoming github code paste into a markdown code block.
 * This function assumes that the clipboardData contains a code block.
 * @returns {Object} An object containing the 'formattedMessage' and 'formattedCodeBlock'.
 * @property {string} formattedMessage - The complete formatted message including the code block.
 * @property {string} formattedCodeBlock - The resulting code block from the clipboard data.
*/
export function formatGithubCodePaste({message, clipboardData, selectionStart, selectionEnd}: FormatGithubCodePasteParams): {formattedMessage: string; formattedCodeBlock: string} {
    const isTextSelected = selectionStart !== selectionEnd;
    const {firstPiece, lastPiece} = isTextSelected ? splitMessageBasedOnTextSelection(selectionStart ?? message.length, selectionEnd ?? message.length, message) : splitMessageBasedOnCaretPosition(selectionStart ?? message.length, message);

    // Add new lines if content exists before or after the cursor.
    const requireStartLF = firstPiece === '' ? '' : '\n';
    const requireEndLF = lastPiece === '' ? '' : '\n';
    const clipboardText = clipboardData.getData('text/plain');
    const formattedCodeBlock = requireStartLF + '```\n' + clipboardText + '\n```' + requireEndLF;
    const formattedMessage = `${firstPiece}${formattedCodeBlock}${lastPiece}`;

    return {formattedMessage, formattedCodeBlock};
}

type FormatMarkdownLinkMessage = {
    message: string;
    clipboardData: DataTransfer;
    selectionStart: number;
    selectionEnd: number;
};

/**
 * Formats the incoming link paste into a markdown link.
 * This function assumes that the clipboardData contains a link.
 * @returns The resulting markdown link from the clipboard data.
 */
export function formatMarkdownLinkMessage({message, clipboardData, selectionStart, selectionEnd}: FormatMarkdownLinkMessage) {
    const selectedText = message.slice(selectionStart, selectionEnd);
    const clipboardUrl = clipboardData.getData('text/plain');

    if (selectedText === DEFAULT_PLACEHOLDER_URL) {
        if (message.length > DEFAULT_PLACEHOLDER_URL.length) {
            const FORMATTED_LINK_URL_PREFIX = '](';
            const FORMATTED_LINK_URL_SUFFIX = ')';

            const textBefore = message.slice(selectionStart - FORMATTED_LINK_URL_PREFIX.length, selectionStart);
            const textAfter = message.slice(selectionEnd, selectionEnd + FORMATTED_LINK_URL_SUFFIX.length);

            // We check "](" "url" ")" to see if user is trying to paste inside of a markdown link
            // and selection is on "url"
            if (textBefore === FORMATTED_LINK_URL_PREFIX && textAfter === FORMATTED_LINK_URL_SUFFIX) {
                return clipboardUrl;
            }
        }
    }

    const markdownLink = `[${selectedText}](${clipboardUrl})`;
    return markdownLink;
}

<<<<<<< HEAD
export function pasteHandler(event: ClipboardEvent, location: string, message: string, isNonFormattedPaste?: boolean, caretPosition?: number) {
    const {clipboardData, target} = event;

    const textboxId = location === Locations.RHS_COMMENT ? 'reply_textbox' : 'post_textbox';

    if (!clipboardData || !clipboardData.items || !target || (target as TextboxElement)?.id !== textboxId) {
        return;
    }

    const {selectionStart, selectionEnd} = target as TextboxElement;

    const hasSelection = !isNil(selectionStart) && !isNil(selectionEnd) && selectionStart < selectionEnd;
    const hasTextUrl = isTextUrl(clipboardData);
    const hasHTMLLinks = !isNonFormattedPaste && hasHtmlLink(clipboardData);
    const htmlTable = getHtmlTable(clipboardData);
    const shouldApplyLinkMarkdown = hasSelection && hasTextUrl;
    const shouldApplyGithubCodeBlock = htmlTable && isGitHubCodeBlock(htmlTable.className);

    if (!htmlTable && !hasHTMLLinks && !shouldApplyLinkMarkdown) {
        return;
    }

    event.preventDefault();

    // execCommand's insertText' triggers a 'change' event, hence we need not set respective state explicitly.
    if (shouldApplyLinkMarkdown) {
        const formattedLink = formatMarkdownLinkMessage({selectionStart, selectionEnd, message, clipboardData});
        execCommandInsertText(formattedLink);
    } else if (shouldApplyGithubCodeBlock) {
        const {formattedCodeBlock} = formatGithubCodePaste({selectionStart, selectionEnd, message, clipboardData});
        execCommandInsertText(formattedCodeBlock);
    } else {
        const {formattedMarkdown} = formatMarkdownMessage(clipboardData, message, caretPosition);
        execCommandInsertText(formattedMarkdown);
    }
=======
export function createFileFromClipboardDataItem(item: DataTransferItem, fileNamePrefixIfNoName: string): File | null {
    const file = item.getAsFile();

    if (!file) {
        return null;
    }

    let ext = '';
    if (file.name && file.name.includes('.')) {
        ext = file.name.slice(file.name.lastIndexOf('.'));
    } else if (item.type.includes('/')) {
        ext = '.' + item.type.slice(item.type.lastIndexOf('/') + 1).toLowerCase();
    }

    let name = '';
    if (file.name) {
        name = file.name;
    } else {
        const now = new Date();
        const year = now.getFullYear();
        const month = now.getMonth() + 1;
        const date = now.getDate();
        const hour = now.getHours().toString().padStart(2, '0');
        const minute = now.getMinutes().toString().padStart(2, '0');

        name = `${fileNamePrefixIfNoName}${year}-${month}-${date} ${hour}-${minute}${ext}`;
    }

    return new File([file as Blob], name, {type: file.type});
>>>>>>> fe6131ca
}<|MERGE_RESOLUTION|>--- conflicted
+++ resolved
@@ -160,7 +160,6 @@
     return markdownLink;
 }
 
-<<<<<<< HEAD
 export function pasteHandler(event: ClipboardEvent, location: string, message: string, isNonFormattedPaste?: boolean, caretPosition?: number) {
     const {clipboardData, target} = event;
 
@@ -196,7 +195,8 @@
         const {formattedMarkdown} = formatMarkdownMessage(clipboardData, message, caretPosition);
         execCommandInsertText(formattedMarkdown);
     }
-=======
+}
+
 export function createFileFromClipboardDataItem(item: DataTransferItem, fileNamePrefixIfNoName: string): File | null {
     const file = item.getAsFile();
 
@@ -226,5 +226,4 @@
     }
 
     return new File([file as Blob], name, {type: file.type});
->>>>>>> fe6131ca
 }
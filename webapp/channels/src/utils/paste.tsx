// Copyright (c) 2015-present Mattermost, Inc. All Rights Reserved.
// See LICENSE.txt for license information.

import turndownService from 'utils/turndown';
import {splitMessageBasedOnCaretPosition, splitMessageBasedOnTextSelection} from 'utils/post_utils';
import {DEFAULT_PLACEHOLDER_URL} from 'utils/markdown/apply_markdown';

export function parseHtmlTable(html: string): HTMLTableElement | null {
    return new DOMParser().parseFromString(html, 'text/html').querySelector('table');
}

export function getHtmlTable(clipboardData: DataTransfer): HTMLTableElement | null {
    if (Array.from(clipboardData.types).indexOf('text/html') === -1) {
        return null;
    }

    const html = clipboardData.getData('text/html');

    if (!(/<table/i).test(html)) {
        return null;
    }

    const table = parseHtmlTable(html);
    if (!table) {
        return null;
    }

    return table;
}

export function hasHtmlLink(clipboardData: DataTransfer): boolean {
    return Array.from(clipboardData.types).includes('text/html') && (/<a/i).test(clipboardData.getData('text/html'));
}

export function isGitHubCodeBlock(tableClassName: string): boolean {
    const result = (/\b(js|blob|diff)-./).test(tableClassName);
    return result;
}

export function isTextUrl(clipboardData: DataTransfer): boolean {
    const clipboardText = clipboardData.getData('text/plain');
    return clipboardText.startsWith('http://') || clipboardText.startsWith('https://');
}

function isTableWithoutHeaderRow(table: HTMLTableElement): boolean {
    return table.querySelectorAll('th').length === 0;
}

/**
 * Formats the given HTML clipboard data into a Markdown message.
 * @returns {Object} An object containing 'formattedMessage' and 'formattedMarkdown'.
 * @property {string} formattedMessage - The formatted message, including the formatted Markdown.
 * @property {string} formattedMarkdown - The resulting Markdown from the HTML clipboard data.
 */
export function formatMarkdownMessage(clipboardData: DataTransfer, message?: string, caretPosition?: number): {formattedMessage: string; formattedMarkdown: string} {
    const html = clipboardData.getData('text/html');

    let formattedMarkdown = turndownService.turndown(html).trim();

    const table = getHtmlTable(clipboardData);
    if (table && isTableWithoutHeaderRow(table)) {
        const newLineLimiter = '\n';
        formattedMarkdown = `${formattedMarkdown}${newLineLimiter}`;
    }

    let formattedMessage: string;

    if (!message) {
        formattedMessage = formattedMarkdown;
    } else if (typeof caretPosition === 'undefined') {
        formattedMessage = `${message}\n\n${formattedMarkdown}`;
    } else {
        const newMessage = [message.slice(0, caretPosition) + '\n', formattedMarkdown, message.slice(caretPosition)];
        formattedMessage = newMessage.join('');
    }

    return {formattedMessage, formattedMarkdown};
}

type FormatGithubCodePasteParams = {
    message: string;
    clipboardData: DataTransfer;
    selectionStart: number | null;
    selectionEnd: number | null;
};

/**
 * Format the incoming github code paste into a markdown code block.
 * This function assumes that the clipboardData contains a code block.
 * @returns {Object} An object containing the 'formattedMessage' and 'formattedCodeBlock'.
 * @property {string} formattedMessage - The complete formatted message including the code block.
 * @property {string} formattedCodeBlock - The resulting code block from the clipboard data.
*/
export function formatGithubCodePaste({message, clipboardData, selectionStart, selectionEnd}: FormatGithubCodePasteParams): {formattedMessage: string; formattedCodeBlock: string} {
    const isTextSelected = selectionStart !== selectionEnd;
    const {firstPiece, lastPiece} = isTextSelected ? splitMessageBasedOnTextSelection(selectionStart ?? message.length, selectionEnd ?? message.length, message) : splitMessageBasedOnCaretPosition(selectionStart ?? message.length, message);

    // Add new lines if content exists before or after the cursor.
    const requireStartLF = firstPiece === '' ? '' : '\n';
    const requireEndLF = lastPiece === '' ? '' : '\n';
    const clipboardText = clipboardData.getData('text/plain');
    const formattedCodeBlock = requireStartLF + '```\n' + clipboardText + '\n```' + requireEndLF;
    const formattedMessage = `${firstPiece}${formattedCodeBlock}${lastPiece}`;

    return {formattedMessage, formattedCodeBlock};
}

type FormatMarkdownLinkMessage = {
    message: string;
    clipboardData: DataTransfer;
    selectionStart: number;
    selectionEnd: number;
};

/**
 * Formats the incoming link paste into a markdown link.
 * This function assumes that the clipboardData contains a link.
 * @returns {string} The resulting markdown link from the clipboard data.
 */
export function formatMarkdownLinkMessage({message, clipboardData, selectionStart, selectionEnd}: FormatMarkdownLinkMessage): string {
    const selectedText = message.slice(selectionStart, selectionEnd);
    const clipboardUrl = clipboardData.getData('text/plain');

    if (selectedText === DEFAULT_PLACEHOLDER_URL) {
        if (message.length > DEFAULT_PLACEHOLDER_URL.length) {
            const FORMATTED_LINK_URL_PREFIX = '](';
            const FORMATTED_LINK_URL_SUFFIX = ')';

            const textBefore = message.slice(selectionStart - FORMATTED_LINK_URL_PREFIX.length, selectionStart);
            const textAfter = message.slice(selectionEnd, selectionEnd + FORMATTED_LINK_URL_SUFFIX.length);

            // We check "](" "url" ")" to see if user is trying to paste inside of a markdown link
            if (textBefore === FORMATTED_LINK_URL_PREFIX && textAfter === FORMATTED_LINK_URL_SUFFIX) {
                return clipboardUrl;
            }
        }
    }

<<<<<<< HEAD
    //TODO: Add support for (url) paste for already a link here
    // like github ](url) paste paste the link in url

    const url = clipboardData.getData('text/plain');
    const markdownLink = `[${selectedText}](${url})`;
=======
    const markdownLink = `[${selectedText}](${clipboardUrl})`;
>>>>>>> dfcd1ba9

    return markdownLink;
}<|MERGE_RESOLUTION|>--- conflicted
+++ resolved
@@ -136,15 +136,7 @@
         }
     }
 
-<<<<<<< HEAD
-    //TODO: Add support for (url) paste for already a link here
-    // like github ](url) paste paste the link in url
-
-    const url = clipboardData.getData('text/plain');
-    const markdownLink = `[${selectedText}](${url})`;
-=======
     const markdownLink = `[${selectedText}](${clipboardUrl})`;
->>>>>>> dfcd1ba9
 
     return markdownLink;
 }
--- conflicted
+++ resolved
@@ -1,11 +1,8 @@
 // Copyright (c) 2015-present Mattermost, Inc. All Rights Reserved.
 // See LICENSE.txt for license information.
 
-<<<<<<< HEAD
 import {Locations} from './constants';
 import {execCommandInsertText} from './exec_commands';
-import {parseHtmlTable, getHtmlTable, formatMarkdownMessage, formatGithubCodePaste, formatMarkdownLinkMessage, isTextUrl, pasteHandler} from './paste';
-=======
 import {
     parseHtmlTable,
     getHtmlTable,
@@ -15,8 +12,8 @@
     isTextUrl,
     hasPlainText,
     createFileFromClipboardDataItem,
+    pasteHandler,
 } from './paste';
->>>>>>> fe6131ca
 
 const validClipboardData: any = {
     items: [1],
@@ -237,7 +234,6 @@
     });
 });
 
-<<<<<<< HEAD
 jest.mock('utils/exec_commands', () => ({
     execCommandInsertText: jest.fn(),
 }));
@@ -309,7 +305,8 @@
             expect(execCommandInsertText).toHaveBeenCalledWith(tc.expectedMarkdown);
         });
     }
-=======
+});
+
 describe('hasPlainText', () => {
     test('Should return true when clipboard data has plain text', () => {
         const clipboardData = {
@@ -427,5 +424,4 @@
 
         expect(file.name).toContain('.jpeg');
     });
->>>>>>> fe6131ca
 });
--- conflicted
+++ resolved
@@ -2021,11 +2021,8 @@
     WEB_SERVER: '/admin_console/environment/web_server',
     PUSH_NOTIFICATION_CENTER: '/admin_console/environment/push_notification_server',
     SMTP: '/admin_console/environment/smtp',
-<<<<<<< HEAD
     PAYMENT_INFO: '/admin_console/billing/payment_info',
-=======
     BILLING_HISTORY: '/admin_console/billing/billing_history',
->>>>>>> 041cbe2d
 };
 
 export const WindowSizes = {

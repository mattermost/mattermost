--- conflicted
+++ resolved
@@ -2021,12 +2021,9 @@
     MAX_CHANNELNAME_LENGTH: 64,
     DEFAULT_CHANNELURL_SHORTEN_LENGTH: 52,
     MAX_CHANNELPURPOSE_LENGTH: 250,
-<<<<<<< HEAD
     MAX_CUSTOM_ATTRIBUTE_NAME_LENGTH: 40,
     MAX_CUSTOM_ATTRIBUTES: 20,
-=======
     MAX_CUSTOM_ATTRIBUTE_LENGTH: 64,
->>>>>>> bf664b9f
     MAX_FIRSTNAME_LENGTH: 64,
     MAX_LASTNAME_LENGTH: 64,
     MAX_EMAIL_LENGTH: 128,

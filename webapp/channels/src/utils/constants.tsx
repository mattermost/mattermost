// Copyright (c) 2015-present Mattermost, Inc. All Rights Reserved.
// See LICENSE.txt for license information.

/* eslint-disable max-lines */

import solarizedDarkCSS from 'highlight.js/styles/base16/solarized-dark.css';
import solarizedLightCSS from 'highlight.js/styles/base16/solarized-light.css';
import githubCSS from 'highlight.js/styles/github.css';
import monokaiCSS from 'highlight.js/styles/monokai.css';
import keyMirror from 'key-mirror';

import {CustomStatusDuration} from '@mattermost/types/users';

import Permissions from 'mattermost-redux/constants/permissions';
import * as PostListUtils from 'mattermost-redux/utils/post_list';

import audioIcon from 'images/icons/audio.svg';
import codeIcon from 'images/icons/code.svg';
import excelIcon from 'images/icons/excel.svg';
import genericIcon from 'images/icons/generic.svg';
import patchIcon from 'images/icons/patch.svg';
import pdfIcon from 'images/icons/pdf.svg';
import pptIcon from 'images/icons/ppt.svg';
import videoIcon from 'images/icons/video.svg';
import wordIcon from 'images/icons/word.svg';
import githubIcon from 'images/themes/code_themes/github.png';
import monokaiIcon from 'images/themes/code_themes/monokai.png';
import solarizedDarkIcon from 'images/themes/code_themes/solarized-dark.png';
import solarizedLightIcon from 'images/themes/code_themes/solarized-light.png';
import logoWebhook from 'images/webhook_icon.jpg';
import {t} from 'utils/i18n';

export const SettingsTypes = {
<<<<<<< HEAD
    TYPE_TEXT: 'text' as const,
    TYPE_LONG_TEXT: 'longtext' as const,
    TYPE_NUMBER: 'number' as const,
    TYPE_COLOR: 'color' as const,
    TYPE_BOOL: 'bool' as const,
    TYPE_PERMISSION: 'permission' as const,
    TYPE_RADIO: 'radio' as const,
    TYPE_BANNER: 'banner' as const,
    TYPE_DROPDOWN: 'dropdown' as const,
    TYPE_GENERATED: 'generated' as const,
    TYPE_USERNAME: 'username' as const,
    TYPE_BUTTON: 'button' as const,
    TYPE_LANGUAGE: 'language' as const,
    TYPE_JOBSTABLE: 'jobstable' as const,
    TYPE_FILE_UPLOAD: 'fileupload' as const,
    TYPE_CUSTOM: 'custom' as const,
=======
    TYPE_TEXT: 'text',
    TYPE_LONG_TEXT: 'longtext',
    TYPE_NUMBER: 'number',
    TYPE_COLOR: 'color',
    TYPE_BOOL: 'bool',
    TYPE_PERMISSION: 'permission',
    TYPE_RADIO: 'radio',
    TYPE_BANNER: 'banner',
    TYPE_DROPDOWN: 'dropdown',
    TYPE_GENERATED: 'generated',
    TYPE_USERNAME: 'username',
    TYPE_BUTTON: 'button',
    TYPE_LANGUAGE: 'language',
    TYPE_JOBSTABLE: 'jobstable',
    TYPE_FILE_UPLOAD: 'fileupload',
    TYPE_CUSTOM: 'custom',
    TYPE_ROLES: 'roles',
>>>>>>> cac50f59
};

export const InviteTypes = {
    INVITE_MEMBER: 'member',
    INVITE_GUEST: 'guest',
};

export const PreviousViewedTypes = {
    CHANNELS: 'channels',
    THREADS: 'threads',
};

export const Preferences = {
    CATEGORY_CHANNEL_OPEN_TIME: 'channel_open_time',
    CATEGORY_DIRECT_CHANNEL_SHOW: 'direct_channel_show',
    CATEGORY_GROUP_CHANNEL_SHOW: 'group_channel_show',
    CATEGORY_DISPLAY_SETTINGS: 'display_settings',
    CATEGORY_SIDEBAR_SETTINGS: 'sidebar_settings',
    CATEGORY_ADVANCED_SETTINGS: 'advanced_settings',
    TUTORIAL_STEP: 'tutorial_step',
    TUTORIAL_STEP_AUTO_TOUR_STATUS: 'tutorial_step_auto_tour_status',
    CRT_TUTORIAL_TRIGGERED: 'crt_tutorial_triggered',
    CRT_TUTORIAL_AUTO_TOUR_STATUS: 'crt_tutorial_auto_tour_status',
    CRT_TUTORIAL_STEP: 'crt_tutorial_step',
    EXPLORE_OTHER_TOOLS_TUTORIAL_STEP: 'explore_other_tools_step',
    CRT_THREAD_PANE_STEP: 'crt_thread_pane_step',
    CHANNEL_DISPLAY_MODE: 'channel_display_mode',
    CHANNEL_DISPLAY_MODE_CENTERED: 'centered',
    CHANNEL_DISPLAY_MODE_FULL_SCREEN: 'full',
    CHANNEL_DISPLAY_MODE_DEFAULT: 'full',
    MESSAGE_DISPLAY: 'message_display',
    MESSAGE_DISPLAY_CLEAN: 'clean',
    MESSAGE_DISPLAY_COMPACT: 'compact',
    MESSAGE_DISPLAY_DEFAULT: 'clean',
    COLORIZE_USERNAMES: 'colorize_usernames',
    COLORIZE_USERNAMES_DEFAULT: 'true',
    COLLAPSED_REPLY_THREADS: 'collapsed_reply_threads',
    COLLAPSED_REPLY_THREADS_OFF: 'off',
    COLLAPSED_REPLY_THREADS_ON: 'on',
    CLICK_TO_REPLY: 'click_to_reply',
    CLICK_TO_REPLY_DEFAULT: 'true',
    COLLAPSED_REPLY_THREADS_FALLBACK_DEFAULT: 'off',
    LINK_PREVIEW_DISPLAY: 'link_previews',
    LINK_PREVIEW_DISPLAY_DEFAULT: 'true',
    COLLAPSE_DISPLAY: 'collapse_previews',
    COLLAPSE_DISPLAY_DEFAULT: 'false',
    AVAILABILITY_STATUS_ON_POSTS: 'availability_status_on_posts',
    AVAILABILITY_STATUS_ON_POSTS_DEFAULT: 'true',
    USE_MILITARY_TIME: 'use_military_time',
    USE_MILITARY_TIME_DEFAULT: 'false',
    UNREAD_SCROLL_POSITION: 'unread_scroll_position',
    UNREAD_SCROLL_POSITION_START_FROM_LEFT: 'start_from_left_off',
    UNREAD_SCROLL_POSITION_START_FROM_NEWEST: 'start_from_newest',
    CATEGORY_THEME: 'theme',
    CATEGORY_FLAGGED_POST: 'flagged_post',
    CATEGORY_NOTIFICATIONS: 'notifications',
    EMAIL_INTERVAL: 'email_interval',
    INTERVAL_IMMEDIATE: 30, // "immediate" is a 30 second interval
    INTERVAL_FIFTEEN_MINUTES: 15 * 60,
    INTERVAL_HOUR: 60 * 60,
    INTERVAL_NEVER: 0,
    NAME_NAME_FORMAT: 'name_format',
    CATEGORY_SYSTEM_NOTICE: 'system_notice',
    RECOMMENDED_NEXT_STEPS: 'recommended_next_steps',
    TEAMS_ORDER: 'teams_order',
    CLOUD_UPGRADE_BANNER: 'cloud_upgrade_banner',
    CLOUD_TRIAL_BANNER: 'cloud_trial_banner',
    START_TRIAL_MODAL: 'start_trial_modal',
    ADMIN_CLOUD_UPGRADE_PANEL: 'admin_cloud_upgrade_panel',
    CATEGORY_EMOJI: 'emoji',
    EMOJI_SKINTONE: 'emoji_skintone',
    ONE_CLICK_REACTIONS_ENABLED: 'one_click_reactions_enabled',
    ONE_CLICK_REACTIONS_ENABLED_DEFAULT: 'true',
    CLOUD_TRIAL_END_BANNER: 'cloud_trial_end_banner',
    CLOUD_USER_EPHEMERAL_INFO: 'cloud_user_ephemeral_info',
    CATEGORY_CLOUD_LIMITS: 'cloud_limits',
    THREE_DAYS_LEFT_TRIAL_MODAL: 'three_days_left_trial_modal',

    // For one off things that have a special, attention-grabbing UI until you interact with them
    TOUCHED: 'touched',

    // Category for actions/interactions that will happen just once
    UNIQUE: 'unique',

    // A/B test preference value
    AB_TEST_PREFERENCE_VALUE: 'ab_test_preference_value',

    RECENT_EMOJIS: 'recent_emojis',
    ONBOARDING: 'onboarding',
    ADVANCED_TEXT_EDITOR: 'advanced_text_editor',

    FORWARD_POST_VIEWED: 'forward_post_viewed',
    HIDE_POST_FILE_UPGRADE_WARNING: 'hide_post_file_upgrade_warning',
    SHOWN_LIMITS_REACHED_ON_LOGIN: 'shown_limits_reached_on_login',
    USE_CASE: 'use_case',
    DELINQUENCY_MODAL_CONFIRMED: 'delinquency_modal_confirmed',
    CONFIGURATION_BANNERS: 'configuration_banners',
    NOTIFY_ADMIN_REVOKE_DOWNGRADED_WORKSPACE: 'admin_revoke_downgraded_instance',
    OVERAGE_USERS_BANNER: 'overage_users_banner',
    TO_CLOUD_YEARLY_PLAN_NUDGE: 'to_cloud_yearly_plan_nudge',
    TO_PAID_PLAN_NUDGE: 'to_paid_plan_nudge',
    CLOUD_ANNUAL_RENEWAL_BANNER: 'cloud_annual_renewal_banner',
};

// For one off things that have a special, attention-grabbing UI until you interact with them
export const Touched = {
    ADD_CHANNELS_CTA: 'add_channels_cta',
};

// Category for actions/interactions that will happen just once
export const Unique = {
    HAS_CLOUD_PURCHASE: 'has_cloud_purchase',
    REQUEST_TRIAL_AFTER_SERVER_UPGRADE: 'request_trial_after_upgrade',
    CLICKED_UPGRADE_AND_TRIAL_BTN: 'clicked_upgradeandtrial_btn',
};

export const TrialPeriodDays = {
    TRIAL_30_DAYS: 30,
    TRIAL_14_DAYS: 14,
    TRIAL_WARNING_THRESHOLD: 7,
    TRIAL_2_DAYS: 2,
    TRIAL_1_DAY: 1,
    TRIAL_0_DAYS: 0,
};

export const suitePluginIds = {
    playbooks: 'playbooks',
    focalboard: 'focalboard',

    apps: 'com.mattermost.apps',
    calls: 'com.mattermost.calls',
    nps: 'com.mattermost.nps',
    channelExport: 'com.mattermost.plugin-channel-export',
};

export const ActionTypes = keyMirror({
    SET_PRODUCT_SWITCHER_OPEN: null,
    RECEIVED_FOCUSED_POST: null,
    SELECT_POST: null,
    HIGHLIGHT_REPLY: null,
    CLEAR_HIGHLIGHT_REPLY: null,
    SELECT_POST_CARD: null,
    INCREASE_POST_VISIBILITY: null,
    LOADING_POSTS: null,

    UPDATE_RHS_STATE: null,
    UPDATE_RHS_SEARCH_TERMS: null,
    UPDATE_RHS_SEARCH_TYPE: null,
    UPDATE_RHS_SEARCH_RESULTS_TERMS: null,

    SET_RHS_SIZE: null,

    RHS_GO_BACK: null,

    SET_RHS_EXPANDED: null,
    TOGGLE_RHS_EXPANDED: null,

    UPDATE_MOBILE_VIEW: null,

    SET_NAVIGATION_BLOCKED: null,
    DEFER_NAVIGATION: null,
    CANCEL_NAVIGATION: null,
    CONFIRM_NAVIGATION: null,

    TOGGLE_IMPORT_THEME_MODAL: null,
    TOGGLE_DELETE_POST_MODAL: null,
    TOGGLE_EDITING_POST: null,

    EMITTED_SHORTCUT_REACT_TO_LAST_POST: null,

    BROWSER_CHANGE_FOCUS: null,
    BROWSER_WINDOW_RESIZED: null,

    RECEIVED_PLUGIN_COMPONENT: null,
    REMOVED_PLUGIN_COMPONENT: null,
    RECEIVED_PLUGIN_POST_COMPONENT: null,
    RECEIVED_PLUGIN_POST_CARD_COMPONENT: null,
    REMOVED_PLUGIN_POST_COMPONENT: null,
    REMOVED_PLUGIN_POST_CARD_COMPONENT: null,
    RECEIVED_WEBAPP_PLUGINS: null,
    RECEIVED_WEBAPP_PLUGIN: null,
    REMOVED_WEBAPP_PLUGIN: null,
    RECEIVED_ADMIN_CONSOLE_REDUCER: null,
    REMOVED_ADMIN_CONSOLE_REDUCER: null,
    RECEIVED_ADMIN_CONSOLE_CUSTOM_COMPONENT: null,
    RECEIVED_PLUGIN_STATS_HANDLER: null,
    RECEIVED_PLUGIN_USER_SETTINGS: null,

    MODAL_OPEN: null,
    MODAL_CLOSE: null,

    SELECT_CHANNEL_WITH_MEMBER: null,
    SET_LAST_UNREAD_CHANNEL: null,
    UPDATE_CHANNEL_LAST_VIEWED_AT: null,

    INCREMENT_EMOJI_PICKER_PAGE: null,
    SET_RECENT_SKIN: null,

    STATUS_DROPDOWN_TOGGLE: null,
    ADD_CHANNEL_DROPDOWN_TOGGLE: null,
    ADD_CHANNEL_CTA_DROPDOWN_TOGGLE: null,

    SHOW_ONBOARDING_TASK_COMPLETION: null,
    SHOW_ONBOARDING_COMPLETE_PROFILE_TOUR: null,
    SHOW_ONBOARDING_VISIT_CONSOLE_TOUR: null,

    TOGGLE_LHS: null,
    OPEN_LHS: null,
    CLOSE_LHS: null,
    SET_LHS_SIZE: null,
    SELECT_STATIC_PAGE: null,

    SET_SHOW_PREVIEW_ON_CREATE_COMMENT: null,
    SET_SHOW_PREVIEW_ON_CREATE_POST: null,
    SET_SHOW_PREVIEW_ON_EDIT_CHANNEL_HEADER_MODAL: null,

    TOGGLE_RHS_MENU: null,
    OPEN_RHS_MENU: null,
    CLOSE_RHS_MENU: null,

    DISMISS_NOTICE: null,
    SHOW_NOTICE: null,

    SELECT_ATTACHMENT_MENU_ACTION: null,

    RECEIVED_TRANSLATIONS: null,

    INCREMENT_WS_ERROR_COUNT: null,
    RESET_WS_ERROR_COUNT: null,
    RECEIVED_POSTS_FOR_CHANNEL_AT_TIME: null,
    CHANNEL_POSTS_STATUS: null,
    CHANNEL_SYNC_STATUS: null,
    ALL_CHANNEL_SYNC_STATUS: null,

    UPDATE_ACTIVE_SECTION: null,

    RECEIVED_MARKETPLACE_PLUGINS: null,
    RECEIVED_MARKETPLACE_APPS: null,
    FILTER_MARKETPLACE_LISTING: null,
    INSTALLING_MARKETPLACE_ITEM: null,
    INSTALLING_MARKETPLACE_ITEM_SUCCEEDED: null,
    INSTALLING_MARKETPLACE_ITEM_FAILED: null,

    POST_UNREAD_SUCCESS: null,

    SET_UNREAD_FILTER_ENABLED: null,
    UPDATE_TOAST_STATUS: null,
    UPDATE_THREAD_TOAST_STATUS: null,

    SIDEBAR_DRAGGING_SET_STATE: null,
    SIDEBAR_DRAGGING_STOP: null,
    ADD_NEW_CATEGORY_ID: null,
    MULTISELECT_CHANNEL: null,
    MULTISELECT_CHANNEL_ADD: null,
    MULTISELECT_CHANNEL_TO: null,
    MULTISELECT_CHANNEL_CLEAR: null,

    TRACK_ANNOUNCEMENT_BAR: null,
    DISMISS_ANNOUNCEMENT_BAR: null,

    PREFETCH_POSTS_FOR_CHANNEL: null,

    SET_FILES_FILTER_BY_EXT: null,

    SUPPRESS_RHS: null,
    UNSUPPRESS_RHS: null,

    FIRST_CHANNEL_NAME: null,

    SET_EDIT_CHANNEL_MEMBERS: null,
    NEEDS_LOGGED_IN_LIMIT_REACHED_CHECK: null,

    SET_DRAFT_SOURCE: null,
});

export const PostRequestTypes = keyMirror({
    BEFORE_ID: null,
    AFTER_ID: null,
});

export const WarnMetricTypes = {
    SYSTEM_WARN_METRIC_NUMBER_OF_ACTIVE_USERS_100: 'warn_metric_number_of_active_users_100',
    SYSTEM_WARN_METRIC_NUMBER_OF_ACTIVE_USERS_200: 'warn_metric_number_of_active_users_200',
    SYSTEM_WARN_METRIC_NUMBER_OF_ACTIVE_USERS_300: 'warn_metric_number_of_active_users_300',
    SYSTEM_WARN_METRIC_NUMBER_OF_ACTIVE_USERS_500: 'warn_metric_number_of_active_users_500',
    SYSTEM_WARN_METRIC_NUMBER_OF_TEAMS_5: 'warn_metric_number_of_teams_5',
    SYSTEM_WARN_METRIC_NUMBER_OF_CHANNELS_5: 'warn_metric_number_of_channels_50',
    SYSTEM_WARN_METRIC_MFA: 'warn_metric_mfa',
    SYSTEM_WARN_METRIC_EMAIL_DOMAIN: 'warn_metric_email_domain',
    SYSTEM_WARN_METRIC_NUMBER_OF_POSTS_2M: 'warn_metric_number_of_posts_2M',
};

export const ModalIdentifiers = {
    ABOUT: 'about',
    TEAM_SETTINGS: 'team_settings',
    CHANNEL_INFO: 'channel_info',
    DELETE_CHANNEL: 'delete_channel',
    UNARCHIVE_CHANNEL: 'unarchive_channel',
    CHANNEL_NOTIFICATIONS: 'channel_notifications',
    CHANNEL_INVITE: 'channel_invite',
    CHANNEL_MEMBERS: 'channel_members',
    TEAM_MEMBERS: 'team_members',
    ADD_USER_TO_CHANNEL: 'add_user_to_channel',
    ADD_USER_TO_ROLE: 'add_user_to_role',
    ADD_USER_TO_TEAM: 'add_user_to_team',
    CREATE_DM_CHANNEL: 'create_dm_channel',
    EDIT_CHANNEL_HEADER: 'edit_channel_header',
    EDIT_CHANNEL_PURPOSE: 'edit_channel_purpose',
    DELETE_POST: 'delete_post',
    CONVERT_CHANNEL: 'convert_channel',
    RESET_STATUS: 'reset_status',
    LEAVE_TEAM: 'leave_team',
    RENAME_CHANNEL: 'rename_channel',
    USER_SETTINGS: 'user_settings',
    QUICK_SWITCH: 'quick_switch',
    REMOVED_FROM_CHANNEL: 'removed_from_channel',
    EMAIL_INVITE: 'email_invite',
    INTERACTIVE_DIALOG: 'interactive_dialog',
    APPS_MODAL: 'apps_modal',
    ADD_TEAMS_TO_SCHEME: 'add_teams_to_scheme',
    INVITATION: 'invitation',
    ADD_GROUPS_TO_TEAM: 'add_groups_to_team',
    ADD_GROUPS_TO_CHANNEL: 'add_groups_to_channel',
    MANAGE_TEAM_GROUPS: 'manage_team_groups',
    MANAGE_CHANNEL_GROUPS: 'manage_channel_groups',
    GROUP_MEMBERS: 'group_members',
    MOBILE_SUBMENU: 'mobile_submenu',
    PLUGIN_MARKETPLACE: 'plugin_marketplace',
    EDIT_CATEGORY: 'edit_category',
    DELETE_CATEGORY: 'delete_category',
    SIDEBAR_WHATS_NEW_MODAL: 'sidebar_whats_new_modal',
    WARN_METRIC_ACK: 'warn_metric_acknowledgement',
    UPGRADE_CLOUD_ACCOUNT: 'upgrade_cloud_account',
    START_TRIAL_MODAL: 'start_trial_modal',
    TRIAL_BENEFITS_MODAL: 'trial_benefits_modal',
    PRICING_MODAL: 'pricing_modal',
    LEARN_MORE_TRIAL_MODAL: 'learn_more_trial_modal',
    ENTERPRISE_EDITION_LICENSE: 'enterprise_edition_license',
    CONFIRM_NOTIFY_ADMIN: 'confirm_notify_admin',
    REMOVE_NEXT_STEPS_MODAL: 'remove_next_steps_modal',
    MORE_CHANNELS: 'more_channels',
    NEW_CHANNEL_MODAL: 'new_channel_modal',
    CLOUD_PURCHASE: 'cloud_purchase',
    SELF_HOSTED_PURCHASE: 'self_hosted_purchase',
    CLOUD_DOWNGRADE_CHOOSE_TEAM: 'cloud_downgrade_choose_team',
    SUCCESS_MODAL: 'success_modal',
    ERROR_MODAL: 'error_modal',
    DND_CUSTOM_TIME_PICKER: 'dnd_custom_time_picker',
    POST_REMINDER_CUSTOM_TIME_PICKER: 'post_reminder_custom_time_picker',
    CUSTOM_STATUS: 'custom_status',
    COMMERCIAL_SUPPORT: 'commercial_support',
    NO_INTERNET_CONNECTION: 'no_internet_connection',
    JOIN_CHANNEL_PROMPT: 'join_channel_prompt',
    COLLAPSED_REPLY_THREADS_MODAL: 'collapsed_reply_threads_modal',
    NOTIFY_CONFIRM_MODAL: 'notify_confirm_modal',
    CONFIRM_LICENSE_REMOVAL: 'confirm_license_removal',
    CONFIRM: 'confirm',
    USER_GROUPS: 'user_groups',
    USER_GROUPS_CREATE: 'user_groups_create',
    VIEW_USER_GROUP: 'view_user_group',
    ADD_USERS_TO_GROUP: 'add_users_to_group',
    EDIT_GROUP_MODAL: 'edit_group_modal',
    POST_DELETED_MODAL: 'post_deleted_modal',
    FILE_PREVIEW_MODAL: 'file_preview_modal',
    IMPORT_THEME_MODAL: 'import_theme_modal',
    LEAVE_PRIVATE_CHANNEL_MODAL: 'leave_private_channel_modal',
    GET_PUBLIC_LINK_MODAL: 'get_public_link_modal',
    KEYBOARD_SHORTCUTS_MODAL: 'keyboar_shortcuts_modal',
    USERS_TO_BE_REMOVED: 'users_to_be_removed',
    DELETE_DRAFT: 'delete_draft_modal',
    SEND_DRAFT: 'send_draft_modal',
    UPLOAD_LICENSE: 'upload_license',
    CLOUD_LIMITS: 'cloud_limits',
    THREE_DAYS_LEFT_TRIAL_MODAL: 'three_days_left_trial_modal',
    REQUEST_BUSINESS_EMAIL_MODAL: 'request_business_email_modal',
    FEATURE_RESTRICTED_MODAL: 'feature_restricted_modal',
    FORWARD_POST_MODAL: 'forward_post_modal',
    JOIN_PUBLIC_CHANNEL_MODAL: 'join_public_channel_modal',
    CLOUD_INVOICE_PREVIEW: 'cloud_invoice_preview',
    BILLING_HISTORY: 'billing_history',
    SUM_OF_MEMBERS_MODAL: 'sum_of_members_modal',
    RESTORE_POST_MODAL: 'restore_post',
    INFO_TOAST: 'info_toast',
    MARK_ALL_THREADS_AS_READ: 'mark_all_threads_as_read_modal',
    DELINQUENCY_MODAL_DOWNGRADE: 'delinquency_modal_downgrade',
    CLOUD_LIMITS_DOWNGRADE: 'cloud_limits_downgrade',
    PERSIST_NOTIFICATION_CONFIRM_MODAL: 'persist_notification_confirm_modal',
    AIR_GAPPED_SELF_HOSTED_PURCHASE: 'air_gapped_self_hosted_purchase',
    DOWNGRADE_MODAL: 'downgrade_modal',
    PURCHASE_IN_PROGRESS: 'purchase_in_progress',
    DELETE_WORKSPACE: 'delete_workspace',
    FEEDBACK: 'feedback',
    DELETE_WORKSPACE_PROGRESS: 'delete_workspace_progress',
    DELETE_WORKSPACE_RESULT: 'delete_workspace_result',
    SCREENING_IN_PROGRESS: 'screening_in_progress',
    CONFIRM_SWITCH_TO_YEARLY: 'confirm_switch_to_yearly',
    EXPANSION_IN_PROGRESS: 'expansion_in_progress',
    SELF_HOSTED_EXPANSION: 'self_hosted_expansion',
    START_TRIAL_FORM_MODAL: 'start_trial_form_modal',
    START_TRIAL_FORM_MODAL_RESULT: 'start_trial_form_modal_result',
    MOVE_THREAD_MODAL: 'move_thread_modal',
    CONVERT_GM_TO_CHANNEL: 'convert_gm_to_channel',
    IP_FILTERING_ADD_EDIT_MODAL: 'ip_filtering_add_edit_modal',
    IP_FILTERING_DELETE_CONFIRMATION_MODAL: 'ip_filtering_delete_confirmation_modal',
    IP_FILTERING_SAVE_CONFIRMATION_MODAL: 'ip_filtering_save_confirmation_modal',
    REACTION_LIMIT_REACHED: 'reaction_limit_reached',
};

export const UserStatuses = {
    OUT_OF_OFFICE: 'ooo',
    OFFLINE: 'offline',
    AWAY: 'away',
    ONLINE: 'online',
    DND: 'dnd',
} as const;

export const EventTypes = Object.assign(
    {
        KEY_DOWN: 'keydown',
        KEY_UP: 'keyup',
        CLICK: 'click',
        FOCUS: 'focus',
        BLUR: 'blur',
        SHORTCUT: 'shortcut',
        MOUSE_DOWN: 'mousedown',
        MOUSE_UP: 'mouseup',
    },
    keyMirror({
        POST_LIST_SCROLL_TO_BOTTOM: null,
    }),
);

export const CloudProducts = {

    // STARTER sku is used by both free cloud starter
    // and paid cloud starter (legacy cloud starter).
    // Where differentiation is needed, check whether any limits are applied.
    // If none are applied, it must be legacy cloud starter.
    STARTER: 'cloud-starter',
    PROFESSIONAL: 'cloud-professional',
    ENTERPRISE: 'cloud-enterprise',
    LEGACY: 'cloud-legacy',
};

export const CloudBillingTypes = {
    INTERNAL: 'internal',
    LICENSED: 'licensed',
};

export const SelfHostedProducts = {
    STARTER: 'starter',
    PROFESSIONAL: 'professional',
    ENTERPRISE: 'enterprise',
};

export const MattermostFeatures = {
    GUEST_ACCOUNTS: 'mattermost.feature.guest_accounts',
    CUSTOM_USER_GROUPS: 'mattermost.feature.custom_user_groups',
    CREATE_MULTIPLE_TEAMS: 'mattermost.feature.create_multiple_teams',
    START_CALL: 'mattermost.feature.start_call',
    PLAYBOOKS_RETRO: 'mattermost.feature.playbooks_retro',
    UNLIMITED_MESSAGES: 'mattermost.feature.unlimited_messages',
    UNLIMITED_FILE_STORAGE: 'mattermost.feature.unlimited_file_storage',
    ALL_PROFESSIONAL_FEATURES: 'mattermost.feature.all_professional',
    ALL_ENTERPRISE_FEATURES: 'mattermost.feature.all_enterprise',
    UPGRADE_DOWNGRADED_WORKSPACE: 'mattermost.feature.upgrade_downgraded_workspace',
    PLUGIN_FEATURE: 'mattermost.feature.plugin',
    HIGHLIGHT_WITHOUT_NOTIFICATION: 'mattermost.feature.highlight_without_notification',
};

export enum LicenseSkus {
    E10 = 'E10',
    E20 = 'E20',
    Starter = 'starter',
    Professional = 'professional',
    Enterprise = 'enterprise',
}

export const CloudProductToSku = {
    [CloudProducts.PROFESSIONAL]: LicenseSkus.Professional,
    [CloudProducts.ENTERPRISE]: LicenseSkus.Enterprise,
};

export const A11yClassNames = {
    REGION: 'a11y__region',
    SECTION: 'a11y__section',
    ACTIVE: 'a11y--active',
    FOCUSED: 'a11y--focused',
    MODAL: 'a11y__modal',
    POPUP: 'a11y__popup',
};

export const A11yAttributeNames = {
    SORT_ORDER: 'data-a11y-sort-order',
    ORDER_REVERSE: 'data-a11y-order-reversed',
    FOCUS_CHILD: 'data-a11y-focus-child',
    LOOP_NAVIGATION: 'data-a11y-loop-navigation',
    DISABLE_NAVIGATION: 'data-a11y-disable-nav',
};

export const A11yCustomEventTypes = {
    ACTIVATE: 'a11yactivate',
    DEACTIVATE: 'a11ydeactivate',
    UPDATE: 'a11yupdate',
    FOCUS: 'a11yfocus',
};

export type A11yFocusEventDetail = {
    target: HTMLElement | null | undefined;
    keyboardOnly: boolean;
}

export function isA11yFocusEventDetail(o: unknown): o is A11yFocusEventDetail {
    return Boolean(o && typeof o === 'object' && 'keyboardOnly' in o);
}

export const AppEvents = {
    FOCUS_EDIT_TEXTBOX: 'focus_edit_textbox',
};

export const SocketEvents = {
    POSTED: 'posted',
    POST_EDITED: 'post_edited',
    POST_DELETED: 'post_deleted',
    POST_UPDATED: 'post_updated',
    POST_UNREAD: 'post_unread',
    CHANNEL_CONVERTED: 'channel_converted',
    CHANNEL_CREATED: 'channel_created',
    CHANNEL_DELETED: 'channel_deleted',
    CHANNEL_UNARCHIVED: 'channel_restored',
    CHANNEL_UPDATED: 'channel_updated',
    MULTIPLE_CHANNELS_VIEWED: 'multiple_channels_viewed',
    CHANNEL_MEMBER_UPDATED: 'channel_member_updated',
    CHANNEL_SCHEME_UPDATED: 'channel_scheme_updated',
    DIRECT_ADDED: 'direct_added',
    GROUP_ADDED: 'group_added',
    NEW_USER: 'new_user',
    ADDED_TO_TEAM: 'added_to_team',
    JOIN_TEAM: 'join_team',
    LEAVE_TEAM: 'leave_team',
    UPDATE_TEAM: 'update_team',
    DELETE_TEAM: 'delete_team',
    UPDATE_TEAM_SCHEME: 'update_team_scheme',
    USER_ADDED: 'user_added',
    USER_REMOVED: 'user_removed',
    USER_UPDATED: 'user_updated',
    USER_ROLE_UPDATED: 'user_role_updated',
    MEMBERROLE_UPDATED: 'memberrole_updated',
    ROLE_ADDED: 'role_added',
    ROLE_REMOVED: 'role_removed',
    ROLE_UPDATED: 'role_updated',
    TYPING: 'typing',
    PREFERENCE_CHANGED: 'preference_changed',
    PREFERENCES_CHANGED: 'preferences_changed',
    PREFERENCES_DELETED: 'preferences_deleted',
    EPHEMERAL_MESSAGE: 'ephemeral_message',
    STATUS_CHANGED: 'status_change',
    HELLO: 'hello',
    REACTION_ADDED: 'reaction_added',
    REACTION_REMOVED: 'reaction_removed',
    EMOJI_ADDED: 'emoji_added',
    PLUGIN_ENABLED: 'plugin_enabled',
    PLUGIN_DISABLED: 'plugin_disabled',
    LICENSE_CHANGED: 'license_changed',
    CONFIG_CHANGED: 'config_changed',
    PLUGIN_STATUSES_CHANGED: 'plugin_statuses_changed',
    OPEN_DIALOG: 'open_dialog',
    RECEIVED_GROUP: 'received_group',
    GROUP_MEMBER_ADD: 'group_member_add',
    GROUP_MEMBER_DELETED: 'group_member_deleted',
    RECEIVED_GROUP_ASSOCIATED_TO_TEAM: 'received_group_associated_to_team',
    RECEIVED_GROUP_NOT_ASSOCIATED_TO_TEAM: 'received_group_not_associated_to_team',
    RECEIVED_GROUP_ASSOCIATED_TO_CHANNEL: 'received_group_associated_to_channel',
    RECEIVED_GROUP_NOT_ASSOCIATED_TO_CHANNEL: 'received_group_not_associated_to_channel',
    WARN_METRIC_STATUS_RECEIVED: 'warn_metric_status_received',
    WARN_METRIC_STATUS_REMOVED: 'warn_metric_status_removed',
    SIDEBAR_CATEGORY_CREATED: 'sidebar_category_created',
    SIDEBAR_CATEGORY_UPDATED: 'sidebar_category_updated',
    SIDEBAR_CATEGORY_DELETED: 'sidebar_category_deleted',
    SIDEBAR_CATEGORY_ORDER_UPDATED: 'sidebar_category_order_updated',
    USER_ACTIVATION_STATUS_CHANGED: 'user_activation_status_change',
    CLOUD_PAYMENT_STATUS_UPDATED: 'cloud_payment_status_updated',
    CLOUD_SUBSCRIPTION_CHANGED: 'cloud_subscription_changed',
    APPS_FRAMEWORK_REFRESH_BINDINGS: 'custom_com.mattermost.apps_refresh_bindings',
    APPS_FRAMEWORK_PLUGIN_ENABLED: 'custom_com.mattermost.apps_plugin_enabled',
    APPS_FRAMEWORK_PLUGIN_DISABLED: 'custom_com.mattermost.apps_plugin_disabled',
    FIRST_ADMIN_VISIT_MARKETPLACE_STATUS_RECEIVED: 'first_admin_visit_marketplace_status_received',
    THREAD_UPDATED: 'thread_updated',
    THREAD_FOLLOW_CHANGED: 'thread_follow_changed',
    THREAD_READ_CHANGED: 'thread_read_changed',
    POST_ACKNOWLEDGEMENT_ADDED: 'post_acknowledgement_added',
    POST_ACKNOWLEDGEMENT_REMOVED: 'post_acknowledgement_removed',
    DRAFT_CREATED: 'draft_created',
    DRAFT_UPDATED: 'draft_updated',
    DRAFT_DELETED: 'draft_deleted',
    PERSISTENT_NOTIFICATION_TRIGGERED: 'persistent_notification_triggered',
    HOSTED_CUSTOMER_SIGNUP_PROGRESS_UPDATED: 'hosted_customer_signup_progress_updated',
};

export const TutorialSteps = {
    ADD_FIRST_CHANNEL: -1,
    POST_POPOVER: 0,
    CHANNEL_POPOVER: 1,
    ADD_CHANNEL_POPOVER: 2,
    MENU_POPOVER: 3,
    PRODUCT_SWITCHER: 4,
    SETTINGS: 5,
    START_TRIAL: 6,
    FINISHED: 999,
};

// note: add steps in same order as the keys in TutorialSteps above
export const AdminTutorialSteps = ['START_TRIAL'];

export const CrtTutorialSteps = {
    WELCOME_POPOVER: 0,
    LIST_POPOVER: 1,
    UNREAD_POPOVER: 2,
    FINISHED: 999,
};

export const ExploreOtherToolsTourSteps = {
    PLAYBOOKS_TOUR: 1,
    FINISHED: 999,
};

export const CrtTutorialTriggerSteps = {
    START: 0,
    STARTED: 1,
    FINISHED: 999,
};

export const CrtThreadPaneSteps = {
    THREADS_PANE_POPOVER: 0,
    FINISHED: 999,
};

export const TopLevelProducts = {
    BOARDS: 'Boards',
    PLAYBOOKS: 'Playbooks',
};

export enum ItemStatus {
    NONE = 'none',
    SUCCESS = 'success',
    INFO = 'info',
    WARNING = 'warning',
    ERROR = 'error',
}

export const RecommendedNextStepsLegacy = {
    COMPLETE_PROFILE: 'complete_profile',
    TEAM_SETUP: 'team_setup',
    INVITE_MEMBERS: 'invite_members',
    PREFERENCES_SETUP: 'preferences_setup',
    NOTIFICATION_SETUP: 'notification_setup',
    DOWNLOAD_APPS: 'download_apps',
    CREATE_FIRST_CHANNEL: 'create_first_channel',
    HIDE: 'hide',
    SKIP: 'skip',
};

export const Threads = {
    CHANGED_SELECTED_THREAD: 'changed_selected_thread',
    CHANGED_LAST_VIEWED_AT: 'changed_last_viewed_at',
    MANUALLY_UNREAD_THREAD: 'manually_unread_thread',
};

export const CloudBanners = {
    HIDE: 'hide',
    TRIAL: 'trial',
    UPGRADE_FROM_TRIAL: 'upgrade_from_trial',
    THREE_DAYS_LEFT_TRIAL_MODAL_DISMISSED: 'dismiss_3_days_left_trial_modal',
    NUDGE_TO_CLOUD_YEARLY_PLAN_SNOOZED: 'nudge_to_cloud_yearly_plan_snoozed',
    NUDGE_TO_PAID_PLAN_SNOOZED: 'nudge_to_paid_plan_snoozed',
    ANNUAL_RENEWAL_60_DAY: 'annual_renewal_60_day',
    ANNUAL_RENEWAL_30_DAY: 'annual_renewal_30_day',
};

export const ConfigurationBanners = {
    LICENSE_EXPIRED: 'license_expired',
};

export const AdvancedTextEditor = {
    COMMENT: 'comment',
    POST: 'post',
    EDIT: 'edit',
};

export const TELEMETRY_CATEGORIES = {
    CLOUD_PURCHASING: 'cloud_purchasing',
    CLOUD_PRICING: 'cloud_pricing',
    SELF_HOSTED_PURCHASING: 'self_hosted_purchasing',
    SELF_HOSTED_EXPANSION: 'self_hosted_expansion',
    CLOUD_ADMIN: 'cloud_admin',
    CLOUD_DELINQUENCY: 'cloud_delinquency',
    SELF_HOSTED_ADMIN: 'self_hosted_admin',
    POST_INFO_MORE: 'post_info_more_menu',
    POST_INFO: 'post_info',
    SELF_HOSTED_START_TRIAL_AUTO_MODAL: 'self_hosted_start_trial_auto_modal',
    SELF_HOSTED_START_TRIAL_MODAL: 'self_hosted_start_trial_modal',
    CLOUD_START_TRIAL_BUTTON: 'cloud_start_trial_button',
    CLOUD_THREE_DAYS_LEFT_MODAL: 'cloud_three_days_left_modal',
    SELF_HOSTED_START_TRIAL_TASK_LIST: 'self_hosted_start_trial_task_list',
    SELF_HOSTED_LICENSE_EXPIRED: 'self_hosted_license_expired',
    WORKSPACE_OPTIMIZATION_DASHBOARD: 'workspace_optimization_dashboard',
    REQUEST_BUSINESS_EMAIL: 'request_business_email',
    TRUE_UP_REVIEW: 'true_up_review',
};

export const TELEMETRY_LABELS = {
    UNSAVE: 'unsave',
    SAVE: 'save',
    COPY_LINK: 'copy_link',
    COPY_TEXT: 'copy_text',
    DELETE: 'delete',
    EDIT: 'edit',
    FOLLOW: 'follow',
    UNFOLLOW: 'unfollow',
    PIN: 'pin',
    UNPIN: 'unpin',
    REPLY: 'reply',
    UNREAD: 'unread',
    FORWARD: 'forward',
    MOVE_THREAD: 'move_thread',
};

export const PostTypes = {
    JOIN_LEAVE: 'system_join_leave',
    JOIN_CHANNEL: 'system_join_channel',
    LEAVE_CHANNEL: 'system_leave_channel',
    ADD_TO_CHANNEL: 'system_add_to_channel',
    REMOVE_FROM_CHANNEL: 'system_remove_from_channel',
    ADD_REMOVE: 'system_add_remove',
    JOIN_TEAM: 'system_join_team',
    LEAVE_TEAM: 'system_leave_team',
    ADD_TO_TEAM: 'system_add_to_team',
    REMOVE_FROM_TEAM: 'system_remove_from_team',
    HEADER_CHANGE: 'system_header_change',
    DISPLAYNAME_CHANGE: 'system_displayname_change',
    CONVERT_CHANNEL: 'system_convert_channel',
    PURPOSE_CHANGE: 'system_purpose_change',
    CHANNEL_DELETED: 'system_channel_deleted',
    CHANNEL_UNARCHIVED: 'system_channel_restored',
    SYSTEM_GENERIC: 'system_generic',
    FAKE_PARENT_DELETED: 'system_fake_parent_deleted',
    EPHEMERAL: 'system_ephemeral',
    EPHEMERAL_ADD_TO_CHANNEL: 'system_ephemeral_add_to_channel',
    REMOVE_LINK_PREVIEW: 'remove_link_preview',
    ME: 'me',
    REMINDER: 'reminder',
    WRANGLER: 'system_wrangler',
    CUSTOM_CALLS: 'custom_calls',
    CUSTOM_CALLS_RECORDING: 'custom_calls_recording',
};

export const StatTypes = keyMirror({
    TOTAL_USERS: null,
    TOTAL_PUBLIC_CHANNELS: null,
    TOTAL_PRIVATE_GROUPS: null,
    TOTAL_POSTS: null,
    TOTAL_TEAMS: null,
    TOTAL_FILE_POSTS: null,
    TOTAL_HASHTAG_POSTS: null,
    TOTAL_IHOOKS: null,
    TOTAL_OHOOKS: null,
    TOTAL_COMMANDS: null,
    TOTAL_SESSIONS: null,
    POST_PER_DAY: null,
    BOT_POST_PER_DAY: null,
    USERS_WITH_POSTS_PER_DAY: null,
    RECENTLY_ACTIVE_USERS: null,
    NEWLY_CREATED_USERS: null,
    TOTAL_WEBSOCKET_CONNECTIONS: null,
    TOTAL_MASTER_DB_CONNECTIONS: null,
    TOTAL_READ_DB_CONNECTIONS: null,
    DAILY_ACTIVE_USERS: null,
    MONTHLY_ACTIVE_USERS: null,
});

export const SearchUserTeamFilter = {
    ALL_USERS: '',
    NO_TEAM: 'no_team',
};

// UserSearchOptions are the possible option keys for a user search request
export const UserSearchOptions = {
    ALLOW_INACTIVE: 'allow_inactive',
    TEAM_ID: 'team_id',
    NOT_IN_TEAM_ID: 'not_in_team_id',
    WITHOUT_TEAM: 'without_team',
    IN_CHANNEL_ID: 'in_channel_id',
    NOT_IN_CHANNEL_ID: 'not_in_channel_id',
    GROUP_CONSTRAINED: 'group_constrained',
    ROLE: 'role',
    LIMIT: 'limit',
};

// UserListOptions are the possible option keys for get users page request
export const UserListOptions = {
    ACTIVE: 'active',
    INACTIVE: 'inactive',
    IN_TEAM: 'in_team',
    NOT_IN_TEAM: 'not_in_team',
    WITHOUT_TEAM: 'without_team',
    IN_CHANNEL: 'in_channel',
    NOT_IN_CHANNEL: 'not_in_channel',
    GROUP_CONSTRAINED: 'group_constrained',
    SORT: 'sort',
    ROLE: 'role',
};

// UserFilters are the values for UI get/search user filters
export const UserFilters = {
    INACTIVE: 'inactive',
    ACTIVE: 'active',
    SYSTEM_ADMIN: 'system_admin',
    SYSTEM_GUEST: 'system_guest',
};

export const SearchTypes = keyMirror({
    SET_MODAL_SEARCH: null,
    SET_POPOVER_SEARCH: null,
    SET_MODAL_FILTERS: null,
    SET_SYSTEM_USERS_SEARCH: null,
    SET_USER_GRID_SEARCH: null,
    SET_USER_GRID_FILTERS: null,
    SET_TEAM_LIST_SEARCH: null,
    SET_CHANNEL_LIST_SEARCH: null,
    SET_CHANNEL_LIST_FILTERS: null,
    SET_CHANNEL_MEMBERS_RHS_SEARCH: null,
});

export const StorageTypes = keyMirror({
    SET_ITEM: null,
    REMOVE_ITEM: null,
    SET_GLOBAL_ITEM: null,
    REMOVE_GLOBAL_ITEM: null,
    ACTION_ON_GLOBAL_ITEMS_WITH_PREFIX: null,
    STORAGE_REHYDRATE: null,
});

export const StoragePrefixes = {
    EMBED_VISIBLE: 'isVisible_',
    COMMENT_DRAFT: 'comment_draft_',
    EDIT_DRAFT: 'edit_draft_',
    DRAFT: 'draft_',
    LOGOUT: '__logout__',
    LOGIN: '__login__',
    ANNOUNCEMENT: '__announcement__',
    LANDING_PAGE_SEEN: '__landingPageSeen__',
    LANDING_PREFERENCE: '__landing-preference__',
    CHANNEL_CATEGORY_COLLAPSED: 'channelCategoryCollapsed_',
    INLINE_IMAGE_VISIBLE: 'isInlineImageVisible_',
    DELINQUENCY: 'delinquency_',
    HIDE_JOINED_CHANNELS: 'hideJoinedChannels',
};

export const LandingPreferenceTypes = {
    MATTERMOSTAPP: 'mattermostapp',
    BROWSER: 'browser',
};

export const ErrorPageTypes = {
    LOCAL_STORAGE: 'local_storage',
    OAUTH_ACCESS_DENIED: 'oauth_access_denied',
    OAUTH_MISSING_CODE: 'oauth_missing_code',
    OAUTH_INVALID_PARAM: 'oauth_invalid_param',
    OAUTH_INVALID_REDIRECT_URL: 'oauth_invalid_redirect_url',
    PAGE_NOT_FOUND: 'page_not_found',
    PERMALINK_NOT_FOUND: 'permalink_not_found',
    TEAM_NOT_FOUND: 'team_not_found',
    CHANNEL_NOT_FOUND: 'channel_not_found',
    CLOUD_ARCHIVED: 'cloud_archived',
};

export const JobTypes = {
    DATA_RETENTION: 'data_retention',
    ELASTICSEARCH_POST_INDEXING: 'elasticsearch_post_indexing',
    BLEVE_POST_INDEXING: 'bleve_post_indexing',
    LDAP_SYNC: 'ldap_sync',
    MESSAGE_EXPORT: 'message_export',
} as const;

export const JobStatuses = {
    PENDING: 'pending',
    IN_PROGRESS: 'in_progress',
    SUCCESS: 'success',
    ERROR: 'error',
    CANCEL_REQUESTED: 'cancel_requested',
    CANCELED: 'canceled',
    WARNING: 'warning',
};

export const AnnouncementBarTypes = {
    ANNOUNCEMENT: 'announcement',
    CRITICAL: 'critical',
    DEVELOPER: 'developer',
    SUCCESS: 'success',
    ADVISOR: 'advisor',
    ADVISOR_ACK: 'advisor-ack',
    GENERAL: 'general',
};

export const AnnouncementBarMessages = {
    EMAIL_VERIFICATION_REQUIRED: t('announcement_bar.error.email_verification_required'),
    EMAIL_VERIFIED: t('announcement_bar.notification.email_verified'),
    LICENSE_EXPIRED: t('announcement_bar.error.license_expired'),
    LICENSE_EXPIRING: t('announcement_bar.error.license_expiring'),
    LICENSE_PAST_GRACE: t('announcement_bar.error.past_grace'),
    PREVIEW_MODE: t('announcement_bar.error.preview_mode'),
    WEBSOCKET_PORT_ERROR: t('channel_loader.socketError'),
    WARN_METRIC_STATUS_NUMBER_OF_USERS: t('announcement_bar.warn_metric_status.number_of_users.text'),
    WARN_METRIC_STATUS_NUMBER_OF_USERS_ACK: t('announcement_bar.warn_metric_status.number_of_users_ack.text'),
    WARN_METRIC_STATUS_NUMBER_OF_POSTS: t('announcement_bar.warn_metric_status.number_of_posts.text'),
    WARN_METRIC_STATUS_NUMBER_OF_POSTS_ACK: t('announcement_bar.warn_metric_status.number_of_posts_ack.text'),
    TRIAL_LICENSE_EXPIRING: t('announcement_bar.error.trial_license_expiring'),
};

export const VerifyEmailErrors = {
    FAILED_EMAIL_VERIFICATION: 'failed_email_verification',
    FAILED_USER_STATE_GET: 'failed_get_user_state',
};

export const FileTypes = {
    TEXT: 'text',
    IMAGE: 'image',
    AUDIO: 'audio',
    VIDEO: 'video',
    SPREADSHEET: 'spreadsheet',
    CODE: 'code',
    WORD: 'word',
    PRESENTATION: 'presentation',
    PDF: 'pdf',
    PATCH: 'patch',
    SVG: 'svg',
    OTHER: 'other',
    LICENSE_EXTENSION: '.mattermost-license',
};

export const NotificationLevels = {
    DEFAULT: 'default',
    ALL: 'all',
    MENTION: 'mention',
    NONE: 'none',
} as const;

export const DesktopSound = {
    ON: 'on',
    OFF: 'off',
} as const;

export const IgnoreChannelMentions = {
    ON: 'on',
    OFF: 'off',
    DEFAULT: 'default',
} as const;

export const ChannelAutoFollowThreads = {
    ON: 'on',
    OFF: 'off',
} as const;

export const NotificationSections = {
    IGNORE_CHANNEL_MENTIONS: 'ignoreChannelMentions',
    CHANNEL_AUTO_FOLLOW_THREADS: 'channelAutoFollowThreads',
    MARK_UNREAD: 'markUnread',
    DESKTOP: 'desktop',
    PUSH: 'push',
    NONE: '',
};

export const AdvancedSections = {
    CONTROL_SEND: 'advancedCtrlSend',
    FORMATTING: 'formatting',
    JOIN_LEAVE: 'joinLeave',
    PREVIEW_FEATURES: 'advancedPreviewFeatures',
    PERFORMANCE_DEBUGGING: 'performanceDebugging',
    SYNC_DRAFTS: 'syncDrafts',
};

export const RHSStates = {
    MENTION: 'mention',
    SEARCH: 'search',
    FLAG: 'flag',
    PIN: 'pin',
    PLUGIN: 'plugin',
    CHANNEL_FILES: 'channel-files',
    CHANNEL_INFO: 'channel-info',
    CHANNEL_MEMBERS: 'channel-members',
    EDIT_HISTORY: 'edit-history',
};

export const UploadStatuses = {
    LOADING: 'loading',
    COMPLETE: 'complete',
    DEFAULT: '',
};

export const GroupUnreadChannels = {
    DISABLED: 'disabled',
    DEFAULT_ON: 'default_on',
    DEFAULT_OFF: 'default_off',
};

export const SidebarChannelGroups = {
    UNREADS: 'unreads',
    FAVORITE: 'favorite',
};

export const DraggingStates = {
    CAPTURE: 'capture',
    BEFORE: 'before',
    DURING: 'during',
};

export const DraggingStateTypes = {
    CATEGORY: 'category',
    CHANNEL: 'channel',
    DM: 'DM',
    MIXED_CHANNELS: 'mixed_channels',
};

export const AboutLinks = {
    TERMS_OF_SERVICE: 'https://mattermost.com/pl/terms-of-use/',
    PRIVACY_POLICY: 'https://mattermost.com/pl/privacy-policy/',
};

export const CloudLinks = {
    BILLING_DOCS: 'https://docs.mattermost.com/pl/cloud-billing',
    PRICING: 'https://mattermost.com/pl/pricing/',
    PRORATED_PAYMENT: 'https://mattermost.com/pl/mattermost-cloud-prorate-documentation',
    DEPLOYMENT_OPTIONS: 'https://mattermost.com/deploy/',
    DOWNLOAD_UPDATE: 'https://mattermost.com/deploy/',
    CLOUD_SIGNUP_PAGE: 'https://mattermost.com/sign-up/',
    SELF_HOSTED_SIGNUP: 'https://customers.mattermost.com/signup',
    DELINQUENCY_DOCS: 'https://docs.mattermost.com/about/cloud-subscriptions.html#failed-or-late-payments',
    SELF_HOSTED_PRICING: 'https://mattermost.com/pl/pricing/#self-hosted',
};

export const HostedCustomerLinks = {
    BILLING_DOCS: 'https://mattermost.com/pl/how-self-hosted-billing-works',
    SELF_HOSTED_BILLING: 'https://mattermost.com/pl/self-hosted-billing',
    TERMS_AND_CONDITIONS: 'https://mattermost.com/enterprise-edition-terms/',
    SECURITY_UPDATES: 'https://mattermost.com/security-updates/',
    DOWNLOAD: 'https://mattermost.com/download',
    NEWSLETTER_UNSUBSCRIBE_LINK: 'https://forms.mattermost.com/UnsubscribePage.html',
    PRIVACY: AboutLinks.PRIVACY_POLICY,
};

export const DocLinks = {
    ABOUT_TEAMS: 'https://docs.mattermost.com/welcome/about-teams.html#team-url',
    ADVANCED_LOGGING: 'https://mattermost.com/pl/advanced-logging',
    CONFIGURE_DOCUMENT_CONTENT_SEARCH: 'https://mattermost.com/pl/configure-document-content-search',
    CONFIGURE_AD_LDAP_QUERY_TIMEOUT: 'https://mattermost.com/pl/configure-ad-ldap-query-timeout',
    CONFIGURE_OVERRIDE_SAML_BIND_DATA_WITH_LDAP: 'https://mattermost.com/pl/configure-override-saml-bind-data-with-ldap',
    COMPILANCE_EXPORT: 'https://mattermost.com/pl/compliance-export',
    COMPILANCE_MONITORING: 'https://mattermost.com/pl/compliance-monitoring',
    DATA_RETENTION_POLICY: 'https://mattermost.com/pl/data-retention-policy',
    DEFAULT_LDAP_GROUP_SYNC: 'https://mattermost.com/pl/default-ldap-group-sync',
    DESKTOP_MANAGED_RESOURCES: 'https://mattermost.com/pl/desktop-managed-resources',
    ELASTICSEARCH: 'https://mattermost.com/pl/setup-elasticsearch',
    ENABLE_CLIENT_SIDE_CERTIFICATION: 'https://mattermost.com/pl/enable-client-side-certification',
    ENABLE_HARDENED_MODE: 'https://mattermost.com/pl/enable-hardened-mode',
    FORMAT_MESSAGES: 'https://mattermost.com/pl/format-messages',
    FILE_STORAGE: 'https://mattermost.com/pl/configure-file-storage',
    GUEST_ACCOUNTS: 'https://docs.mattermost.com/onboard/guest-accounts.html',
    HIGH_AVAILABILITY_CLUSTER: 'https://mattermost.com/pl/high-availability-cluster',
    IN_PRODUCT_NOTICES: 'https://mattermost.com/pl/in-product-notices',
    MULTI_FACTOR_AUTH: 'https://mattermost.com/pl/multi-factor-authentication',
    ONBOARD_ADVANCED_PERMISSIONS: 'https://mattermost.com/pl/advanced-permissions',
    ONBOARD_LDAP: 'https://mattermost.com/pl/setup-ldap',
    SELF_HOSTED_BILLING: HostedCustomerLinks.SELF_HOSTED_BILLING,
    SESSION_LENGTHS: 'https://mattermost.com/pl/configure-session-lengths',
    SETUP_IMAGE_PROXY: 'https://mattermost.com/pl/setup-image-proxy',
    SETUP_LDAP: 'https://mattermost.com/pl/setup-ldap',
    SETUP_PERFORMANCE_MONITORING: 'https://mattermost.com/pl/setup-performance-monitoring',
    SETUP_PUSH_NOTIFICATIONS: 'https://mattermost.com/pl/setup-push-notifications',
    SETUP_SAML: 'https://docs.mattermost.com/pl/setup-saml',
    SHARE_LINKS_TO_MESSAGES: 'https://mattermost.com/pl/share-links-to-messages',
    SITE_URL: 'https://mattermost.com/pl/configure-site-url',
    SSL_CERTIFICATE: 'https://mattermost.com/pl/setup-ssl-client-certificate',
    TRUE_UP_REVIEW: 'https://mattermost.com/pl/true-up-documentation',
    UPGRADE_SERVER: 'https://mattermost.com/pl/upgrade-mattermost',
};

export const DeveloperLinks = {
    CUSTOM_SLASH_COMMANDS: 'https://mattermost.com/pl/custom-slash-commands',
    ENABLE_OAUTH2: 'https://mattermost.com/pl/enable-oauth',
    INCOMING_WEBHOOKS: 'https://mattermost.com/pl/incoming-webhooks',
    OUTGOING_WEBHOOKS: 'https://mattermost.com/pl/outgoing-webhooks',
    INTERACTIVE_MESSAGES: 'https://mattermost.com/pl/interactive-messages',
    INTERACTIVE_DIALOGS: 'https://mattermost.com/pl/interactive-dialogs',
    PERSONAL_ACCESS_TOKENS: 'https://mattermost.com/pl/personal-access-tokens',
    PLUGIN_SIGNING: 'https://mattermost.com/pl/sign-plugins',
    PLUGINS: 'https://mattermost.com/pl/plugins',
    SETUP_CUSTOM_SLASH_COMMANDS: 'https://mattermost.com/pl/setup-custom-slash-commands',
    SETUP_INCOMING_WEBHOOKS: 'https://mattermost.com/pl/setup-incoming-webhooks',
    SETUP_OAUTH2: 'https://mattermost.com/pl/setup-oauth-2.0',
    SETUP_OUTGOING_WEBHOOKS: 'https://mattermost.com/pl/setup-outgoing-webhooks',
};

export const LicenseLinks = {
    CONTACT_SALES: 'https://mattermost.com/contact-sales/',
    TRIAL_INFO_LINK: 'https://mattermost.com/trial',
    EMBARGOED_COUNTRIES: 'https://mattermost.com/pl/limitations-for-embargoed-countries',
    SOFTWARE_SERVICES_LICENSE_AGREEMENT: 'https://mattermost.com/pl/software-and-services-license-agreement',
    SOFTWARE_SERVICES_LICENSE_AGREEMENT_TEXT: 'Software Services and License Agreement',
};

export const MattermostLink = 'https://mattermost.com/';

export const BillingSchemes = {
    FLAT_FEE: 'flat_fee',
    PER_SEAT: 'per_seat',
    SALES_SERVE: 'sales_serve',
};

export const RecurringIntervals = {
    YEAR: 'year',
    MONTH: 'month',
};

export const PermissionsScope = {
    [Permissions.INVITE_USER]: 'team_scope',
    [Permissions.INVITE_GUEST]: 'team_scope',
    [Permissions.ADD_USER_TO_TEAM]: 'team_scope',
    [Permissions.MANAGE_SLASH_COMMANDS]: 'team_scope',
    [Permissions.MANAGE_OTHERS_SLASH_COMMANDS]: 'team_scope',
    [Permissions.CREATE_PUBLIC_CHANNEL]: 'team_scope',
    [Permissions.CREATE_PRIVATE_CHANNEL]: 'team_scope',
    [Permissions.MANAGE_PUBLIC_CHANNEL_MEMBERS]: 'channel_scope',
    [Permissions.MANAGE_PRIVATE_CHANNEL_MEMBERS]: 'channel_scope',
    [Permissions.ASSIGN_SYSTEM_ADMIN_ROLE]: 'system_scope',
    [Permissions.MANAGE_ROLES]: 'system_scope',
    [Permissions.MANAGE_TEAM_ROLES]: 'team_scope',
    [Permissions.MANAGE_CHANNEL_ROLES]: 'chanel_scope',
    [Permissions.MANAGE_SYSTEM]: 'system_scope',
    [Permissions.CREATE_DIRECT_CHANNEL]: 'system_scope',
    [Permissions.CREATE_GROUP_CHANNEL]: 'system_scope',
    [Permissions.MANAGE_PUBLIC_CHANNEL_PROPERTIES]: 'channel_scope',
    [Permissions.MANAGE_PRIVATE_CHANNEL_PROPERTIES]: 'channel_scope',
    [Permissions.LIST_PUBLIC_TEAMS]: 'system_scope',
    [Permissions.JOIN_PUBLIC_TEAMS]: 'system_scope',
    [Permissions.LIST_PRIVATE_TEAMS]: 'system_scope',
    [Permissions.JOIN_PRIVATE_TEAMS]: 'system_scope',
    [Permissions.LIST_TEAM_CHANNELS]: 'team_scope',
    [Permissions.JOIN_PUBLIC_CHANNELS]: 'team_scope',
    [Permissions.DELETE_PUBLIC_CHANNEL]: 'channel_scope',
    [Permissions.DELETE_PRIVATE_CHANNEL]: 'channel_scope',
    [Permissions.EDIT_OTHER_USERS]: 'system_scope',
    [Permissions.READ_CHANNEL]: 'channel_scope',
    [Permissions.READ_CHANNEL_CONTENT]: 'channel_scope',
    [Permissions.READ_PUBLIC_CHANNEL]: 'team_scope',
    [Permissions.ADD_REACTION]: 'channel_scope',
    [Permissions.REMOVE_REACTION]: 'channel_scope',
    [Permissions.REMOVE_OTHERS_REACTIONS]: 'channel_scope',
    [Permissions.PERMANENT_DELETE_USER]: 'system_scope',
    [Permissions.UPLOAD_FILE]: 'channel_scope',
    [Permissions.GET_PUBLIC_LINK]: 'system_scope',
    [Permissions.MANAGE_INCOMING_WEBHOOKS]: 'team_scope',
    [Permissions.MANAGE_OTHERS_INCOMING_WEBHOOKS]: 'team_scope',
    [Permissions.MANAGE_OUTGOING_WEBHOOKS]: 'team_scope',
    [Permissions.MANAGE_OTHERS_OUTGOING_WEBHOOKS]: 'team_scope',
    [Permissions.MANAGE_OAUTH]: 'system_scope',
    [Permissions.MANAGE_SYSTEM_WIDE_OAUTH]: 'system_scope',
    [Permissions.CREATE_POST]: 'channel_scope',
    [Permissions.CREATE_POST_PUBLIC]: 'channel_scope',
    [Permissions.EDIT_POST]: 'channel_scope',
    [Permissions.EDIT_OTHERS_POSTS]: 'channel_scope',
    [Permissions.DELETE_POST]: 'channel_scope',
    [Permissions.DELETE_OTHERS_POSTS]: 'channel_scope',
    [Permissions.REMOVE_USER_FROM_TEAM]: 'team_scope',
    [Permissions.CREATE_TEAM]: 'system_scope',
    [Permissions.MANAGE_TEAM]: 'team_scope',
    [Permissions.IMPORT_TEAM]: 'team_scope',
    [Permissions.VIEW_TEAM]: 'team_scope',
    [Permissions.LIST_USERS_WITHOUT_TEAM]: 'system_scope',
    [Permissions.CREATE_USER_ACCESS_TOKEN]: 'system_scope',
    [Permissions.READ_USER_ACCESS_TOKEN]: 'system_scope',
    [Permissions.REVOKE_USER_ACCESS_TOKEN]: 'system_scope',
    [Permissions.MANAGE_JOBS]: 'system_scope',
    [Permissions.CREATE_EMOJIS]: 'team_scope',
    [Permissions.DELETE_EMOJIS]: 'team_scope',
    [Permissions.DELETE_OTHERS_EMOJIS]: 'team_scope',
    [Permissions.USE_CHANNEL_MENTIONS]: 'channel_scope',
    [Permissions.USE_GROUP_MENTIONS]: 'channel_scope',
    [Permissions.READ_PUBLIC_CHANNEL_GROUPS]: 'channel_scope',
    [Permissions.READ_PRIVATE_CHANNEL_GROUPS]: 'channel_scope',
    [Permissions.CONVERT_PUBLIC_CHANNEL_TO_PRIVATE]: 'channel_scope',
    [Permissions.CONVERT_PRIVATE_CHANNEL_TO_PUBLIC]: 'channel_scope',
    [Permissions.MANAGE_SHARED_CHANNELS]: 'system_scope',
    [Permissions.MANAGE_SECURE_CONNECTIONS]: 'system_scope',
    [Permissions.PLAYBOOK_PUBLIC_CREATE]: 'team_scope',
    [Permissions.PLAYBOOK_PUBLIC_MANAGE_PROPERTIES]: 'playbook_scope',
    [Permissions.PLAYBOOK_PUBLIC_MANAGE_MEMBERS]: 'playbook_scope',
    [Permissions.PLAYBOOK_PUBLIC_VIEW]: 'playbook_scope',
    [Permissions.PLAYBOOK_PUBLIC_MAKE_PRIVATE]: 'playbook_scope',
    [Permissions.PLAYBOOK_PRIVATE_CREATE]: 'team_scope',
    [Permissions.PLAYBOOK_PRIVATE_MANAGE_PROPERTIES]: 'playbook_scope',
    [Permissions.PLAYBOOK_PRIVATE_MANAGE_MEMBERS]: 'playbook_scope',
    [Permissions.PLAYBOOK_PRIVATE_VIEW]: 'playbook_scope',
    [Permissions.PLAYBOOK_PRIVATE_MAKE_PUBLIC]: 'playbook_scope',
    [Permissions.RUN_CREATE]: 'playbook_scope',
    [Permissions.RUN_MANAGE_MEMBERS]: 'run_scope',
    [Permissions.RUN_MANAGE_PROPERTIES]: 'run_scope',
    [Permissions.RUN_VIEW]: 'run_scope',
    [Permissions.CREATE_CUSTOM_GROUP]: 'system_scope',
    [Permissions.EDIT_CUSTOM_GROUP]: 'system_scope',
    [Permissions.DELETE_CUSTOM_GROUP]: 'system_scope',
    [Permissions.RESTORE_CUSTOM_GROUP]: 'system_scope',
    [Permissions.MANAGE_CUSTOM_GROUP_MEMBERS]: 'system_scope',
    [Permissions.USE_SLASH_COMMANDS]: 'channel_scope',
};

export const DefaultRolePermissions = {
    all_users: [
        Permissions.CREATE_DIRECT_CHANNEL,
        Permissions.CREATE_GROUP_CHANNEL,
        Permissions.CREATE_TEAM,
        Permissions.LIST_TEAM_CHANNELS,
        Permissions.JOIN_PUBLIC_CHANNELS,
        Permissions.READ_PUBLIC_CHANNEL,
        Permissions.VIEW_TEAM,
        Permissions.CREATE_PUBLIC_CHANNEL,
        Permissions.MANAGE_PUBLIC_CHANNEL_PROPERTIES,
        Permissions.DELETE_PUBLIC_CHANNEL,
        Permissions.CREATE_PRIVATE_CHANNEL,
        Permissions.MANAGE_PRIVATE_CHANNEL_PROPERTIES,
        Permissions.DELETE_PRIVATE_CHANNEL,
        Permissions.INVITE_USER,
        Permissions.ADD_USER_TO_TEAM,
        Permissions.READ_CHANNEL,
        Permissions.READ_CHANNEL_CONTENT,
        Permissions.ADD_REACTION,
        Permissions.REMOVE_REACTION,
        Permissions.MANAGE_PUBLIC_CHANNEL_MEMBERS,
        Permissions.READ_PUBLIC_CHANNEL_GROUPS,
        Permissions.READ_PRIVATE_CHANNEL_GROUPS,
        Permissions.UPLOAD_FILE,
        Permissions.GET_PUBLIC_LINK,
        Permissions.CREATE_POST,
        Permissions.MANAGE_PRIVATE_CHANNEL_MEMBERS,
        Permissions.DELETE_POST,
        Permissions.EDIT_POST,
        Permissions.USE_CHANNEL_MENTIONS,
        Permissions.USE_GROUP_MENTIONS,
        Permissions.CREATE_CUSTOM_GROUP,
        Permissions.EDIT_CUSTOM_GROUP,
        Permissions.DELETE_CUSTOM_GROUP,
        Permissions.MANAGE_CUSTOM_GROUP_MEMBERS,
        Permissions.PLAYBOOK_PUBLIC_CREATE,
        Permissions.PLAYBOOK_PRIVATE_CREATE,
        Permissions.PLAYBOOK_PUBLIC_MANAGE_MEMBERS,
        Permissions.PLAYBOOK_PRIVATE_MANAGE_MEMBERS,
        Permissions.PLAYBOOK_PUBLIC_MANAGE_PROPERTIES,
        Permissions.PLAYBOOK_PRIVATE_MANAGE_PROPERTIES,
        Permissions.RUN_CREATE,
        Permissions.USE_SLASH_COMMANDS,
        Permissions.DELETE_EMOJIS,
        Permissions.INVITE_GUEST,
        Permissions.CREATE_EMOJIS,
        Permissions.RUN_VIEW,
        Permissions.RESTORE_CUSTOM_GROUP,
    ],
    channel_admin: [
        Permissions.MANAGE_CHANNEL_ROLES,
        Permissions.CREATE_POST,
        Permissions.ADD_REACTION,
        Permissions.REMOVE_REACTION,
        Permissions.MANAGE_PUBLIC_CHANNEL_MEMBERS,
        Permissions.READ_PUBLIC_CHANNEL_GROUPS,
        Permissions.READ_PRIVATE_CHANNEL_GROUPS,
        Permissions.MANAGE_PRIVATE_CHANNEL_MEMBERS,
        Permissions.USE_CHANNEL_MENTIONS,
        Permissions.USE_GROUP_MENTIONS,
    ],
    team_admin: [
        Permissions.EDIT_OTHERS_POSTS,
        Permissions.REMOVE_USER_FROM_TEAM,
        Permissions.MANAGE_TEAM,
        Permissions.IMPORT_TEAM,
        Permissions.MANAGE_TEAM_ROLES,
        Permissions.MANAGE_CHANNEL_ROLES,
        Permissions.MANAGE_SLASH_COMMANDS,
        Permissions.MANAGE_OTHERS_SLASH_COMMANDS,
        Permissions.MANAGE_INCOMING_WEBHOOKS,
        Permissions.MANAGE_OUTGOING_WEBHOOKS,
        Permissions.DELETE_POST,
        Permissions.DELETE_OTHERS_POSTS,
        Permissions.MANAGE_OTHERS_OUTGOING_WEBHOOKS,
        Permissions.ADD_REACTION,
        Permissions.MANAGE_OTHERS_INCOMING_WEBHOOKS,
        Permissions.USE_CHANNEL_MENTIONS,
        Permissions.MANAGE_PUBLIC_CHANNEL_MEMBERS,
        Permissions.CONVERT_PUBLIC_CHANNEL_TO_PRIVATE,
        Permissions.CONVERT_PRIVATE_CHANNEL_TO_PUBLIC,
        Permissions.READ_PUBLIC_CHANNEL_GROUPS,
        Permissions.READ_PRIVATE_CHANNEL_GROUPS,
        Permissions.MANAGE_PRIVATE_CHANNEL_MEMBERS,
        Permissions.CREATE_POST,
        Permissions.REMOVE_REACTION,
        Permissions.USE_GROUP_MENTIONS,
    ],
    guests: [
        Permissions.EDIT_POST,
        Permissions.ADD_REACTION,
        Permissions.REMOVE_REACTION,
        Permissions.USE_CHANNEL_MENTIONS,
        Permissions.READ_CHANNEL,
        Permissions.UPLOAD_FILE,
        Permissions.CREATE_POST,
    ],
};

export const Locations = {
    CENTER: 'CENTER' as const,
    RHS_ROOT: 'RHS_ROOT' as const,
    RHS_COMMENT: 'RHS_COMMENT' as const,
    SEARCH: 'SEARCH' as const,
    NO_WHERE: 'NO_WHERE' as const,
    MODAL: 'MODAL' as const,
};

export const PostListRowListIds = {
    DATE_LINE: PostListUtils.DATE_LINE,
    START_OF_NEW_MESSAGES: PostListUtils.START_OF_NEW_MESSAGES,
    CHANNEL_INTRO_MESSAGE: 'CHANNEL_INTRO_MESSAGE',
    OLDER_MESSAGES_LOADER: 'OLDER_MESSAGES_LOADER',
    NEWER_MESSAGES_LOADER: 'NEWER_MESSAGES_LOADER',
    LOAD_OLDER_MESSAGES_TRIGGER: 'LOAD_OLDER_MESSAGES_TRIGGER',
    LOAD_NEWER_MESSAGES_TRIGGER: 'LOAD_NEWER_MESSAGES_TRIGGER',
};

export const exportFormats = {
    EXPORT_FORMAT_CSV: 'csv',
    EXPORT_FORMAT_ACTIANCE: 'actiance',
    EXPORT_FORMAT_GLOBALRELAY: 'globalrelay',
};

export const ZoomSettings = {
    DEFAULT_SCALE: 1.75,
    SCALE_DELTA: 0.25,
    MIN_SCALE: 0.25,
    MAX_SCALE: 3.0,
};

export const Constants = {
    SettingsTypes,
    JobTypes,
    Preferences,
    SocketEvents,
    ActionTypes,
    UserStatuses,
    UserSearchOptions,
    TutorialSteps,
    AdminTutorialSteps,
    CrtTutorialSteps,
    CrtTutorialTriggerSteps,
    ExploreOtherToolsTourSteps,
    CrtThreadPaneSteps,
    PostTypes,
    ErrorPageTypes,
    AnnouncementBarTypes,
    AnnouncementBarMessages,
    FileTypes,
    Locations,
    PostListRowListIds,
    MAX_POST_VISIBILITY: 1000000,

    IGNORE_POST_TYPES: [PostTypes.JOIN_LEAVE, PostTypes.JOIN_TEAM, PostTypes.LEAVE_TEAM, PostTypes.JOIN_CHANNEL, PostTypes.LEAVE_CHANNEL, PostTypes.REMOVE_FROM_CHANNEL, PostTypes.ADD_REMOVE],

    PayloadSources: keyMirror({
        SERVER_ACTION: null,
        VIEW_ACTION: null,
    }),

    // limit of users to show the lhs invite members button highlighted
    USER_LIMIT: 10,

    StatTypes,
    STAT_MAX_ACTIVE_USERS: 20,
    STAT_MAX_NEW_USERS: 20,

    ScrollTypes: {
        FREE: 1,
        BOTTOM: 2,
        SIDEBBAR_OPEN: 3,
        NEW_MESSAGE: 4,
        POST: 5,
    },

    // This is the same limit set https://github.com/mattermost/mattermost-server/blob/master/model/config.go#L105
    MAXIMUM_LOGIN_ATTEMPTS_DEFAULT: 10,

    // This is the same limit set https://github.com/mattermost/mattermost-server/blob/master/api4/team.go#L23
    MAX_ADD_MEMBERS_BATCH: 256,

    SPECIAL_MENTIONS: ['all', 'channel', 'here'],
    PLAN_MENTIONS: /Professional plan|Enterprise plan|Enterprise trial/gi,
    SPECIAL_MENTIONS_REGEX: /(?:\B|\b_+)@(channel|all|here)(?!(\.|-|_)*[^\W_])/gi,
    SUM_OF_MEMBERS_MENTION_REGEX: /\d+ members/gi,
    ALL_MENTION_REGEX: /(?:\B|\b_+)@(all)(?!(\.|-|_)*[^\W_])/gi,
    CHANNEL_MENTION_REGEX: /(?:\B|\b_+)@(channel)(?!(\.|-|_)*[^\W_])/gi,
    HERE_MENTION_REGEX: /(?:\B|\b_+)@(here)(?!(\.|-|_)*[^\W_])/gi,
    NOTIFY_ALL_MEMBERS: 5,
    ALL_MEMBERS_MENTIONS_REGEX: /(?:\B|\b_+)@(channel|all)(?!(\.|-|_)*[^\W_])/gi,
    MENTIONS_REGEX: /(?:\B|\b_+)@([a-z0-9.\-_]+)/gi,
    DEFAULT_CHARACTER_LIMIT: 4000,
    IMAGE_TYPE_GIF: 'gif',
    TEXT_TYPES: ['txt', 'rtf', 'vtt'],
    IMAGE_TYPES: ['jpg', 'gif', 'bmp', 'png', 'jpeg', 'tiff', 'tif', 'psd'],
    AUDIO_TYPES: ['mp3', 'wav', 'wma', 'm4a', 'flac', 'aac', 'ogg', 'm4r'],
    VIDEO_TYPES: ['mp4', 'avi', 'webm', 'mkv', 'wmv', 'mpg', 'mov', 'flv'],
    PRESENTATION_TYPES: ['ppt', 'pptx'],
    SPREADSHEET_TYPES: ['xlsx', 'csv'],
    WORD_TYPES: ['doc', 'docx'],
    CHANNEL_HEADER_HEIGHT: 62,
    CODE_TYPES: ['applescript', 'as', 'atom', 'bas', 'bash', 'boot', 'c', 'c++', 'cake', 'cc', 'cjsx', 'cl2', 'clj', 'cljc', 'cljs', 'cljs.hl', 'cljscm', 'cljx', '_coffee', 'coffee', 'cpp', 'cs', 'csharp', 'cson', 'css', 'd', 'dart', 'delphi', 'dfm', 'di', 'diff', 'django', 'docker', 'dockerfile', 'dpr', 'erl', 'ex', 'exs', 'f90', 'f95', 'freepascal', 'fs', 'fsharp', 'gcode', 'gemspec', 'go', 'groovy', 'gyp', 'h', 'h++', 'handlebars', 'hbs', 'hic', 'hpp', 'hs', 'html', 'html.handlebars', 'html.hbs', 'hx', 'iced', 'irb', 'java', 'jinja', 'jl', 'js', 'json', 'jsp', 'jsx', 'kt', 'ktm', 'kts', 'lazarus', 'less', 'lfm', 'lisp', 'log', 'lpr', 'lua', 'm', 'mak', 'matlab', 'md', 'mk', 'mkd', 'mkdown', 'ml', 'mm', 'nc', 'obj-c', 'objc', 'osascript', 'pas', 'pascal', 'perl', 'php', 'php3', 'php4', 'php5', 'php6', 'pl', 'plist', 'podspec', 'pp', 'ps', 'ps1', 'py', 'r', 'rb', 'rs', 'rss', 'ruby', 'scala', 'scm', 'scpt', 'scss', 'sh', 'sld', 'sql', 'st', 'styl', 'swift', 'tex', 'thor', 'v', 'vb', 'vbnet', 'vbs', 'veo', 'xhtml', 'xml', 'xsl', 'yaml', 'zsh'],
    PDF_TYPES: ['pdf'],
    PATCH_TYPES: ['patch'],
    SVG_TYPES: ['svg'],
    ICON_FROM_TYPE: {
        audio: audioIcon,
        video: videoIcon,
        spreadsheet: excelIcon,
        presentation: pptIcon,
        pdf: pdfIcon,
        code: codeIcon,
        word: wordIcon,
        patch: patchIcon,
        other: genericIcon,
    },
    ICON_NAME_FROM_TYPE: {
        text: 'text',
        audio: 'audio',
        video: 'video',
        spreadsheet: 'excel',
        presentation: 'ppt',
        pdf: 'pdf',
        code: 'code',
        word: 'word',
        patch: 'patch',
        other: 'generic',
        image: 'image',
    },
    MAX_UPLOAD_FILES: 10,
    MAX_FILENAME_LENGTH: 35,
    EXPANDABLE_INLINE_IMAGE_MIN_HEIGHT: 100,
    THUMBNAIL_WIDTH: 128,
    THUMBNAIL_HEIGHT: 100,
    PREVIEWER_HEIGHT: 170,
    WEB_VIDEO_WIDTH: 640,
    WEB_VIDEO_HEIGHT: 480,
    MOBILE_VIDEO_WIDTH: 480,
    MOBILE_VIDEO_HEIGHT: 360,

    DESKTOP_SCREEN_WIDTH: 1679,
    TABLET_SCREEN_WIDTH: 1020,
    MOBILE_SCREEN_WIDTH: 768,

    SMALL_SIDEBAR_BREAKPOINT: 900,
    MEDIUM_SIDEBAR_BREAKPOINT: 1200,
    LARGE_SIDEBAR_BREAKPOINT: 1680,

    POST_MODAL_PADDING: 170,
    SCROLL_DELAY: 2000,
    SCROLL_PAGE_FRACTION: 3,
    DEFAULT_CHANNEL: 'town-square',
    DEFAULT_CHANNEL_UI_NAME: 'Town Square',
    OFFTOPIC_CHANNEL: 'off-topic',
    OFFTOPIC_CHANNEL_UI_NAME: 'Off-Topic',
    GITLAB_SERVICE: 'gitlab',
    GOOGLE_SERVICE: 'google',
    OFFICE365_SERVICE: 'office365',
    OAUTH_SERVICES: ['gitlab', 'google', 'office365', 'openid'],
    OPENID_SERVICE: 'openid',
    OPENID_SERVICE_FEATURE_DISCOVERY: 'openid_feature_discovery',
    OPENID_SCOPES: 'profile openid email',
    EMAIL_SERVICE: 'email',
    LDAP_SERVICE: 'ldap',
    SAML_SERVICE: 'saml',
    USERNAME_SERVICE: 'username',
    SIGNIN_CHANGE: 'signin_change',
    PASSWORD_CHANGE: 'password_change',
    GET_TERMS_ERROR: 'get_terms_error',
    TERMS_REJECTED: 'terms_rejected',
    SIGNIN_VERIFIED: 'verified',
    CREATE_LDAP: 'create_ldap',
    SESSION_EXPIRED: 'expired',
    POST_AREA_HEIGHT: 80,
    POST_CHUNK_SIZE: 60,
    PROFILE_CHUNK_SIZE: 100,
    POST_FOCUS_CONTEXT_RADIUS: 10,
    POST_LOADING: 'loading',
    POST_FAILED: 'failed',
    POST_DELETED: 'deleted',
    POST_UPDATED: 'updated',
    SYSTEM_MESSAGE_PREFIX: 'system_',
    SUGGESTION_LIST_MAXHEIGHT: 292,
    SUGGESTION_LIST_MAXWIDTH: 496,
    SUGGESTION_LIST_SPACE_RHS: 420,
    SUGGESTION_LIST_MODAL_WIDTH: 496,
    MENTION_NAME_PADDING_LEFT: 2.4,
    AVATAR_WIDTH: 24,
    AUTO_RESPONDER: 'system_auto_responder',
    RESERVED_TEAM_NAMES: [
        'signup',
        'login',
        'admin',
        'channel',
        'post',
        'api',
        'oauth',
        'error',
        'help',
        'plugins',
        'playbooks',
        'boards',
    ],
    RESERVED_USERNAMES: [
        'valet',
        'all',
        'channel',
        'here',
        'matterbot',
        'system',
    ],
    MONTHS: ['January', 'February', 'March', 'April', 'May', 'June', 'July', 'August', 'September', 'October', 'November', 'December'],
    MAX_DMS: 20,
    MAX_USERS_IN_GM: 8,
    MIN_USERS_IN_GM: 3,
    MAX_CHANNEL_POPOVER_COUNT: 100,
    DM_AND_GM_SHOW_COUNTS: [10, 15, 20, 40],
    HIGHEST_DM_SHOW_COUNT: 10000,
    DM_CHANNEL: 'D',
    GM_CHANNEL: 'G',
    OPEN_CHANNEL: 'O',
    PRIVATE_CHANNEL: 'P',
    ARCHIVED_CHANNEL: 'archive',
    INVITE_TEAM: 'I',
    OPEN_TEAM: 'O',
    THREADS: 'threads',
    MAX_POST_LEN: 4000,
    EMOJI_SIZE: 16,
    DEFAULT_EMOJI_PICKER_LEFT_OFFSET: 87,
    DEFAULT_EMOJI_PICKER_RIGHT_OFFSET: 15,
    EMOJI_PICKER_WIDTH_OFFSET: 295,
    SIDEBAR_MINIMUM_WIDTH: 400,
    THEME_ELEMENTS: [
        {
            group: 'sidebarElements',
            id: 'sidebarBg',
            uiName: 'Sidebar BG',
        },
        {
            group: 'sidebarElements',
            id: 'sidebarText',
            uiName: 'Sidebar Text',
        },
        {
            group: 'sidebarElements',
            id: 'sidebarHeaderBg',
            uiName: 'Sidebar Header BG',
        },
        {
            group: 'sidebarElements',
            id: 'sidebarTeamBarBg',
            uiName: 'Team Sidebar BG',
        },
        {
            group: 'sidebarElements',
            id: 'sidebarHeaderTextColor',
            uiName: 'Sidebar Header Text',
        },
        {
            group: 'sidebarElements',
            id: 'sidebarUnreadText',
            uiName: 'Sidebar Unread Text',
        },
        {
            group: 'sidebarElements',
            id: 'sidebarTextHoverBg',
            uiName: 'Sidebar Text Hover BG',
        },
        {
            group: 'sidebarElements',
            id: 'sidebarTextActiveBorder',
            uiName: 'Sidebar Text Active Border',
        },
        {
            group: 'sidebarElements',
            id: 'sidebarTextActiveColor',
            uiName: 'Sidebar Text Active Color',
        },
        {
            group: 'sidebarElements',
            id: 'onlineIndicator',
            uiName: 'Online Indicator',
        },
        {
            group: 'sidebarElements',
            id: 'awayIndicator',
            uiName: 'Away Indicator',
        },
        {
            group: 'sidebarElements',
            id: 'dndIndicator',
            uiName: 'Away Indicator',
        },
        {
            group: 'sidebarElements',
            id: 'mentionBg',
            uiName: 'Mention Jewel BG',
        },
        {
            group: 'sidebarElements',
            id: 'mentionColor',
            uiName: 'Mention Jewel Text',
        },
        {
            group: 'centerChannelElements',
            id: 'centerChannelBg',
            uiName: 'Center Channel BG',
        },
        {
            group: 'centerChannelElements',
            id: 'centerChannelColor',
            uiName: 'Center Channel Text',
        },
        {
            group: 'centerChannelElements',
            id: 'newMessageSeparator',
            uiName: 'New Message Separator',
        },
        {
            group: 'centerChannelElements',
            id: 'errorTextColor',
            uiName: 'Error Text Color',
        },
        {
            group: 'centerChannelElements',
            id: 'mentionHighlightBg',
            uiName: 'Mention Highlight BG',
        },
        {
            group: 'linkAndButtonElements',
            id: 'linkColor',
            uiName: 'Link Color',
        },
        {
            group: 'centerChannelElements',
            id: 'mentionHighlightLink',
            uiName: 'Mention Highlight Link',
        },
        {
            group: 'linkAndButtonElements',
            id: 'buttonBg',
            uiName: 'Button BG',
        },
        {
            group: 'linkAndButtonElements',
            id: 'buttonColor',
            uiName: 'Button Text',
        },
        {
            group: 'centerChannelElements',
            id: 'codeTheme',
            uiName: 'Code Theme',
            themes: [
                {
                    id: 'solarized-dark',
                    uiName: 'Solarized Dark',
                    cssURL: solarizedDarkCSS,
                    iconURL: solarizedDarkIcon,
                },
                {
                    id: 'solarized-light',
                    uiName: 'Solarized Light',
                    cssURL: solarizedLightCSS,
                    iconURL: solarizedLightIcon,
                },
                {
                    id: 'github',
                    uiName: 'GitHub',
                    cssURL: githubCSS,
                    iconURL: githubIcon,
                },
                {
                    id: 'monokai',
                    uiName: 'Monokai',
                    cssURL: monokaiCSS,
                    iconURL: monokaiIcon,
                },
            ],
        },
    ],
    DEFAULT_CODE_THEME: 'github',

    // KeyCodes
    //  key[0]: used for KeyboardEvent.key
    //  key[1]: used for KeyboardEvent.keyCode
    //  key[2]: used for KeyboardEvent.code

    //  KeyboardEvent.code is used as primary check to support multiple keyborad layouts
    //  support of KeyboardEvent.code is just in chrome and firefox so using key and keyCode for better browser support

    KeyCodes: ({
        BACKSPACE: ['Backspace', 8],
        TAB: ['Tab', 9],
        ENTER: ['Enter', 13],
        SHIFT: ['Shift', 16],
        CTRL: ['Control', 17],
        ALT: ['Alt', 18],
        CAPS_LOCK: ['CapsLock', 20],
        ESCAPE: ['Escape', 27],
        SPACE: [' ', 32],
        PAGE_UP: ['PageUp', 33],
        PAGE_DOWN: ['PageDown', 34],
        END: ['End', 35],
        HOME: ['Home', 36],
        LEFT: ['ArrowLeft', 37],
        UP: ['ArrowUp', 38],
        RIGHT: ['ArrowRight', 39],
        DOWN: ['ArrowDown', 40],
        INSERT: ['Insert', 45],
        DELETE: ['Delete', 46],
        ZERO: ['0', 48],
        ONE: ['1', 49],
        TWO: ['2', 50],
        THREE: ['3', 51],
        FOUR: ['4', 52],
        FIVE: ['5', 53],
        SIX: ['6', 54],
        SEVEN: ['7', 55],
        EIGHT: ['8', 56],
        NINE: ['9', 57],
        A: ['a', 65],
        B: ['b', 66],
        C: ['c', 67],
        D: ['d', 68],
        E: ['e', 69],
        F: ['f', 70],
        G: ['g', 71],
        H: ['h', 72],
        I: ['i', 73],
        J: ['j', 74],
        K: ['k', 75],
        L: ['l', 76],
        M: ['m', 77],
        N: ['n', 78],
        O: ['o', 79],
        P: ['p', 80],
        Q: ['q', 81],
        R: ['r', 82],
        S: ['s', 83],
        T: ['t', 84],
        U: ['u', 85],
        V: ['v', 86],
        W: ['w', 87],
        X: ['x', 88],
        Y: ['y', 89],
        Z: ['z', 90],
        CMD: ['Meta', 91],
        MENU: ['ContextMenu', 93],
        NUMPAD_0: ['0', 96],
        NUMPAD_1: ['1', 97],
        NUMPAD_2: ['2', 98],
        NUMPAD_3: ['3', 99],
        NUMPAD_4: ['4', 100],
        NUMPAD_5: ['5', 101],
        NUMPAD_6: ['6', 102],
        NUMPAD_7: ['7', 103],
        NUMPAD_8: ['8', 104],
        NUMPAD_9: ['9', 105],
        MULTIPLY: ['*', 106],
        ADD: ['+', 107],
        SUBTRACT: ['-', 109],
        DECIMAL: ['.', 110],
        DIVIDE: ['/', 111],
        F1: ['F1', 112],
        F2: ['F2', 113],
        F3: ['F3', 114],
        F4: ['F4', 115],
        F5: ['F5', 116],
        F6: ['F6', 117],
        F7: ['F7', 118],
        F8: ['F8', 119],
        F9: ['F9', 120],
        F10: ['F10', 121],
        F11: ['F11', 122],
        F12: ['F12', 123],
        NUM_LOCK: ['NumLock', 144],
        SEMICOLON: [';', 186],
        EQUAL: ['=', 187],
        COMMA: [',', 188],
        DASH: ['-', 189],
        PERIOD: ['.', 190],
        FORWARD_SLASH: ['/', 191],
        TILDE: ['~', 192], // coudnt find the key or even get code from browser - no reference in code as of now
        OPEN_BRACKET: ['[', 219],
        BACK_SLASH: ['\\', 220],
        CLOSE_BRACKET: [']', 221],
        COMPOSING: ['Composing', 229],
    } as Record<string, [string, number]>),
    CODE_PREVIEW_MAX_FILE_SIZE: 500000, // 500 KB
    HighlightedLanguages: {
        '1c': {name: '1C:Enterprise', extensions: ['bsl', 'os'], aliases: ['bsl']},
        actionscript: {name: 'ActionScript', extensions: ['as'], aliases: ['as', 'as3']},
        applescript: {name: 'AppleScript', extensions: ['applescript', 'osascript', 'scpt'], aliases: ['osascript']},
        bash: {name: 'Bash', extensions: ['sh'], aliases: ['sh', 'zsh']},
        clojure: {name: 'Clojure', extensions: ['clj', 'boot', 'cl2', 'cljc', 'cljs', 'cljs.hl', 'cljscm', 'cljx', 'hic'], aliases: ['clj']},
        coffeescript: {name: 'CoffeeScript', extensions: ['coffee', '_coffee', 'cake', 'cjsx', 'cson', 'iced'], aliases: ['coffee', 'coffee-script']},
        cpp: {name: 'C/C++', extensions: ['cpp', 'c', 'cc', 'h', 'c++', 'h++', 'hpp'], aliases: ['c++', 'c']},
        csharp: {name: 'C#', extensions: ['cs', 'csharp'], aliases: ['c#', 'cs', 'csharp']},
        css: {name: 'CSS', extensions: ['css']},
        d: {name: 'D', extensions: ['d', 'di'], aliases: ['dlang']},
        dart: {name: 'Dart', extensions: ['dart']},
        delphi: {name: 'Delphi', extensions: ['delphi', 'dpr', 'dfm', 'pas', 'pascal', 'freepascal', 'lazarus', 'lpr', 'lfm'], aliases: ['pas', 'pascal']},
        diff: {name: 'Diff', extensions: ['diff', 'patch'], aliases: ['patch', 'udiff']},
        django: {name: 'Django', extensions: ['django', 'jinja'], aliases: ['jinja']},
        dockerfile: {name: 'Dockerfile', extensions: ['dockerfile', 'docker'], aliases: ['docker']},
        elixir: {name: 'Elixir', extensions: ['ex', 'exs'], aliases: ['ex', 'exs']},
        erlang: {name: 'Erlang', extensions: ['erl'], aliases: ['erl']},
        fortran: {name: 'Fortran', extensions: ['f90', 'f95'], aliases: ['f90', 'f95']},
        fsharp: {name: 'F#', extensions: ['fsharp', 'fs'], aliases: ['fs']},
        gcode: {name: 'G-Code', extensions: ['gcode', 'nc']},
        go: {name: 'Go', extensions: ['go'], aliases: ['golang']},
        groovy: {name: 'Groovy', extensions: ['groovy']},
        handlebars: {name: 'Handlebars', extensions: ['handlebars', 'hbs', 'html.hbs', 'html.handlebars'], aliases: ['hbs', 'mustache']},
        haskell: {name: 'Haskell', extensions: ['hs'], aliases: ['hs']},
        haxe: {name: 'Haxe', extensions: ['hx'], aliases: ['hx']},
        java: {name: 'Java', extensions: ['java', 'jsp']},
        javascript: {name: 'JavaScript', extensions: ['js', 'jsx'], aliases: ['js']},
        json: {name: 'JSON', extensions: ['json']},
        julia: {name: 'Julia', extensions: ['jl'], aliases: ['jl']},
        kotlin: {name: 'Kotlin', extensions: ['kt', 'ktm', 'kts'], aliases: ['kt']},
        latex: {name: 'LaTeX', extensions: ['tex'], aliases: ['tex']},
        less: {name: 'Less', extensions: ['less']},
        lisp: {name: 'Lisp', extensions: ['lisp']},
        lua: {name: 'Lua', extensions: ['lua']},
        makefile: {name: 'Makefile', extensions: ['mk', 'mak'], aliases: ['make', 'mf', 'gnumake', 'bsdmake', 'mk']},
        markdown: {name: 'Markdown', extensions: ['md', 'mkdown', 'mkd'], aliases: ['md', 'mkd']},
        matlab: {name: 'Matlab', extensions: ['matlab', 'm'], aliases: ['m']},
        objectivec: {name: 'Objective C', extensions: ['mm', 'objc', 'obj-c'], aliases: ['objective_c', 'objc']},
        ocaml: {name: 'OCaml', extensions: ['ml'], aliases: ['ml']},
        perl: {name: 'Perl', extensions: ['perl', 'pl'], aliases: ['pl']},
        pgsql: {name: 'PostgreSQL', extensions: ['pgsql', 'postgres', 'postgresql'], aliases: ['postgres', 'postgresql']},
        php: {name: 'PHP', extensions: ['php', 'php3', 'php4', 'php5', 'php6'], aliases: ['php3', 'php4', 'php5', 'php6']},
        powershell: {name: 'PowerShell', extensions: ['ps', 'ps1'], aliases: ['posh']},
        puppet: {name: 'Puppet', extensions: ['pp'], aliases: ['pp']},
        python: {name: 'Python', extensions: ['py', 'gyp'], aliases: ['py']},
        r: {name: 'R', extensions: ['r'], aliases: ['r', 's']},
        ruby: {name: 'Ruby', extensions: ['ruby', 'rb', 'gemspec', 'podspec', 'thor', 'irb'], aliases: ['rb']},
        rust: {name: 'Rust', extensions: ['rs'], aliases: ['rs']},
        scala: {name: 'Scala', extensions: ['scala']},
        scheme: {name: 'Scheme', extensions: ['scm', 'sld'], aliases: ['scm']},
        scss: {name: 'SCSS', extensions: ['scss']},
        smalltalk: {name: 'Smalltalk', extensions: ['st'], aliases: ['st', 'squeak']},
        sql: {name: 'SQL', extensions: ['sql']},
        stylus: {name: 'Stylus', extensions: ['styl'], aliases: ['styl']},
        swift: {name: 'Swift', extensions: ['swift']},
        text: {name: 'Text', extensions: ['txt', 'log'], aliases: ['txt']},
        typescript: {name: 'TypeScript', extensions: ['ts', 'tsx'], aliases: ['ts', 'tsx']},
        vbnet: {name: 'VB.Net', extensions: ['vbnet', 'vb', 'bas'], aliases: ['vb', 'visualbasic']},
        vbscript: {name: 'VBScript', extensions: ['vbs'], aliases: ['vbs']},
        verilog: {name: 'Verilog', extensions: ['v', 'veo', 'sv', 'svh']},
        vhdl: {name: 'VHDL', extensions: ['vhd', 'vhdl'], aliases: ['vhd']},
        vtt: {name: 'WebVTT', extensions: ['vtt'], aliases: ['vtt', 'webvtt']},
        xml: {name: 'HTML, XML', extensions: ['xml', 'html', 'xhtml', 'rss', 'atom', 'xsl', 'plist']},
        yaml: {name: 'YAML', extensions: ['yaml'], aliases: ['yml']},
    },
    PostsViewJumpTypes: {
        BOTTOM: 1,
        POST: 2,
        SIDEBAR_OPEN: 3,
    },
    NotificationPrefs: {
        MENTION: 'mention',
    },
    Integrations: {
        COMMAND: 'commands',
        PAGE_SIZE: '10000',
        START_PAGE_NUM: 0,
        INCOMING_WEBHOOK: 'incoming_webhooks',
        OUTGOING_WEBHOOK: 'outgoing_webhooks',
        OAUTH_APP: 'oauth2-apps',
        BOT: 'bots',
        EXECUTE_CURRENT_COMMAND_ITEM_ID: '_execute_current_command',
        OPEN_COMMAND_IN_MODAL_ITEM_ID: '_open_command_in_modal',
        COMMAND_SUGGESTION_ERROR: 'error',
        COMMAND_SUGGESTION_CHANNEL: 'channel',
        COMMAND_SUGGESTION_USER: 'user',
    },
    FeatureTogglePrefix: 'feature_enabled_',
    PRE_RELEASE_FEATURES: {
        MARKDOWN_PREVIEW: {
            label: 'markdown_preview', // github issue: https://github.com/mattermost/platform/pull/1389
            description: 'Show markdown preview option in message input box',
        },
    },
    OVERLAY_TIME_DELAY_SMALL: 100,
    OVERLAY_TIME_DELAY: 400,
    OVERLAY_DEFAULT_TRIGGER: ['hover', 'focus'],
    PERMALINK_FADEOUT: 5000,
    DEFAULT_MAX_USERS_PER_TEAM: 50,
    DEFAULT_MAX_CHANNELS_PER_TEAM: 2000,
    DEFAULT_MAX_NOTIFICATIONS_PER_CHANNEL: 1000,
    MIN_TEAMNAME_LENGTH: 2,
    MAX_TEAMNAME_LENGTH: 64,
    MAX_TEAMDESCRIPTION_LENGTH: 50,
    MIN_CHANNELNAME_LENGTH: 1,
    MAX_CHANNELNAME_LENGTH: 64,
    DEFAULT_CHANNELURL_SHORTEN_LENGTH: 52,
    MAX_CHANNELPURPOSE_LENGTH: 250,
    MAX_FIRSTNAME_LENGTH: 64,
    MAX_LASTNAME_LENGTH: 64,
    MAX_EMAIL_LENGTH: 128,
    MIN_USERNAME_LENGTH: 3,
    MAX_USERNAME_LENGTH: 22,
    MAX_NICKNAME_LENGTH: 64,
    MIN_PASSWORD_LENGTH: 5,
    MAX_PASSWORD_LENGTH: 64,
    MAX_POSITION_LENGTH: 128,
    MIN_TRIGGER_LENGTH: 1,
    MAX_TRIGGER_LENGTH: 128,
    MAX_SITENAME_LENGTH: 30,
    MAX_CUSTOM_BRAND_TEXT_LENGTH: 500,
    MAX_TERMS_OF_SERVICE_TEXT_LENGTH: 16383,
    DEFAULT_TERMS_OF_SERVICE_RE_ACCEPTANCE_PERIOD: 365,
    EMOJI_PATH: '/static/emoji',
    RECENT_EMOJI_KEY: 'recentEmojis',
    DEFAULT_WEBHOOK_LOGO: logoWebhook,
    MHPNS_US: 'https://push.mattermost.com',
    MHPNS_DE: 'https://hpns-de.mattermost.com',
    MTPNS: 'https://push-test.mattermost.com',
    MAX_PREV_MSGS: 100,
    POST_COLLAPSE_TIMEOUT: 1000 * 60 * 5, // five minutes
    SAVE_DRAFT_TIMEOUT: 500,
    PERMISSIONS_ALL: 'all',
    PERMISSIONS_CHANNEL_ADMIN: 'channel_admin',
    PERMISSIONS_TEAM_ADMIN: 'team_admin',
    PERMISSIONS_SYSTEM_ADMIN: 'system_admin',
    PERMISSIONS_SYSTEM_READ_ONLY_ADMIN: 'system_read_only_admin',
    PERMISSIONS_SYSTEM_USER_MANAGER: 'system_user_manager',
    PERMISSIONS_SYSTEM_MANAGER: 'system_manager',
    PERMISSIONS_DELETE_POST_ALL: 'all',
    PERMISSIONS_DELETE_POST_TEAM_ADMIN: 'team_admin',
    PERMISSIONS_DELETE_POST_SYSTEM_ADMIN: 'system_admin',
    PERMISSIONS_SYSTEM_CUSTOM_GROUP_ADMIN: 'system_custom_group_admin',
    ALLOW_EDIT_POST_ALWAYS: 'always',
    ALLOW_EDIT_POST_NEVER: 'never',
    ALLOW_EDIT_POST_TIME_LIMIT: 'time_limit',
    UNSET_POST_EDIT_TIME_LIMIT: -1,
    MENTION_CHANNELS: 'mention.channels',
    MENTION_MORE_CHANNELS: 'mention.morechannels',
    MENTION_UNREAD_CHANNELS: 'mention.unread.channels',
    MENTION_UNREAD: 'mention.unread',
    MENTION_MEMBERS: 'mention.members',
    MENTION_MORE_MEMBERS: 'mention.moremembers',
    MENTION_NONMEMBERS: 'mention.nonmembers',
    MENTION_PUBLIC_CHANNELS: 'mention.public.channels',
    MENTION_PRIVATE_CHANNELS: 'mention.private.channels',
    MENTION_RECENT_CHANNELS: 'mention.recent.channels',
    MENTION_SPECIAL: 'mention.special',
    MENTION_GROUPS: 'search.group',
    DEFAULT_NOTIFICATION_DURATION: 5000,
    STATUS_INTERVAL: 60000,
    AUTOCOMPLETE_TIMEOUT: 100,
    AUTOCOMPLETE_SPLIT_CHARACTERS: ['.', '-', '_'],
    ANIMATION_TIMEOUT: 1000,
    SEARCH_TIMEOUT_MILLISECONDS: 100,
    TEAMMATE_NAME_DISPLAY: {
        SHOW_USERNAME: 'username',
        SHOW_NICKNAME_FULLNAME: 'nickname_full_name',
        SHOW_FULLNAME: 'full_name',
    },
    SEARCH_POST: 'searchpost',
    CHANNEL_ID_LENGTH: 26,
    TRANSPARENT_PIXEL: 'data:image/png;base64,iVBORw0KGgoAAAANSUhEUgAAAAEAAAABCAQAAAC1HAwCAAAAC0lEQVR42mNkYAAAAAYAAjCB0C8AAAAASUVORK5CYII=',
    REGEX_CODE_BLOCK_OPTIONAL_LANGUAGE_TAG: /^```.*$/gm,
    MAX_ATTACHMENT_FOOTER_LENGTH: 300,
    ACCEPT_STATIC_IMAGE: '.jpeg,.jpg,.png,.bmp',
    ACCEPT_EMOJI_IMAGE: '.jpeg,.jpg,.png,.gif',
    THREADS_PAGE_SIZE: 25,
    THREADS_LOADING_INDICATOR_ITEM_ID: 'threads_loading_indicator_item_id',
    THREADS_NO_RESULTS_ITEM_ID: 'threads_no_results_item_id',
    TRIAL_MODAL_AUTO_SHOWN: 'trial_modal_auto_shown',
    DEFAULT_SITE_URL: 'http://localhost:8065',
    CHANNEL_HEADER_BUTTON_DISABLE_TIMEOUT: 1000,
    FIRST_ADMIN_ROLE: 'first_admin',
    MAX_PURCHASE_SEATS: 1000000,
    MIN_PURCHASE_SEATS: 10,
};

export const ValidationErrors = {
    USERNAME_REQUIRED: 'USERNAME_REQUIRED',
    INVALID_LENGTH: 'INVALID_LENGTH',
    INVALID_CHARACTERS: 'INVALID_CHARACTERS',
    INVALID_FIRST_CHARACTER: 'INVALID_FIRST_CHARACTER',
    RESERVED_NAME: 'RESERVED_NAME',
    INVALID_LAST_CHARACTER: 'INVALID_LAST_CHARACTER',
};

export const ConsolePages = {
    AD_LDAP: '/admin_console/authentication/ldap',
    COMPLIANCE_EXPORT: '/admin_console/compliance/export',
    CUSTOM_TERMS: '/admin_console/compliance/custom_terms_of_service',
    DATA_RETENTION: '/admin_console/compliance/data_retention_settings',
    ELASTICSEARCH: '/admin_console/environment/elasticsearch',
    GUEST_ACCOUNTS: '/admin_console/authentication/guest_access',
    LICENSE: '/admin_console/about/license',
    SAML: '/admin_console/authentication/saml',
    FILE_STORAGE: '/admin_console/environment/file_storage',
    SESSION_LENGTHS: '/admin_console/environment/session_lengths',
    WEB_SERVER: '/admin_console/environment/web_server',
    PUSH_NOTIFICATION_CENTER: '/admin_console/environment/push_notification_server',
    SMTP: '/admin_console/environment/smtp',
    PAYMENT_INFO: '/admin_console/billing/payment_info',
    BILLING_HISTORY: '/admin_console/billing/billing_history',
};

export const WindowSizes = {
    MOBILE_VIEW: 'mobileView',
    TABLET_VIEW: 'tabletView',
    SMALL_DESKTOP_VIEW: 'smallDesktopView',
    DESKTOP_VIEW: 'desktopView',
};

export const AcceptedProfileImageTypes = ['image/jpeg', 'image/png', 'image/bmp'];

export const searchHintOptions = [{searchTerm: 'From:', message: {id: t('search_list_option.from'), defaultMessage: 'Messages from a user'}},
    {searchTerm: 'In:', message: {id: t('search_list_option.in'), defaultMessage: 'Messages in a channel'}},
    {searchTerm: 'On:', message: {id: t('search_list_option.on'), defaultMessage: 'Messages on a date'}},
    {searchTerm: 'Before:', message: {id: t('search_list_option.before'), defaultMessage: 'Messages before a date'}},
    {searchTerm: 'After:', message: {id: t('search_list_option.after'), defaultMessage: 'Messages after a date'}},
    {searchTerm: '-', message: {id: t('search_list_option.exclude'), defaultMessage: 'Exclude search terms'}, additionalDisplay: '—'},
    {searchTerm: '""', message: {id: t('search_list_option.phrases'), defaultMessage: 'Messages with phrases'}},
];

export const searchFilesHintOptions = [{searchTerm: 'From:', message: {id: t('search_files_list_option.from'), defaultMessage: 'Files from a user'}},
    {searchTerm: 'In:', message: {id: t('search_files_list_option.in'), defaultMessage: 'Files in a channel'}},
    {searchTerm: 'On:', message: {id: t('search_files_list_option.on'), defaultMessage: 'Files on a date'}},
    {searchTerm: 'Before:', message: {id: t('search_files_list_option.before'), defaultMessage: 'Files before a date'}},
    {searchTerm: 'After:', message: {id: t('search_files_list_option.after'), defaultMessage: 'Files after a date'}},
    {searchTerm: 'Ext:', message: {id: t('search_files_list_option.ext'), defaultMessage: 'Files with a extension'}},
    {searchTerm: '-', message: {id: t('search_files_list_option.exclude'), defaultMessage: 'Exclude search terms'}, additionalDisplay: '—'},
    {searchTerm: '""', message: {id: t('search_files_list_option.phrases'), defaultMessage: 'Files with phrases'}},
];

// adding these rtranslations here so the weblate CI step will not fail with empty translation strings
t('suggestion.archive');
t('suggestion.mention.channels');
t('suggestion.mention.morechannels');
t('suggestion.mention.unread.channels');
t('suggestion.mention.unread');
t('suggestion.mention.members');
t('suggestion.mention.moremembers');
t('suggestion.mention.nonmembers');
t('suggestion.mention.private.channels');
t('suggestion.mention.recent.channels');
t('suggestion.mention.special');
t('suggestion.mention.groups');
t('suggestion.search.public');
t('suggestion.search.group');
t('suggestion.commands');
t('suggestion.emoji');

const {
    DONT_CLEAR,
    THIRTY_MINUTES,
    ONE_HOUR,
    FOUR_HOURS,
    TODAY,
    THIS_WEEK,
    DATE_AND_TIME,
    CUSTOM_DATE_TIME,
} = CustomStatusDuration;

export const durationValues = {
    [DONT_CLEAR]: {
        id: t('custom_status.expiry_dropdown.dont_clear'),
        defaultMessage: "Don't clear",
    },
    [THIRTY_MINUTES]: {
        id: t('custom_status.expiry_dropdown.thirty_minutes'),
        defaultMessage: '30 minutes',
    },
    [ONE_HOUR]: {
        id: t('custom_status.expiry_dropdown.one_hour'),
        defaultMessage: '1 hour',
    },
    [FOUR_HOURS]: {
        id: t('custom_status.expiry_dropdown.four_hours'),
        defaultMessage: '4 hours',
    },
    [TODAY]: {
        id: t('custom_status.expiry_dropdown.today'),
        defaultMessage: 'Today',
    },
    [THIS_WEEK]: {
        id: t('custom_status.expiry_dropdown.this_week'),
        defaultMessage: 'This week',
    },
    [DATE_AND_TIME]: {
        id: t('custom_status.expiry_dropdown.date_and_time'),
        defaultMessage: 'Custom Date and Time',
    },
    [CUSTOM_DATE_TIME]: {
        id: t('custom_status.expiry_dropdown.date_and_time'),
        defaultMessage: 'Custom Date and Time',
    },
};
export enum ClaimErrors {
    MFA_VALIDATE_TOKEN_AUTHENTICATE = 'mfa.validate_token.authenticate.app_error',
    ENT_LDAP_LOGIN_USER_NOT_REGISTERED = 'ent.ldap.do_login.user_not_registered.app_error',
    ENT_LDAP_LOGIN_USER_FILTERED = 'ent.ldap.do_login.user_filtered.app_error',
    ENT_LDAP_LOGIN_MATCHED_TOO_MANY_USERS = 'ent.ldap.do_login.matched_to_many_users.app_error',
    ENT_LDAP_LOGIN_INVALID_PASSWORD = 'ent.ldap.do_login.invalid_password.app_error',
    API_USER_INVALID_PASSWORD = 'api.user.check_user_password.invalid.app_error',
}

export const DataSearchTypes = {
    FILES_SEARCH_TYPE: 'files',
    MESSAGES_SEARCH_TYPE: 'messages',
};

export const OverActiveUserLimits = {
    MIN: 0.05,
    MAX: 0.1,
} as const;

export const PageLoadContext = {
    PAGE_LOAD: 'page_load',
    RECONNECT: 'reconnect',
} as const;

export default Constants;<|MERGE_RESOLUTION|>--- conflicted
+++ resolved
@@ -31,7 +31,6 @@
 import {t} from 'utils/i18n';
 
 export const SettingsTypes = {
-<<<<<<< HEAD
     TYPE_TEXT: 'text' as const,
     TYPE_LONG_TEXT: 'longtext' as const,
     TYPE_NUMBER: 'number' as const,
@@ -48,25 +47,7 @@
     TYPE_JOBSTABLE: 'jobstable' as const,
     TYPE_FILE_UPLOAD: 'fileupload' as const,
     TYPE_CUSTOM: 'custom' as const,
-=======
-    TYPE_TEXT: 'text',
-    TYPE_LONG_TEXT: 'longtext',
-    TYPE_NUMBER: 'number',
-    TYPE_COLOR: 'color',
-    TYPE_BOOL: 'bool',
-    TYPE_PERMISSION: 'permission',
-    TYPE_RADIO: 'radio',
-    TYPE_BANNER: 'banner',
-    TYPE_DROPDOWN: 'dropdown',
-    TYPE_GENERATED: 'generated',
-    TYPE_USERNAME: 'username',
-    TYPE_BUTTON: 'button',
-    TYPE_LANGUAGE: 'language',
-    TYPE_JOBSTABLE: 'jobstable',
-    TYPE_FILE_UPLOAD: 'fileupload',
-    TYPE_CUSTOM: 'custom',
-    TYPE_ROLES: 'roles',
->>>>>>> cac50f59
+    TYPE_ROLES: 'roles' as const,
 };
 
 export const InviteTypes = {

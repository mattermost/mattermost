--- conflicted
+++ resolved
@@ -808,11 +808,8 @@
     CUSTOM_CALLS: 'custom_calls',
     CUSTOM_CALLS_RECORDING: 'custom_calls_recording',
     CUSTOM_DATA_SPILLAGE_REPORT: 'custom_spillage_report',
-<<<<<<< HEAD
     AUTO_TRANSLATION_CHANGE: 'system_autotranslation',
-=======
     BURN_ON_READ: 'burn_on_read',
->>>>>>> 14f5fd84
 };
 
 export const StatTypes = keyMirror({

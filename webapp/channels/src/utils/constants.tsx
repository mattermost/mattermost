// Copyright (c) 2015-present Mattermost, Inc. All Rights Reserved.
// See LICENSE.txt for license information.

/* eslint-disable max-lines */

import solarizedDarkCSS from 'highlight.js/styles/base16/solarized-dark.css';
import solarizedLightCSS from 'highlight.js/styles/base16/solarized-light.css';
import githubCSS from 'highlight.js/styles/github.css';
import monokaiCSS from 'highlight.js/styles/monokai.css';
import keyMirror from 'key-mirror';

import {CustomStatusDuration} from '@mattermost/types/users';

import {Preferences as ReduxPreferences} from 'mattermost-redux/constants';
import Permissions from 'mattermost-redux/constants/permissions';
import * as PostListUtils from 'mattermost-redux/utils/post_list';

import audioIcon from 'images/icons/audio.svg';
import codeIcon from 'images/icons/code.svg';
import excelIcon from 'images/icons/excel.svg';
import genericIcon from 'images/icons/generic.svg';
import patchIcon from 'images/icons/patch.svg';
import pdfIcon from 'images/icons/pdf.svg';
import pptIcon from 'images/icons/ppt.svg';
import videoIcon from 'images/icons/video.svg';
import wordIcon from 'images/icons/word.svg';
import githubIcon from 'images/themes/code_themes/github.png';
import monokaiIcon from 'images/themes/code_themes/monokai.png';
import solarizedDarkIcon from 'images/themes/code_themes/solarized-dark.png';
import solarizedLightIcon from 'images/themes/code_themes/solarized-light.png';
import logoWebhook from 'images/webhook_icon.jpg';
import {t} from 'utils/i18n';

export const SettingsTypes = {
    TYPE_TEXT: 'text' as const,
    TYPE_LONG_TEXT: 'longtext' as const,
    TYPE_NUMBER: 'number' as const,
    TYPE_COLOR: 'color' as const,
    TYPE_BOOL: 'bool' as const,
    TYPE_PERMISSION: 'permission' as const,
    TYPE_RADIO: 'radio' as const,
    TYPE_BANNER: 'banner' as const,
    TYPE_DROPDOWN: 'dropdown' as const,
    TYPE_GENERATED: 'generated' as const,
    TYPE_USERNAME: 'username' as const,
    TYPE_BUTTON: 'button' as const,
    TYPE_LANGUAGE: 'language' as const,
    TYPE_JOBSTABLE: 'jobstable' as const,
    TYPE_FILE_UPLOAD: 'fileupload' as const,
    TYPE_CUSTOM: 'custom' as const,
    TYPE_ROLES: 'roles' as const,
};

export const InviteTypes = {
    INVITE_MEMBER: 'member',
    INVITE_GUEST: 'guest',
};

export const PreviousViewedTypes = {
    CHANNELS: 'channels',
    THREADS: 'threads',
};

export const Preferences = {
    CATEGORY_CHANNEL_OPEN_TIME: 'channel_open_time',
    CATEGORY_DIRECT_CHANNEL_SHOW: ReduxPreferences.CATEGORY_DIRECT_CHANNEL_SHOW,
    CATEGORY_GROUP_CHANNEL_SHOW: ReduxPreferences.CATEGORY_GROUP_CHANNEL_SHOW,
    CATEGORY_DISPLAY_SETTINGS: 'display_settings',
    CATEGORY_SIDEBAR_SETTINGS: 'sidebar_settings',
    CATEGORY_ADVANCED_SETTINGS: 'advanced_settings',
    TUTORIAL_STEP: 'tutorial_step',
    TUTORIAL_STEP_AUTO_TOUR_STATUS: 'tutorial_step_auto_tour_status',
    CRT_TUTORIAL_TRIGGERED: 'crt_tutorial_triggered',
    CRT_TUTORIAL_AUTO_TOUR_STATUS: 'crt_tutorial_auto_tour_status',
    CRT_TUTORIAL_STEP: 'crt_tutorial_step',
    EXPLORE_OTHER_TOOLS_TUTORIAL_STEP: 'explore_other_tools_step',
    CRT_THREAD_PANE_STEP: 'crt_thread_pane_step',
    CHANNEL_DISPLAY_MODE: 'channel_display_mode',
    CHANNEL_DISPLAY_MODE_CENTERED: 'centered',
    CHANNEL_DISPLAY_MODE_FULL_SCREEN: 'full',
    CHANNEL_DISPLAY_MODE_DEFAULT: 'full',
    MESSAGE_DISPLAY: 'message_display',
    MESSAGE_DISPLAY_CLEAN: 'clean',
    MESSAGE_DISPLAY_COMPACT: 'compact',
    MESSAGE_DISPLAY_DEFAULT: 'clean',
    COLORIZE_USERNAMES: 'colorize_usernames',
    COLORIZE_USERNAMES_DEFAULT: 'true',
    COLLAPSED_REPLY_THREADS: 'collapsed_reply_threads',
    COLLAPSED_REPLY_THREADS_OFF: 'off',
    COLLAPSED_REPLY_THREADS_ON: 'on',
    CLICK_TO_REPLY: 'click_to_reply',
    CLICK_TO_REPLY_DEFAULT: 'true',
    COLLAPSED_REPLY_THREADS_FALLBACK_DEFAULT: 'off',
    LINK_PREVIEW_DISPLAY: 'link_previews',
    LINK_PREVIEW_DISPLAY_DEFAULT: 'true',
    COLLAPSE_DISPLAY: 'collapse_previews',
    COLLAPSE_DISPLAY_DEFAULT: 'false',
    AVAILABILITY_STATUS_ON_POSTS: 'availability_status_on_posts',
    AVAILABILITY_STATUS_ON_POSTS_DEFAULT: 'true',
    USE_MILITARY_TIME: 'use_military_time',
    USE_MILITARY_TIME_DEFAULT: 'false',
    UNREAD_SCROLL_POSITION: 'unread_scroll_position',
    UNREAD_SCROLL_POSITION_START_FROM_LEFT: 'start_from_left_off',
    UNREAD_SCROLL_POSITION_START_FROM_NEWEST: 'start_from_newest',
    CATEGORY_THEME: 'theme',
    CATEGORY_FLAGGED_POST: 'flagged_post',
    CATEGORY_NOTIFICATIONS: 'notifications',
    EMAIL_INTERVAL: 'email_interval',
    INTERVAL_IMMEDIATE: 30, // "immediate" is a 30 second interval
    INTERVAL_FIFTEEN_MINUTES: 15 * 60,
    INTERVAL_HOUR: 60 * 60,
    INTERVAL_NEVER: 0,
    NAME_NAME_FORMAT: 'name_format',
    CATEGORY_SYSTEM_NOTICE: 'system_notice',
    RECOMMENDED_NEXT_STEPS: 'recommended_next_steps',
    TEAMS_ORDER: 'teams_order',
    CLOUD_UPGRADE_BANNER: 'cloud_upgrade_banner',
    CLOUD_TRIAL_BANNER: 'cloud_trial_banner',
    START_TRIAL_MODAL: 'start_trial_modal',
    ADMIN_CLOUD_UPGRADE_PANEL: 'admin_cloud_upgrade_panel',
    CATEGORY_EMOJI: 'emoji',
    EMOJI_SKINTONE: 'emoji_skintone',
    ONE_CLICK_REACTIONS_ENABLED: 'one_click_reactions_enabled',
    ONE_CLICK_REACTIONS_ENABLED_DEFAULT: 'true',
    CLOUD_TRIAL_END_BANNER: 'cloud_trial_end_banner',
    CLOUD_USER_EPHEMERAL_INFO: 'cloud_user_ephemeral_info',
    CATEGORY_CLOUD_LIMITS: 'cloud_limits',
    THREE_DAYS_LEFT_TRIAL_MODAL: 'three_days_left_trial_modal',

    // For one off things that have a special, attention-grabbing UI until you interact with them
    TOUCHED: 'touched',

    // Category for actions/interactions that will happen just once
    UNIQUE: 'unique',

    // A/B test preference value
    AB_TEST_PREFERENCE_VALUE: 'ab_test_preference_value',

    RECENT_EMOJIS: 'recent_emojis',
    ONBOARDING: 'onboarding',
    ADVANCED_TEXT_EDITOR: 'advanced_text_editor',

    FORWARD_POST_VIEWED: 'forward_post_viewed',
    HIDE_POST_FILE_UPGRADE_WARNING: 'hide_post_file_upgrade_warning',
    SHOWN_LIMITS_REACHED_ON_LOGIN: 'shown_limits_reached_on_login',
    USE_CASE: 'use_case',
    DELINQUENCY_MODAL_CONFIRMED: 'delinquency_modal_confirmed',
    CONFIGURATION_BANNERS: 'configuration_banners',
    NOTIFY_ADMIN_REVOKE_DOWNGRADED_WORKSPACE: 'admin_revoke_downgraded_instance',
    OVERAGE_USERS_BANNER: 'overage_users_banner',
    TO_CLOUD_YEARLY_PLAN_NUDGE: 'to_cloud_yearly_plan_nudge',
    TO_PAID_PLAN_NUDGE: 'to_paid_plan_nudge',
    CLOUD_ANNUAL_RENEWAL_BANNER: 'cloud_annual_renewal_banner',
};

// For one off things that have a special, attention-grabbing UI until you interact with them
export const Touched = {
    ADD_CHANNELS_CTA: 'add_channels_cta',
};

// Category for actions/interactions that will happen just once
export const Unique = {
    HAS_CLOUD_PURCHASE: 'has_cloud_purchase',
    REQUEST_TRIAL_AFTER_SERVER_UPGRADE: 'request_trial_after_upgrade',
    CLICKED_UPGRADE_AND_TRIAL_BTN: 'clicked_upgradeandtrial_btn',
};

export const TrialPeriodDays = {
    TRIAL_30_DAYS: 30,
    TRIAL_14_DAYS: 14,
    TRIAL_WARNING_THRESHOLD: 7,
    TRIAL_2_DAYS: 2,
    TRIAL_1_DAY: 1,
    TRIAL_0_DAYS: 0,
};

export const suitePluginIds = {
    playbooks: 'playbooks',
    focalboard: 'focalboard',

    apps: 'com.mattermost.apps',
    calls: 'com.mattermost.calls',
    nps: 'com.mattermost.nps',
    channelExport: 'com.mattermost.plugin-channel-export',
};

export const ActionTypes = keyMirror({
    SET_PRODUCT_SWITCHER_OPEN: null,
    RECEIVED_FOCUSED_POST: null,
    SELECT_POST: null,
    HIGHLIGHT_REPLY: null,
    CLEAR_HIGHLIGHT_REPLY: null,
    SELECT_POST_CARD: null,
    INCREASE_POST_VISIBILITY: null,
    LOADING_POSTS: null,

    UPDATE_RHS_STATE: null,
    UPDATE_RHS_SEARCH_TERMS: null,
    UPDATE_RHS_SEARCH_TYPE: null,
    UPDATE_RHS_SEARCH_RESULTS_TERMS: null,

    SET_RHS_SIZE: null,

    RHS_GO_BACK: null,

    SET_RHS_EXPANDED: null,
    TOGGLE_RHS_EXPANDED: null,

    UPDATE_MOBILE_VIEW: null,

    SET_NAVIGATION_BLOCKED: null,
    DEFER_NAVIGATION: null,
    CANCEL_NAVIGATION: null,
    CONFIRM_NAVIGATION: null,

    TOGGLE_IMPORT_THEME_MODAL: null,
    TOGGLE_DELETE_POST_MODAL: null,
    TOGGLE_EDITING_POST: null,

    EMITTED_SHORTCUT_REACT_TO_LAST_POST: null,

    BROWSER_CHANGE_FOCUS: null,
    BROWSER_WINDOW_RESIZED: null,

    RECEIVED_PLUGIN_COMPONENT: null,
    REMOVED_PLUGIN_COMPONENT: null,
    RECEIVED_PLUGIN_POST_COMPONENT: null,
    RECEIVED_PLUGIN_POST_CARD_COMPONENT: null,
    REMOVED_PLUGIN_POST_COMPONENT: null,
    REMOVED_PLUGIN_POST_CARD_COMPONENT: null,
    RECEIVED_WEBAPP_PLUGINS: null,
    RECEIVED_WEBAPP_PLUGIN: null,
    REMOVED_WEBAPP_PLUGIN: null,
    RECEIVED_ADMIN_CONSOLE_REDUCER: null,
    REMOVED_ADMIN_CONSOLE_REDUCER: null,
    RECEIVED_ADMIN_CONSOLE_CUSTOM_COMPONENT: null,
    RECEIVED_PLUGIN_STATS_HANDLER: null,
    RECEIVED_PLUGIN_USER_SETTINGS: null,

    MODAL_OPEN: null,
    MODAL_CLOSE: null,

    SELECT_CHANNEL_WITH_MEMBER: null,
    SET_LAST_UNREAD_CHANNEL: null,
    UPDATE_CHANNEL_LAST_VIEWED_AT: null,

    INCREMENT_EMOJI_PICKER_PAGE: null,
    SET_RECENT_SKIN: null,

    STATUS_DROPDOWN_TOGGLE: null,
    ADD_CHANNEL_DROPDOWN_TOGGLE: null,
    ADD_CHANNEL_CTA_DROPDOWN_TOGGLE: null,

    SHOW_ONBOARDING_TASK_COMPLETION: null,
    SHOW_ONBOARDING_COMPLETE_PROFILE_TOUR: null,
    SHOW_ONBOARDING_VISIT_CONSOLE_TOUR: null,

    TOGGLE_LHS: null,
    OPEN_LHS: null,
    CLOSE_LHS: null,
    SET_LHS_SIZE: null,
    SELECT_STATIC_PAGE: null,

    SET_SHOW_PREVIEW_ON_CREATE_COMMENT: null,
    SET_SHOW_PREVIEW_ON_CREATE_POST: null,
    SET_SHOW_PREVIEW_ON_EDIT_CHANNEL_HEADER_MODAL: null,

    TOGGLE_RHS_MENU: null,
    OPEN_RHS_MENU: null,
    CLOSE_RHS_MENU: null,

    DISMISS_NOTICE: null,
    SHOW_NOTICE: null,

    SELECT_ATTACHMENT_MENU_ACTION: null,

    RECEIVED_TRANSLATIONS: null,

    INCREMENT_WS_ERROR_COUNT: null,
    RESET_WS_ERROR_COUNT: null,
    RECEIVED_POSTS_FOR_CHANNEL_AT_TIME: null,
    CHANNEL_POSTS_STATUS: null,
    CHANNEL_SYNC_STATUS: null,
    ALL_CHANNEL_SYNC_STATUS: null,

    UPDATE_ACTIVE_SECTION: null,

    RECEIVED_MARKETPLACE_PLUGINS: null,
    RECEIVED_MARKETPLACE_APPS: null,
    FILTER_MARKETPLACE_LISTING: null,
    INSTALLING_MARKETPLACE_ITEM: null,
    INSTALLING_MARKETPLACE_ITEM_SUCCEEDED: null,
    INSTALLING_MARKETPLACE_ITEM_FAILED: null,

    POST_UNREAD_SUCCESS: null,

    SET_UNREAD_FILTER_ENABLED: null,
    UPDATE_TOAST_STATUS: null,
    UPDATE_THREAD_TOAST_STATUS: null,

    SIDEBAR_DRAGGING_SET_STATE: null,
    SIDEBAR_DRAGGING_STOP: null,
    ADD_NEW_CATEGORY_ID: null,
    MULTISELECT_CHANNEL: null,
    MULTISELECT_CHANNEL_ADD: null,
    MULTISELECT_CHANNEL_TO: null,
    MULTISELECT_CHANNEL_CLEAR: null,

    TRACK_ANNOUNCEMENT_BAR: null,
    DISMISS_ANNOUNCEMENT_BAR: null,

    PREFETCH_POSTS_FOR_CHANNEL: null,

    SET_FILES_FILTER_BY_EXT: null,

    SUPPRESS_RHS: null,
    UNSUPPRESS_RHS: null,

    SET_EDIT_CHANNEL_MEMBERS: null,
    NEEDS_LOGGED_IN_LIMIT_REACHED_CHECK: null,

    SET_DRAFT_SOURCE: null,

    SET_ADMIN_CONSOLE_USER_MANAGEMENT_TABLE_PROPERTIES: null,
    CLEAR_ADMIN_CONSOLE_USER_MANAGEMENT_TABLE_PROPERTIES: null,
});

export const PostRequestTypes = keyMirror({
    BEFORE_ID: null,
    AFTER_ID: null,
});

export const WarnMetricTypes = {
    SYSTEM_WARN_METRIC_NUMBER_OF_ACTIVE_USERS_100: 'warn_metric_number_of_active_users_100',
    SYSTEM_WARN_METRIC_NUMBER_OF_ACTIVE_USERS_200: 'warn_metric_number_of_active_users_200',
    SYSTEM_WARN_METRIC_NUMBER_OF_ACTIVE_USERS_300: 'warn_metric_number_of_active_users_300',
    SYSTEM_WARN_METRIC_NUMBER_OF_ACTIVE_USERS_500: 'warn_metric_number_of_active_users_500',
    SYSTEM_WARN_METRIC_NUMBER_OF_TEAMS_5: 'warn_metric_number_of_teams_5',
    SYSTEM_WARN_METRIC_NUMBER_OF_CHANNELS_5: 'warn_metric_number_of_channels_50',
    SYSTEM_WARN_METRIC_MFA: 'warn_metric_mfa',
    SYSTEM_WARN_METRIC_EMAIL_DOMAIN: 'warn_metric_email_domain',
    SYSTEM_WARN_METRIC_NUMBER_OF_POSTS_2M: 'warn_metric_number_of_posts_2M',
};

export const ModalIdentifiers = {
    ABOUT: 'about',
    TEAM_SETTINGS: 'team_settings',
    CHANNEL_INFO: 'channel_info',
    DELETE_CHANNEL: 'delete_channel',
    UNARCHIVE_CHANNEL: 'unarchive_channel',
    CHANNEL_NOTIFICATIONS: 'channel_notifications',
    CHANNEL_INVITE: 'channel_invite',
    CHANNEL_MEMBERS: 'channel_members',
    TEAM_MEMBERS: 'team_members',
    ADD_USER_TO_CHANNEL: 'add_user_to_channel',
    ADD_USER_TO_ROLE: 'add_user_to_role',
    ADD_USER_TO_TEAM: 'add_user_to_team',
    CREATE_DM_CHANNEL: 'create_dm_channel',
    EDIT_CHANNEL_HEADER: 'edit_channel_header',
    EDIT_CHANNEL_PURPOSE: 'edit_channel_purpose',
    DELETE_POST: 'delete_post',
    CONVERT_CHANNEL: 'convert_channel',
    RESET_STATUS: 'reset_status',
    LEAVE_TEAM: 'leave_team',
    RENAME_CHANNEL: 'rename_channel',
    USER_SETTINGS: 'user_settings',
    QUICK_SWITCH: 'quick_switch',
    REMOVED_FROM_CHANNEL: 'removed_from_channel',
    EMAIL_INVITE: 'email_invite',
    INTERACTIVE_DIALOG: 'interactive_dialog',
    APPS_MODAL: 'apps_modal',
    ADD_TEAMS_TO_SCHEME: 'add_teams_to_scheme',
    INVITATION: 'invitation',
    ADD_GROUPS_TO_TEAM: 'add_groups_to_team',
    ADD_GROUPS_TO_CHANNEL: 'add_groups_to_channel',
    MANAGE_TEAM_GROUPS: 'manage_team_groups',
    MANAGE_CHANNEL_GROUPS: 'manage_channel_groups',
    GROUP_MEMBERS: 'group_members',
    MOBILE_SUBMENU: 'mobile_submenu',
    PLUGIN_MARKETPLACE: 'plugin_marketplace',
    EDIT_CATEGORY: 'edit_category',
    DELETE_CATEGORY: 'delete_category',
    SIDEBAR_WHATS_NEW_MODAL: 'sidebar_whats_new_modal',
    WARN_METRIC_ACK: 'warn_metric_acknowledgement',
    UPGRADE_CLOUD_ACCOUNT: 'upgrade_cloud_account',
    START_TRIAL_MODAL: 'start_trial_modal',
    TRIAL_BENEFITS_MODAL: 'trial_benefits_modal',
    PRICING_MODAL: 'pricing_modal',
    LEARN_MORE_TRIAL_MODAL: 'learn_more_trial_modal',
    ENTERPRISE_EDITION_LICENSE: 'enterprise_edition_license',
    CONFIRM_NOTIFY_ADMIN: 'confirm_notify_admin',
    REMOVE_NEXT_STEPS_MODAL: 'remove_next_steps_modal',
    MORE_CHANNELS: 'more_channels',
    NEW_CHANNEL_MODAL: 'new_channel_modal',
    CLOUD_PURCHASE: 'cloud_purchase',
    SELF_HOSTED_PURCHASE: 'self_hosted_purchase',
    CLOUD_DOWNGRADE_CHOOSE_TEAM: 'cloud_downgrade_choose_team',
    SUCCESS_MODAL: 'success_modal',
    ERROR_MODAL: 'error_modal',
    DND_CUSTOM_TIME_PICKER: 'dnd_custom_time_picker',
    POST_REMINDER_CUSTOM_TIME_PICKER: 'post_reminder_custom_time_picker',
    CUSTOM_STATUS: 'custom_status',
    COMMERCIAL_SUPPORT: 'commercial_support',
    NO_INTERNET_CONNECTION: 'no_internet_connection',
    JOIN_CHANNEL_PROMPT: 'join_channel_prompt',
    COLLAPSED_REPLY_THREADS_MODAL: 'collapsed_reply_threads_modal',
    NOTIFY_CONFIRM_MODAL: 'notify_confirm_modal',
    CONFIRM_LICENSE_REMOVAL: 'confirm_license_removal',
    CONFIRM: 'confirm',
    USER_GROUPS: 'user_groups',
    USER_GROUPS_CREATE: 'user_groups_create',
    VIEW_USER_GROUP: 'view_user_group',
    ADD_USERS_TO_GROUP: 'add_users_to_group',
    EDIT_GROUP_MODAL: 'edit_group_modal',
    POST_DELETED_MODAL: 'post_deleted_modal',
    FILE_PREVIEW_MODAL: 'file_preview_modal',
    IMPORT_THEME_MODAL: 'import_theme_modal',
    LEAVE_PRIVATE_CHANNEL_MODAL: 'leave_private_channel_modal',
    GET_PUBLIC_LINK_MODAL: 'get_public_link_modal',
    KEYBOARD_SHORTCUTS_MODAL: 'keyboar_shortcuts_modal',
    USERS_TO_BE_REMOVED: 'users_to_be_removed',
    DELETE_DRAFT: 'delete_draft_modal',
    SEND_DRAFT: 'send_draft_modal',
    UPLOAD_LICENSE: 'upload_license',
    CLOUD_LIMITS: 'cloud_limits',
    THREE_DAYS_LEFT_TRIAL_MODAL: 'three_days_left_trial_modal',
    REQUEST_BUSINESS_EMAIL_MODAL: 'request_business_email_modal',
    FEATURE_RESTRICTED_MODAL: 'feature_restricted_modal',
    FORWARD_POST_MODAL: 'forward_post_modal',
    JOIN_PUBLIC_CHANNEL_MODAL: 'join_public_channel_modal',
    CLOUD_INVOICE_PREVIEW: 'cloud_invoice_preview',
    BILLING_HISTORY: 'billing_history',
    SUM_OF_MEMBERS_MODAL: 'sum_of_members_modal',
    RESTORE_POST_MODAL: 'restore_post',
    INFO_TOAST: 'info_toast',
    MARK_ALL_THREADS_AS_READ: 'mark_all_threads_as_read_modal',
    DELINQUENCY_MODAL_DOWNGRADE: 'delinquency_modal_downgrade',
    CLOUD_LIMITS_DOWNGRADE: 'cloud_limits_downgrade',
    PERSIST_NOTIFICATION_CONFIRM_MODAL: 'persist_notification_confirm_modal',
    AIR_GAPPED_SELF_HOSTED_PURCHASE: 'air_gapped_self_hosted_purchase',
    DOWNGRADE_MODAL: 'downgrade_modal',
    PURCHASE_IN_PROGRESS: 'purchase_in_progress',
    DELETE_WORKSPACE: 'delete_workspace',
    FEEDBACK: 'feedback',
    DELETE_WORKSPACE_PROGRESS: 'delete_workspace_progress',
    DELETE_WORKSPACE_RESULT: 'delete_workspace_result',
    SCREENING_IN_PROGRESS: 'screening_in_progress',
    CONFIRM_SWITCH_TO_YEARLY: 'confirm_switch_to_yearly',
    EXPANSION_IN_PROGRESS: 'expansion_in_progress',
    SELF_HOSTED_EXPANSION: 'self_hosted_expansion',
    START_TRIAL_FORM_MODAL: 'start_trial_form_modal',
    START_TRIAL_FORM_MODAL_RESULT: 'start_trial_form_modal_result',
    MOVE_THREAD_MODAL: 'move_thread_modal',
    CONVERT_GM_TO_CHANNEL: 'convert_gm_to_channel',
    IP_FILTERING_ADD_EDIT_MODAL: 'ip_filtering_add_edit_modal',
    IP_FILTERING_DELETE_CONFIRMATION_MODAL: 'ip_filtering_delete_confirmation_modal',
    IP_FILTERING_SAVE_CONFIRMATION_MODAL: 'ip_filtering_save_confirmation_modal',
    REACTION_LIMIT_REACHED: 'reaction_limit_reached',
    AIR_GAPPED_CONTACT_SALES: 'air_gapped_contact_sales',
<<<<<<< HEAD
    CHANNEL_BOOKMARK_DELETE: 'channel_bookmark_delete',
    CHANNEL_BOOKMARK_CREATE: 'channel_bookmark_create',
=======
    MANAGE_ROLES_MODAL: 'manage_roles_modal',
    MANAGE_TEAMS_MODAL: 'manage_teams_modal',
    MANAGE_TOKENS_MODAL: 'manage_teams_modal',
    RESET_PASSWORD_MODAL: 'reset_password_modal',
    RESET_EMAIL_MODAL: 'reset_email_modal',
    DEACTIVATE_MEMBER_MODAL: 'deactivate_member_modal',
    PROMOTE_TO_MEMBER_MODAL: 'promote_to_member_modal',
    DEMOTE_TO_GUEST_MODAL: 'demote_to_guest_modal',
    REVOKE_SESSIONS_MODAL: 'revoke_sessions_modal',
    CREATE_GROUP_SYNCABLES_MEMBERSHIP_MODAL: 'create_group_syncables_membership_modal',
    EXPORT_USER_DATA_MODAL: 'export_user_data_modal',
    UPGRADE_EXPORT_DATA_MODAL: 'upgrade_export_data_modal',
    EXPORT_ERROR_MODAL: 'export_error_modal',
>>>>>>> 0444acbf
};

export const UserStatuses = {
    OUT_OF_OFFICE: 'ooo',
    OFFLINE: 'offline',
    AWAY: 'away',
    ONLINE: 'online',
    DND: 'dnd',
} as const;

export const EventTypes = Object.assign(
    {
        KEY_DOWN: 'keydown',
        KEY_UP: 'keyup',
        CLICK: 'click',
        FOCUS: 'focus',
        BLUR: 'blur',
        SHORTCUT: 'shortcut',
        MOUSE_DOWN: 'mousedown',
        MOUSE_UP: 'mouseup',
    },
    keyMirror({
        POST_LIST_SCROLL_TO_BOTTOM: null,
    }),
);

export const CloudProducts = {

    // STARTER sku is used by both free cloud starter
    // and paid cloud starter (legacy cloud starter).
    // Where differentiation is needed, check whether any limits are applied.
    // If none are applied, it must be legacy cloud starter.
    STARTER: 'cloud-starter',
    PROFESSIONAL: 'cloud-professional',
    ENTERPRISE: 'cloud-enterprise',
    LEGACY: 'cloud-legacy',
};

export const CloudBillingTypes = {
    INTERNAL: 'internal',
    LICENSED: 'licensed',
};

export const SelfHostedProducts = {
    STARTER: 'starter',
    PROFESSIONAL: 'professional',
    ENTERPRISE: 'enterprise',
};

export const MattermostFeatures = {
    GUEST_ACCOUNTS: 'mattermost.feature.guest_accounts',
    CUSTOM_USER_GROUPS: 'mattermost.feature.custom_user_groups',
    CREATE_MULTIPLE_TEAMS: 'mattermost.feature.create_multiple_teams',
    START_CALL: 'mattermost.feature.start_call',
    PLAYBOOKS_RETRO: 'mattermost.feature.playbooks_retro',
    UNLIMITED_MESSAGES: 'mattermost.feature.unlimited_messages',
    UNLIMITED_FILE_STORAGE: 'mattermost.feature.unlimited_file_storage',
    ALL_PROFESSIONAL_FEATURES: 'mattermost.feature.all_professional',
    ALL_ENTERPRISE_FEATURES: 'mattermost.feature.all_enterprise',
    UPGRADE_DOWNGRADED_WORKSPACE: 'mattermost.feature.upgrade_downgraded_workspace',
    PLUGIN_FEATURE: 'mattermost.feature.plugin',
    HIGHLIGHT_WITHOUT_NOTIFICATION: 'mattermost.feature.highlight_without_notification',
};

export enum LicenseSkus {
    E10 = 'E10',
    E20 = 'E20',
    Starter = 'starter',
    Professional = 'professional',
    Enterprise = 'enterprise',
}

export const CloudProductToSku = {
    [CloudProducts.PROFESSIONAL]: LicenseSkus.Professional,
    [CloudProducts.ENTERPRISE]: LicenseSkus.Enterprise,
};

export const A11yClassNames = {
    REGION: 'a11y__region',
    SECTION: 'a11y__section',
    ACTIVE: 'a11y--active',
    FOCUSED: 'a11y--focused',
    MODAL: 'a11y__modal',
    POPUP: 'a11y__popup',
};

export const A11yAttributeNames = {
    SORT_ORDER: 'data-a11y-sort-order',
    ORDER_REVERSE: 'data-a11y-order-reversed',
    FOCUS_CHILD: 'data-a11y-focus-child',
    LOOP_NAVIGATION: 'data-a11y-loop-navigation',
    DISABLE_NAVIGATION: 'data-a11y-disable-nav',
};

export const A11yCustomEventTypes = {
    ACTIVATE: 'a11yactivate',
    DEACTIVATE: 'a11ydeactivate',
    UPDATE: 'a11yupdate',
    FOCUS: 'a11yfocus',
};

export type A11yFocusEventDetail = {
    target: HTMLElement | null | undefined;
    keyboardOnly: boolean;
}

export function isA11yFocusEventDetail(o: unknown): o is A11yFocusEventDetail {
    return Boolean(o && typeof o === 'object' && 'keyboardOnly' in o);
}

export const AppEvents = {
    FOCUS_EDIT_TEXTBOX: 'focus_edit_textbox',
};

export const SocketEvents = {
    POSTED: 'posted',
    POST_EDITED: 'post_edited',
    POST_DELETED: 'post_deleted',
    POST_UPDATED: 'post_updated',
    POST_UNREAD: 'post_unread',
    CHANNEL_CONVERTED: 'channel_converted',
    CHANNEL_CREATED: 'channel_created',
    CHANNEL_DELETED: 'channel_deleted',
    CHANNEL_UNARCHIVED: 'channel_restored',
    CHANNEL_UPDATED: 'channel_updated',
    CHANNEL_BOOKMARK_CREATED: 'channel_bookmark_created',
    CHANNEL_BOOKMARK_DELETED: 'channel_bookmark_deleted',
    CHANNEL_BOOKMARK_UPDATED: 'channel_bookmark_updated',
    CHANNEL_BOOKMARK_SORTED: 'channel_bookmark_sorted',
    MULTIPLE_CHANNELS_VIEWED: 'multiple_channels_viewed',
    CHANNEL_MEMBER_UPDATED: 'channel_member_updated',
    CHANNEL_SCHEME_UPDATED: 'channel_scheme_updated',
    DIRECT_ADDED: 'direct_added',
    GROUP_ADDED: 'group_added',
    NEW_USER: 'new_user',
    ADDED_TO_TEAM: 'added_to_team',
    JOIN_TEAM: 'join_team',
    LEAVE_TEAM: 'leave_team',
    UPDATE_TEAM: 'update_team',
    DELETE_TEAM: 'delete_team',
    UPDATE_TEAM_SCHEME: 'update_team_scheme',
    USER_ADDED: 'user_added',
    USER_REMOVED: 'user_removed',
    USER_UPDATED: 'user_updated',
    USER_ROLE_UPDATED: 'user_role_updated',
    MEMBERROLE_UPDATED: 'memberrole_updated',
    ROLE_ADDED: 'role_added',
    ROLE_REMOVED: 'role_removed',
    ROLE_UPDATED: 'role_updated',
    TYPING: 'typing',
    PREFERENCE_CHANGED: 'preference_changed',
    PREFERENCES_CHANGED: 'preferences_changed',
    PREFERENCES_DELETED: 'preferences_deleted',
    EPHEMERAL_MESSAGE: 'ephemeral_message',
    STATUS_CHANGED: 'status_change',
    HELLO: 'hello',
    REACTION_ADDED: 'reaction_added',
    REACTION_REMOVED: 'reaction_removed',
    EMOJI_ADDED: 'emoji_added',
    PLUGIN_ENABLED: 'plugin_enabled',
    PLUGIN_DISABLED: 'plugin_disabled',
    LICENSE_CHANGED: 'license_changed',
    CONFIG_CHANGED: 'config_changed',
    PLUGIN_STATUSES_CHANGED: 'plugin_statuses_changed',
    OPEN_DIALOG: 'open_dialog',
    RECEIVED_GROUP: 'received_group',
    GROUP_MEMBER_ADD: 'group_member_add',
    GROUP_MEMBER_DELETED: 'group_member_deleted',
    RECEIVED_GROUP_ASSOCIATED_TO_TEAM: 'received_group_associated_to_team',
    RECEIVED_GROUP_NOT_ASSOCIATED_TO_TEAM: 'received_group_not_associated_to_team',
    RECEIVED_GROUP_ASSOCIATED_TO_CHANNEL: 'received_group_associated_to_channel',
    RECEIVED_GROUP_NOT_ASSOCIATED_TO_CHANNEL: 'received_group_not_associated_to_channel',
    WARN_METRIC_STATUS_RECEIVED: 'warn_metric_status_received',
    WARN_METRIC_STATUS_REMOVED: 'warn_metric_status_removed',
    SIDEBAR_CATEGORY_CREATED: 'sidebar_category_created',
    SIDEBAR_CATEGORY_UPDATED: 'sidebar_category_updated',
    SIDEBAR_CATEGORY_DELETED: 'sidebar_category_deleted',
    SIDEBAR_CATEGORY_ORDER_UPDATED: 'sidebar_category_order_updated',
    USER_ACTIVATION_STATUS_CHANGED: 'user_activation_status_change',
    CLOUD_PAYMENT_STATUS_UPDATED: 'cloud_payment_status_updated',
    CLOUD_SUBSCRIPTION_CHANGED: 'cloud_subscription_changed',
    APPS_FRAMEWORK_REFRESH_BINDINGS: 'custom_com.mattermost.apps_refresh_bindings',
    APPS_FRAMEWORK_PLUGIN_ENABLED: 'custom_com.mattermost.apps_plugin_enabled',
    APPS_FRAMEWORK_PLUGIN_DISABLED: 'custom_com.mattermost.apps_plugin_disabled',
    FIRST_ADMIN_VISIT_MARKETPLACE_STATUS_RECEIVED: 'first_admin_visit_marketplace_status_received',
    THREAD_UPDATED: 'thread_updated',
    THREAD_FOLLOW_CHANGED: 'thread_follow_changed',
    THREAD_READ_CHANGED: 'thread_read_changed',
    POST_ACKNOWLEDGEMENT_ADDED: 'post_acknowledgement_added',
    POST_ACKNOWLEDGEMENT_REMOVED: 'post_acknowledgement_removed',
    DRAFT_CREATED: 'draft_created',
    DRAFT_UPDATED: 'draft_updated',
    DRAFT_DELETED: 'draft_deleted',
    PERSISTENT_NOTIFICATION_TRIGGERED: 'persistent_notification_triggered',
    HOSTED_CUSTOMER_SIGNUP_PROGRESS_UPDATED: 'hosted_customer_signup_progress_updated',
};

export const TutorialSteps = {
    ADD_FIRST_CHANNEL: -1,
    POST_POPOVER: 0,
    CHANNEL_POPOVER: 1,
    ADD_CHANNEL_POPOVER: 2,
    MENU_POPOVER: 3,
    PRODUCT_SWITCHER: 4,
    SETTINGS: 5,
    START_TRIAL: 6,
    FINISHED: 999,
};

// note: add steps in same order as the keys in TutorialSteps above
export const AdminTutorialSteps = ['START_TRIAL'];

export const CrtTutorialSteps = {
    WELCOME_POPOVER: 0,
    LIST_POPOVER: 1,
    UNREAD_POPOVER: 2,
    FINISHED: 999,
};

export const ExploreOtherToolsTourSteps = {
    PLAYBOOKS_TOUR: 1,
    FINISHED: 999,
};

export const CrtTutorialTriggerSteps = {
    START: 0,
    STARTED: 1,
    FINISHED: 999,
};

export const CrtThreadPaneSteps = {
    THREADS_PANE_POPOVER: 0,
    FINISHED: 999,
};

export const TopLevelProducts = {
    BOARDS: 'Boards',
    PLAYBOOKS: 'Playbooks',
};

export enum ItemStatus {
    NONE = 'none',
    SUCCESS = 'success',
    INFO = 'info',
    WARNING = 'warning',
    ERROR = 'error',
}

export const RecommendedNextStepsLegacy = {
    COMPLETE_PROFILE: 'complete_profile',
    TEAM_SETUP: 'team_setup',
    INVITE_MEMBERS: 'invite_members',
    PREFERENCES_SETUP: 'preferences_setup',
    NOTIFICATION_SETUP: 'notification_setup',
    DOWNLOAD_APPS: 'download_apps',
    CREATE_FIRST_CHANNEL: 'create_first_channel',
    HIDE: 'hide',
    SKIP: 'skip',
};

export const Threads = {
    CHANGED_SELECTED_THREAD: 'changed_selected_thread',
    CHANGED_LAST_VIEWED_AT: 'changed_last_viewed_at',
    MANUALLY_UNREAD_THREAD: 'manually_unread_thread',
};

export const CloudBanners = {
    HIDE: 'hide',
    TRIAL: 'trial',
    UPGRADE_FROM_TRIAL: 'upgrade_from_trial',
    THREE_DAYS_LEFT_TRIAL_MODAL_DISMISSED: 'dismiss_3_days_left_trial_modal',
    NUDGE_TO_CLOUD_YEARLY_PLAN_SNOOZED: 'nudge_to_cloud_yearly_plan_snoozed',
    NUDGE_TO_PAID_PLAN_SNOOZED: 'nudge_to_paid_plan_snoozed',
    ANNUAL_RENEWAL_60_DAY: 'annual_renewal_60_day',
    ANNUAL_RENEWAL_30_DAY: 'annual_renewal_30_day',
};

export const ConfigurationBanners = {
    LICENSE_EXPIRED: 'license_expired',
};

export const AdvancedTextEditor = {
    COMMENT: 'comment',
    POST: 'post',
    EDIT: 'edit',
};

export const TELEMETRY_CATEGORIES = {
    CLOUD_PURCHASING: 'cloud_purchasing',
    CLOUD_PRICING: 'cloud_pricing',
    SELF_HOSTED_PURCHASING: 'self_hosted_purchasing',
    SELF_HOSTED_EXPANSION: 'self_hosted_expansion',
    CLOUD_ADMIN: 'cloud_admin',
    CLOUD_DELINQUENCY: 'cloud_delinquency',
    SELF_HOSTED_ADMIN: 'self_hosted_admin',
    POST_INFO_MORE: 'post_info_more_menu',
    POST_INFO: 'post_info',
    SELF_HOSTED_START_TRIAL_AUTO_MODAL: 'self_hosted_start_trial_auto_modal',
    SELF_HOSTED_START_TRIAL_MODAL: 'self_hosted_start_trial_modal',
    CLOUD_START_TRIAL_BUTTON: 'cloud_start_trial_button',
    CLOUD_THREE_DAYS_LEFT_MODAL: 'cloud_three_days_left_modal',
    SELF_HOSTED_START_TRIAL_TASK_LIST: 'self_hosted_start_trial_task_list',
    SELF_HOSTED_LICENSE_EXPIRED: 'self_hosted_license_expired',
    WORKSPACE_OPTIMIZATION_DASHBOARD: 'workspace_optimization_dashboard',
    REQUEST_BUSINESS_EMAIL: 'request_business_email',
    TRUE_UP_REVIEW: 'true_up_review',
};

export const TELEMETRY_LABELS = {
    UNSAVE: 'unsave',
    SAVE: 'save',
    COPY_LINK: 'copy_link',
    COPY_TEXT: 'copy_text',
    DELETE: 'delete',
    EDIT: 'edit',
    FOLLOW: 'follow',
    UNFOLLOW: 'unfollow',
    PIN: 'pin',
    UNPIN: 'unpin',
    REPLY: 'reply',
    UNREAD: 'unread',
    FORWARD: 'forward',
    MOVE_THREAD: 'move_thread',
};

export const PostTypes = {
    JOIN_LEAVE: 'system_join_leave',
    JOIN_CHANNEL: 'system_join_channel',
    LEAVE_CHANNEL: 'system_leave_channel',
    ADD_TO_CHANNEL: 'system_add_to_channel',
    REMOVE_FROM_CHANNEL: 'system_remove_from_channel',
    ADD_REMOVE: 'system_add_remove',
    JOIN_TEAM: 'system_join_team',
    LEAVE_TEAM: 'system_leave_team',
    ADD_TO_TEAM: 'system_add_to_team',
    REMOVE_FROM_TEAM: 'system_remove_from_team',
    HEADER_CHANGE: 'system_header_change',
    DISPLAYNAME_CHANGE: 'system_displayname_change',
    CONVERT_CHANNEL: 'system_convert_channel',
    PURPOSE_CHANGE: 'system_purpose_change',
    CHANNEL_DELETED: 'system_channel_deleted',
    CHANNEL_UNARCHIVED: 'system_channel_restored',
    SYSTEM_GENERIC: 'system_generic',
    FAKE_PARENT_DELETED: 'system_fake_parent_deleted',
    EPHEMERAL: 'system_ephemeral',
    EPHEMERAL_ADD_TO_CHANNEL: 'system_ephemeral_add_to_channel',
    REMOVE_LINK_PREVIEW: 'remove_link_preview',
    ME: 'me',
    REMINDER: 'reminder',
    WRANGLER: 'system_wrangler',
    CUSTOM_CALLS: 'custom_calls',
    CUSTOM_CALLS_RECORDING: 'custom_calls_recording',
};

export const StatTypes = keyMirror({
    TOTAL_USERS: null,
    TOTAL_PUBLIC_CHANNELS: null,
    TOTAL_PRIVATE_GROUPS: null,
    TOTAL_POSTS: null,
    TOTAL_TEAMS: null,
    TOTAL_FILE_POSTS: null,
    TOTAL_HASHTAG_POSTS: null,
    TOTAL_IHOOKS: null,
    TOTAL_OHOOKS: null,
    TOTAL_COMMANDS: null,
    TOTAL_SESSIONS: null,
    POST_PER_DAY: null,
    BOT_POST_PER_DAY: null,
    USERS_WITH_POSTS_PER_DAY: null,
    RECENTLY_ACTIVE_USERS: null,
    NEWLY_CREATED_USERS: null,
    TOTAL_WEBSOCKET_CONNECTIONS: null,
    TOTAL_MASTER_DB_CONNECTIONS: null,
    TOTAL_READ_DB_CONNECTIONS: null,
    DAILY_ACTIVE_USERS: null,
    MONTHLY_ACTIVE_USERS: null,
});

export const SearchTypes = keyMirror({
    SET_MODAL_SEARCH: null,
    SET_POPOVER_SEARCH: null,
    SET_MODAL_FILTERS: null,
    SET_USER_GRID_SEARCH: null,
    SET_USER_GRID_FILTERS: null,
    SET_TEAM_LIST_SEARCH: null,
    SET_CHANNEL_LIST_SEARCH: null,
    SET_CHANNEL_LIST_FILTERS: null,
    SET_CHANNEL_MEMBERS_RHS_SEARCH: null,
});

export const StorageTypes = keyMirror({
    SET_GLOBAL_ITEM: null,
    REMOVE_GLOBAL_ITEM: null,
    ACTION_ON_GLOBAL_ITEMS_WITH_PREFIX: null,
    STORAGE_REHYDRATE: null,
});

export const StoragePrefixes = {
    EMBED_VISIBLE: 'isVisible_',
    COMMENT_DRAFT: 'comment_draft_',
    EDIT_DRAFT: 'edit_draft_',
    DRAFT: 'draft_',
    LOGOUT: '__logout__',
    LOGIN: '__login__',
    ANNOUNCEMENT: '__announcement__',
    LANDING_PAGE_SEEN: '__landingPageSeen__',
    LANDING_PREFERENCE: '__landing-preference__',
    CHANNEL_CATEGORY_COLLAPSED: 'channelCategoryCollapsed_',
    INLINE_IMAGE_VISIBLE: 'isInlineImageVisible_',
    DELINQUENCY: 'delinquency_',
    HIDE_JOINED_CHANNELS: 'hideJoinedChannels',
};

export const LandingPreferenceTypes = {
    MATTERMOSTAPP: 'mattermostapp',
    BROWSER: 'browser',
};

export const ErrorPageTypes = {
    LOCAL_STORAGE: 'local_storage',
    OAUTH_ACCESS_DENIED: 'oauth_access_denied',
    OAUTH_MISSING_CODE: 'oauth_missing_code',
    OAUTH_INVALID_PARAM: 'oauth_invalid_param',
    OAUTH_INVALID_REDIRECT_URL: 'oauth_invalid_redirect_url',
    PAGE_NOT_FOUND: 'page_not_found',
    PERMALINK_NOT_FOUND: 'permalink_not_found',
    TEAM_NOT_FOUND: 'team_not_found',
    CHANNEL_NOT_FOUND: 'channel_not_found',
    CLOUD_ARCHIVED: 'cloud_archived',
};

export const JobTypes = {
    DATA_RETENTION: 'data_retention',
    ELASTICSEARCH_POST_INDEXING: 'elasticsearch_post_indexing',
    BLEVE_POST_INDEXING: 'bleve_post_indexing',
    LDAP_SYNC: 'ldap_sync',
    MESSAGE_EXPORT: 'message_export',
} as const;

export const JobStatuses = {
    PENDING: 'pending',
    IN_PROGRESS: 'in_progress',
    SUCCESS: 'success',
    ERROR: 'error',
    CANCEL_REQUESTED: 'cancel_requested',
    CANCELED: 'canceled',
    WARNING: 'warning',
};

export const AnnouncementBarTypes = {
    ANNOUNCEMENT: 'announcement',
    CRITICAL: 'critical',
    DEVELOPER: 'developer',
    SUCCESS: 'success',
    ADVISOR: 'advisor',
    ADVISOR_ACK: 'advisor-ack',
    GENERAL: 'general',
};

export const AnnouncementBarMessages = {
    EMAIL_VERIFICATION_REQUIRED: t('announcement_bar.error.email_verification_required'),
    EMAIL_VERIFIED: t('announcement_bar.notification.email_verified'),
    LICENSE_EXPIRED: t('announcement_bar.error.license_expired'),
    LICENSE_EXPIRING: t('announcement_bar.error.license_expiring'),
    LICENSE_PAST_GRACE: t('announcement_bar.error.past_grace'),
    PREVIEW_MODE: t('announcement_bar.error.preview_mode'),
    WEBSOCKET_PORT_ERROR: t('channel_loader.socketError'),
    WARN_METRIC_STATUS_NUMBER_OF_USERS: t('announcement_bar.warn_metric_status.number_of_users.text'),
    WARN_METRIC_STATUS_NUMBER_OF_USERS_ACK: t('announcement_bar.warn_metric_status.number_of_users_ack.text'),
    WARN_METRIC_STATUS_NUMBER_OF_POSTS: t('announcement_bar.warn_metric_status.number_of_posts.text'),
    WARN_METRIC_STATUS_NUMBER_OF_POSTS_ACK: t('announcement_bar.warn_metric_status.number_of_posts_ack.text'),
    TRIAL_LICENSE_EXPIRING: t('announcement_bar.error.trial_license_expiring'),
};

export const VerifyEmailErrors = {
    FAILED_EMAIL_VERIFICATION: 'failed_email_verification',
    FAILED_USER_STATE_GET: 'failed_get_user_state',
};

export const FileTypes = {
    TEXT: 'text',
    IMAGE: 'image',
    AUDIO: 'audio',
    VIDEO: 'video',
    SPREADSHEET: 'spreadsheet',
    CODE: 'code',
    WORD: 'word',
    PRESENTATION: 'presentation',
    PDF: 'pdf',
    PATCH: 'patch',
    SVG: 'svg',
    OTHER: 'other',
    LICENSE_EXTENSION: '.mattermost-license',
};

export const NotificationLevels = {
    DEFAULT: 'default',
    ALL: 'all',
    MENTION: 'mention',
    NONE: 'none',
} as const;

export const DesktopSound = {
    ON: 'on',
    OFF: 'off',
} as const;

export const IgnoreChannelMentions = {
    ON: 'on',
    OFF: 'off',
    DEFAULT: 'default',
} as const;

export const ChannelAutoFollowThreads = {
    ON: 'on',
    OFF: 'off',
} as const;

export const NotificationSections = {
    IGNORE_CHANNEL_MENTIONS: 'ignoreChannelMentions',
    CHANNEL_AUTO_FOLLOW_THREADS: 'channelAutoFollowThreads',
    MARK_UNREAD: 'markUnread',
    DESKTOP: 'desktop',
    PUSH: 'push',
    NONE: '',
};

export const AdvancedSections = {
    CONTROL_SEND: 'advancedCtrlSend',
    FORMATTING: 'formatting',
    JOIN_LEAVE: 'joinLeave',
    PREVIEW_FEATURES: 'advancedPreviewFeatures',
    PERFORMANCE_DEBUGGING: 'performanceDebugging',
    SYNC_DRAFTS: 'syncDrafts',
};

export const RHSStates = {
    MENTION: 'mention',
    SEARCH: 'search',
    FLAG: 'flag',
    PIN: 'pin',
    PLUGIN: 'plugin',
    CHANNEL_FILES: 'channel-files',
    CHANNEL_INFO: 'channel-info',
    CHANNEL_MEMBERS: 'channel-members',
    EDIT_HISTORY: 'edit-history',
};

export const UploadStatuses = {
    LOADING: 'loading',
    COMPLETE: 'complete',
    DEFAULT: '',
};

export const GroupUnreadChannels = {
    DISABLED: 'disabled',
    DEFAULT_ON: 'default_on',
    DEFAULT_OFF: 'default_off',
};

export const SidebarChannelGroups = {
    UNREADS: 'unreads',
    FAVORITE: 'favorite',
};

export const DraggingStates = {
    CAPTURE: 'capture',
    BEFORE: 'before',
    DURING: 'during',
};

export const DraggingStateTypes = {
    CATEGORY: 'category',
    CHANNEL: 'channel',
    DM: 'DM',
    MIXED_CHANNELS: 'mixed_channels',
};

export const AboutLinks = {
    TERMS_OF_SERVICE: 'https://mattermost.com/pl/terms-of-use/',
    PRIVACY_POLICY: 'https://mattermost.com/pl/privacy-policy/',
};

export const CloudLinks = {
    BILLING_DOCS: 'https://docs.mattermost.com/pl/cloud-billing',
    PRICING: 'https://mattermost.com/pl/pricing/',
    PRORATED_PAYMENT: 'https://mattermost.com/pl/mattermost-cloud-prorate-documentation',
    DEPLOYMENT_OPTIONS: 'https://mattermost.com/deploy/',
    DOWNLOAD_UPDATE: 'https://mattermost.com/deploy/',
    CLOUD_SIGNUP_PAGE: 'https://mattermost.com/sign-up/',
    SELF_HOSTED_SIGNUP: 'https://customers.mattermost.com/signup',
    DELINQUENCY_DOCS: 'https://docs.mattermost.com/about/cloud-subscriptions.html#failed-or-late-payments',
    SELF_HOSTED_PRICING: 'https://mattermost.com/pl/pricing/#self-hosted',
};

export const HostedCustomerLinks = {
    BILLING_DOCS: 'https://mattermost.com/pl/how-self-hosted-billing-works',
    SELF_HOSTED_BILLING: 'https://mattermost.com/pl/self-hosted-billing',
    TERMS_AND_CONDITIONS: 'https://mattermost.com/enterprise-edition-terms/',
    SECURITY_UPDATES: 'https://mattermost.com/security-updates/',
    DOWNLOAD: 'https://mattermost.com/download',
    NEWSLETTER_UNSUBSCRIBE_LINK: 'https://forms.mattermost.com/UnsubscribePage.html',
    PRIVACY: AboutLinks.PRIVACY_POLICY,
};

export const DocLinks = {
    ABOUT_TEAMS: 'https://docs.mattermost.com/welcome/about-teams.html#team-url',
    ADVANCED_LOGGING: 'https://mattermost.com/pl/advanced-logging',
    CONFIGURE_DOCUMENT_CONTENT_SEARCH: 'https://mattermost.com/pl/configure-document-content-search',
    CONFIGURE_AD_LDAP_QUERY_TIMEOUT: 'https://mattermost.com/pl/configure-ad-ldap-query-timeout',
    CONFIGURE_OVERRIDE_SAML_BIND_DATA_WITH_LDAP: 'https://mattermost.com/pl/configure-override-saml-bind-data-with-ldap',
    COMPILANCE_EXPORT: 'https://mattermost.com/pl/compliance-export',
    COMPILANCE_MONITORING: 'https://mattermost.com/pl/compliance-monitoring',
    DATA_RETENTION_POLICY: 'https://mattermost.com/pl/data-retention-policy',
    DEFAULT_LDAP_GROUP_SYNC: 'https://mattermost.com/pl/default-ldap-group-sync',
    DESKTOP_MANAGED_RESOURCES: 'https://mattermost.com/pl/desktop-managed-resources',
    ELASTICSEARCH: 'https://mattermost.com/pl/setup-elasticsearch',
    ENABLE_CLIENT_SIDE_CERTIFICATION: 'https://mattermost.com/pl/enable-client-side-certification',
    ENABLE_HARDENED_MODE: 'https://mattermost.com/pl/enable-hardened-mode',
    FORMAT_MESSAGES: 'https://mattermost.com/pl/format-messages',
    FILE_STORAGE: 'https://mattermost.com/pl/configure-file-storage',
    GUEST_ACCOUNTS: 'https://docs.mattermost.com/onboard/guest-accounts.html',
    HIGH_AVAILABILITY_CLUSTER: 'https://mattermost.com/pl/high-availability-cluster',
    IN_PRODUCT_NOTICES: 'https://mattermost.com/pl/in-product-notices',
    MULTI_FACTOR_AUTH: 'https://mattermost.com/pl/multi-factor-authentication',
    ONBOARD_ADVANCED_PERMISSIONS: 'https://mattermost.com/pl/advanced-permissions',
    ONBOARD_LDAP: 'https://mattermost.com/pl/setup-ldap',
    SELF_HOSTED_BILLING: HostedCustomerLinks.SELF_HOSTED_BILLING,
    SESSION_LENGTHS: 'https://mattermost.com/pl/configure-session-lengths',
    SETUP_IMAGE_PROXY: 'https://mattermost.com/pl/setup-image-proxy',
    SETUP_LDAP: 'https://mattermost.com/pl/setup-ldap',
    SETUP_PERFORMANCE_MONITORING: 'https://mattermost.com/pl/setup-performance-monitoring',
    SETUP_PUSH_NOTIFICATIONS: 'https://mattermost.com/pl/setup-push-notifications',
    SETUP_SAML: 'https://docs.mattermost.com/pl/setup-saml',
    SHARE_LINKS_TO_MESSAGES: 'https://mattermost.com/pl/share-links-to-messages',
    SITE_URL: 'https://mattermost.com/pl/configure-site-url',
    SSL_CERTIFICATE: 'https://mattermost.com/pl/setup-ssl-client-certificate',
    TRUE_UP_REVIEW: 'https://mattermost.com/pl/true-up-documentation',
    UPGRADE_SERVER: 'https://mattermost.com/pl/upgrade-mattermost',
};

export const DeveloperLinks = {
    CUSTOM_SLASH_COMMANDS: 'https://mattermost.com/pl/custom-slash-commands',
    ENABLE_OAUTH2: 'https://mattermost.com/pl/enable-oauth',
    INCOMING_WEBHOOKS: 'https://mattermost.com/pl/incoming-webhooks',
    OUTGOING_WEBHOOKS: 'https://mattermost.com/pl/outgoing-webhooks',
    INTERACTIVE_MESSAGES: 'https://mattermost.com/pl/interactive-messages',
    INTERACTIVE_DIALOGS: 'https://mattermost.com/pl/interactive-dialogs',
    PERSONAL_ACCESS_TOKENS: 'https://mattermost.com/pl/personal-access-tokens',
    PLUGIN_SIGNING: 'https://mattermost.com/pl/sign-plugins',
    PLUGINS: 'https://mattermost.com/pl/plugins',
    SETUP_CUSTOM_SLASH_COMMANDS: 'https://mattermost.com/pl/setup-custom-slash-commands',
    SETUP_INCOMING_WEBHOOKS: 'https://mattermost.com/pl/setup-incoming-webhooks',
    SETUP_OAUTH2: 'https://mattermost.com/pl/setup-oauth-2.0',
    SETUP_OUTGOING_WEBHOOKS: 'https://mattermost.com/pl/setup-outgoing-webhooks',
};

export const LicenseLinks = {
    CONTACT_SALES: 'https://mattermost.com/contact-sales/',
    TRIAL_INFO_LINK: 'https://mattermost.com/trial',
    EMBARGOED_COUNTRIES: 'https://mattermost.com/pl/limitations-for-embargoed-countries',
    SOFTWARE_SERVICES_LICENSE_AGREEMENT: 'https://mattermost.com/pl/software-and-services-license-agreement',
    SOFTWARE_SERVICES_LICENSE_AGREEMENT_TEXT: 'Software Services and License Agreement',
};

export const MattermostLink = 'https://mattermost.com/';

export const BillingSchemes = {
    FLAT_FEE: 'flat_fee',
    PER_SEAT: 'per_seat',
    SALES_SERVE: 'sales_serve',
};

export const RecurringIntervals = {
    YEAR: 'year',
    MONTH: 'month',
};

export const PermissionsScope = {
    [Permissions.INVITE_USER]: 'team_scope',
    [Permissions.INVITE_GUEST]: 'team_scope',
    [Permissions.ADD_USER_TO_TEAM]: 'team_scope',
    [Permissions.MANAGE_SLASH_COMMANDS]: 'team_scope',
    [Permissions.MANAGE_OTHERS_SLASH_COMMANDS]: 'team_scope',
    [Permissions.CREATE_PUBLIC_CHANNEL]: 'team_scope',
    [Permissions.CREATE_PRIVATE_CHANNEL]: 'team_scope',
    [Permissions.MANAGE_PUBLIC_CHANNEL_MEMBERS]: 'channel_scope',
    [Permissions.MANAGE_PRIVATE_CHANNEL_MEMBERS]: 'channel_scope',
    [Permissions.ASSIGN_SYSTEM_ADMIN_ROLE]: 'system_scope',
    [Permissions.MANAGE_ROLES]: 'system_scope',
    [Permissions.MANAGE_TEAM_ROLES]: 'team_scope',
    [Permissions.MANAGE_CHANNEL_ROLES]: 'chanel_scope',
    [Permissions.MANAGE_SYSTEM]: 'system_scope',
    [Permissions.CREATE_DIRECT_CHANNEL]: 'system_scope',
    [Permissions.CREATE_GROUP_CHANNEL]: 'system_scope',
    [Permissions.MANAGE_PUBLIC_CHANNEL_PROPERTIES]: 'channel_scope',
    [Permissions.MANAGE_PRIVATE_CHANNEL_PROPERTIES]: 'channel_scope',
    [Permissions.LIST_PUBLIC_TEAMS]: 'system_scope',
    [Permissions.JOIN_PUBLIC_TEAMS]: 'system_scope',
    [Permissions.LIST_PRIVATE_TEAMS]: 'system_scope',
    [Permissions.JOIN_PRIVATE_TEAMS]: 'system_scope',
    [Permissions.LIST_TEAM_CHANNELS]: 'team_scope',
    [Permissions.JOIN_PUBLIC_CHANNELS]: 'team_scope',
    [Permissions.DELETE_PUBLIC_CHANNEL]: 'channel_scope',
    [Permissions.DELETE_PRIVATE_CHANNEL]: 'channel_scope',
    [Permissions.EDIT_OTHER_USERS]: 'system_scope',
    [Permissions.READ_CHANNEL]: 'channel_scope',
    [Permissions.READ_CHANNEL_CONTENT]: 'channel_scope',
    [Permissions.READ_PUBLIC_CHANNEL]: 'team_scope',
    [Permissions.ADD_REACTION]: 'channel_scope',
    [Permissions.REMOVE_REACTION]: 'channel_scope',
    [Permissions.REMOVE_OTHERS_REACTIONS]: 'channel_scope',
    [Permissions.PERMANENT_DELETE_USER]: 'system_scope',
    [Permissions.UPLOAD_FILE]: 'channel_scope',
    [Permissions.GET_PUBLIC_LINK]: 'system_scope',
    [Permissions.MANAGE_INCOMING_WEBHOOKS]: 'team_scope',
    [Permissions.MANAGE_OTHERS_INCOMING_WEBHOOKS]: 'team_scope',
    [Permissions.MANAGE_OUTGOING_WEBHOOKS]: 'team_scope',
    [Permissions.MANAGE_OTHERS_OUTGOING_WEBHOOKS]: 'team_scope',
    [Permissions.MANAGE_OAUTH]: 'system_scope',
    [Permissions.MANAGE_SYSTEM_WIDE_OAUTH]: 'system_scope',
    [Permissions.CREATE_POST]: 'channel_scope',
    [Permissions.CREATE_POST_PUBLIC]: 'channel_scope',
    [Permissions.EDIT_POST]: 'channel_scope',
    [Permissions.EDIT_OTHERS_POSTS]: 'channel_scope',
    [Permissions.DELETE_POST]: 'channel_scope',
    [Permissions.DELETE_OTHERS_POSTS]: 'channel_scope',
    [Permissions.REMOVE_USER_FROM_TEAM]: 'team_scope',
    [Permissions.CREATE_TEAM]: 'system_scope',
    [Permissions.MANAGE_TEAM]: 'team_scope',
    [Permissions.IMPORT_TEAM]: 'team_scope',
    [Permissions.VIEW_TEAM]: 'team_scope',
    [Permissions.LIST_USERS_WITHOUT_TEAM]: 'system_scope',
    [Permissions.CREATE_USER_ACCESS_TOKEN]: 'system_scope',
    [Permissions.READ_USER_ACCESS_TOKEN]: 'system_scope',
    [Permissions.REVOKE_USER_ACCESS_TOKEN]: 'system_scope',
    [Permissions.MANAGE_JOBS]: 'system_scope',
    [Permissions.CREATE_EMOJIS]: 'team_scope',
    [Permissions.DELETE_EMOJIS]: 'team_scope',
    [Permissions.DELETE_OTHERS_EMOJIS]: 'team_scope',
    [Permissions.USE_CHANNEL_MENTIONS]: 'channel_scope',
    [Permissions.USE_GROUP_MENTIONS]: 'channel_scope',
    [Permissions.READ_PUBLIC_CHANNEL_GROUPS]: 'channel_scope',
    [Permissions.READ_PRIVATE_CHANNEL_GROUPS]: 'channel_scope',
    [Permissions.CONVERT_PUBLIC_CHANNEL_TO_PRIVATE]: 'channel_scope',
    [Permissions.CONVERT_PRIVATE_CHANNEL_TO_PUBLIC]: 'channel_scope',
    [Permissions.MANAGE_SHARED_CHANNELS]: 'system_scope',
    [Permissions.MANAGE_SECURE_CONNECTIONS]: 'system_scope',
    [Permissions.PLAYBOOK_PUBLIC_CREATE]: 'team_scope',
    [Permissions.PLAYBOOK_PUBLIC_MANAGE_PROPERTIES]: 'playbook_scope',
    [Permissions.PLAYBOOK_PUBLIC_MANAGE_MEMBERS]: 'playbook_scope',
    [Permissions.PLAYBOOK_PUBLIC_VIEW]: 'playbook_scope',
    [Permissions.PLAYBOOK_PUBLIC_MAKE_PRIVATE]: 'playbook_scope',
    [Permissions.PLAYBOOK_PRIVATE_CREATE]: 'team_scope',
    [Permissions.PLAYBOOK_PRIVATE_MANAGE_PROPERTIES]: 'playbook_scope',
    [Permissions.PLAYBOOK_PRIVATE_MANAGE_MEMBERS]: 'playbook_scope',
    [Permissions.PLAYBOOK_PRIVATE_VIEW]: 'playbook_scope',
    [Permissions.PLAYBOOK_PRIVATE_MAKE_PUBLIC]: 'playbook_scope',
    [Permissions.RUN_CREATE]: 'playbook_scope',
    [Permissions.RUN_MANAGE_MEMBERS]: 'run_scope',
    [Permissions.RUN_MANAGE_PROPERTIES]: 'run_scope',
    [Permissions.RUN_VIEW]: 'run_scope',
    [Permissions.CREATE_CUSTOM_GROUP]: 'system_scope',
    [Permissions.EDIT_CUSTOM_GROUP]: 'system_scope',
    [Permissions.DELETE_CUSTOM_GROUP]: 'system_scope',
    [Permissions.RESTORE_CUSTOM_GROUP]: 'system_scope',
    [Permissions.MANAGE_CUSTOM_GROUP_MEMBERS]: 'system_scope',
    [Permissions.USE_SLASH_COMMANDS]: 'channel_scope',
    [Permissions.ADD_BOOKMARK_PUBLIC_CHANNEL]: 'channel_scope',
    [Permissions.EDIT_BOOKMARK_PUBLIC_CHANNEL]: 'channel_scope',
    [Permissions.DELETE_BOOKMARK_PUBLIC_CHANNEL]: 'channel_scope',
    [Permissions.ORDER_BOOKMARK_PUBLIC_CHANNEL]: 'channel_scope',
    [Permissions.ADD_BOOKMARK_PRIVATE_CHANNEL]: 'channel_scope',
    [Permissions.EDIT_BOOKMARK_PRIVATE_CHANNEL]: 'channel_scope',
    [Permissions.DELETE_BOOKMARK_PRIVATE_CHANNEL]: 'channel_scope',
    [Permissions.ORDER_BOOKMARK_PRIVATE_CHANNEL]: 'channel_scope',
};

export const DefaultRolePermissions = {
    all_users: [
        Permissions.CREATE_DIRECT_CHANNEL,
        Permissions.CREATE_GROUP_CHANNEL,
        Permissions.CREATE_TEAM,
        Permissions.LIST_TEAM_CHANNELS,
        Permissions.JOIN_PUBLIC_CHANNELS,
        Permissions.READ_PUBLIC_CHANNEL,
        Permissions.VIEW_TEAM,
        Permissions.CREATE_PUBLIC_CHANNEL,
        Permissions.MANAGE_PUBLIC_CHANNEL_PROPERTIES,
        Permissions.DELETE_PUBLIC_CHANNEL,
        Permissions.CREATE_PRIVATE_CHANNEL,
        Permissions.MANAGE_PRIVATE_CHANNEL_PROPERTIES,
        Permissions.DELETE_PRIVATE_CHANNEL,
        Permissions.INVITE_USER,
        Permissions.ADD_USER_TO_TEAM,
        Permissions.READ_CHANNEL,
        Permissions.READ_CHANNEL_CONTENT,
        Permissions.ADD_REACTION,
        Permissions.REMOVE_REACTION,
        Permissions.MANAGE_PUBLIC_CHANNEL_MEMBERS,
        Permissions.READ_PUBLIC_CHANNEL_GROUPS,
        Permissions.READ_PRIVATE_CHANNEL_GROUPS,
        Permissions.UPLOAD_FILE,
        Permissions.GET_PUBLIC_LINK,
        Permissions.CREATE_POST,
        Permissions.MANAGE_PRIVATE_CHANNEL_MEMBERS,
        Permissions.DELETE_POST,
        Permissions.EDIT_POST,
        Permissions.USE_CHANNEL_MENTIONS,
        Permissions.USE_GROUP_MENTIONS,
        Permissions.CREATE_CUSTOM_GROUP,
        Permissions.EDIT_CUSTOM_GROUP,
        Permissions.DELETE_CUSTOM_GROUP,
        Permissions.MANAGE_CUSTOM_GROUP_MEMBERS,
        Permissions.PLAYBOOK_PUBLIC_CREATE,
        Permissions.PLAYBOOK_PRIVATE_CREATE,
        Permissions.PLAYBOOK_PUBLIC_MANAGE_MEMBERS,
        Permissions.PLAYBOOK_PRIVATE_MANAGE_MEMBERS,
        Permissions.PLAYBOOK_PUBLIC_MANAGE_PROPERTIES,
        Permissions.PLAYBOOK_PRIVATE_MANAGE_PROPERTIES,
        Permissions.RUN_CREATE,
        Permissions.USE_SLASH_COMMANDS,
        Permissions.DELETE_EMOJIS,
        Permissions.INVITE_GUEST,
        Permissions.CREATE_EMOJIS,
        Permissions.RUN_VIEW,
        Permissions.RESTORE_CUSTOM_GROUP,
        Permissions.ADD_BOOKMARK_PUBLIC_CHANNEL,
        Permissions.EDIT_BOOKMARK_PUBLIC_CHANNEL,
        Permissions.DELETE_BOOKMARK_PUBLIC_CHANNEL,
        Permissions.ORDER_BOOKMARK_PUBLIC_CHANNEL,
        Permissions.ADD_BOOKMARK_PRIVATE_CHANNEL,
        Permissions.EDIT_BOOKMARK_PRIVATE_CHANNEL,
        Permissions.DELETE_BOOKMARK_PRIVATE_CHANNEL,
        Permissions.ORDER_BOOKMARK_PRIVATE_CHANNEL,
    ],
    channel_admin: [
        Permissions.MANAGE_CHANNEL_ROLES,
        Permissions.CREATE_POST,
        Permissions.ADD_REACTION,
        Permissions.REMOVE_REACTION,
        Permissions.MANAGE_PUBLIC_CHANNEL_MEMBERS,
        Permissions.READ_PUBLIC_CHANNEL_GROUPS,
        Permissions.READ_PRIVATE_CHANNEL_GROUPS,
        Permissions.MANAGE_PRIVATE_CHANNEL_MEMBERS,
        Permissions.USE_CHANNEL_MENTIONS,
        Permissions.USE_GROUP_MENTIONS,
        Permissions.ADD_BOOKMARK_PUBLIC_CHANNEL,
        Permissions.EDIT_BOOKMARK_PUBLIC_CHANNEL,
        Permissions.DELETE_BOOKMARK_PUBLIC_CHANNEL,
        Permissions.ORDER_BOOKMARK_PUBLIC_CHANNEL,
        Permissions.ADD_BOOKMARK_PRIVATE_CHANNEL,
        Permissions.EDIT_BOOKMARK_PRIVATE_CHANNEL,
        Permissions.DELETE_BOOKMARK_PRIVATE_CHANNEL,
        Permissions.ORDER_BOOKMARK_PRIVATE_CHANNEL,
    ],
    team_admin: [
        Permissions.EDIT_OTHERS_POSTS,
        Permissions.REMOVE_USER_FROM_TEAM,
        Permissions.MANAGE_TEAM,
        Permissions.IMPORT_TEAM,
        Permissions.MANAGE_TEAM_ROLES,
        Permissions.MANAGE_CHANNEL_ROLES,
        Permissions.MANAGE_SLASH_COMMANDS,
        Permissions.MANAGE_OTHERS_SLASH_COMMANDS,
        Permissions.MANAGE_INCOMING_WEBHOOKS,
        Permissions.MANAGE_OUTGOING_WEBHOOKS,
        Permissions.DELETE_POST,
        Permissions.DELETE_OTHERS_POSTS,
        Permissions.MANAGE_OTHERS_OUTGOING_WEBHOOKS,
        Permissions.ADD_REACTION,
        Permissions.MANAGE_OTHERS_INCOMING_WEBHOOKS,
        Permissions.USE_CHANNEL_MENTIONS,
        Permissions.MANAGE_PUBLIC_CHANNEL_MEMBERS,
        Permissions.CONVERT_PUBLIC_CHANNEL_TO_PRIVATE,
        Permissions.CONVERT_PRIVATE_CHANNEL_TO_PUBLIC,
        Permissions.READ_PUBLIC_CHANNEL_GROUPS,
        Permissions.READ_PRIVATE_CHANNEL_GROUPS,
        Permissions.MANAGE_PRIVATE_CHANNEL_MEMBERS,
        Permissions.CREATE_POST,
        Permissions.REMOVE_REACTION,
        Permissions.USE_GROUP_MENTIONS,
        Permissions.ADD_BOOKMARK_PUBLIC_CHANNEL,
        Permissions.EDIT_BOOKMARK_PUBLIC_CHANNEL,
        Permissions.DELETE_BOOKMARK_PUBLIC_CHANNEL,
        Permissions.ORDER_BOOKMARK_PUBLIC_CHANNEL,
        Permissions.ADD_BOOKMARK_PRIVATE_CHANNEL,
        Permissions.EDIT_BOOKMARK_PRIVATE_CHANNEL,
        Permissions.DELETE_BOOKMARK_PRIVATE_CHANNEL,
        Permissions.ORDER_BOOKMARK_PRIVATE_CHANNEL,
    ],
    guests: [
        Permissions.EDIT_POST,
        Permissions.ADD_REACTION,
        Permissions.REMOVE_REACTION,
        Permissions.USE_CHANNEL_MENTIONS,
        Permissions.READ_CHANNEL,
        Permissions.UPLOAD_FILE,
        Permissions.CREATE_POST,
    ],
};

export const Locations = {
    CENTER: 'CENTER' as const,
    RHS_ROOT: 'RHS_ROOT' as const,
    RHS_COMMENT: 'RHS_COMMENT' as const,
    SEARCH: 'SEARCH' as const,
    NO_WHERE: 'NO_WHERE' as const,
    MODAL: 'MODAL' as const,
};

export const PostListRowListIds = {
    DATE_LINE: PostListUtils.DATE_LINE,
    START_OF_NEW_MESSAGES: PostListUtils.START_OF_NEW_MESSAGES,
    CHANNEL_INTRO_MESSAGE: 'CHANNEL_INTRO_MESSAGE',
    OLDER_MESSAGES_LOADER: 'OLDER_MESSAGES_LOADER',
    NEWER_MESSAGES_LOADER: 'NEWER_MESSAGES_LOADER',
    LOAD_OLDER_MESSAGES_TRIGGER: 'LOAD_OLDER_MESSAGES_TRIGGER',
    LOAD_NEWER_MESSAGES_TRIGGER: 'LOAD_NEWER_MESSAGES_TRIGGER',
};

export const exportFormats = {
    EXPORT_FORMAT_CSV: 'csv',
    EXPORT_FORMAT_ACTIANCE: 'actiance',
    EXPORT_FORMAT_GLOBALRELAY: 'globalrelay',
};

export const ZoomSettings = {
    DEFAULT_SCALE: 1.75,
    SCALE_DELTA: 0.25,
    MIN_SCALE: 0.25,
    MAX_SCALE: 3.0,
};

export const Constants = {
    SettingsTypes,
    JobTypes,
    Preferences,
    SocketEvents,
    ActionTypes,
    UserStatuses,
    TutorialSteps,
    AdminTutorialSteps,
    CrtTutorialSteps,
    CrtTutorialTriggerSteps,
    ExploreOtherToolsTourSteps,
    CrtThreadPaneSteps,
    PostTypes,
    ErrorPageTypes,
    AnnouncementBarTypes,
    AnnouncementBarMessages,
    FileTypes,
    Locations,
    PostListRowListIds,
    MAX_POST_VISIBILITY: 1000000,

    IGNORE_POST_TYPES: [PostTypes.JOIN_LEAVE, PostTypes.JOIN_TEAM, PostTypes.LEAVE_TEAM, PostTypes.JOIN_CHANNEL, PostTypes.LEAVE_CHANNEL, PostTypes.REMOVE_FROM_CHANNEL, PostTypes.ADD_REMOVE],

    PayloadSources: keyMirror({
        SERVER_ACTION: null,
        VIEW_ACTION: null,
    }),

    // limit of users to show the lhs invite members button highlighted
    USER_LIMIT: 10,

    StatTypes,
    STAT_MAX_ACTIVE_USERS: 20,
    STAT_MAX_NEW_USERS: 20,

    ScrollTypes: {
        FREE: 1,
        BOTTOM: 2,
        SIDEBBAR_OPEN: 3,
        NEW_MESSAGE: 4,
        POST: 5,
    },

    // This is the same limit set https://github.com/mattermost/mattermost-server/blob/master/model/config.go#L105
    MAXIMUM_LOGIN_ATTEMPTS_DEFAULT: 10,

    // This is the same limit set https://github.com/mattermost/mattermost-server/blob/master/api4/team.go#L23
    MAX_ADD_MEMBERS_BATCH: 256,

    SPECIAL_MENTIONS: ['all', 'channel', 'here'],
    PLAN_MENTIONS: /Professional plan|Enterprise plan|Enterprise trial/gi,
    SPECIAL_MENTIONS_REGEX: /(?:\B|\b_+)@(channel|all|here)(?!(\.|-|_)*[^\W_])/gi,
    SUM_OF_MEMBERS_MENTION_REGEX: /\d+ members/gi,
    ALL_MENTION_REGEX: /(?:\B|\b_+)@(all)(?!(\.|-|_)*[^\W_])/gi,
    CHANNEL_MENTION_REGEX: /(?:\B|\b_+)@(channel)(?!(\.|-|_)*[^\W_])/gi,
    HERE_MENTION_REGEX: /(?:\B|\b_+)@(here)(?!(\.|-|_)*[^\W_])/gi,
    NOTIFY_ALL_MEMBERS: 5,
    ALL_MEMBERS_MENTIONS_REGEX: /(?:\B|\b_+)@(channel|all)(?!(\.|-|_)*[^\W_])/gi,
    MENTIONS_REGEX: /(?:\B|\b_+)@([a-z0-9.\-_]+)/gi,
    DEFAULT_CHARACTER_LIMIT: 4000,
    IMAGE_TYPE_GIF: 'gif',
    TEXT_TYPES: ['txt', 'rtf', 'vtt'],
    IMAGE_TYPES: ['jpg', 'gif', 'bmp', 'png', 'jpeg', 'tiff', 'tif', 'psd', 'webp'],
    AUDIO_TYPES: ['mp3', 'wav', 'wma', 'm4a', 'flac', 'aac', 'ogg', 'm4r'],
    VIDEO_TYPES: ['mp4', 'avi', 'webm', 'mkv', 'wmv', 'mpg', 'mov', 'flv'],
    PRESENTATION_TYPES: ['ppt', 'pptx'],
    SPREADSHEET_TYPES: ['xlsx', 'csv'],
    WORD_TYPES: ['doc', 'docx'],
    CHANNEL_HEADER_HEIGHT: 62,
    CODE_TYPES: ['applescript', 'as', 'atom', 'bas', 'bash', 'boot', 'c', 'c++', 'cake', 'cc', 'cjsx', 'cl2', 'clj', 'cljc', 'cljs', 'cljs.hl', 'cljscm', 'cljx', '_coffee', 'coffee', 'cpp', 'cs', 'csharp', 'cson', 'css', 'd', 'dart', 'delphi', 'dfm', 'di', 'diff', 'django', 'docker', 'dockerfile', 'dpr', 'erl', 'ex', 'exs', 'f90', 'f95', 'freepascal', 'fs', 'fsharp', 'gcode', 'gemspec', 'go', 'groovy', 'gyp', 'h', 'h++', 'handlebars', 'hbs', 'hic', 'hpp', 'hs', 'html', 'html.handlebars', 'html.hbs', 'hx', 'iced', 'irb', 'java', 'jinja', 'jl', 'js', 'json', 'jsp', 'jsx', 'kt', 'ktm', 'kts', 'lazarus', 'less', 'lfm', 'lisp', 'log', 'lpr', 'lua', 'm', 'mak', 'matlab', 'md', 'mk', 'mkd', 'mkdown', 'ml', 'mm', 'nc', 'obj-c', 'objc', 'osascript', 'pas', 'pascal', 'perl', 'php', 'php3', 'php4', 'php5', 'php6', 'pl', 'plist', 'podspec', 'pp', 'ps', 'ps1', 'py', 'r', 'rb', 'rs', 'rss', 'ruby', 'scala', 'scm', 'scpt', 'scss', 'sh', 'sld', 'sql', 'st', 'styl', 'swift', 'tex', 'thor', 'v', 'vb', 'vbnet', 'vbs', 'veo', 'xhtml', 'xml', 'xsl', 'yaml', 'zsh'],
    PDF_TYPES: ['pdf'],
    PATCH_TYPES: ['patch'],
    SVG_TYPES: ['svg'],
    ICON_FROM_TYPE: {
        audio: audioIcon,
        video: videoIcon,
        spreadsheet: excelIcon,
        presentation: pptIcon,
        pdf: pdfIcon,
        code: codeIcon,
        word: wordIcon,
        patch: patchIcon,
        other: genericIcon,
    },
    ICON_NAME_FROM_TYPE: {
        text: 'text',
        audio: 'audio',
        video: 'video',
        spreadsheet: 'excel',
        presentation: 'ppt',
        pdf: 'pdf',
        code: 'code',
        word: 'word',
        patch: 'patch',
        other: 'generic',
        image: 'image',
    },
    MAX_UPLOAD_FILES: 10,
    MAX_FILENAME_LENGTH: 35,
    EXPANDABLE_INLINE_IMAGE_MIN_HEIGHT: 100,
    THUMBNAIL_WIDTH: 128,
    THUMBNAIL_HEIGHT: 100,
    PREVIEWER_HEIGHT: 170,
    WEB_VIDEO_WIDTH: 640,
    WEB_VIDEO_HEIGHT: 480,
    MOBILE_VIDEO_WIDTH: 480,
    MOBILE_VIDEO_HEIGHT: 360,

    DESKTOP_SCREEN_WIDTH: 1679,
    TABLET_SCREEN_WIDTH: 1020,
    MOBILE_SCREEN_WIDTH: 768,

    SMALL_SIDEBAR_BREAKPOINT: 900,
    MEDIUM_SIDEBAR_BREAKPOINT: 1200,
    LARGE_SIDEBAR_BREAKPOINT: 1680,

    POST_MODAL_PADDING: 170,
    SCROLL_DELAY: 2000,
    SCROLL_PAGE_FRACTION: 3,
    DEFAULT_CHANNEL: 'town-square',
    DEFAULT_CHANNEL_UI_NAME: 'Town Square',
    OFFTOPIC_CHANNEL: 'off-topic',
    OFFTOPIC_CHANNEL_UI_NAME: 'Off-Topic',
    GITLAB_SERVICE: 'gitlab',
    GOOGLE_SERVICE: 'google',
    OFFICE365_SERVICE: 'office365',
    OAUTH_SERVICES: ['gitlab', 'google', 'office365', 'openid'],
    OPENID_SERVICE: 'openid',
    OPENID_SERVICE_FEATURE_DISCOVERY: 'openid_feature_discovery',
    OPENID_SCOPES: 'profile openid email',
    EMAIL_SERVICE: 'email',
    LDAP_SERVICE: 'ldap',
    SAML_SERVICE: 'saml',
    USERNAME_SERVICE: 'username',
    SIGNIN_CHANGE: 'signin_change',
    PASSWORD_CHANGE: 'password_change',
    GET_TERMS_ERROR: 'get_terms_error',
    TERMS_REJECTED: 'terms_rejected',
    SIGNIN_VERIFIED: 'verified',
    CREATE_LDAP: 'create_ldap',
    SESSION_EXPIRED: 'expired',
    POST_AREA_HEIGHT: 80,
    POST_CHUNK_SIZE: 60,
    PROFILE_CHUNK_SIZE: 100,
    POST_FOCUS_CONTEXT_RADIUS: 10,
    POST_LOADING: 'loading',
    POST_FAILED: 'failed',
    POST_DELETED: 'deleted',
    POST_UPDATED: 'updated',
    SYSTEM_MESSAGE_PREFIX: 'system_',
    SUGGESTION_LIST_MAXHEIGHT: 292,
    SUGGESTION_LIST_MAXWIDTH: 496,
    SUGGESTION_LIST_SPACE_RHS: 420,
    MOBILE_SUGGESTION_LIST_SPACE_RHS: 220,
    SUGGESTION_LIST_MODAL_WIDTH: 496,
    MENTION_NAME_PADDING_LEFT: 2.4,
    AVATAR_WIDTH: 24,
    AUTO_RESPONDER: 'system_auto_responder',
    RESERVED_TEAM_NAMES: [
        'signup',
        'login',
        'admin',
        'channel',
        'post',
        'api',
        'oauth',
        'error',
        'help',
        'plugins',
        'playbooks',
        'boards',
    ],
    RESERVED_USERNAMES: [
        'valet',
        'all',
        'channel',
        'here',
        'matterbot',
        'system',
    ],
    MONTHS: ['January', 'February', 'March', 'April', 'May', 'June', 'July', 'August', 'September', 'October', 'November', 'December'],
    MAX_DMS: 20,
    MAX_USERS_IN_GM: 8,
    MIN_USERS_IN_GM: 3,
    MAX_CHANNEL_POPOVER_COUNT: 100,
    DM_AND_GM_SHOW_COUNTS: [10, 15, 20, 40],
    HIGHEST_DM_SHOW_COUNT: 10000,
    DM_CHANNEL: 'D',
    GM_CHANNEL: 'G',
    OPEN_CHANNEL: 'O',
    PRIVATE_CHANNEL: 'P',
    ARCHIVED_CHANNEL: 'archive',
    INVITE_TEAM: 'I',
    OPEN_TEAM: 'O',
    THREADS: 'threads',
    MAX_POST_LEN: 4000,
    EMOJI_SIZE: 16,
    DEFAULT_EMOJI_PICKER_LEFT_OFFSET: 87,
    DEFAULT_EMOJI_PICKER_RIGHT_OFFSET: 15,
    EMOJI_PICKER_WIDTH_OFFSET: 295,
    SIDEBAR_MINIMUM_WIDTH: 400,
    THEME_ELEMENTS: [
        {
            group: 'sidebarElements',
            id: 'sidebarBg',
            uiName: 'Sidebar BG',
        },
        {
            group: 'sidebarElements',
            id: 'sidebarText',
            uiName: 'Sidebar Text',
        },
        {
            group: 'sidebarElements',
            id: 'sidebarHeaderBg',
            uiName: 'Sidebar Header BG',
        },
        {
            group: 'sidebarElements',
            id: 'sidebarTeamBarBg',
            uiName: 'Team Sidebar BG',
        },
        {
            group: 'sidebarElements',
            id: 'sidebarHeaderTextColor',
            uiName: 'Sidebar Header Text',
        },
        {
            group: 'sidebarElements',
            id: 'sidebarUnreadText',
            uiName: 'Sidebar Unread Text',
        },
        {
            group: 'sidebarElements',
            id: 'sidebarTextHoverBg',
            uiName: 'Sidebar Text Hover BG',
        },
        {
            group: 'sidebarElements',
            id: 'sidebarTextActiveBorder',
            uiName: 'Sidebar Text Active Border',
        },
        {
            group: 'sidebarElements',
            id: 'sidebarTextActiveColor',
            uiName: 'Sidebar Text Active Color',
        },
        {
            group: 'sidebarElements',
            id: 'onlineIndicator',
            uiName: 'Online Indicator',
        },
        {
            group: 'sidebarElements',
            id: 'awayIndicator',
            uiName: 'Away Indicator',
        },
        {
            group: 'sidebarElements',
            id: 'dndIndicator',
            uiName: 'Away Indicator',
        },
        {
            group: 'sidebarElements',
            id: 'mentionBg',
            uiName: 'Mention Jewel BG',
        },
        {
            group: 'sidebarElements',
            id: 'mentionColor',
            uiName: 'Mention Jewel Text',
        },
        {
            group: 'centerChannelElements',
            id: 'centerChannelBg',
            uiName: 'Center Channel BG',
        },
        {
            group: 'centerChannelElements',
            id: 'centerChannelColor',
            uiName: 'Center Channel Text',
        },
        {
            group: 'centerChannelElements',
            id: 'newMessageSeparator',
            uiName: 'New Message Separator',
        },
        {
            group: 'centerChannelElements',
            id: 'errorTextColor',
            uiName: 'Error Text Color',
        },
        {
            group: 'centerChannelElements',
            id: 'mentionHighlightBg',
            uiName: 'Mention Highlight BG',
        },
        {
            group: 'linkAndButtonElements',
            id: 'linkColor',
            uiName: 'Link Color',
        },
        {
            group: 'centerChannelElements',
            id: 'mentionHighlightLink',
            uiName: 'Mention Highlight Link',
        },
        {
            group: 'linkAndButtonElements',
            id: 'buttonBg',
            uiName: 'Button BG',
        },
        {
            group: 'linkAndButtonElements',
            id: 'buttonColor',
            uiName: 'Button Text',
        },
        {
            group: 'centerChannelElements',
            id: 'codeTheme',
            uiName: 'Code Theme',
            themes: [
                {
                    id: 'solarized-dark',
                    uiName: 'Solarized Dark',
                    cssURL: solarizedDarkCSS,
                    iconURL: solarizedDarkIcon,
                },
                {
                    id: 'solarized-light',
                    uiName: 'Solarized Light',
                    cssURL: solarizedLightCSS,
                    iconURL: solarizedLightIcon,
                },
                {
                    id: 'github',
                    uiName: 'GitHub',
                    cssURL: githubCSS,
                    iconURL: githubIcon,
                },
                {
                    id: 'monokai',
                    uiName: 'Monokai',
                    cssURL: monokaiCSS,
                    iconURL: monokaiIcon,
                },
            ],
        },
    ],
    DEFAULT_CODE_THEME: 'github',

    // KeyCodes
    //  key[0]: used for KeyboardEvent.key
    //  key[1]: used for KeyboardEvent.keyCode
    //  key[2]: used for KeyboardEvent.code

    //  KeyboardEvent.code is used as primary check to support multiple keyborad layouts
    //  support of KeyboardEvent.code is just in chrome and firefox so using key and keyCode for better browser support

    KeyCodes: ({
        BACKSPACE: ['Backspace', 8],
        TAB: ['Tab', 9],
        ENTER: ['Enter', 13],
        SHIFT: ['Shift', 16],
        CTRL: ['Control', 17],
        ALT: ['Alt', 18],
        CAPS_LOCK: ['CapsLock', 20],
        ESCAPE: ['Escape', 27],
        SPACE: [' ', 32],
        PAGE_UP: ['PageUp', 33],
        PAGE_DOWN: ['PageDown', 34],
        END: ['End', 35],
        HOME: ['Home', 36],
        LEFT: ['ArrowLeft', 37],
        UP: ['ArrowUp', 38],
        RIGHT: ['ArrowRight', 39],
        DOWN: ['ArrowDown', 40],
        INSERT: ['Insert', 45],
        DELETE: ['Delete', 46],
        ZERO: ['0', 48],
        ONE: ['1', 49],
        TWO: ['2', 50],
        THREE: ['3', 51],
        FOUR: ['4', 52],
        FIVE: ['5', 53],
        SIX: ['6', 54],
        SEVEN: ['7', 55],
        EIGHT: ['8', 56],
        NINE: ['9', 57],
        A: ['a', 65],
        B: ['b', 66],
        C: ['c', 67],
        D: ['d', 68],
        E: ['e', 69],
        F: ['f', 70],
        G: ['g', 71],
        H: ['h', 72],
        I: ['i', 73],
        J: ['j', 74],
        K: ['k', 75],
        L: ['l', 76],
        M: ['m', 77],
        N: ['n', 78],
        O: ['o', 79],
        P: ['p', 80],
        Q: ['q', 81],
        R: ['r', 82],
        S: ['s', 83],
        T: ['t', 84],
        U: ['u', 85],
        V: ['v', 86],
        W: ['w', 87],
        X: ['x', 88],
        Y: ['y', 89],
        Z: ['z', 90],
        CMD: ['Meta', 91],
        MENU: ['ContextMenu', 93],
        NUMPAD_0: ['0', 96],
        NUMPAD_1: ['1', 97],
        NUMPAD_2: ['2', 98],
        NUMPAD_3: ['3', 99],
        NUMPAD_4: ['4', 100],
        NUMPAD_5: ['5', 101],
        NUMPAD_6: ['6', 102],
        NUMPAD_7: ['7', 103],
        NUMPAD_8: ['8', 104],
        NUMPAD_9: ['9', 105],
        MULTIPLY: ['*', 106],
        ADD: ['+', 107],
        SUBTRACT: ['-', 109],
        DECIMAL: ['.', 110],
        DIVIDE: ['/', 111],
        F1: ['F1', 112],
        F2: ['F2', 113],
        F3: ['F3', 114],
        F4: ['F4', 115],
        F5: ['F5', 116],
        F6: ['F6', 117],
        F7: ['F7', 118],
        F8: ['F8', 119],
        F9: ['F9', 120],
        F10: ['F10', 121],
        F11: ['F11', 122],
        F12: ['F12', 123],
        NUM_LOCK: ['NumLock', 144],
        SEMICOLON: [';', 186],
        EQUAL: ['=', 187],
        COMMA: [',', 188],
        DASH: ['-', 189],
        PERIOD: ['.', 190],
        FORWARD_SLASH: ['/', 191],
        TILDE: ['~', 192], // coudnt find the key or even get code from browser - no reference in code as of now
        OPEN_BRACKET: ['[', 219],
        BACK_SLASH: ['\\', 220],
        CLOSE_BRACKET: [']', 221],
        COMPOSING: ['Composing', 229],
    } as Record<string, [string, number]>),
    CODE_PREVIEW_MAX_FILE_SIZE: 500000, // 500 KB
    HighlightedLanguages: {
        '1c': {name: '1C:Enterprise', extensions: ['bsl', 'os'], aliases: ['bsl']},
        actionscript: {name: 'ActionScript', extensions: ['as'], aliases: ['as', 'as3']},
        applescript: {name: 'AppleScript', extensions: ['applescript', 'osascript', 'scpt'], aliases: ['osascript']},
        bash: {name: 'Bash', extensions: ['sh'], aliases: ['sh', 'zsh']},
        clojure: {name: 'Clojure', extensions: ['clj', 'boot', 'cl2', 'cljc', 'cljs', 'cljs.hl', 'cljscm', 'cljx', 'hic'], aliases: ['clj']},
        coffeescript: {name: 'CoffeeScript', extensions: ['coffee', '_coffee', 'cake', 'cjsx', 'cson', 'iced'], aliases: ['coffee', 'coffee-script']},
        cpp: {name: 'C/C++', extensions: ['cpp', 'c', 'cc', 'h', 'c++', 'h++', 'hpp'], aliases: ['c++', 'c']},
        csharp: {name: 'C#', extensions: ['cs', 'csharp'], aliases: ['c#', 'cs', 'csharp']},
        css: {name: 'CSS', extensions: ['css']},
        d: {name: 'D', extensions: ['d', 'di'], aliases: ['dlang']},
        dart: {name: 'Dart', extensions: ['dart']},
        delphi: {name: 'Delphi', extensions: ['delphi', 'dpr', 'dfm', 'pas', 'pascal', 'freepascal', 'lazarus', 'lpr', 'lfm'], aliases: ['pas', 'pascal']},
        diff: {name: 'Diff', extensions: ['diff', 'patch'], aliases: ['patch', 'udiff']},
        django: {name: 'Django', extensions: ['django', 'jinja'], aliases: ['jinja']},
        dockerfile: {name: 'Dockerfile', extensions: ['dockerfile', 'docker'], aliases: ['docker']},
        elixir: {name: 'Elixir', extensions: ['ex', 'exs'], aliases: ['ex', 'exs']},
        erlang: {name: 'Erlang', extensions: ['erl'], aliases: ['erl']},
        fortran: {name: 'Fortran', extensions: ['f90', 'f95'], aliases: ['f90', 'f95']},
        fsharp: {name: 'F#', extensions: ['fsharp', 'fs'], aliases: ['fs']},
        gcode: {name: 'G-Code', extensions: ['gcode', 'nc']},
        go: {name: 'Go', extensions: ['go'], aliases: ['golang']},
        groovy: {name: 'Groovy', extensions: ['groovy']},
        handlebars: {name: 'Handlebars', extensions: ['handlebars', 'hbs', 'html.hbs', 'html.handlebars'], aliases: ['hbs', 'mustache']},
        haskell: {name: 'Haskell', extensions: ['hs'], aliases: ['hs']},
        haxe: {name: 'Haxe', extensions: ['hx'], aliases: ['hx']},
        java: {name: 'Java', extensions: ['java', 'jsp']},
        javascript: {name: 'JavaScript', extensions: ['js', 'jsx'], aliases: ['js']},
        json: {name: 'JSON', extensions: ['json']},
        julia: {name: 'Julia', extensions: ['jl'], aliases: ['jl']},
        kotlin: {name: 'Kotlin', extensions: ['kt', 'ktm', 'kts'], aliases: ['kt']},
        latex: {name: 'LaTeX', extensions: ['tex'], aliases: ['tex']},
        less: {name: 'Less', extensions: ['less']},
        lisp: {name: 'Lisp', extensions: ['lisp']},
        lua: {name: 'Lua', extensions: ['lua']},
        makefile: {name: 'Makefile', extensions: ['mk', 'mak'], aliases: ['make', 'mf', 'gnumake', 'bsdmake', 'mk']},
        markdown: {name: 'Markdown', extensions: ['md', 'mkdown', 'mkd'], aliases: ['md', 'mkd']},
        matlab: {name: 'Matlab', extensions: ['matlab', 'm'], aliases: ['m']},
        objectivec: {name: 'Objective C', extensions: ['mm', 'objc', 'obj-c'], aliases: ['objective_c', 'objc']},
        ocaml: {name: 'OCaml', extensions: ['ml'], aliases: ['ml']},
        perl: {name: 'Perl', extensions: ['perl', 'pl'], aliases: ['pl']},
        pgsql: {name: 'PostgreSQL', extensions: ['pgsql', 'postgres', 'postgresql'], aliases: ['postgres', 'postgresql']},
        php: {name: 'PHP', extensions: ['php', 'php3', 'php4', 'php5', 'php6'], aliases: ['php3', 'php4', 'php5', 'php6']},
        powershell: {name: 'PowerShell', extensions: ['ps', 'ps1'], aliases: ['posh']},
        puppet: {name: 'Puppet', extensions: ['pp'], aliases: ['pp']},
        python: {name: 'Python', extensions: ['py', 'gyp'], aliases: ['py']},
        r: {name: 'R', extensions: ['r'], aliases: ['r', 's']},
        ruby: {name: 'Ruby', extensions: ['ruby', 'rb', 'gemspec', 'podspec', 'thor', 'irb'], aliases: ['rb']},
        rust: {name: 'Rust', extensions: ['rs'], aliases: ['rs']},
        scala: {name: 'Scala', extensions: ['scala']},
        scheme: {name: 'Scheme', extensions: ['scm', 'sld'], aliases: ['scm']},
        scss: {name: 'SCSS', extensions: ['scss']},
        smalltalk: {name: 'Smalltalk', extensions: ['st'], aliases: ['st', 'squeak']},
        sql: {name: 'SQL', extensions: ['sql']},
        stylus: {name: 'Stylus', extensions: ['styl'], aliases: ['styl']},
        swift: {name: 'Swift', extensions: ['swift']},
        text: {name: 'Text', extensions: ['txt', 'log'], aliases: ['txt']},
        typescript: {name: 'TypeScript', extensions: ['ts', 'tsx'], aliases: ['ts', 'tsx']},
        vbnet: {name: 'VB.Net', extensions: ['vbnet', 'vb', 'bas'], aliases: ['vb', 'visualbasic']},
        vbscript: {name: 'VBScript', extensions: ['vbs'], aliases: ['vbs']},
        verilog: {name: 'Verilog', extensions: ['v', 'veo', 'sv', 'svh']},
        vhdl: {name: 'VHDL', extensions: ['vhd', 'vhdl'], aliases: ['vhd']},
        vtt: {name: 'WebVTT', extensions: ['vtt'], aliases: ['vtt', 'webvtt']},
        xml: {name: 'HTML, XML', extensions: ['xml', 'html', 'xhtml', 'rss', 'atom', 'xsl', 'plist']},
        yaml: {name: 'YAML', extensions: ['yaml'], aliases: ['yml']},
    },
    PostsViewJumpTypes: {
        BOTTOM: 1,
        POST: 2,
        SIDEBAR_OPEN: 3,
    },
    NotificationPrefs: {
        MENTION: 'mention',
    },
    Integrations: {
        COMMAND: 'commands',
        PAGE_SIZE: 10000,
        START_PAGE_NUM: 0,
        INCOMING_WEBHOOK: 'incoming_webhooks',
        OUTGOING_WEBHOOK: 'outgoing_webhooks',
        OAUTH_APP: 'oauth2-apps',
        OUTGOING_OAUTH_CONNECTIONS: 'outgoing-oauth2-connections',
        BOT: 'bots',
        EXECUTE_CURRENT_COMMAND_ITEM_ID: '_execute_current_command',
        OPEN_COMMAND_IN_MODAL_ITEM_ID: '_open_command_in_modal',
        COMMAND_SUGGESTION_ERROR: 'error',
        COMMAND_SUGGESTION_CHANNEL: 'channel',
        COMMAND_SUGGESTION_USER: 'user',
    },
    FeatureTogglePrefix: 'feature_enabled_',
    PRE_RELEASE_FEATURES: {
        MARKDOWN_PREVIEW: {
            label: 'markdown_preview', // github issue: https://github.com/mattermost/platform/pull/1389
            description: 'Show markdown preview option in message input box',
        },
    },
    OVERLAY_TIME_DELAY_SMALL: 100,
    OVERLAY_TIME_DELAY: 400,
    OVERLAY_DEFAULT_TRIGGER: ['hover', 'focus'],
    PERMALINK_FADEOUT: 5000,
    DEFAULT_MAX_USERS_PER_TEAM: 50,
    DEFAULT_MAX_CHANNELS_PER_TEAM: 2000,
    DEFAULT_MAX_NOTIFICATIONS_PER_CHANNEL: 1000,
    MIN_TEAMNAME_LENGTH: 2,
    MAX_TEAMNAME_LENGTH: 64,
    MAX_TEAMDESCRIPTION_LENGTH: 50,
    MIN_CHANNELNAME_LENGTH: 1,
    MAX_CHANNELNAME_LENGTH: 64,
    DEFAULT_CHANNELURL_SHORTEN_LENGTH: 52,
    MAX_CHANNELPURPOSE_LENGTH: 250,
    MAX_FIRSTNAME_LENGTH: 64,
    MAX_LASTNAME_LENGTH: 64,
    MAX_EMAIL_LENGTH: 128,
    MIN_USERNAME_LENGTH: 3,
    MAX_USERNAME_LENGTH: 22,
    MAX_NICKNAME_LENGTH: 64,
    MIN_PASSWORD_LENGTH: 5,
    MAX_PASSWORD_LENGTH: 64,
    MAX_POSITION_LENGTH: 128,
    MIN_TRIGGER_LENGTH: 1,
    MAX_TRIGGER_LENGTH: 128,
    MAX_SITENAME_LENGTH: 30,
    MAX_CUSTOM_BRAND_TEXT_LENGTH: 500,
    MAX_TERMS_OF_SERVICE_TEXT_LENGTH: 16383,
    DEFAULT_TERMS_OF_SERVICE_RE_ACCEPTANCE_PERIOD: 365,
    EMOJI_PATH: '/static/emoji',
    RECENT_EMOJI_KEY: 'recentEmojis',
    DEFAULT_WEBHOOK_LOGO: logoWebhook,
    MHPNS_US: 'https://push.mattermost.com',
    MHPNS_DE: 'https://hpns-de.mattermost.com',
    MTPNS: 'https://push-test.mattermost.com',
    MAX_PREV_MSGS: 100,
    POST_COLLAPSE_TIMEOUT: 1000 * 60 * 5, // five minutes
    SAVE_DRAFT_TIMEOUT: 500,
    PERMISSIONS_ALL: 'all',
    PERMISSIONS_CHANNEL_ADMIN: 'channel_admin',
    PERMISSIONS_TEAM_ADMIN: 'team_admin',
    PERMISSIONS_SYSTEM_ADMIN: 'system_admin',
    PERMISSIONS_SYSTEM_READ_ONLY_ADMIN: 'system_read_only_admin',
    PERMISSIONS_SYSTEM_USER_MANAGER: 'system_user_manager',
    PERMISSIONS_SYSTEM_MANAGER: 'system_manager',
    PERMISSIONS_DELETE_POST_ALL: 'all',
    PERMISSIONS_DELETE_POST_TEAM_ADMIN: 'team_admin',
    PERMISSIONS_DELETE_POST_SYSTEM_ADMIN: 'system_admin',
    PERMISSIONS_SYSTEM_CUSTOM_GROUP_ADMIN: 'system_custom_group_admin',
    ALLOW_EDIT_POST_ALWAYS: 'always',
    ALLOW_EDIT_POST_NEVER: 'never',
    ALLOW_EDIT_POST_TIME_LIMIT: 'time_limit',
    UNSET_POST_EDIT_TIME_LIMIT: -1,
    MENTION_CHANNELS: 'mention.channels',
    MENTION_MORE_CHANNELS: 'mention.morechannels',
    MENTION_UNREAD_CHANNELS: 'mention.unread.channels',
    MENTION_UNREAD: 'mention.unread',
    MENTION_MEMBERS: 'mention.members',
    MENTION_MORE_MEMBERS: 'mention.moremembers',
    MENTION_NONMEMBERS: 'mention.nonmembers',
    MENTION_PUBLIC_CHANNELS: 'mention.public.channels',
    MENTION_PRIVATE_CHANNELS: 'mention.private.channels',
    MENTION_RECENT_CHANNELS: 'mention.recent.channels',
    MENTION_SPECIAL: 'mention.special',
    MENTION_GROUPS: 'search.group',
    DEFAULT_NOTIFICATION_DURATION: 5000,
    STATUS_INTERVAL: 60000,
    AUTOCOMPLETE_TIMEOUT: 100,
    AUTOCOMPLETE_SPLIT_CHARACTERS: ['.', '-', '_'],
    ANIMATION_TIMEOUT: 1000,
    SEARCH_TIMEOUT_MILLISECONDS: 100,
    TEAMMATE_NAME_DISPLAY: {
        SHOW_USERNAME: 'username',
        SHOW_NICKNAME_FULLNAME: 'nickname_full_name',
        SHOW_FULLNAME: 'full_name',
    },
    SEARCH_POST: 'searchpost',
    CHANNEL_ID_LENGTH: 26,
    TRANSPARENT_PIXEL: 'data:image/png;base64,iVBORw0KGgoAAAANSUhEUgAAAAEAAAABCAQAAAC1HAwCAAAAC0lEQVR42mNkYAAAAAYAAjCB0C8AAAAASUVORK5CYII=',
    REGEX_CODE_BLOCK_OPTIONAL_LANGUAGE_TAG: /^```.*$/gm,
    MAX_ATTACHMENT_FOOTER_LENGTH: 300,
    ACCEPT_STATIC_IMAGE: '.jpeg,.jpg,.png,.bmp',
    ACCEPT_EMOJI_IMAGE: '.jpeg,.jpg,.png,.gif',
    THREADS_PAGE_SIZE: 25,
    THREADS_LOADING_INDICATOR_ITEM_ID: 'threads_loading_indicator_item_id',
    THREADS_NO_RESULTS_ITEM_ID: 'threads_no_results_item_id',
    TRIAL_MODAL_AUTO_SHOWN: 'trial_modal_auto_shown',
    DEFAULT_SITE_URL: 'http://localhost:8065',
    CHANNEL_HEADER_BUTTON_DISABLE_TIMEOUT: 1000,
    FIRST_ADMIN_ROLE: 'first_admin',
    MAX_PURCHASE_SEATS: 1000000,
    MIN_PURCHASE_SEATS: 10,
};

export const ValidationErrors = {
    USERNAME_REQUIRED: 'USERNAME_REQUIRED',
    INVALID_LENGTH: 'INVALID_LENGTH',
    INVALID_CHARACTERS: 'INVALID_CHARACTERS',
    INVALID_FIRST_CHARACTER: 'INVALID_FIRST_CHARACTER',
    RESERVED_NAME: 'RESERVED_NAME',
    INVALID_LAST_CHARACTER: 'INVALID_LAST_CHARACTER',
};

export const ConsolePages = {
    AD_LDAP: '/admin_console/authentication/ldap',
    COMPLIANCE_EXPORT: '/admin_console/compliance/export',
    CUSTOM_TERMS: '/admin_console/compliance/custom_terms_of_service',
    DATA_RETENTION: '/admin_console/compliance/data_retention_settings',
    ELASTICSEARCH: '/admin_console/environment/elasticsearch',
    GUEST_ACCOUNTS: '/admin_console/authentication/guest_access',
    LICENSE: '/admin_console/about/license',
    SAML: '/admin_console/authentication/saml',
    FILE_STORAGE: '/admin_console/environment/file_storage',
    SESSION_LENGTHS: '/admin_console/environment/session_lengths',
    WEB_SERVER: '/admin_console/environment/web_server',
    PUSH_NOTIFICATION_CENTER: '/admin_console/environment/push_notification_server',
    SMTP: '/admin_console/environment/smtp',
    PAYMENT_INFO: '/admin_console/billing/payment_info',
    BILLING_HISTORY: '/admin_console/billing/billing_history',
};

export const WindowSizes = {
    MOBILE_VIEW: 'mobileView',
    TABLET_VIEW: 'tabletView',
    SMALL_DESKTOP_VIEW: 'smallDesktopView',
    DESKTOP_VIEW: 'desktopView',
};

export const AcceptedProfileImageTypes = ['image/jpeg', 'image/png', 'image/bmp'];

export const searchHintOptions = [{searchTerm: 'From:', message: {id: t('search_list_option.from'), defaultMessage: 'Messages from a user'}},
    {searchTerm: 'In:', message: {id: t('search_list_option.in'), defaultMessage: 'Messages in a channel'}},
    {searchTerm: 'On:', message: {id: t('search_list_option.on'), defaultMessage: 'Messages on a date'}},
    {searchTerm: 'Before:', message: {id: t('search_list_option.before'), defaultMessage: 'Messages before a date'}},
    {searchTerm: 'After:', message: {id: t('search_list_option.after'), defaultMessage: 'Messages after a date'}},
    {searchTerm: '-', message: {id: t('search_list_option.exclude'), defaultMessage: 'Exclude search terms'}, additionalDisplay: '—'},
    {searchTerm: '""', message: {id: t('search_list_option.phrases'), defaultMessage: 'Messages with phrases'}},
];

export const searchFilesHintOptions = [{searchTerm: 'From:', message: {id: t('search_files_list_option.from'), defaultMessage: 'Files from a user'}},
    {searchTerm: 'In:', message: {id: t('search_files_list_option.in'), defaultMessage: 'Files in a channel'}},
    {searchTerm: 'On:', message: {id: t('search_files_list_option.on'), defaultMessage: 'Files on a date'}},
    {searchTerm: 'Before:', message: {id: t('search_files_list_option.before'), defaultMessage: 'Files before a date'}},
    {searchTerm: 'After:', message: {id: t('search_files_list_option.after'), defaultMessage: 'Files after a date'}},
    {searchTerm: 'Ext:', message: {id: t('search_files_list_option.ext'), defaultMessage: 'Files with a extension'}},
    {searchTerm: '-', message: {id: t('search_files_list_option.exclude'), defaultMessage: 'Exclude search terms'}, additionalDisplay: '—'},
    {searchTerm: '""', message: {id: t('search_files_list_option.phrases'), defaultMessage: 'Files with phrases'}},
];

// adding these rtranslations here so the weblate CI step will not fail with empty translation strings
t('suggestion.archive');
t('suggestion.mention.channels');
t('suggestion.mention.morechannels');
t('suggestion.mention.unread.channels');
t('suggestion.mention.unread');
t('suggestion.mention.members');
t('suggestion.mention.moremembers');
t('suggestion.mention.nonmembers');
t('suggestion.mention.private.channels');
t('suggestion.mention.recent.channels');
t('suggestion.mention.special');
t('suggestion.mention.groups');
t('suggestion.search.public');
t('suggestion.search.group');
t('suggestion.commands');
t('suggestion.emoji');

const {
    DONT_CLEAR,
    THIRTY_MINUTES,
    ONE_HOUR,
    FOUR_HOURS,
    TODAY,
    THIS_WEEK,
    DATE_AND_TIME,
    CUSTOM_DATE_TIME,
} = CustomStatusDuration;

export const durationValues = {
    [DONT_CLEAR]: {
        id: t('custom_status.expiry_dropdown.dont_clear'),
        defaultMessage: "Don't clear",
    },
    [THIRTY_MINUTES]: {
        id: t('custom_status.expiry_dropdown.thirty_minutes'),
        defaultMessage: '30 minutes',
    },
    [ONE_HOUR]: {
        id: t('custom_status.expiry_dropdown.one_hour'),
        defaultMessage: '1 hour',
    },
    [FOUR_HOURS]: {
        id: t('custom_status.expiry_dropdown.four_hours'),
        defaultMessage: '4 hours',
    },
    [TODAY]: {
        id: t('custom_status.expiry_dropdown.today'),
        defaultMessage: 'Today',
    },
    [THIS_WEEK]: {
        id: t('custom_status.expiry_dropdown.this_week'),
        defaultMessage: 'This week',
    },
    [DATE_AND_TIME]: {
        id: t('custom_status.expiry_dropdown.date_and_time'),
        defaultMessage: 'Custom Date and Time',
    },
    [CUSTOM_DATE_TIME]: {
        id: t('custom_status.expiry_dropdown.date_and_time'),
        defaultMessage: 'Custom Date and Time',
    },
};
export enum ClaimErrors {
    MFA_VALIDATE_TOKEN_AUTHENTICATE = 'mfa.validate_token.authenticate.app_error',
    ENT_LDAP_LOGIN_USER_NOT_REGISTERED = 'ent.ldap.do_login.user_not_registered.app_error',
    ENT_LDAP_LOGIN_USER_FILTERED = 'ent.ldap.do_login.user_filtered.app_error',
    ENT_LDAP_LOGIN_MATCHED_TOO_MANY_USERS = 'ent.ldap.do_login.matched_to_many_users.app_error',
    ENT_LDAP_LOGIN_INVALID_PASSWORD = 'ent.ldap.do_login.invalid_password.app_error',
    API_USER_INVALID_PASSWORD = 'api.user.check_user_password.invalid.app_error',
}

export const DataSearchTypes = {
    FILES_SEARCH_TYPE: 'files',
    MESSAGES_SEARCH_TYPE: 'messages',
};

export const OverActiveUserLimits = {
    MIN: 0.05,
    MAX: 0.1,
} as const;

export const PageLoadContext = {
    PAGE_LOAD: 'page_load',
    RECONNECT: 'reconnect',
} as const;

export default Constants;<|MERGE_RESOLUTION|>--- conflicted
+++ resolved
@@ -457,10 +457,6 @@
     IP_FILTERING_SAVE_CONFIRMATION_MODAL: 'ip_filtering_save_confirmation_modal',
     REACTION_LIMIT_REACHED: 'reaction_limit_reached',
     AIR_GAPPED_CONTACT_SALES: 'air_gapped_contact_sales',
-<<<<<<< HEAD
-    CHANNEL_BOOKMARK_DELETE: 'channel_bookmark_delete',
-    CHANNEL_BOOKMARK_CREATE: 'channel_bookmark_create',
-=======
     MANAGE_ROLES_MODAL: 'manage_roles_modal',
     MANAGE_TEAMS_MODAL: 'manage_teams_modal',
     MANAGE_TOKENS_MODAL: 'manage_teams_modal',
@@ -474,7 +470,8 @@
     EXPORT_USER_DATA_MODAL: 'export_user_data_modal',
     UPGRADE_EXPORT_DATA_MODAL: 'upgrade_export_data_modal',
     EXPORT_ERROR_MODAL: 'export_error_modal',
->>>>>>> 0444acbf
+    CHANNEL_BOOKMARK_DELETE: 'channel_bookmark_delete',
+    CHANNEL_BOOKMARK_CREATE: 'channel_bookmark_create',
 };
 
 export const UserStatuses = {

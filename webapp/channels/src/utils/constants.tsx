// Copyright (c) 2015-present Mattermost, Inc. All Rights Reserved.
// See LICENSE.txt for license information.

/* eslint-disable max-lines */

import keyMirror from 'key-mirror';

import Permissions from 'mattermost-redux/constants/permissions';

import * as PostListUtils from 'mattermost-redux/utils/post_list';

import audioIcon from 'images/icons/audio.svg';
import codeIcon from 'images/icons/code.svg';
import excelIcon from 'images/icons/excel.svg';
import genericIcon from 'images/icons/generic.svg';
import patchIcon from 'images/icons/patch.svg';
import pdfIcon from 'images/icons/pdf.svg';
import pptIcon from 'images/icons/ppt.svg';
import videoIcon from 'images/icons/video.svg';
import wordIcon from 'images/icons/word.svg';
import githubIcon from 'images/themes/code_themes/github.png';
import monokaiIcon from 'images/themes/code_themes/monokai.png';
import solarizedDarkIcon from 'images/themes/code_themes/solarized-dark.png';
import solarizedLightIcon from 'images/themes/code_themes/solarized-light.png';
import logoWebhook from 'images/webhook_icon.jpg';

import {t} from 'utils/i18n';

import {CustomStatusDuration} from '@mattermost/types/users';

import githubCSS from 'highlight.js/styles/github.css';
import monokaiCSS from 'highlight.js/styles/monokai.css';
import solarizedDarkCSS from 'highlight.js/styles/base16/solarized-dark.css';
import solarizedLightCSS from 'highlight.js/styles/base16/solarized-light.css';

export const SettingsTypes = {
    TYPE_TEXT: 'text',
    TYPE_LONG_TEXT: 'longtext',
    TYPE_NUMBER: 'number',
    TYPE_COLOR: 'color',
    TYPE_BOOL: 'bool',
    TYPE_PERMISSION: 'permission',
    TYPE_RADIO: 'radio',
    TYPE_BANNER: 'banner',
    TYPE_DROPDOWN: 'dropdown',
    TYPE_GENERATED: 'generated',
    TYPE_USERNAME: 'username',
    TYPE_BUTTON: 'button',
    TYPE_LANGUAGE: 'language',
    TYPE_JOBSTABLE: 'jobstable',
    TYPE_FILE_UPLOAD: 'fileupload',
    TYPE_CUSTOM: 'custom',
    TYPE_ROLES: 'roles',
};

export const InviteTypes = {
    INVITE_MEMBER: 'member',
    INVITE_GUEST: 'guest',
};

export const PreviousViewedTypes = {
    CHANNELS: 'channels',
    THREADS: 'threads',
};

export const Preferences = {
    CATEGORY_CHANNEL_OPEN_TIME: 'channel_open_time',
    CATEGORY_DIRECT_CHANNEL_SHOW: 'direct_channel_show',
    CATEGORY_GROUP_CHANNEL_SHOW: 'group_channel_show',
    CATEGORY_DISPLAY_SETTINGS: 'display_settings',
    CATEGORY_SIDEBAR_SETTINGS: 'sidebar_settings',
    CATEGORY_ADVANCED_SETTINGS: 'advanced_settings',
    TUTORIAL_STEP: 'tutorial_step',
    TUTORIAL_STEP_AUTO_TOUR_STATUS: 'tutorial_step_auto_tour_status',
    CRT_TUTORIAL_TRIGGERED: 'crt_tutorial_triggered',
    CRT_TUTORIAL_AUTO_TOUR_STATUS: 'crt_tutorial_auto_tour_status',
    CRT_TUTORIAL_STEP: 'crt_tutorial_step',
    EXPLORE_OTHER_TOOLS_TUTORIAL_STEP: 'explore_other_tools_step',
    CRT_THREAD_PANE_STEP: 'crt_thread_pane_step',
    CHANNEL_DISPLAY_MODE: 'channel_display_mode',
    CHANNEL_DISPLAY_MODE_CENTERED: 'centered',
    CHANNEL_DISPLAY_MODE_FULL_SCREEN: 'full',
    CHANNEL_DISPLAY_MODE_DEFAULT: 'full',
    MESSAGE_DISPLAY: 'message_display',
    MESSAGE_DISPLAY_CLEAN: 'clean',
    MESSAGE_DISPLAY_COMPACT: 'compact',
    MESSAGE_DISPLAY_DEFAULT: 'clean',
    COLORIZE_USERNAMES: 'colorize_usernames',
    COLORIZE_USERNAMES_DEFAULT: 'true',
    COLLAPSED_REPLY_THREADS: 'collapsed_reply_threads',
    COLLAPSED_REPLY_THREADS_OFF: 'off',
    COLLAPSED_REPLY_THREADS_ON: 'on',
    CLICK_TO_REPLY: 'click_to_reply',
    CLICK_TO_REPLY_DEFAULT: 'true',
    COLLAPSED_REPLY_THREADS_FALLBACK_DEFAULT: 'off',
    LINK_PREVIEW_DISPLAY: 'link_previews',
    LINK_PREVIEW_DISPLAY_DEFAULT: 'true',
    COLLAPSE_DISPLAY: 'collapse_previews',
    COLLAPSE_DISPLAY_DEFAULT: 'false',
    AVAILABILITY_STATUS_ON_POSTS: 'availability_status_on_posts',
    AVAILABILITY_STATUS_ON_POSTS_DEFAULT: 'true',
    USE_MILITARY_TIME: 'use_military_time',
    USE_MILITARY_TIME_DEFAULT: 'false',
    UNREAD_SCROLL_POSITION: 'unread_scroll_position',
    UNREAD_SCROLL_POSITION_START_FROM_LEFT: 'start_from_left_off',
    UNREAD_SCROLL_POSITION_START_FROM_NEWEST: 'start_from_newest',
    CATEGORY_THEME: 'theme',
    CATEGORY_FLAGGED_POST: 'flagged_post',
    CATEGORY_NOTIFICATIONS: 'notifications',
    EMAIL_INTERVAL: 'email_interval',
    INTERVAL_IMMEDIATE: 30, // "immediate" is a 30 second interval
    INTERVAL_FIFTEEN_MINUTES: 15 * 60,
    INTERVAL_HOUR: 60 * 60,
    INTERVAL_NEVER: 0,
    NAME_NAME_FORMAT: 'name_format',
    CATEGORY_SYSTEM_NOTICE: 'system_notice',
    RECOMMENDED_NEXT_STEPS: 'recommended_next_steps',
    TEAMS_ORDER: 'teams_order',
    CLOUD_UPGRADE_BANNER: 'cloud_upgrade_banner',
    CLOUD_TRIAL_BANNER: 'cloud_trial_banner',
    START_TRIAL_MODAL: 'start_trial_modal',
    ADMIN_CLOUD_UPGRADE_PANEL: 'admin_cloud_upgrade_panel',
    CATEGORY_EMOJI: 'emoji',
    EMOJI_SKINTONE: 'emoji_skintone',
    ONE_CLICK_REACTIONS_ENABLED: 'one_click_reactions_enabled',
    ONE_CLICK_REACTIONS_ENABLED_DEFAULT: 'true',
    CLOUD_TRIAL_END_BANNER: 'cloud_trial_end_banner',
    CLOUD_USER_EPHEMERAL_INFO: 'cloud_user_ephemeral_info',
    CATEGORY_CLOUD_LIMITS: 'cloud_limits',
    THREE_DAYS_LEFT_TRIAL_MODAL: 'three_days_left_trial_modal',

    // For one off things that have a special, attention-grabbing UI until you interact with them
    TOUCHED: 'touched',

    // Category for actions/interactions that will happen just once
    UNIQUE: 'unique',

    // A/B test preference value
    AB_TEST_PREFERENCE_VALUE: 'ab_test_preference_value',

    RECENT_EMOJIS: 'recent_emojis',
    ONBOARDING: 'onboarding',
    ADVANCED_TEXT_EDITOR: 'advanced_text_editor',

    FORWARD_POST_VIEWED: 'forward_post_viewed',
    HIDE_POST_FILE_UPGRADE_WARNING: 'hide_post_file_upgrade_warning',
    SHOWN_LIMITS_REACHED_ON_LOGIN: 'shown_limits_reached_on_login',
    USE_CASE: 'use_case',
    DELINQUENCY_MODAL_CONFIRMED: 'delinquency_modal_confirmed',
    CONFIGURATION_BANNERS: 'configuration_banners',
    NOTIFY_ADMIN_REVOKE_DOWNGRADED_WORKSPACE: 'admin_revoke_downgraded_instance',
    OVERAGE_USERS_BANNER: 'overage_users_banner',
    TO_CLOUD_YEARLY_PLAN_NUDGE: 'to_cloud_yearly_plan_nudge',
    TO_PAID_PLAN_NUDGE: 'to_paid_plan_nudge',
};

// For one off things that have a special, attention-grabbing UI until you interact with them
export const Touched = {
    ADD_CHANNELS_CTA: 'add_channels_cta',
};

// Category for actions/interactions that will happen just once
export const Unique = {
    HAS_CLOUD_PURCHASE: 'has_cloud_purchase',
    REQUEST_TRIAL_AFTER_SERVER_UPGRADE: 'request_trial_after_upgrade',
    CLICKED_UPGRADE_AND_TRIAL_BTN: 'clicked_upgradeandtrial_btn',
};

export const TrialPeriodDays = {
    TRIAL_30_DAYS: 30,
    TRIAL_14_DAYS: 14,
    TRIAL_WARNING_THRESHOLD: 7,
    TRIAL_2_DAYS: 2,
    TRIAL_1_DAY: 1,
    TRIAL_0_DAYS: 0,
};

export const suitePluginIds = {
    playbooks: 'playbooks',
    focalboard: 'focalboard',

    apps: 'com.mattermost.apps',
    calls: 'com.mattermost.calls',
    nps: 'com.mattermost.nps',
    channelExport: 'com.mattermost.plugin-channel-export',
};

export const ActionTypes = keyMirror({
    SET_PRODUCT_SWITCHER_OPEN: null,
    RECEIVED_FOCUSED_POST: null,
    SELECT_POST: null,
    HIGHLIGHT_REPLY: null,
    CLEAR_HIGHLIGHT_REPLY: null,
    SELECT_POST_CARD: null,
    INCREASE_POST_VISIBILITY: null,
    LOADING_POSTS: null,

    UPDATE_RHS_STATE: null,
    UPDATE_RHS_SEARCH_TERMS: null,
    UPDATE_RHS_SEARCH_TYPE: null,
    UPDATE_RHS_SEARCH_RESULTS_TERMS: null,

    RHS_GO_BACK: null,

    SET_RHS_EXPANDED: null,
    TOGGLE_RHS_EXPANDED: null,

    UPDATE_MOBILE_VIEW: null,

    SET_NAVIGATION_BLOCKED: null,
    DEFER_NAVIGATION: null,
    CANCEL_NAVIGATION: null,
    CONFIRM_NAVIGATION: null,

    TOGGLE_IMPORT_THEME_MODAL: null,
    TOGGLE_DELETE_POST_MODAL: null,
    TOGGLE_EDITING_POST: null,

    EMITTED_SHORTCUT_REACT_TO_LAST_POST: null,

    BROWSER_CHANGE_FOCUS: null,
    BROWSER_WINDOW_RESIZED: null,

    RECEIVED_PLUGIN_COMPONENT: null,
    REMOVED_PLUGIN_COMPONENT: null,
    RECEIVED_PLUGIN_POST_COMPONENT: null,
    RECEIVED_PLUGIN_POST_CARD_COMPONENT: null,
    REMOVED_PLUGIN_POST_COMPONENT: null,
    REMOVED_PLUGIN_POST_CARD_COMPONENT: null,
    RECEIVED_WEBAPP_PLUGINS: null,
    RECEIVED_WEBAPP_PLUGIN: null,
    REMOVED_WEBAPP_PLUGIN: null,
    RECEIVED_ADMIN_CONSOLE_REDUCER: null,
    REMOVED_ADMIN_CONSOLE_REDUCER: null,
    RECEIVED_ADMIN_CONSOLE_CUSTOM_COMPONENT: null,
    RECEIVED_PLUGIN_STATS_HANDLER: null,

    MODAL_OPEN: null,
    MODAL_CLOSE: null,

    SELECT_CHANNEL_WITH_MEMBER: null,
    SET_LAST_UNREAD_CHANNEL: null,
    UPDATE_CHANNEL_LAST_VIEWED_AT: null,

    INCREMENT_EMOJI_PICKER_PAGE: null,
    SET_RECENT_SKIN: null,

    STATUS_DROPDOWN_TOGGLE: null,
    ADD_CHANNEL_DROPDOWN_TOGGLE: null,
    ADD_CHANNEL_CTA_DROPDOWN_TOGGLE: null,

    SHOW_ONBOARDING_TASK_COMPLETION: null,
    SHOW_ONBOARDING_COMPLETE_PROFILE_TOUR: null,
    SHOW_ONBOARDING_VISIT_CONSOLE_TOUR: null,

    TOGGLE_LHS: null,
    OPEN_LHS: null,
    CLOSE_LHS: null,
    SELECT_STATIC_PAGE: null,

    SET_SHOW_PREVIEW_ON_CREATE_COMMENT: null,
    SET_SHOW_PREVIEW_ON_CREATE_POST: null,
    SET_SHOW_PREVIEW_ON_EDIT_CHANNEL_HEADER_MODAL: null,

    TOGGLE_RHS_MENU: null,
    OPEN_RHS_MENU: null,
    CLOSE_RHS_MENU: null,

    DISMISS_NOTICE: null,
    SHOW_NOTICE: null,

    SELECT_ATTACHMENT_MENU_ACTION: null,

    RECEIVED_TRANSLATIONS: null,

    INCREMENT_WS_ERROR_COUNT: null,
    RESET_WS_ERROR_COUNT: null,
    RECEIVED_POSTS_FOR_CHANNEL_AT_TIME: null,
    CHANNEL_POSTS_STATUS: null,
    CHANNEL_SYNC_STATUS: null,
    ALL_CHANNEL_SYNC_STATUS: null,

    UPDATE_ACTIVE_SECTION: null,

    RECEIVED_MARKETPLACE_PLUGINS: null,
    RECEIVED_MARKETPLACE_APPS: null,
    FILTER_MARKETPLACE_LISTING: null,
    INSTALLING_MARKETPLACE_ITEM: null,
    INSTALLING_MARKETPLACE_ITEM_SUCCEEDED: null,
    INSTALLING_MARKETPLACE_ITEM_FAILED: null,

    POST_UNREAD_SUCCESS: null,

    SET_UNREAD_FILTER_ENABLED: null,
    UPDATE_TOAST_STATUS: null,
    UPDATE_THREAD_TOAST_STATUS: null,

    SIDEBAR_DRAGGING_SET_STATE: null,
    SIDEBAR_DRAGGING_STOP: null,
    ADD_NEW_CATEGORY_ID: null,
    MULTISELECT_CHANNEL: null,
    MULTISELECT_CHANNEL_ADD: null,
    MULTISELECT_CHANNEL_TO: null,
    MULTISELECT_CHANNEL_CLEAR: null,

    TRACK_ANNOUNCEMENT_BAR: null,
    DISMISS_ANNOUNCEMENT_BAR: null,

    PREFETCH_POSTS_FOR_CHANNEL: null,

    SET_FILES_FILTER_BY_EXT: null,

    SUPPRESS_RHS: null,
    UNSUPPRESS_RHS: null,

    FIRST_CHANNEL_NAME: null,

    SET_EDIT_CHANNEL_MEMBERS: null,
    NEEDS_LOGGED_IN_LIMIT_REACHED_CHECK: null,

    SET_DRAFT_SOURCE: null,
});

export const PostRequestTypes = keyMirror({
    BEFORE_ID: null,
    AFTER_ID: null,
});

export const WarnMetricTypes = {
    SYSTEM_WARN_METRIC_NUMBER_OF_ACTIVE_USERS_100: 'warn_metric_number_of_active_users_100',
    SYSTEM_WARN_METRIC_NUMBER_OF_ACTIVE_USERS_200: 'warn_metric_number_of_active_users_200',
    SYSTEM_WARN_METRIC_NUMBER_OF_ACTIVE_USERS_300: 'warn_metric_number_of_active_users_300',
    SYSTEM_WARN_METRIC_NUMBER_OF_ACTIVE_USERS_500: 'warn_metric_number_of_active_users_500',
    SYSTEM_WARN_METRIC_NUMBER_OF_TEAMS_5: 'warn_metric_number_of_teams_5',
    SYSTEM_WARN_METRIC_NUMBER_OF_CHANNELS_5: 'warn_metric_number_of_channels_50',
    SYSTEM_WARN_METRIC_MFA: 'warn_metric_mfa',
    SYSTEM_WARN_METRIC_EMAIL_DOMAIN: 'warn_metric_email_domain',
    SYSTEM_WARN_METRIC_NUMBER_OF_POSTS_2M: 'warn_metric_number_of_posts_2M',
};

export const ModalIdentifiers = {
    ABOUT: 'about',
    TEAM_SETTINGS: 'team_settings',
    CHANNEL_INFO: 'channel_info',
    DELETE_CHANNEL: 'delete_channel',
    UNARCHIVE_CHANNEL: 'unarchive_channel',
    CHANNEL_NOTIFICATIONS: 'channel_notifications',
    CHANNEL_INVITE: 'channel_invite',
    CHANNEL_MEMBERS: 'channel_members',
    TEAM_MEMBERS: 'team_members',
    ADD_USER_TO_CHANNEL: 'add_user_to_channel',
    ADD_USER_TO_ROLE: 'add_user_to_role',
    ADD_USER_TO_TEAM: 'add_user_to_team',
    CREATE_DM_CHANNEL: 'create_dm_channel',
    EDIT_CHANNEL_HEADER: 'edit_channel_header',
    EDIT_CHANNEL_PURPOSE: 'edit_channel_purpose',
    DELETE_POST: 'delete_post',
    CONVERT_CHANNEL: 'convert_channel',
    RESET_STATUS: 'reset_status',
    LEAVE_TEAM: 'leave_team',
    RENAME_CHANNEL: 'rename_channel',
    USER_SETTINGS: 'user_settings',
    QUICK_SWITCH: 'quick_switch',
    REMOVED_FROM_CHANNEL: 'removed_from_channel',
    EMAIL_INVITE: 'email_invite',
    INTERACTIVE_DIALOG: 'interactive_dialog',
    APPS_MODAL: 'apps_modal',
    ADD_TEAMS_TO_SCHEME: 'add_teams_to_scheme',
    INVITATION: 'invitation',
    ADD_GROUPS_TO_TEAM: 'add_groups_to_team',
    ADD_GROUPS_TO_CHANNEL: 'add_groups_to_channel',
    MANAGE_TEAM_GROUPS: 'manage_team_groups',
    MANAGE_CHANNEL_GROUPS: 'manage_channel_groups',
    GROUP_MEMBERS: 'group_members',
    MOBILE_SUBMENU: 'mobile_submenu',
    PLUGIN_MARKETPLACE: 'plugin_marketplace',
    EDIT_CATEGORY: 'edit_category',
    DELETE_CATEGORY: 'delete_category',
    SIDEBAR_WHATS_NEW_MODAL: 'sidebar_whats_new_modal',
    WARN_METRIC_ACK: 'warn_metric_acknowledgement',
    UPGRADE_CLOUD_ACCOUNT: 'upgrade_cloud_account',
    START_TRIAL_MODAL: 'start_trial_modal',
    TRIAL_BENEFITS_MODAL: 'trial_benefits_modal',
    PRICING_MODAL: 'pricing_modal',
    LEARN_MORE_TRIAL_MODAL: 'learn_more_trial_modal',
    ENTERPRISE_EDITION_LICENSE: 'enterprise_edition_license',
    CONFIRM_NOTIFY_ADMIN: 'confirm_notify_admin',
    REMOVE_NEXT_STEPS_MODAL: 'remove_next_steps_modal',
    MORE_CHANNELS: 'more_channels',
    NEW_CHANNEL_MODAL: 'new_channel_modal',
    CLOUD_PURCHASE: 'cloud_purchase',
    SELF_HOSTED_PURCHASE: 'self_hosted_purchase',
    CLOUD_DOWNGRADE_CHOOSE_TEAM: 'cloud_downgrade_choose_team',
    SUCCESS_MODAL: 'success_modal',
    ERROR_MODAL: 'error_modal',
    DND_CUSTOM_TIME_PICKER: 'dnd_custom_time_picker',
    POST_REMINDER_CUSTOM_TIME_PICKER: 'post_reminder_custom_time_picker',
    CUSTOM_STATUS: 'custom_status',
    COMMERCIAL_SUPPORT: 'commercial_support',
    NO_INTERNET_CONNECTION: 'no_internet_connection',
    JOIN_CHANNEL_PROMPT: 'join_channel_prompt',
    COLLAPSED_REPLY_THREADS_MODAL: 'collapsed_reply_threads_modal',
    NOTIFY_CONFIRM_MODAL: 'notify_confirm_modal',
    CONFIRM_LICENSE_REMOVAL: 'confirm_license_removal',
    CONFIRM: 'confirm',
    USER_GROUPS: 'user_groups',
    USER_GROUPS_CREATE: 'user_groups_create',
    VIEW_USER_GROUP: 'view_user_group',
    ADD_USERS_TO_GROUP: 'add_users_to_group',
    EDIT_GROUP_MODAL: 'edit_group_modal',
    POST_DELETED_MODAL: 'post_deleted_modal',
    FILE_PREVIEW_MODAL: 'file_preview_modal',
    IMPORT_THEME_MODAL: 'import_theme_modal',
    LEAVE_PRIVATE_CHANNEL_MODAL: 'leave_private_channel_modal',
    GET_PUBLIC_LINK_MODAL: 'get_public_link_modal',
    KEYBOARD_SHORTCUTS_MODAL: 'keyboar_shortcuts_modal',
    USERS_TO_BE_REMOVED: 'users_to_be_removed',
    DELETE_DRAFT: 'delete_draft_modal',
    SEND_DRAFT: 'send_draft_modal',
    UPLOAD_LICENSE: 'upload_license',
    CLOUD_LIMITS: 'cloud_limits',
    THREE_DAYS_LEFT_TRIAL_MODAL: 'three_days_left_trial_modal',
    REQUEST_BUSINESS_EMAIL_MODAL: 'request_business_email_modal',
    FEATURE_RESTRICTED_MODAL: 'feature_restricted_modal',
    FORWARD_POST_MODAL: 'forward_post_modal',
    JOIN_PUBLIC_CHANNEL_MODAL: 'join_public_channel_modal',
    CLOUD_INVOICE_PREVIEW: 'cloud_invoice_preview',
    BILLING_HISTORY: 'billing_history',
    SUM_OF_MEMBERS_MODAL: 'sum_of_members_modal',
    RESTORE_POST_MODAL: 'restore_post',
    INFO_TOAST: 'info_toast',
    MARK_ALL_THREADS_AS_READ: 'mark_all_threads_as_read_modal',
    DELINQUENCY_MODAL_DOWNGRADE: 'delinquency_modal_downgrade',
    CLOUD_LIMITS_DOWNGRADE: 'cloud_limits_downgrade',
    PERSIST_NOTIFICATION_CONFIRM_MODAL: 'persist_notification_confirm_modal',
    AIR_GAPPED_SELF_HOSTED_PURCHASE: 'air_gapped_self_hosted_purchase',
    DOWNGRADE_MODAL: 'downgrade_modal',
    PURCHASE_IN_PROGRESS: 'purchase_in_progress',
    DELETE_WORKSPACE: 'delete_workspace',
    FEEDBACK: 'feedback',
    DELETE_WORKSPACE_PROGRESS: 'delete_workspace_progress',
    DELETE_WORKSPACE_RESULT: 'delete_workspace_result',
    SCREENING_IN_PROGRESS: 'screening_in_progress',
    CONFIRM_SWITCH_TO_YEARLY: 'confirm_switch_to_yearly',
    EXPANSION_IN_PROGRESS: 'expansion_in_progress',
    SELF_HOSTED_EXPANSION: 'self_hosted_expansion',
    START_TRIAL_FORM_MODAL: 'start_trial_form_modal',
    START_TRIAL_FORM_MODAL_RESULT: 'start_trial_form_modal_result',
    MOVE_THREAD_MODAL: 'move_thread_modal',
};

export const UserStatuses = {
    OUT_OF_OFFICE: 'ooo',
    OFFLINE: 'offline',
    AWAY: 'away',
    ONLINE: 'online',
    DND: 'dnd',
} as const;

export const EventTypes = Object.assign(
    {
        KEY_DOWN: 'keydown',
        KEY_UP: 'keyup',
        CLICK: 'click',
        FOCUS: 'focus',
        BLUR: 'blur',
        SHORTCUT: 'shortcut',
        MOUSE_DOWN: 'mousedown',
        MOUSE_UP: 'mouseup',
    },
    keyMirror({
        POST_LIST_SCROLL_TO_BOTTOM: null,
    }),
);

export const CloudProducts = {

    // STARTER sku is used by both free cloud starter
    // and paid cloud starter (legacy cloud starter).
    // Where differentiation is needed, check whether any limits are applied.
    // If none are applied, it must be legacy cloud starter.
    STARTER: 'cloud-starter',
    PROFESSIONAL: 'cloud-professional',
    ENTERPRISE: 'cloud-enterprise',
    LEGACY: 'cloud-legacy',
};

export const CloudBillingTypes = {
    INTERNAL: 'internal',
    LICENSED: 'licensed',
};

export const SelfHostedProducts = {
    STARTER: 'starter',
    PROFESSIONAL: 'professional',
    ENTERPRISE: 'enterprise',
};

export const MattermostFeatures = {
    GUEST_ACCOUNTS: 'mattermost.feature.guest_accounts',
    CUSTOM_USER_GROUPS: 'mattermost.feature.custom_user_groups',
    CREATE_MULTIPLE_TEAMS: 'mattermost.feature.create_multiple_teams',
    START_CALL: 'mattermost.feature.start_call',
    PLAYBOOKS_RETRO: 'mattermost.feature.playbooks_retro',
    UNLIMITED_MESSAGES: 'mattermost.feature.unlimited_messages',
    UNLIMITED_FILE_STORAGE: 'mattermost.feature.unlimited_file_storage',
    ALL_PROFESSIONAL_FEATURES: 'mattermost.feature.all_professional',
    ALL_ENTERPRISE_FEATURES: 'mattermost.feature.all_enterprise',
    UPGRADE_DOWNGRADED_WORKSPACE: 'mattermost.feature.upgrade_downgraded_workspace',
    PLUGIN_FEATURE: 'mattermost.feature.plugin',
};

export enum LicenseSkus {
    E10 = 'E10',
    E20 = 'E20',
    Starter = 'starter',
    Professional = 'professional',
    Enterprise = 'enterprise',
}

export const CloudProductToSku = {
    [CloudProducts.PROFESSIONAL]: LicenseSkus.Professional,
    [CloudProducts.ENTERPRISE]: LicenseSkus.Enterprise,
};

export const A11yClassNames = {
    REGION: 'a11y__region',
    SECTION: 'a11y__section',
    ACTIVE: 'a11y--active',
    FOCUSED: 'a11y--focused',
    MODAL: 'a11y__modal',
    POPUP: 'a11y__popup',
};

export const A11yAttributeNames = {
    SORT_ORDER: 'data-a11y-sort-order',
    ORDER_REVERSE: 'data-a11y-order-reversed',
    FOCUS_CHILD: 'data-a11y-focus-child',
    LOOP_NAVIGATION: 'data-a11y-loop-navigation',
    DISABLE_NAVIGATION: 'data-a11y-disable-nav',
};

export const A11yCustomEventTypes = {
    ACTIVATE: 'a11yactivate',
    DEACTIVATE: 'a11ydeactivate',
    UPDATE: 'a11yupdate',
    FOCUS: 'a11yfocus',
};

export type A11yFocusEventDetail = {
    target: HTMLElement | null | undefined;
    keyboardOnly: boolean;
}

export function isA11yFocusEventDetail(o: unknown): o is A11yFocusEventDetail {
    return Boolean(o && typeof o === 'object' && 'keyboardOnly' in o);
}

export const AppEvents = {
    FOCUS_EDIT_TEXTBOX: 'focus_edit_textbox',
};

export const SocketEvents = {
    POSTED: 'posted',
    POST_EDITED: 'post_edited',
    POST_DELETED: 'post_deleted',
    POST_UPDATED: 'post_updated',
    POST_UNREAD: 'post_unread',
    CHANNEL_CONVERTED: 'channel_converted',
    CHANNEL_CREATED: 'channel_created',
    CHANNEL_DELETED: 'channel_deleted',
    CHANNEL_UNARCHIVED: 'channel_restored',
    CHANNEL_UPDATED: 'channel_updated',
    MULTIPLE_CHANNELS_VIEWED: 'multiple_channels_viewed',
    CHANNEL_MEMBER_UPDATED: 'channel_member_updated',
    CHANNEL_SCHEME_UPDATED: 'channel_scheme_updated',
    DIRECT_ADDED: 'direct_added',
    GROUP_ADDED: 'group_added',
    NEW_USER: 'new_user',
    ADDED_TO_TEAM: 'added_to_team',
    JOIN_TEAM: 'join_team',
    LEAVE_TEAM: 'leave_team',
    UPDATE_TEAM: 'update_team',
    DELETE_TEAM: 'delete_team',
    UPDATE_TEAM_SCHEME: 'update_team_scheme',
    USER_ADDED: 'user_added',
    USER_REMOVED: 'user_removed',
    USER_UPDATED: 'user_updated',
    USER_ROLE_UPDATED: 'user_role_updated',
    MEMBERROLE_UPDATED: 'memberrole_updated',
    ROLE_ADDED: 'role_added',
    ROLE_REMOVED: 'role_removed',
    ROLE_UPDATED: 'role_updated',
    TYPING: 'typing',
    PREFERENCE_CHANGED: 'preference_changed',
    PREFERENCES_CHANGED: 'preferences_changed',
    PREFERENCES_DELETED: 'preferences_deleted',
    EPHEMERAL_MESSAGE: 'ephemeral_message',
    STATUS_CHANGED: 'status_change',
    HELLO: 'hello',
    REACTION_ADDED: 'reaction_added',
    REACTION_REMOVED: 'reaction_removed',
    EMOJI_ADDED: 'emoji_added',
    PLUGIN_ENABLED: 'plugin_enabled',
    PLUGIN_DISABLED: 'plugin_disabled',
    LICENSE_CHANGED: 'license_changed',
    CONFIG_CHANGED: 'config_changed',
    PLUGIN_STATUSES_CHANGED: 'plugin_statuses_changed',
    OPEN_DIALOG: 'open_dialog',
    RECEIVED_GROUP: 'received_group',
    GROUP_MEMBER_ADD: 'group_member_add',
    GROUP_MEMBER_DELETED: 'group_member_deleted',
    RECEIVED_GROUP_ASSOCIATED_TO_TEAM: 'received_group_associated_to_team',
    RECEIVED_GROUP_NOT_ASSOCIATED_TO_TEAM: 'received_group_not_associated_to_team',
    RECEIVED_GROUP_ASSOCIATED_TO_CHANNEL: 'received_group_associated_to_channel',
    RECEIVED_GROUP_NOT_ASSOCIATED_TO_CHANNEL: 'received_group_not_associated_to_channel',
    WARN_METRIC_STATUS_RECEIVED: 'warn_metric_status_received',
    WARN_METRIC_STATUS_REMOVED: 'warn_metric_status_removed',
    SIDEBAR_CATEGORY_CREATED: 'sidebar_category_created',
    SIDEBAR_CATEGORY_UPDATED: 'sidebar_category_updated',
    SIDEBAR_CATEGORY_DELETED: 'sidebar_category_deleted',
    SIDEBAR_CATEGORY_ORDER_UPDATED: 'sidebar_category_order_updated',
    USER_ACTIVATION_STATUS_CHANGED: 'user_activation_status_change',
    CLOUD_PAYMENT_STATUS_UPDATED: 'cloud_payment_status_updated',
    CLOUD_SUBSCRIPTION_CHANGED: 'cloud_subscription_changed',
    APPS_FRAMEWORK_REFRESH_BINDINGS: 'custom_com.mattermost.apps_refresh_bindings',
    APPS_FRAMEWORK_PLUGIN_ENABLED: 'custom_com.mattermost.apps_plugin_enabled',
    APPS_FRAMEWORK_PLUGIN_DISABLED: 'custom_com.mattermost.apps_plugin_disabled',
    FIRST_ADMIN_VISIT_MARKETPLACE_STATUS_RECEIVED: 'first_admin_visit_marketplace_status_received',
    THREAD_UPDATED: 'thread_updated',
    THREAD_FOLLOW_CHANGED: 'thread_follow_changed',
    THREAD_READ_CHANGED: 'thread_read_changed',
    POST_ACKNOWLEDGEMENT_ADDED: 'post_acknowledgement_added',
    POST_ACKNOWLEDGEMENT_REMOVED: 'post_acknowledgement_removed',
    DRAFT_CREATED: 'draft_created',
    DRAFT_UPDATED: 'draft_updated',
    DRAFT_DELETED: 'draft_deleted',
    PERSISTENT_NOTIFICATION_TRIGGERED: 'persistent_notification_triggered',
    HOSTED_CUSTOMER_SIGNUP_PROGRESS_UPDATED: 'hosted_customer_signup_progress_updated',
};

export const TutorialSteps = {
    ADD_FIRST_CHANNEL: -1,
    POST_POPOVER: 0,
    CHANNEL_POPOVER: 1,
    ADD_CHANNEL_POPOVER: 2,
    MENU_POPOVER: 3,
    PRODUCT_SWITCHER: 4,
    SETTINGS: 5,
    START_TRIAL: 6,
    FINISHED: 999,
};

// note: add steps in same order as the keys in TutorialSteps above
export const AdminTutorialSteps = ['START_TRIAL'];

export const CrtTutorialSteps = {
    WELCOME_POPOVER: 0,
    LIST_POPOVER: 1,
    UNREAD_POPOVER: 2,
    FINISHED: 999,
};

export const ExploreOtherToolsTourSteps = {
    PLAYBOOKS_TOUR: 1,
    FINISHED: 999,
};

export const CrtTutorialTriggerSteps = {
    START: 0,
    STARTED: 1,
    FINISHED: 999,
};

export const CrtThreadPaneSteps = {
    THREADS_PANE_POPOVER: 0,
    FINISHED: 999,
};

export const TopLevelProducts = {
    BOARDS: 'Boards',
    PLAYBOOKS: 'Playbooks',
};

export enum ItemStatus {
    NONE = 'none',
    SUCCESS = 'success',
    INFO = 'info',
    WARNING = 'warning',
    ERROR = 'error',
}

export const RecommendedNextStepsLegacy = {
    COMPLETE_PROFILE: 'complete_profile',
    TEAM_SETUP: 'team_setup',
    INVITE_MEMBERS: 'invite_members',
    PREFERENCES_SETUP: 'preferences_setup',
    NOTIFICATION_SETUP: 'notification_setup',
    DOWNLOAD_APPS: 'download_apps',
    CREATE_FIRST_CHANNEL: 'create_first_channel',
    HIDE: 'hide',
    SKIP: 'skip',
};

export const Threads = {
    CHANGED_SELECTED_THREAD: 'changed_selected_thread',
    CHANGED_LAST_VIEWED_AT: 'changed_last_viewed_at',
    MANUALLY_UNREAD_THREAD: 'manually_unread_thread',
};

export const CloudBanners = {
    HIDE: 'hide',
    TRIAL: 'trial',
    UPGRADE_FROM_TRIAL: 'upgrade_from_trial',
    THREE_DAYS_LEFT_TRIAL_MODAL_DISMISSED: 'dismiss_3_days_left_trial_modal',
    NUDGE_TO_CLOUD_YEARLY_PLAN_SNOOZED: 'nudge_to_cloud_yearly_plan_snoozed',
    NUDGE_TO_PAID_PLAN_SNOOZED: 'nudge_to_paid_plan_snoozed',
};

export const ConfigurationBanners = {
    LICENSE_EXPIRED: 'license_expired',
};

export const AdvancedTextEditor = {
    COMMENT: 'comment',
    POST: 'post',
    EDIT: 'edit',
};

export const TELEMETRY_CATEGORIES = {
    CLOUD_PURCHASING: 'cloud_purchasing',
    CLOUD_PRICING: 'cloud_pricing',
    SELF_HOSTED_PURCHASING: 'self_hosted_purchasing',
    SELF_HOSTED_EXPANSION: 'self_hosted_expansion',
    CLOUD_ADMIN: 'cloud_admin',
    CLOUD_DELINQUENCY: 'cloud_delinquency',
    SELF_HOSTED_ADMIN: 'self_hosted_admin',
    POST_INFO_MORE: 'post_info_more_menu',
    POST_INFO: 'post_info',
    SELF_HOSTED_START_TRIAL_AUTO_MODAL: 'self_hosted_start_trial_auto_modal',
    SELF_HOSTED_START_TRIAL_MODAL: 'self_hosted_start_trial_modal',
    CLOUD_START_TRIAL_BUTTON: 'cloud_start_trial_button',
    CLOUD_THREE_DAYS_LEFT_MODAL: 'cloud_three_days_left_modal',
    SELF_HOSTED_START_TRIAL_TASK_LIST: 'self_hosted_start_trial_task_list',
    SELF_HOSTED_LICENSE_EXPIRED: 'self_hosted_license_expired',
    WORKSPACE_OPTIMIZATION_DASHBOARD: 'workspace_optimization_dashboard',
    REQUEST_BUSINESS_EMAIL: 'request_business_email',
    TRUE_UP_REVIEW: 'true_up_review',
};

export const TELEMETRY_LABELS = {
    UNSAVE: 'unsave',
    SAVE: 'save',
    COPY_LINK: 'copy_link',
    COPY_TEXT: 'copy_text',
    DELETE: 'delete',
    EDIT: 'edit',
    FOLLOW: 'follow',
    UNFOLLOW: 'unfollow',
    PIN: 'pin',
    UNPIN: 'unpin',
    REPLY: 'reply',
    UNREAD: 'unread',
    FORWARD: 'forward',
    MOVE_THREAD: 'move_thread',
};

export const PostTypes = {
    JOIN_LEAVE: 'system_join_leave',
    JOIN_CHANNEL: 'system_join_channel',
    LEAVE_CHANNEL: 'system_leave_channel',
    ADD_TO_CHANNEL: 'system_add_to_channel',
    REMOVE_FROM_CHANNEL: 'system_remove_from_channel',
    ADD_REMOVE: 'system_add_remove',
    JOIN_TEAM: 'system_join_team',
    LEAVE_TEAM: 'system_leave_team',
    ADD_TO_TEAM: 'system_add_to_team',
    REMOVE_FROM_TEAM: 'system_remove_from_team',
    HEADER_CHANGE: 'system_header_change',
    DISPLAYNAME_CHANGE: 'system_displayname_change',
    CONVERT_CHANNEL: 'system_convert_channel',
    PURPOSE_CHANGE: 'system_purpose_change',
    CHANNEL_DELETED: 'system_channel_deleted',
    CHANNEL_UNARCHIVED: 'system_channel_restored',
    SYSTEM_GENERIC: 'system_generic',
    FAKE_PARENT_DELETED: 'system_fake_parent_deleted',
    EPHEMERAL: 'system_ephemeral',
    EPHEMERAL_ADD_TO_CHANNEL: 'system_ephemeral_add_to_channel',
    REMOVE_LINK_PREVIEW: 'remove_link_preview',
    ME: 'me',
    REMINDER: 'reminder',
<<<<<<< HEAD
    WRANGLER: 'system_wrangler',
=======
    CUSTOM_CALLS: 'custom_calls',
    CUSTOM_CALLS_RECORDING: 'custom_calls_recording',
>>>>>>> be68398c
};

export const StatTypes = keyMirror({
    TOTAL_USERS: null,
    TOTAL_PUBLIC_CHANNELS: null,
    TOTAL_PRIVATE_GROUPS: null,
    TOTAL_POSTS: null,
    TOTAL_TEAMS: null,
    TOTAL_FILE_POSTS: null,
    TOTAL_HASHTAG_POSTS: null,
    TOTAL_IHOOKS: null,
    TOTAL_OHOOKS: null,
    TOTAL_COMMANDS: null,
    TOTAL_SESSIONS: null,
    POST_PER_DAY: null,
    BOT_POST_PER_DAY: null,
    USERS_WITH_POSTS_PER_DAY: null,
    RECENTLY_ACTIVE_USERS: null,
    NEWLY_CREATED_USERS: null,
    TOTAL_WEBSOCKET_CONNECTIONS: null,
    TOTAL_MASTER_DB_CONNECTIONS: null,
    TOTAL_READ_DB_CONNECTIONS: null,
    DAILY_ACTIVE_USERS: null,
    MONTHLY_ACTIVE_USERS: null,
});

export const SearchUserTeamFilter = {
    ALL_USERS: '',
    NO_TEAM: 'no_team',
};

// UserSearchOptions are the possible option keys for a user search request
export const UserSearchOptions = {
    ALLOW_INACTIVE: 'allow_inactive',
    TEAM_ID: 'team_id',
    NOT_IN_TEAM_ID: 'not_in_team_id',
    WITHOUT_TEAM: 'without_team',
    IN_CHANNEL_ID: 'in_channel_id',
    NOT_IN_CHANNEL_ID: 'not_in_channel_id',
    GROUP_CONSTRAINED: 'group_constrained',
    ROLE: 'role',
    LIMIT: 'limit',
};

// UserListOptions are the possible option keys for get users page request
export const UserListOptions = {
    ACTIVE: 'active',
    INACTIVE: 'inactive',
    IN_TEAM: 'in_team',
    NOT_IN_TEAM: 'not_in_team',
    WITHOUT_TEAM: 'without_team',
    IN_CHANNEL: 'in_channel',
    NOT_IN_CHANNEL: 'not_in_channel',
    GROUP_CONSTRAINED: 'group_constrained',
    SORT: 'sort',
    ROLE: 'role',
};

// UserFilters are the values for UI get/search user filters
export const UserFilters = {
    INACTIVE: 'inactive',
    ACTIVE: 'active',
    SYSTEM_ADMIN: 'system_admin',
    SYSTEM_GUEST: 'system_guest',
};

export const SearchTypes = keyMirror({
    SET_MODAL_SEARCH: null,
    SET_POPOVER_SEARCH: null,
    SET_MODAL_FILTERS: null,
    SET_SYSTEM_USERS_SEARCH: null,
    SET_USER_GRID_SEARCH: null,
    SET_USER_GRID_FILTERS: null,
    SET_TEAM_LIST_SEARCH: null,
    SET_CHANNEL_LIST_SEARCH: null,
    SET_CHANNEL_LIST_FILTERS: null,
    SET_CHANNEL_MEMBERS_RHS_SEARCH: null,
});

export const StorageTypes = keyMirror({
    SET_ITEM: null,
    REMOVE_ITEM: null,
    SET_GLOBAL_ITEM: null,
    REMOVE_GLOBAL_ITEM: null,
    ACTION_ON_GLOBAL_ITEMS_WITH_PREFIX: null,
    STORAGE_REHYDRATE: null,
});

export const StoragePrefixes = {
    EMBED_VISIBLE: 'isVisible_',
    COMMENT_DRAFT: 'comment_draft_',
    EDIT_DRAFT: 'edit_draft_',
    DRAFT: 'draft_',
    LOGOUT: '__logout__',
    LOGIN: '__login__',
    ANNOUNCEMENT: '__announcement__',
    LANDING_PAGE_SEEN: '__landingPageSeen__',
    LANDING_PREFERENCE: '__landing-preference__',
    CHANNEL_CATEGORY_COLLAPSED: 'channelCategoryCollapsed_',
    INLINE_IMAGE_VISIBLE: 'isInlineImageVisible_',
    DELINQUENCY: 'delinquency_',
    HIDE_JOINED_CHANNELS: 'hideJoinedChannels',
};

export const LandingPreferenceTypes = {
    MATTERMOSTAPP: 'mattermostapp',
    BROWSER: 'browser',
};

export const ErrorPageTypes = {
    LOCAL_STORAGE: 'local_storage',
    OAUTH_ACCESS_DENIED: 'oauth_access_denied',
    OAUTH_MISSING_CODE: 'oauth_missing_code',
    OAUTH_INVALID_PARAM: 'oauth_invalid_param',
    OAUTH_INVALID_REDIRECT_URL: 'oauth_invalid_redirect_url',
    PAGE_NOT_FOUND: 'page_not_found',
    PERMALINK_NOT_FOUND: 'permalink_not_found',
    TEAM_NOT_FOUND: 'team_not_found',
    CHANNEL_NOT_FOUND: 'channel_not_found',
    CLOUD_ARCHIVED: 'cloud_archived',
};

export const JobTypes = {
    DATA_RETENTION: 'data_retention',
    ELASTICSEARCH_POST_INDEXING: 'elasticsearch_post_indexing',
    BLEVE_POST_INDEXING: 'bleve_post_indexing',
    LDAP_SYNC: 'ldap_sync',
    MESSAGE_EXPORT: 'message_export',
} as const;

export const JobStatuses = {
    PENDING: 'pending',
    IN_PROGRESS: 'in_progress',
    SUCCESS: 'success',
    ERROR: 'error',
    CANCEL_REQUESTED: 'cancel_requested',
    CANCELED: 'canceled',
    WARNING: 'warning',
};

export const AnnouncementBarTypes = {
    ANNOUNCEMENT: 'announcement',
    CRITICAL: 'critical',
    DEVELOPER: 'developer',
    SUCCESS: 'success',
    ADVISOR: 'advisor',
    ADVISOR_ACK: 'advisor-ack',
    GENERAL: 'general',
};

export const AnnouncementBarMessages = {
    EMAIL_VERIFICATION_REQUIRED: t('announcement_bar.error.email_verification_required'),
    EMAIL_VERIFIED: t('announcement_bar.notification.email_verified'),
    LICENSE_EXPIRED: t('announcement_bar.error.license_expired'),
    LICENSE_EXPIRING: t('announcement_bar.error.license_expiring'),
    LICENSE_PAST_GRACE: t('announcement_bar.error.past_grace'),
    PREVIEW_MODE: t('announcement_bar.error.preview_mode'),
    WEBSOCKET_PORT_ERROR: t('channel_loader.socketError'),
    WARN_METRIC_STATUS_NUMBER_OF_USERS: t('announcement_bar.warn_metric_status.number_of_users.text'),
    WARN_METRIC_STATUS_NUMBER_OF_USERS_ACK: t('announcement_bar.warn_metric_status.number_of_users_ack.text'),
    WARN_METRIC_STATUS_NUMBER_OF_POSTS: t('announcement_bar.warn_metric_status.number_of_posts.text'),
    WARN_METRIC_STATUS_NUMBER_OF_POSTS_ACK: t('announcement_bar.warn_metric_status.number_of_posts_ack.text'),
    TRIAL_LICENSE_EXPIRING: t('announcement_bar.error.trial_license_expiring'),
};

export const VerifyEmailErrors = {
    FAILED_EMAIL_VERIFICATION: 'failed_email_verification',
    FAILED_USER_STATE_GET: 'failed_get_user_state',
};

export const FileTypes = {
    TEXT: 'text',
    IMAGE: 'image',
    AUDIO: 'audio',
    VIDEO: 'video',
    SPREADSHEET: 'spreadsheet',
    CODE: 'code',
    WORD: 'word',
    PRESENTATION: 'presentation',
    PDF: 'pdf',
    PATCH: 'patch',
    SVG: 'svg',
    OTHER: 'other',
    LICENSE_EXTENSION: '.mattermost-license',
};

export const NotificationLevels = {
    DEFAULT: 'default',
    ALL: 'all',
    MENTION: 'mention',
    NONE: 'none',
} as const;

export const DesktopSound = {
    ON: 'on',
    OFF: 'off',
} as const;

export const IgnoreChannelMentions = {
    ON: 'on',
    OFF: 'off',
    DEFAULT: 'default',
} as const;

export const ChannelAutoFollowThreads = {
    ON: 'on',
    OFF: 'off',
} as const;

export const NotificationSections = {
    IGNORE_CHANNEL_MENTIONS: 'ignoreChannelMentions',
    CHANNEL_AUTO_FOLLOW_THREADS: 'channelAutoFollowThreads',
    MARK_UNREAD: 'markUnread',
    DESKTOP: 'desktop',
    PUSH: 'push',
    NONE: '',
};

export const AdvancedSections = {
    CONTROL_SEND: 'advancedCtrlSend',
    FORMATTING: 'formatting',
    JOIN_LEAVE: 'joinLeave',
    PREVIEW_FEATURES: 'advancedPreviewFeatures',
    PERFORMANCE_DEBUGGING: 'performanceDebugging',
    SYNC_DRAFTS: 'syncDrafts',
};

export const RHSStates = {
    MENTION: 'mention',
    SEARCH: 'search',
    FLAG: 'flag',
    PIN: 'pin',
    PLUGIN: 'plugin',
    CHANNEL_FILES: 'channel-files',
    CHANNEL_INFO: 'channel-info',
    CHANNEL_MEMBERS: 'channel-members',
    EDIT_HISTORY: 'edit-history',
};

export const UploadStatuses = {
    LOADING: 'loading',
    COMPLETE: 'complete',
    DEFAULT: '',
};

export const GroupUnreadChannels = {
    DISABLED: 'disabled',
    DEFAULT_ON: 'default_on',
    DEFAULT_OFF: 'default_off',
};

export const SidebarChannelGroups = {
    UNREADS: 'unreads',
    FAVORITE: 'favorite',
};

export const DraggingStates = {
    CAPTURE: 'capture',
    BEFORE: 'before',
    DURING: 'during',
};

export const DraggingStateTypes = {
    CATEGORY: 'category',
    CHANNEL: 'channel',
    DM: 'DM',
    MIXED_CHANNELS: 'mixed_channels',
};

export const AboutLinks = {
    TERMS_OF_SERVICE: 'https://mattermost.com/pl/terms-of-use/',
    PRIVACY_POLICY: 'https://mattermost.com/pl/privacy-policy/',
};

export const CloudLinks = {
    BILLING_DOCS: 'https://docs.mattermost.com/pl/cloud-billing',
    PRICING: 'https://mattermost.com/pl/pricing/',
    PRORATED_PAYMENT: 'https://mattermost.com/pl/mattermost-cloud-prorate-documentation',
    DEPLOYMENT_OPTIONS: 'https://mattermost.com/deploy/',
    DOWNLOAD_UPDATE: 'https://mattermost.com/deploy/',
    CLOUD_SIGNUP_PAGE: 'https://mattermost.com/sign-up/',
    SELF_HOSTED_SIGNUP: 'https://customers.mattermost.com/signup',
    DELINQUENCY_DOCS: 'https://docs.mattermost.com/about/cloud-subscriptions.html#failed-or-late-payments',
    SELF_HOSTED_PRICING: 'https://mattermost.com/pl/pricing/#self-hosted',
};

export const HostedCustomerLinks = {
    BILLING_DOCS: 'https://mattermost.com/pl/how-self-hosted-billing-works',
    SELF_HOSTED_BILLING: 'https://mattermost.com/pl/self-hosted-billing',
    TERMS_AND_CONDITIONS: 'https://mattermost.com/enterprise-edition-terms/',
    SECURITY_UPDATES: 'https://mattermost.com/security-updates/',
    DOWNLOAD: 'https://mattermost.com/download',
    NEWSLETTER_UNSUBSCRIBE_LINK: 'https://forms.mattermost.com/UnsubscribePage.html',
    PRIVACY: AboutLinks.PRIVACY_POLICY,
};

export const DocLinks = {
    ABOUT_TEAMS: 'https://docs.mattermost.com/welcome/about-teams.html#team-url',
    CONFIGURE_DOCUMENT_CONTENT_SEARCH: 'https://mattermost.com/pl/configure-document-content-search',
    CONFIGURE_AD_LDAP_QUERY_TIMEOUT: 'https://mattermost.com/pl/configure-ad-ldap-query-timeout',
    CONFIGURE_OVERRIDE_SAML_BIND_DATA_WITH_LDAP: 'https://mattermost.com/pl/configure-override-saml-bind-data-with-ldap',
    COMPILANCE_EXPORT: 'https://mattermost.com/pl/compliance-export',
    COMPILANCE_MONITORING: 'https://mattermost.com/pl/compliance-monitoring',
    DATA_RETENTION_POLICY: 'https://mattermost.com/pl/data-retention-policy',
    DEFAULT_LDAP_GROUP_SYNC: 'https://mattermost.com/pl/default-ldap-group-sync',
    DESKTOP_MANAGED_RESOURCES: 'https://mattermost.com/pl/desktop-managed-resources',
    ELASTICSEARCH: 'https://mattermost.com/pl/setup-elasticsearch',
    ENABLE_CLIENT_SIDE_CERTIFICATION: 'https://mattermost.com/pl/enable-client-side-certification',
    ENABLE_HARDENED_MODE: 'https://mattermost.com/pl/enable-hardened-mode',
    FORMAT_MESSAGES: 'https://mattermost.com/pl/format-messages',
    GUEST_ACCOUNTS: 'https://docs.mattermost.com/onboard/guest-accounts.html',
    HIGH_AVAILABILITY_CLUSTER: 'https://mattermost.com/pl/high-availability-cluster',
    IN_PRODUCT_NOTICES: 'https://mattermost.com/pl/in-product-notices',
    MULTI_FACTOR_AUTH: 'https://mattermost.com/pl/multi-factor-authentication',
    ONBOARD_ADVANCED_PERMISSIONS: 'https://mattermost.com/pl/advanced-permissions',
    ONBOARD_LDAP: 'https://mattermost.com/pl/setup-ldap',
    SELF_HOSTED_BILLING: HostedCustomerLinks.SELF_HOSTED_BILLING,
    SESSION_LENGTHS: 'https://mattermost.com/pl/configure-session-lengths',
    SETUP_IMAGE_PROXY: 'https://mattermost.com/pl/setup-image-proxy',
    SETUP_LDAP: 'https://mattermost.com/pl/setup-ldap',
    SETUP_PERFORMANCE_MONITORING: 'https://mattermost.com/pl/setup-performance-monitoring',
    SETUP_PUSH_NOTIFICATIONS: 'https://mattermost.com/pl/setup-push-notifications',
    SETUP_SAML: 'https://docs.mattermost.com/pl/setup-saml',
    SHARE_LINKS_TO_MESSAGES: 'https://mattermost.com/pl/share-links-to-messages',
    SITE_URL: 'https://mattermost.com/pl/configure-site-url',
    SSL_CERTIFICATE: 'https://mattermost.com/pl/setup-ssl-client-certificate',
    TRUE_UP_REVIEW: 'https://mattermost.com/pl/true-up-documentation',
    UPGRADE_SERVER: 'https://mattermost.com/pl/upgrade-mattermost',
};

export const DeveloperLinks = {
    CUSTOM_SLASH_COMMANDS: 'https://mattermost.com/pl/custom-slash-commands',
    ENABLE_OAUTH2: 'https://mattermost.com/pl/enable-oauth',
    INCOMING_WEBHOOKS: 'https://mattermost.com/pl/incoming-webhooks',
    OUTGOING_WEBHOOKS: 'https://mattermost.com/pl/outgoing-webhooks',
    PERSONAL_ACCESS_TOKENS: 'https://mattermost.com/pl/personal-access-tokens',
    PLUGIN_SIGNING: 'https://mattermost.com/pl/sign-plugins',
    PLUGINS: 'https://mattermost.com/pl/plugins',
    SETUP_CUSTOM_SLASH_COMMANDS: 'https://mattermost.com/pl/setup-custom-slash-commands',
    SETUP_INCOMING_WEBHOOKS: 'https://mattermost.com/pl/setup-incoming-webhooks',
    SETUP_OAUTH2: 'https://mattermost.com/pl/setup-oauth-2.0',
    SETUP_OUTGOING_WEBHOOKS: 'https://mattermost.com/pl/setup-outgoing-webhooks',
};

export const LicenseLinks = {
    CONTACT_SALES: 'https://mattermost.com/contact-sales/',
    TRIAL_INFO_LINK: 'https://mattermost.com/trial',
    EMBARGOED_COUNTRIES: 'https://mattermost.com/pl/limitations-for-embargoed-countries',
    SOFTWARE_SERVICES_LICENSE_AGREEMENT: 'https://mattermost.com/pl/software-and-services-license-agreement',
    SOFTWARE_SERVICES_LICENSE_AGREEMENT_TEXT: 'Software Services and License Agreement',
};

export const MattermostLink = 'https://mattermost.com/';

export const BillingSchemes = {
    FLAT_FEE: 'flat_fee',
    PER_SEAT: 'per_seat',
    SALES_SERVE: 'sales_serve',
};

export const RecurringIntervals = {
    YEAR: 'year',
    MONTH: 'month',
};

export const PermissionsScope = {
    [Permissions.INVITE_USER]: 'team_scope',
    [Permissions.INVITE_GUEST]: 'team_scope',
    [Permissions.ADD_USER_TO_TEAM]: 'team_scope',
    [Permissions.MANAGE_SLASH_COMMANDS]: 'team_scope',
    [Permissions.MANAGE_OTHERS_SLASH_COMMANDS]: 'team_scope',
    [Permissions.CREATE_PUBLIC_CHANNEL]: 'team_scope',
    [Permissions.CREATE_PRIVATE_CHANNEL]: 'team_scope',
    [Permissions.MANAGE_PUBLIC_CHANNEL_MEMBERS]: 'channel_scope',
    [Permissions.MANAGE_PRIVATE_CHANNEL_MEMBERS]: 'channel_scope',
    [Permissions.ASSIGN_SYSTEM_ADMIN_ROLE]: 'system_scope',
    [Permissions.MANAGE_ROLES]: 'system_scope',
    [Permissions.MANAGE_TEAM_ROLES]: 'team_scope',
    [Permissions.MANAGE_CHANNEL_ROLES]: 'chanel_scope',
    [Permissions.MANAGE_SYSTEM]: 'system_scope',
    [Permissions.CREATE_DIRECT_CHANNEL]: 'system_scope',
    [Permissions.CREATE_GROUP_CHANNEL]: 'system_scope',
    [Permissions.MANAGE_PUBLIC_CHANNEL_PROPERTIES]: 'channel_scope',
    [Permissions.MANAGE_PRIVATE_CHANNEL_PROPERTIES]: 'channel_scope',
    [Permissions.LIST_PUBLIC_TEAMS]: 'system_scope',
    [Permissions.JOIN_PUBLIC_TEAMS]: 'system_scope',
    [Permissions.LIST_PRIVATE_TEAMS]: 'system_scope',
    [Permissions.JOIN_PRIVATE_TEAMS]: 'system_scope',
    [Permissions.LIST_TEAM_CHANNELS]: 'team_scope',
    [Permissions.JOIN_PUBLIC_CHANNELS]: 'team_scope',
    [Permissions.DELETE_PUBLIC_CHANNEL]: 'channel_scope',
    [Permissions.DELETE_PRIVATE_CHANNEL]: 'channel_scope',
    [Permissions.EDIT_OTHER_USERS]: 'system_scope',
    [Permissions.READ_CHANNEL]: 'channel_scope',
    [Permissions.READ_CHANNEL_CONTENT]: 'channel_scope',
    [Permissions.READ_PUBLIC_CHANNEL]: 'team_scope',
    [Permissions.ADD_REACTION]: 'channel_scope',
    [Permissions.REMOVE_REACTION]: 'channel_scope',
    [Permissions.REMOVE_OTHERS_REACTIONS]: 'channel_scope',
    [Permissions.PERMANENT_DELETE_USER]: 'system_scope',
    [Permissions.UPLOAD_FILE]: 'channel_scope',
    [Permissions.GET_PUBLIC_LINK]: 'system_scope',
    [Permissions.MANAGE_INCOMING_WEBHOOKS]: 'team_scope',
    [Permissions.MANAGE_OTHERS_INCOMING_WEBHOOKS]: 'team_scope',
    [Permissions.MANAGE_OUTGOING_WEBHOOKS]: 'team_scope',
    [Permissions.MANAGE_OTHERS_OUTGOING_WEBHOOKS]: 'team_scope',
    [Permissions.MANAGE_OAUTH]: 'system_scope',
    [Permissions.MANAGE_SYSTEM_WIDE_OAUTH]: 'system_scope',
    [Permissions.CREATE_POST]: 'channel_scope',
    [Permissions.CREATE_POST_PUBLIC]: 'channel_scope',
    [Permissions.EDIT_POST]: 'channel_scope',
    [Permissions.EDIT_OTHERS_POSTS]: 'channel_scope',
    [Permissions.DELETE_POST]: 'channel_scope',
    [Permissions.DELETE_OTHERS_POSTS]: 'channel_scope',
    [Permissions.REMOVE_USER_FROM_TEAM]: 'team_scope',
    [Permissions.CREATE_TEAM]: 'system_scope',
    [Permissions.MANAGE_TEAM]: 'team_scope',
    [Permissions.IMPORT_TEAM]: 'team_scope',
    [Permissions.VIEW_TEAM]: 'team_scope',
    [Permissions.LIST_USERS_WITHOUT_TEAM]: 'system_scope',
    [Permissions.CREATE_USER_ACCESS_TOKEN]: 'system_scope',
    [Permissions.READ_USER_ACCESS_TOKEN]: 'system_scope',
    [Permissions.REVOKE_USER_ACCESS_TOKEN]: 'system_scope',
    [Permissions.MANAGE_JOBS]: 'system_scope',
    [Permissions.CREATE_EMOJIS]: 'team_scope',
    [Permissions.DELETE_EMOJIS]: 'team_scope',
    [Permissions.DELETE_OTHERS_EMOJIS]: 'team_scope',
    [Permissions.USE_CHANNEL_MENTIONS]: 'channel_scope',
    [Permissions.USE_GROUP_MENTIONS]: 'channel_scope',
    [Permissions.READ_PUBLIC_CHANNEL_GROUPS]: 'channel_scope',
    [Permissions.READ_PRIVATE_CHANNEL_GROUPS]: 'channel_scope',
    [Permissions.CONVERT_PUBLIC_CHANNEL_TO_PRIVATE]: 'channel_scope',
    [Permissions.CONVERT_PRIVATE_CHANNEL_TO_PUBLIC]: 'channel_scope',
    [Permissions.MANAGE_SHARED_CHANNELS]: 'system_scope',
    [Permissions.MANAGE_SECURE_CONNECTIONS]: 'system_scope',
    [Permissions.PLAYBOOK_PUBLIC_CREATE]: 'team_scope',
    [Permissions.PLAYBOOK_PUBLIC_MANAGE_PROPERTIES]: 'playbook_scope',
    [Permissions.PLAYBOOK_PUBLIC_MANAGE_MEMBERS]: 'playbook_scope',
    [Permissions.PLAYBOOK_PUBLIC_VIEW]: 'playbook_scope',
    [Permissions.PLAYBOOK_PUBLIC_MAKE_PRIVATE]: 'playbook_scope',
    [Permissions.PLAYBOOK_PRIVATE_CREATE]: 'team_scope',
    [Permissions.PLAYBOOK_PRIVATE_MANAGE_PROPERTIES]: 'playbook_scope',
    [Permissions.PLAYBOOK_PRIVATE_MANAGE_MEMBERS]: 'playbook_scope',
    [Permissions.PLAYBOOK_PRIVATE_VIEW]: 'playbook_scope',
    [Permissions.PLAYBOOK_PRIVATE_MAKE_PUBLIC]: 'playbook_scope',
    [Permissions.RUN_CREATE]: 'playbook_scope',
    [Permissions.RUN_MANAGE_MEMBERS]: 'run_scope',
    [Permissions.RUN_MANAGE_PROPERTIES]: 'run_scope',
    [Permissions.RUN_VIEW]: 'run_scope',
    [Permissions.CREATE_CUSTOM_GROUP]: 'system_scope',
    [Permissions.EDIT_CUSTOM_GROUP]: 'system_scope',
    [Permissions.DELETE_CUSTOM_GROUP]: 'system_scope',
    [Permissions.RESTORE_CUSTOM_GROUP]: 'system_scope',
    [Permissions.MANAGE_CUSTOM_GROUP_MEMBERS]: 'system_scope',
    [Permissions.USE_SLASH_COMMANDS]: 'channel_scope',
};

export const DefaultRolePermissions = {
    all_users: [
        Permissions.CREATE_DIRECT_CHANNEL,
        Permissions.CREATE_GROUP_CHANNEL,
        Permissions.CREATE_TEAM,
        Permissions.LIST_TEAM_CHANNELS,
        Permissions.JOIN_PUBLIC_CHANNELS,
        Permissions.READ_PUBLIC_CHANNEL,
        Permissions.VIEW_TEAM,
        Permissions.CREATE_PUBLIC_CHANNEL,
        Permissions.MANAGE_PUBLIC_CHANNEL_PROPERTIES,
        Permissions.DELETE_PUBLIC_CHANNEL,
        Permissions.CREATE_PRIVATE_CHANNEL,
        Permissions.MANAGE_PRIVATE_CHANNEL_PROPERTIES,
        Permissions.DELETE_PRIVATE_CHANNEL,
        Permissions.INVITE_USER,
        Permissions.ADD_USER_TO_TEAM,
        Permissions.READ_CHANNEL,
        Permissions.READ_CHANNEL_CONTENT,
        Permissions.ADD_REACTION,
        Permissions.REMOVE_REACTION,
        Permissions.MANAGE_PUBLIC_CHANNEL_MEMBERS,
        Permissions.READ_PUBLIC_CHANNEL_GROUPS,
        Permissions.READ_PRIVATE_CHANNEL_GROUPS,
        Permissions.UPLOAD_FILE,
        Permissions.GET_PUBLIC_LINK,
        Permissions.CREATE_POST,
        Permissions.MANAGE_PRIVATE_CHANNEL_MEMBERS,
        Permissions.DELETE_POST,
        Permissions.EDIT_POST,
        Permissions.USE_CHANNEL_MENTIONS,
        Permissions.USE_GROUP_MENTIONS,
        Permissions.CREATE_CUSTOM_GROUP,
        Permissions.EDIT_CUSTOM_GROUP,
        Permissions.DELETE_CUSTOM_GROUP,
        Permissions.MANAGE_CUSTOM_GROUP_MEMBERS,
        Permissions.PLAYBOOK_PUBLIC_CREATE,
        Permissions.PLAYBOOK_PRIVATE_CREATE,
        Permissions.PLAYBOOK_PUBLIC_MANAGE_MEMBERS,
        Permissions.PLAYBOOK_PRIVATE_MANAGE_MEMBERS,
        Permissions.PLAYBOOK_PUBLIC_MANAGE_PROPERTIES,
        Permissions.PLAYBOOK_PRIVATE_MANAGE_PROPERTIES,
        Permissions.RUN_CREATE,
        Permissions.USE_SLASH_COMMANDS,
        Permissions.DELETE_EMOJIS,
        Permissions.INVITE_GUEST,
        Permissions.CREATE_EMOJIS,
        Permissions.RUN_VIEW,
        Permissions.RESTORE_CUSTOM_GROUP,
    ],
    channel_admin: [
        Permissions.MANAGE_CHANNEL_ROLES,
        Permissions.CREATE_POST,
        Permissions.ADD_REACTION,
        Permissions.REMOVE_REACTION,
        Permissions.MANAGE_PUBLIC_CHANNEL_MEMBERS,
        Permissions.READ_PUBLIC_CHANNEL_GROUPS,
        Permissions.READ_PRIVATE_CHANNEL_GROUPS,
        Permissions.MANAGE_PRIVATE_CHANNEL_MEMBERS,
        Permissions.USE_CHANNEL_MENTIONS,
        Permissions.USE_GROUP_MENTIONS,
    ],
    team_admin: [
        Permissions.EDIT_OTHERS_POSTS,
        Permissions.REMOVE_USER_FROM_TEAM,
        Permissions.MANAGE_TEAM,
        Permissions.IMPORT_TEAM,
        Permissions.MANAGE_TEAM_ROLES,
        Permissions.MANAGE_CHANNEL_ROLES,
        Permissions.MANAGE_SLASH_COMMANDS,
        Permissions.MANAGE_OTHERS_SLASH_COMMANDS,
        Permissions.MANAGE_INCOMING_WEBHOOKS,
        Permissions.MANAGE_OUTGOING_WEBHOOKS,
        Permissions.DELETE_POST,
        Permissions.DELETE_OTHERS_POSTS,
        Permissions.MANAGE_OTHERS_OUTGOING_WEBHOOKS,
        Permissions.ADD_REACTION,
        Permissions.MANAGE_OTHERS_INCOMING_WEBHOOKS,
        Permissions.USE_CHANNEL_MENTIONS,
        Permissions.MANAGE_PUBLIC_CHANNEL_MEMBERS,
        Permissions.CONVERT_PUBLIC_CHANNEL_TO_PRIVATE,
        Permissions.CONVERT_PRIVATE_CHANNEL_TO_PUBLIC,
        Permissions.READ_PUBLIC_CHANNEL_GROUPS,
        Permissions.READ_PRIVATE_CHANNEL_GROUPS,
        Permissions.MANAGE_PRIVATE_CHANNEL_MEMBERS,
        Permissions.CREATE_POST,
        Permissions.REMOVE_REACTION,
        Permissions.USE_GROUP_MENTIONS,
    ],
    guests: [
        Permissions.EDIT_POST,
        Permissions.ADD_REACTION,
        Permissions.REMOVE_REACTION,
        Permissions.USE_CHANNEL_MENTIONS,
        Permissions.READ_CHANNEL,
        Permissions.UPLOAD_FILE,
        Permissions.CREATE_POST,
    ],
};

export const Locations = {
    CENTER: 'CENTER' as const,
    RHS_ROOT: 'RHS_ROOT' as const,
    RHS_COMMENT: 'RHS_COMMENT' as const,
    SEARCH: 'SEARCH' as const,
    NO_WHERE: 'NO_WHERE' as const,
    MODAL: 'MODAL' as const,
};

export const PostListRowListIds = {
    DATE_LINE: PostListUtils.DATE_LINE,
    START_OF_NEW_MESSAGES: PostListUtils.START_OF_NEW_MESSAGES,
    CHANNEL_INTRO_MESSAGE: 'CHANNEL_INTRO_MESSAGE',
    OLDER_MESSAGES_LOADER: 'OLDER_MESSAGES_LOADER',
    NEWER_MESSAGES_LOADER: 'NEWER_MESSAGES_LOADER',
    LOAD_OLDER_MESSAGES_TRIGGER: 'LOAD_OLDER_MESSAGES_TRIGGER',
    LOAD_NEWER_MESSAGES_TRIGGER: 'LOAD_NEWER_MESSAGES_TRIGGER',
};

export const exportFormats = {
    EXPORT_FORMAT_CSV: 'csv',
    EXPORT_FORMAT_ACTIANCE: 'actiance',
    EXPORT_FORMAT_GLOBALRELAY: 'globalrelay',
};

export const ZoomSettings = {
    DEFAULT_SCALE: 1.75,
    SCALE_DELTA: 0.25,
    MIN_SCALE: 0.25,
    MAX_SCALE: 3.0,
};

export const Constants = {
    SettingsTypes,
    JobTypes,
    Preferences,
    SocketEvents,
    ActionTypes,
    UserStatuses,
    UserSearchOptions,
    TutorialSteps,
    AdminTutorialSteps,
    CrtTutorialSteps,
    CrtTutorialTriggerSteps,
    ExploreOtherToolsTourSteps,
    CrtThreadPaneSteps,
    PostTypes,
    ErrorPageTypes,
    AnnouncementBarTypes,
    AnnouncementBarMessages,
    FileTypes,
    Locations,
    PostListRowListIds,
    MAX_POST_VISIBILITY: 1000000,

    IGNORE_POST_TYPES: [PostTypes.JOIN_LEAVE, PostTypes.JOIN_TEAM, PostTypes.LEAVE_TEAM, PostTypes.JOIN_CHANNEL, PostTypes.LEAVE_CHANNEL, PostTypes.REMOVE_FROM_CHANNEL, PostTypes.ADD_REMOVE],

    PayloadSources: keyMirror({
        SERVER_ACTION: null,
        VIEW_ACTION: null,
    }),

    // limit of users to show the lhs invite members button highlighted
    USER_LIMIT: 10,

    StatTypes,
    STAT_MAX_ACTIVE_USERS: 20,
    STAT_MAX_NEW_USERS: 20,

    ScrollTypes: {
        FREE: 1,
        BOTTOM: 2,
        SIDEBBAR_OPEN: 3,
        NEW_MESSAGE: 4,
        POST: 5,
    },

    // This is the same limit set https://github.com/mattermost/mattermost-server/blob/master/model/config.go#L105
    MAXIMUM_LOGIN_ATTEMPTS_DEFAULT: 10,

    // This is the same limit set https://github.com/mattermost/mattermost-server/blob/master/api4/team.go#L23
    MAX_ADD_MEMBERS_BATCH: 256,

    SPECIAL_MENTIONS: ['all', 'channel', 'here'],
    PLAN_MENTIONS: /Professional plan|Enterprise plan|Enterprise trial/gi,
    SPECIAL_MENTIONS_REGEX: /(?:\B|\b_+)@(channel|all|here)(?!(\.|-|_)*[^\W_])/gi,
    SUM_OF_MEMBERS_MENTION_REGEX: /\d+ members/gi,
    ALL_MENTION_REGEX: /(?:\B|\b_+)@(all)(?!(\.|-|_)*[^\W_])/gi,
    CHANNEL_MENTION_REGEX: /(?:\B|\b_+)@(channel)(?!(\.|-|_)*[^\W_])/gi,
    HERE_MENTION_REGEX: /(?:\B|\b_+)@(here)(?!(\.|-|_)*[^\W_])/gi,
    NOTIFY_ALL_MEMBERS: 5,
    ALL_MEMBERS_MENTIONS_REGEX: /(?:\B|\b_+)@(channel|all)(?!(\.|-|_)*[^\W_])/gi,
    MENTIONS_REGEX: /(?:\B|\b_+)@([a-z0-9.\-_]+)/gi,
    DEFAULT_CHARACTER_LIMIT: 4000,
    IMAGE_TYPE_GIF: 'gif',
    TEXT_TYPES: ['txt', 'rtf'],
    IMAGE_TYPES: ['jpg', 'gif', 'bmp', 'png', 'jpeg', 'tiff', 'tif', 'psd'],
    AUDIO_TYPES: ['mp3', 'wav', 'wma', 'm4a', 'flac', 'aac', 'ogg', 'm4r'],
    VIDEO_TYPES: ['mp4', 'avi', 'webm', 'mkv', 'wmv', 'mpg', 'mov', 'flv'],
    PRESENTATION_TYPES: ['ppt', 'pptx'],
    SPREADSHEET_TYPES: ['xlsx', 'csv'],
    WORD_TYPES: ['doc', 'docx'],
    CHANNEL_HEADER_HEIGHT: 62,
    CODE_TYPES: ['applescript', 'as', 'atom', 'bas', 'bash', 'boot', 'c', 'c++', 'cake', 'cc', 'cjsx', 'cl2', 'clj', 'cljc', 'cljs', 'cljs.hl', 'cljscm', 'cljx', '_coffee', 'coffee', 'cpp', 'cs', 'csharp', 'cson', 'css', 'd', 'dart', 'delphi', 'dfm', 'di', 'diff', 'django', 'docker', 'dockerfile', 'dpr', 'erl', 'ex', 'exs', 'f90', 'f95', 'freepascal', 'fs', 'fsharp', 'gcode', 'gemspec', 'go', 'groovy', 'gyp', 'h', 'h++', 'handlebars', 'hbs', 'hic', 'hpp', 'hs', 'html', 'html.handlebars', 'html.hbs', 'hx', 'iced', 'irb', 'java', 'jinja', 'jl', 'js', 'json', 'jsp', 'jsx', 'kt', 'ktm', 'kts', 'lazarus', 'less', 'lfm', 'lisp', 'log', 'lpr', 'lua', 'm', 'mak', 'matlab', 'md', 'mk', 'mkd', 'mkdown', 'ml', 'mm', 'nc', 'obj-c', 'objc', 'osascript', 'pas', 'pascal', 'perl', 'php', 'php3', 'php4', 'php5', 'php6', 'pl', 'plist', 'podspec', 'pp', 'ps', 'ps1', 'py', 'r', 'rb', 'rs', 'rss', 'ruby', 'scala', 'scm', 'scpt', 'scss', 'sh', 'sld', 'sql', 'st', 'styl', 'swift', 'tex', 'thor', 'v', 'vb', 'vbnet', 'vbs', 'veo', 'xhtml', 'xml', 'xsl', 'yaml', 'zsh'],
    PDF_TYPES: ['pdf'],
    PATCH_TYPES: ['patch'],
    SVG_TYPES: ['svg'],
    ICON_FROM_TYPE: {
        audio: audioIcon,
        video: videoIcon,
        spreadsheet: excelIcon,
        presentation: pptIcon,
        pdf: pdfIcon,
        code: codeIcon,
        word: wordIcon,
        patch: patchIcon,
        other: genericIcon,
    },
    ICON_NAME_FROM_TYPE: {
        text: 'text',
        audio: 'audio',
        video: 'video',
        spreadsheet: 'excel',
        presentation: 'ppt',
        pdf: 'pdf',
        code: 'code',
        word: 'word',
        patch: 'patch',
        other: 'generic',
        image: 'image',
    },
    MAX_UPLOAD_FILES: 10,
    MAX_FILENAME_LENGTH: 35,
    EXPANDABLE_INLINE_IMAGE_MIN_HEIGHT: 100,
    THUMBNAIL_WIDTH: 128,
    THUMBNAIL_HEIGHT: 100,
    PREVIEWER_HEIGHT: 170,
    WEB_VIDEO_WIDTH: 640,
    WEB_VIDEO_HEIGHT: 480,
    MOBILE_VIDEO_WIDTH: 480,
    MOBILE_VIDEO_HEIGHT: 360,

    DESKTOP_SCREEN_WIDTH: 1679,
    TABLET_SCREEN_WIDTH: 1020,
    MOBILE_SCREEN_WIDTH: 768,

    POST_MODAL_PADDING: 170,
    SCROLL_DELAY: 2000,
    SCROLL_PAGE_FRACTION: 3,
    DEFAULT_CHANNEL: 'town-square',
    DEFAULT_CHANNEL_UI_NAME: 'Town Square',
    OFFTOPIC_CHANNEL: 'off-topic',
    OFFTOPIC_CHANNEL_UI_NAME: 'Off-Topic',
    GITLAB_SERVICE: 'gitlab',
    GOOGLE_SERVICE: 'google',
    OFFICE365_SERVICE: 'office365',
    OAUTH_SERVICES: ['gitlab', 'google', 'office365', 'openid'],
    OPENID_SERVICE: 'openid',
    OPENID_SERVICE_FEATURE_DISCOVERY: 'openid_feature_discovery',
    OPENID_SCOPES: 'profile openid email',
    EMAIL_SERVICE: 'email',
    LDAP_SERVICE: 'ldap',
    SAML_SERVICE: 'saml',
    USERNAME_SERVICE: 'username',
    SIGNIN_CHANGE: 'signin_change',
    PASSWORD_CHANGE: 'password_change',
    GET_TERMS_ERROR: 'get_terms_error',
    TERMS_REJECTED: 'terms_rejected',
    SIGNIN_VERIFIED: 'verified',
    CREATE_LDAP: 'create_ldap',
    SESSION_EXPIRED: 'expired',
    POST_AREA_HEIGHT: 80,
    POST_CHUNK_SIZE: 60,
    PROFILE_CHUNK_SIZE: 100,
    POST_FOCUS_CONTEXT_RADIUS: 10,
    POST_LOADING: 'loading',
    POST_FAILED: 'failed',
    POST_DELETED: 'deleted',
    POST_UPDATED: 'updated',
    SYSTEM_MESSAGE_PREFIX: 'system_',
    SUGGESTION_LIST_MAXHEIGHT: 292,
    SUGGESTION_LIST_MAXWIDTH: 496,
    SUGGESTION_LIST_SPACE_RHS: 420,
    SUGGESTION_LIST_MODAL_WIDTH: 496,
    MENTION_NAME_PADDING_LEFT: 2.4,
    AVATAR_WIDTH: 24,
    AUTO_RESPONDER: 'system_auto_responder',
    RESERVED_TEAM_NAMES: [
        'signup',
        'login',
        'admin',
        'channel',
        'post',
        'api',
        'oauth',
        'error',
        'help',
        'plugins',
        'playbooks',
        'boards',
    ],
    RESERVED_USERNAMES: [
        'valet',
        'all',
        'channel',
        'here',
        'matterbot',
        'system',
    ],
    MONTHS: ['January', 'February', 'March', 'April', 'May', 'June', 'July', 'August', 'September', 'October', 'November', 'December'],
    MAX_DMS: 20,
    MAX_USERS_IN_GM: 8,
    MIN_USERS_IN_GM: 3,
    MAX_CHANNEL_POPOVER_COUNT: 100,
    DM_AND_GM_SHOW_COUNTS: [10, 15, 20, 40],
    HIGHEST_DM_SHOW_COUNT: 10000,
    DM_CHANNEL: 'D',
    GM_CHANNEL: 'G',
    OPEN_CHANNEL: 'O',
    PRIVATE_CHANNEL: 'P',
    ARCHIVED_CHANNEL: 'archive',
    INVITE_TEAM: 'I',
    OPEN_TEAM: 'O',
    THREADS: 'threads',
    MAX_POST_LEN: 4000,
    EMOJI_SIZE: 16,
    DEFAULT_EMOJI_PICKER_LEFT_OFFSET: 87,
    DEFAULT_EMOJI_PICKER_RIGHT_OFFSET: 15,
    EMOJI_PICKER_WIDTH_OFFSET: 295,
    THEME_ELEMENTS: [
        {
            group: 'sidebarElements',
            id: 'sidebarBg',
            uiName: 'Sidebar BG',
        },
        {
            group: 'sidebarElements',
            id: 'sidebarText',
            uiName: 'Sidebar Text',
        },
        {
            group: 'sidebarElements',
            id: 'sidebarHeaderBg',
            uiName: 'Sidebar Header BG',
        },
        {
            group: 'sidebarElements',
            id: 'sidebarTeamBarBg',
            uiName: 'Team Sidebar BG',
        },
        {
            group: 'sidebarElements',
            id: 'sidebarHeaderTextColor',
            uiName: 'Sidebar Header Text',
        },
        {
            group: 'sidebarElements',
            id: 'sidebarUnreadText',
            uiName: 'Sidebar Unread Text',
        },
        {
            group: 'sidebarElements',
            id: 'sidebarTextHoverBg',
            uiName: 'Sidebar Text Hover BG',
        },
        {
            group: 'sidebarElements',
            id: 'sidebarTextActiveBorder',
            uiName: 'Sidebar Text Active Border',
        },
        {
            group: 'sidebarElements',
            id: 'sidebarTextActiveColor',
            uiName: 'Sidebar Text Active Color',
        },
        {
            group: 'sidebarElements',
            id: 'onlineIndicator',
            uiName: 'Online Indicator',
        },
        {
            group: 'sidebarElements',
            id: 'awayIndicator',
            uiName: 'Away Indicator',
        },
        {
            group: 'sidebarElements',
            id: 'dndIndicator',
            uiName: 'Away Indicator',
        },
        {
            group: 'sidebarElements',
            id: 'mentionBg',
            uiName: 'Mention Jewel BG',
        },
        {
            group: 'sidebarElements',
            id: 'mentionColor',
            uiName: 'Mention Jewel Text',
        },
        {
            group: 'centerChannelElements',
            id: 'centerChannelBg',
            uiName: 'Center Channel BG',
        },
        {
            group: 'centerChannelElements',
            id: 'centerChannelColor',
            uiName: 'Center Channel Text',
        },
        {
            group: 'centerChannelElements',
            id: 'newMessageSeparator',
            uiName: 'New Message Separator',
        },
        {
            group: 'centerChannelElements',
            id: 'errorTextColor',
            uiName: 'Error Text Color',
        },
        {
            group: 'centerChannelElements',
            id: 'mentionHighlightBg',
            uiName: 'Mention Highlight BG',
        },
        {
            group: 'linkAndButtonElements',
            id: 'linkColor',
            uiName: 'Link Color',
        },
        {
            group: 'centerChannelElements',
            id: 'mentionHighlightLink',
            uiName: 'Mention Highlight Link',
        },
        {
            group: 'linkAndButtonElements',
            id: 'buttonBg',
            uiName: 'Button BG',
        },
        {
            group: 'linkAndButtonElements',
            id: 'buttonColor',
            uiName: 'Button Text',
        },
        {
            group: 'centerChannelElements',
            id: 'codeTheme',
            uiName: 'Code Theme',
            themes: [
                {
                    id: 'solarized-dark',
                    uiName: 'Solarized Dark',
                    cssURL: solarizedDarkCSS,
                    iconURL: solarizedDarkIcon,
                },
                {
                    id: 'solarized-light',
                    uiName: 'Solarized Light',
                    cssURL: solarizedLightCSS,
                    iconURL: solarizedLightIcon,
                },
                {
                    id: 'github',
                    uiName: 'GitHub',
                    cssURL: githubCSS,
                    iconURL: githubIcon,
                },
                {
                    id: 'monokai',
                    uiName: 'Monokai',
                    cssURL: monokaiCSS,
                    iconURL: monokaiIcon,
                },
            ],
        },
    ],
    DEFAULT_CODE_THEME: 'github',

    // KeyCodes
    //  key[0]: used for KeyboardEvent.key
    //  key[1]: used for KeyboardEvent.keyCode
    //  key[2]: used for KeyboardEvent.code

    //  KeyboardEvent.code is used as primary check to support multiple keyborad layouts
    //  support of KeyboardEvent.code is just in chrome and firefox so using key and keyCode for better browser support

    KeyCodes: ({
        BACKSPACE: ['Backspace', 8],
        TAB: ['Tab', 9],
        ENTER: ['Enter', 13],
        SHIFT: ['Shift', 16],
        CTRL: ['Control', 17],
        ALT: ['Alt', 18],
        CAPS_LOCK: ['CapsLock', 20],
        ESCAPE: ['Escape', 27],
        SPACE: [' ', 32],
        PAGE_UP: ['PageUp', 33],
        PAGE_DOWN: ['PageDown', 34],
        END: ['End', 35],
        HOME: ['Home', 36],
        LEFT: ['ArrowLeft', 37],
        UP: ['ArrowUp', 38],
        RIGHT: ['ArrowRight', 39],
        DOWN: ['ArrowDown', 40],
        INSERT: ['Insert', 45],
        DELETE: ['Delete', 46],
        ZERO: ['0', 48],
        ONE: ['1', 49],
        TWO: ['2', 50],
        THREE: ['3', 51],
        FOUR: ['4', 52],
        FIVE: ['5', 53],
        SIX: ['6', 54],
        SEVEN: ['7', 55],
        EIGHT: ['8', 56],
        NINE: ['9', 57],
        A: ['a', 65],
        B: ['b', 66],
        C: ['c', 67],
        D: ['d', 68],
        E: ['e', 69],
        F: ['f', 70],
        G: ['g', 71],
        H: ['h', 72],
        I: ['i', 73],
        J: ['j', 74],
        K: ['k', 75],
        L: ['l', 76],
        M: ['m', 77],
        N: ['n', 78],
        O: ['o', 79],
        P: ['p', 80],
        Q: ['q', 81],
        R: ['r', 82],
        S: ['s', 83],
        T: ['t', 84],
        U: ['u', 85],
        V: ['v', 86],
        W: ['w', 87],
        X: ['x', 88],
        Y: ['y', 89],
        Z: ['z', 90],
        CMD: ['Meta', 91],
        MENU: ['ContextMenu', 93],
        NUMPAD_0: ['0', 96],
        NUMPAD_1: ['1', 97],
        NUMPAD_2: ['2', 98],
        NUMPAD_3: ['3', 99],
        NUMPAD_4: ['4', 100],
        NUMPAD_5: ['5', 101],
        NUMPAD_6: ['6', 102],
        NUMPAD_7: ['7', 103],
        NUMPAD_8: ['8', 104],
        NUMPAD_9: ['9', 105],
        MULTIPLY: ['*', 106],
        ADD: ['+', 107],
        SUBTRACT: ['-', 109],
        DECIMAL: ['.', 110],
        DIVIDE: ['/', 111],
        F1: ['F1', 112],
        F2: ['F2', 113],
        F3: ['F3', 114],
        F4: ['F4', 115],
        F5: ['F5', 116],
        F6: ['F6', 117],
        F7: ['F7', 118],
        F8: ['F8', 119],
        F9: ['F9', 120],
        F10: ['F10', 121],
        F11: ['F11', 122],
        F12: ['F12', 123],
        NUM_LOCK: ['NumLock', 144],
        SEMICOLON: [';', 186],
        EQUAL: ['=', 187],
        COMMA: [',', 188],
        DASH: ['-', 189],
        PERIOD: ['.', 190],
        FORWARD_SLASH: ['/', 191],
        TILDE: ['~', 192], // coudnt find the key or even get code from browser - no reference in code as of now
        OPEN_BRACKET: ['[', 219],
        BACK_SLASH: ['\\', 220],
        CLOSE_BRACKET: [']', 221],
        COMPOSING: ['Composing', 229],
    } as Record<string, [string, number]>),
    CODE_PREVIEW_MAX_FILE_SIZE: 500000, // 500 KB
    HighlightedLanguages: {
        '1c': {name: '1C:Enterprise', extensions: ['bsl', 'os'], aliases: ['bsl']},
        actionscript: {name: 'ActionScript', extensions: ['as'], aliases: ['as', 'as3']},
        applescript: {name: 'AppleScript', extensions: ['applescript', 'osascript', 'scpt'], aliases: ['osascript']},
        bash: {name: 'Bash', extensions: ['sh'], aliases: ['sh', 'zsh']},
        clojure: {name: 'Clojure', extensions: ['clj', 'boot', 'cl2', 'cljc', 'cljs', 'cljs.hl', 'cljscm', 'cljx', 'hic'], aliases: ['clj']},
        coffeescript: {name: 'CoffeeScript', extensions: ['coffee', '_coffee', 'cake', 'cjsx', 'cson', 'iced'], aliases: ['coffee', 'coffee-script']},
        cpp: {name: 'C/C++', extensions: ['cpp', 'c', 'cc', 'h', 'c++', 'h++', 'hpp'], aliases: ['c++', 'c']},
        csharp: {name: 'C#', extensions: ['cs', 'csharp'], aliases: ['c#', 'cs', 'csharp']},
        css: {name: 'CSS', extensions: ['css']},
        d: {name: 'D', extensions: ['d', 'di'], aliases: ['dlang']},
        dart: {name: 'Dart', extensions: ['dart']},
        delphi: {name: 'Delphi', extensions: ['delphi', 'dpr', 'dfm', 'pas', 'pascal', 'freepascal', 'lazarus', 'lpr', 'lfm'], aliases: ['pas', 'pascal']},
        diff: {name: 'Diff', extensions: ['diff', 'patch'], aliases: ['patch', 'udiff']},
        django: {name: 'Django', extensions: ['django', 'jinja'], aliases: ['jinja']},
        dockerfile: {name: 'Dockerfile', extensions: ['dockerfile', 'docker'], aliases: ['docker']},
        elixir: {name: 'Elixir', extensions: ['ex', 'exs'], aliases: ['ex', 'exs']},
        erlang: {name: 'Erlang', extensions: ['erl'], aliases: ['erl']},
        fortran: {name: 'Fortran', extensions: ['f90', 'f95'], aliases: ['f90', 'f95']},
        fsharp: {name: 'F#', extensions: ['fsharp', 'fs'], aliases: ['fs']},
        gcode: {name: 'G-Code', extensions: ['gcode', 'nc']},
        go: {name: 'Go', extensions: ['go'], aliases: ['golang']},
        groovy: {name: 'Groovy', extensions: ['groovy']},
        handlebars: {name: 'Handlebars', extensions: ['handlebars', 'hbs', 'html.hbs', 'html.handlebars'], aliases: ['hbs', 'mustache']},
        haskell: {name: 'Haskell', extensions: ['hs'], aliases: ['hs']},
        haxe: {name: 'Haxe', extensions: ['hx'], aliases: ['hx']},
        java: {name: 'Java', extensions: ['java', 'jsp']},
        javascript: {name: 'JavaScript', extensions: ['js', 'jsx'], aliases: ['js']},
        json: {name: 'JSON', extensions: ['json']},
        julia: {name: 'Julia', extensions: ['jl'], aliases: ['jl']},
        kotlin: {name: 'Kotlin', extensions: ['kt', 'ktm', 'kts'], aliases: ['kt']},
        latex: {name: 'LaTeX', extensions: ['tex'], aliases: ['tex']},
        less: {name: 'Less', extensions: ['less']},
        lisp: {name: 'Lisp', extensions: ['lisp']},
        lua: {name: 'Lua', extensions: ['lua']},
        makefile: {name: 'Makefile', extensions: ['mk', 'mak'], aliases: ['make', 'mf', 'gnumake', 'bsdmake', 'mk']},
        markdown: {name: 'Markdown', extensions: ['md', 'mkdown', 'mkd'], aliases: ['md', 'mkd']},
        matlab: {name: 'Matlab', extensions: ['matlab', 'm'], aliases: ['m']},
        objectivec: {name: 'Objective C', extensions: ['mm', 'objc', 'obj-c'], aliases: ['objective_c', 'objc']},
        ocaml: {name: 'OCaml', extensions: ['ml'], aliases: ['ml']},
        perl: {name: 'Perl', extensions: ['perl', 'pl'], aliases: ['pl']},
        pgsql: {name: 'PostgreSQL', extensions: ['pgsql', 'postgres', 'postgresql'], aliases: ['postgres', 'postgresql']},
        php: {name: 'PHP', extensions: ['php', 'php3', 'php4', 'php5', 'php6'], aliases: ['php3', 'php4', 'php5', 'php6']},
        powershell: {name: 'PowerShell', extensions: ['ps', 'ps1'], aliases: ['posh']},
        puppet: {name: 'Puppet', extensions: ['pp'], aliases: ['pp']},
        python: {name: 'Python', extensions: ['py', 'gyp'], aliases: ['py']},
        r: {name: 'R', extensions: ['r'], aliases: ['r', 's']},
        ruby: {name: 'Ruby', extensions: ['ruby', 'rb', 'gemspec', 'podspec', 'thor', 'irb'], aliases: ['rb']},
        rust: {name: 'Rust', extensions: ['rs'], aliases: ['rs']},
        scala: {name: 'Scala', extensions: ['scala']},
        scheme: {name: 'Scheme', extensions: ['scm', 'sld'], aliases: ['scm']},
        scss: {name: 'SCSS', extensions: ['scss']},
        smalltalk: {name: 'Smalltalk', extensions: ['st'], aliases: ['st', 'squeak']},
        sql: {name: 'SQL', extensions: ['sql']},
        stylus: {name: 'Stylus', extensions: ['styl'], aliases: ['styl']},
        swift: {name: 'Swift', extensions: ['swift']},
        text: {name: 'Text', extensions: ['txt', 'log'], aliases: ['txt']},
        typescript: {name: 'TypeScript', extensions: ['ts', 'tsx'], aliases: ['ts', 'tsx']},
        vbnet: {name: 'VB.Net', extensions: ['vbnet', 'vb', 'bas'], aliases: ['vb', 'visualbasic']},
        vbscript: {name: 'VBScript', extensions: ['vbs'], aliases: ['vbs']},
        verilog: {name: 'Verilog', extensions: ['v', 'veo', 'sv', 'svh']},
        vhdl: {name: 'VHDL', extensions: ['vhd', 'vhdl'], aliases: ['vhd']},
        xml: {name: 'HTML, XML', extensions: ['xml', 'html', 'xhtml', 'rss', 'atom', 'xsl', 'plist']},
        yaml: {name: 'YAML', extensions: ['yaml'], aliases: ['yml']},
    },
    PostsViewJumpTypes: {
        BOTTOM: 1,
        POST: 2,
        SIDEBAR_OPEN: 3,
    },
    NotificationPrefs: {
        MENTION: 'mention',
    },
    Integrations: {
        COMMAND: 'commands',
        PAGE_SIZE: '10000',
        START_PAGE_NUM: 0,
        INCOMING_WEBHOOK: 'incoming_webhooks',
        OUTGOING_WEBHOOK: 'outgoing_webhooks',
        OAUTH_APP: 'oauth2-apps',
        BOT: 'bots',
        EXECUTE_CURRENT_COMMAND_ITEM_ID: '_execute_current_command',
        OPEN_COMMAND_IN_MODAL_ITEM_ID: '_open_command_in_modal',
        COMMAND_SUGGESTION_ERROR: 'error',
        COMMAND_SUGGESTION_CHANNEL: 'channel',
        COMMAND_SUGGESTION_USER: 'user',
    },
    FeatureTogglePrefix: 'feature_enabled_',
    PRE_RELEASE_FEATURES: {
        MARKDOWN_PREVIEW: {
            label: 'markdown_preview', // github issue: https://github.com/mattermost/platform/pull/1389
            description: 'Show markdown preview option in message input box',
        },
    },
    OVERLAY_TIME_DELAY_SMALL: 100,
    OVERLAY_TIME_DELAY: 400,
    OVERLAY_DEFAULT_TRIGGER: ['hover', 'focus'],
    PERMALINK_FADEOUT: 5000,
    DEFAULT_MAX_USERS_PER_TEAM: 50,
    DEFAULT_MAX_CHANNELS_PER_TEAM: 2000,
    DEFAULT_MAX_NOTIFICATIONS_PER_CHANNEL: 1000,
    MIN_TEAMNAME_LENGTH: 2,
    MAX_TEAMNAME_LENGTH: 64,
    MAX_TEAMDESCRIPTION_LENGTH: 50,
    MIN_CHANNELNAME_LENGTH: 1,
    MAX_CHANNELNAME_LENGTH: 64,
    DEFAULT_CHANNELURL_SHORTEN_LENGTH: 52,
    MAX_CHANNELPURPOSE_LENGTH: 250,
    MAX_FIRSTNAME_LENGTH: 64,
    MAX_LASTNAME_LENGTH: 64,
    MAX_EMAIL_LENGTH: 128,
    MIN_USERNAME_LENGTH: 3,
    MAX_USERNAME_LENGTH: 22,
    MAX_NICKNAME_LENGTH: 64,
    MIN_PASSWORD_LENGTH: 5,
    MAX_PASSWORD_LENGTH: 64,
    MAX_POSITION_LENGTH: 128,
    MIN_TRIGGER_LENGTH: 1,
    MAX_TRIGGER_LENGTH: 128,
    MAX_SITENAME_LENGTH: 30,
    MAX_CUSTOM_BRAND_TEXT_LENGTH: 500,
    MAX_TERMS_OF_SERVICE_TEXT_LENGTH: 16383,
    DEFAULT_TERMS_OF_SERVICE_RE_ACCEPTANCE_PERIOD: 365,
    EMOJI_PATH: '/static/emoji',
    RECENT_EMOJI_KEY: 'recentEmojis',
    DEFAULT_WEBHOOK_LOGO: logoWebhook,
    MHPNS_US: 'https://push.mattermost.com',
    MHPNS_DE: 'https://hpns-de.mattermost.com',
    MTPNS: 'https://push-test.mattermost.com',
    MAX_PREV_MSGS: 100,
    POST_COLLAPSE_TIMEOUT: 1000 * 60 * 5, // five minutes
    SAVE_DRAFT_TIMEOUT: 500,
    PERMISSIONS_ALL: 'all',
    PERMISSIONS_CHANNEL_ADMIN: 'channel_admin',
    PERMISSIONS_TEAM_ADMIN: 'team_admin',
    PERMISSIONS_SYSTEM_ADMIN: 'system_admin',
    PERMISSIONS_SYSTEM_READ_ONLY_ADMIN: 'system_read_only_admin',
    PERMISSIONS_SYSTEM_USER_MANAGER: 'system_user_manager',
    PERMISSIONS_SYSTEM_MANAGER: 'system_manager',
    PERMISSIONS_DELETE_POST_ALL: 'all',
    PERMISSIONS_DELETE_POST_TEAM_ADMIN: 'team_admin',
    PERMISSIONS_DELETE_POST_SYSTEM_ADMIN: 'system_admin',
    PERMISSIONS_SYSTEM_CUSTOM_GROUP_ADMIN: 'system_custom_group_admin',
    ALLOW_EDIT_POST_ALWAYS: 'always',
    ALLOW_EDIT_POST_NEVER: 'never',
    ALLOW_EDIT_POST_TIME_LIMIT: 'time_limit',
    UNSET_POST_EDIT_TIME_LIMIT: -1,
    MENTION_CHANNELS: 'mention.channels',
    MENTION_MORE_CHANNELS: 'mention.morechannels',
    MENTION_UNREAD_CHANNELS: 'mention.unread.channels',
    MENTION_UNREAD: 'mention.unread',
    MENTION_MEMBERS: 'mention.members',
    MENTION_MORE_MEMBERS: 'mention.moremembers',
    MENTION_NONMEMBERS: 'mention.nonmembers',
    MENTION_PUBLIC_CHANNELS: 'mention.public.channels',
    MENTION_PRIVATE_CHANNELS: 'mention.private.channels',
    MENTION_RECENT_CHANNELS: 'mention.recent.channels',
    MENTION_SPECIAL: 'mention.special',
    MENTION_GROUPS: 'search.group',
    DEFAULT_NOTIFICATION_DURATION: 5000,
    STATUS_INTERVAL: 60000,
    AUTOCOMPLETE_TIMEOUT: 100,
    AUTOCOMPLETE_SPLIT_CHARACTERS: ['.', '-', '_'],
    ANIMATION_TIMEOUT: 1000,
    SEARCH_TIMEOUT_MILLISECONDS: 100,
    TEAMMATE_NAME_DISPLAY: {
        SHOW_USERNAME: 'username',
        SHOW_NICKNAME_FULLNAME: 'nickname_full_name',
        SHOW_FULLNAME: 'full_name',
    },
    SEARCH_POST: 'searchpost',
    CHANNEL_ID_LENGTH: 26,
    TRANSPARENT_PIXEL: 'data:image/png;base64,iVBORw0KGgoAAAANSUhEUgAAAAEAAAABCAQAAAC1HAwCAAAAC0lEQVR42mNkYAAAAAYAAjCB0C8AAAAASUVORK5CYII=',
    TRIPLE_BACK_TICKS: /```/g,
    MAX_ATTACHMENT_FOOTER_LENGTH: 300,
    ACCEPT_STATIC_IMAGE: '.jpeg,.jpg,.png,.bmp',
    ACCEPT_EMOJI_IMAGE: '.jpeg,.jpg,.png,.gif',
    THREADS_PAGE_SIZE: 25,
    THREADS_LOADING_INDICATOR_ITEM_ID: 'threads_loading_indicator_item_id',
    THREADS_NO_RESULTS_ITEM_ID: 'threads_no_results_item_id',
    TRIAL_MODAL_AUTO_SHOWN: 'trial_modal_auto_shown',
    DEFAULT_SITE_URL: 'http://localhost:8065',
    CHANNEL_HEADER_BUTTON_DISABLE_TIMEOUT: 1000,
    FIRST_ADMIN_ROLE: 'first_admin',
    MAX_PURCHASE_SEATS: 1000000,
    MIN_PURCHASE_SEATS: 10,
};

export const ValidationErrors = {
    USERNAME_REQUIRED: 'USERNAME_REQUIRED',
    INVALID_LENGTH: 'INVALID_LENGTH',
    INVALID_CHARACTERS: 'INVALID_CHARACTERS',
    INVALID_FIRST_CHARACTER: 'INVALID_FIRST_CHARACTER',
    RESERVED_NAME: 'RESERVED_NAME',
    INVALID_LAST_CHARACTER: 'INVALID_LAST_CHARACTER',
};

export const ConsolePages = {
    AD_LDAP: '/admin_console/authentication/ldap',
    COMPLIANCE_EXPORT: '/admin_console/compliance/export',
    CUSTOM_TERMS: '/admin_console/compliance/custom_terms_of_service',
    DATA_RETENTION: '/admin_console/compliance/data_retention_settings',
    ELASTICSEARCH: '/admin_console/environment/elasticsearch',
    GUEST_ACCOUNTS: '/admin_console/authentication/guest_access',
    LICENSE: '/admin_console/about/license',
    SAML: '/admin_console/authentication/saml',
    SESSION_LENGTHS: '/admin_console/environment/session_lengths',
    WEB_SERVER: '/admin_console/environment/web_server',
    PUSH_NOTIFICATION_CENTER: '/admin_console/environment/push_notification_server',
    SMTP: '/admin_console/environment/smtp',
    PAYMENT_INFO: '/admin_console/billing/payment_info',
    BILLING_HISTORY: '/admin_console/billing/billing_history',
};

export const WindowSizes = {
    MOBILE_VIEW: 'mobileView',
    TABLET_VIEW: 'tabletView',
    SMALL_DESKTOP_VIEW: 'smallDesktopView',
    DESKTOP_VIEW: 'desktopView',
};

export const AcceptedProfileImageTypes = ['image/jpeg', 'image/png', 'image/bmp'];

export const searchHintOptions = [{searchTerm: 'From:', message: {id: t('search_list_option.from'), defaultMessage: 'Messages from a user'}},
    {searchTerm: 'In:', message: {id: t('search_list_option.in'), defaultMessage: 'Messages in a channel'}},
    {searchTerm: 'On:', message: {id: t('search_list_option.on'), defaultMessage: 'Messages on a date'}},
    {searchTerm: 'Before:', message: {id: t('search_list_option.before'), defaultMessage: 'Messages before a date'}},
    {searchTerm: 'After:', message: {id: t('search_list_option.after'), defaultMessage: 'Messages after a date'}},
    {searchTerm: '-', message: {id: t('search_list_option.exclude'), defaultMessage: 'Exclude search terms'}, additionalDisplay: '—'},
    {searchTerm: '""', message: {id: t('search_list_option.phrases'), defaultMessage: 'Messages with phrases'}},
];

export const searchFilesHintOptions = [{searchTerm: 'From:', message: {id: t('search_files_list_option.from'), defaultMessage: 'Files from a user'}},
    {searchTerm: 'In:', message: {id: t('search_files_list_option.in'), defaultMessage: 'Files in a channel'}},
    {searchTerm: 'On:', message: {id: t('search_files_list_option.on'), defaultMessage: 'Files on a date'}},
    {searchTerm: 'Before:', message: {id: t('search_files_list_option.before'), defaultMessage: 'Files before a date'}},
    {searchTerm: 'After:', message: {id: t('search_files_list_option.after'), defaultMessage: 'Files after a date'}},
    {searchTerm: 'Ext:', message: {id: t('search_files_list_option.ext'), defaultMessage: 'Files with a extension'}},
    {searchTerm: '-', message: {id: t('search_files_list_option.exclude'), defaultMessage: 'Exclude search terms'}, additionalDisplay: '—'},
    {searchTerm: '""', message: {id: t('search_files_list_option.phrases'), defaultMessage: 'Files with phrases'}},
];

// adding these rtranslations here so the weblate CI step will not fail with empty translation strings
t('suggestion.archive');
t('suggestion.mention.channels');
t('suggestion.mention.morechannels');
t('suggestion.mention.unread.channels');
t('suggestion.mention.unread');
t('suggestion.mention.members');
t('suggestion.mention.moremembers');
t('suggestion.mention.nonmembers');
t('suggestion.mention.private.channels');
t('suggestion.mention.recent.channels');
t('suggestion.mention.special');
t('suggestion.mention.groups');
t('suggestion.search.public');
t('suggestion.search.group');
t('suggestion.commands');
t('suggestion.emoji');

const {
    DONT_CLEAR,
    THIRTY_MINUTES,
    ONE_HOUR,
    FOUR_HOURS,
    TODAY,
    THIS_WEEK,
    DATE_AND_TIME,
    CUSTOM_DATE_TIME,
} = CustomStatusDuration;

export const durationValues = {
    [DONT_CLEAR]: {
        id: t('custom_status.expiry_dropdown.dont_clear'),
        defaultMessage: "Don't clear",
    },
    [THIRTY_MINUTES]: {
        id: t('custom_status.expiry_dropdown.thirty_minutes'),
        defaultMessage: '30 minutes',
    },
    [ONE_HOUR]: {
        id: t('custom_status.expiry_dropdown.one_hour'),
        defaultMessage: '1 hour',
    },
    [FOUR_HOURS]: {
        id: t('custom_status.expiry_dropdown.four_hours'),
        defaultMessage: '4 hours',
    },
    [TODAY]: {
        id: t('custom_status.expiry_dropdown.today'),
        defaultMessage: 'Today',
    },
    [THIS_WEEK]: {
        id: t('custom_status.expiry_dropdown.this_week'),
        defaultMessage: 'This week',
    },
    [DATE_AND_TIME]: {
        id: t('custom_status.expiry_dropdown.date_and_time'),
        defaultMessage: 'Custom Date and Time',
    },
    [CUSTOM_DATE_TIME]: {
        id: t('custom_status.expiry_dropdown.date_and_time'),
        defaultMessage: 'Custom Date and Time',
    },
};
export enum ClaimErrors {
    MFA_VALIDATE_TOKEN_AUTHENTICATE = 'mfa.validate_token.authenticate.app_error',
    ENT_LDAP_LOGIN_USER_NOT_REGISTERED = 'ent.ldap.do_login.user_not_registered.app_error',
    ENT_LDAP_LOGIN_USER_FILTERED = 'ent.ldap.do_login.user_filtered.app_error',
    ENT_LDAP_LOGIN_MATCHED_TOO_MANY_USERS = 'ent.ldap.do_login.matched_to_many_users.app_error',
    ENT_LDAP_LOGIN_INVALID_PASSWORD = 'ent.ldap.do_login.invalid_password.app_error',
    API_USER_INVALID_PASSWORD = 'api.user.check_user_password.invalid.app_error',
}

export const DataSearchTypes = {
    FILES_SEARCH_TYPE: 'files',
    MESSAGES_SEARCH_TYPE: 'messages',
};

export const OverActiveUserLimits = {
    MIN: 0.05,
    MAX: 0.1,
} as const;

export default Constants;<|MERGE_RESOLUTION|>--- conflicted
+++ resolved
@@ -789,12 +789,9 @@
     REMOVE_LINK_PREVIEW: 'remove_link_preview',
     ME: 'me',
     REMINDER: 'reminder',
-<<<<<<< HEAD
     WRANGLER: 'system_wrangler',
-=======
     CUSTOM_CALLS: 'custom_calls',
     CUSTOM_CALLS_RECORDING: 'custom_calls_recording',
->>>>>>> be68398c
 };
 
 export const StatTypes = keyMirror({

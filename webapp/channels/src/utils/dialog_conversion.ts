--- conflicted
+++ resolved
@@ -396,18 +396,17 @@
             appField.multiselect = true;
         }
 
-<<<<<<< HEAD
-        // Copy refresh property for dynamic field updates
-        if (element.refresh !== undefined) {
-            appField.refresh = element.refresh;
-=======
         // Add lookup support for dynamic selects
         if (element.type === DialogElementTypes.SELECT && element.data_source === 'dynamic') {
             appField.lookup = {
                 path: element.data_source_url || '',
                 expand: {},
             };
->>>>>>> abe8151b
+        }
+
+        // Copy refresh property for dynamic field updates
+        if (element.refresh !== undefined) {
+            appField.refresh = element.refresh;
         }
     }
 

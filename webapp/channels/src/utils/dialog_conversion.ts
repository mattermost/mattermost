// Copyright (c) 2015-present Mattermost, Inc. All Rights Reserved.
// See LICENSE.txt for license information.

import type {AppForm, AppField, AppFormValue, AppSelectOption, AppFormValues} from '@mattermost/types/apps';
import type {DialogElement} from '@mattermost/types/integrations';

import {AppFieldTypes} from 'mattermost-redux/constants/apps';

import {escapeHtml} from 'utils/text_formatting';

// Dialog element types (from legacy Interactive Dialog spec)
export const DialogElementTypes = {
    TEXT: 'text',
    TEXTAREA: 'textarea',
    SELECT: 'select',
    BOOL: 'bool',
    RADIO: 'radio',
} as const;

// Dialog element length limits (server-side validation constraints)
const ELEMENT_NAME_MAX_LENGTH = 300;
const ELEMENT_DISPLAY_NAME_MAX_LENGTH = 24;
const ELEMENT_HELP_TEXT_MAX_LENGTH = 150;
const TEXT_FIELD_MAX_LENGTH = 150;
const TEXTAREA_FIELD_MAX_LENGTH = 3000;

export const enum ValidationErrorCode {
    REQUIRED = 'REQUIRED',
    TOO_LONG = 'TOO_LONG',
    TOO_SHORT = 'TOO_SHORT',
    INVALID_TYPE = 'INVALID_TYPE',
    INVALID_FORMAT = 'INVALID_FORMAT',
    CONVERSION_ERROR = 'CONVERSION_ERROR',
}

export type ValidationError = {
    field: string;
    message: string;
    code: ValidationErrorCode;
};

export type ConversionOptions = {

    // Enhanced mode enables stricter validation and error handling
    // When false: Legacy mode with minimal validation (backwards compatible)
    // When true: Enhanced mode with full validation and blocking errors
    // TODO: Default to true in v11/v12 and eventually remove this option
    enhanced: boolean;
};

export type ConversionResult = {
    form: AppForm;
    errors: ValidationError[];
};

/**
 * Sanitize string input to prevent XSS attacks (only for HTML content)
 */
export function sanitizeString(input: unknown): string {
    return escapeHtml(String(input));
}

/**
 * Validate individual dialog element (logs warnings but doesn't block)
 */
export function validateDialogElement(element: DialogElement, index: number, options: ConversionOptions): ValidationError[] {
    const errors: ValidationError[] = [];
    const fieldPrefix = `elements[${index}]`;
    const elementName = element.name || `element_${index}`;

    // Required field validation
    if (!element.name?.trim()) {
        errors.push({
            field: `${fieldPrefix}.name`,
            message: `"${elementName}" field is not valid: Name cannot be empty`,
            code: ValidationErrorCode.REQUIRED,
        });
    }

    if (!element.display_name?.trim()) {
        errors.push({
            field: `${fieldPrefix}.display_name`,
            message: `"${elementName}" field is not valid: DisplayName cannot be empty`,
            code: ValidationErrorCode.REQUIRED,
        });
    }

    if (!element.type?.trim()) {
        errors.push({
            field: `${fieldPrefix}.type`,
            message: `"${elementName}" field is not valid: Type cannot be empty`,
            code: ValidationErrorCode.REQUIRED,
        });
    }

    // Length validation
    if (element.name && element.name.length > ELEMENT_NAME_MAX_LENGTH) {
        errors.push({
            field: `${fieldPrefix}.name`,
            message: `"${elementName}" field is not valid: Name too long (${element.name.length} > ${ELEMENT_NAME_MAX_LENGTH})`,
            code: ValidationErrorCode.TOO_LONG,
        });
    }

    if (element.display_name && element.display_name.length > ELEMENT_DISPLAY_NAME_MAX_LENGTH) {
        errors.push({
            field: `${fieldPrefix}.display_name`,
            message: `"${elementName}" field is not valid: DisplayName too long (${element.display_name.length} > ${ELEMENT_DISPLAY_NAME_MAX_LENGTH})`,
            code: ValidationErrorCode.TOO_LONG,
        });
    }

    if (element.help_text && element.help_text.length > ELEMENT_HELP_TEXT_MAX_LENGTH) {
        errors.push({
            field: `${fieldPrefix}.help_text`,
            message: `"${elementName}" field is not valid: HelpText too long (${element.help_text.length} > ${ELEMENT_HELP_TEXT_MAX_LENGTH})`,
            code: ValidationErrorCode.TOO_LONG,
        });
    }

    // Validation for select/radio options
    if ((element.type === DialogElementTypes.SELECT || element.type === DialogElementTypes.RADIO) && element.options) {
        for (let optIndex = 0; optIndex < element.options.length; optIndex++) {
            const option = element.options[optIndex];

            if (!option.text?.trim()) {
                errors.push({
                    field: `${fieldPrefix}.options[${optIndex}].text`,
                    message: `"${elementName}" field is not valid: Option[${optIndex}] text cannot be empty`,
                    code: ValidationErrorCode.REQUIRED,
                });
            }
            if (option.value === null || option.value === undefined || String(option.value).trim() === '') {
                errors.push({
                    field: `${fieldPrefix}.options[${optIndex}].value`,
                    message: `"${elementName}" field is not valid: Option[${optIndex}] value cannot be empty`,
                    code: ValidationErrorCode.REQUIRED,
                });
            }
        }
    }

    // Validation for text fields
    if (element.type === DialogElementTypes.TEXT || element.type === DialogElementTypes.TEXTAREA) {
        if (element.min_length !== undefined && element.max_length !== undefined) {
            if (element.min_length > element.max_length) {
                errors.push({
                    field: `${fieldPrefix}.min_length`,
                    message: `"${elementName}" field is not valid: MinLength (${element.min_length}) cannot be greater than MaxLength (${element.max_length})`,
                    code: ValidationErrorCode.INVALID_FORMAT,
                });
            }
        }

        const maxLengthLimit = element.type === DialogElementTypes.TEXTAREA ? TEXTAREA_FIELD_MAX_LENGTH : TEXT_FIELD_MAX_LENGTH;
        if (element.max_length !== undefined && element.max_length > maxLengthLimit) {
            errors.push({
                field: `${fieldPrefix}.max_length`,
                message: `"${elementName}" field is not valid: MaxLength too large (${element.max_length} > ${maxLengthLimit}) for ${element.type}`,
                code: ValidationErrorCode.TOO_LONG,
            });
        }
    }

    // Validation for select fields
    if (element.type === DialogElementTypes.SELECT) {
        if (element.options && element.data_source) {
            errors.push({
                field: `${fieldPrefix}.options`,
                message: `"${elementName}" field is not valid: Select element cannot have both options and data_source`,
                code: ValidationErrorCode.INVALID_FORMAT,
            });
        }
    }

    // Log warnings if enhanced mode is enabled
    if (options.enhanced && errors.length > 0) {
        const errorMessages = errors.map((e) => e.message).join(', ');
        // eslint-disable-next-line no-console
        console.warn(`Interactive dialog is invalid: ${errorMessages}`);
    }

    return errors;
}

/**
 * Get the appropriate AppField type for a dialog element
 */
export function getFieldType(element: DialogElement): string | null {
    switch (element.type) {
    case DialogElementTypes.TEXT:
        return AppFieldTypes.TEXT;
    case DialogElementTypes.TEXTAREA:
        return AppFieldTypes.TEXT;
    case DialogElementTypes.SELECT:
        if (element.data_source === 'users') {
            return AppFieldTypes.USER;
        }
        if (element.data_source === 'channels') {
            return AppFieldTypes.CHANNEL;
        }
        if (element.data_source === 'dynamic') {
            return AppFieldTypes.DYNAMIC_SELECT;
        }
        return AppFieldTypes.STATIC_SELECT;
    case DialogElementTypes.BOOL:
        return AppFieldTypes.BOOL;
    case DialogElementTypes.RADIO:
        return AppFieldTypes.RADIO;
    default:
        return null; // Skip unknown field types
    }
}

/**
 * Get the default value for a dialog element
 */
export function getDefaultValue(element: DialogElement): AppFormValue {
    if (element.default === null || element.default === undefined) {
        return null;
    }

    switch (element.type) {
    case DialogElementTypes.BOOL: {
        if (typeof element.default === 'boolean') {
            return element.default;
        }
        const boolString = String(element.default).toLowerCase().trim();
        return boolString === 'true' || boolString === '1' || boolString === 'yes';
    }

    case DialogElementTypes.SELECT:
    case DialogElementTypes.RADIO: {
        // Handle dynamic selects that use data_source instead of static options
        if (element.type === 'select' && element.data_source === 'dynamic' && element.default) {
            return {
                label: String(element.default),
                value: String(element.default),
            };
        }

        if (element.options && element.default) {
            // Handle multiselect defaults (comma-separated values)
            if (element.type === 'select' && element.multiselect) {
                const defaultValues = Array.isArray(element.default) ?
                    element.default :
                    String(element.default).split(',').map((val) => val.trim());

                const defaultOptions = defaultValues.map((value) => {
                    const option = element.options!.find((opt) => opt.value === value);
                    if (option) {
                        return {
                            label: String(option.text),
                            value: option.value,
                        };
                    }
                    return null;
                }).filter(Boolean) as AppSelectOption[];

                return defaultOptions.length > 0 ? defaultOptions : null;
            }

            // Single select default
            const defaultOption = element.options.find((option) => option.value === element.default);
            if (defaultOption) {
                return {
                    label: String(defaultOption.text),
                    value: defaultOption.value,
                };
            }
        }
        return null;
    }

    case DialogElementTypes.TEXT:
    case DialogElementTypes.TEXTAREA: {
        const defaultValue = element.default ?? null;
        return defaultValue === null ? null : String(defaultValue);
    }

    default:
        return String(element.default);
    }
}

/**
 * Get the options for a dialog element
 */
export function getOptions(element: DialogElement): AppSelectOption[] | undefined {
    if (!element.options) {
        return undefined;
    }

    return element.options.map((option) => ({
        label: String(option.text || ''),
        value: option.value || '',
    }));
}

/**
 * Convert DialogElement to AppField
 */
export function convertElement(element: DialogElement, options: ConversionOptions): {field: AppField | null; errors: ValidationError[]} {
    const errors: ValidationError[] = [];

    // Validate element if requested
    if (options.enhanced) {
        errors.push(...validateDialogElement(element, 0, options));
    }

    const fieldType = getFieldType(element);
    if (fieldType === null) {
        // Add error for unknown field type
        errors.push({
            field: element.name || 'unnamed',
            message: `"${element.name || 'unnamed'}" field is not valid: Unknown field type: ${element.type}`,
            code: ValidationErrorCode.INVALID_TYPE,
        });

        // In enhanced mode, skip unknown field types entirely
        if (options.enhanced) {
            return {field: null, errors};
        }

        // In legacy mode, create a fallback text field
        const fallbackField: AppField = {
            name: String(element.name),
            type: AppFieldTypes.TEXT,
            label: String(element.display_name),
            description: 'This field could not be converted properly',
            is_required: !element.optional,
            readonly: false,
            value: getDefaultValue(element),
        };
        return {field: fallbackField, errors};
    }

    const appField: AppField = {
        name: String(element.name),
        type: fieldType,
        label: String(element.display_name),
        description: element.help_text ? String(element.help_text) : undefined,
        hint: element.placeholder ? String(element.placeholder) : undefined,
        is_required: !element.optional,
        readonly: false,
        value: getDefaultValue(element),
    };

    // Add type-specific properties
    if (element.type === DialogElementTypes.TEXTAREA) {
        appField.subtype = 'textarea';
    } else if (element.type === DialogElementTypes.TEXT && element.subtype) {
        appField.subtype = element.subtype;
    }

    // Add length constraints for text fields
    if (element.type === DialogElementTypes.TEXT || element.type === DialogElementTypes.TEXTAREA) {
        if (element.min_length !== undefined) {
            appField.min_length = Math.max(0, element.min_length);
        }
        if (element.max_length !== undefined) {
            appField.max_length = Math.max(0, element.max_length);
        }
    }

    // Add options for select and radio fields
    if (element.type === DialogElementTypes.SELECT || element.type === DialogElementTypes.RADIO) {
        appField.options = getOptions(element);

<<<<<<< HEAD
        // Add lookup support for dynamic selects
        if (element.type === DialogElementTypes.SELECT && element.data_source === 'dynamic') {
            appField.lookup = {
                path: element.data_source_url || '',
                expand: {},
            };
=======
        // Add multiselect support for select fields
        if (element.type === 'select' && element.multiselect) {
            appField.multiselect = true;
>>>>>>> be9d4fca
        }
    }

    return {field: appField, errors};
}

/**
 * Convert Interactive Dialog to App Form
 */
export function convertDialogToAppForm(
    elements: DialogElement[] | undefined,
    title: string | undefined,
    introductionText: string | undefined,
    iconUrl: string | undefined,
    submitLabel: string | undefined,
    options: ConversionOptions,
): ConversionResult {
    const convertedFields: AppField[] = [];
    const allErrors: ValidationError[] = [];

    // Validate title if validation is enabled
    if (options.enhanced && !title?.trim()) {
        allErrors.push({
            field: 'title',
            message: 'Dialog title is required',
            code: ValidationErrorCode.REQUIRED,
        });
    }

    // Convert elements
    elements?.forEach((element, index) => {
        try {
            const {field, errors} = convertElement(element, options);
            allErrors.push(...errors);

            // Don't skip fields with validation errors - just log them
            // Validation is non-blocking like the server

            // Only add field if conversion was successful
            if (field) {
                convertedFields.push(field);
            }
        } catch (error) {
            if (options.enhanced) {
                allErrors.push({
                    field: `elements[${index}]`,
                    message: `Conversion failed: ${error instanceof Error ? error.message : 'Unknown error'}`,
                    code: ValidationErrorCode.CONVERSION_ERROR,
                });
            }

            // In non-strict mode, continue with a placeholder field
            if (!options.enhanced) {
                convertedFields.push({
                    name: element.name || `element_${index}`,
                    type: AppFieldTypes.TEXT,
                    label: element.display_name || 'Invalid Field',
                    description: 'This field could not be converted properly',
                });
            }
        }
    });

    const form: AppForm = {
        title: String(title || ''),
        icon: iconUrl,
        header: introductionText ? sanitizeString(introductionText) : undefined,
        submit_label: submitLabel ? String(submitLabel) : undefined,
        submit: {
            path: '/submit',
            expand: {},
        },
        fields: convertedFields,
    };

    return {form, errors: allErrors};
}

/**
 * Convert Apps Form values back to Interactive Dialog submission format
 */
export function convertAppFormValuesToDialogSubmission(
    values: AppFormValues,
    elements: DialogElement[] | undefined,
    options: ConversionOptions,
): {submission: Record<string, unknown>; errors: ValidationError[]} {
    const submission: Record<string, unknown> = {};
    const errors: ValidationError[] = [];

    if (!elements) {
        return {submission, errors};
    }

    elements.forEach((element) => {
        const value = values[element.name];

        if (value === null || value === undefined) {
            if (!element.optional && options.enhanced) {
                errors.push({
                    field: element.name,
                    message: `"${element.name}" field is not valid: Required field has null/undefined value`,
                    code: ValidationErrorCode.REQUIRED,
                });
            }
            return;
        }

        switch (element.type) {
        case DialogElementTypes.TEXT:
        case DialogElementTypes.TEXTAREA:
            if (element.subtype === 'number') {
                const numValue = Number(value);
                submission[element.name] = isNaN(numValue) ? String(value) : numValue;
            } else {
                const stringValue = String(value);

                if (options.enhanced) {
                    if (element.min_length !== undefined && stringValue.length < element.min_length) {
                        errors.push({
                            field: element.name,
                            message: `"${element.name}" field is not valid: Field value too short (${stringValue.length} < ${element.min_length})`,
                            code: ValidationErrorCode.TOO_SHORT,
                        });
                    }
                    if (element.max_length !== undefined && stringValue.length > element.max_length) {
                        errors.push({
                            field: element.name,
                            message: `"${element.name}" field is not valid: Field value too long (${stringValue.length} > ${element.max_length})`,
                            code: ValidationErrorCode.TOO_LONG,
                        });
                    }
                }
                submission[element.name] = stringValue;
            }
            break;

        case DialogElementTypes.BOOL:
            submission[element.name] = Boolean(value);
            break;

        case DialogElementTypes.RADIO:
            submission[element.name] = String(value);
            break;

        case DialogElementTypes.SELECT:
            if (Array.isArray(value)) {
                if (element.multiselect) {
                    // For multiselect, convert array of AppSelectOption to array of values
                    const multiValues = value.map((item) => {
                        if (!element.options) {
                            return item.value;
                        }
                        const validOption = element.options.find((opt) => opt.value === item.value);
                        if (!validOption) {
                            errors.push({
                                field: element.name,
                                message: `"${element.name}" field is not valid: Selected value not found in options: ${item.value}`,
                                code: ValidationErrorCode.INVALID_FORMAT,
                            });
                            return null;
                        }
                        return validOption.value;
                    }).filter(Boolean);
                    submission[element.name] = multiValues;
                } else {
                    // For single select with array input, take the first value
                    const firstValue = value[0];
                    if (firstValue && element.options) {
                        const validOption = element.options.find((opt) => opt.value === firstValue.value);
                        if (validOption) {
                            submission[element.name] = validOption.value;
                        } else {
                            errors.push({
                                field: element.name,
                                message: `"${element.name}" field is not valid: Selected value not found in options: ${firstValue.value}`,
                                code: ValidationErrorCode.INVALID_FORMAT,
                            });
                            submission[element.name] = null;
                        }
                    } else {
                        submission[element.name] = firstValue?.value || null;
                    }
                }
            } else if (typeof value === 'object' && value !== null && 'value' in value) {
                // Handle single AppSelectOption
                const selectOption = value as AppSelectOption;

                if (options.enhanced && element.options) {
                    const validOption = element.options.find((opt) => opt.value === selectOption.value);
                    if (!validOption) {
                        errors.push({
                            field: element.name,
                            message: `"${element.name}" field is not valid: Selected value not found in options: ${selectOption.value}`,
                            code: ValidationErrorCode.INVALID_FORMAT,
                        });
                    }
                }
                submission[element.name] = selectOption.value;
            } else {
                // Handle primitive values
                submission[element.name] = value;
            }
            break;

        default:
            submission[element.name] = String(value);
        }
    });

    return {submission, errors};
}<|MERGE_RESOLUTION|>--- conflicted
+++ resolved
@@ -367,18 +367,17 @@
     if (element.type === DialogElementTypes.SELECT || element.type === DialogElementTypes.RADIO) {
         appField.options = getOptions(element);
 
-<<<<<<< HEAD
+        // Add multiselect support for select fields
+        if (element.type === 'select' && element.multiselect) {
+            appField.multiselect = true;
+        }
+
         // Add lookup support for dynamic selects
         if (element.type === DialogElementTypes.SELECT && element.data_source === 'dynamic') {
             appField.lookup = {
                 path: element.data_source_url || '',
                 expand: {},
             };
-=======
-        // Add multiselect support for select fields
-        if (element.type === 'select' && element.multiselect) {
-            appField.multiselect = true;
->>>>>>> be9d4fca
         }
     }
 

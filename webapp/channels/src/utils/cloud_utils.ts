--- conflicted
+++ resolved
@@ -1,17 +1,11 @@
 // Copyright (c) 2015-present Mattermost, Inc. All Rights Reserved.
 // See LICENSE.txt for license information.
 
-<<<<<<< HEAD
-import type {CloudCustomer} from '@mattermost/types/cloud';
-=======
 import type {CloudCustomer, InvoiceLineItem} from '@mattermost/types/cloud';
->>>>>>> 1d108f0d
 
 import {trackEvent} from 'actions/telemetry_actions';
 
 import {CloudLinks} from 'utils/constants';
-<<<<<<< HEAD
-=======
 
 export function buildInvoiceSummaryPropsFromLineItems(lineItems: InvoiceLineItem[]) {
     let fullCharges = lineItems.filter((item) => item.type === 'full');
@@ -27,7 +21,6 @@
 
     return {partialCharges, fullCharges, hasMore: hasMoreLineItems};
 }
->>>>>>> 1d108f0d
 
 export function isCustomerCardExpired(customer?: CloudCustomer): boolean {
     if (!customer) {

// Copyright (c) 2015-present Mattermost, Inc. All Rights Reserved.
// See LICENSE.txt for license information.

import classNames from 'classnames';
import React from 'react';
import {useIntl} from 'react-intl';

import Markdown from 'components/markdown';

import './section_notice.scss';

type Button = {
    onClick: () => void;
    text: string;
}
type Props = {
    title: string | React.ReactElement;
    text?: string;
    primaryButton?: Button;
    secondaryButton?: Button;
    tertiaryButton?: Button;
    linkButton?: Button;
    type?: 'info' | 'success' | 'danger' | 'welcome' | 'warning';
    isDismissable?: boolean;
    onDismissClick?: () => void;
};

const iconByType = {
    info: 'icon-information-outline',
    success: 'icon-check',
    danger: 'icon-alert-outline',
    warning: 'icon-alert-outline',
    welcome: undefined,
};

const SectionNotice = ({
    title,
    text,
    primaryButton,
    secondaryButton,
    tertiaryButton,
    linkButton,
    type = 'info',
    isDismissable,
    onDismissClick,
}: Props) => {
    const intl = useIntl();
    const icon = iconByType[type];
    const showDismiss = Boolean(isDismissable && onDismissClick);
    const buttonClass = 'btn btn-sm sectionNoticeButton';
    return (
        <div className={classNames('sectionNoticeContainer', type)}>
            <div className={'sectionNoticeContent'}>
                {icon && <i className={classNames('icon sectionNoticeIcon', icon, type)}/>}
                <div className='sectionNoticeBody'>
<<<<<<< HEAD
                    <h4 className={classNames('sectionNoticeTitle', {welcome: type === 'welcome'})}>{title}</h4>
                    <Markdown message={text}/>
                    <div className='sectionNoticeActions'>
                        {primaryButton &&
                        <button
                            onClick={primaryButton.onClick}
                            className={classNames(buttonClass, 'btn-primary')}
                        >
                            {primaryButton.text}
                        </button>
                        }
                        {secondaryButton &&
                        <button
                            onClick={secondaryButton.onClick}
                            className={classNames(buttonClass, 'btn-secondary')}
                        >
                            {secondaryButton.text}
                        </button>
                        }
                        {tertiaryButton && (
                            <button
                                onClick={tertiaryButton.onClick}
                                className={classNames(buttonClass, 'btn-tertiary')}
                            >
                                {tertiaryButton.text}
                            </button>
                        )}
                        {linkButton &&
                        <button
                            onClick={linkButton.onClick}
                            className={classNames(buttonClass, 'btn-link')}
                        >
                            {linkButton.text}
                        </button>
                        }
                    </div>

=======
                    <h4 className={classNames('sectionNoticeTitle', {welcome: type === 'welcome', noText: !text})}>{title}</h4>
                    {text && <Markdown message={text}/>}
                    {(primaryButton || secondaryButton || linkButton) && (
                        <div className='sectionNoticeActions'>
                            {primaryButton && (
                                <button
                                    onClick={primaryButton.onClick}
                                    className={classNames(buttonClass, 'btn-primary')}
                                >
                                    {primaryButton.text}
                                </button>
                            )}
                            {secondaryButton && (
                                <button
                                    onClick={secondaryButton.onClick}
                                    className={classNames(buttonClass, 'btn-secondary')}
                                >
                                    {secondaryButton.text}
                                </button>
                            )}
                            {linkButton && (
                                <button
                                    onClick={linkButton.onClick}
                                    className={classNames(buttonClass, 'btn-link')}
                                >
                                    {linkButton.text}
                                </button>
                            )}
                        </div>
                    )}
>>>>>>> ebcde853
                </div>
            </div>
            {showDismiss &&
                <button
                    className='btn btn-icon btn-sm sectionNoticeClose'
                    onClick={onDismissClick}
                    aria-label={intl.formatMessage({
                        id: 'sectionNotice.dismiss',
                        defaultMessage: 'Dismiss notice',
                    })}
                >
                    <i className='icon icon-close'/>
                </button>
            }
        </div>
    );
};

export default SectionNotice;<|MERGE_RESOLUTION|>--- conflicted
+++ resolved
@@ -53,48 +53,9 @@
             <div className={'sectionNoticeContent'}>
                 {icon && <i className={classNames('icon sectionNoticeIcon', icon, type)}/>}
                 <div className='sectionNoticeBody'>
-<<<<<<< HEAD
-                    <h4 className={classNames('sectionNoticeTitle', {welcome: type === 'welcome'})}>{title}</h4>
-                    <Markdown message={text}/>
-                    <div className='sectionNoticeActions'>
-                        {primaryButton &&
-                        <button
-                            onClick={primaryButton.onClick}
-                            className={classNames(buttonClass, 'btn-primary')}
-                        >
-                            {primaryButton.text}
-                        </button>
-                        }
-                        {secondaryButton &&
-                        <button
-                            onClick={secondaryButton.onClick}
-                            className={classNames(buttonClass, 'btn-secondary')}
-                        >
-                            {secondaryButton.text}
-                        </button>
-                        }
-                        {tertiaryButton && (
-                            <button
-                                onClick={tertiaryButton.onClick}
-                                className={classNames(buttonClass, 'btn-tertiary')}
-                            >
-                                {tertiaryButton.text}
-                            </button>
-                        )}
-                        {linkButton &&
-                        <button
-                            onClick={linkButton.onClick}
-                            className={classNames(buttonClass, 'btn-link')}
-                        >
-                            {linkButton.text}
-                        </button>
-                        }
-                    </div>
-
-=======
                     <h4 className={classNames('sectionNoticeTitle', {welcome: type === 'welcome', noText: !text})}>{title}</h4>
                     {text && <Markdown message={text}/>}
-                    {(primaryButton || secondaryButton || linkButton) && (
+                    {(primaryButton || secondaryButton || tertiaryButton || linkButton) && (
                         <div className='sectionNoticeActions'>
                             {primaryButton && (
                                 <button
@@ -112,6 +73,14 @@
                                     {secondaryButton.text}
                                 </button>
                             )}
+                            {tertiaryButton && (
+                                <button
+                                    onClick={tertiaryButton.onClick}
+                                    className={classNames(buttonClass, 'btn-tertiary')}
+                                >
+                                    {tertiaryButton.text}
+                                </button>
+                            )}
                             {linkButton && (
                                 <button
                                     onClick={linkButton.onClick}
@@ -122,7 +91,6 @@
                             )}
                         </div>
                     )}
->>>>>>> ebcde853
                 </div>
             </div>
             {showDismiss &&

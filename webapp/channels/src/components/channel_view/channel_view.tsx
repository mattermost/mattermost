// Copyright (c) 2015-present Mattermost, Inc. All Rights Reserved.
// See LICENSE.txt for license information.

import React, {lazy} from 'react';
import {FormattedMessage} from 'react-intl';
import type {RouteComponentProps} from 'react-router-dom';

import {makeAsyncComponent} from 'components/async_load';
import deferComponentRender from 'components/deferComponentRender';
import {DropOverlayIdCenterChannel} from 'components/file_upload_overlay/file_upload_overlay';
import PostView from 'components/post_view';

import WebSocketClient from 'client/web_websocket_client';

import InputLoading from './input_loading';

import type {PropsFromRedux} from './index';

const ChannelHeader = makeAsyncComponent('ChannelHeader', lazy(() => import('components/channel_header')));
const FileUploadOverlay = makeAsyncComponent('FileUploadOverlay', lazy(() => import('components/file_upload_overlay')));
const ChannelBookmarks = makeAsyncComponent('ChannelBookmarks', lazy(() => import('components/channel_bookmarks')));
const AdvancedCreatePost = makeAsyncComponent('AdvancedCreatePost', lazy(() => import('components/advanced_create_post')));
const ChannelBanner = makeAsyncComponent('ChannelBanner', lazy(() => import('components/channel_banner/channel_banner')));

export type Props = PropsFromRedux & RouteComponentProps<{
    postid?: string;
}>;

type State = {
    channelId: string;
    url: string;
    focusedPostId?: string;
    deferredPostView: any;
    waitForLoader: boolean;
};

export default class ChannelView extends React.PureComponent<Props, State> {
    public static createDeferredPostView = () => {
        return deferComponentRender(
            PostView,
            <div
                id='post-list'
                className='a11y__region'
                data-a11y-sort-order='1'
                data-a11y-focus-child={true}
                data-a11y-order-reversed={true}
            />,
        );
    };

    static getDerivedStateFromProps(props: Props, state: State) {
        let updatedState = {};
        const focusedPostId = props.match.params.postid;

        if (props.match.url !== state.url && props.channelId !== state.channelId) {
            updatedState = {deferredPostView: ChannelView.createDeferredPostView(), url: props.match.url, focusedPostId};
        }

        if (props.channelId !== state.channelId) {
            updatedState = {...updatedState, channelId: props.channelId, focusedPostId};
        }

        if (focusedPostId && focusedPostId !== state.focusedPostId) {
            updatedState = {...updatedState, focusedPostId};
        }

        if (Object.keys(updatedState).length) {
            return updatedState;
        }

        return null;
    }

    channelViewRef: React.RefObject<HTMLDivElement>;

    constructor(props: Props) {
        super(props);

        this.state = {
            url: props.match.url,
            channelId: props.channelId,
            focusedPostId: props.match.params.postid,
            deferredPostView: ChannelView.createDeferredPostView(),
            waitForLoader: false,
        };

        this.channelViewRef = React.createRef();
    }

    onClickCloseChannel = () => {
        this.props.goToLastViewedChannel();
    };

    onUpdateInputShowLoader = (v: boolean) => {
        this.setState({waitForLoader: v});
    };

    componentDidUpdate(prevProps: Props) {
        // TODO: debounce
        if (prevProps.channelId !== this.props.channelId && this.props.enableWebSocketEventScope) {
            WebSocketClient.updateActiveChannel(this.props.channelId);
        }
<<<<<<< HEAD
        if (prevProps.channelId !== this.props.channelId || prevProps.channelIsArchived !== this.props.channelIsArchived) {
            if (this.props.channelIsArchived && !this.props.viewArchivedChannels) {
                this.props.goToLastViewedChannel();
            }
        }

        // If we're restricting direct messages and the value is not yet set, fetch it
        if (this.props.canRestrictDirectMessage && this.props.restrictDirectMessage === undefined) {
            this.props.fetchIsRestrictedDM(this.props.channelId);
        }
=======
>>>>>>> b617153d
    }

    render() {
        let createPost;
        if (this.props.deactivatedChannel) {
            createPost = (
                <div
                    className='post-create__container AdvancedTextEditor__ctr'
                    id='post-create'
                >
                    <div
                        className='channel-archived__message'
                    >
                        <FormattedMessage
                            id='channelView.archivedChannelWithDeactivatedUser'
                            defaultMessage='You are viewing an archived channel with a <b>deactivated user</b>. New messages cannot be posted.'
                            values={{
                                b: (chunks: string) => <b>{chunks}</b>,
                            }}
                        />
                        <button
                            className='btn btn-primary channel-archived__close-btn'
                            onClick={this.onClickCloseChannel}
                        >
                            <FormattedMessage
                                id='center_panel.archived.closeChannel'
                                defaultMessage='Close Channel'
                            />
                        </button>
                    </div>
                </div>
            );
        } else if (this.props.channelIsArchived) {
            createPost = (
                <div
                    className='post-create__container'
                    id='post-create'
                >
                    <div
                        id='channelArchivedMessage'
                        className='channel-archived__message'
                    >
                        <FormattedMessage
                            id='channelView.archivedChannel'
                            defaultMessage='You are viewing an <b>archived channel</b>. New messages cannot be posted.'
                            values={{
                                b: (chunks: string) => <b>{chunks}</b>,
                            }}
                        />
                        <button
                            className='btn btn-primary channel-archived__close-btn'
                            onClick={this.onClickCloseChannel}
                        >
                            <FormattedMessage
                                id='center_panel.archived.closeChannel'
                                defaultMessage='Close Channel'
                            />
                        </button>
                    </div>
                </div>
            );
        } else if (this.props.restrictDirectMessage) {
            createPost = (
                <div
                    className='post-create__container'
                    id='post-create'
                >
                    <div
                        id='noSharedTeamMessage'
                        className='channel-archived__message'
                    >
                        <FormattedMessage
                            id='channelView.noSharedTeam'
                            defaultMessage='You no longer have any teams in common with this user. New messages cannot be posted.'
                            values={{
                                b: (chunks: string) => <b>{chunks}</b>,
                            }}
                        />
                        <button
                            className='btn btn-primary channel-archived__close-btn'
                            onClick={this.onClickCloseChannel}
                        >
                            <FormattedMessage
                                id='center_panel.noSharedTeam.closeChannel'
                                defaultMessage='Close Channel'
                            />
                        </button>
                    </div>
                </div>
            );
        } else if (this.props.missingChannelRole || this.state.waitForLoader) {
            createPost = <InputLoading updateWaitForLoader={this.onUpdateInputShowLoader}/>;
        } else {
            createPost = (
                <div
                    id='post-create'
                    data-testid='post-create'
                    className='post-create__container AdvancedTextEditor__ctr'
                >
                    <AdvancedCreatePost/>
                </div>
            );
        }

        const DeferredPostView = this.state.deferredPostView;

        return (
            <div
                ref={this.channelViewRef}
                id='app-content'
                className='app__content'
            >
                <FileUploadOverlay
                    overlayType='center'
                    id={DropOverlayIdCenterChannel}
                />
                <ChannelHeader {...this.props}/>
                {this.props.isChannelBookmarksEnabled && <ChannelBookmarks channelId={this.props.channelId}/>}
                <ChannelBanner channelId={this.props.channelId}/>
                <DeferredPostView
                    channelId={this.props.channelId}
                    focusedPostId={this.state.focusedPostId}
                />
                {createPost}
            </div>
        );
    }
}<|MERGE_RESOLUTION|>--- conflicted
+++ resolved
@@ -100,19 +100,6 @@
         if (prevProps.channelId !== this.props.channelId && this.props.enableWebSocketEventScope) {
             WebSocketClient.updateActiveChannel(this.props.channelId);
         }
-<<<<<<< HEAD
-        if (prevProps.channelId !== this.props.channelId || prevProps.channelIsArchived !== this.props.channelIsArchived) {
-            if (this.props.channelIsArchived && !this.props.viewArchivedChannels) {
-                this.props.goToLastViewedChannel();
-            }
-        }
-
-        // If we're restricting direct messages and the value is not yet set, fetch it
-        if (this.props.canRestrictDirectMessage && this.props.restrictDirectMessage === undefined) {
-            this.props.fetchIsRestrictedDM(this.props.channelId);
-        }
-=======
->>>>>>> b617153d
     }
 
     render() {

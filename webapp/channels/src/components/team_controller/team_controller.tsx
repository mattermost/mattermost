--- conflicted
+++ resolved
@@ -16,6 +16,7 @@
 import {makeAsyncComponent} from 'components/async_load';
 import ChannelController from 'components/channel_layout/channel_controller';
 import useTelemetryIdentitySync from 'components/common/hooks/useTelemetryIdentifySync';
+import InitialLoadingScreen from 'components/initial_loading_screen';
 
 import Constants from 'utils/constants';
 import DesktopApp from 'utils/desktop_api';
@@ -54,15 +55,10 @@
     useTelemetryIdentitySync();
 
     useEffect(() => {
-<<<<<<< HEAD
-        async function fetchInitialChannels() {
-            await props.fetchAllMyTeamsChannelsAndChannelMembersREST();
-=======
         InitialLoadingScreen.stop();
         DesktopApp.reactAppInitialized();
         async function fetchAllChannels() {
             await props.fetchAllMyTeamsChannels();
->>>>>>> e55b018d
 
             setInitialChannelsLoaded(true);
         }

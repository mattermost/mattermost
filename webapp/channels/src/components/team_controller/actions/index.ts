// Copyright (c) 2015-present Mattermost, Inc. All Rights Reserved.
// See LICENSE.txt for license information.

import {ActionFunc} from 'mattermost-redux/types/actions';
import {getTeamByName, selectTeam} from 'mattermost-redux/actions/teams';
import {forceLogoutIfNecessary} from 'mattermost-redux/actions/helpers';
import {fetchMyChannelsAndMembersREST} from 'mattermost-redux/actions/channels';
import {getGroups, getAllGroupsAssociatedToChannelsInTeam, getAllGroupsAssociatedToTeam, getGroupsByUserIdPaginated} from 'mattermost-redux/actions/groups';
import {logError} from 'mattermost-redux/actions/errors';
import {isCustomGroupsEnabled, isGraphQLEnabled} from 'mattermost-redux/selectors/entities/preferences';
import {getCurrentUser} from 'mattermost-redux/selectors/entities/users';
import {getLicense} from 'mattermost-redux/selectors/entities/general';

import {isSuccess} from 'types/actions';

import {loadStatusesForChannelAndSidebar} from 'actions/status_actions';
import {addUserToTeam} from 'actions/team_actions';
import {fetchChannelsAndMembers} from 'actions/channel_actions';

import LocalStorageStore from 'stores/local_storage_store';

import {Team} from '@mattermost/types/teams';
import {ServerError} from '@mattermost/types/errors';
import {GetGroupsForUserParams, GetGroupsParams} from '@mattermost/types/groups';

export function initializeTeam(team: Team): ActionFunc<Team, ServerError> {
    return async (dispatch, getState) => {
        dispatch(selectTeam(team.id));

        const state = getState();
        const currentUser = getCurrentUser(state);
        LocalStorageStore.setPreviousTeamId(currentUser.id, team.id);

        const graphQLEnabled = isGraphQLEnabled(state);
        try {
            if (graphQLEnabled) {
                await dispatch(fetchChannelsAndMembers(team.id));
            } else {
                await dispatch(fetchMyChannelsAndMembersREST(team.id));
            }
        } catch (error) {
            forceLogoutIfNecessary(error as ServerError, dispatch, getState);
            dispatch(logError(error as ServerError));
            return {error: error as ServerError};
        }

        dispatch(loadStatusesForChannelAndSidebar());

        const license = getLicense(state);
        const customGroupEnabled = isCustomGroupsEnabled(state);
        if (license &&
            license.IsLicensed === 'true' &&
            (license.LDAPGroups === 'true' || customGroupEnabled)) {
            const groupsParams: GetGroupsParams = {
                filter_allow_reference: false,
                page: 0,
                per_page: 60,
                include_member_count: true,
                include_archived: true,
            };
            const myGroupsParams: GetGroupsForUserParams = {
                ...groupsParams,
                filter_has_member: currentUser.id,
            };

            if (currentUser) {
                dispatch(getGroupsByUserIdPaginated(myGroupsParams));
            }

            if (license.LDAPGroups === 'true') {
                dispatch(getAllGroupsAssociatedToChannelsInTeam(team.id, true));
            }

            if (team.group_constrained && license.LDAPGroups === 'true') {
                dispatch(getAllGroupsAssociatedToTeam(team.id, true));
            } else {
<<<<<<< HEAD
                dispatch(getGroups(groupsParams));
=======
                dispatch(getGroups('', false, 0, 60, true));
>>>>>>> e2a5293e
            }
        }

        return {data: team};
    };
}

export function joinTeam(teamname: string, joinedOnFirstLoad: boolean): ActionFunc<Team, ServerError> {
    return async (dispatch, getState) => {
        const state = getState();
        const currentUser = getCurrentUser(state);

        try {
            const teamByNameResult = await dispatch(getTeamByName(teamname));
            if (isSuccess(teamByNameResult)) {
                const team = teamByNameResult.data;

                if (currentUser && team && team.delete_at === 0) {
                    const addUserToTeamResult = await dispatch(addUserToTeam(team.id, currentUser.id));
                    if (isSuccess(addUserToTeamResult)) {
                        if (joinedOnFirstLoad) {
                            LocalStorageStore.setTeamIdJoinedOnLoad(team.id);
                        }

                        await dispatch(initializeTeam(team));

                        return {data: team};
                    }
                    throw addUserToTeamResult.error;
                }
                throw new Error('Team not found or deleted');
            } else {
                throw teamByNameResult.error;
            }
        } catch (error) {
            forceLogoutIfNecessary(error as ServerError, dispatch, getState);
            dispatch(logError(error as ServerError));
            return {error: error as ServerError};
        }
    };
}<|MERGE_RESOLUTION|>--- conflicted
+++ resolved
@@ -52,6 +52,7 @@
             license.IsLicensed === 'true' &&
             (license.LDAPGroups === 'true' || customGroupEnabled)) {
             const groupsParams: GetGroupsParams = {
+                query: '',
                 filter_allow_reference: false,
                 page: 0,
                 per_page: 60,
@@ -74,11 +75,7 @@
             if (team.group_constrained && license.LDAPGroups === 'true') {
                 dispatch(getAllGroupsAssociatedToTeam(team.id, true));
             } else {
-<<<<<<< HEAD
                 dispatch(getGroups(groupsParams));
-=======
-                dispatch(getGroups('', false, 0, 60, true));
->>>>>>> e2a5293e
             }
         }
 

--- conflicted
+++ resolved
@@ -36,7 +36,6 @@
         }
 
         .no-user-message {
-<<<<<<< HEAD
             height: 440px;
             display: flex;
             flex-direction: column;
@@ -48,12 +47,7 @@
             .empty-state-svg {
                 margin-bottom: 20px;
             }
-
-=======
-            color: rgba(var(--center-channel-color-rgb), 0.64);
-            text-align: center;
-
->>>>>>> c9576b6e
+          
             .primary-message {
                 padding-bottom: 24px;
             }

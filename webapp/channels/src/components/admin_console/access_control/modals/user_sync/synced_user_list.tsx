// Copyright (c) 2015-present Mattermost, Inc. All Rights Reserved.
// See LICENSE.txt for license information.

import React, {useState, useEffect, useCallback} from 'react';
import {FormattedMessage} from 'react-intl';
import {useDispatch} from 'react-redux';

import type {UserProfile} from '@mattermost/types/users';

import type {ActionResult} from 'mattermost-redux/types/actions';

<<<<<<< HEAD
import {UserGroupsSVG} from 'components/common/svg_images_components/user_groups_svg';
=======
import SecuritySVG from 'components/common/svg_images_components/security_svg';
>>>>>>> c9576b6e
import SearchableUserList from 'components/searchable_user_list/searchable_user_list_container';

import type {ActionFuncAsync} from 'types/store';

type SyncedUserListProps = {
    userIds: string[];
    noResultsMessageId: string;
    noResultsDefaultMessage: string;
    actions: {
        getProfilesByIds: (userIds: string[]) => ActionFuncAsync<UserProfile[]>;
    };
};

const USERS_PER_PAGE = 10;

// TODO: this component should be improved:
// - make pagination work
// - improve search

export const SyncedUserList = ({userIds, noResultsMessageId, noResultsDefaultMessage, actions}: SyncedUserListProps): JSX.Element => {
    const dispatch = useDispatch<any>();
    const [users, setUsers] = useState<UserProfile[]>([]);
    const [currentPage, setCurrentPage] = useState(0);

    const totalUsers = userIds.length;

    const fetchUsers = useCallback(async (page: number) => {
        const startIndex = page * USERS_PER_PAGE;
        const endIndex = startIndex + USERS_PER_PAGE;
        const idsToFetch = userIds.slice(startIndex, endIndex);

        await dispatch(actions.getProfilesByIds(idsToFetch)).then((result: ActionResult<UserProfile[]>) => {
            if (result?.data) {
                setUsers([...result.data]);
            } else {
                setUsers([]);
            }
        });
    }, [userIds]);

    useEffect(() => {
        fetchUsers(currentPage);
    }, [currentPage]);

    const handleSearch = (searchTerm: string) => {
        if (searchTerm === '') {
            fetchUsers(0);
        } else {
            setUsers(users.filter((user) => {
                return user.username.toLowerCase().includes(searchTerm.toLowerCase()) ||
                    user.first_name.toLowerCase().includes(searchTerm.toLowerCase()) ||
                    user.last_name.toLowerCase().includes(searchTerm.toLowerCase()) ||
                    user.email.toLowerCase().includes(searchTerm.toLowerCase()) ||
                    user.nickname.toLowerCase().includes(searchTerm.toLowerCase());
            }));
        }
    };

    if (userIds.length === 0) {
        return (
            <div
                className='no-user-message'
                aria-label='No users found'
            >
<<<<<<< HEAD
                <UserGroupsSVG className='empty-state-svg' />
=======
                <SecuritySVG
                    width={100}
                    height={100}
                />
>>>>>>> c9576b6e
                <h3 className='primary-message'>
                    <FormattedMessage
                        id={noResultsMessageId}
                        tagName='strong'
                        defaultMessage={noResultsDefaultMessage}
                    />
                </h3>
            </div>
        );
    }

    return (
        <SearchableUserList
            users={users}
            usersPerPage={USERS_PER_PAGE}
            total={totalUsers}
            nextPage={() => {
                setCurrentPage(currentPage + 1);
            }}
            previousPage={() => {
                setCurrentPage(currentPage - 1);
            }}
            search={handleSearch}
            actionUserProps={{}}
        />
    );
};

export default SyncedUserList;<|MERGE_RESOLUTION|>--- conflicted
+++ resolved
@@ -9,11 +9,8 @@
 
 import type {ActionResult} from 'mattermost-redux/types/actions';
 
-<<<<<<< HEAD
 import {UserGroupsSVG} from 'components/common/svg_images_components/user_groups_svg';
-=======
-import SecuritySVG from 'components/common/svg_images_components/security_svg';
->>>>>>> c9576b6e
+
 import SearchableUserList from 'components/searchable_user_list/searchable_user_list_container';
 
 import type {ActionFuncAsync} from 'types/store';
@@ -78,14 +75,11 @@
                 className='no-user-message'
                 aria-label='No users found'
             >
-<<<<<<< HEAD
+
                 <UserGroupsSVG className='empty-state-svg' />
-=======
-                <SecuritySVG
                     width={100}
                     height={100}
                 />
->>>>>>> c9576b6e
                 <h3 className='primary-message'>
                     <FormattedMessage
                         id={noResultsMessageId}

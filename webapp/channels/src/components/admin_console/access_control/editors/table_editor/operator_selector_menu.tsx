// Copyright (c) 2015-present Mattermost, Inc. All Rights Reserved.
// See LICENSE.txt for license information.

import classNames from 'classnames';
import type {ComponentType} from 'react';
import React, {useMemo, useState} from 'react';
import type {MessageDescriptor} from 'react-intl';
import {defineMessage, FormattedMessage, useIntl} from 'react-intl';

import {CheckIcon, ElementOfIcon, EqualIcon, FunctionIcon, NotEqualVariantIcon} from '@mattermost/compass-icons/components';
import type IconProps from '@mattermost/compass-icons/components/props';
import type {IDMappedObjects} from '@mattermost/types/utilities';

import * as Menu from 'components/menu';

import {OperatorLabel} from '../shared';
import './selector_menus.scss';

<<<<<<< HEAD
// TODO: Use Compass icons once a newer version is released
const AlphaEIcon: React.FC<IconProps> = ({size, color, ...rest}: IconProps): JSX.Element => (
    <svg
        xmlns='http://www.w3.org/2000/svg'
        version='1.1'
        width={size || '1em'}
        height={size || '1em'}
        fill={color || 'currentColor'}
        viewBox='0 0 24 24'
        transform='rotate(90)'
        {...rest}
    >
        <path d='M9,17A2,2 0 0,1 7,15V7H9V15H11V8H13V15H15V7H17V15A2,2 0 0,1 15,17H9Z'/>
    </svg>
);

const EqualIcon: React.FC<IconProps> = ({size, color, ...rest}: IconProps): JSX.Element => (
    <svg
        xmlns='http://www.w3.org/2000/svg'
        version='1.1'
        width={size || '1em'}
        height={size || '1em'}
        fill={color || 'currentColor'}
        viewBox='0 0 24 24'
        {...rest}
    >
        <path d='M19,10H5V8H19V10M19,16H5V14H19V16Z'/>
    </svg>
);

const FunctionIcon: React.FC<IconProps> = ({size, color, ...rest}: IconProps): JSX.Element => (
    <svg
        xmlns='http://www.w3.org/2000/svg'
        version='1.1'
        width={size || '1em'}
        height={size || '1em'}
        fill={color || 'currentColor'}
        viewBox='0 0 24 24'
        {...rest}
    >
        <path d='M15.6,5.29C14.5,5.19 13.53,6 13.43,7.11L13.18,10H16V12H13L12.56,17.07C12.37,19.27 10.43,20.9 8.23,20.7C6.92,20.59 5.82,19.86 5.17,18.83L6.67,17.33C6.91,18.07 7.57,18.64 8.4,18.71C9.5,18.81 10.47,18 10.57,16.89L11,12H8V10H11.17L11.44,6.93C11.63,4.73 13.57,3.1 15.77,3.3C17.08,3.41 18.18,4.14 18.83,5.17L17.33,6.67C17.09,5.93 16.43,5.36 15.6,5.29Z'/>
    </svg>
);

const NotEqualIcon: React.FC<IconProps> = ({size, color, ...rest}: IconProps): JSX.Element => (
    <svg
        xmlns='http://www.w3.org/2000/svg'
        version='1.1'
        width={size || '1em'}
        height={size || '1em'}
        fill={color || 'currentColor'}
        viewBox='0 0 24 24'
        {...rest}
    >
        <path d='M21,10H9V8H21V10M21,16H9V14H21V16M4,5H6V16H4V5M6,18V20H4V18H6Z'/>
    </svg>
);

=======
>>>>>>> 35e06a2e
interface OperatorSelectorProps {
    currentOperator: string;
    disabled: boolean;
    onChange: (operator: string) => void;
}

const OperatorSelectorMenu = ({currentOperator, disabled, onChange}: OperatorSelectorProps) => {
    const {formatMessage} = useIntl();
    const [filter, setFilter] = useState('');

    const handleOperatorChange = React.useCallback((descriptor: OperatorDescriptor) => {
        onChange(descriptor.id);
        setFilter('');
    }, [onChange]);

    const currentOperatorDescriptor = useMemo(() => {
        return getOperatorDescriptor(currentOperator);
    }, [currentOperator]);

    const CurrentOperatorIcon = currentOperatorDescriptor.icon;

    const onFilterChange = React.useCallback((e: React.ChangeEvent<HTMLInputElement>) => {
        setFilter(e.target.value);
    }, []);

    const filteredOperators = useMemo(() => {
        return Object.values(OPERATOR_DESCRIPTORS).filter((desc) => {
            const label = formatMessage(desc.label);
            return label.toLowerCase().includes(filter.toLowerCase());
        });
    }, [filter, formatMessage]);

    return (
        <Menu.Container
            menuButton={{
                id: 'operator-selector-button',
                class: classNames('btn btn-transparent field-selector-menu-button', {
                    disabled,
                }),
                children: (
                    <>
                        <CurrentOperatorIcon
                            size={18}
                            color='rgba(var(--center-channel-color-rgb), 0.64)'
                        />
                        <FormattedMessage {...currentOperatorDescriptor.label}/>
                    </>
                ),
                dataTestId: 'operatorSelectorMenuButton',
                disabled,
            }}
            menu={{
                id: 'operator-selector-menu',
                'aria-label': 'Select operator',
                className: 'select-operator-mui-menu',
            }}
        >
            <Menu.InputItem
                key='filter_operators'
                id='filter_operators'
                type='text'
                placeholder={formatMessage({id: 'admin.access_control.table_editor.selector.filter_operators', defaultMessage: 'Search operators...'})}
                className='attribute-selector-search'
                value={filter}
                onChange={onFilterChange}
            />
            {filteredOperators.map((descriptor) => {
                const {id, icon: Icon, label} = descriptor;

                return (
                    <Menu.Item
                        id={id}
                        key={id}
                        role='menuitemradio'
                        forceCloseOnSelect={true}
                        aria-checked={id === currentOperatorDescriptor.id}
                        onClick={() => handleOperatorChange(descriptor)}
                        labels={<FormattedMessage {...label}/>}
                        leadingElement={<Icon size={18}/>}
                        trailingElements={id === currentOperatorDescriptor.id && (
                            <CheckIcon/>
                        )}
                    />
                );
            })}
        </Menu.Container>
    );
};

export default OperatorSelectorMenu;

const getOperatorDescriptor = (operatorValue: string): OperatorDescriptor => {
    for (const descriptor of Object.values(OPERATOR_DESCRIPTORS)) {
        if (descriptor.id === operatorValue) {
            return descriptor;
        }
    }

    return OPERATOR_DESCRIPTORS.is;
};

type OperatorDescriptor = {
    id: OperatorLabel;
    icon: ComponentType<IconProps>;
    label: MessageDescriptor;
};

const OPERATOR_DESCRIPTORS: IDMappedObjects<OperatorDescriptor> = {
    [OperatorLabel.IS]: {
        id: OperatorLabel.IS,
        icon: EqualIcon,
        label: defineMessage({
            id: 'admin.access_control.table_editor.operator.is',
            defaultMessage: 'is',
        }),
    },
<<<<<<< HEAD
    [OperatorLabel.IS_NOT]: {
        id: OperatorLabel.IS_NOT,
        icon: NotEqualIcon,
=======
    is_not: {
        id: 'is_not',
        operatorValue: 'is not',
        icon: NotEqualVariantIcon,
>>>>>>> 35e06a2e
        label: defineMessage({
            id: 'admin.access_control.table_editor.operator.is_not',
            defaultMessage: 'is not',
        }),
    },
<<<<<<< HEAD
    [OperatorLabel.IN]: {
        id: OperatorLabel.IN,
        icon: AlphaEIcon,
=======
    in: {
        id: 'in',
        operatorValue: 'in',
        icon: ElementOfIcon,
>>>>>>> 35e06a2e
        label: defineMessage({
            id: 'admin.access_control.table_editor.operator.in',
            defaultMessage: 'in',
        }),
    },
    [OperatorLabel.STARTS_WITH]: {
        id: OperatorLabel.STARTS_WITH,
        icon: FunctionIcon,
        label: defineMessage({
            id: 'admin.access_control.table_editor.operator.starts_with',
            defaultMessage: 'starts with',
        }),
    },
    [OperatorLabel.ENDS_WITH]: {
        id: OperatorLabel.ENDS_WITH,
        icon: FunctionIcon,
        label: defineMessage({
            id: 'admin.access_control.table_editor.operator.ends_with',
            defaultMessage: 'ends with',
        }),
    },
    [OperatorLabel.CONTAINS]: {
        id: OperatorLabel.CONTAINS,
        icon: FunctionIcon,
        label: defineMessage({
            id: 'admin.access_control.table_editor.operator.contains',
            defaultMessage: 'contains',
        }),
    },
};<|MERGE_RESOLUTION|>--- conflicted
+++ resolved
@@ -16,67 +16,6 @@
 import {OperatorLabel} from '../shared';
 import './selector_menus.scss';
 
-<<<<<<< HEAD
-// TODO: Use Compass icons once a newer version is released
-const AlphaEIcon: React.FC<IconProps> = ({size, color, ...rest}: IconProps): JSX.Element => (
-    <svg
-        xmlns='http://www.w3.org/2000/svg'
-        version='1.1'
-        width={size || '1em'}
-        height={size || '1em'}
-        fill={color || 'currentColor'}
-        viewBox='0 0 24 24'
-        transform='rotate(90)'
-        {...rest}
-    >
-        <path d='M9,17A2,2 0 0,1 7,15V7H9V15H11V8H13V15H15V7H17V15A2,2 0 0,1 15,17H9Z'/>
-    </svg>
-);
-
-const EqualIcon: React.FC<IconProps> = ({size, color, ...rest}: IconProps): JSX.Element => (
-    <svg
-        xmlns='http://www.w3.org/2000/svg'
-        version='1.1'
-        width={size || '1em'}
-        height={size || '1em'}
-        fill={color || 'currentColor'}
-        viewBox='0 0 24 24'
-        {...rest}
-    >
-        <path d='M19,10H5V8H19V10M19,16H5V14H19V16Z'/>
-    </svg>
-);
-
-const FunctionIcon: React.FC<IconProps> = ({size, color, ...rest}: IconProps): JSX.Element => (
-    <svg
-        xmlns='http://www.w3.org/2000/svg'
-        version='1.1'
-        width={size || '1em'}
-        height={size || '1em'}
-        fill={color || 'currentColor'}
-        viewBox='0 0 24 24'
-        {...rest}
-    >
-        <path d='M15.6,5.29C14.5,5.19 13.53,6 13.43,7.11L13.18,10H16V12H13L12.56,17.07C12.37,19.27 10.43,20.9 8.23,20.7C6.92,20.59 5.82,19.86 5.17,18.83L6.67,17.33C6.91,18.07 7.57,18.64 8.4,18.71C9.5,18.81 10.47,18 10.57,16.89L11,12H8V10H11.17L11.44,6.93C11.63,4.73 13.57,3.1 15.77,3.3C17.08,3.41 18.18,4.14 18.83,5.17L17.33,6.67C17.09,5.93 16.43,5.36 15.6,5.29Z'/>
-    </svg>
-);
-
-const NotEqualIcon: React.FC<IconProps> = ({size, color, ...rest}: IconProps): JSX.Element => (
-    <svg
-        xmlns='http://www.w3.org/2000/svg'
-        version='1.1'
-        width={size || '1em'}
-        height={size || '1em'}
-        fill={color || 'currentColor'}
-        viewBox='0 0 24 24'
-        {...rest}
-    >
-        <path d='M21,10H9V8H21V10M21,16H9V14H21V16M4,5H6V16H4V5M6,18V20H4V18H6Z'/>
-    </svg>
-);
-
-=======
->>>>>>> 35e06a2e
 interface OperatorSelectorProps {
     currentOperator: string;
     disabled: boolean;
@@ -193,31 +132,17 @@
             defaultMessage: 'is',
         }),
     },
-<<<<<<< HEAD
     [OperatorLabel.IS_NOT]: {
         id: OperatorLabel.IS_NOT,
-        icon: NotEqualIcon,
-=======
-    is_not: {
-        id: 'is_not',
-        operatorValue: 'is not',
         icon: NotEqualVariantIcon,
->>>>>>> 35e06a2e
         label: defineMessage({
             id: 'admin.access_control.table_editor.operator.is_not',
             defaultMessage: 'is not',
         }),
     },
-<<<<<<< HEAD
     [OperatorLabel.IN]: {
         id: OperatorLabel.IN,
-        icon: AlphaEIcon,
-=======
-    in: {
-        id: 'in',
-        operatorValue: 'in',
         icon: ElementOfIcon,
->>>>>>> 35e06a2e
         label: defineMessage({
             id: 'admin.access_control.table_editor.operator.in',
             defaultMessage: 'in',

// Copyright (c) 2015-present Mattermost, Inc. All Rights Reserved.
// See LICENSE.txt for license information.

import React, {useEffect, useMemo, useState} from 'react';
import {useIntl} from 'react-intl';
import {useHistory} from 'react-router-dom';

<<<<<<< HEAD
import type {ServerError} from '@mattermost/types/errors';
import {UserReportSortColumns, ReportSortDirection} from '@mattermost/types/reports';
import type {UserReport, UserReportOptions} from '@mattermost/types/reports';
=======
import {UserReportSortColumns, ReportSortDirection, CursorPaginationDirection} from '@mattermost/types/reports';
import type {UserReport, UserReportFilter, UserReportOptions} from '@mattermost/types/reports';
>>>>>>> 7a77c0de
import type {UserProfile} from '@mattermost/types/users';

import {AdminConsoleListTable, useReactTable, getCoreRowModel, getSortedRowModel, ElapsedDurationCell, PAGE_SIZES, LoadingStates} from 'components/admin_console/list_table';
import type {CellContext, PaginationState, SortingState, TableMeta, OnChangeFn, ColumnDef} from 'components/admin_console/list_table';

import {getDisplayName, imageURLForUser} from 'utils/utils';

import type {AdminConsoleUserManagementTableProperties} from 'types/store/views';

import SystemUsersActions from '../system_users_list_actions';

import './system_users_list.scss';

type Props = {
    currentUser: UserProfile;
    tablePropertySortColumn: AdminConsoleUserManagementTableProperties['sortColumn'];
    tablePropertySortIsDescending: AdminConsoleUserManagementTableProperties['sortIsDescending'];
    tablePropertyPageSize: AdminConsoleUserManagementTableProperties['pageSize'];
    tablePropertyPageIndex: AdminConsoleUserManagementTableProperties['pageIndex'];
    tablePropertyCursorColumnValue: AdminConsoleUserManagementTableProperties['cursorColumnValue'];
    tablePropertyCursorUserId: AdminConsoleUserManagementTableProperties['cursorUserId'];
    tablePropertyCursorDirection: AdminConsoleUserManagementTableProperties['cursorDirection'];
    getUserReports: (options?: UserReportOptions) => Promise<{data?: UserReport[]}>;
    getUserCountForReporting: (filter?: UserReportFilter) => Promise<{data?: number}>;
    setAdminConsoleUsersManagementTableProperties: (properties: Partial<AdminConsoleUserManagementTableProperties>) => void;
};

enum ColumnNames {
    displayName = 'displayNameColumn',
    email = 'emailColumn',
    createAt = 'createAtColumn',
    lastLoginAt = 'lastLoginColumn',
    lastStatusAt = 'lastStatusAtColumn',
    lastPostDate = 'lastPostDateColumn',
    daysActive = 'daysActiveColumn',
    totalPosts = 'totalPostsColumn',
    actions = 'actionsColumn',
}

function SystemUsersList(props: Props) {
    const tableId = 'systemUsersTable';

    const {formatMessage} = useIntl();
    const history = useHistory();

    const [userReports, setUserReports] = useState<UserReport[]>([]);
    const [userCount, setUserCount] = useState<number | undefined>();
    const [loadingState, setLoadingState] = useState<LoadingStates>(LoadingStates.Loading);

<<<<<<< HEAD
    function onError(error: ServerError) {
        // TODO: Some kind of error handling for actions
        // eslint-disable-next-line no-console
        console.error(error);
    }
=======
    const getPaginationInfo = (pageIndex: number, pageSize: number, currentLength: number, totalUserCount: number) => {
        if (!currentLength) {
            return null;
        }

        return (
            <span>
                {formatMessage({
                    id: 'admin.system_users_list.pagination',
                    defaultMessage: 'Showing {firstPage} - {lastPage} of {totalUserCount} users',
                }, {
                    firstPage: (pageIndex * pageSize) + 1,
                    lastPage: (pageIndex * pageSize) + currentLength,
                    totalUserCount,
                })}
            </span>
        );
    };
>>>>>>> 7a77c0de

    const columns: Array<ColumnDef<UserReport, any>> = useMemo(
        () => [
            {
                id: ColumnNames.displayName,
                accessorKey: 'username',
                header: formatMessage({
                    id: 'admin.system_users.list.userDetails',
                    defaultMessage: 'User details',
                }),
                cell: (info: CellContext<UserReport, null>) => {
                    return (
                        <div>
                            <div className='profilePictureContainer'>
                                <img
                                    className='profilePicture'
                                    src={imageURLForUser(info.row.original.id)}
                                    aria-hidden='true'
                                />
                            </div>
                            <div
                                className='displayName'
                                title={getDisplayName(info.row.original)}
                            >
                                {getDisplayName(info.row.original) || ''}
                            </div>
                            <div
                                className='userName'
                                title={info.row.original.username}
                            >
                                {info.row.original.username}
                            </div>
                        </div>
                    );
                },
                enableHiding: false,
                enablePinning: true,
                enableSorting: true,
            },
            {
                id: ColumnNames.email,
                accessorKey: 'email',
                header: formatMessage({
                    id: 'admin.system_users.list.email',
                    defaultMessage: 'Email',
                }),
                cell: (info: CellContext<UserReport, string>) => info.getValue() || '',
                enableHiding: true,
                enablePinning: false,
                enableSorting: true,
            },
            {
                id: ColumnNames.createAt,
                accessorKey: 'create_at',
                header: formatMessage({
                    id: 'admin.system_users.list.memberSince',
                    defaultMessage: 'Member since',
                }),
                cell: (info: CellContext<UserReport, number>) => <ElapsedDurationCell date={info.getValue()}/>,
                enableHiding: true,
                enablePinning: false,
                enableSorting: true,
            },
            {
                id: ColumnNames.lastLoginAt,
                accessorKey: 'last_login_at',
                header: formatMessage({
                    id: 'admin.system_users.list.lastLoginAt',
                    defaultMessage: 'Last login',
                }),
                cell: (info: CellContext<UserReport, number | undefined>) => <ElapsedDurationCell date={info.getValue()}/>,
                enableHiding: true,
                enablePinning: false,
                enableSorting: false,
            },
            {
                id: ColumnNames.lastStatusAt,
                accessorKey: 'last_status_at',
                header: formatMessage({
                    id: 'admin.system_users.list.lastActivity',
                    defaultMessage: 'Last activity',
                }),
                cell: (info: CellContext<UserReport, number | undefined>) => <ElapsedDurationCell date={info.getValue()}/>,
                enableHiding: true,
                enablePinning: false,
                enableSorting: false,
            },
            {
                id: ColumnNames.lastPostDate,
                accessorKey: 'last_post_date',
                header: formatMessage({
                    id: 'admin.system_users.list.lastPost',
                    defaultMessage: 'Last post',
                }),
                cell: (info: CellContext<UserReport, number | undefined>) => <ElapsedDurationCell date={info.getValue()}/>,
                enableHiding: true,
                enablePinning: false,
                enableSorting: false,
            },
            {
                id: ColumnNames.daysActive,
                accessorKey: 'days_active',
                header: formatMessage({
                    id: 'admin.system_users.list.daysActive',
                    defaultMessage: 'Days active',
                }),
                cell: (info: CellContext<UserReport, number | undefined>) => info.getValue(),
                meta: {
                    isNumeric: true,
                },
                enableHiding: true,
                enablePinning: false,
                enableSorting: false,
            },
            {
                id: ColumnNames.totalPosts,
                accessorKey: 'total_posts',
                header: formatMessage({
                    id: 'admin.system_users.list.totalPosts',
                    defaultMessage: 'Messages posted',
                }),
                cell: (info: CellContext<UserReport, number | undefined>) => info.getValue() || null,
                meta: {
                    isNumeric: true,
                },
                enableHiding: true,
                enablePinning: false,
                enableSorting: false,
            },
            {
                id: ColumnNames.actions,
                accessorKey: 'actions',
                header: formatMessage({
                    id: 'admin.system_users.list.actions',
                    defaultMessage: 'Actions',
                }),
                cell: (info: CellContext<UserReport, null>) => (
                    <SystemUsersActions
                        user={info.row.original}
                        rowIndex={info.cell.row.index}
                        tableId={tableId}
                        currentUser={props.currentUser}
                        onError={onError}
                    />
                ),
                enableHiding: false,
                enablePinning: true,
                enableSorting: false,
            },
        ],
        [props.currentUser],
    );

    useEffect(() => {
        const getUserCount = async () => {
            const {data} = await props.getUserCountForReporting({});
            setUserCount(data);
        };

        getUserCount();
    }, []);

    useEffect(() => {
        async function fetchUserReportsWithOptions(tableOptions?: {
            pageSize?: PaginationState['pageSize'];
            sortColumn?: SortingState[0]['id'];
            sortIsDescending?: SortingState[0]['desc'];
            fromColumnValue?: AdminConsoleUserManagementTableProperties['cursorColumnValue'];
            fromId?: AdminConsoleUserManagementTableProperties['cursorUserId'];
            direction?: CursorPaginationDirection;
        }) {
            setLoadingState(LoadingStates.Loading);

            const options: UserReportOptions = {
                page_size: tableOptions?.pageSize || PAGE_SIZES[0],
                from_column_value: tableOptions?.fromColumnValue,
                from_id: tableOptions?.fromId,
                direction: tableOptions?.direction,
                ...getSortColumnForOptions(tableOptions?.sortColumn),
                ...getSortDirectionForOptions(tableOptions?.sortIsDescending),
            };

            const {data} = await props.getUserReports(options);

            if (data) {
                if (data.length > 0) {
                    setUserReports(data);
                } else {
                    setUserReports([]);
                }
                setLoadingState(LoadingStates.Loaded);
            } else {
                setLoadingState(LoadingStates.Failed);
            }
        }

        fetchUserReportsWithOptions({
            pageSize: props.tablePropertyPageSize,
            sortColumn: props.tablePropertySortColumn,
            sortIsDescending: props.tablePropertySortIsDescending,
            fromColumnValue: props.tablePropertyCursorColumnValue,
            fromId: props.tablePropertyCursorUserId,
            direction: props.tablePropertyCursorDirection,
        });
    }, [
        props.tablePropertyPageSize,
        props.tablePropertySortColumn,
        props.tablePropertySortIsDescending,
        props.tablePropertyCursorDirection,
        props.tablePropertyCursorColumnValue,
        props.tablePropertyCursorUserId,
    ]);

    function handleRowClick(userId: UserReport['id']) {
        if (userId.length !== 0) {
            history.push(`/admin_console/user_management/user/${userId}`);
        }
    }

    function handlePreviousPageClick() {
        if (!userReports.length) {
            return;
        }

        props.setAdminConsoleUsersManagementTableProperties({
            pageIndex: props.tablePropertyPageIndex - 1,
            cursorDirection: CursorPaginationDirection.prev,
            cursorUserId: userReports[0].id,
            cursorColumnValue: getColumnValue(userReports[0], props.tablePropertySortColumn),
        });
    }

    function handleNextPageClick() {
        if (!userReports.length) {
            return;
        }

        props.setAdminConsoleUsersManagementTableProperties({
            pageIndex: props.tablePropertyPageIndex + 1,
            cursorDirection: CursorPaginationDirection.next,
            cursorUserId: userReports[userReports.length - 1].id,
            cursorColumnValue: getColumnValue(userReports[userReports.length - 1], props.tablePropertySortColumn),
        });
    }

    function handleSortingChange(updateFn: (currentSortingState: SortingState) => SortingState) {
        const currentSortingState = [{id: props.tablePropertySortColumn, desc: props.tablePropertySortIsDescending}];
        const [updatedSortingState] = updateFn(currentSortingState);

        if (props.tablePropertySortColumn !== updatedSortingState.id) {
            // If we are clicking on a new column, we want to sort in descending order
            updatedSortingState.desc = false;
        }

        props.setAdminConsoleUsersManagementTableProperties({
            pageIndex: 0,
            cursorDirection: undefined, // reset the cursor to the beginning on any filter change
            cursorUserId: undefined,
            cursorColumnValue: undefined,
            sortColumn: updatedSortingState.id,
            sortIsDescending: updatedSortingState.desc,
        });
    }

    function handlePaginationChange(updateFn: (currentPaginationState: PaginationState) => PaginationState) {
        const currentPaginationState = {pageIndex: 0, pageSize: props.tablePropertyPageSize};
        const updatedPaginationState = updateFn(currentPaginationState);

        props.setAdminConsoleUsersManagementTableProperties({
            pageIndex: 0,
            cursorDirection: undefined, // reset the cursor to the beginning on any filter change
            cursorUserId: undefined,
            cursorColumnValue: undefined,
            pageSize: updatedPaginationState.pageSize,
        });
    }

    const sortingTableState = [{
        id: props?.tablePropertySortColumn ?? ColumnNames.displayName,
        desc: props?.tablePropertySortIsDescending ?? false,
    }];
    const paginationTableState = {
        pageIndex: props?.tablePropertyPageIndex ?? 0,
        pageSize: props?.tablePropertyPageSize || PAGE_SIZES[0],
    };

    const table = useReactTable({
        data: userReports,
        columns,
        state: {
            sorting: sortingTableState,
            pagination: paginationTableState,
        },
        meta: {
            tableId: 'systemUsersTable',
            tableCaption: formatMessage({id: 'admin.system_users.list.caption', defaultMessage: 'System Users'}),
            loadingState,
            disablePrevPage: !props.tablePropertyCursorUserId || props.tablePropertyPageIndex <= 0 || (props.tablePropertyCursorDirection === 'prev' && userReports.length < paginationTableState.pageSize),
            disableNextPage: props.tablePropertyCursorDirection === 'next' && userReports.length < paginationTableState.pageSize,
            onRowClick: handleRowClick,
            onPreviousPageClick: handlePreviousPageClick,
            onNextPageClick: handleNextPageClick,
            paginationInfo: getPaginationInfo(paginationTableState.pageIndex, paginationTableState.pageSize, userReports.length, userCount ?? 0),
            hasAdditionalPaginationAtTop: true,
            totalRowInfo: '',
        } as TableMeta,
        getCoreRowModel: getCoreRowModel<UserReport>(),
        getSortedRowModel: getSortedRowModel<UserReport>(),
        onPaginationChange: handlePaginationChange as OnChangeFn<PaginationState>,
        onSortingChange: handleSortingChange as OnChangeFn<SortingState>,
        manualSorting: true,
        enableSortingRemoval: false,
        enableMultiSort: false,
        manualFiltering: true,
        manualPagination: true,
        renderFallbackValue: '',
    });

    return (
        <AdminConsoleListTable<UserReport>
            table={table}
        />
    );
}

/**
 * Converts the sorting column name to API compatible sorting column name. Default sorting column name is by username.
 */
function getSortColumnForOptions(id?: SortingState[0]['id']): Pick<UserReportOptions, 'sort_column'> {
    let sortColumn: UserReportOptions['sort_column'];

    if (id === ColumnNames.email) {
        sortColumn = UserReportSortColumns.email;
    } else if (id === ColumnNames.createAt) {
        sortColumn = UserReportSortColumns.createAt;
    } else {
        // Default sorting to first User details column
        sortColumn = UserReportSortColumns.username;
    }

    return {
        sort_column: sortColumn,
    };
}

/**
 * Converts the sorting direction to API compatible sorting direction. Default sorting direction is ascending.
 */
function getSortDirectionForOptions(desc?: SortingState[0]['desc']): Pick<UserReportOptions, 'sort_direction'> {
    let sortDirection: UserReportOptions['sort_direction'];

    if (desc) {
        sortDirection = ReportSortDirection.descending;
    } else {
        sortDirection = ReportSortDirection.ascending;
    }

    return {
        sort_direction: sortDirection,
    };
}

function getColumnValue(row: UserReport, sortColumn: AdminConsoleUserManagementTableProperties['sortColumn']): string {
    switch (sortColumn) {
    case ColumnNames.email:
        return row.email;
    case ColumnNames.createAt:
        return String(row.create_at);
    default:
        return row.username;
    }
}

export default SystemUsersList;<|MERGE_RESOLUTION|>--- conflicted
+++ resolved
@@ -5,14 +5,9 @@
 import {useIntl} from 'react-intl';
 import {useHistory} from 'react-router-dom';
 
-<<<<<<< HEAD
 import type {ServerError} from '@mattermost/types/errors';
-import {UserReportSortColumns, ReportSortDirection} from '@mattermost/types/reports';
-import type {UserReport, UserReportOptions} from '@mattermost/types/reports';
-=======
 import {UserReportSortColumns, ReportSortDirection, CursorPaginationDirection} from '@mattermost/types/reports';
 import type {UserReport, UserReportFilter, UserReportOptions} from '@mattermost/types/reports';
->>>>>>> 7a77c0de
 import type {UserProfile} from '@mattermost/types/users';
 
 import {AdminConsoleListTable, useReactTable, getCoreRowModel, getSortedRowModel, ElapsedDurationCell, PAGE_SIZES, LoadingStates} from 'components/admin_console/list_table';
@@ -62,13 +57,12 @@
     const [userCount, setUserCount] = useState<number | undefined>();
     const [loadingState, setLoadingState] = useState<LoadingStates>(LoadingStates.Loading);
 
-<<<<<<< HEAD
     function onError(error: ServerError) {
         // TODO: Some kind of error handling for actions
         // eslint-disable-next-line no-console
         console.error(error);
     }
-=======
+
     const getPaginationInfo = (pageIndex: number, pageSize: number, currentLength: number, totalUserCount: number) => {
         if (!currentLength) {
             return null;
@@ -87,7 +81,6 @@
             </span>
         );
     };
->>>>>>> 7a77c0de
 
     const columns: Array<ColumnDef<UserReport, any>> = useMemo(
         () => [

--- conflicted
+++ resolved
@@ -429,7 +429,6 @@
         } : {}),
     };
 
-<<<<<<< HEAD
     const table = useReactTable({
         data: userReports,
         columns,
@@ -479,7 +478,7 @@
                 </FormattedMessage>
                 <RevokeSessionsButton/>
             </AdminHeader>
-            <div className='admin-console__wrapper'>
+            <div className='admin-console__wrapper ignore-marking'>
                 {showMySqlBanner &&
                 <AlertBanner
                     className='systemUsers__mySqlAlertBanner'
@@ -495,53 +494,6 @@
                             <FormattedMessage
                                 id='admin.system_users.mysql_stats.desc'
                                 defaultMessage='Use of MySQL may limit the availability of some statistics features. We recommend transitioning from MySQL to PostgreSQL to fully leverage improved performance and comprehensive analytics. While you’re still using MySQL, please use the export functionality to view all user statistics.'
-=======
-    render() {
-        return (
-            <div className='wrapper--fixed'>
-                <AdminHeader>
-                    <FormattedMessage
-                        {...messages.title}
-                        values={{siteName: this.props.siteName}}
-                    />
-                    <RevokeSessionsButton/>
-                </AdminHeader>
-                <div className='admin-console__wrapper ignore-marking'>
-                    <div className='admin-console__content'>
-                        <div className='more-modal__list member-list-holder'>
-                            <div className='system-users__filter-row'>
-                                <SystemUsersSearch
-                                    value={this.props.searchTerm}
-                                    onChange={this.handleSearchFiltersChange}
-                                    onSearch={this.onSearch}
-                                />
-                                <SystemUsersFilterTeam
-                                    options={this.props.teams}
-                                    value={this.props.teamId}
-                                    onChange={this.handleSearchFiltersChange}
-                                    onFilter={this.onFilter}
-                                />
-                                <SystemUsersFilterRole
-                                    value={this.props.filter}
-                                    onChange={this.handleSearchFiltersChange}
-                                    onFilter={this.onFilter}
-                                />
-                            </div>
-                            <SystemUsersList
-                                loading={this.state.loading}
-                                search={this.doSearch}
-                                nextPage={this.nextPage}
-                                usersPerPage={USERS_PER_PAGE}
-                                total={this.props.totalUsers}
-                                teams={this.props.teams}
-                                teamId={this.props.teamId}
-                                filter={this.props.filter}
-                                term={this.props.searchTerm}
-                                onTermChange={this.handleTermChange}
-                                mfaEnabled={this.props.mfaEnabled}
-                                enableUserAccessTokens={this.props.enableUserAccessTokens}
-                                experimentalEnableAuthenticationTransfer={this.props.experimentalEnableAuthenticationTransfer}
->>>>>>> e7f537e5
                             />
                             <div className='systemUsers__mySqlAlertBanner-buttons'>
                                 <button

--- conflicted
+++ resolved
@@ -310,25 +310,6 @@
                     <RevokeSessionsButton/>
                 </AdminHeader>
                 <div className='admin-console__wrapper'>
-<<<<<<< HEAD
-                    <div className='more-modal__list member-list-holder'>
-                        <div className='system-users__filter-row'>
-                            <SystemUsersSearch
-                                value={this.props.searchTerm}
-                                onChange={this.handleSearchFiltersChange}
-                                onSearch={this.onSearch}
-                            />
-                            <SystemUsersFilterTeam
-                                options={this.props.teams}
-                                value={this.props.teamId}
-                                onChange={this.handleSearchFiltersChange}
-                                onFilter={this.onFilter}
-                            />
-                            <SystemUsersFilterRole
-                                value={this.props.filter}
-                                onChange={this.handleSearchFiltersChange}
-                                onFilter={this.onFilter}
-=======
                     <div className='admin-console__content'>
                         <div className='more-modal__list member-list-holder'>
                             <div className='system-users__filter-row'>
@@ -363,7 +344,6 @@
                                 mfaEnabled={this.props.mfaEnabled}
                                 enableUserAccessTokens={this.props.enableUserAccessTokens}
                                 experimentalEnableAuthenticationTransfer={this.props.experimentalEnableAuthenticationTransfer}
->>>>>>> c7f24dfa
                             />
                         </div>
                         <SystemUsersList

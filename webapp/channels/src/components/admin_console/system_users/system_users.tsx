--- conflicted
+++ resolved
@@ -1,15 +1,10 @@
 // Copyright (c) 2015-present Mattermost, Inc. All Rights Reserved.
 // See LICENSE.txt for license information.
 
-<<<<<<< HEAD
 import React, {useEffect, useMemo, useState} from 'react';
-import {useIntl, FormattedMessage} from 'react-intl';
+import {useIntl, FormattedMessage, defineMessages} from 'react-intl';
+import type {MessageDescriptor} from 'react-intl';
 import {useHistory} from 'react-router-dom';
-=======
-import React from 'react';
-import type {MessageDescriptor} from 'react-intl';
-import {FormattedMessage, defineMessages} from 'react-intl';
->>>>>>> cec202e9
 
 import {CursorPaginationDirection} from '@mattermost/types/reports';
 import type {UserReport, UserReportOptions} from '@mattermost/types/reports';
@@ -37,15 +32,13 @@
 
 type Props = PropsFromRedux;
 
-<<<<<<< HEAD
 const tableId = 'systemUsersTable';
-=======
+
 const messages = defineMessages({
     title: {id: 'admin.system_users.title', defaultMessage: '{siteName} Users'},
 });
 
 export const searchableStrings: Array<string|MessageDescriptor|[MessageDescriptor, {[key: string]: any}]> = [[messages.title, {siteName: ''}]];
->>>>>>> cec202e9
 
 function SystemUsers(props: Props) {
     const {formatMessage} = useIntl();

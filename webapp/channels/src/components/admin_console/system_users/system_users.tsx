// Copyright (c) 2015-present Mattermost, Inc. All Rights Reserved.
// See LICENSE.txt for license information.

<<<<<<< HEAD
import React from 'react';
import type {ChangeEvent} from 'react';
import {FormattedMessage} from 'react-intl';
=======
import React, {type ChangeEvent} from 'react';
import {FormattedMessage, type IntlShape, injectIntl} from 'react-intl';
>>>>>>> 5a4dba88

import type {ServerError} from '@mattermost/types/errors';
import type {Team} from '@mattermost/types/teams';
import type {GetFilteredUsersStatsOpts, UserProfile, UsersStats} from '@mattermost/types/users';

import {debounce} from 'mattermost-redux/actions/helpers';
import type {ActionFunc} from 'mattermost-redux/types/actions';

import AdminHeader from 'components/widgets/admin_console/admin_header';

import {Constants, UserSearchOptions, SearchUserTeamFilter} from 'utils/constants';
import {getUserOptionsFromFilter, searchUserOptionsFromFilter} from 'utils/filter_users';

<<<<<<< HEAD
import RevokeSessionsButton from './revoke_sessions_button';
import SystemUsersFilterRole from './system_users_filter_role';
import SystemUsersFilterTeam from './system_users_filter_team';
import SystemUsersList from './system_users_list';
import SystemUsersSearch from './system_users_search';
=======
import SystemUsersList from './list';
import RevokeSessionsButton from './revoke_sessions_button';
>>>>>>> 5a4dba88

const USER_ID_LENGTH = 26;
const USERS_PER_PAGE = 50;

type Props = {

    /**
     * Array of team objects
     */
    teams: Team[];

    /**
     * Title of the app or site.
     */
    siteName?: string;

    /**
     * Whether or not MFA is licensed and enabled.
     */
    mfaEnabled: boolean;

    /**
     * Whether or not user access tokens are enabled.
     */
    enableUserAccessTokens: boolean;

    /**
     * Whether or not the experimental authentication transfer is enabled.
     */
    experimentalEnableAuthenticationTransfer: boolean;
    totalUsers: number;
    searchTerm: string;
    teamId: string;
    filter: string;
    users: Record<string, UserProfile>;

    actions: {

        /**
         * Function to get teams
         */
        getTeams: (startInde: number, endIndex: number) => void;

        /**
         * Function to get statistics for a team
         */
        getTeamStats: (teamId: string) => ActionFunc;

        /**
         * Function to get a user
         */
        getUser: (id: string) => ActionFunc;

        /**
         * Function to get a user access token
         */
        getUserAccessToken: (tokenId: string) => Promise<any> | ActionFunc;
        loadProfilesAndTeamMembers: (page: number, maxItemsPerPage: number, teamId: string, options: Record<string, string | boolean>) => void;
        loadProfilesWithoutTeam: (page: number, maxItemsPerPage: number, options: Record<string, string | boolean>) => void;
        getProfiles: (page: number, maxItemsPerPage: number, options: Record<string, string | boolean>) => void;
        setSystemUsersSearch: (searchTerm: string, teamId: string, filter: string) => void;
        searchProfiles: (term: string, options?: any) => Promise<any> | ActionFunc;

        /**
         * Function to log errors
         */
        logError: (error: {type: string; message: string}) => void;
        getFilteredUsersStats: (filters: GetFilteredUsersStatsOpts) => Promise<{
            data?: UsersStats;
            error?: ServerError;
        }>;
    };
};

type State = {
    loading: boolean;
    searching: boolean;
    term?: string;
};

export class SystemUsers extends React.PureComponent<Props, State> {
    constructor(props: Props) {
        super(props);

        this.state = {
            loading: true,
            searching: false,
        };
    }

    componentDidMount() {
        this.loadDataForTeam(this.props.teamId, this.props.filter);
        this.props.actions.getTeams(0, 1000);
    }

    componentWillUnmount() {
        this.props.actions.setSystemUsersSearch('', '', '');
    }

    loadDataForTeam = async (teamId: string, filter: string | undefined) => {
        const {
            getProfiles,
            loadProfilesWithoutTeam,
            loadProfilesAndTeamMembers,
            getTeamStats,
            getFilteredUsersStats,
        } = this.props.actions;

        if (this.props.searchTerm) {
            this.doSearch(this.props.searchTerm, teamId, filter);
            return;
        }

        const options = getUserOptionsFromFilter(filter);

        if (teamId === SearchUserTeamFilter.ALL_USERS) {
            await Promise.all([
                getProfiles(0, Constants.PROFILE_CHUNK_SIZE, options),
                getFilteredUsersStats({include_bots: false, include_deleted: true}),
            ]);
        } else if (teamId === SearchUserTeamFilter.NO_TEAM) {
            await loadProfilesWithoutTeam(0, Constants.PROFILE_CHUNK_SIZE, options);
        } else {
            await Promise.all([
                loadProfilesAndTeamMembers(0, Constants.PROFILE_CHUNK_SIZE, teamId, options),
                getTeamStats(teamId),
            ]);
        }

        this.setState({loading: false});
    };

    handleTeamChange = (e: ChangeEvent<HTMLSelectElement>) => {
        const teamId = e.target.value;
        this.loadDataForTeam(teamId, this.props.filter);
        this.props.actions.setSystemUsersSearch(this.props.searchTerm, teamId, this.props.filter);
    };

    handleFilterChange = (e: ChangeEvent<HTMLSelectElement>) => {
        const filter = e.target.value;
        this.loadDataForTeam(this.props.teamId, filter);
        this.props.actions.setSystemUsersSearch(this.props.searchTerm, this.props.teamId, filter);
    };

    handleTermChange = (term: string) => {
        this.props.actions.setSystemUsersSearch(term, this.props.teamId, this.props.filter);
    };
<<<<<<< HEAD

    handleSearchFiltersChange = ({searchTerm, teamId, filter}: {searchTerm?: string; teamId?: string; filter?: string}) => {
        const changedSearchTerm = typeof searchTerm === 'undefined' ? this.props.searchTerm : searchTerm;
        const changedTeamId = typeof teamId === 'undefined' ? this.props.teamId : teamId;
        const changedFilter = typeof filter === 'undefined' ? this.props.filter : filter;

        this.props.actions.setSystemUsersSearch(changedSearchTerm, changedTeamId, changedFilter);
    };
=======
>>>>>>> 5a4dba88

    nextPage = async (page: number) => {
        const {teamId, filter} = this.props;

        // Paging isn't supported while searching
        const {
            getProfiles,
            loadProfilesWithoutTeam,
            loadProfilesAndTeamMembers,
        } = this.props.actions;

        const options = getUserOptionsFromFilter(filter);

        if (teamId === SearchUserTeamFilter.ALL_USERS) {
            await getProfiles(page + 1, USERS_PER_PAGE, options);
        } else if (teamId === SearchUserTeamFilter.NO_TEAM) {
            await loadProfilesWithoutTeam(page + 1, USERS_PER_PAGE, options);
        } else {
            await loadProfilesAndTeamMembers(page + 1, USERS_PER_PAGE, teamId, options);
        }
        this.setState({loading: false});
    };

    onSearch = async (term: string) => {
        this.setState({loading: true});

        const options = {
            ...searchUserOptionsFromFilter(this.props.filter),
            ...this.props.teamId && {team_id: this.props.teamId},
            ...this.props.teamId === SearchUserTeamFilter.NO_TEAM && {
                [UserSearchOptions.WITHOUT_TEAM]: true,
            },
            allow_inactive: true,
        };

        const {data: profiles} = await this.props.actions.searchProfiles(term, options);
        if (profiles.length === 0 && term.length === USER_ID_LENGTH) {
            await this.getUserByTokenOrId(term);
        }

        this.setState({loading: false});
    };

    onFilter = async ({teamId, filter}: {teamId?: string; filter?: string}) => {
        if (this.props.searchTerm) {
            this.onSearch(this.props.searchTerm);
            return;
        }

        this.setState({loading: true});

        const newTeamId = typeof teamId === 'undefined' ? this.props.teamId : teamId;
        const newFilter = typeof filter === 'undefined' ? this.props.filter : filter;

        const options = getUserOptionsFromFilter(newFilter);

        if (newTeamId === SearchUserTeamFilter.ALL_USERS) {
            await Promise.all([
                this.props.actions.getProfiles(0, Constants.PROFILE_CHUNK_SIZE, options),
                this.props.actions.getFilteredUsersStats({include_bots: false, include_deleted: true}),
            ]);
        } else if (newTeamId === SearchUserTeamFilter.NO_TEAM) {
            await this.props.actions.loadProfilesWithoutTeam(0, Constants.PROFILE_CHUNK_SIZE, options);
        } else {
            await Promise.all([
                this.props.actions.loadProfilesAndTeamMembers(0, Constants.PROFILE_CHUNK_SIZE, newTeamId, options),
                this.props.actions.getTeamStats(newTeamId),
            ]);
        }

        this.setState({loading: false});
    };

    doSearch = debounce(async (term, teamId = this.props.teamId, filter = this.props.filter) => {
        if (!term) {
            return;
        }

        this.setState({loading: true});

        const options = {
            ...searchUserOptionsFromFilter(filter),
            ...teamId && {team_id: teamId},
            ...teamId === SearchUserTeamFilter.NO_TEAM && {
                [UserSearchOptions.WITHOUT_TEAM]: true,
            },
            allow_inactive: true,
        };

        const {data: profiles} = await this.props.actions.searchProfiles(term, options);
        if (profiles.length === 0 && term.length === USER_ID_LENGTH) {
            await this.getUserByTokenOrId(term);
        }

        this.setState({loading: false});
    }, Constants.SEARCH_TIMEOUT_MILLISECONDS, false, () => {});

    getUserById = async (id: string) => {
        if (this.props.users[id]) {
            this.setState({loading: false});
            return;
        }

        await this.props.actions.getUser(id);
        this.setState({loading: false});
    };

    getUserByTokenOrId = async (id: string) => {
        if (this.props.enableUserAccessTokens) {
            const {data} = await this.props.actions.getUserAccessToken(id);

            if (data) {
                this.setState({term: data.user_id});
                this.getUserById(data.user_id);
                return;
            }
        }

        this.getUserById(id);
    };

<<<<<<< HEAD
=======
    renderFilterRow = (doSearch: ((event: React.FormEvent<HTMLInputElement>) => void) | undefined) => {
        const teams = this.props.teams.map((team) => (
            <option
                key={team.id}
                value={team.id}
            >
                {team.display_name}
            </option>
        ));

        return (
            <div className='system-users__filter-row'>
                <div className='system-users__filter'>
                    <input
                        id='searchUsers'
                        className='form-control filter-textbox'
                        placeholder={this.props.intl.formatMessage({id: 'filtered_user_list.search', defaultMessage: 'Search users'})}
                        onInput={doSearch}
                    />
                </div>
                <label>
                    <span className='system-users__team-filter-label'>
                        <FormattedMessage
                            id='filtered_user_list.team'
                            defaultMessage='Team:'
                        />
                    </span>
                    <select
                        className='form-control system-users__team-filter'
                        onChange={this.handleTeamChange}
                        value={this.props.teamId}
                    >
                        <option value={SearchUserTeamFilter.ALL_USERS}>{this.props.intl.formatMessage({id: 'admin.system_users.allUsers', defaultMessage: 'All Users'})}</option>
                        <option value={SearchUserTeamFilter.NO_TEAM}>{this.props.intl.formatMessage({id: 'admin.system_users.noTeams', defaultMessage: 'No Teams'})}</option>
                        {teams}
                    </select>
                </label>
                <label>
                    <span className='system-users__filter-label'>
                        <FormattedMessage
                            id='filtered_user_list.userStatus'
                            defaultMessage='User Status:'
                        />
                    </span>
                    <select
                        id='selectUserStatus'
                        className='form-control system-users__filter'
                        value={this.props.filter}
                        onChange={this.handleFilterChange}
                    >
                        <option value=''>{this.props.intl.formatMessage({id: 'admin.system_users.allUsers', defaultMessage: 'All Users'})}</option>
                        <option value={UserFilters.SYSTEM_ADMIN}>{this.props.intl.formatMessage({id: 'admin.system_users.system_admin', defaultMessage: 'System Admin'})}</option>
                        <option value={UserFilters.SYSTEM_GUEST}>{this.props.intl.formatMessage({id: 'admin.system_users.guest', defaultMessage: 'Guest'})}</option>
                        <option value={UserFilters.ACTIVE}>{this.props.intl.formatMessage({id: 'admin.system_users.active', defaultMessage: 'Active'})}</option>
                        <option value={UserFilters.INACTIVE}>{this.props.intl.formatMessage({id: 'admin.system_users.inactive', defaultMessage: 'Inactive'})}</option>
                    </select>
                </label>
            </div>
        );
    };

>>>>>>> 5a4dba88
    render() {
        return (
            <div className='wrapper--fixed'>
                <AdminHeader>
                    <FormattedMessage
                        id='admin.system_users.title'
                        defaultMessage='{siteName} Users'
                        values={{siteName: this.props.siteName}}
                    />
                    <RevokeSessionsButton/>
                </AdminHeader>
                <div className='admin-console__wrapper'>
                    <div className='admin-console__content'>
                        <div className='more-modal__list member-list-holder'>
                            <div className='system-users__filter-row'>
                                <SystemUsersSearch
                                    value={this.props.searchTerm}
                                    onChange={this.handleSearchFiltersChange}
                                    onSearch={this.onSearch}
                                />
                                <SystemUsersFilterTeam
                                    options={this.props.teams}
                                    value={this.props.teamId}
                                    onChange={this.handleSearchFiltersChange}
                                    onFilter={this.onFilter}
                                />
                                <SystemUsersFilterRole
                                    value={this.props.filter}
                                    onChange={this.handleSearchFiltersChange}
                                    onFilter={this.onFilter}
                                />
                            </div>
                            <SystemUsersList
                                loading={this.state.loading}
                                search={this.doSearch}
                                nextPage={this.nextPage}
                                usersPerPage={USERS_PER_PAGE}
                                total={this.props.totalUsers}
                                teams={this.props.teams}
                                teamId={this.props.teamId}
                                filter={this.props.filter}
                                term={this.props.searchTerm}
                                onTermChange={this.handleTermChange}
                                mfaEnabled={this.props.mfaEnabled}
<<<<<<< HEAD
                                enableUserAccessTokens={
                                    this.props.enableUserAccessTokens
                                }
                                experimentalEnableAuthenticationTransfer={
                                    this.props.
                                        experimentalEnableAuthenticationTransfer
                                }
=======
                                enableUserAccessTokens={this.props.enableUserAccessTokens}
                                experimentalEnableAuthenticationTransfer={this.props.experimentalEnableAuthenticationTransfer}
>>>>>>> 5a4dba88
                            />
                        </div>
                    </div>
                </div>
            </div>
        );
    }
}

export default SystemUsers;<|MERGE_RESOLUTION|>--- conflicted
+++ resolved
@@ -1,14 +1,9 @@
 // Copyright (c) 2015-present Mattermost, Inc. All Rights Reserved.
 // See LICENSE.txt for license information.
 
-<<<<<<< HEAD
 import React from 'react';
 import type {ChangeEvent} from 'react';
 import {FormattedMessage} from 'react-intl';
-=======
-import React, {type ChangeEvent} from 'react';
-import {FormattedMessage, type IntlShape, injectIntl} from 'react-intl';
->>>>>>> 5a4dba88
 
 import type {ServerError} from '@mattermost/types/errors';
 import type {Team} from '@mattermost/types/teams';
@@ -22,16 +17,11 @@
 import {Constants, UserSearchOptions, SearchUserTeamFilter} from 'utils/constants';
 import {getUserOptionsFromFilter, searchUserOptionsFromFilter} from 'utils/filter_users';
 
-<<<<<<< HEAD
 import RevokeSessionsButton from './revoke_sessions_button';
 import SystemUsersFilterRole from './system_users_filter_role';
 import SystemUsersFilterTeam from './system_users_filter_team';
 import SystemUsersList from './system_users_list';
 import SystemUsersSearch from './system_users_search';
-=======
-import SystemUsersList from './list';
-import RevokeSessionsButton from './revoke_sessions_button';
->>>>>>> 5a4dba88
 
 const USER_ID_LENGTH = 26;
 const USERS_PER_PAGE = 50;
@@ -179,7 +169,6 @@
     handleTermChange = (term: string) => {
         this.props.actions.setSystemUsersSearch(term, this.props.teamId, this.props.filter);
     };
-<<<<<<< HEAD
 
     handleSearchFiltersChange = ({searchTerm, teamId, filter}: {searchTerm?: string; teamId?: string; filter?: string}) => {
         const changedSearchTerm = typeof searchTerm === 'undefined' ? this.props.searchTerm : searchTerm;
@@ -188,8 +177,6 @@
 
         this.props.actions.setSystemUsersSearch(changedSearchTerm, changedTeamId, changedFilter);
     };
-=======
->>>>>>> 5a4dba88
 
     nextPage = async (page: number) => {
         const {teamId, filter} = this.props;
@@ -311,70 +298,6 @@
         this.getUserById(id);
     };
 
-<<<<<<< HEAD
-=======
-    renderFilterRow = (doSearch: ((event: React.FormEvent<HTMLInputElement>) => void) | undefined) => {
-        const teams = this.props.teams.map((team) => (
-            <option
-                key={team.id}
-                value={team.id}
-            >
-                {team.display_name}
-            </option>
-        ));
-
-        return (
-            <div className='system-users__filter-row'>
-                <div className='system-users__filter'>
-                    <input
-                        id='searchUsers'
-                        className='form-control filter-textbox'
-                        placeholder={this.props.intl.formatMessage({id: 'filtered_user_list.search', defaultMessage: 'Search users'})}
-                        onInput={doSearch}
-                    />
-                </div>
-                <label>
-                    <span className='system-users__team-filter-label'>
-                        <FormattedMessage
-                            id='filtered_user_list.team'
-                            defaultMessage='Team:'
-                        />
-                    </span>
-                    <select
-                        className='form-control system-users__team-filter'
-                        onChange={this.handleTeamChange}
-                        value={this.props.teamId}
-                    >
-                        <option value={SearchUserTeamFilter.ALL_USERS}>{this.props.intl.formatMessage({id: 'admin.system_users.allUsers', defaultMessage: 'All Users'})}</option>
-                        <option value={SearchUserTeamFilter.NO_TEAM}>{this.props.intl.formatMessage({id: 'admin.system_users.noTeams', defaultMessage: 'No Teams'})}</option>
-                        {teams}
-                    </select>
-                </label>
-                <label>
-                    <span className='system-users__filter-label'>
-                        <FormattedMessage
-                            id='filtered_user_list.userStatus'
-                            defaultMessage='User Status:'
-                        />
-                    </span>
-                    <select
-                        id='selectUserStatus'
-                        className='form-control system-users__filter'
-                        value={this.props.filter}
-                        onChange={this.handleFilterChange}
-                    >
-                        <option value=''>{this.props.intl.formatMessage({id: 'admin.system_users.allUsers', defaultMessage: 'All Users'})}</option>
-                        <option value={UserFilters.SYSTEM_ADMIN}>{this.props.intl.formatMessage({id: 'admin.system_users.system_admin', defaultMessage: 'System Admin'})}</option>
-                        <option value={UserFilters.SYSTEM_GUEST}>{this.props.intl.formatMessage({id: 'admin.system_users.guest', defaultMessage: 'Guest'})}</option>
-                        <option value={UserFilters.ACTIVE}>{this.props.intl.formatMessage({id: 'admin.system_users.active', defaultMessage: 'Active'})}</option>
-                        <option value={UserFilters.INACTIVE}>{this.props.intl.formatMessage({id: 'admin.system_users.inactive', defaultMessage: 'Inactive'})}</option>
-                    </select>
-                </label>
-            </div>
-        );
-    };
-
->>>>>>> 5a4dba88
     render() {
         return (
             <div className='wrapper--fixed'>
@@ -419,18 +342,8 @@
                                 term={this.props.searchTerm}
                                 onTermChange={this.handleTermChange}
                                 mfaEnabled={this.props.mfaEnabled}
-<<<<<<< HEAD
-                                enableUserAccessTokens={
-                                    this.props.enableUserAccessTokens
-                                }
-                                experimentalEnableAuthenticationTransfer={
-                                    this.props.
-                                        experimentalEnableAuthenticationTransfer
-                                }
-=======
                                 enableUserAccessTokens={this.props.enableUserAccessTokens}
                                 experimentalEnableAuthenticationTransfer={this.props.experimentalEnableAuthenticationTransfer}
->>>>>>> 5a4dba88
                             />
                         </div>
                     </div>

// Copyright (c) 2015-present Mattermost, Inc. All Rights Reserved.
// See LICENSE.txt for license information.

import React, {useEffect, useMemo, useState} from 'react';
import {useIntl, FormattedMessage, defineMessages} from 'react-intl';
import type {MessageDescriptor} from 'react-intl';
import {useHistory} from 'react-router-dom';

import type {ServerError} from '@mattermost/types/errors';
import {CursorPaginationDirection} from '@mattermost/types/reports';
import type {ReportDuration, UserReport, UserReportOptions} from '@mattermost/types/reports';

import {AdminConsoleListTable, useReactTable, getCoreRowModel, getSortedRowModel, ElapsedDurationCell, PAGE_SIZES, LoadingStates} from 'components/admin_console/list_table';
import type {CellContext, PaginationState, SortingState, TableMeta, OnChangeFn, ColumnDef, VisibilityState} from 'components/admin_console/list_table';
import AdminHeader from 'components/widgets/admin_console/admin_header';

import {getDisplayName, imageURLForUser} from 'utils/utils';

import type {AdminConsoleUserManagementTableProperties} from 'types/store/views';

import {ColumnNames} from './constants';
import {RevokeSessionsButton} from './revoke_sessions_button';
import {SystemUsersColumnTogglerMenu} from './system_users_column_toggler_menu';
import {SystemUsersDateRangeSelector} from './system_users_date_range_selector';
import {SystemUsersExport} from './system_users_export';
import {SystemUsersFilterPopover} from './system_users_filters_popover';
import {SystemUsersListAction} from './system_users_list_actions';
import {SystemUsersSearch} from './system_users_search';
import {getSortableColumnValueBySortColumn, getSortColumnForOptions, getSortDirectionForOptions, getPaginationInfo, getUserStatusFilterOption} from './utils';

import './system_users.scss';

import type {PropsFromRedux} from './index';

type Props = PropsFromRedux;

type TableOptions = {
    pageSize?: PaginationState['pageSize'];
    sortColumn?: SortingState[0]['id'];
    sortIsDescending?: SortingState[0]['desc'];
    fromColumnValue?: AdminConsoleUserManagementTableProperties['cursorColumnValue'];
    fromId?: AdminConsoleUserManagementTableProperties['cursorUserId'];
    direction?: CursorPaginationDirection;
    searchTerm?: string;
<<<<<<< HEAD
    filterStatus?: AdminConsoleUserManagementTableProperties['filterStatus'];
=======
    dateRange?: ReportDuration;
>>>>>>> a542516f
}

const toUserReportOptions = (tableOptions?: TableOptions): UserReportOptions => {
    return {
        page_size: tableOptions?.pageSize || PAGE_SIZES[0],
        from_column_value: tableOptions?.fromColumnValue,
        from_id: tableOptions?.fromId,
        direction: tableOptions?.direction,
        ...getSortColumnForOptions(tableOptions?.sortColumn),
        ...getSortDirectionForOptions(tableOptions?.sortIsDescending),
        search_term: tableOptions?.searchTerm,
<<<<<<< HEAD
        ...getUserStatusFilterOption(tableOptions?.filterStatus),
=======
        date_range: tableOptions?.dateRange,
>>>>>>> a542516f
    };
};

const tableId = 'systemUsersTable';

const messages = defineMessages({
    title: {id: 'admin.system_users.title', defaultMessage: '{siteName} Users'},
});

export const searchableStrings: Array<string|MessageDescriptor|[MessageDescriptor, {[key: string]: any}]> = [[messages.title, {siteName: ''}]];

function SystemUsers(props: Props) {
    const {formatMessage} = useIntl();
    const history = useHistory();

    const [userReports, setUserReports] = useState<UserReport[]>([]);
    const [userCount, setUserCount] = useState<number | undefined>();
    const [loadingState, setLoadingState] = useState<LoadingStates>(LoadingStates.Loading);

    // Effect to get the total user count
    useEffect(() => {
        const getUserCount = async (tableOptions?: TableOptions) => {
            const {data} = await props.getUserCountForReporting(toUserReportOptions(tableOptions));
            setUserCount(data);
        };

        getUserCount({
            pageSize: props.tablePropertyPageSize,
            sortColumn: props.tablePropertySortColumn,
            sortIsDescending: props.tablePropertySortIsDescending,
            fromColumnValue: props.tablePropertyCursorColumnValue,
            fromId: props.tablePropertyCursorUserId,
            direction: props.tablePropertyCursorDirection,
            searchTerm: props.tablePropertySearchTerm,
            filterStatus: props.tablePropertyFilterStatus,
        });
    }, [
        props.tablePropertyPageSize,
        props.tablePropertySortColumn,
        props.tablePropertySortIsDescending,
        props.tablePropertyCursorDirection,
        props.tablePropertyCursorColumnValue,
        props.tablePropertyCursorUserId,
        props.tablePropertySearchTerm,
        props.tablePropertyFilterStatus,
    ]);

    // Effect to get the user reports
    useEffect(() => {
        async function fetchUserReportsWithOptions(tableOptions?: TableOptions) {
            setLoadingState(LoadingStates.Loading);

            const {data} = await props.getUserReports(toUserReportOptions(tableOptions));

            if (data) {
                if (data.length > 0) {
                    setUserReports(data);
                } else {
                    setUserReports([]);
                }
                setLoadingState(LoadingStates.Loaded);
            } else {
                setLoadingState(LoadingStates.Failed);
            }
        }

        fetchUserReportsWithOptions({
            pageSize: props.tablePropertyPageSize,
            sortColumn: props.tablePropertySortColumn,
            sortIsDescending: props.tablePropertySortIsDescending,
            fromColumnValue: props.tablePropertyCursorColumnValue,
            fromId: props.tablePropertyCursorUserId,
            direction: props.tablePropertyCursorDirection,
            searchTerm: props.tablePropertySearchTerm,
<<<<<<< HEAD
            filterStatus: props.tablePropertyFilterStatus,
=======
            dateRange: props.tablePropertyDateRange,
>>>>>>> a542516f
        });
    }, [
        props.tablePropertyPageSize,
        props.tablePropertySortColumn,
        props.tablePropertySortIsDescending,
        props.tablePropertyCursorDirection,
        props.tablePropertyCursorColumnValue,
        props.tablePropertyCursorUserId,
        props.tablePropertySearchTerm,
<<<<<<< HEAD
        props.tablePropertyFilterStatus,
=======
        props.tablePropertyDateRange,
>>>>>>> a542516f
    ]);

    // Handlers for table actions

    function handleRowClick(userId: UserReport['id']) {
        if (userId.length !== 0) {
            history.push(`/admin_console/user_management/user/${userId}`);
        }
    }

    function handlePreviousPageClick() {
        if (!userReports.length) {
            return;
        }

        props.setAdminConsoleUsersManagementTableProperties({
            pageIndex: props.tablePropertyPageIndex - 1,
            cursorDirection: CursorPaginationDirection.prev,
            cursorUserId: userReports[0].id,
            cursorColumnValue: getSortableColumnValueBySortColumn(userReports[0], props.tablePropertySortColumn),
        });
    }

    function handleNextPageClick() {
        if (!userReports.length) {
            return;
        }

        props.setAdminConsoleUsersManagementTableProperties({
            pageIndex: props.tablePropertyPageIndex + 1,
            cursorDirection: CursorPaginationDirection.next,
            cursorUserId: userReports[userReports.length - 1].id,
            cursorColumnValue: getSortableColumnValueBySortColumn(userReports[userReports.length - 1], props.tablePropertySortColumn),
        });
    }

    function handleSortingChange(updateFn: (currentSortingState: SortingState) => SortingState) {
        const currentSortingState = [{id: props.tablePropertySortColumn, desc: props.tablePropertySortIsDescending}];
        const [updatedSortingState] = updateFn(currentSortingState);

        if (props.tablePropertySortColumn !== updatedSortingState.id) {
            // If we are clicking on a new column, we want to sort in descending order
            updatedSortingState.desc = false;
        }

        props.setAdminConsoleUsersManagementTableProperties({
            pageIndex: 0,
            cursorDirection: undefined, // reset the cursor to the beginning on any filter change
            cursorUserId: undefined,
            cursorColumnValue: undefined,
            sortColumn: updatedSortingState.id,
            sortIsDescending: updatedSortingState.desc,
        });
    }

    function handlePaginationChange(updateFn: (currentPaginationState: PaginationState) => PaginationState) {
        const currentPaginationState = {pageIndex: 0, pageSize: props.tablePropertyPageSize};
        const updatedPaginationState = updateFn(currentPaginationState);

        props.setAdminConsoleUsersManagementTableProperties({
            pageIndex: 0,
            cursorDirection: undefined, // reset the cursor to the beginning on any filter change
            cursorUserId: undefined,
            cursorColumnValue: undefined,
            pageSize: updatedPaginationState.pageSize,
        });
    }

    function handleColumnVisibilityChange(updateFn: (currentVisibilityState: VisibilityState) => VisibilityState) {
        const updatedVisibilityState = updateFn(props.tablePropertyColumnVisibility);

        props.setAdminConsoleUsersManagementTableProperties({
            columnVisibility: Object.assign({}, props.tablePropertyColumnVisibility, updatedVisibilityState),
        });
    }

    function handleUserRowActionsModalError(error: ServerError) {
        // TODO: Some kind of error handling for actions
        // eslint-disable-next-line no-console
        console.error(error);
    }

    const columns: Array<ColumnDef<UserReport, any>> = useMemo(
        () => [
            {
                id: ColumnNames.username,
                accessorKey: 'username',
                header: formatMessage({
                    id: 'admin.system_users.list.userDetails',
                    defaultMessage: 'User details',
                }),
                cell: (info: CellContext<UserReport, null>) => {
                    return (
                        <div>
                            <div className='profilePictureContainer'>
                                <img
                                    className='profilePicture'
                                    src={imageURLForUser(info.row.original.id)}
                                    aria-hidden='true'
                                />
                            </div>
                            <div
                                className='displayName'
                                title={getDisplayName(info.row.original)}
                            >
                                {getDisplayName(info.row.original) || ''}
                            </div>
                            <div
                                className='userName'
                                title={info.row.original.username}
                            >
                                {info.row.original.username}
                            </div>
                        </div>
                    );
                },
                enableHiding: false,
                enablePinning: true,
                enableSorting: true,
            },
            {
                id: ColumnNames.email,
                accessorKey: 'email',
                header: formatMessage({
                    id: 'admin.system_users.list.email',
                    defaultMessage: 'Email',
                }),
                cell: (info: CellContext<UserReport, string>) => info.getValue() || '',
                enableHiding: true,
                enablePinning: false,
                enableSorting: true,
            },
            {
                id: ColumnNames.createAt,
                accessorKey: 'create_at',
                header: formatMessage({
                    id: 'admin.system_users.list.memberSince',
                    defaultMessage: 'Member since',
                }),
                cell: (info: CellContext<UserReport, number>) => <ElapsedDurationCell date={info.getValue()}/>,
                enableHiding: true,
                enablePinning: false,
                enableSorting: true,
            },
            {
                id: ColumnNames.lastLoginAt,
                accessorKey: 'last_login_at',
                header: formatMessage({
                    id: 'admin.system_users.list.lastLoginAt',
                    defaultMessage: 'Last login',
                }),
                cell: (info: CellContext<UserReport, number | undefined>) => <ElapsedDurationCell date={info.getValue()}/>,
                enableHiding: true,
                enablePinning: false,
                enableSorting: false,
            },
            {
                id: ColumnNames.lastStatusAt,
                accessorKey: 'last_status_at',
                header: formatMessage({
                    id: 'admin.system_users.list.lastActivity',
                    defaultMessage: 'Last activity',
                }),
                cell: (info: CellContext<UserReport, number | undefined>) => <ElapsedDurationCell date={info.getValue()}/>,
                enableHiding: true,
                enablePinning: false,
                enableSorting: false,
            },
            {
                id: ColumnNames.lastPostDate,
                accessorKey: 'last_post_date',
                header: formatMessage({
                    id: 'admin.system_users.list.lastPost',
                    defaultMessage: 'Last post',
                }),
                cell: (info: CellContext<UserReport, number | undefined>) => <ElapsedDurationCell date={info.getValue()}/>,
                enableHiding: true,
                enablePinning: false,
                enableSorting: false,
            },
            {
                id: ColumnNames.daysActive,
                accessorKey: 'days_active',
                header: formatMessage({
                    id: 'admin.system_users.list.daysActive',
                    defaultMessage: 'Days active',
                }),
                cell: (info: CellContext<UserReport, number | undefined>) => info.getValue(),
                meta: {
                    isNumeric: true,
                },
                enableHiding: true,
                enablePinning: false,
                enableSorting: false,
            },
            {
                id: ColumnNames.totalPosts,
                accessorKey: 'total_posts',
                header: formatMessage({
                    id: 'admin.system_users.list.totalPosts',
                    defaultMessage: 'Messages posted',
                }),
                cell: (info: CellContext<UserReport, number | undefined>) => info.getValue() || null,
                meta: {
                    isNumeric: true,
                },
                enableHiding: true,
                enablePinning: false,
                enableSorting: false,
            },
            {
                id: ColumnNames.actions,
                accessorKey: 'actions',
                header: formatMessage({
                    id: 'admin.system_users.list.actions',
                    defaultMessage: 'Actions',
                }),
                cell: (info: CellContext<UserReport, null>) => (
                    <SystemUsersListAction
                        rowIndex={info.cell.row.index}
                        tableId={tableId}
                        user={info.row.original}
                        currentUser={props.currentUser}
                        onError={handleUserRowActionsModalError}
                    />
                ),
                enableHiding: false,
                enablePinning: true,
                enableSorting: false,
            },
        ],
        [props.currentUser],
    );

    // Table state which are correctly formatted for the table component

    const sortingTableState = [{
        id: props && props.tablePropertySortColumn && props.tablePropertySortColumn.length > 0 ? props.tablePropertySortColumn : ColumnNames.username,
        desc: props?.tablePropertySortIsDescending ?? false,
    }];

    const paginationTableState = {
        pageIndex: props?.tablePropertyPageIndex ?? 0,
        pageSize: props?.tablePropertyPageSize || PAGE_SIZES[0],
    };

    const table = useReactTable({
        data: userReports,
        columns,
        state: {
            sorting: sortingTableState,
            pagination: paginationTableState,
            columnVisibility: props.tablePropertyColumnVisibility,
        },
        meta: {
            tableId: 'systemUsersTable',
            tableCaption: formatMessage({id: 'admin.system_users.list.caption', defaultMessage: 'System Users'}),
            loadingState,
            disablePrevPage: !props.tablePropertyCursorUserId || props.tablePropertyPageIndex <= 0 || (props.tablePropertyCursorDirection === 'prev' && userReports.length < paginationTableState.pageSize),
            disableNextPage: props.tablePropertyCursorDirection === 'next' && userReports.length < paginationTableState.pageSize,
            onRowClick: handleRowClick,
            onPreviousPageClick: handlePreviousPageClick,
            onNextPageClick: handleNextPageClick,
            paginationInfo: getPaginationInfo(paginationTableState.pageIndex, paginationTableState.pageSize, userReports.length, userCount),
            hasDualSidedPagination: true,
        } as TableMeta,
        getCoreRowModel: getCoreRowModel<UserReport>(),
        getSortedRowModel: getSortedRowModel<UserReport>(),
        onPaginationChange: handlePaginationChange as OnChangeFn<PaginationState>,
        onSortingChange: handleSortingChange as OnChangeFn<SortingState>,
        onColumnVisibilityChange: handleColumnVisibilityChange as OnChangeFn<VisibilityState>,
        manualSorting: true,
        enableSortingRemoval: false,
        enableMultiSort: false,
        manualFiltering: true,
        manualPagination: true,
        renderFallbackValue: '',
    });

    return (
        <div className='wrapper--fixed'>
            <AdminHeader>
                <FormattedMessage
                    {...messages.title}
                    values={{siteName: props.siteName}}
                >
                    {(formatMessageChunk) => (
                        <span id='systemUsersTable-headerId'>{formatMessageChunk}</span>
                    )}
                </FormattedMessage>
                <RevokeSessionsButton/>
            </AdminHeader>
            <div className='admin-console__wrapper'>
                <div className='admin-console__container'>
                    <div className='admin-console__filters-rows'>
                        <SystemUsersSearch
                            searchTerm={props.tablePropertySearchTerm}
                        />
                        <SystemUsersFilterPopover
                            filterStatus={props.tablePropertyFilterStatus}
                        />
                        <SystemUsersColumnTogglerMenu
                            allColumns={table.getAllLeafColumns()}
                            visibleColumnsLength={table.getVisibleLeafColumns()?.length ?? 0}
                        />
                        <SystemUsersDateRangeSelector/>
                        <SystemUsersExport/>
                    </div>
                    <AdminConsoleListTable<UserReport>
                        table={table}
                    />
                </div>
            </div>
        </div>
    );
}

export default SystemUsers;<|MERGE_RESOLUTION|>--- conflicted
+++ resolved
@@ -42,11 +42,8 @@
     fromId?: AdminConsoleUserManagementTableProperties['cursorUserId'];
     direction?: CursorPaginationDirection;
     searchTerm?: string;
-<<<<<<< HEAD
     filterStatus?: AdminConsoleUserManagementTableProperties['filterStatus'];
-=======
     dateRange?: ReportDuration;
->>>>>>> a542516f
 }
 
 const toUserReportOptions = (tableOptions?: TableOptions): UserReportOptions => {
@@ -58,11 +55,8 @@
         ...getSortColumnForOptions(tableOptions?.sortColumn),
         ...getSortDirectionForOptions(tableOptions?.sortIsDescending),
         search_term: tableOptions?.searchTerm,
-<<<<<<< HEAD
         ...getUserStatusFilterOption(tableOptions?.filterStatus),
-=======
         date_range: tableOptions?.dateRange,
->>>>>>> a542516f
     };
 };
 
@@ -137,11 +131,8 @@
             fromId: props.tablePropertyCursorUserId,
             direction: props.tablePropertyCursorDirection,
             searchTerm: props.tablePropertySearchTerm,
-<<<<<<< HEAD
             filterStatus: props.tablePropertyFilterStatus,
-=======
             dateRange: props.tablePropertyDateRange,
->>>>>>> a542516f
         });
     }, [
         props.tablePropertyPageSize,
@@ -151,11 +142,8 @@
         props.tablePropertyCursorColumnValue,
         props.tablePropertyCursorUserId,
         props.tablePropertySearchTerm,
-<<<<<<< HEAD
         props.tablePropertyFilterStatus,
-=======
         props.tablePropertyDateRange,
->>>>>>> a542516f
     ]);
 
     // Handlers for table actions

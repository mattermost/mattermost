// Copyright (c) 2015-present Mattermost, Inc. All Rights Reserved.
// See LICENSE.txt for license information.

import React, {useState} from 'react';
import {FormattedMessage, useIntl} from 'react-intl';

import {CheckIcon, ChevronRightIcon, DotsHorizontalIcon, EyeOutlineIcon, SyncIcon, TrashCanOutlineIcon, ContentCopyIcon} from '@mattermost/compass-icons/components';
import type {FieldVisibility, UserPropertyField} from '@mattermost/types/properties';

import {Client4} from 'mattermost-redux/client';

import * as Menu from 'components/menu';

import AttributeModal from './attribute_modal';
import {useUserPropertyFieldDelete} from './user_properties_delete_modal';
import {isCreatePending} from './user_properties_utils';

import './user_properties_dot_menu.scss';

type Props = {
    field: UserPropertyField;
    canCreate: boolean;
    createField: (field: UserPropertyField) => void;
    updateField: (field: UserPropertyField) => void;
    deleteField: (id: string) => void;
}

const menuId = 'user-property-field_dotmenu';

const DotMenu = ({
    field,
    canCreate,
    createField,
    updateField,
    deleteField,
}: Props) => {
    const {formatMessage} = useIntl();
    const {promptDelete} = useUserPropertyFieldDelete();
    const [showLdapModal, setShowLdapModal] = useState(false);
    const [error, setError] = useState<string | null>(null);
    const [showSamlModal, setShowSamlModal] = useState(false);
    const [errorSaml, setErrorSaml] = useState<string | null>(null);

    const handleDuplicate = () => {
        const name = formatMessage({
            id: 'admin.system_properties.user_properties.dotmenu.duplicate.name_copy',
            defaultMessage: '{fieldName} (copy)',
        }, {fieldName: field.name});

        createField({...field, attrs: {...field.attrs}, name});
    };

    const handleDelete = () => {
        if (isCreatePending(field)) {
            // skip prompt when field is pending creation
            deleteField(field.id);
        } else {
            promptDelete(field).then(() => deleteField(field.id));
        }
    };

    const handleVisibilityChange = (visibility: FieldVisibility) => {
        updateField({...field, attrs: {...field.attrs, visibility}});
    };

    let selectedVisibilityLabel;

    if (field.attrs.visibility === 'always') {
        selectedVisibilityLabel = (
            <FormattedMessage
                id='admin.system_properties.user_properties.dotmenu.visibility.always.label'
                defaultMessage='Always show'
            />
        );
    } else if (field.attrs.visibility === 'when_set') {
        selectedVisibilityLabel = (
            <FormattedMessage
                id='admin.system_properties.user_properties.dotmenu.visibility.when_set.label'
                defaultMessage='Hide when empty'
            />
        );
    } else if (field.attrs.visibility === 'hidden') {
        selectedVisibilityLabel = (
            <FormattedMessage
                id='admin.system_properties.user_properties.dotmenu.visibility.hidden.label'
                defaultMessage='Always hide'
            />
        );
    }

    return (
        <>
            <Menu.Container
                menuButton={{
                    id: `${menuId}-${field.id}`,
                    class: 'btn btn-transparent user-property-field-dotmenu-menu-button',
                    children: (
                        <>
                            <DotsHorizontalIcon size={18}/>
                        </>
                    ),
                    dataTestId: `${menuId}-${field.id}`,
                    disabled: field.delete_at !== 0,
                }}
                menu={{
                    id: `${menuId}-menu`,
                    'aria-label': 'Select an action',
                    className: 'user-property-field-dotmenu-menu',
                }}
            >
                <Menu.SubMenu
                    id={`${menuId}-${field.id}-visibility`}
                    menuId={`${menuId}-${field.id}-visibility-menu`}
                    leadingElement={<EyeOutlineIcon size='18'/>}
                    labels={(
                        <FormattedMessage
                            id='admin.system_properties.user_properties.dotmenu.visibility.label'
                            defaultMessage='Visibility'
                        />
                    )}
                    trailingElements={(
                        <>
                            {selectedVisibilityLabel}
                            <ChevronRightIcon size={16}/>
                        </>
                    )}
                    forceOpenOnLeft={false}
                >
                    <Menu.Item
                        id={`${menuId}_visibility-always`}
                        role='menuitemradio'
                        forceCloseOnSelect={true}
                        aria-checked={field.attrs.visibility === 'always'}
                        onClick={() => handleVisibilityChange('always')}
                        labels={(
                            <FormattedMessage
                                id='admin.system_properties.user_properties.dotmenu.visibility.always.label'
                                defaultMessage='Always show'
                            />
                        )}
                        trailingElements={field.attrs.visibility === 'always' && (
                            <CheckIcon
                                size={16}
                                color='var(--button-bg, #1c58d9)'
                            />
                        )}
                    />
                    <Menu.Item
                        id={`${menuId}_visibility-when_set`}
                        role='menuitemradio'
                        forceCloseOnSelect={true}
                        aria-checked={field.attrs.visibility === 'when_set'}
                        onClick={() => handleVisibilityChange('when_set')}
                        labels={(
                            <FormattedMessage
                                id='admin.system_properties.user_properties.dotmenu.visibility.when_set.label'
                                defaultMessage='Hide when empty'
                            />
                        )}
                        trailingElements={field.attrs.visibility === 'when_set' && (
                            <CheckIcon
                                size={16}
                                color='var(--button-bg, #1c58d9)'
                            />
                        )}
                    />
                    <Menu.Item
                        id={`${menuId}_visibility-hidden`}
                        role='menuitemradio'
                        forceCloseOnSelect={true}
                        aria-checked={field.attrs.visibility === 'hidden'}
                        onClick={() => handleVisibilityChange('hidden')}
                        labels={(
                            <FormattedMessage
                                id='admin.system_properties.user_properties.dotmenu.visibility.hidden.label'
                                defaultMessage='Always hide'
                            />
                        )}
                        trailingElements={field.attrs.visibility === 'hidden' && (
                            <CheckIcon
                                size={16}
                                color='var(--button-bg, #1c58d9)'
                            />
                        )}
                    />
                </Menu.SubMenu>
                {field.create_at !== 0 && ([
                    <Menu.Item
                        key={`${menuId}_link_ad-ldap`}
                        id={`${menuId}_link_ad-ldap`}
                        leadingElement={<SyncIcon size={18}/>}
                        onClick={() => setShowLdapModal(true)}
                        labels={field.attrs.ldap ? (
                            <FormattedMessage
                                id='admin.system_properties.user_properties.dotmenu.ad_ldap.edit_link.label'
                                defaultMessage='Edit LDAP link'
                            />
                        ) : (
                            <FormattedMessage
                                id='admin.system_properties.user_properties.dotmenu.ad_ldap.link_property.label'
                                defaultMessage='Link property to AD/LDAP'
                            />
                        )}
                    />,
                    <Menu.Item
                        key={`${menuId}_link_saml`}
                        id={`${menuId}_link_saml`}
                        leadingElement={<SyncIcon size={18}/>}
                        onClick={() => setShowSamlModal(true)}
                        labels={field.attrs.saml ? (
                            <FormattedMessage
                                id='admin.system_properties.user_properties.dotmenu.saml.edit_link.label'
                                defaultMessage='Edit SAML link'
                            />
                        ) : (
                            <FormattedMessage
                                id='admin.system_properties.user_properties.dotmenu.saml.link_property.label'
                                defaultMessage='Link property to SAML'
                            />
                        )}
                    />,
                ])}
                <Menu.Separator/>
                {canCreate && (
                    <Menu.Item
                        id={`${menuId}_duplicate`}
                        onClick={handleDuplicate}
                        leadingElement={<ContentCopyIcon size={18}/>}
                        labels={(
                            <FormattedMessage
                                id='admin.system_properties.user_properties.dotmenu.duplicate.label'
                                defaultMessage={'Duplicate property'}
                            />
                        )}
                    />
                )}
                <Menu.Item
                    id={`${menuId}_delete`}
                    onClick={handleDelete}
                    isDestructive={true}
                    leadingElement={<TrashCanOutlineIcon size={18}/>}
                    labels={(
                        <FormattedMessage
                            id='admin.system_properties.user_properties.dotmenu.delete.label'
                            defaultMessage={'Delete property'}
                        />
                    )}
                />
            </Menu.Container>
            {showLdapModal && (
                <AttributeModal
                    initialValue={field.attrs.ldap || ''}
                    onExited={() => setShowLdapModal(false)}
                    onSave={async (newValue) => {
                        setError(null);
                        try {
                            const updatedAttr = {
                                type: field.type,
                                attrs: {
                                    ...field.attrs,
                                    ldap: newValue,
                                },
                            };
                            await Client4.patchCustomProfileAttributeField(field.id, updatedAttr);
                            updateField({...field, attrs: {...field.attrs, ldap: newValue}});
                            setShowLdapModal(false);
                        } catch (err) {
                            setError('Failed to update LDAP attribute.');
                        }
                    }}
                    error={error}
                    helpText={
                        <FormattedMessage
                            id='admin.system_properties.user_properties.dotmenu.ad_ldap.modal.helpText'
                            defaultMessage="The attribute in the AD/LDAP server used to sync as a custom attribute in user's profile in Mattermost."
                        />
                    }
                    modalHeaderText={
                        <FormattedMessage
<<<<<<< HEAD
                            id='admin.system_properties.user_properties.dotmenu.ad_ldap.modal.title'
                            defaultMessage='Link property to AD/LDAP'
=======
                            id='admin.system_properties.user_properties.dotmenu.ad_ldap.link_property.label'
                            defaultMessage={'Link attribute to AD/LDAP'}
>>>>>>> 3d2aa70b
                        />
                    }
                />
            )}
            {showSamlModal && (
                <AttributeModal
                    initialValue={field.attrs.saml || ''}
                    onExited={() => setShowSamlModal(false)}
                    onSave={async (newValue) => {
                        setErrorSaml(null);
                        try {
                            const updatedAttr = {
                                type: field.type,
                                attrs: {
                                    ...field.attrs,
                                    saml: newValue,
                                },
                            };
                            await Client4.patchCustomProfileAttributeField(field.id, updatedAttr);
                            updateField({...field, attrs: {...field.attrs, saml: newValue}});
                            setShowSamlModal(false);
                        } catch (err) {
                            setErrorSaml('Failed to update SAML attribute.');
                        }
                    }}
                    error={errorSaml}
                    helpText={
                        <FormattedMessage
<<<<<<< HEAD
                            id='admin.system_properties.user_properties.dotmenu.saml.modal.helpText'
                            defaultMessage="The attribute in the SAML server used to sync as a custom attribute in user's profile in Mattermost."
=======
                            id='admin.system_properties.user_properties.dotmenu.saml.link_property.label'
                            defaultMessage={'Link attribute to SAML'}
>>>>>>> 3d2aa70b
                        />
                    }
                    modalHeaderText={
                        <FormattedMessage
<<<<<<< HEAD
                            id='admin.system_properties.user_properties.dotmenu.saml.modal.title'
                            defaultMessage='Link property to SAML'
=======
                            id='admin.system_properties.user_properties.dotmenu.duplicate.label'
                            defaultMessage={'Duplicate attribute'}
>>>>>>> 3d2aa70b
                        />
                    }
                />
            )}
<<<<<<< HEAD
        </>
=======
            <Menu.Item
                id={`${menuId}_delete`}
                onClick={handleDelete}
                isDestructive={true}
                leadingElement={<TrashCanOutlineIcon size={18}/>}
                labels={(
                    <FormattedMessage
                        id='admin.system_properties.user_properties.dotmenu.delete.label'
                        defaultMessage={'Delete attribute'}
                    />
                )}
            />
        </Menu.Container>
>>>>>>> 3d2aa70b
    );
};

export default DotMenu;<|MERGE_RESOLUTION|>--- conflicted
+++ resolved
@@ -229,7 +229,7 @@
                         labels={(
                             <FormattedMessage
                                 id='admin.system_properties.user_properties.dotmenu.duplicate.label'
-                                defaultMessage={'Duplicate property'}
+                                defaultMessage={'Duplicate attribute'}
                             />
                         )}
                     />
@@ -242,7 +242,7 @@
                     labels={(
                         <FormattedMessage
                             id='admin.system_properties.user_properties.dotmenu.delete.label'
-                            defaultMessage={'Delete property'}
+                            defaultMessage={'Delete attribute'}
                         />
                     )}
                 />
@@ -277,13 +277,8 @@
                     }
                     modalHeaderText={
                         <FormattedMessage
-<<<<<<< HEAD
                             id='admin.system_properties.user_properties.dotmenu.ad_ldap.modal.title'
                             defaultMessage='Link property to AD/LDAP'
-=======
-                            id='admin.system_properties.user_properties.dotmenu.ad_ldap.link_property.label'
-                            defaultMessage={'Link attribute to AD/LDAP'}
->>>>>>> 3d2aa70b
                         />
                     }
                 />
@@ -312,45 +307,19 @@
                     error={errorSaml}
                     helpText={
                         <FormattedMessage
-<<<<<<< HEAD
                             id='admin.system_properties.user_properties.dotmenu.saml.modal.helpText'
                             defaultMessage="The attribute in the SAML server used to sync as a custom attribute in user's profile in Mattermost."
-=======
-                            id='admin.system_properties.user_properties.dotmenu.saml.link_property.label'
-                            defaultMessage={'Link attribute to SAML'}
->>>>>>> 3d2aa70b
                         />
                     }
                     modalHeaderText={
                         <FormattedMessage
-<<<<<<< HEAD
                             id='admin.system_properties.user_properties.dotmenu.saml.modal.title'
                             defaultMessage='Link property to SAML'
-=======
-                            id='admin.system_properties.user_properties.dotmenu.duplicate.label'
-                            defaultMessage={'Duplicate attribute'}
->>>>>>> 3d2aa70b
                         />
                     }
                 />
             )}
-<<<<<<< HEAD
         </>
-=======
-            <Menu.Item
-                id={`${menuId}_delete`}
-                onClick={handleDelete}
-                isDestructive={true}
-                leadingElement={<TrashCanOutlineIcon size={18}/>}
-                labels={(
-                    <FormattedMessage
-                        id='admin.system_properties.user_properties.dotmenu.delete.label'
-                        defaultMessage={'Delete attribute'}
-                    />
-                )}
-            />
-        </Menu.Container>
->>>>>>> 3d2aa70b
     );
 };
 

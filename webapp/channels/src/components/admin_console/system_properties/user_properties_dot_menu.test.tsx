--- conflicted
+++ resolved
@@ -118,12 +118,8 @@
         fireEvent.click(menuButton);
 
         // Verify both link options are shown
-<<<<<<< HEAD
         expect(screen.getByText('Link attribute to AD/LDAP')).toBeInTheDocument();
         expect(screen.getByText('Link attribute to SAML')).toBeInTheDocument();
-=======
-        expect(screen.getByText('Link property to AD/LDAP')).toBeInTheDocument();
-        expect(screen.getByText('Link property to SAML')).toBeInTheDocument();
     });
 
     it('hides LDAP and SAML link menu options for pending fields', async () => {
@@ -139,8 +135,8 @@
         fireEvent.click(menuButton);
 
         // Verify both link options are not shown
-        expect(screen.queryByText('Link property to AD/LDAP')).not.toBeInTheDocument();
-        expect(screen.queryByText('Link property to SAML')).not.toBeInTheDocument();
+        expect(screen.queryByText('Link attribute to AD/LDAP')).not.toBeInTheDocument();
+        expect(screen.queryByText('Link attribute to SAML')).not.toBeInTheDocument();
     });
 
     it('shows "Edit link with" text when LDAP attribute is linked', async () => {
@@ -177,7 +173,6 @@
         // Open the menu
         const menuButton = screen.getByTestId(`user-property-field_dotmenu-${linkedField.id}`);
         fireEvent.click(menuButton);
->>>>>>> a461aa3f
 
         // Verify the SAML link text shows the linked property
         expect(screen.getByText('Edit link with:')).toBeInTheDocument();

// Copyright (c) 2015-present Mattermost, Inc. All Rights Reserved.
// See LICENSE.txt for license information.

import type {MessageDescriptor} from 'react-intl';

import type {CloudState, Product} from '@mattermost/types/cloud';
import type {AdminConfig, ClientLicense} from '@mattermost/types/config';
import type {JobType} from '@mattermost/types/jobs';

import type Constants from 'utils/constants';

import type ValidationResult from './validation';

type Component = any

type AdminDefinitionConfigSchemaComponent = {
    id: string;
    component: Component;
}

export type ConsoleAccess = {read: {[key: string]: boolean}; write: {[key: string]: boolean}}

type Validator = (value: any) => ValidationResult

type AdminDefinitionSettingCustom = Omit<AdminDefinitionSettingBase, 'label'> & {
    type: 'custom';
    key: string;
    showTitle?: boolean;
    component: Component;
    label?: string;
}

type AdminDefinitionSettingBase = {
    key?: string;
    label: string | MessageDescriptor;
    label_values?: {[key: string]: any};
    help_text?: string | JSX.Element | MessageDescriptor;
    help_text_markdown?: boolean;
    help_text_values?: {[key: string]: any};
    disabled_help_text?: string | JSX.Element | MessageDescriptor;
    disabled_help_text_markdown?: boolean;
    disabled_help_text_values?: {[key: string]: any};
    onConfigLoad?: (configVal: any, config: Partial<AdminConfig>) => any;
    onConfigSave?: (displayVal: any, previousVal?: any) => any;
    isHidden?: Check;
    isDisabled?: Check;
}

export type AdminDefinitionSettingBanner = AdminDefinitionSettingBase & {
    type: 'banner';
    label_markdown?: boolean;
    banner_type: 'info' | 'warning';
}

type AdminDefinitionSettingRole = AdminDefinitionSettingBase & {
    type: 'roles';
    multiple?: boolean;
    help_text?: string;
    help_text_default?: string;
    help_text_markdown?: boolean;
}

type AdminDefinitionSettingInput = AdminDefinitionSettingBase & {
    type: 'text' | 'bool' | 'longtext' | 'number' | 'color';
<<<<<<< HEAD
    placeholder?: string | MessageDescriptor;
=======
    help_text?: string | JSX.Element;
    help_text_default?: string | JSX.Element;
    help_text_markdown?: boolean;
    help_text_values?: {[key: string]: any};
    disabled_help_text?: string;
    disabled_help_text_default?: string;
    disabled_help_text_markdown?: boolean;
    placeholder?: string;
    multiple?: boolean;
    placeholder_default?: string;
>>>>>>> cac50f59
    validate?: Validator;
    setFromMetadataField?: string;
    dynamic_value?: (value: any, config: Partial<AdminConfig>, state: any) => string;
    max_length?: number;
}

type AdminDefinitionSettingGenerated = AdminDefinitionSettingBase & {
    type: 'generated';
    placeholder?: string | MessageDescriptor;
    regenerate_help_text?: string;
}

export type AdminDefinitionSettingDropdownOption = {
    value: string;
    display_name: string | MessageDescriptor;
    help_text?: string | MessageDescriptor;
    help_text_markdown?: boolean;
    help_text_values?: {[key: string]: any};
    isHidden?: Check;
}

type AdminDefinitionSettingDropdown = AdminDefinitionSettingBase & {
    type: 'dropdown';
    options: AdminDefinitionSettingDropdownOption[];
    isHelpHidden?: Check;
}

type AdminDefinitionSettingFileUpload = AdminDefinitionSettingBase & {
    type: 'fileupload';
    remove_help_text: string | MessageDescriptor;
    remove_button_text: string | MessageDescriptor;
    removing_text: string | MessageDescriptor;
    uploading_text: string | MessageDescriptor;
    fileType: string;
    upload_action: (file: File, success: (data: any) => void, error: (err: any) => void) => void;
    set_action?: () => void;
    setFromMetadataField?: string;
    remove_action: (success: (data: any) => void, error: (err: any) => void) => void;
}

type AdminDefinitionSettingJobsTable = AdminDefinitionSettingBase & {
    type: 'jobstable';
    job_type: JobType;
    render_job: Component;
};

type AdminDefinitionSettingLanguage = AdminDefinitionSettingBase & {
    type: 'language';
    multiple?: boolean;
    no_result?: string | MessageDescriptor;
}

type AdminDefinitionSettingButton = AdminDefinitionSettingBase & {
    type: 'button';
    action: (success: (data?: any) => void, error: (error: {message: string; detailed_error?: string}) => void, siteUrl: string) => void;
    loading?: string | MessageDescriptor;
    error_message: string | MessageDescriptor;
    success_message?: string | MessageDescriptor;
    sourceUrlKey?: string;
}

type AdminDefinitionSettingUsername = AdminDefinitionSettingBase & {
    type: typeof Constants.SettingsTypes.TYPE_USERNAME;
    placeholder_message: string;
}

type AdminDefinitionSettingPermission = AdminDefinitionSettingBase & {
    type: typeof Constants.SettingsTypes.TYPE_PERMISSION;
}

type AdminDefinitionSettingRadio = AdminDefinitionSettingBase & {
    type: typeof Constants.SettingsTypes.TYPE_RADIO;
    options: AdminDefinitionSettingDropdownOption[];
}

export type AdminDefinitionSetting = AdminDefinitionSettingCustom |
AdminDefinitionSettingInput | AdminDefinitionSettingGenerated |
AdminDefinitionSettingBanner | AdminDefinitionSettingDropdown |
AdminDefinitionSettingButton | AdminDefinitionSettingFileUpload |
<<<<<<< HEAD
AdminDefinitionSettingJobsTable | AdminDefinitionSettingLanguage |
AdminDefinitionSettingUsername | AdminDefinitionSettingPermission |
AdminDefinitionSettingRadio;
=======
AdminDefinitionSettingJobsTable | AdminDefinitionSettingLanguage | AdminDefinitionSettingRole;
>>>>>>> cac50f59

type AdminDefinitionConfigSchemaSettings = {
    id: string;
    name: string | MessageDescriptor;
    isHidden?: Check;
    onConfigLoad?: (config: Partial<AdminConfig>) => {[x: string]: string};
    onConfigSave?: (displayVal: any) => any;
    settings?: AdminDefinitionSetting[];
    sections?: AdminDefinitionConfigSchemaSection[];
    footer?: string | MessageDescriptor;
    header?: string | MessageDescriptor;
}

type AdminDefinitionConfigSchemaSection = {
    title: string;
    subtitle?: string;
    settings: AdminDefinitionSetting[];
    header?: string | MessageDescriptor;
    footer?: string | MessageDescriptor;
}

type RestrictedIndicatorType = {
    value: (cloud: CloudState) => JSX.Element;
    shouldDisplay: (license: ClientLicense, subscriptionProduct: Product|undefined) => boolean;
}

export type AdminDefinitionSubSectionSchema = AdminDefinitionConfigSchemaComponent | AdminDefinitionConfigSchemaSettings;

export type AdminDefinitionSubSection = {
    url: string;
    title?: string | MessageDescriptor;
    searchableStrings?: Array<string|MessageDescriptor|[MessageDescriptor, {[key: string]: any}]>;
    isHidden?: Check;
    isDiscovery?: boolean;
    isDisabled?: Check;
    schema: AdminDefinitionSubSectionSchema;
    restrictedIndicator?: RestrictedIndicatorType;
}

export type AdminDefinitionSection = {
    icon: JSX.Element;
    sectionTitle: string | MessageDescriptor;
    isHidden: Check;
    id?: string;
    subsections: {[key: string]: AdminDefinitionSubSection};
}

export type AdminDefinition = {[key: string]: AdminDefinitionSection}

export type Check = boolean | ((config: Partial<AdminConfig>, state: any, license?: ClientLicense, enterpriseReady?: boolean, consoleAccess?: ConsoleAccess, cloud?: CloudState, isSystemAdmin?: boolean) => boolean)<|MERGE_RESOLUTION|>--- conflicted
+++ resolved
@@ -55,28 +55,15 @@
 type AdminDefinitionSettingRole = AdminDefinitionSettingBase & {
     type: 'roles';
     multiple?: boolean;
-    help_text?: string;
-    help_text_default?: string;
-    help_text_markdown?: boolean;
+    no_result?: string | MessageDescriptor;
 }
 
 type AdminDefinitionSettingInput = AdminDefinitionSettingBase & {
     type: 'text' | 'bool' | 'longtext' | 'number' | 'color';
-<<<<<<< HEAD
     placeholder?: string | MessageDescriptor;
-=======
-    help_text?: string | JSX.Element;
-    help_text_default?: string | JSX.Element;
-    help_text_markdown?: boolean;
-    help_text_values?: {[key: string]: any};
-    disabled_help_text?: string;
-    disabled_help_text_default?: string;
-    disabled_help_text_markdown?: boolean;
-    placeholder?: string;
+    placeholder_values?: {[key: string]: any};
+    validate?: Validator;
     multiple?: boolean;
-    placeholder_default?: string;
->>>>>>> cac50f59
-    validate?: Validator;
     setFromMetadataField?: string;
     dynamic_value?: (value: any, config: Partial<AdminConfig>, state: any) => string;
     max_length?: number;
@@ -155,13 +142,9 @@
 AdminDefinitionSettingInput | AdminDefinitionSettingGenerated |
 AdminDefinitionSettingBanner | AdminDefinitionSettingDropdown |
 AdminDefinitionSettingButton | AdminDefinitionSettingFileUpload |
-<<<<<<< HEAD
 AdminDefinitionSettingJobsTable | AdminDefinitionSettingLanguage |
 AdminDefinitionSettingUsername | AdminDefinitionSettingPermission |
-AdminDefinitionSettingRadio;
-=======
-AdminDefinitionSettingJobsTable | AdminDefinitionSettingLanguage | AdminDefinitionSettingRole;
->>>>>>> cac50f59
+AdminDefinitionSettingRadio | AdminDefinitionSettingRole;
 
 type AdminDefinitionConfigSchemaSettings = {
     id: string;

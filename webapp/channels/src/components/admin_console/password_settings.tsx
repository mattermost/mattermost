// Copyright (c) 2015-present Mattermost, Inc. All Rights Reserved.
// See LICENSE.txt for license information.

import React from 'react';
import type {MessageDescriptor} from 'react-intl';
import {FormattedMessage, defineMessage, defineMessages} from 'react-intl';

import type {AdminConfig} from '@mattermost/types/config';
import type {DeepPartial} from '@mattermost/types/utilities';

import Constants from 'utils/constants';

import AdminSettings from './admin_settings';
import type {BaseProps, BaseState} from './admin_settings';
import BlockableLink from './blockable_link';
import BooleanSetting from './boolean_setting';
import CheckboxSetting from './checkbox_setting';
import Setting from './setting';
import SettingsGroup from './settings_group';
import TextSetting from './text_setting';

type Props = BaseProps & {
    config: AdminConfig;
};

type State = BaseState & {
    passwordMinimumLength?: string;
    passwordLowercase?: boolean;
    passwordNumber?: boolean;
    passwordUppercase?: boolean;
    passwordSymbol?: boolean;
    passwordEnableForgotLink?: boolean;
    maximumLoginAttempts?: string;
};

const messages = defineMessages({
    passwordMinLength: {id: 'user.settings.security.passwordMinLength', defaultMessage: 'Invalid minimum length, cannot show preview.'},
    password: {id: 'admin.security.password', defaultMessage: 'Password'},
    minimumLength: {id: 'admin.password.minimumLength', defaultMessage: 'Minimum Password Length:'},
    minimumLengthDescription: {id: 'admin.password.minimumLengthDescription', defaultMessage: 'Minimum number of characters required for a valid password. Must be a whole number greater than or equal to {min} and less than or equal to {max}.'},
    lowercase: {id: 'admin.password.lowercase', defaultMessage: 'At least one lowercase letter'},
    uppercase: {id: 'admin.password.uppercase', defaultMessage: 'At least one uppercase letter'},
    number: {id: 'admin.password.number', defaultMessage: 'At least one number'},
    symbol: {id: 'admin.password.symbol', defaultMessage: 'At least one symbol (e.g. "~!@#$%^&*()")'},
    preview: {id: 'admin.password.preview', defaultMessage: 'Error message preview:'},
    attemptTitle: {id: 'admin.service.attemptTitle', defaultMessage: 'Maximum Login Attempts:'},
    attemptDescription: {id: 'admin.service.attemptDescription', defaultMessage: 'Login attempts allowed before user is locked out and required to reset password via email.'},
    passwordRequirements: {id: 'passwordRequirements', defaultMessage: 'Password Requirements:'},
});

export const searchableStrings: Array<string|MessageDescriptor|[MessageDescriptor, {[key: string]: any}]> = [
    [messages.minimumLength, {max: '', min: ''}],
    [messages.minimumLengthDescription, {max: '', min: ''}],
    messages.passwordMinLength,
    messages.password,
    messages.passwordRequirements,
    messages.lowercase,
    messages.uppercase,
    messages.number,
    messages.symbol,
    messages.preview,
    messages.attemptTitle,
    messages.attemptDescription,
];

const passwordErrors = defineMessages({
    passwordError: {id: 'user.settings.security.passwordError', defaultMessage: 'Must be {min}-{max} characters long.'},
    passwordErrorLowercase: {id: 'user.settings.security.passwordErrorLowercase', defaultMessage: 'Must be {min}-{max} characters long and include lowercase letters.'},
    passwordErrorLowercaseNumber: {id: 'user.settings.security.passwordErrorLowercaseNumber', defaultMessage: 'Must be {min}-{max} characters long and include lowercase letters and numbers.'},
    passwordErrorLowercaseNumberSymbol: {id: 'user.settings.security.passwordErrorLowercaseNumberSymbol', defaultMessage: 'Must be {min}-{max} characters long and include lowercase letters, numbers, and special characters.'},
    passwordErrorLowercaseSymbol: {id: 'user.settings.security.passwordErrorLowercaseSymbol', defaultMessage: 'Must be {min}-{max} characters long and include lowercase letters and special characters.'},
    passwordErrorLowercaseUppercase: {id: 'user.settings.security.passwordErrorLowercaseUppercase', defaultMessage: 'Must be {min}-{max} characters long and include both lowercase and uppercase letters.'},
    passwordErrorLowercaseUppercaseNumber: {id: 'user.settings.security.passwordErrorLowercaseUppercaseNumber', defaultMessage: 'Must be {min}-{max} characters long and include both lowercase and uppercase letters, and numbers.'},
    passwordErrorLowercaseUppercaseNumberSymbol: {id: 'user.settings.security.passwordErrorLowercaseUppercaseNumberSymbol', defaultMessage: 'Must be {min}-{max} characters long and include both lowercase and uppercase letters, numbers, and special characters.'},
    passwordErrorLowercaseUppercaseSymbol: {id: 'user.settings.security.passwordErrorLowercaseUppercaseSymbol', defaultMessage: 'Must be {min}-{max} characters long and include both lowercase and uppercase letters, and special characters.'},
    passwordErrorNumber: {id: 'user.settings.security.passwordErrorNumber', defaultMessage: 'Must be {min}-{max} characters long and include numbers.'},
    passwordErrorNumberSymbol: {id: 'user.settings.security.passwordErrorNumberSymbol', defaultMessage: 'Must be {min}-{max} characters long and include numbers and special characters.'},
    passwordErrorSymbol: {id: 'user.settings.security.passwordErrorSymbol', defaultMessage: 'Must be {min}-{max} characters long and include special characters.'},
    passwordErrorUppercase: {id: 'user.settings.security.passwordErrorUppercase', defaultMessage: 'Must be {min}-{max} characters long and include uppercase letters.'},
    passwordErrorUppercaseNumber: {id: 'user.settings.security.passwordErrorUppercaseNumber', defaultMessage: 'Must be {min}-{max} characters long and include uppercase letters, and numbers.'},
    passwordErrorUppercaseNumberSymbol: {id: 'user.settings.security.passwordErrorUppercaseNumberSymbol', defaultMessage: 'Must be {min}-{max} characters long and include uppercase letters, numbers, and special characters.'},
    passwordErrorUppercaseSymbol: {id: 'user.settings.security.passwordErrorUppercaseSymbol', defaultMessage: 'Must be {min}-{max} characters long and include uppercase letters, and special characters.'},
});

function getPasswordErrorsMessage(lowercase?: boolean, uppercase?: boolean, number?: boolean, symbol?: boolean) {
    type KeyType = keyof typeof passwordErrors;

    let key: KeyType = 'passwordError';

    if (lowercase) {
        key += 'Lowercase';
    }
    if (uppercase) {
        key += 'Uppercase';
    }
    if (number) {
        key += 'Number';
    }
    if (symbol) {
        key += 'Symbol';
    }

    return passwordErrors[key as KeyType];
}
export default class PasswordSettings extends AdminSettings<Props, State> {
    sampleErrorMsg: React.ReactNode;

    constructor(props: Props) {
        super(props);

        this.state = Object.assign(this.state, {
            passwordMinimumLength: props.config.PasswordSettings.MinimumLength,
            passwordLowercase: props.config.PasswordSettings.Lowercase,
            passwordNumber: props.config.PasswordSettings.Number,
            passwordUppercase: props.config.PasswordSettings.Uppercase,
            passwordSymbol: props.config.PasswordSettings.Symbol,
            passwordEnableForgotLink: props.config.PasswordSettings.EnableForgotLink,
            maximumLoginAttempts: props.config.ServiceSettings.MaximumLoginAttempts,
        });

        this.sampleErrorMsg = (
            <FormattedMessage
                {...getPasswordErrorsMessage(
                    props.config.PasswordSettings.Lowercase,
                    props.config.PasswordSettings.Uppercase,
                    props.config.PasswordSettings.Number,
                    props.config.PasswordSettings.Symbol,
                )}
                values={{
                    min: (this.state.passwordMinimumLength || Constants.MIN_PASSWORD_LENGTH),
                    max: Constants.MAX_PASSWORD_LENGTH,
                }}
            />
        );
    }

    getConfigFromState = (config: DeepPartial<AdminConfig>) => {
        if (config.PasswordSettings) {
            config.PasswordSettings.MinimumLength = this.parseIntNonZero(this.state.passwordMinimumLength ?? '', Constants.MIN_PASSWORD_LENGTH);
            config.PasswordSettings.Lowercase = this.state.passwordLowercase;
            config.PasswordSettings.Uppercase = this.state.passwordUppercase;
            config.PasswordSettings.Number = this.state.passwordNumber;
            config.PasswordSettings.Symbol = this.state.passwordSymbol;
            config.PasswordSettings.EnableForgotLink = this.state.passwordEnableForgotLink;
        }

        if (config.ServiceSettings) {
            config.ServiceSettings.MaximumLoginAttempts = this.parseIntNonZero(this.state.maximumLoginAttempts ?? '', Constants.MAXIMUM_LOGIN_ATTEMPTS_DEFAULT);
        }

        return config;
    };

    getStateFromConfig(config: DeepPartial<AdminConfig>) {
        return {
            passwordMinimumLength: String(config.PasswordSettings?.MinimumLength),
            passwordLowercase: config.PasswordSettings?.Lowercase,
            passwordNumber: config.PasswordSettings?.Number,
            passwordUppercase: config.PasswordSettings?.Uppercase,
            passwordSymbol: config.PasswordSettings?.Symbol,
            passwordEnableForgotLink: config.PasswordSettings?.EnableForgotLink,
            maximumLoginAttempts: String(config.ServiceSettings?.MaximumLoginAttempts),
        };
    }

    getSampleErrorMsg = () => {
        if (this.props.config.PasswordSettings.MinimumLength > Constants.MAX_PASSWORD_LENGTH || this.props.config.PasswordSettings.MinimumLength < Constants.MIN_PASSWORD_LENGTH) {
            return (<FormattedMessage {...messages.passwordMinLength}/>);
        }
        return (
            <FormattedMessage
                {...getPasswordErrorsMessage(
                    this.state.passwordLowercase,
                    this.state.passwordUppercase,
                    this.state.passwordNumber,
                    this.state.passwordSymbol,
                )}
                values={{
                    min: (this.state.passwordMinimumLength || Constants.MIN_PASSWORD_LENGTH),
                    max: Constants.MAX_PASSWORD_LENGTH,
                }}
            />
        );
    };

    handleBooleanChange = (id: string) => {
        return (_: string, value: boolean) => {
            this.handleChange(id, value);
        };
    };

    renderTitle() {
        return (
            <FormattedMessage {...messages.password}/>
        );
    }

    renderSettings = () => {
        return (
            <SettingsGroup>
                <div>
                    <TextSetting
                        id='passwordMinimumLength'
                        label={<FormattedMessage {...messages.minimumLength}/>}
                        placeholder={defineMessage({id: 'admin.password.minimumLengthExample', defaultMessage: 'E.g.: "5"'})}
                        helpText={
                            <FormattedMessage
                                {...messages.minimumLengthDescription}
                                values={{
                                    min: Constants.MIN_PASSWORD_LENGTH,
                                    max: Constants.MAX_PASSWORD_LENGTH,
                                }}
                            />
                        }
                        value={this.state.passwordMinimumLength ?? ''}
                        onChange={this.handleChange}
                        setByEnv={this.isSetByEnv('PasswordSettings.MinimumLength')}
                        disabled={this.props.isDisabled}
                    />
                    <Setting
                        label={<FormattedMessage {...messages.passwordRequirements}/>}
                    >
                        <div>
<<<<<<< HEAD
                            <CheckboxSetting
                                id='admin.password.lowercase'
                                label={
                                    <FormattedMessage
                                        id='admin.password.lowercase'
                                        defaultMessage='At least one lowercase letter'
                                    />
                                }
                                defaultChecked={this.state.passwordLowercase}
                                onChange={this.handleBooleanChange('passwordLowercase')}
                                setByEnv={this.isSetByEnv('PasswordSettings.Lowercase')}
                                disabled={this.props.isDisabled}
                            />
                        </div>
                        <div>
                            <CheckboxSetting
                                id='admin.password.uppercase'
                                label={
                                    <FormattedMessage
                                        id='admin.password.uppercase'
                                        defaultMessage='At least one uppercase letter'
                                    />
                                }
                                defaultChecked={this.state.passwordUppercase}
                                onChange={this.handleBooleanChange('passwordUppercase')}
                                setByEnv={this.isSetByEnv('PasswordSettings.Uppercase')}
                                disabled={this.props.isDisabled}
                            />
                        </div>
                        <div>
                            <CheckboxSetting
                                id='admin.password.number'
                                label={
                                    <FormattedMessage
                                        id='admin.password.number'
                                        defaultMessage='At least one number'
                                    />
                                }
                                defaultChecked={this.state.passwordNumber}
                                onChange={this.handleBooleanChange('passwordNumber')}
                                setByEnv={this.isSetByEnv('PasswordSettings.Number')}
                                disabled={this.props.isDisabled}
                            />
                        </div>
                        <div>
                            <CheckboxSetting
                                id='admin.password.symbol'
                                label={
                                    <FormattedMessage
                                        id='admin.password.symbol'
                                        defaultMessage='At least one symbol (e.g. "~!@#$%^&*()")'
                                    />
                                }
                                defaultChecked={this.state.passwordSymbol}
                                onChange={this.handleBooleanChange('passwordSymbol')}
                                setByEnv={this.isSetByEnv('PasswordSettings.Symbol')}
                                disabled={this.props.isDisabled}
                            />
=======
                            <label className='checkbox-inline'>
                                <input
                                    type='checkbox'
                                    defaultChecked={this.state.passwordLowercase}
                                    name='admin.password.lowercase'
                                    disabled={this.props.isDisabled}
                                    onChange={this.handleCheckboxChange('passwordLowercase')}
                                />
                                <FormattedMessage {...messages.lowercase}/>
                            </label>
                        </div>
                        <div>
                            <label className='checkbox-inline'>
                                <input
                                    type='checkbox'
                                    defaultChecked={this.state.passwordUppercase}
                                    name='admin.password.uppercase'
                                    disabled={this.props.isDisabled}
                                    onChange={this.handleCheckboxChange('passwordUppercase')}
                                />
                                <FormattedMessage {...messages.uppercase}/>
                            </label>
                        </div>
                        <div>
                            <label className='checkbox-inline'>
                                <input
                                    type='checkbox'
                                    defaultChecked={this.state.passwordNumber}
                                    name='admin.password.number'
                                    disabled={this.props.isDisabled}
                                    onChange={this.handleCheckboxChange('passwordNumber')}
                                />
                                <FormattedMessage {...messages.number}/>
                            </label>
                        </div>
                        <div>
                            <label className='checkbox-inline'>
                                <input
                                    type='checkbox'
                                    defaultChecked={this.state.passwordSymbol}
                                    name='admin.password.symbol'
                                    disabled={this.props.isDisabled}
                                    onChange={this.handleCheckboxChange('passwordSymbol')}
                                />
                                <FormattedMessage {...messages.symbol}/>
                            </label>
>>>>>>> bbe432b3
                        </div>
                        <div>
                            <br/>
                            <label>
                                <FormattedMessage {...messages.preview}/>
                            </label>
                            <br/>
                            {this.getSampleErrorMsg()}
                        </div>
                    </Setting>
                </div>
                {!this.props.config.ExperimentalSettings?.RestrictSystemAdmin &&
                (
                    <TextSetting
                        id='maximumLoginAttempts'
                        label={
                            <FormattedMessage {...messages.attemptTitle}/>
                        }
                        placeholder={defineMessage({id: 'admin.service.attemptExample', defaultMessage: 'E.g.: "10"'})}
                        helpText={
                            <FormattedMessage {...messages.attemptDescription}/>
                        }
                        value={this.state.maximumLoginAttempts ?? ''}
                        onChange={this.handleChange}
                        setByEnv={this.isSetByEnv('ServiceSettings.MaximumLoginAttempts')}
                        disabled={this.props.isDisabled}
                    />
                )
                }
                <BooleanSetting
                    id='passwordEnableForgotLink'
                    label={
                        <FormattedMessage
                            id='admin.password.enableForgotLink.title'
                            defaultMessage='Enable Forgot Password Link:'
                        />
                    }
                    helpText={
                        <FormattedMessage
                            id='admin.password.enableForgotLink.description'
                            defaultMessage='When true, “Forgot password” link appears on the Mattermost login page, which allows users to reset their password. When false, the link is hidden from users. This link can be customized to redirect to a URL of your choice from <a>Site Configuration > Customization.</a>'
                            values={{
                                a: (chunks) => (
                                    <BlockableLink to='/admin_console/site_config/customization'>
                                        {chunks}
                                    </BlockableLink>
                                ),
                            }}
                        />
                    }
                    value={this.state.passwordEnableForgotLink ?? false}
                    setByEnv={false}
                    onChange={this.handleChange}
                    disabled={this.props.isDisabled}
                />
            </SettingsGroup>
        );
    };
}<|MERGE_RESOLUTION|>--- conflicted
+++ resolved
@@ -221,14 +221,10 @@
                         label={<FormattedMessage {...messages.passwordRequirements}/>}
                     >
                         <div>
-<<<<<<< HEAD
                             <CheckboxSetting
                                 id='admin.password.lowercase'
                                 label={
-                                    <FormattedMessage
-                                        id='admin.password.lowercase'
-                                        defaultMessage='At least one lowercase letter'
-                                    />
+                                    <FormattedMessage {...messages.lowercase}/>
                                 }
                                 defaultChecked={this.state.passwordLowercase}
                                 onChange={this.handleBooleanChange('passwordLowercase')}
@@ -240,10 +236,7 @@
                             <CheckboxSetting
                                 id='admin.password.uppercase'
                                 label={
-                                    <FormattedMessage
-                                        id='admin.password.uppercase'
-                                        defaultMessage='At least one uppercase letter'
-                                    />
+                                    <FormattedMessage {...messages.uppercase}/>
                                 }
                                 defaultChecked={this.state.passwordUppercase}
                                 onChange={this.handleBooleanChange('passwordUppercase')}
@@ -255,10 +248,7 @@
                             <CheckboxSetting
                                 id='admin.password.number'
                                 label={
-                                    <FormattedMessage
-                                        id='admin.password.number'
-                                        defaultMessage='At least one number'
-                                    />
+                                    <FormattedMessage {...messages.number}/>
                                 }
                                 defaultChecked={this.state.passwordNumber}
                                 onChange={this.handleBooleanChange('passwordNumber')}
@@ -270,64 +260,13 @@
                             <CheckboxSetting
                                 id='admin.password.symbol'
                                 label={
-                                    <FormattedMessage
-                                        id='admin.password.symbol'
-                                        defaultMessage='At least one symbol (e.g. "~!@#$%^&*()")'
-                                    />
+                                    <FormattedMessage {...messages.symbol}/>
                                 }
                                 defaultChecked={this.state.passwordSymbol}
                                 onChange={this.handleBooleanChange('passwordSymbol')}
                                 setByEnv={this.isSetByEnv('PasswordSettings.Symbol')}
                                 disabled={this.props.isDisabled}
                             />
-=======
-                            <label className='checkbox-inline'>
-                                <input
-                                    type='checkbox'
-                                    defaultChecked={this.state.passwordLowercase}
-                                    name='admin.password.lowercase'
-                                    disabled={this.props.isDisabled}
-                                    onChange={this.handleCheckboxChange('passwordLowercase')}
-                                />
-                                <FormattedMessage {...messages.lowercase}/>
-                            </label>
-                        </div>
-                        <div>
-                            <label className='checkbox-inline'>
-                                <input
-                                    type='checkbox'
-                                    defaultChecked={this.state.passwordUppercase}
-                                    name='admin.password.uppercase'
-                                    disabled={this.props.isDisabled}
-                                    onChange={this.handleCheckboxChange('passwordUppercase')}
-                                />
-                                <FormattedMessage {...messages.uppercase}/>
-                            </label>
-                        </div>
-                        <div>
-                            <label className='checkbox-inline'>
-                                <input
-                                    type='checkbox'
-                                    defaultChecked={this.state.passwordNumber}
-                                    name='admin.password.number'
-                                    disabled={this.props.isDisabled}
-                                    onChange={this.handleCheckboxChange('passwordNumber')}
-                                />
-                                <FormattedMessage {...messages.number}/>
-                            </label>
-                        </div>
-                        <div>
-                            <label className='checkbox-inline'>
-                                <input
-                                    type='checkbox'
-                                    defaultChecked={this.state.passwordSymbol}
-                                    name='admin.password.symbol'
-                                    disabled={this.props.isDisabled}
-                                    onChange={this.handleCheckboxChange('passwordSymbol')}
-                                />
-                                <FormattedMessage {...messages.symbol}/>
-                            </label>
->>>>>>> bbe432b3
                         </div>
                         <div>
                             <br/>

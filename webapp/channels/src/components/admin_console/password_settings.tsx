// Copyright (c) 2015-present Mattermost, Inc. All Rights Reserved.
// See LICENSE.txt for license information.

import React from 'react';
import type {MessageDescriptor} from 'react-intl';
import {FormattedMessage, defineMessage, defineMessages} from 'react-intl';

import type {AdminConfig} from '@mattermost/types/config';
import type {DeepPartial} from '@mattermost/types/utilities';

import Constants from 'utils/constants';
import {getPasswordErrorMessage} from 'utils/password';

import BlockableLink from './blockable_link';
import BooleanSetting from './boolean_setting';
import CheckboxSetting from './checkbox_setting';
import type {BaseProps, BaseState} from './old_admin_settings';
import OLDAdminSettings from './old_admin_settings';
import Setting from './setting';
import SettingsGroup from './settings_group';
import TextSetting from './text_setting';

type Props = BaseProps & {
    config: AdminConfig;
};

type State = BaseState & {
    passwordMinimumLength?: string;
    passwordLowercase: boolean;
    passwordNumber: boolean;
    passwordUppercase: boolean;
    passwordSymbol: boolean;
    passwordEnableForgotLink?: boolean;
    maximumLoginAttempts?: string;
};

const messages = defineMessages({
    passwordMinLength: {id: 'user.settings.security.passwordMinLength', defaultMessage: 'Invalid minimum length, cannot show preview.'},
    password: {id: 'admin.security.password', defaultMessage: 'Password'},
    minimumLength: {id: 'admin.password.minimumLength', defaultMessage: 'Minimum Password Length:'},
    minimumLengthDescription: {id: 'admin.password.minimumLengthDescription', defaultMessage: 'Minimum number of characters required for a valid password. Must be a whole number greater than or equal to {min} and less than or equal to {max}.'},
    lowercase: {id: 'admin.password.lowercase', defaultMessage: 'At least one lowercase letter'},
    uppercase: {id: 'admin.password.uppercase', defaultMessage: 'At least one uppercase letter'},
    number: {id: 'admin.password.number', defaultMessage: 'At least one number'},
    symbol: {id: 'admin.password.symbol', defaultMessage: 'At least one symbol (e.g. "~!@#$%^&*()")'},
    preview: {id: 'admin.password.preview', defaultMessage: 'Error message preview:'},
    attemptTitle: {id: 'admin.service.attemptTitle', defaultMessage: 'Maximum Login Attempts:'},
    attemptDescription: {id: 'admin.service.attemptDescription', defaultMessage: 'Login attempts allowed before user is locked out and required to reset password via email.'},
    passwordRequirements: {id: 'passwordRequirements', defaultMessage: 'Password Requirements:'},
});

export const searchableStrings: Array<string|MessageDescriptor|[MessageDescriptor, {[key: string]: any}]> = [
    [messages.minimumLength, {max: '', min: ''}],
    [messages.minimumLengthDescription, {max: '', min: ''}],
    messages.passwordMinLength,
    messages.password,
    messages.passwordRequirements,
    messages.lowercase,
    messages.uppercase,
    messages.number,
    messages.symbol,
    messages.preview,
    messages.attemptTitle,
    messages.attemptDescription,
];

<<<<<<< HEAD
export default class PasswordSettings extends AdminSettings<Props, State> {
=======
function getPasswordErrorsMessage(lowercase?: boolean, uppercase?: boolean, number?: boolean, symbol?: boolean) {
    type KeyType = keyof typeof passwordErrors;

    let key: KeyType = 'passwordError';

    if (lowercase) {
        key += 'Lowercase';
    }
    if (uppercase) {
        key += 'Uppercase';
    }
    if (number) {
        key += 'Number';
    }
    if (symbol) {
        key += 'Symbol';
    }

    return passwordErrors[key as KeyType];
}
export default class PasswordSettings extends OLDAdminSettings<Props, State> {
>>>>>>> 37d97e80
    sampleErrorMsg: React.ReactNode;

    constructor(props: Props) {
        super(props);

        this.state = Object.assign(this.state, {
            passwordMinimumLength: props.config.PasswordSettings.MinimumLength,
            passwordLowercase: props.config.PasswordSettings.Lowercase,
            passwordNumber: props.config.PasswordSettings.Number,
            passwordUppercase: props.config.PasswordSettings.Uppercase,
            passwordSymbol: props.config.PasswordSettings.Symbol,
            passwordEnableForgotLink: props.config.PasswordSettings.EnableForgotLink,
            maximumLoginAttempts: props.config.ServiceSettings.MaximumLoginAttempts,
        });

        this.sampleErrorMsg = (
            <FormattedMessage
                {...getPasswordErrorMessage(
                    props.config.PasswordSettings.Lowercase,
                    props.config.PasswordSettings.Uppercase,
                    props.config.PasswordSettings.Number,
                    props.config.PasswordSettings.Symbol,
                )}
                values={{
                    min: (this.state.passwordMinimumLength || Constants.MIN_PASSWORD_LENGTH),
                    max: Constants.MAX_PASSWORD_LENGTH,
                }}
            />
        );
    }

    getConfigFromState = (config: DeepPartial<AdminConfig>) => {
        if (config.PasswordSettings) {
            config.PasswordSettings.MinimumLength = this.parseIntNonZero(this.state.passwordMinimumLength ?? '', Constants.MIN_PASSWORD_LENGTH);
            config.PasswordSettings.Lowercase = this.state.passwordLowercase;
            config.PasswordSettings.Uppercase = this.state.passwordUppercase;
            config.PasswordSettings.Number = this.state.passwordNumber;
            config.PasswordSettings.Symbol = this.state.passwordSymbol;
            config.PasswordSettings.EnableForgotLink = this.state.passwordEnableForgotLink;
        }

        if (config.ServiceSettings) {
            config.ServiceSettings.MaximumLoginAttempts = this.parseIntNonZero(this.state.maximumLoginAttempts ?? '', Constants.MAXIMUM_LOGIN_ATTEMPTS_DEFAULT);
        }

        return config;
    };

    getStateFromConfig(config: DeepPartial<AdminConfig>) {
        return {
            passwordMinimumLength: String(config.PasswordSettings?.MinimumLength),
            passwordLowercase: config.PasswordSettings?.Lowercase,
            passwordNumber: config.PasswordSettings?.Number,
            passwordUppercase: config.PasswordSettings?.Uppercase,
            passwordSymbol: config.PasswordSettings?.Symbol,
            passwordEnableForgotLink: config.PasswordSettings?.EnableForgotLink,
            maximumLoginAttempts: String(config.ServiceSettings?.MaximumLoginAttempts),
        };
    }

    getSampleErrorMsg = () => {
        if (this.props.config.PasswordSettings.MinimumLength > Constants.MAX_PASSWORD_LENGTH || this.props.config.PasswordSettings.MinimumLength < Constants.MIN_PASSWORD_LENGTH) {
            return (<FormattedMessage {...messages.passwordMinLength}/>);
        }
        return (
            <FormattedMessage
                {...getPasswordErrorMessage(
                    this.state.passwordLowercase,
                    this.state.passwordUppercase,
                    this.state.passwordNumber,
                    this.state.passwordSymbol,
                )}
                values={{
                    min: (this.state.passwordMinimumLength || Constants.MIN_PASSWORD_LENGTH),
                    max: Constants.MAX_PASSWORD_LENGTH,
                }}
            />
        );
    };

    handleBooleanChange = (id: string) => {
        return (_: string, value: boolean) => {
            this.handleChange(id, value);
        };
    };

    renderTitle() {
        return (
            <FormattedMessage {...messages.password}/>
        );
    }

    renderSettings = () => {
        return (
            <SettingsGroup>
                <div>
                    <TextSetting
                        id='passwordMinimumLength'
                        label={<FormattedMessage {...messages.minimumLength}/>}
                        placeholder={defineMessage({id: 'admin.password.minimumLengthExample', defaultMessage: 'E.g.: "5"'})}
                        helpText={
                            <FormattedMessage
                                {...messages.minimumLengthDescription}
                                values={{
                                    min: Constants.MIN_PASSWORD_LENGTH,
                                    max: Constants.MAX_PASSWORD_LENGTH,
                                }}
                            />
                        }
                        value={this.state.passwordMinimumLength ?? ''}
                        onChange={this.handleChange}
                        setByEnv={this.isSetByEnv('PasswordSettings.MinimumLength')}
                        disabled={this.props.isDisabled}
                    />
                    <Setting
                        label={<FormattedMessage {...messages.passwordRequirements}/>}
                    >
                        <div>
                            <CheckboxSetting
                                id='admin.password.lowercase'
                                label={
                                    <FormattedMessage {...messages.lowercase}/>
                                }
                                defaultChecked={this.state.passwordLowercase}
                                onChange={this.handleBooleanChange('passwordLowercase')}
                                setByEnv={this.isSetByEnv('PasswordSettings.Lowercase')}
                                disabled={this.props.isDisabled}
                            />
                        </div>
                        <div>
                            <CheckboxSetting
                                id='admin.password.uppercase'
                                label={
                                    <FormattedMessage {...messages.uppercase}/>
                                }
                                defaultChecked={this.state.passwordUppercase}
                                onChange={this.handleBooleanChange('passwordUppercase')}
                                setByEnv={this.isSetByEnv('PasswordSettings.Uppercase')}
                                disabled={this.props.isDisabled}
                            />
                        </div>
                        <div>
                            <CheckboxSetting
                                id='admin.password.number'
                                label={
                                    <FormattedMessage {...messages.number}/>
                                }
                                defaultChecked={this.state.passwordNumber}
                                onChange={this.handleBooleanChange('passwordNumber')}
                                setByEnv={this.isSetByEnv('PasswordSettings.Number')}
                                disabled={this.props.isDisabled}
                            />
                        </div>
                        <div>
                            <CheckboxSetting
                                id='admin.password.symbol'
                                label={
                                    <FormattedMessage {...messages.symbol}/>
                                }
                                defaultChecked={this.state.passwordSymbol}
                                onChange={this.handleBooleanChange('passwordSymbol')}
                                setByEnv={this.isSetByEnv('PasswordSettings.Symbol')}
                                disabled={this.props.isDisabled}
                            />
                        </div>
                        <div>
                            <br/>
                            <label>
                                <FormattedMessage {...messages.preview}/>
                            </label>
                            <br/>
                            {this.getSampleErrorMsg()}
                        </div>
                    </Setting>
                </div>
                {!this.props.config.ExperimentalSettings?.RestrictSystemAdmin &&
                (
                    <TextSetting
                        id='maximumLoginAttempts'
                        label={
                            <FormattedMessage {...messages.attemptTitle}/>
                        }
                        placeholder={defineMessage({id: 'admin.service.attemptExample', defaultMessage: 'E.g.: "10"'})}
                        helpText={
                            <FormattedMessage {...messages.attemptDescription}/>
                        }
                        value={this.state.maximumLoginAttempts ?? ''}
                        onChange={this.handleChange}
                        setByEnv={this.isSetByEnv('ServiceSettings.MaximumLoginAttempts')}
                        disabled={this.props.isDisabled}
                    />
                )
                }
                <BooleanSetting
                    id='passwordEnableForgotLink'
                    label={
                        <FormattedMessage
                            id='admin.password.enableForgotLink.title'
                            defaultMessage='Enable Forgot Password Link:'
                        />
                    }
                    helpText={
                        <FormattedMessage
                            id='admin.password.enableForgotLink.description'
                            defaultMessage='When true, “Forgot password” link appears on the Mattermost login page, which allows users to reset their password. When false, the link is hidden from users. This link can be customized to redirect to a URL of your choice from <a>Site Configuration > Customization.</a>'
                            values={{
                                a: (chunks) => (
                                    <BlockableLink to='/admin_console/site_config/customization'>
                                        {chunks}
                                    </BlockableLink>
                                ),
                            }}
                        />
                    }
                    value={this.state.passwordEnableForgotLink ?? false}
                    setByEnv={false}
                    onChange={this.handleChange}
                    disabled={this.props.isDisabled}
                />
            </SettingsGroup>
        );
    };
}<|MERGE_RESOLUTION|>--- conflicted
+++ resolved
@@ -64,31 +64,7 @@
     messages.attemptDescription,
 ];
 
-<<<<<<< HEAD
-export default class PasswordSettings extends AdminSettings<Props, State> {
-=======
-function getPasswordErrorsMessage(lowercase?: boolean, uppercase?: boolean, number?: boolean, symbol?: boolean) {
-    type KeyType = keyof typeof passwordErrors;
-
-    let key: KeyType = 'passwordError';
-
-    if (lowercase) {
-        key += 'Lowercase';
-    }
-    if (uppercase) {
-        key += 'Uppercase';
-    }
-    if (number) {
-        key += 'Number';
-    }
-    if (symbol) {
-        key += 'Symbol';
-    }
-
-    return passwordErrors[key as KeyType];
-}
 export default class PasswordSettings extends OLDAdminSettings<Props, State> {
->>>>>>> 37d97e80
     sampleErrorMsg: React.ReactNode;
 
     constructor(props: Props) {

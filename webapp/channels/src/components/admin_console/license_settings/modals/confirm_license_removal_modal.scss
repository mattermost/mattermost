.ConfirmLicenseRemovalModal {
<<<<<<< HEAD
    .modal-header {
        border-bottom: none !important;
        background: none !important;

        button.close {
            span {
                color: rgba(63, 67, 80, 0.75) !important;
            }
        }
    }

=======
>>>>>>> 98a2fe8e
    .modal-body {
        padding-top: 0 !important;
        padding-bottom: 40px !important;
    }

    .content-body {
        display: flex;
        flex-direction: column;
        align-items: center;
        justify-content: center;

        .alert-svg {
            margin-top: -20px;
        }

        .title {
            margin: 10px 0;
            color: var(--sys-denim-center-channel-text);
            font-family: Metropolis;
            font-size: 22px;
            font-weight: 700;
            line-height: 28px;
        }

        .subtitle {
            width: 90%;
            color: var(--sys-denim-center-channel-text);
            font-size: 14px;
            font-style: normal;
            font-weight: normal;
            line-height: 20px;
            text-align: center;
        }
    }

    .content-footer {
        display: flex;
        align-items: center;
        justify-content: center;
        margin-top: 20px;

        button {
            height: 40px;
            margin-top: 15px !important;
            margin-left: 10px;
            border-radius: 4px;
        }
    }

    .modal-footer {
        border-top: none !important;
        background: none !important;
    }
}<|MERGE_RESOLUTION|>--- conflicted
+++ resolved
@@ -1,5 +1,4 @@
 .ConfirmLicenseRemovalModal {
-<<<<<<< HEAD
     .modal-header {
         border-bottom: none !important;
         background: none !important;
@@ -11,8 +10,6 @@
         }
     }
 
-=======
->>>>>>> 98a2fe8e
     .modal-body {
         padding-top: 0 !important;
         padding-bottom: 40px !important;

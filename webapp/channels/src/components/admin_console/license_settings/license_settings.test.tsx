--- conflicted
+++ resolved
@@ -167,37 +167,6 @@
         expect(wrapper).toMatchSnapshot();
     });
 
-<<<<<<< HEAD
-    test('should match snapshot after starting trial and removing license', async () => {
-        const actions = {
-            ...defaultProps.actions,
-            getLicenseConfig: jest.fn(),
-            upgradeToE0: jest.fn(),
-            upgradeToE0Status: jest.fn().mockImplementation(() => Promise.resolve({percentage: 0, error: null})),
-        };
-        const props = {...defaultProps, license: {IsLicensed: 'false'}, prevTrialLicense: {IsLicensed: 'false'}, actions};
-
-        const wrapper = shallow<LicenseSettings>(<LicenseSettings {...props}/>);
-
-        const instance = wrapper.instance();
-
-        // First start trial
-        actions.requestTrialLicense = jest.fn().mockImplementation(() => Promise.resolve(({percentage: 1, error: null})));
-        actions.getLicenseConfig = jest.fn().mockImplementation(() => Promise.resolve({}));
-        await instance.requestLicense({preventDefault: jest.fn()} as unknown as React.MouseEvent<HTMLButtonElement>);
-        expect(wrapper.state('gettingTrial')).toBe(false);
-
-        // Then remove license
-        actions.removeLicense = jest.fn().mockImplementation(() => Promise.resolve({percentage: 1, error: null}));
-        actions.getPrevTrialLicense = jest.fn().mockImplementation(() => Promise.resolve({}));
-        await instance.handleRemove({preventDefault: jest.fn()} as unknown as React.MouseEvent<HTMLButtonElement>);
-        expect(wrapper.state('removing')).toBe(false);
-
-        expect(wrapper).toMatchSnapshot();
-    });
-
-=======
->>>>>>> 72cd7ac4
     test('should match snapshot enterprise build with E20 license', () => {
         const props = {...defaultProps, license: {...defaultProps.license, SkuShortName: LicenseSkus.E20}};
         const wrapper = shallow<LicenseSettings>(<LicenseSettings {...props}/>);

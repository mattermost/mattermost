// Copyright (c) 2015-present Mattermost, Inc. All Rights Reserved.
// See LICENSE.txt for license information.

import React, {useEffect, useState, useMemo} from 'react';
import type {ReactNode} from 'react';
import {FormattedMessage, useIntl} from 'react-intl';
import {useDispatch, useSelector} from 'react-redux';

import {savePreferences} from 'mattermost-redux/actions/preferences';
import {getBool as getBoolPreference} from 'mattermost-redux/selectors/entities/preferences';
import {getCurrentUserId} from 'mattermost-redux/selectors/entities/users';

import AlertBanner from 'components/alert_banner';
import withOpenStartTrialFormModal from 'components/common/hocs/cloud/with_open_start_trial_form_modal';
import type {TelemetryProps} from 'components/common/hooks/useOpenPricingModal';
import ExternalLink from 'components/external_link';
import FormattedMarkdownMessage from 'components/formatted_markdown_message';
import LoadingWrapper from 'components/widgets/loading/loading_wrapper';

import {AboutLinks, LicenseLinks, Preferences, Unique} from 'utils/constants';
import {format} from 'utils/markdown';

import type {GlobalState} from 'types/store';

interface TrialBannerProps {
    isDisabled: boolean;
    gettingTrialError: string | null;
    gettingTrialResponseCode: number | null;
    gettingTrial: boolean;
    enterpriseReady: boolean;
    upgradingPercentage: number;
    handleUpgrade: () => Promise<void>;
    upgradeError: string | null;
    restartError: string | null;
    openTrialForm?: (telemetryProps?: TelemetryProps) => void;

    handleRestart: () => Promise<void>;

    openEEModal: () => void;

    restarting: boolean;
}

export const EmbargoedEntityTrialError = () => {
    return (
        <FormattedMessage
            id='admin.license.trial-request.embargoed'
            defaultMessage='We were unable to process the request due to limitations for embargoed countries. <link>Learn more in our documentation</link>, or reach out to legal@mattermost.com for questions around export limitations.'
            values={{
                link: (text: string) => (
                    <ExternalLink
                        location='trial_banner'
                        href={LicenseLinks.EMBARGOED_COUNTRIES}
                    >
                        {text}
                    </ExternalLink>
                ),
            }}
        />
    );
};

enum TrialLoadStatus {
    NotStarted = 'NOT_STARTED',
    Started = 'STARTED',
    Success = 'SUCCESS',
    Failed = 'FAILED',
    Embargoed = 'EMBARGOED',
}

const TrialBanner = ({
    isDisabled,
    gettingTrialError,
    gettingTrialResponseCode,
    gettingTrial,
    enterpriseReady,
    upgradingPercentage,
    handleUpgrade,
    upgradeError,
    restartError,
    handleRestart,
    restarting,
    openEEModal,
    openTrialForm,
}: TrialBannerProps) => {
    let trialButton;
    let upgradeTermsMessage;
    let content;
    let gettingTrialErrorMsg;

    const {formatMessage} = useIntl();
<<<<<<< HEAD
    const state = store.getState();
    const getCategory = useMemo(makeGetCategory, []);
    const preferences = getCategory(state, Preferences.UNIQUE);
    const restartedAfterUpgradePrefValue = preferences.find((pref: PreferenceType) => pref.name === Unique.REQUEST_TRIAL_AFTER_SERVER_UPGRADE);
    const clickedUpgradeAndStartTrialBtn = preferences.find((pref: PreferenceType) => pref.name === Unique.CLICKED_UPGRADE_AND_TRIAL_BTN);
=======
>>>>>>> 8da64a5c

    const restartedAfterUpgradePrefs = useSelector<GlobalState>((state) => getBoolPreference(state, Preferences.UNIQUE, Unique.REQUEST_TRIAL_AFTER_SERVER_UPGRADE));
    const clickedUpgradeAndTrialBtn = useSelector<GlobalState>((state) => getBoolPreference(state, Preferences.UNIQUE, Unique.CLICKED_UPGRADE_AND_TRIAL_BTN));

    const userId = useSelector((state: GlobalState) => getCurrentUserId(state));

    const [status, setLoadStatus] = useState(TrialLoadStatus.NotStarted);

    const dispatch = useDispatch();

    const btnText = (status: TrialLoadStatus) => {
        switch (status) {
        case TrialLoadStatus.Started:
            return formatMessage({id: 'start_trial.modal.gettingTrial', defaultMessage: 'Getting Trial...'});
        case TrialLoadStatus.Success:
            return formatMessage({id: 'start_trial.modal.loaded', defaultMessage: 'Loaded!'});
        case TrialLoadStatus.Failed:
            return formatMessage({id: 'start_trial.modal.failed', defaultMessage: 'Failed'});
        case TrialLoadStatus.Embargoed:
            return formatMessage<ReactNode>(
                {
                    id: 'admin.license.trial-request.embargoed',
                    defaultMessage: 'We were unable to process the request due to limitations for embargoed countries. <link>Learn more in our documentation</link>, or reach out to legal@mattermost.com for questions around export limitations.',
                },
                {
                    link: (text: string) => (
                        <ExternalLink
                            location='trial_banner'
                            href={LicenseLinks.EMBARGOED_COUNTRIES}
                        >
                            {text}
                        </ExternalLink>
                    ),
                },
            );
        default:
            return formatMessage({id: 'admin.license.trial-request.startTrial', defaultMessage: 'Start trial'});
        }
    };

    const handleRequestLicense = () => {
        if (openTrialForm) {
            openTrialForm({trackingLocation: 'license_settings.trial_banner'});
        }
    };

    useEffect(() => {
        async function savePrefsAndRequestTrial() {
            await savePrefsRestartedAfterUpgrade();
            handleRestart();
        }
        if (upgradingPercentage === 100 && clickedUpgradeAndTrialBtn) {
            if (!restarting) {
                savePrefsAndRequestTrial();
            }
        }
    }, [upgradingPercentage, clickedUpgradeAndTrialBtn]);

    useEffect(() => {
        if (gettingTrial && !gettingTrialError && gettingTrialResponseCode !== 200) {
            setLoadStatus(TrialLoadStatus.Started);
        } else if (gettingTrialError) {
            setLoadStatus(TrialLoadStatus.Failed);
        } else if (gettingTrialResponseCode === 451) {
            setLoadStatus(TrialLoadStatus.Embargoed);
        }
    }, [gettingTrial, gettingTrialError, gettingTrialResponseCode]);

    useEffect(() => {
        // validating the percentage in 0 we make sure to only remove the prefs value on component load after restart
        if (restartedAfterUpgradePrefs && clickedUpgradeAndTrialBtn && upgradingPercentage === 0) {
            // remove the values from the preferences
            const category = Preferences.UNIQUE;
            const reqLicense = Unique.REQUEST_TRIAL_AFTER_SERVER_UPGRADE;
            const clickedBtn = Unique.CLICKED_UPGRADE_AND_TRIAL_BTN;
            dispatch(savePreferences(userId, [{category, name: reqLicense, user_id: userId, value: ''}, {category, name: clickedBtn, user_id: userId, value: ''}]));

            handleRequestLicense();
        }
    }, [restartedAfterUpgradePrefs, clickedUpgradeAndTrialBtn]);

    const onHandleUpgrade = () => {
        if (!handleUpgrade) {
            return;
        }
        handleUpgrade();
        const category = Preferences.UNIQUE;
        const name = Unique.CLICKED_UPGRADE_AND_TRIAL_BTN;
        dispatch(savePreferences(userId, [{category, name, user_id: userId, value: 'true'}]));
    };

    const savePrefsRestartedAfterUpgrade = () => {
        // save in the preferences that this customer wanted to request trial just after the upgrade
        const category = Preferences.UNIQUE;
        const name = Unique.REQUEST_TRIAL_AFTER_SERVER_UPGRADE;
        dispatch(savePreferences(userId, [{category, name, user_id: userId, value: 'true'}]));
    };

    const eeModalTerms = (
        <a
            role='button'
            onClick={openEEModal}
        >
            <FormattedMarkdownMessage
                id='admin.license.enterprise.upgrade.eeLicenseLink'
                defaultMessage='Enterprise Edition License'
            />
        </a>
    );
    if (enterpriseReady && !restartedAfterUpgradePrefs) {
        if (gettingTrialError) {
            gettingTrialErrorMsg =
                gettingTrialResponseCode === 451 ? (
                    <div className='trial-error'>
                        <EmbargoedEntityTrialError/>
                    </div>
                ) : (
                    <p className='trial-error'>
                        <FormattedMessage
                            id='admin.trial_banner.trial-request.error'
                            defaultMessage='Trial license could not be retrieved. Visit <link>{trialInfoLink}</link> to request a license.'
                            values={{
                                link: (msg: React.ReactNode) => (
                                    <ExternalLink
                                        location='trial_banner'
                                        href={LicenseLinks.TRIAL_INFO_LINK}
                                    >
                                        {msg}
                                    </ExternalLink>
                                ),
                                trialInfoLink: LicenseLinks.TRIAL_INFO_LINK,
                            }}
                        />
                    </p>
                );
        }
        trialButton = (
            <button
                type='button'
                className='btn btn-primary'
                onClick={handleRequestLicense}
                disabled={isDisabled || gettingTrialError !== null || gettingTrialResponseCode === 451}
            >
                {btnText(status)}
            </button>
        );
        content = (
            <>
                <FormattedMessage
                    id='admin.license.trial-request.title'
                    defaultMessage='Experience Mattermost Enterprise Edition for free for the next 30 days. No obligation to buy or credit card required. '
                />
                <FormattedMessage
                    id='admin.license.trial-request.accept-terms'
                    defaultMessage='By clicking <strong>Start trial</strong>, I agree to the <linkEvaluation>Mattermost Software and Services License Agreement</linkEvaluation>, <linkPrivacy>Privacy Policy</linkPrivacy>, and receiving product emails.'
                    values={{
                        strong: (msg: React.ReactNode) => <strong>{msg}</strong>,
                        linkEvaluation: (msg: React.ReactNode) => (
                            <ExternalLink
                                href={LicenseLinks.SOFTWARE_SERVICES_LICENSE_AGREEMENT}
                                location='trial_banner'
                            >
                                {msg}
                            </ExternalLink>
                        ),
                        linkPrivacy: (msg: React.ReactNode) => (
                            <ExternalLink
                                href={AboutLinks.PRIVACY_POLICY}
                                location='trial_banner'
                            >
                                {msg}
                            </ExternalLink>
                        ),
                    }}
                />
            </>
        );
        upgradeTermsMessage = null;
    } else {
        gettingTrialErrorMsg = null;
        trialButton = (
            <button
                type='button'
                onClick={onHandleUpgrade}
                className='btn btn-primary'
            >
                <LoadingWrapper
                    loading={upgradingPercentage > 0}
                    text={upgradingPercentage === 100 && restarting ? (
                        <FormattedMessage
                            id='admin.license.enterprise.restarting'
                            defaultMessage='Restarting'
                        />
                    ) : (
                        <FormattedMessage
                            id='admin.license.enterprise.upgrading'
                            defaultMessage='Upgrading {percentage}%'
                            values={{percentage: upgradingPercentage}}
                        />)}
                >
                    <FormattedMessage
                        id='admin.license.trialUpgradeAndRequest.submit'
                        defaultMessage='Upgrade Server And Start trial'
                    />
                </LoadingWrapper>
            </button>
        );

        content = (
            <>
                <FormattedMessage
                    id='admin.license.upgrade-and-trial-request.title'
                    defaultMessage='Upgrade to Enterprise Edition and Experience Mattermost Enterprise Edition for free for the next 30 days. No obligation to buy or credit card required. '
                />
            </>
        );

        upgradeTermsMessage = (
            <>
                <p className='upgrade-legal-terms'>
                    <FormattedMessage
                        id='admin.license.upgrade-and-trial-request.accept-terms-initial-part'
                        defaultMessage='By selecting <strong>Upgrade Server And Start trial</strong>, I agree to the <linkEvaluation>Mattermost Software and Services License Agreement</linkEvaluation>, <linkPrivacy>Privacy Policy</linkPrivacy>, and receiving product emails. '
                        values={{
                            strong: (msg: React.ReactNode) => <strong>{msg}</strong>,
                            linkEvaluation: (msg: React.ReactNode) => (
                                <ExternalLink
                                    href={LicenseLinks.SOFTWARE_SERVICES_LICENSE_AGREEMENT}
                                    location='trial_banner'
                                >
                                    {msg}
                                </ExternalLink>
                            ),
                            linkPrivacy: (msg: React.ReactNode) => (
                                <ExternalLink
                                    href={AboutLinks.PRIVACY_POLICY}
                                    location='trial_banner'
                                >
                                    {msg}
                                </ExternalLink>
                            ),
                        }}
                    />
                    <FormattedMessage
                        id='admin.license.upgrade-and-trial-request.accept-terms-final-part'
                        defaultMessage='Also, I agree to the terms of the Mattermost {eeModalTerms}. Upgrading will download the binary and update your Team Edition instance.'
                        values={{eeModalTerms}}
                    />
                </p>
                {upgradeError && (
                    <div className='upgrade-error'>
                        <div className='form-group has-error'>
                            <label className='control-label'>
                                <span
                                    dangerouslySetInnerHTML={{
                                        __html: format(upgradeError),
                                    }}
                                />
                            </label>
                        </div>
                    </div>
                )}
                {restartError && (
                    <div className='col-sm-12'>
                        <div className='form-group has-error'>
                            <label className='control-label'>
                                {restartError}
                            </label>
                        </div>
                    </div>
                )}
            </>
        );
    }
    return (
        <AlertBanner
            mode='info'
            title={
                <FormattedMessage
                    id='licensingPage.infoBanner.startTrialTitle'
                    defaultMessage='Free 30 day trial!'
                />
            }
            message={
                <div className='banner-start-trial'>
                    <p className='license-trial-legal-terms'>
                        {content}
                    </p>
                    <div className='trial'>
                        {trialButton}
                    </div>
                    {upgradeTermsMessage}
                    {gettingTrialErrorMsg}
                </div>
            }
        />
    );
};

export default withOpenStartTrialFormModal(TrialBanner);<|MERGE_RESOLUTION|>--- conflicted
+++ resolved
@@ -89,14 +89,6 @@
     let gettingTrialErrorMsg;
 
     const {formatMessage} = useIntl();
-<<<<<<< HEAD
-    const state = store.getState();
-    const getCategory = useMemo(makeGetCategory, []);
-    const preferences = getCategory(state, Preferences.UNIQUE);
-    const restartedAfterUpgradePrefValue = preferences.find((pref: PreferenceType) => pref.name === Unique.REQUEST_TRIAL_AFTER_SERVER_UPGRADE);
-    const clickedUpgradeAndStartTrialBtn = preferences.find((pref: PreferenceType) => pref.name === Unique.CLICKED_UPGRADE_AND_TRIAL_BTN);
-=======
->>>>>>> 8da64a5c
 
     const restartedAfterUpgradePrefs = useSelector<GlobalState>((state) => getBoolPreference(state, Preferences.UNIQUE, Unique.REQUEST_TRIAL_AFTER_SERVER_UPGRADE));
     const clickedUpgradeAndTrialBtn = useSelector<GlobalState>((state) => getBoolPreference(state, Preferences.UNIQUE, Unique.CLICKED_UPGRADE_AND_TRIAL_BTN));

// Copyright (c) 2015-present Mattermost, Inc. All Rights Reserved.
// See LICENSE.txt for license information.

import React from 'react';
<<<<<<< HEAD
import {defineMessage, FormattedMessage} from 'react-intl';
=======
import {FormattedMessage, useIntl} from 'react-intl';
>>>>>>> bafe37d4

import WomanUpArrowsAndCloudsSvg from 'components/common/svg_images_components/woman_up_arrows_and_clouds_svg';
import LoadingWrapper from 'components/widgets/loading/loading_wrapper';

import {format} from 'utils/markdown';

interface TeamEditionRightPanelProps {
    upgradingPercentage: number;
    handleUpgrade: (e: React.MouseEvent<HTMLButtonElement>) => Promise<void>;
    upgradeError: string | null;
    restartError: string | null;

    handleRestart: (e: React.MouseEvent<HTMLButtonElement>) => Promise<void>;

    setClickNormalUpgradeBtn: () => void;

    openEEModal: () => void;

    restarting: boolean;
}

const TeamEditionRightPanel: React.FC<TeamEditionRightPanelProps> = ({
    upgradingPercentage,
    handleUpgrade,
    upgradeError,
    restartError,
    handleRestart,
    restarting,
    openEEModal,
    setClickNormalUpgradeBtn,
}: TeamEditionRightPanelProps) => {
    let upgradeButton = null;
    const intl = useIntl();

    const onHandleUpgrade = (e: React.MouseEvent<HTMLButtonElement>) => {
        if (!handleUpgrade) {
            return;
        }
        setClickNormalUpgradeBtn();
        handleUpgrade(e);
    };
    const upgradeAdvantages = [
        'AD/LDAP Group Sync',
        'High Availability',
        'Advanced compliance',
        'And more...',
    ];
    if (upgradingPercentage !== 100) {
        upgradeButton = (
            <div>
                <p>
                    <button
                        type='button'
                        onClick={onHandleUpgrade}
                        className='btn btn-primary'
                    >
                        <LoadingWrapper
                            loading={upgradingPercentage > 0}
                            text={
                                <FormattedMessage
                                    id='admin.license.enterprise.upgrading'
                                    defaultMessage='Upgrading {percentage}%'
                                    values={{percentage: upgradingPercentage}}
                                />
                            }
                        >
                            <FormattedMessage
                                id='admin.license.enterprise.upgrade'
                                defaultMessage='Upgrade to Enterprise Edition'
                            />
                        </LoadingWrapper>
                    </button>
                </p>
                <p className='upgrade-legal-terms'>
                    <FormattedMessage
                        id='admin.licenseSettings.teamEdition.teamEditionRightPanel.acceptTermsInitial'
                        defaultMessage='By clicking <b>Upgrade</b>, I agree to the terms of the Mattermost '
                        values={{
                            b: (chunks: string) => <b>{chunks}</b>,
                        }}
                    />
                    <a
                        role='button'
                        onClick={openEEModal}
                    >
                        <FormattedMessage
                            id='admin.licenseSettings.teamEdition.teamEditionRightPanel.eeLicenseLink'
                            defaultMessage='Enterprise Edition License'
                        />
                    </a>
                    <FormattedMessage
                        id='admin.licenseSettings.teamEdition.teamEditionRightPanel.acceptTermsFinal'
                        defaultMessage='. Upgrading will download the binary and update your team edition.'
                    />
                </p>
                {upgradeError && (
                    <div className='upgrade-error'>
                        <div className='form-group has-error'>
                            <label className='control-label'>
                                <span
                                    dangerouslySetInnerHTML={{
                                        __html: format(upgradeError),
                                    }}
                                />
                            </label>
                        </div>
                    </div>
                )}
            </div>
        );
    } else if (upgradingPercentage === 100) {
        upgradeButton = (
            <div>
                <p>
                    <FormattedMessage
                        id='admin.licenseSettings.teamEdition.teamEditionRightPanel.upgradedRestart'
                        defaultMessage='You have upgraded your binary to mattermost enterprise, please restart the server to start using the new binary. You can do it right here:'
                    />
                </p>
                <p>
                    <button
                        type='button'
                        onClick={handleRestart}
                        className='btn btn-primary'
                    >
                        <LoadingWrapper
                            loading={restarting}
<<<<<<< HEAD
                            text={defineMessage({
                                id: 'admin.license.enterprise.restarting',
=======
                            text={intl.formatMessage({
                                id: 'admin.licenseSettings.teamEdition.teamEditionRightPanel.restarting',
>>>>>>> bafe37d4
                                defaultMessage: 'Restarting',
                            })}
                        >
                            <FormattedMessage
                                id='admin.licenseSettings.teamEdition.teamEditionRightPanel.restart'
                                defaultMessage='Restart Server'
                            />
                        </LoadingWrapper>
                        {restartError && (
                            <div className='col-sm-12'>
                                <div className='form-group has-error'>
                                    <label className='control-label'>
                                        {restartError}
                                    </label>
                                </div>
                            </div>
                        )}
                    </button>
                </p>
            </div>
        );
    }

    return (
        <div className='TeamEditionRightPanel'>
            <div className='svg-image'>
                <WomanUpArrowsAndCloudsSvg
                    width={200}
                    height={200}
                />
            </div>
            <div className='upgrade-title'>
                <FormattedMessage
                    id='admin.license.enterprise.upgrade'
                    defaultMessage='Upgrade to Enterprise Edition'
                />
            </div>
            <div className='upgrade-subtitle'>
                <FormattedMessage
                    id='admin.license.enterprise.license_required_upgrade'
                    defaultMessage='A license is required to unlock enterprise features'
                />
            </div>
            <div className='advantages-list'>
                {upgradeAdvantages.map((item: string, i: number) => {
                    return (
                        <div
                            className='item'
                            key={i.toString()}
                        >
                            <i className='fa fa-lock'/>{item}
                        </div>
                    );
                })}
            </div>
            {upgradeButton}
        </div>
    );
};

export default React.memo(TeamEditionRightPanel);<|MERGE_RESOLUTION|>--- conflicted
+++ resolved
@@ -2,11 +2,7 @@
 // See LICENSE.txt for license information.
 
 import React from 'react';
-<<<<<<< HEAD
-import {defineMessage, FormattedMessage} from 'react-intl';
-=======
 import {FormattedMessage, useIntl} from 'react-intl';
->>>>>>> bafe37d4
 
 import WomanUpArrowsAndCloudsSvg from 'components/common/svg_images_components/woman_up_arrows_and_clouds_svg';
 import LoadingWrapper from 'components/widgets/loading/loading_wrapper';
@@ -134,13 +130,8 @@
                     >
                         <LoadingWrapper
                             loading={restarting}
-<<<<<<< HEAD
-                            text={defineMessage({
-                                id: 'admin.license.enterprise.restarting',
-=======
                             text={intl.formatMessage({
                                 id: 'admin.licenseSettings.teamEdition.teamEditionRightPanel.restarting',
->>>>>>> bafe37d4
                                 defaultMessage: 'Restarting',
                             })}
                         >

--- conflicted
+++ resolved
@@ -302,18 +302,12 @@
 ) => {
     return (
         <>
-<<<<<<< HEAD
             <WithTooltip
                 title={defineMessage({
                     id: 'admin.license.setByEnvVar',
                     defaultMessage: 'License location is set by environment variable',
                 })}
                 disabled={!isLicenseSetByEnvVar}
-=======
-            <button
-                className='btn btn-tertiary add-new-licence-btn'
-                onClick={() => fileInputRef.current?.click()}
->>>>>>> 596053b9
             >
                 <button
                     className={'btn btn-secondary'}

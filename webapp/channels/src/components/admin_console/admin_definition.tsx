// Copyright (c) 2015-present Mattermost, Inc. All Rights Reserved.
// See LICENSE.txt for license information.

/* eslint-disable max-lines */

import React from 'react';
import type {MessageDescriptor} from 'react-intl';
import {FormattedMessage, defineMessage, defineMessages} from 'react-intl';

import {AccountMultipleOutlineIcon, ChartBarIcon, CogOutlineIcon, CreditCardOutlineIcon, FlaskOutlineIcon, FormatListBulletedIcon, InformationOutlineIcon, PowerPlugOutlineIcon, ServerVariantIcon, ShieldOutlineIcon, SitemapIcon} from '@mattermost/compass-icons/components';
import type {CloudState, Product, Limits} from '@mattermost/types/cloud';
import type {AdminConfig, ClientLicense} from '@mattermost/types/config';
import type {Job} from '@mattermost/types/jobs';

import {RESOURCE_KEYS} from 'mattermost-redux/constants/permissions_sysconsole';

import {
    ldapTest, invalidateAllCaches, reloadConfig, testS3Connection,
    removeIdpSamlCertificate, uploadIdpSamlCertificate,
    removePrivateSamlCertificate, uploadPrivateSamlCertificate,
    removePublicSamlCertificate, uploadPublicSamlCertificate,
    removePrivateLdapCertificate, uploadPrivateLdapCertificate,
    removePublicLdapCertificate, uploadPublicLdapCertificate,
    invalidateAllEmailInvites, testSmtp, testSiteURL, getSamlMetadataFromIdp, setSamlIdpCertificateFromMetadata,
} from 'actions/admin_actions';
import {trackEvent} from 'actions/telemetry_actions.jsx';

import CustomPluginSettings from 'components/admin_console/custom_plugin_settings';
import PluginManagement from 'components/admin_console/plugin_management';
import SystemAnalytics from 'components/analytics/system_analytics';
import {searchableStrings as systemAnalyticsSearchableStrings} from 'components/analytics/system_analytics/system_analytics';
import TeamAnalytics from 'components/analytics/team_analytics';
import {searchableStrings as teamAnalyticsSearchableStrings} from 'components/analytics/team_analytics/team_analytics';
import ExternalLink from 'components/external_link';
import RestrictedIndicator from 'components/widgets/menu/menu_items/restricted_indicator';

import {isCloudFreePlan} from 'utils/cloud_utils';
import {Constants, CloudProducts, LicenseSkus, AboutLinks, DocLinks, DeveloperLinks} from 'utils/constants';
import {isCloudLicense} from 'utils/license_utils';
import {getSiteURL} from 'utils/url';

import * as DefinitionConstants from './admin_definition_constants';
import Audits from './audits';
import {searchableStrings as auditSearchableStrings} from './audits/audits';
import BillingHistory, {searchableStrings as billingHistorySearchableStrings} from './billing/billing_history';
import BillingSubscriptions, {searchableStrings as billingSubscriptionSearchableStrings} from './billing/billing_subscriptions';
import CompanyInfo, {searchableStrings as billingCompanyInfoSearchableStrings} from './billing/company_info';
import CompanyInfoEdit from './billing/company_info_edit';
import PaymentInfo, {searchableStrings as billingPaymentInfoSearchableStrings} from './billing/payment_info';
import PaymentInfoEdit from './billing/payment_info_edit';
import BleveSettings, {searchableStrings as bleveSearchableStrings} from './bleve_settings';
import BrandImageSetting from './brand_image_setting/brand_image_setting';
import ClusterSettings, {searchableStrings as clusterSearchableStrings} from './cluster_settings';
import CustomEnableDisableGuestAccountsSetting from './custom_enable_disable_guest_accounts_setting';
import CustomTermsOfServiceSettings from './custom_terms_of_service_settings';
import {messages as customTermsOfServiceMessages, searchableStrings as customTermsOfServiceSearchableStrings} from './custom_terms_of_service_settings/custom_terms_of_service_settings';
import CustomURLSchemesSetting from './custom_url_schemes_setting';
import DataRetentionSettings from './data_retention_settings';
import CustomDataRetentionForm from './data_retention_settings/custom_policy_form';
import {searchableStrings as dataRetentionSearchableStrings} from './data_retention_settings/data_retention_settings';
import GlobalDataRetentionForm from './data_retention_settings/global_policy_form';
import DatabaseSettings, {searchableStrings as databaseSearchableStrings} from './database_settings';
import ElasticSearchSettings, {searchableStrings as elasticSearchSearchableStrings} from './elasticsearch_settings';
import {
    LDAPFeatureDiscovery,
    SAMLFeatureDiscovery,
    OpenIDFeatureDiscovery,
    OpenIDCustomFeatureDiscovery,
    AnnouncementBannerFeatureDiscovery,
    ComplianceExportFeatureDiscovery,
    CustomTermsOfServiceFeatureDiscovery,
    DataRetentionFeatureDiscovery,
    GuestAccessFeatureDiscovery,
    SystemRolesFeatureDiscovery,
    GroupsFeatureDiscovery,
} from './feature_discovery/features';
import FeatureFlags, {messages as featureFlagsMessages} from './feature_flags';
import GroupDetails from './group_settings/group_details';
import GroupSettings from './group_settings/group_settings';
import IPFiltering from './ip_filtering';
import LicenseSettings from './license_settings';
import {searchableStrings as licenseSettingsSearchableStrings} from './license_settings/license_settings';
import MessageExportSettings, {searchableStrings as messageExportSearchableStrings} from './message_export_settings';
import OpenIdConvert from './openid_convert';
import PasswordSettings, {searchableStrings as passwordSearchableStrings} from './password_settings';
import PermissionSchemesSettings from './permission_schemes_settings';
import {searchableStrings as PermissionSchemeSearchableStrings} from './permission_schemes_settings/permission_schemes_settings';
import PermissionSystemSchemeSettings from './permission_schemes_settings/permission_system_scheme_settings';
import PermissionTeamSchemeSettings from './permission_schemes_settings/permission_team_scheme_settings';
import {searchableStrings as pluginManagementSearchableStrings} from './plugin_management/plugin_management';
import PushNotificationsSettings, {searchableStrings as pushSearchableStrings} from './push_settings';
import ServerLogs from './server_logs';
import {searchableStrings as serverLogsSearchableStrings} from './server_logs/logs';
import SessionLengthSettings, {searchableStrings as sessionLengthSearchableStrings} from './session_length_settings';
import SystemRoles from './system_roles';
import SystemRole from './system_roles/system_role';
import SystemUserDetail from './system_user_detail';
import SystemUsers from './system_users';
import {searchableStrings as systemUsersSearchableStrings} from './system_users/system_users';
import ChannelSettings from './team_channel_settings/channel';
import ChannelDetails from './team_channel_settings/channel/details';
import TeamSettings from './team_channel_settings/team';
import TeamDetails from './team_channel_settings/team/details';
import type {Check, AdminDefinition as AdminDefinitionType, ConsoleAccess} from './types';
import ValidationResult from './validation';
import WorkspaceOptimizationDashboard from './workspace-optimization/dashboard';

const FILE_STORAGE_DRIVER_LOCAL = 'local';
const FILE_STORAGE_DRIVER_S3 = 'amazons3';
const MEBIBYTE = Math.pow(1024, 2);

const SAML_SETTINGS_SIGNATURE_ALGORITHM_SHA1 = 'RSAwithSHA1';
const SAML_SETTINGS_SIGNATURE_ALGORITHM_SHA256 = 'RSAwithSHA256';
const SAML_SETTINGS_SIGNATURE_ALGORITHM_SHA512 = 'RSAwithSHA512';

const SAML_SETTINGS_CANONICAL_ALGORITHM_C14N = 'Canonical1.0';
const SAML_SETTINGS_CANONICAL_ALGORITHM_C14N11 = 'Canonical1.1';

// admin_definitions data structure define the autogenerated admin_console
// section. It defines the structure of the menu based on sections, subsections
// and pages. Each page contains an schema which defines a component to use for
// render the entire section or the name of the section (name and
// name_default), the section in the config file (id), and a list of options to
// configure (settings).
//
// All text fields contains a translation key, and the <field>_default string are the
// default text when the translation is still not available (the english version
// of the text).
//
// We can define different types of settings configuration widgets:
//
// Widget:
//   - type: which define the widget type.
//   - label (and label_default): which define the main text of the setting.
//   - isDisabled: a function which receive current config, the state of the page and the license.
//   - isHidden: a function which receive current config, the state of the page and the license.
//
// Custom Widget (extends from Widget):
//   - component: The component used to render the widget
//
// JobsTable Widget (extends from Widget):
//   - job_type: The kind of job from Constants.JobTypes
//   - render_job: Function to convert a job object into a react component.
//
// Banner Widget (extends from Widget):
//   - banner_type: The type of banner (options: info or warning)
//
// Setting Widget (extends from Widget):
//   - key: The key to store the configuration in the config file.
//   - help_text (and help_text_default): Long description of the field.
//   - help_text_markdown: True if the translation text contains markdown.
//   - help_text_values: Values to fill the translation (if needed).
//
// Bool Widget (extends from Setting Widget)
//
// Number Widget (extends from Setting Widget)
//
// Color Widget (extends from Setting Widget)
//
// Text Widget (extends from Setting Widget)
//   - placeholder (and placeholder_default): Placeholder text to show in the input.
//   - dynamic_value: function that generate the value of the field based on the current value, the config, the state and the license.
//   - default_value: function that generate the default value of the field based on the config, the state and the license.
//   - max_length: The maximum length allowed
//
// Button Widget (extends from Setting Widget)
//   - action: A redux action to execute on click.
//   - error_message (and error_message_default): Error to show if action doesn't work.
//   - success_message (and success_message_default): Success message to show if action doesn't work.
//
// Language Widget (extends from Setting Widget)
//   - multiple: If you can select multiple languages.
//   - no_result (and no_result_default): Text to show on not results found (only for multiple = true).
//   - not_present (and not_present_default): Text to show when the default language is not present (only for multiple = true).
//
// Dropdown Widget (extends from Setting Widget)
//   - options: List of options of the dropdown (each options has value, display_name, display_name_default and optionally help_text, help_text_default, help_text_values, help_text_markdown fields).
//
// Permissions Flag (extends from Setting Widget)
//   - permissions_mapping_name: A permission name in the utils/policy_roles_adapter.js file.
//
// FileUpload (extends from Setting Widget)
//   - remove_help_text (and remove_help_text_default):  Long description of the field when a file is uploaded.
//   - remove_help_text_markdown: True if the translation text contains markdown.
//   - remove_help_text_values: Values to fill the translation (if needed).
//   - remove_button_text (and remove_button_text_default): Button text for remove when the file is uploaded.
//   - removing_text (and removing_text_default): Text shown while the system is removing the file.
//   - uploading_text (and uploading_text_default): Text shown while the system is uploading the file.
//   - upload_action: An store action to upload the file.
//   - remove_action: An store action to remove the file.
//   - fileType: A list of extensions separated by ",". E.g. ".jpg,.png,.gif".

export const it = {
    not: (func: Check) => (config: Partial<AdminConfig>, state: any, license?: ClientLicense, enterpriseReady?: boolean, consoleAccess?: ConsoleAccess, cloud?: CloudState, isSystemAdmin?: boolean) => {
        return typeof func === 'function' ? !func(config, state, license, enterpriseReady, consoleAccess, cloud, isSystemAdmin) : !func;
    },
    all: (...funcs: Check[]) => (config: Partial<AdminConfig>, state: any, license?: ClientLicense, enterpriseReady?: boolean, consoleAccess?: ConsoleAccess, cloud?: CloudState, isSystemAdmin?: boolean) => {
        for (const func of funcs) {
            if (typeof func === 'function' ? !func(config, state, license, enterpriseReady, consoleAccess, cloud, isSystemAdmin) : !func) {
                return false;
            }
        }
        return true;
    },
    any: (...funcs: Check[]) => (config: Partial<AdminConfig>, state: any, license?: ClientLicense, enterpriseReady?: boolean, consoleAccess?: ConsoleAccess, cloud?: CloudState, isSystemAdmin?: boolean) => {
        for (const func of funcs) {
            if (typeof func === 'function' ? func(config, state, license, enterpriseReady, consoleAccess, cloud, isSystemAdmin) : func) {
                return true;
            }
        }
        return false;
    },
    stateMatches: (key: string, regex: RegExp) => (config: Partial<AdminConfig>, state: any) => state[key].match(regex),
    stateEquals: (key: string, value: any) => (config: Partial<AdminConfig>, state: any) => state[key] === value,
    stateIsTrue: (key: string) => (config: Partial<AdminConfig>, state: any) => Boolean(state[key]),
    stateIsFalse: (key: string) => (config: Partial<AdminConfig>, state: any) => !state[key],
    configIsTrue: (group: keyof Partial<AdminConfig>, setting: string) => (config: Partial<AdminConfig>) => Boolean((config[group] as any)?.[setting]),
    configIsFalse: (group: keyof Partial<AdminConfig>, setting: string) => (config: Partial<AdminConfig>) => !(config[group] as any)?.[setting],
    configContains: (group: keyof Partial<AdminConfig>, setting: string, word: string) => (config: Partial<AdminConfig>) => Boolean((config[group] as any)?.[setting]?.includes(word)),
    enterpriseReady: (config: Partial<AdminConfig>, state: any, license?: ClientLicense, enterpriseReady?: boolean) => Boolean(enterpriseReady),
    licensed: (config: Partial<AdminConfig>, state: any, license?: ClientLicense) => license?.IsLicensed === 'true',
    cloudLicensed: (config: Partial<AdminConfig>, state: any, license?: ClientLicense) => Boolean(license?.IsLicenced && isCloudLicense(license)),
    licensedForFeature: (feature: string) => (config: Partial<AdminConfig>, state: any, license?: ClientLicense) => Boolean(license?.IsLicensed && license[feature] === 'true'),
    licensedForSku: (skuName: string) => (config: Partial<AdminConfig>, state: any, license?: ClientLicense) => Boolean(license?.IsLicensed && license.SkuShortName === skuName),
    licensedForCloudStarter: (config: Partial<AdminConfig>, state: any, license?: ClientLicense) => Boolean(license?.IsLicensed && isCloudLicense(license) && license.SkuShortName === LicenseSkus.Starter),
    hidePaymentInfo: (config: Partial<AdminConfig>, state: any, license?: ClientLicense, enterpriseReady?: boolean, consoleAccess?: ConsoleAccess, cloud?: CloudState) => {
        if (!cloud) {
            return true;
        }
        const productId = cloud?.subscription?.product_id;
        if (!productId) {
            return false;
        }
        const limits = cloud.limits || {};
        const subscriptionProduct = cloud.products?.[productId];
        const isCloudFreeProduct = isCloudFreePlan(subscriptionProduct, limits as Limits);
        return cloud?.subscription?.is_free_trial === 'true' || isCloudFreeProduct;
    },
    userHasReadPermissionOnResource: (key: string) => (config: Partial<AdminConfig>, state: any, license?: ClientLicense, enterpriseReady?: boolean, consoleAccess?: ConsoleAccess) => (consoleAccess?.read as any)?.[key],
    userHasReadPermissionOnSomeResources: (key: string | {[key: string]: string}) => Object.values(key).some((resource) => it.userHasReadPermissionOnResource(resource)),
    userHasWritePermissionOnResource: (key: string) => (config: Partial<AdminConfig>, state: any, license?: ClientLicense, enterpriseReady?: boolean, consoleAccess?: ConsoleAccess) => (consoleAccess?.write as any)?.[key],
    isSystemAdmin: (config: Partial<AdminConfig>, state: any, license?: ClientLicense, enterpriseReady?: boolean, consoleAccess?: ConsoleAccess, cloud?: CloudState, isSystemAdmin?: boolean) => Boolean(isSystemAdmin),
};

export const validators = {
    isRequired: (text: MessageDescriptor | string) => (value: string) => new ValidationResult(Boolean(value), text),
    minValue: (min: number, text: MessageDescriptor | string) => (value: number) => new ValidationResult((value >= min), text),
    maxValue: (max: number, text: MessageDescriptor | string) => (value: number) => new ValidationResult((value <= max), text),
};

const usesLegacyOauth = (config: Partial<AdminConfig>, state: any, license?: ClientLicense, enterpriseReady?: boolean, consoleAccess?: ConsoleAccess, cloud?: CloudState) => {
    if (!config.GitLabSettings || !config.GoogleSettings || !config.Office365Settings) {
        return false;
    }

    return it.any(
        it.all(
            it.not(it.configContains('GitLabSettings', 'Scope', 'openid')),
            it.any(
                it.configIsTrue('GitLabSettings', 'Id'),
                it.configIsTrue('GitLabSettings', 'Secret'),
            ),
        ),
        it.all(
            it.not(it.configContains('GoogleSettings', 'Scope', 'openid')),
            it.any(
                it.configIsTrue('GoogleSettings', 'Id'),
                it.configIsTrue('GoogleSettings', 'Secret'),
            ),
        ),
        it.all(
            it.not(it.configContains('Office365Settings', 'Scope', 'openid')),
            it.any(
                it.configIsTrue('Office365Settings', 'Id'),
                it.configIsTrue('Office365Settings', 'Secret'),
            ),
        ),
    )(config, state, license, enterpriseReady, consoleAccess, cloud);
};

const getRestrictedIndicator = (displayBlocked = false, minimumPlanRequiredForFeature = LicenseSkus.Professional) => ({
    value: (cloud: CloudState) => (
        <RestrictedIndicator
            useModal={false}
            blocked={displayBlocked || !(cloud?.subscription?.is_free_trial === 'true')}
            minimumPlanRequiredForFeature={minimumPlanRequiredForFeature}
            tooltipMessageBlocked={defineMessage({
                id: 'admin.sidebar.restricted_indicator.tooltip.message.blocked',
                defaultMessage: 'This is {article} {minimumPlanRequiredForFeature} feature, available with an upgrade or free {trialLength}-day trial',
            })}
        />
    ),
    shouldDisplay: (license: ClientLicense, subscriptionProduct: Product|undefined) => displayBlocked || (isCloudLicense(license) && subscriptionProduct?.sku === CloudProducts.STARTER),
});

const adminDefinitionMessages = defineMessages({
    data_retention_title: {id: 'admin.data_retention.title', defaultMessage: 'Data Retention Policy'},
    ip_filtering_title: {id: 'admin.sidebar.ip_filtering', defaultMessage: 'IP Filtering'},
});
const AdminDefinition: AdminDefinitionType = {
    about: {
        icon: (
            <InformationOutlineIcon
                size={16}
                color={'currentColor'}
            />
        ),
        sectionTitle: defineMessage({id: 'admin.sidebar.about', defaultMessage: 'About'}),
        isHidden: it.any(
            it.configIsTrue('ExperimentalSettings', 'RestrictSystemAdmin'),
            it.not(it.userHasReadPermissionOnSomeResources(RESOURCE_KEYS.ABOUT)),
        ),
        subsections: {
            license: {
                url: 'about/license',
                title: defineMessage({id: 'admin.sidebar.license', defaultMessage: 'Edition and License'}),
                searchableStrings: licenseSettingsSearchableStrings,
                isHidden: it.not(it.userHasReadPermissionOnResource(RESOURCE_KEYS.ABOUT.EDITION_AND_LICENSE)),
                isDisabled: it.not(it.userHasWritePermissionOnResource(RESOURCE_KEYS.ABOUT.EDITION_AND_LICENSE)),
                schema: {
                    id: 'LicenseSettings',
                    component: LicenseSettings,
                },
            },
        },
    },
    billing: {
        icon: (
            <CreditCardOutlineIcon
                size={16}
                color={'currentColor'}
            />
        ),
        sectionTitle: defineMessage({id: 'admin.sidebar.billing', defaultMessage: 'Billing & Account'}),
        isHidden: it.any(
            it.not(it.enterpriseReady),
            it.not(it.userHasReadPermissionOnResource('billing')),
            it.not(it.licensed),
            it.all(
                it.not(it.licensedForFeature('Cloud')),
                it.configIsFalse('ServiceSettings', 'SelfHostedPurchase'),
            ),
        ),
        subsections: {
            subscription: {
                url: 'billing/subscription',
                title: defineMessage({id: 'admin.sidebar.subscription', defaultMessage: 'Subscription'}),
                searchableStrings: billingSubscriptionSearchableStrings,
                schema: {
                    id: 'BillingSubscriptions',
                    component: BillingSubscriptions,
                },

                // cloud only view
                isHidden: it.not(it.licensedForFeature('Cloud')),
                isDisabled: it.not(it.userHasWritePermissionOnResource('billing')),
            },
            billing_history: {
                url: 'billing/billing_history',
                title: defineMessage({id: 'admin.sidebar.billing_history', defaultMessage: 'Billing History'}),
                searchableStrings: billingHistorySearchableStrings,
                schema: {
                    id: 'BillingHistory',
                    component: BillingHistory,
                },
                isDisabled: it.not(it.userHasWritePermissionOnResource('billing')),
            },
            company_info: {
                url: 'billing/company_info',
                title: defineMessage({id: 'admin.sidebar.company_info', defaultMessage: 'Company Information'}),
                searchableStrings: billingCompanyInfoSearchableStrings,
                schema: {
                    id: 'CompanyInfo',
                    component: CompanyInfo,
                },

                // cloud only view
                isHidden: it.not(it.licensedForFeature('Cloud')),
                isDisabled: it.not(it.userHasWritePermissionOnResource('billing')),
            },
            company_info_edit: {
                url: 'billing/company_info_edit',
                schema: {
                    id: 'CompanyInfoEdit',
                    component: CompanyInfoEdit,
                },

                // cloud only view
                isHidden: it.not(it.licensedForFeature('Cloud')),
                isDisabled: it.not(it.userHasWritePermissionOnResource('billing')),
            },
            payment_info: {
                url: 'billing/payment_info',
                title: defineMessage({id: 'admin.sidebar.payment_info', defaultMessage: 'Payment Information'}),
                isHidden: it.any(
                    it.hidePaymentInfo,

                    // cloud only view
                    it.not(it.licensedForFeature('Cloud')),
                ),
                searchableStrings: billingPaymentInfoSearchableStrings,
                schema: {
                    id: 'PaymentInfo',
                    component: PaymentInfo,
                },
                isDisabled: it.not(it.userHasWritePermissionOnResource('billing')),
            },
            payment_info_edit: {
                url: 'billing/payment_info_edit',
                schema: {
                    id: 'PaymentInfoEdit',
                    component: PaymentInfoEdit,
                },
                isDisabled: it.not(it.userHasWritePermissionOnResource('billing')),
            },
        },
    },
    reporting: {
        icon: (
            <ChartBarIcon
                size={16}
                color={'currentColor'}
            />
        ),
        sectionTitle: defineMessage({id: 'admin.sidebar.reporting', defaultMessage: 'Reporting'}),
        isHidden: it.not(it.userHasReadPermissionOnSomeResources(RESOURCE_KEYS.REPORTING)),
        subsections: {
            workspace_optimization: {
                url: 'reporting/workspace_optimization',
                title: defineMessage({id: 'admin.sidebar.workspaceOptimization', defaultMessage: 'Workspace Optimization'}),
                schema: {
                    id: 'WorkspaceOptimizationDashboard',
                    component: WorkspaceOptimizationDashboard,
                },
                isHidden: it.not(it.userHasReadPermissionOnResource(RESOURCE_KEYS.REPORTING.SITE_STATISTICS)),
                isDisabled: it.not(it.userHasWritePermissionOnResource(RESOURCE_KEYS.REPORTING.SITE_STATISTICS)),
            },
            system_analytics: {
                url: 'reporting/system_analytics',
                title: defineMessage({id: 'admin.sidebar.siteStatistics', defaultMessage: 'Site Statistics'}),
                searchableStrings: systemAnalyticsSearchableStrings,
                schema: {
                    id: 'SystemAnalytics',
                    component: SystemAnalytics,
                },
                isHidden: it.not(it.userHasReadPermissionOnResource(RESOURCE_KEYS.REPORTING.SITE_STATISTICS)),
                isDisabled: it.not(it.userHasWritePermissionOnResource(RESOURCE_KEYS.REPORTING.SITE_STATISTICS)),
            },
            team_statistics: {
                url: 'reporting/team_statistics',
                title: defineMessage({id: 'admin.sidebar.teamStatistics', defaultMessage: 'Team Statistics'}),
                searchableStrings: teamAnalyticsSearchableStrings,
                schema: {
                    id: 'TeamAnalytics',
                    component: TeamAnalytics,
                },
                isHidden: it.not(it.userHasReadPermissionOnResource(RESOURCE_KEYS.REPORTING.TEAM_STATISTICS)),
                isDisabled: it.not(it.userHasWritePermissionOnResource(RESOURCE_KEYS.REPORTING.TEAM_STATISTICS)),
            },
            server_logs: {
                url: 'reporting/server_logs',
                title: defineMessage({id: 'admin.sidebar.logs', defaultMessage: 'Server Logs'}),
                isHidden: it.any(
                    it.configIsTrue('ExperimentalSettings', 'RestrictSystemAdmin'),
                    it.not(it.userHasReadPermissionOnResource(RESOURCE_KEYS.REPORTING.SERVER_LOGS)),
                ),
                isDisabled: it.not(it.userHasWritePermissionOnResource(RESOURCE_KEYS.REPORTING.SERVER_LOGS)),
                searchableStrings: serverLogsSearchableStrings,
                schema: {
                    id: 'ServerLogs',
                    component: ServerLogs,
                },
            },
        },
    },
    user_management: {
        icon: (
            <AccountMultipleOutlineIcon
                size={16}
                color={'currentColor'}
            />
        ),
        sectionTitle: defineMessage({id: 'admin.sidebar.userManagement', defaultMessage: 'User Management'}),
        isHidden: it.not(it.userHasReadPermissionOnSomeResources(RESOURCE_KEYS.USER_MANAGEMENT)),
        subsections: {
            system_users: {
                url: 'user_management/users',
                title: defineMessage({id: 'admin.sidebar.users', defaultMessage: 'Users'}),
                searchableStrings: systemUsersSearchableStrings,
                isHidden: it.not(it.userHasReadPermissionOnResource(RESOURCE_KEYS.USER_MANAGEMENT.USERS)),
                schema: {
                    id: 'SystemUsers',
                    component: SystemUsers,
                },
            },
            system_user_detail: {
                url: 'user_management/user/:user_id',
                isHidden: it.not(it.userHasReadPermissionOnResource(RESOURCE_KEYS.USER_MANAGEMENT.USERS)),
                schema: {
                    id: 'SystemUserDetail',
                    component: SystemUserDetail,
                },
            },
            group_detail: {
                url: 'user_management/groups/:group_id',
                isDisabled: it.not(it.userHasWritePermissionOnResource(RESOURCE_KEYS.USER_MANAGEMENT.GROUPS)),
                isHidden: it.not(it.userHasReadPermissionOnResource(RESOURCE_KEYS.USER_MANAGEMENT.GROUPS)),
                schema: {
                    id: 'GroupDetail',
                    component: GroupDetails,
                },
            },
            groups: {
                url: 'user_management/groups',
                title: defineMessage({id: 'admin.sidebar.groups', defaultMessage: 'Groups'}),
                isHidden: it.any(
                    it.not(it.licensedForFeature('LDAPGroups')),
                    it.not(it.userHasReadPermissionOnResource(RESOURCE_KEYS.USER_MANAGEMENT.GROUPS)),
                ),
                isDisabled: it.not(it.userHasWritePermissionOnResource(RESOURCE_KEYS.USER_MANAGEMENT.GROUPS)),
                schema: {
                    id: 'Groups',
                    component: GroupSettings,
                },
                restrictedIndicator: getRestrictedIndicator(),
            },
            groups_feature_discovery: {
                url: 'user_management/groups',
                isDiscovery: true,
                title: defineMessage({id: 'admin.sidebar.groups', defaultMessage: 'Groups'}),
                isHidden: it.any(
                    it.licensedForFeature('LDAPGroups'),
                    it.not(it.enterpriseReady),
                ),
                schema: {
                    id: 'Groups',
                    name: defineMessage({id: 'admin.group_settings.groupsPageTitle', defaultMessage: 'Groups'}),
                    settings: [
                        {
                            type: 'custom',
                            component: GroupsFeatureDiscovery,
                            key: 'GroupsFeatureDiscovery',
                            isDisabled: it.not(it.userHasWritePermissionOnResource(RESOURCE_KEYS.ABOUT.EDITION_AND_LICENSE)),
                        },
                    ],
                },
                restrictedIndicator: getRestrictedIndicator(true, LicenseSkus.Enterprise),
            },
            team_detail: {
                url: 'user_management/teams/:team_id',
                isDisabled: it.not(it.userHasWritePermissionOnResource(RESOURCE_KEYS.USER_MANAGEMENT.TEAMS)),
                isHidden: it.not(it.userHasReadPermissionOnResource(RESOURCE_KEYS.USER_MANAGEMENT.TEAMS)),
                schema: {
                    id: 'TeamDetail',
                    component: TeamDetails,
                },
            },
            teams: {
                url: 'user_management/teams',
                title: defineMessage({id: 'admin.sidebar.teams', defaultMessage: 'Teams'}),
                isHidden: it.any(
                    it.not(it.userHasReadPermissionOnResource(RESOURCE_KEYS.USER_MANAGEMENT.TEAMS)),
                ),
                schema: {
                    id: 'Teams',
                    component: TeamSettings,
                },
            },
            channel_detail: {
                url: 'user_management/channels/:channel_id',
                isDisabled: it.not(it.userHasWritePermissionOnResource(RESOURCE_KEYS.USER_MANAGEMENT.CHANNELS)),
                isHidden: it.not(it.userHasReadPermissionOnResource(RESOURCE_KEYS.USER_MANAGEMENT.CHANNELS)),
                schema: {
                    id: 'ChannelDetail',
                    component: ChannelDetails,
                },
            },
            channel: {
                url: 'user_management/channels',
                title: defineMessage({id: 'admin.sidebar.channels', defaultMessage: 'Channels'}),
                isHidden: it.not(it.userHasReadPermissionOnResource(RESOURCE_KEYS.USER_MANAGEMENT.CHANNELS)),
                isDisabled: it.not(it.userHasWritePermissionOnResource(RESOURCE_KEYS.USER_MANAGEMENT.CHANNELS)),
                schema: {
                    id: 'Channels',
                    component: ChannelSettings,
                },
            },
            systemScheme: {
                url: 'user_management/permissions/system_scheme',
                isDisabled: it.not(it.userHasWritePermissionOnResource(RESOURCE_KEYS.USER_MANAGEMENT.PERMISSIONS)),
                schema: {
                    id: 'PermissionSystemScheme',
                    component: PermissionSystemSchemeSettings,
                },
            },
            teamSchemeDetail: {
                url: 'user_management/permissions/team_override_scheme/:scheme_id',
                isDisabled: it.not(it.userHasWritePermissionOnResource(RESOURCE_KEYS.USER_MANAGEMENT.PERMISSIONS)),
                schema: {
                    id: 'PermissionSystemScheme',
                    component: PermissionTeamSchemeSettings,
                },
            },
            teamScheme: {
                url: 'user_management/permissions/team_override_scheme',
                isDisabled: it.not(it.userHasWritePermissionOnResource(RESOURCE_KEYS.USER_MANAGEMENT.PERMISSIONS)),
                schema: {
                    id: 'PermissionSystemScheme',
                    component: PermissionTeamSchemeSettings,
                },
            },
            permissions: {
                url: 'user_management/permissions/',
                title: defineMessage({id: 'admin.sidebar.permissions', defaultMessage: 'Permissions'}),
                searchableStrings: PermissionSchemeSearchableStrings,
                isHidden: it.any(
                    it.not(it.userHasReadPermissionOnResource(RESOURCE_KEYS.USER_MANAGEMENT.PERMISSIONS)),
                ),
                isDisabled: it.not(it.userHasWritePermissionOnResource(RESOURCE_KEYS.USER_MANAGEMENT.PERMISSIONS)),
                schema: {
                    id: 'PermissionSchemes',
                    component: PermissionSchemesSettings,
                },
            },
            system_role: {
                url: 'user_management/system_roles/:role_id',
                isDisabled: it.not(it.userHasWritePermissionOnResource(RESOURCE_KEYS.USER_MANAGEMENT.SYSTEM_ROLES)),
                schema: {
                    id: 'SystemRole',
                    component: SystemRole,
                },
            },
            system_roles: {
                url: 'user_management/system_roles',
                title: defineMessage({id: 'admin.sidebar.systemRoles', defaultMessage: 'System Roles'}),
                isHidden: it.any(
                    it.not(it.licensedForFeature('LDAPGroups')),
                    it.not(it.userHasReadPermissionOnResource(RESOURCE_KEYS.USER_MANAGEMENT.SYSTEM_ROLES)),
                ),
                isDisabled: it.not(it.userHasWritePermissionOnResource(RESOURCE_KEYS.USER_MANAGEMENT.SYSTEM_ROLES)),
                schema: {
                    id: 'SystemRoles',
                    component: SystemRoles,
                },
                restrictedIndicator: getRestrictedIndicator(),
            },
            system_roles_feature_discovery: {
                url: 'user_management/system_roles',
                isDiscovery: true,
                title: defineMessage({id: 'admin.sidebar.systemRoles', defaultMessage: 'System Roles'}),
                isHidden: it.any(
                    it.licensedForFeature('LDAPGroups'),
                    it.not(it.enterpriseReady),
                ),
                schema: {
                    id: 'SystemRoles',
                    name: defineMessage({id: 'admin.permissions.systemRoles', defaultMessage: 'System Roles'}),
                    settings: [
                        {
                            type: 'custom',
                            component: SystemRolesFeatureDiscovery,
                            key: 'SystemRolesFeatureDiscovery',
                            isDisabled: it.not(it.userHasWritePermissionOnResource(RESOURCE_KEYS.ABOUT.EDITION_AND_LICENSE)),
                        },
                    ],
                },
                restrictedIndicator: getRestrictedIndicator(true, LicenseSkus.Enterprise),
            },
        },
    },
    environment: {
        icon: (
            <ServerVariantIcon
                size={16}
                color={'currentColor'}
            />
        ),
        sectionTitle: defineMessage({id: 'admin.sidebar.environment', defaultMessage: 'Environment'}),
        isHidden: it.not(it.userHasReadPermissionOnSomeResources(RESOURCE_KEYS.ENVIRONMENT)),
        subsections: {
            web_server: {
                url: 'environment/web_server',
                title: defineMessage({id: 'admin.sidebar.webServer', defaultMessage: 'Web Server'}),
                isHidden: it.any(
                    it.configIsTrue('ExperimentalSettings', 'RestrictSystemAdmin'),
                    it.not(it.userHasReadPermissionOnResource(RESOURCE_KEYS.ENVIRONMENT.WEB_SERVER)),
                ),
                schema: {
                    id: 'ServiceSettings',
                    name: defineMessage({id: 'admin.environment.webServer', defaultMessage: 'Web Server'}),
                    settings: [
                        {
                            type: 'banner',
                            label: defineMessage({id: 'admin.rate.noteDescription', defaultMessage: 'Changing properties in this section will require a server restart before taking effect.'}),
                            banner_type: 'info',
                        },
                        {
                            type: 'text',
                            key: 'ServiceSettings.SiteURL',
                            label: defineMessage({id: 'admin.service.siteURL', defaultMessage: 'Site URL:'}),
                            help_text: defineMessage({id: 'admin.service.siteURLDescription', defaultMessage: 'The URL that users will use to access Mattermost. Standard ports, such as 80 and 443, can be omitted, but non-standard ports are required. For example: http://example.com:8065. This setting is required. Mattermost may be hosted at a subpath. For example: http://example.com:8065/company/mattermost. A restart is required before the server will work correctly.'}),
                            help_text_markdown: true,
                            placeholder: defineMessage({id: 'admin.service.siteURLExample', defaultMessage: 'E.g.: "http://example.com:8065"'}),
                            isDisabled: it.not(it.userHasWritePermissionOnResource(RESOURCE_KEYS.ENVIRONMENT.WEB_SERVER)),
                        },
                        {
                            type: 'button',
                            key: 'TestSiteURL',
                            action: testSiteURL,
                            label: defineMessage({id: 'admin.service.testSiteURL', defaultMessage: 'Test Live URL'}),
                            loading: defineMessage({id: 'admin.service.testSiteURLTesting', defaultMessage: 'Testing...'}),
                            error_message: defineMessage({id: 'admin.service.testSiteURLFail', defaultMessage: 'Test unsuccessful: {error}'}),
                            success_message: defineMessage({id: 'admin.service.testSiteURLSuccess', defaultMessage: 'Test successful. This is a valid URL.'}),
                            isDisabled: it.not(it.userHasWritePermissionOnResource(RESOURCE_KEYS.ENVIRONMENT.WEB_SERVER)),
                        },
                        {
                            type: 'text',
                            key: 'ServiceSettings.ListenAddress',
                            label: defineMessage({id: 'admin.service.listenAddress', defaultMessage: 'Listen Address:'}),
                            placeholder: defineMessage({id: 'admin.service.listenExample', defaultMessage: 'E.g.: ":8065"'}),
                            help_text: defineMessage({id: 'admin.service.listenDescription', defaultMessage: 'The address and port to which to bind and listen. Specifying ":8065" will bind to all network interfaces. Specifying "127.0.0.1:8065" will only bind to the network interface having that IP address. If you choose a port of a lower level (called "system ports" or "well-known ports", in the range of 0-1023), you must have permissions to bind to that port. On Linux you can use: "sudo setcap cap_net_bind_service=+ep ./bin/mattermost" to allow Mattermost to bind to well-known ports.'}),
                            isDisabled: it.not(it.userHasWritePermissionOnResource(RESOURCE_KEYS.ENVIRONMENT.WEB_SERVER)),
                        },
                        {
                            type: 'bool',
                            key: 'ServiceSettings.Forward80To443',
                            label: defineMessage({id: 'admin.service.forward80To443', defaultMessage: 'Forward port 80 to 443:'}),
                            help_text: defineMessage({id: 'admin.service.forward80To443Description', defaultMessage: 'Forwards all insecure traffic from port 80 to secure port 443. Not recommended when using a proxy server.'}),
                            disabled_help_text: defineMessage({id: 'admin.service.forward80To443Description.disabled', defaultMessage: 'Forwards all insecure traffic from port 80 to secure port 443. Not recommended when using a proxy server. This setting cannot be enabled until your server is [listening](#ServiceSettings.ListenAddress) on port 443.'}),
                            disabled_help_text_markdown: true,
                            isDisabled: it.any(
                                it.not(it.userHasWritePermissionOnResource(RESOURCE_KEYS.ENVIRONMENT.WEB_SERVER)),
                                it.not(it.stateMatches('ServiceSettings.ListenAddress', /:443$/)),
                            ),
                        },
                        {
                            type: 'dropdown',
                            key: 'ServiceSettings.ConnectionSecurity',
                            label: defineMessage({id: 'admin.connectionSecurityTitle', defaultMessage: 'Connection Security:'}),
                            help_text: DefinitionConstants.CONNECTION_SECURITY_HELP_TEXT_WEBSERVER,
                            options: [
                                {
                                    value: '',
                                    display_name: defineMessage({id: 'admin.connectionSecurityNone', defaultMessage: 'None'}),
                                },
                                {
                                    value: 'TLS',
                                    display_name: defineMessage({id: 'admin.connectionSecurityTls', defaultMessage: 'TLS (Recommended)'}),
                                },
                            ],
                            isDisabled: it.not(it.userHasWritePermissionOnResource(RESOURCE_KEYS.ENVIRONMENT.WEB_SERVER)),
                        },
                        {
                            type: 'text',
                            key: 'ServiceSettings.TLSCertFile',
                            label: defineMessage({id: 'admin.service.tlsCertFile', defaultMessage: 'TLS Certificate File:'}),
                            help_text: defineMessage({id: 'admin.service.tlsCertFileDescription', defaultMessage: 'The certificate file to use.'}),
                            isDisabled: it.any(
                                it.not(it.userHasWritePermissionOnResource(RESOURCE_KEYS.ENVIRONMENT.WEB_SERVER)),
                                it.stateIsTrue('ServiceSettings.UseLetsEncrypt'),
                            ),
                        },
                        {
                            type: 'text',
                            key: 'ServiceSettings.TLSKeyFile',
                            label: defineMessage({id: 'admin.service.tlsKeyFile', defaultMessage: 'TLS Key File:'}),
                            help_text: defineMessage({id: 'admin.service.tlsKeyFileDescription', defaultMessage: 'The private key file to use.'}),
                            isDisabled: it.any(
                                it.not(it.userHasWritePermissionOnResource(RESOURCE_KEYS.ENVIRONMENT.WEB_SERVER)),
                                it.stateIsTrue('ServiceSettings.UseLetsEncrypt'),
                            ),
                        },
                        {
                            type: 'bool',
                            key: 'ServiceSettings.UseLetsEncrypt',
                            label: defineMessage({id: 'admin.service.useLetsEncrypt', defaultMessage: 'Use Let\'s Encrypt:'}),
                            help_text: defineMessage({id: 'admin.service.useLetsEncryptDescription', defaultMessage: 'Enable the automatic retrieval of certificates from Let\'s Encrypt. The certificate will be retrieved when a client attempts to connect from a new domain. This will work with multiple domains.'}),
                            disabled_help_text: defineMessage({id: 'admin.service.useLetsEncryptDescription.disabled', defaultMessage: "Enable the automatic retrieval of certificates from Let's Encrypt. The certificate will be retrieved when a client attempts to connect from a new domain. This will work with multiple domains. This setting cannot be enabled unless the [Forward port 80 to 443](#SystemSettings.Forward80To443) setting is set to true."}),
                            disabled_help_text_markdown: true,
                            isDisabled: it.any(
                                it.not(it.userHasWritePermissionOnResource(RESOURCE_KEYS.ENVIRONMENT.WEB_SERVER)),
                                it.stateIsFalse('ServiceSettings.Forward80To443'),
                            ),
                        },
                        {
                            type: 'text',
                            key: 'ServiceSettings.LetsEncryptCertificateCacheFile',
                            label: defineMessage({id: 'admin.service.letsEncryptCertificateCacheFile', defaultMessage: 'Let\'s Encrypt Certificate Cache File:'}),
                            help_text: defineMessage({id: 'admin.service.letsEncryptCertificateCacheFileDescription', defaultMessage: 'Certificates retrieved and other data about the Let\'s Encrypt service will be stored in this file.'}),
                            isDisabled: it.any(
                                it.not(it.userHasWritePermissionOnResource(RESOURCE_KEYS.ENVIRONMENT.WEB_SERVER)),
                                it.stateIsFalse('ServiceSettings.UseLetsEncrypt'),
                            ),
                        },
                        {
                            type: 'number',
                            key: 'ServiceSettings.ReadTimeout',
                            label: defineMessage({id: 'admin.service.readTimeout', defaultMessage: 'Read Timeout:'}),
                            help_text: defineMessage({id: 'admin.service.readTimeoutDescription', defaultMessage: 'Maximum time allowed from when the connection is accepted to when the request body is fully read.'}),
                            isDisabled: it.not(it.userHasWritePermissionOnResource(RESOURCE_KEYS.ENVIRONMENT.WEB_SERVER)),
                        },
                        {
                            type: 'number',
                            key: 'ServiceSettings.WriteTimeout',
                            label: defineMessage({id: 'admin.service.writeTimeout', defaultMessage: 'Write Timeout:'}),
                            help_text: defineMessage({id: 'admin.service.writeTimeoutDescription', defaultMessage: 'If using HTTP (insecure), this is the maximum time allowed from the end of reading the request headers until the response is written. If using HTTPS, it is the total time from when the connection is accepted until the response is written.'}),
                            isDisabled: it.not(it.userHasWritePermissionOnResource(RESOURCE_KEYS.ENVIRONMENT.WEB_SERVER)),
                        },
                        {
                            type: 'dropdown',
                            key: 'ServiceSettings.WebserverMode',
                            label: defineMessage({id: 'admin.webserverModeTitle', defaultMessage: 'Webserver Mode:'}),
                            help_text: DefinitionConstants.WEBSERVER_MODE_HELP_TEXT,
                            options: [
                                {
                                    value: 'gzip',
                                    display_name: defineMessage({id: 'admin.webserverModeGzip', defaultMessage: 'gzip'}),
                                },
                                {
                                    value: 'uncompressed',
                                    display_name: defineMessage({id: 'admin.webserverModeUncompressed', defaultMessage: 'Uncompressed'}),
                                },
                                {
                                    value: 'disabled',
                                    display_name: defineMessage({id: 'admin.webserverModeDisabled', defaultMessage: 'Disabled'}),
                                },
                            ],
                            isDisabled: it.not(it.userHasWritePermissionOnResource(RESOURCE_KEYS.ENVIRONMENT.WEB_SERVER)),
                        },
                        {
                            type: 'bool',
                            key: 'ServiceSettings.EnableInsecureOutgoingConnections',
                            label: defineMessage({id: 'admin.service.insecureTlsTitle', defaultMessage: 'Enable Insecure Outgoing Connections: '}),
                            help_text: defineMessage({id: 'admin.service.insecureTlsDesc', defaultMessage: 'When true, any outgoing HTTPS requests will accept unverified, self-signed certificates. For example, outgoing webhooks to a server with a self-signed TLS certificate, using any domain, will be allowed. Note that this makes these connections susceptible to man-in-the-middle attacks.'}),
                            isDisabled: it.not(it.userHasWritePermissionOnResource(RESOURCE_KEYS.ENVIRONMENT.WEB_SERVER)),
                        },
                        {
                            type: 'text',
                            key: 'ServiceSettings.ManagedResourcePaths',
                            label: defineMessage({id: 'admin.service.managedResourcePaths', defaultMessage: 'Managed Resource Paths:'}),
                            help_text: defineMessage({id: 'admin.service.managedResourcePathsDescription', defaultMessage: 'A comma-separated list of paths on the Mattermost server that are managed by another service. See <link>here</link> for more information.'}),
                            help_text_markdown: false,
                            help_text_values: {
                                link: (msg: string) => (
                                    <ExternalLink
                                        location='admin_console'
                                        href={DocLinks.DESKTOP_MANAGED_RESOURCES}
                                    >
                                        {msg}
                                    </ExternalLink>
                                ),
                            },
                            isDisabled: it.not(it.userHasWritePermissionOnResource(RESOURCE_KEYS.ENVIRONMENT.WEB_SERVER)),
                        },
                        {
                            type: 'button',
                            action: reloadConfig,
                            key: 'ReloadConfigButton',
                            label: defineMessage({id: 'admin.reload.button', defaultMessage: 'Reload Configuration From Disk'}),
                            help_text: defineMessage({id: 'admin.reload.reloadDescription', defaultMessage: 'Deployments using multiple databases can switch from one master database to another without restarting the Mattermost server by updating "config.json" to the new desired configuration and using the {featureName} feature to load the new settings while the server is running. The administrator should then use the {recycleDatabaseConnections} feature to recycle the database connections based on the new settings.'}),
                            help_text_values: {
                                featureName: (
                                    <b>
                                        <FormattedMessage
                                            id='admin.reload.reloadDescription.featureName'
                                            defaultMessage='Reload Configuration from Disk'
                                        />
                                    </b>
                                ),
                                recycleDatabaseConnections: (
                                    <a href='../environment/database'>
                                        <b>
                                            <FormattedMessage
                                                id='admin.reload.reloadDescription.recycleDatabaseConnections'
                                                defaultMessage='Environment > Database > Recycle Database Connections'
                                            />
                                        </b>
                                    </a>
                                ),
                            },
                            error_message: defineMessage({id: 'admin.reload.reloadFail', defaultMessage: 'Reload unsuccessful: {error}'}),
                            isDisabled: it.not(it.userHasWritePermissionOnResource(RESOURCE_KEYS.ENVIRONMENT.WEB_SERVER)),
                        },
                        {
                            type: 'button',
                            key: 'PurgeButton',
                            action: invalidateAllCaches,
                            label: defineMessage({id: 'admin.purge.button', defaultMessage: 'Purge All Caches'}),
                            help_text: defineMessage({id: 'admin.purge.purgeDescription', defaultMessage: 'This will purge all the in-memory caches for things like sessions, accounts, channels, etc. Deployments using High Availability will attempt to purge all the servers in the cluster. Purging the caches may adversely impact performance.'}),
                            error_message: defineMessage({id: 'admin.purge.purgeFail', defaultMessage: 'Purging unsuccessful: {error}'}),
                            isDisabled: it.not(it.userHasWritePermissionOnResource(RESOURCE_KEYS.ENVIRONMENT.WEB_SERVER)),
                        },
                    ],
                },
            },
            database: {
                url: 'environment/database',
                title: defineMessage({id: 'admin.sidebar.database', defaultMessage: 'Database'}),
                searchableStrings: databaseSearchableStrings,
                isHidden: it.any(
                    it.configIsTrue('ExperimentalSettings', 'RestrictSystemAdmin'),
                    it.not(it.userHasReadPermissionOnResource(RESOURCE_KEYS.ENVIRONMENT.DATABASE)),
                ),
                isDisabled: it.not(it.userHasWritePermissionOnResource(RESOURCE_KEYS.ENVIRONMENT.DATABASE)),
                schema: {
                    id: 'DatabaseSettings',
                    component: DatabaseSettings,
                },
            },
            elasticsearch: {
                url: 'environment/elasticsearch',
                title: defineMessage({id: 'admin.sidebar.elasticsearch', defaultMessage: 'Elasticsearch'}),
                isHidden: it.any(
                    it.not(it.licensedForFeature('Elasticsearch')),
                    it.configIsTrue('ExperimentalSettings', 'RestrictSystemAdmin'),
                    it.not(it.userHasReadPermissionOnResource(RESOURCE_KEYS.ENVIRONMENT.ELASTICSEARCH)),
                ),
                searchableStrings: elasticSearchSearchableStrings,
                isDisabled: it.not(it.userHasWritePermissionOnResource(RESOURCE_KEYS.ENVIRONMENT.ELASTICSEARCH)),
                schema: {
                    id: 'ElasticSearchSettings',
                    component: ElasticSearchSettings,
                },
            },
            storage: {
                url: 'environment/file_storage',
                title: defineMessage({id: 'admin.sidebar.fileStorage', defaultMessage: 'File Storage'}),
                isHidden: it.any(
                    it.configIsTrue('ExperimentalSettings', 'RestrictSystemAdmin'),
                    it.not(it.userHasReadPermissionOnResource(RESOURCE_KEYS.ENVIRONMENT.FILE_STORAGE)),
                ),
                schema: {
                    id: 'FileSettings',
                    name: defineMessage({id: 'admin.environment.fileStorage', defaultMessage: 'File Storage'}),
                    settings: [
                        {
                            type: 'dropdown',
                            key: 'FileSettings.DriverName',
                            label: defineMessage({id: 'admin.image.storeTitle', defaultMessage: 'File Storage System:'}),
                            help_text: defineMessage({id: 'admin.image.storeDescription', defaultMessage: 'Storage system where files and image attachments are saved. Selecting "Amazon S3" enables fields to enter your Amazon credentials and bucket details. Selecting "Local File System" enables the field to specify a local file directory.'}),
                            help_text_markdown: true,
                            options: [
                                {
                                    value: FILE_STORAGE_DRIVER_LOCAL,
                                    display_name: defineMessage({id: 'admin.image.storeLocal', defaultMessage: 'Local File System'}),
                                },
                                {
                                    value: FILE_STORAGE_DRIVER_S3,
                                    display_name: defineMessage({id: 'admin.image.storeAmazonS3', defaultMessage: 'Amazon S3'}),
                                },
                            ],
                            isDisabled: it.not(it.userHasWritePermissionOnResource(RESOURCE_KEYS.ENVIRONMENT.FILE_STORAGE)),
                        },
                        {
                            type: 'text',
                            key: 'FileSettings.Directory',
                            label: defineMessage({id: 'admin.image.localTitle', defaultMessage: 'Local Storage Directory:'}),
                            help_text: defineMessage({id: 'admin.image.localDescription', defaultMessage: 'Directory to which files and images are written. If blank, defaults to ./data/.'}),
                            placeholder: defineMessage({id: 'admin.image.localExample', defaultMessage: 'E.g.: "./data/"'}),
                            isDisabled: it.any(
                                it.not(it.userHasWritePermissionOnResource(RESOURCE_KEYS.ENVIRONMENT.FILE_STORAGE)),
                                it.not(it.stateEquals('FileSettings.DriverName', FILE_STORAGE_DRIVER_LOCAL)),
                            ),
                        },
                        {
                            type: 'number',
                            key: 'FileSettings.MaxFileSize',
                            label: defineMessage({id: 'admin.image.maxFileSizeTitle', defaultMessage: 'Maximum File Size:'}),
                            help_text: defineMessage({id: 'admin.image.maxFileSizeDescription', defaultMessage: 'Maximum file size for message attachments in megabytes. Caution: Verify server memory can support your setting choice. Large file sizes increase the risk of server crashes and failed uploads due to network interruptions.'}),
                            placeholder: defineMessage({id: 'admin.image.maxFileSizeExample', defaultMessage: '50'}),
                            onConfigLoad: (configVal) => configVal / MEBIBYTE,
                            onConfigSave: (displayVal) => displayVal * MEBIBYTE,
                            isDisabled: it.not(it.userHasWritePermissionOnResource(RESOURCE_KEYS.ENVIRONMENT.FILE_STORAGE)),
                        },
                        {
                            type: 'bool',
                            key: 'FileSettings.ExtractContent',
                            label: defineMessage({id: 'admin.image.extractContentTitle', defaultMessage: 'Enable document search by content:'}),
                            help_text: defineMessage({id: 'admin.image.extractContentDescription', defaultMessage: 'When enabled, supported document types are searchable by their content. Search results for existing documents may be incomplete <link>until a data migration is executed</link>.'}),
                            help_text_markdown: false,
                            help_text_values: {
                                link: (msg: string) => (
                                    <ExternalLink
                                        location='admin_console'
                                        href={DocLinks.CONFIGURE_DOCUMENT_CONTENT_SEARCH}
                                    >
                                        {msg}
                                    </ExternalLink>
                                ),
                            },
                            isDisabled: it.any(
                                it.not(it.userHasWritePermissionOnResource(RESOURCE_KEYS.ENVIRONMENT.FILE_STORAGE)),
                            ),
                        },
                        {
                            type: 'bool',
                            key: 'FileSettings.ArchiveRecursion',
                            label: defineMessage({id: 'admin.image.archiveRecursionTitle', defaultMessage: 'Enable searching content of documents within ZIP files:'}),
                            help_text: defineMessage({id: 'admin.image.archiveRecursionDescription', defaultMessage: 'When enabled, content of documents within ZIP files will be returned in search results. This may have an impact on server performance for large files. '}),
                            isDisabled: it.any(
                                it.not(it.userHasWritePermissionOnResource(RESOURCE_KEYS.ENVIRONMENT.FILE_STORAGE)),
                                it.configIsFalse('FileSettings', 'ExtractContent'),
                            ),
                        },
                        {
                            type: 'text',
                            key: 'FileSettings.AmazonS3Bucket',
                            label: defineMessage({id: 'admin.image.amazonS3BucketTitle', defaultMessage: 'Amazon S3 Bucket:'}),
                            help_text: defineMessage({id: 'admin.image.amazonS3BucketDescription', defaultMessage: 'Name you selected for your S3 bucket in AWS.'}),
                            placeholder: defineMessage({id: 'admin.image.amazonS3BucketExample', defaultMessage: 'E.g.: "mattermost-media"'}),
                            isDisabled: it.any(
                                it.not(it.userHasWritePermissionOnResource(RESOURCE_KEYS.ENVIRONMENT.FILE_STORAGE)),
                                it.not(it.stateEquals('FileSettings.DriverName', FILE_STORAGE_DRIVER_S3)),
                            ),
                        },
                        {
                            type: 'text',
                            key: 'FileSettings.AmazonS3PathPrefix',
                            label: defineMessage({id: 'admin.image.amazonS3PathPrefixTitle', defaultMessage: 'Amazon S3 Path Prefix:'}),
                            help_text: defineMessage({id: 'admin.image.amazonS3PathPrefixDescription', defaultMessage: 'Prefix you selected for your S3 bucket in AWS.'}),
                            placeholder: defineMessage({id: 'admin.image.amazonS3PathPrefixExample', defaultMessage: 'E.g.: "subdir1/" or you can leave it .'}),
                            isDisabled: it.any(
                                it.not(it.userHasWritePermissionOnResource(RESOURCE_KEYS.ENVIRONMENT.FILE_STORAGE)),
                                it.not(it.stateEquals('FileSettings.DriverName', FILE_STORAGE_DRIVER_S3)),
                            ),
                        },
                        {
                            type: 'text',
                            key: 'FileSettings.AmazonS3Region',
                            label: defineMessage({id: 'admin.image.amazonS3RegionTitle', defaultMessage: 'Amazon S3 Region:'}),
                            help_text: defineMessage({id: 'admin.image.amazonS3RegionDescription', defaultMessage: 'AWS region you selected when creating your S3 bucket. If no region is set, Mattermost attempts to get the appropriate region from AWS, or sets it to "us-east-1" if none found.'}),
                            placeholder: defineMessage({id: 'admin.image.amazonS3RegionExample', defaultMessage: 'E.g.: "us-east-1"'}),
                            isDisabled: it.any(
                                it.not(it.userHasWritePermissionOnResource(RESOURCE_KEYS.ENVIRONMENT.FILE_STORAGE)),
                                it.not(it.stateEquals('FileSettings.DriverName', FILE_STORAGE_DRIVER_S3)),
                            ),
                        },
                        {
                            type: 'text',
                            key: 'FileSettings.AmazonS3AccessKeyId',
                            label: defineMessage({id: 'admin.image.amazonS3IdTitle', defaultMessage: 'Amazon S3 Access Key ID:'}),
                            help_text: defineMessage({id: 'admin.image.amazonS3IdDescription', defaultMessage: '(Optional) Only required if you do not want to authenticate to S3 using an <link>IAM role</link>. Enter the Access Key ID provided by your Amazon EC2 administrator.'}),
                            help_text_values: {
                                link: (msg: string) => (
                                    <ExternalLink
                                        location='admin_console'
                                        href='https://docs.aws.amazon.com/IAM/latest/UserGuide/id_roles_use_switch-role-ec2_instance-profiles.html'
                                    >
                                        {msg}
                                    </ExternalLink>
                                ),
                            },
                            help_text_markdown: false,
                            placeholder: defineMessage({id: 'admin.image.amazonS3IdExample', defaultMessage: 'E.g.: "AKIADTOVBGERKLCBV"'}),
                            isDisabled: it.any(
                                it.not(it.userHasWritePermissionOnResource(RESOURCE_KEYS.ENVIRONMENT.FILE_STORAGE)),
                                it.not(it.stateEquals('FileSettings.DriverName', FILE_STORAGE_DRIVER_S3)),
                            ),
                        },
                        {
                            type: 'text',
                            key: 'FileSettings.AmazonS3Endpoint',
                            label: defineMessage({id: 'admin.image.amazonS3EndpointTitle', defaultMessage: 'Amazon S3 Endpoint:'}),
                            help_text: defineMessage({id: 'admin.image.amazonS3EndpointDescription', defaultMessage: 'Hostname of your S3 Compatible Storage provider. Defaults to "s3.amazonaws.com".'}),
                            placeholder: defineMessage({id: 'admin.image.amazonS3EndpointExample', defaultMessage: 'E.g.: "s3.amazonaws.com"'}),
                            isDisabled: it.any(
                                it.not(it.userHasWritePermissionOnResource(RESOURCE_KEYS.ENVIRONMENT.FILE_STORAGE)),
                                it.not(it.stateEquals('FileSettings.DriverName', FILE_STORAGE_DRIVER_S3)),
                            ),
                        },
                        {
                            type: 'text',
                            key: 'FileSettings.AmazonS3SecretAccessKey',
                            label: defineMessage({id: 'admin.image.amazonS3SecretTitle', defaultMessage: 'Amazon S3 Secret Access Key:'}),
                            help_text: defineMessage({id: 'admin.image.amazonS3SecretDescription', defaultMessage: '(Optional) The secret access key associated with your Amazon S3 Access Key ID.'}),
                            placeholder: defineMessage({id: 'admin.image.amazonS3SecretExample', defaultMessage: 'E.g.: "jcuS8PuvcpGhpgHhlcpT1Mx42pnqMxQY"'}),
                            isDisabled: it.any(
                                it.not(it.userHasWritePermissionOnResource(RESOURCE_KEYS.ENVIRONMENT.FILE_STORAGE)),
                                it.not(it.stateEquals('FileSettings.DriverName', FILE_STORAGE_DRIVER_S3)),
                            ),
                        },
                        {
                            type: 'bool',
                            key: 'FileSettings.AmazonS3SSL',
                            label: defineMessage({id: 'admin.image.amazonS3SSLTitle', defaultMessage: 'Enable Secure Amazon S3 Connections:'}),
                            help_text: defineMessage({id: 'admin.image.amazonS3SSLDescription', defaultMessage: 'When false, allow insecure connections to Amazon S3. Defaults to secure connections only.'}),
                            isDisabled: it.any(
                                it.not(it.userHasWritePermissionOnResource(RESOURCE_KEYS.ENVIRONMENT.FILE_STORAGE)),
                                it.not(it.stateEquals('FileSettings.DriverName', FILE_STORAGE_DRIVER_S3)),
                            ),
                        },
                        {
                            type: 'bool',
                            key: 'FileSettings.AmazonS3SSE',
                            label: defineMessage({id: 'admin.image.amazonS3SSETitle', defaultMessage: 'Enable Server-Side Encryption for Amazon S3:'}),
                            help_text: defineMessage({id: 'admin.image.amazonS3SSEDescription', defaultMessage: 'When true, encrypt files in Amazon S3 using server-side encryption with Amazon S3-managed keys. See <link>documentation</link> to learn more.'}),
                            help_text_values: {
                                link: (msg: string) => (
                                    <ExternalLink
                                        location='admin_console'
                                        href={DocLinks.SESSION_LENGTHS}
                                    >
                                        {msg}
                                    </ExternalLink>
                                ),
                            },
                            help_text_markdown: false,
                            isHidden: it.not(it.licensedForFeature('Compliance')),
                            isDisabled: it.any(
                                it.not(it.userHasWritePermissionOnResource(RESOURCE_KEYS.ENVIRONMENT.FILE_STORAGE)),
                                it.not(it.stateEquals('FileSettings.DriverName', FILE_STORAGE_DRIVER_S3)),
                            ),
                        },
                        {
                            type: 'bool',
                            key: 'FileSettings.AmazonS3Trace',
                            label: defineMessage({id: 'admin.image.amazonS3TraceTitle', defaultMessage: 'Enable Amazon S3 Debugging:'}),
                            help_text: defineMessage({id: 'admin.image.amazonS3TraceDescription', defaultMessage: '(Development Mode) When true, log additional debugging information to the system logs.'}),
                            isDisabled: it.any(
                                it.not(it.userHasWritePermissionOnResource(RESOURCE_KEYS.ENVIRONMENT.FILE_STORAGE)),
                                it.not(it.stateEquals('FileSettings.DriverName', FILE_STORAGE_DRIVER_S3)),
                            ),
                        },
                        {
                            type: 'button',
                            action: testS3Connection,
                            key: 'TestS3Connection',
                            label: defineMessage({id: 'admin.s3.connectionS3Test', defaultMessage: 'Test Connection'}),
                            loading: defineMessage({id: 'admin.s3.testing', defaultMessage: 'Testing...'}),
                            error_message: defineMessage({id: 'admin.s3.s3Fail', defaultMessage: 'Connection unsuccessful: {error}'}),
                            success_message: defineMessage({id: 'admin.s3.s3Success', defaultMessage: 'Connection was successful'}),
                            isDisabled: it.not(it.userHasWritePermissionOnResource(RESOURCE_KEYS.ENVIRONMENT.FILE_STORAGE)),
                        },
                    ],
                },
            },
            image_proxy: {
                url: 'environment/image_proxy',
                title: defineMessage({id: 'admin.sidebar.imageProxy', defaultMessage: 'Image Proxy'}),
                isHidden: it.any(
                    it.not(it.userHasReadPermissionOnResource(RESOURCE_KEYS.ENVIRONMENT.IMAGE_PROXY)),
                    it.configIsTrue('ExperimentalSettings', 'RestrictSystemAdmin'),
                ),
                schema: {
                    id: 'ImageProxy',
                    name: defineMessage({id: 'admin.environment.imageProxy', defaultMessage: 'Image Proxy'}),
                    settings: [
                        {
                            type: 'bool',
                            key: 'ImageProxySettings.Enable',
                            label: defineMessage({id: 'admin.image.enableProxy', defaultMessage: 'Enable Image Proxy:'}),
                            help_text: defineMessage({id: 'admin.image.enableProxyDescription', defaultMessage: 'When true, enables an image proxy for loading all Markdown images.'}),
                            isDisabled: it.not(it.userHasWritePermissionOnResource(RESOURCE_KEYS.ENVIRONMENT.IMAGE_PROXY)),
                        },
                        {
                            type: 'dropdown',
                            key: 'ImageProxySettings.ImageProxyType',
                            label: defineMessage({id: 'admin.image.proxyType', defaultMessage: 'Image Proxy Type:'}),
                            help_text: defineMessage({id: 'admin.image.proxyTypeDescription', defaultMessage: 'Configure an image proxy to load all Markdown images through a proxy. The image proxy prevents users from making insecure image requests, provides caching for increased performance, and automates image adjustments such as resizing. See <link>documentation</link> to learn more.'}),
                            help_text_values: {
                                link: (msg: string) => (
                                    <ExternalLink
                                        location='admin_console'
                                        href={DocLinks.SETUP_IMAGE_PROXY}
                                    >
                                        {msg}
                                    </ExternalLink>
                                ),
                            },
                            help_text_markdown: false,
                            options: [
                                {
                                    value: 'atmos/camo',
                                    display_name: defineMessage({id: 'atmos/camo', defaultMessage: 'atmos/camo'}),
                                },
                                {
                                    value: 'local',
                                    display_name: defineMessage({id: 'local', defaultMessage: 'local'}),
                                },
                            ],
                            isDisabled: it.any(
                                it.not(it.userHasWritePermissionOnResource(RESOURCE_KEYS.ENVIRONMENT.IMAGE_PROXY)),
                                it.stateIsFalse('ImageProxySettings.Enable'),
                            ),
                        },
                        {
                            type: 'text',
                            key: 'ImageProxySettings.RemoteImageProxyURL',
                            label: defineMessage({id: 'admin.image.proxyURL', defaultMessage: 'Remote Image Proxy URL:'}),
                            help_text: defineMessage({id: 'admin.image.proxyURLDescription', defaultMessage: 'URL of your remote image proxy server.'}),
                            isDisabled: it.any(
                                it.not(it.userHasWritePermissionOnResource(RESOURCE_KEYS.ENVIRONMENT.IMAGE_PROXY)),
                                it.stateIsFalse('ImageProxySettings.Enable'),
                                it.stateEquals('ImageProxySettings.ImageProxyType', 'local'),
                            ),
                        },
                        {
                            type: 'text',
                            key: 'ImageProxySettings.RemoteImageProxyOptions',
                            label: defineMessage({id: 'admin.image.proxyOptions', defaultMessage: 'Remote Image Proxy Options:'}),
                            help_text: defineMessage({id: 'admin.image.proxyOptionsDescription', defaultMessage: 'Additional options such as the URL signing key. Refer to your image proxy documentation to learn more about what options are supported.'}),
                            isDisabled: it.any(
                                it.not(it.userHasWritePermissionOnResource(RESOURCE_KEYS.ENVIRONMENT.IMAGE_PROXY)),
                                it.stateIsFalse('ImageProxySettings.Enable'),
                                it.stateEquals('ImageProxySettings.ImageProxyType', 'local'),
                            ),
                        },
                    ],
                },
            },
            smtp: {
                url: 'environment/smtp',
                title: defineMessage({id: 'admin.sidebar.smtp', defaultMessage: 'SMTP'}),
                isHidden: it.any(
                    it.configIsTrue('ExperimentalSettings', 'RestrictSystemAdmin'),
                    it.not(it.userHasReadPermissionOnResource(RESOURCE_KEYS.ENVIRONMENT.SMTP)),
                ),
                schema: {
                    id: 'SMTP',
                    name: defineMessage({id: 'admin.environment.smtp', defaultMessage: 'SMTP'}),
                    settings: [
                        {
                            type: 'text',
                            key: 'EmailSettings.SMTPServer',
                            label: defineMessage({id: 'admin.environment.smtp.smtpServer.title', defaultMessage: 'SMTP Server:'}),
                            placeholder: defineMessage({id: 'admin.environment.smtp.smtpServer.placeholder', defaultMessage: 'Ex: "smtp.yourcompany.com", "email-smtp.us-east-1.amazonaws.com"'}),
                            help_text: defineMessage({id: 'admin.environment.smtp.smtpServer.description', defaultMessage: 'Location of SMTP email server.'}),
                            isDisabled: it.not(it.userHasWritePermissionOnResource(RESOURCE_KEYS.ENVIRONMENT.SMTP)),
                        },
                        {
                            type: 'text',
                            key: 'EmailSettings.SMTPPort',
                            label: defineMessage({id: 'admin.environment.smtp.smtpPort.title', defaultMessage: 'SMTP Server Port:'}),
                            placeholder: defineMessage({id: 'admin.environment.smtp.smtpPort.placeholder', defaultMessage: 'Ex: "25", "465", "587"'}),
                            help_text: defineMessage({id: 'admin.environment.smtp.smtpPort.description', defaultMessage: 'Port of SMTP email server.'}),
                            isDisabled: it.not(it.userHasWritePermissionOnResource(RESOURCE_KEYS.ENVIRONMENT.SMTP)),
                        },
                        {
                            type: 'bool',
                            key: 'EmailSettings.EnableSMTPAuth',
                            label: defineMessage({id: 'admin.environment.smtp.smtpAuth.title', defaultMessage: 'Enable SMTP Authentication:'}),
                            help_text: defineMessage({id: 'admin.environment.smtp.smtpAuth.description', defaultMessage: 'When true, SMTP Authentication is enabled.'}),
                            isDisabled: it.not(it.userHasWritePermissionOnResource(RESOURCE_KEYS.ENVIRONMENT.SMTP)),
                        },
                        {
                            type: 'text',
                            key: 'EmailSettings.SMTPUsername',
                            label: defineMessage({id: 'admin.environment.smtp.smtpUsername.title', defaultMessage: 'SMTP Server Username:'}),
                            placeholder: defineMessage({id: 'admin.environment.smtp.smtpUsername.placeholder', defaultMessage: 'Ex: "admin@yourcompany.com", "AKIADTOVBGERKLCBV"'}),
                            help_text: defineMessage({id: 'admin.environment.smtp.smtpUsername.description', defaultMessage: 'Obtain this credential from administrator setting up your email server.'}),
                            isDisabled: it.any(
                                it.not(it.userHasWritePermissionOnResource(RESOURCE_KEYS.ENVIRONMENT.SMTP)),
                                it.stateIsFalse('EmailSettings.EnableSMTPAuth'),
                            ),
                        },
                        {
                            type: 'text',
                            key: 'EmailSettings.SMTPPassword',
                            label: defineMessage({id: 'admin.environment.smtp.smtpPassword.title', defaultMessage: 'SMTP Server Password:'}),
                            placeholder: defineMessage({id: 'admin.environment.smtp.smtpPassword.placeholder', defaultMessage: 'Ex: "yourpassword", "jcuS8PuvcpGhpgHhlcpT1Mx42pnqMxQY"'}),
                            help_text: defineMessage({id: 'admin.environment.smtp.smtpPassword.description', defaultMessage: 'Obtain this credential from administrator setting up your email server.'}),
                            isDisabled: it.any(
                                it.not(it.userHasWritePermissionOnResource(RESOURCE_KEYS.ENVIRONMENT.SMTP)),
                                it.stateIsFalse('EmailSettings.EnableSMTPAuth'),
                            ),
                        },
                        {
                            type: 'dropdown',
                            key: 'EmailSettings.ConnectionSecurity',
                            label: defineMessage({id: 'admin.environment.smtp.connectionSecurity.title', defaultMessage: 'Connection Security:'}),
                            help_text: DefinitionConstants.CONNECTION_SECURITY_HELP_TEXT_EMAIL,
                            options: [
                                {
                                    value: '',
                                    display_name: defineMessage({id: 'admin.environment.smtp.connectionSecurity.option.none', defaultMessage: 'None'}),
                                },
                                {
                                    value: 'TLS',
                                    display_name: defineMessage({id: 'admin.environment.smtp.connectionSecurity.option.tls', defaultMessage: 'TLS (Recommended)'}),
                                },
                                {
                                    value: 'STARTTLS',
                                    display_name: defineMessage({id: 'admin.environment.smtp.connectionSecurity.option.starttls', defaultMessage: 'STARTTLS'}),
                                },
                            ],
                            isDisabled: it.not(it.userHasWritePermissionOnResource(RESOURCE_KEYS.ENVIRONMENT.SMTP)),
                        },
                        {
                            type: 'button',
                            action: testSmtp,
                            key: 'TestSmtpConnection',
                            label: defineMessage({id: 'admin.environment.smtp.connectionSmtpTest', defaultMessage: 'Test Connection'}),
                            loading: defineMessage({id: 'admin.environment.smtp.testing', defaultMessage: 'Testing...'}),
                            error_message: defineMessage({id: 'admin.environment.smtp.smtpFail', defaultMessage: 'Connection unsuccessful: {error}'}),
                            success_message: defineMessage({id: 'admin.environment.smtp.smtpSuccess', defaultMessage: 'No errors were reported while sending an email. Please check your inbox to make sure.'}),
                            isDisabled: it.not(it.userHasWritePermissionOnResource(RESOURCE_KEYS.ENVIRONMENT.SMTP)),
                        },
                        {
                            type: 'bool',
                            key: 'EmailSettings.SkipServerCertificateVerification',
                            label: defineMessage({id: 'admin.environment.smtp.skipServerCertificateVerification.title', defaultMessage: 'Skip Server Certificate Verification:'}),
                            help_text: defineMessage({id: 'admin.environment.smtp.skipServerCertificateVerification.description', defaultMessage: 'When true, Mattermost will not verify the email server certificate.'}),
                            isDisabled: it.not(it.userHasWritePermissionOnResource(RESOURCE_KEYS.ENVIRONMENT.SMTP)),
                        },
                        {
                            type: 'bool',
                            key: 'ServiceSettings.EnableSecurityFixAlert',
                            label: defineMessage({id: 'admin.environment.smtp.enableSecurityFixAlert.title', defaultMessage: 'Enable Security Alerts:'}),
                            help_text: defineMessage({id: 'admin.environment.smtp.enableSecurityFixAlert.description', defaultMessage: 'When true, System Administrators are notified by email if a relevant security fix alert has been announced in the last 12 hours. Requires email to be enabled.'}),
                            isDisabled: it.not(it.userHasWritePermissionOnResource(RESOURCE_KEYS.ENVIRONMENT.SMTP)),
                        },
                    ],
                },
            },
            push_notification_server: {
                url: 'environment/push_notification_server',
                title: defineMessage({id: 'admin.sidebar.pushNotificationServer', defaultMessage: 'Push Notification Server'}),
                searchableStrings: pushSearchableStrings,
                isHidden: it.any(
                    it.configIsTrue('ExperimentalSettings', 'RestrictSystemAdmin'),
                    it.not(it.userHasReadPermissionOnResource(RESOURCE_KEYS.ENVIRONMENT.PUSH_NOTIFICATION_SERVER)),
                ),
                isDisabled: it.not(it.userHasWritePermissionOnResource(RESOURCE_KEYS.ENVIRONMENT.PUSH_NOTIFICATION_SERVER)),
                schema: {
                    id: 'PushNotificationsSettings',
                    component: PushNotificationsSettings,
                },
            },
            high_availability: {
                url: 'environment/high_availability',
                title: defineMessage({id: 'admin.sidebar.highAvailability', defaultMessage: 'High Availability'}),
                isHidden: it.any(
                    it.not(it.licensedForFeature('Cluster')),
                    it.configIsTrue('ExperimentalSettings', 'RestrictSystemAdmin'),
                    it.not(it.userHasReadPermissionOnResource(RESOURCE_KEYS.ENVIRONMENT.HIGH_AVAILABILITY)),
                ),
                searchableStrings: clusterSearchableStrings,
                isDisabled: it.not(it.userHasWritePermissionOnResource(RESOURCE_KEYS.ENVIRONMENT.HIGH_AVAILABILITY)),
                schema: {
                    id: 'ClusterSettings',
                    component: ClusterSettings,
                },
            },
            rate_limiting: {
                url: 'environment/rate_limiting',
                title: defineMessage({id: 'admin.sidebar.rateLimiting', defaultMessage: 'Rate Limiting'}),
                isHidden: it.any(
                    it.configIsTrue('ExperimentalSettings', 'RestrictSystemAdmin'),
                    it.not(it.userHasReadPermissionOnResource(RESOURCE_KEYS.ENVIRONMENT.RATE_LIMITING)),
                ),
                schema: {
                    id: 'ServiceSettings',
                    name: defineMessage({id: 'admin.rate.title', defaultMessage: 'Rate Limiting'}),
                    settings: [
                        {
                            type: 'banner',
                            label: defineMessage({id: 'admin.rate.noteDescription', defaultMessage: 'Changing properties other than Site URL in this section will require a server restart before taking effect.'}),
                            banner_type: 'info',
                        },
                        {
                            type: 'bool',
                            key: 'RateLimitSettings.Enable',
                            label: defineMessage({id: 'admin.rate.enableLimiterTitle', defaultMessage: 'Enable Rate Limiting:'}),
                            help_text: defineMessage({id: 'admin.rate.enableLimiterDescription', defaultMessage: 'When true, APIs are throttled at rates specified below. Rate limiting prevents server overload from too many requests. This is useful to prevent third-party applications or malicous attacks from impacting your server.'}),
                            help_text_markdown: true,
                            isDisabled: it.not(it.userHasWritePermissionOnResource(RESOURCE_KEYS.ENVIRONMENT.RATE_LIMITING)),
                        },
                        {
                            type: 'number',
                            key: 'RateLimitSettings.PerSec',
                            label: defineMessage({id: 'admin.rate.queriesTitle', defaultMessage: 'Maximum Queries per Second:'}),
                            placeholder: defineMessage({id: 'admin.rate.queriesExample', defaultMessage: 'E.g.: "10"'}),
                            help_text: defineMessage({id: 'admin.rate.queriesDescription', defaultMessage: 'Throttles API at this number of requests per second.'}),
                            isDisabled: it.any(
                                it.not(it.userHasWritePermissionOnResource(RESOURCE_KEYS.ENVIRONMENT.RATE_LIMITING)),
                                it.stateEquals('RateLimitSettings.Enable', false),
                            ),
                        },
                        {
                            type: 'number',
                            key: 'RateLimitSettings.MaxBurst',
                            label: defineMessage({id: 'admin.rate.maxBurst', defaultMessage: 'Maximum Burst Size:'}),
                            placeholder: defineMessage({id: 'admin.rate.maxBurstExample', defaultMessage: 'E.g.: "100"'}),
                            help_text: defineMessage({id: 'admin.rate.maxBurstDescription', defaultMessage: 'Maximum number of requests allowed beyond the per second query limit.'}),
                            isDisabled: it.any(
                                it.not(it.userHasWritePermissionOnResource(RESOURCE_KEYS.ENVIRONMENT.RATE_LIMITING)),
                                it.stateEquals('RateLimitSettings.Enable', false),
                            ),
                        },
                        {
                            type: 'number',
                            key: 'RateLimitSettings.MemoryStoreSize',
                            label: defineMessage({id: 'admin.rate.memoryTitle', defaultMessage: 'Memory Store Size:'}),
                            placeholder: defineMessage({id: 'admin.rate.memoryExample', defaultMessage: 'E.g.: "10000"'}),
                            help_text: defineMessage({id: 'admin.rate.memoryDescription', defaultMessage: 'Maximum number of users sessions connected to the system as determined by "Vary rate limit by remote address" and "Vary rate limit by HTTP header".'}),
                            isDisabled: it.any(
                                it.not(it.userHasWritePermissionOnResource(RESOURCE_KEYS.ENVIRONMENT.RATE_LIMITING)),
                                it.stateEquals('RateLimitSettings.Enable', false),
                            ),
                        },
                        {
                            type: 'bool',
                            key: 'RateLimitSettings.VaryByRemoteAddr',
                            label: defineMessage({id: 'admin.rate.remoteTitle', defaultMessage: 'Vary rate limit by remote address:'}),
                            help_text: defineMessage({id: 'admin.rate.remoteDescription', defaultMessage: 'When true, rate limit API access by IP address.'}),
                            isDisabled: it.any(
                                it.not(it.userHasWritePermissionOnResource(RESOURCE_KEYS.ENVIRONMENT.RATE_LIMITING)),
                                it.stateEquals('RateLimitSettings.Enable', false),
                            ),
                        },
                        {
                            type: 'bool',
                            key: 'RateLimitSettings.VaryByUser',
                            label: defineMessage({id: 'admin.rate.varyByUser', defaultMessage: 'Vary rate limit by user:'}),
                            help_text: defineMessage({id: 'admin.rate.varyByUserDescription', defaultMessage: 'When true, rate limit API access by user athentication token.'}),
                            isDisabled: it.any(
                                it.not(it.userHasWritePermissionOnResource(RESOURCE_KEYS.ENVIRONMENT.RATE_LIMITING)),
                                it.stateEquals('RateLimitSettings.Enable', false),
                            ),
                        },
                        {
                            type: 'text',
                            key: 'RateLimitSettings.VaryByHeader',
                            label: defineMessage({id: 'admin.rate.httpHeaderTitle', defaultMessage: 'Vary rate limit by HTTP header:'}),
                            placeholder: defineMessage({id: 'admin.rate.httpHeaderExample', defaultMessage: 'E.g.: "X-Real-IP", "X-Forwarded-For"'}),
                            help_text: defineMessage({id: 'admin.rate.httpHeaderDescription', defaultMessage: 'When filled in, vary rate limiting by HTTP header field specified (e.g. when configuring NGINX set to "X-Real-IP", when configuring AmazonELB set to "X-Forwarded-For").'}),
                            isDisabled: it.any(
                                it.not(it.userHasWritePermissionOnResource(RESOURCE_KEYS.ENVIRONMENT.RATE_LIMITING)),
                                it.stateEquals('RateLimitSettings.Enable', false),
                                it.stateEquals('RateLimitSettings.VaryByRemoteAddr', true),
                            ),
                        },
                    ],
                },
            },
            logging: {
                url: 'environment/logging',
                title: defineMessage({id: 'admin.sidebar.logging', defaultMessage: 'Logging'}),
                isHidden: it.any(
                    it.configIsTrue('ExperimentalSettings', 'RestrictSystemAdmin'),
                    it.not(it.userHasReadPermissionOnResource(RESOURCE_KEYS.ENVIRONMENT.LOGGING)),
                ),
                schema: {
                    id: 'LogSettings',
                    name: defineMessage({id: 'admin.general.log', defaultMessage: 'Logging'}),
                    settings: [
                        {
                            type: 'bool',
                            key: 'LogSettings.EnableConsole',
                            label: defineMessage({id: 'admin.log.consoleTitle', defaultMessage: 'Output logs to console: '}),
                            help_text: defineMessage({id: 'admin.log.consoleDescription', defaultMessage: 'Typically set to false in production. Developers may set this field to true to output log messages to console based on the console level option. If true, server writes messages to the standard output stream (stdout). Changing this setting requires a server restart before taking effect.'}),
                            isDisabled: it.not(it.userHasWritePermissionOnResource(RESOURCE_KEYS.ENVIRONMENT.LOGGING)),
                        },
                        {
                            type: 'dropdown',
                            key: 'LogSettings.ConsoleLevel',
                            label: defineMessage({id: 'admin.log.levelTitle', defaultMessage: 'Console Log Level:'}),
                            help_text: defineMessage({id: 'admin.log.levelDescription', defaultMessage: 'This setting determines the level of detail at which log events are written to the console. ERROR: Outputs only error messages. INFO: Outputs error messages and information around startup and initialization. DEBUG: Prints high detail for developers working on debugging issues.'}),
                            options: DefinitionConstants.LOG_LEVEL_OPTIONS,
                            isDisabled: it.any(
                                it.not(it.userHasWritePermissionOnResource(RESOURCE_KEYS.ENVIRONMENT.LOGGING)),
                                it.stateIsFalse('LogSettings.EnableConsole'),
                            ),
                        },
                        {
                            type: 'bool',
                            key: 'LogSettings.ConsoleJson',
                            label: defineMessage({id: 'admin.log.consoleJsonTitle', defaultMessage: 'Output console logs as JSON:'}),
                            help_text: defineMessage({id: 'admin.log.jsonDescription', defaultMessage: 'When true, logged events are written in a machine readable JSON format. Otherwise they are printed as plain text. Changing this setting requires a server restart before taking effect.'}),
                            isDisabled: it.any(
                                it.not(it.userHasWritePermissionOnResource(RESOURCE_KEYS.ENVIRONMENT.LOGGING)),
                                it.stateIsFalse('LogSettings.EnableConsole'),
                            ),
                        },
                        {
                            type: 'bool',
                            key: 'LogSettings.EnableFile',
                            label: defineMessage({id: 'admin.log.fileTitle', defaultMessage: 'Output logs to file: '}),
                            help_text: defineMessage({id: 'admin.log.fileDescription', defaultMessage: 'Typically set to true in production. When true, logged events are written to the mattermost.log file in the directory specified in the File Log Directory field. The logs are rotated at 100 MB and archived to a file in the same directory, and given a name with a datestamp and serial number. For example, mattermost.2017-03-31.001. Changing this setting requires a server restart before taking effect.'}),
                            isDisabled: it.not(it.userHasWritePermissionOnResource(RESOURCE_KEYS.ENVIRONMENT.LOGGING)),
                        },
                        {
                            type: 'dropdown',
                            key: 'LogSettings.FileLevel',
                            label: defineMessage({id: 'admin.log.fileLevelTitle', defaultMessage: 'File Log Level:'}),
                            help_text: defineMessage({id: 'admin.log.fileLevelDescription', defaultMessage: 'This setting determines the level of detail at which log events are written to the log file. ERROR: Outputs only error messages. INFO: Outputs error messages and information around startup and initialization. DEBUG: Prints high detail for developers working on debugging issues.'}),
                            options: DefinitionConstants.LOG_LEVEL_OPTIONS,
                            isDisabled: it.any(
                                it.not(it.userHasWritePermissionOnResource(RESOURCE_KEYS.ENVIRONMENT.LOGGING)),
                                it.stateIsFalse('LogSettings.EnableFile'),
                            ),
                        },
                        {
                            type: 'bool',
                            key: 'LogSettings.FileJson',
                            label: defineMessage({id: 'admin.log.fileJsonTitle', defaultMessage: 'Output file logs as JSON:'}),
                            help_text: defineMessage({id: 'admin.log.jsonDescription', defaultMessage: 'When true, logged events are written in a machine readable JSON format. Otherwise they are printed as plain text. Changing this setting requires a server restart before taking effect.'}),
                            isDisabled: it.any(
                                it.not(it.userHasWritePermissionOnResource(RESOURCE_KEYS.ENVIRONMENT.LOGGING)),
                                it.stateIsFalse('LogSettings.EnableFile'),
                            ),
                        },
                        {
                            type: 'text',
                            key: 'LogSettings.FileLocation',
                            label: defineMessage({id: 'admin.log.locationTitle', defaultMessage: 'File Log Directory:'}),
                            help_text: defineMessage({id: 'admin.log.locationDescription', defaultMessage: 'The location of the log files. If blank, they are stored in the ./logs directory. The path that you set must exist and Mattermost must have write permissions in it. Changing this setting requires a server restart before taking effect.'}),
                            placeholder: defineMessage({id: 'admin.log.locationPlaceholder', defaultMessage: 'Enter your file location'}),
                            isDisabled: it.any(
                                it.not(it.userHasWritePermissionOnResource(RESOURCE_KEYS.ENVIRONMENT.LOGGING)),
                                it.stateIsFalse('LogSettings.EnableFile'),
                            ),
                        },
                        {
                            type: 'bool',
                            key: 'LogSettings.EnableWebhookDebugging',
                            label: defineMessage({id: 'admin.log.enableWebhookDebugging', defaultMessage: 'Enable Webhook Debugging:'}),
                            help_text: defineMessage({id: 'admin.log.enableWebhookDebuggingDescription', defaultMessage: 'When true, sends webhook debug messages to the server logs. To also output the request body of incoming webhooks, set {boldedLogLevel} to "DEBUG".'}),
                            help_text_values: {
                                boldedLogLevel: (
                                    <strong>
                                        <FormattedMessage
                                            id='admin.log.logLevel'
                                            defaultMessage='Log Level'
                                        />
                                    </strong>
                                ),
                            },
                            isDisabled: it.not(it.userHasWritePermissionOnResource(RESOURCE_KEYS.ENVIRONMENT.LOGGING)),
                        },
                        {
                            type: 'bool',
                            key: 'LogSettings.EnableDiagnostics',
                            label: defineMessage({id: 'admin.log.enableDiagnostics', defaultMessage: 'Enable Diagnostics and Error Reporting:'}),
                            help_text: defineMessage({id: 'admin.log.enableDiagnosticsDescription', defaultMessage: 'Enable this feature to improve the quality and performance of Mattermost by sending error reporting and diagnostic information to Mattermost, Inc. Read our <link>privacy policy</link> to learn more.'}),
                            help_text_markdown: false,
                            help_text_values: {
                                link: (msg: string) => (
                                    <ExternalLink
                                        location='admin_console'
                                        href={AboutLinks.PRIVACY_POLICY}
                                    >
                                        {msg}
                                    </ExternalLink>
                                ),
                            },
                            onConfigSave: (displayVal, previousVal) => {
                                if (previousVal && previousVal !== displayVal) {
                                    trackEvent('ui', 'diagnostics_disabled');
                                }
                                return displayVal;
                            },
                            isDisabled: it.not(it.userHasWritePermissionOnResource(RESOURCE_KEYS.ENVIRONMENT.LOGGING)),
                        },
                        {
                            type: 'longtext',
                            key: 'LogSettings.AdvancedLoggingJSON',
                            label: defineMessage({id: 'admin.log.AdvancedLoggingJSONTitle', defaultMessage: 'Advanced Logging:'}),
                            help_text: defineMessage({id: 'admin.log.AdvancedLoggingJSONDescription', defaultMessage: 'The JSON configuration for Advanced Logging. Please see <link>documentation</link> to learn more about Advanced Logging and the JSON format it uses.'}),
                            help_text_markdown: false,
                            help_text_values: {
                                link: (msg: string) => (
                                    <ExternalLink
                                        location='admin_console'
                                        href={DocLinks.ADVANCED_LOGGING}
                                    >
                                        {msg}
                                    </ExternalLink>
                                ),
                            },
                            placeholder: defineMessage({id: 'admin.log.AdvancedLoggingJSONPlaceholder', defaultMessage: 'Enter your JSON configuration'}),
                            isDisabled: it.not(it.userHasWritePermissionOnResource(RESOURCE_KEYS.ENVIRONMENT.LOGGING)),
                            validate: (value) => {
                                const valid = new ValidationResult(true, '');
                                if (!value) {
                                    return valid;
                                }
                                try {
                                    JSON.parse(value);
                                    return valid;
                                } catch (error) {
                                    return new ValidationResult(false, error.message);
                                }
                            },
                            onConfigLoad: (configVal) => JSON.stringify(configVal, null, '  '),
                            onConfigSave: (displayVal) => {
                                // Handle case where field is empty
                                if (!displayVal) {
                                    return {undefined};
                                }

                                return JSON.parse(displayVal);
                            },
                        },
                    ],
                },
            },
            session_lengths: {
                url: 'environment/session_lengths',
                title: defineMessage({id: 'admin.sidebar.sessionLengths', defaultMessage: 'Session Lengths'}),
                isHidden: it.any(
                    it.configIsTrue('ExperimentalSettings', 'RestrictSystemAdmin'),
                    it.not(it.userHasReadPermissionOnResource(RESOURCE_KEYS.ENVIRONMENT.SESSION_LENGTHS)),
                ),
                searchableStrings: sessionLengthSearchableStrings,
                isDisabled: it.not(it.userHasWritePermissionOnResource(RESOURCE_KEYS.ENVIRONMENT.SESSION_LENGTHS)),
                schema: {
                    id: 'SessionLengths',
                    component: SessionLengthSettings,
                },
            },
            metrics: {
                url: 'environment/performance_monitoring',
                title: defineMessage({id: 'admin.sidebar.metrics', defaultMessage: 'Performance Monitoring'}),
                isHidden: it.any(
                    it.configIsTrue('ExperimentalSettings', 'RestrictSystemAdmin'),
                    it.not(it.userHasReadPermissionOnResource(RESOURCE_KEYS.ENVIRONMENT.PERFORMANCE_MONITORING)),
                ),
                schema: {
                    id: 'MetricsSettings',
                    name: defineMessage({id: 'admin.advance.metrics', defaultMessage: 'Performance Monitoring'}),
                    settings: [
                        {
                            type: 'bool',
                            key: 'MetricsSettings.Enable',
                            label: defineMessage({id: 'admin.metrics.enableTitle', defaultMessage: 'Enable Performance Monitoring:'}),
                            help_text: defineMessage({id: 'admin.metrics.enableDescription', defaultMessage: 'When true, Mattermost will enable performance monitoring collection and profiling. Please see <link>documentation</link> to learn more about configuring performance monitoring for Mattermost.'}),
                            help_text_markdown: false,
                            help_text_values: {
                                link: (msg: string) => (
                                    <ExternalLink
                                        location='admin_console'
                                        href={DocLinks.SETUP_PERFORMANCE_MONITORING}
                                    >
                                        {msg}
                                    </ExternalLink>
                                ),
                            },
                            isDisabled: it.not(it.userHasWritePermissionOnResource(RESOURCE_KEYS.ENVIRONMENT.PERFORMANCE_MONITORING)),
                        },
                        {
                            type: 'text',
                            key: 'MetricsSettings.ListenAddress',
                            label: defineMessage({id: 'admin.metrics.listenAddressTitle', defaultMessage: 'Listen Address:'}),
                            placeholder: defineMessage({id: 'admin.metrics.listenAddressEx', defaultMessage: 'E.g.: ":8067"'}),
                            help_text: defineMessage({id: 'admin.metrics.listenAddressDesc', defaultMessage: 'The address the server will listen on to expose performance metrics.'}),
                            isDisabled: it.not(it.userHasWritePermissionOnResource(RESOURCE_KEYS.ENVIRONMENT.PERFORMANCE_MONITORING)),
                        },
                    ],
                },
            },
            developer: {
                url: 'environment/developer',
                title: defineMessage({id: 'admin.sidebar.developer', defaultMessage: 'Developer'}),
                isHidden: it.any(
                    it.configIsTrue('ExperimentalSettings', 'RestrictSystemAdmin'),
                    it.not(it.userHasReadPermissionOnResource(RESOURCE_KEYS.ENVIRONMENT.DEVELOPER)),
                ),
                schema: {
                    id: 'ServiceSettings',
                    name: defineMessage({id: 'admin.developer.title', defaultMessage: 'Developer Settings'}),
                    settings: [
                        {
                            type: 'bool',
                            key: 'ServiceSettings.EnableTesting',
                            label: defineMessage({id: 'admin.service.testingTitle', defaultMessage: 'Enable Testing Commands:'}),
                            help_text: defineMessage({id: 'admin.service.testingDescription', defaultMessage: 'When true, /test slash command is enabled to load test accounts, data and text formatting. Changing this requires a server restart before taking effect.'}),
                            isDisabled: it.not(it.userHasWritePermissionOnResource(RESOURCE_KEYS.ENVIRONMENT.DEVELOPER)),
                        },
                        {
                            type: 'bool',
                            key: 'ServiceSettings.EnableDeveloper',
                            label: defineMessage({id: 'admin.service.developerTitle', defaultMessage: 'Enable Developer Mode: '}),
                            help_text: defineMessage({id: 'admin.service.developerDesc', defaultMessage: 'When true, JavaScript errors are shown in a purple bar at the top of the user interface. Not recommended for use in production. Changing this requires a server restart before taking effect.'}),
                            isDisabled: it.not(it.userHasWritePermissionOnResource(RESOURCE_KEYS.ENVIRONMENT.DEVELOPER)),
                        },
                        {
                            type: 'bool',
                            key: 'ServiceSettings.EnableClientPerformanceDebugging',
                            label: defineMessage({id: 'admin.service.performanceDebuggingTitle', defaultMessage: 'Enable Client Performance Debugging: '}),
                            help_text: defineMessage({id: 'admin.service.performanceDebuggingDescription', defaultMessage: 'When true, users can access debugging settings for their account in **Settings > Advanced > Performance Debugging** to assist in diagnosing performance issues. Changing this requires a server restart before taking effect.'}),
                            help_text_markdown: true,
                            isDisabled: it.not(it.userHasWritePermissionOnResource(RESOURCE_KEYS.ENVIRONMENT.DEVELOPER)),
                        },
                        {
                            type: 'text',
                            key: 'ServiceSettings.AllowedUntrustedInternalConnections',
                            label: defineMessage({id: 'admin.service.internalConnectionsTitle', defaultMessage: 'Allow untrusted internal connections to: '}),
                            placeholder: defineMessage({id: 'admin.service.internalConnectionsEx', defaultMessage: 'webhooks.internal.example.com 127.0.0.1 10.0.16.0/28'}),
                            help_text: defineMessage({id: 'admin.service.internalConnectionsDesc', defaultMessage: 'A whitelist of local network addresses that can be requested by the Mattermost server on behalf of a client. Care should be used when configuring this setting to prevent unintended access to your local network. See <link>documentation</link> to learn more. Changing this requires a server restart before taking effect.'}),
                            help_text_values: {
                                link: (msg: string) => (
                                    <ExternalLink
                                        location='admin_console'
                                        href='https://mattermost.com/pl/default-allow-untrusted-internal-connections'
                                    >
                                        {msg}
                                    </ExternalLink>
                                ),
                            },
                            help_text_markdown: false,
                            isDisabled: it.not(it.userHasWritePermissionOnResource(RESOURCE_KEYS.ENVIRONMENT.DEVELOPER)),
                        },
                    ],
                },
            },
        },
    },
    site: {
        icon: (
            <CogOutlineIcon
                size={16}
                color={'currentColor'}
            />
        ),
        sectionTitle: defineMessage({id: 'admin.sidebar.site', defaultMessage: 'Site Configuration'}),
        isHidden: it.not(it.userHasReadPermissionOnSomeResources(RESOURCE_KEYS.SITE)),
        subsections: {
            customization: {
                url: 'site_config/customization',
                title: defineMessage({id: 'admin.sidebar.customization', defaultMessage: 'Customization'}),
                isHidden: it.not(it.userHasReadPermissionOnResource(RESOURCE_KEYS.SITE.CUSTOMIZATION)),
                schema: {
                    id: 'Customization',
                    name: defineMessage({id: 'admin.site.customization', defaultMessage: 'Customization'}),
                    settings: [
                        {
                            type: 'text',
                            key: 'TeamSettings.SiteName',
                            label: defineMessage({id: 'admin.team.siteNameTitle', defaultMessage: 'Site Name:'}),
                            help_text: defineMessage({id: 'admin.team.siteNameDescription', defaultMessage: 'Name of service shown in login screens and UI. When not specified, it defaults to "Mattermost".'}),
                            placeholder: defineMessage({id: 'admin.team.siteNameExample', defaultMessage: 'E.g.: "Mattermost"'}),
                            max_length: Constants.MAX_SITENAME_LENGTH,
                            isDisabled: it.not(it.userHasWritePermissionOnResource(RESOURCE_KEYS.SITE.CUSTOMIZATION)),
                        },
                        {
                            type: 'text',
                            key: 'TeamSettings.CustomDescriptionText',
                            label: defineMessage({id: 'admin.team.brandDescriptionTitle', defaultMessage: 'Site Description: '}),
                            help_text: defineMessage({id: 'admin.team.brandDescriptionHelp', defaultMessage: 'Displays as a title above the login form. When not specified, the phrase "Log in" is displayed.'}),
                            isDisabled: it.not(it.userHasWritePermissionOnResource(RESOURCE_KEYS.SITE.CUSTOMIZATION)),
                        },
                        {
                            type: 'bool',
                            key: 'TeamSettings.EnableCustomBrand',
                            label: defineMessage({id: 'admin.team.brandTitle', defaultMessage: 'Enable Custom Branding: '}),
                            help_text: defineMessage({id: 'admin.team.brandDesc', defaultMessage: 'Enable custom branding to show an image of your choice, uploaded below, and some help text, written below, on the login page.'}),
                            isDisabled: it.not(it.userHasWritePermissionOnResource(RESOURCE_KEYS.SITE.CUSTOMIZATION)),
                        },
                        {
                            type: 'custom',
                            component: BrandImageSetting,
                            key: 'CustomBrandImage',
                            isDisabled: it.any(
                                it.not(it.userHasWritePermissionOnResource(RESOURCE_KEYS.SITE.CUSTOMIZATION)),
                                it.stateIsFalse('TeamSettings.EnableCustomBrand'),
                            ),
                        },
                        {
                            type: 'longtext',
                            key: 'TeamSettings.CustomBrandText',
                            label: defineMessage({id: 'admin.team.brandTextTitle', defaultMessage: 'Custom Brand Text:'}),
                            help_text: defineMessage({id: 'admin.team.brandTextDescription', defaultMessage: 'Text that will appear below your custom brand image on your login screen. Supports Markdown-formatted text. Maximum 500 characters allowed.'}),
                            max_length: Constants.MAX_CUSTOM_BRAND_TEXT_LENGTH,
                            isDisabled: it.any(
                                it.not(it.userHasWritePermissionOnResource(RESOURCE_KEYS.SITE.CUSTOMIZATION)),
                                it.stateIsFalse('TeamSettings.EnableCustomBrand'),
                            ),
                        },
                        {
                            type: 'bool',
                            key: 'SupportSettings.EnableAskCommunityLink',
                            label: defineMessage({id: 'admin.support.enableAskCommunityTitle', defaultMessage: 'Enable Ask Community Link:'}),
                            help_text: defineMessage({id: 'admin.support.enableAskCommunityDesc', defaultMessage: 'When true, "Ask the community" link appears on the Mattermost user interface and Help Menu, which allows users to join the Mattermost Community to ask questions and help others troubleshoot issues. When false, the link is hidden from users.'}),
                            isDisabled: it.not(it.userHasWritePermissionOnResource(RESOURCE_KEYS.SITE.CUSTOMIZATION)),
                        },
                        {
                            type: 'text',
                            key: 'SupportSettings.HelpLink',
                            label: defineMessage({id: 'admin.support.helpTitle', defaultMessage: 'Help Link:'}),
                            help_text: defineMessage({id: 'admin.support.helpDesc', defaultMessage: 'The URL for the Help link on the Mattermost login page, sign-up pages, and Help Menu. If this field is empty, the Help link is hidden from users.'}),
                            isDisabled: it.not(it.userHasWritePermissionOnResource(RESOURCE_KEYS.SITE.CUSTOMIZATION)),
                        },
                        {
                            type: 'text',
                            key: 'SupportSettings.TermsOfServiceLink',
                            label: defineMessage({id: 'admin.support.termsTitle', defaultMessage: 'Terms of Use Link:'}),
                            help_text: defineMessage({id: 'admin.support.termsDesc', defaultMessage: 'Link to the terms under which users may use your online service. By default, this includes the "Mattermost Conditions of Use (End Users)" explaining the terms under which Mattermost software is provided to end users. If you change the default link to add your own terms for using the service you provide, your new terms must include a link to the default terms so end users are aware of the Mattermost Conditions of Use (End User) for Mattermost software.'}),
                            isDisabled: it.not(it.userHasWritePermissionOnResource(RESOURCE_KEYS.SITE.CUSTOMIZATION)),
                            isHidden: it.configIsTrue('ExperimentalSettings', 'RestrictSystemAdmin'),
                        },
                        {
                            type: 'text',
                            key: 'SupportSettings.PrivacyPolicyLink',
                            label: defineMessage({id: 'admin.support.privacyTitle', defaultMessage: 'Privacy Policy Link:'}),
                            help_text: defineMessage({id: 'admin.support.privacyDesc', defaultMessage: 'The URL for the Privacy link on the login and sign-up pages. If this field is empty, the Privacy link is hidden from users.'}),
                            isDisabled: it.not(it.userHasWritePermissionOnResource(RESOURCE_KEYS.SITE.CUSTOMIZATION)),
                            isHidden: it.configIsTrue('ExperimentalSettings', 'RestrictSystemAdmin'),
                        },
                        {
                            type: 'text',
                            key: 'SupportSettings.AboutLink',
                            label: defineMessage({id: 'admin.support.aboutTitle', defaultMessage: 'About Link:'}),
                            help_text: defineMessage({id: 'admin.support.aboutDesc', defaultMessage: 'The URL for the About link on the Mattermost login and sign-up pages. If this field is empty, the About link is hidden from users.'}),
                            isDisabled: it.not(it.userHasWritePermissionOnResource(RESOURCE_KEYS.SITE.CUSTOMIZATION)),
                            isHidden: it.configIsTrue('ExperimentalSettings', 'RestrictSystemAdmin'),
                        },
                        {
                            type: 'text',
                            key: 'SupportSettings.ForgotPasswordLink',
                            label: defineMessage({id: 'admin.support.forgotPasswordTitle', defaultMessage: 'Forgot Password Custom Link:'}),
                            help_text: defineMessage({id: 'admin.support.forgotPasswordDesc', defaultMessage: 'The URL for the Forgot Password link on the Mattermost login page. If this field is empty the Forgot Password link takes users to the Password Reset page.'}),
                            isDisabled: it.not(it.userHasWritePermissionOnResource(RESOURCE_KEYS.SITE.CUSTOMIZATION)),
                            isHidden: it.configIsTrue('ExperimentalSettings', 'RestrictSystemAdmin'),
                        },
                        {
                            type: 'text',
                            key: 'SupportSettings.ReportAProblemLink',
                            label: defineMessage({id: 'admin.support.problemTitle', defaultMessage: 'Report a Problem Link:'}),
                            help_text: defineMessage({id: 'admin.support.problemDesc', defaultMessage: 'The URL for the Report a Problem link in the Help Menu. If this field is empty, the link is removed from the Help Menu.'}),
                            isDisabled: it.not(it.userHasWritePermissionOnResource(RESOURCE_KEYS.SITE.CUSTOMIZATION)),
                            isHidden: it.configIsTrue('ExperimentalSettings', 'RestrictSystemAdmin'),
                        },
                        {
                            type: 'text',
                            key: 'NativeAppSettings.AppDownloadLink',
                            label: defineMessage({id: 'admin.customization.appDownloadLinkTitle', defaultMessage: 'Mattermost Apps Download Page Link:'}),
                            help_text: defineMessage({id: 'admin.customization.appDownloadLinkDesc', defaultMessage: 'Add a link to a download page for the Mattermost apps. When a link is present, an option to "Download Mattermost Apps" will be added in the Product Menu so users can find the download page. Leave this field blank to hide the option from the Product Menu.'}),
                            isDisabled: it.not(it.userHasWritePermissionOnResource(RESOURCE_KEYS.SITE.CUSTOMIZATION)),
                            isHidden: it.configIsTrue('ExperimentalSettings', 'RestrictSystemAdmin'),
                        },
                        {
                            type: 'text',
                            key: 'NativeAppSettings.AndroidAppDownloadLink',
                            label: defineMessage({id: 'admin.customization.androidAppDownloadLinkTitle', defaultMessage: 'Android App Download Link:'}),
                            help_text: defineMessage({id: 'admin.customization.androidAppDownloadLinkDesc', defaultMessage: 'Add a link to download the Android app. Users who access the site on a mobile web browser will be prompted with a page giving them the option to download the app. Leave this field blank to prevent the page from appearing.'}),
                            isDisabled: it.not(it.userHasWritePermissionOnResource(RESOURCE_KEYS.SITE.CUSTOMIZATION)),
                            isHidden: it.configIsTrue('ExperimentalSettings', 'RestrictSystemAdmin'),
                        },
                        {
                            type: 'text',
                            key: 'NativeAppSettings.IosAppDownloadLink',
                            label: defineMessage({id: 'admin.customization.iosAppDownloadLinkTitle', defaultMessage: 'iOS App Download Link:'}),
                            help_text: defineMessage({id: 'admin.customization.iosAppDownloadLinkDesc', defaultMessage: 'Add a link to download the iOS app. Users who access the site on a mobile web browser will be prompted with a page giving them the option to download the app. Leave this field blank to prevent the page from appearing.'}),
                            isDisabled: it.not(it.userHasWritePermissionOnResource(RESOURCE_KEYS.SITE.CUSTOMIZATION)),
                            isHidden: it.configIsTrue('ExperimentalSettings', 'RestrictSystemAdmin'),
                        },
                    ],
                },
            },
            localization: {
                url: 'site_config/localization',
                title: defineMessage({id: 'admin.sidebar.localization', defaultMessage: 'Localization'}),
                isHidden: it.not(it.userHasReadPermissionOnResource(RESOURCE_KEYS.SITE.LOCALIZATION)),
                schema: {
                    id: 'LocalizationSettings',
                    name: defineMessage({id: 'admin.site.localization', defaultMessage: 'Localization'}),
                    settings: [
                        {
                            type: 'language',
                            key: 'LocalizationSettings.DefaultServerLocale',
                            label: defineMessage({id: 'admin.general.localization.serverLocaleTitle', defaultMessage: 'Default Server Language:'}),
                            help_text: defineMessage({id: 'admin.general.localization.serverLocaleDescription', defaultMessage: 'Default language for system messages.'}),
                            isDisabled: it.not(it.userHasWritePermissionOnResource(RESOURCE_KEYS.SITE.LOCALIZATION)),
                        },
                        {
                            type: 'language',
                            key: 'LocalizationSettings.DefaultClientLocale',
                            label: defineMessage({id: 'admin.general.localization.clientLocaleTitle', defaultMessage: 'Default Client Language:'}),
                            help_text: defineMessage({id: 'admin.general.localization.clientLocaleDescription', defaultMessage: 'Default language for newly created users and pages where the user hasn\'t logged in.'}),
                            isDisabled: it.not(it.userHasWritePermissionOnResource(RESOURCE_KEYS.SITE.LOCALIZATION)),
                        },
                        {
                            type: 'language',
                            key: 'LocalizationSettings.AvailableLocales',
                            label: defineMessage({id: 'admin.general.localization.availableLocalesTitle', defaultMessage: 'Available Languages:'}),
                            help_text: defineMessage({id: 'admin.general.localization.availableLocalesDescription', defaultMessage: 'Set which languages are available for users in <strong>Settings > Display > Language</strong> (leave this field blank to have all supported languages available). If you\'re manually adding new languages, the <strong>Default Client Language</strong> must be added before saving this setting.\n \nWould like to help with translations? Join the <link>Mattermost Translation Server</link> to contribute.'}),
                            help_text_markdown: false,
                            help_text_values: {
                                link: (msg: string) => (
                                    <ExternalLink
                                        location='admin_console'
                                        href='http://translate.mattermost.com/'
                                    >
                                        {msg}
                                    </ExternalLink>
                                ),
                                strong: (msg: string) => <strong>{msg}</strong>,
                            },
                            multiple: true,
                            no_result: defineMessage({id: 'admin.general.localization.availableLocalesNoResults', defaultMessage: 'No results found'}),
                            isDisabled: it.not(it.userHasWritePermissionOnResource(RESOURCE_KEYS.SITE.LOCALIZATION)),
                        },
                    ],
                },
            },
            users_and_teams: {
                url: 'site_config/users_and_teams',
                title: defineMessage({id: 'admin.sidebar.usersAndTeams', defaultMessage: 'Users and Teams'}),
                isHidden: it.not(it.userHasReadPermissionOnResource(RESOURCE_KEYS.SITE.USERS_AND_TEAMS)),
                schema: {
                    id: 'UserAndTeamsSettings',
                    name: defineMessage({id: 'admin.site.usersAndTeams', defaultMessage: 'Users and Teams'}),
                    settings: [
                        {
                            type: 'number',
                            key: 'TeamSettings.MaxUsersPerTeam',
                            label: defineMessage({id: 'admin.team.maxUsersTitle', defaultMessage: 'Max Users Per Team:'}),
                            help_text: defineMessage({id: 'admin.team.maxUsersDescription', defaultMessage: 'Maximum total number of users per team, including both active and inactive users.'}),
                            placeholder: defineMessage({id: 'admin.team.maxUsersExample', defaultMessage: 'E.g.: "25"'}),
                            isDisabled: it.not(it.userHasWritePermissionOnResource(RESOURCE_KEYS.SITE.USERS_AND_TEAMS)),
                        },
                        {
                            type: 'number',
                            key: 'TeamSettings.MaxChannelsPerTeam',
                            label: defineMessage({id: 'admin.team.maxChannelsTitle', defaultMessage: 'Max Channels Per Team:'}),
                            help_text: defineMessage({id: 'admin.team.maxChannelsDescription', defaultMessage: 'Maximum total number of channels per team, including both active and archived channels.'}),
                            placeholder: defineMessage({id: 'admin.team.maxChannelsExample', defaultMessage: 'E.g.: "100"'}),
                            isDisabled: it.not(it.userHasWritePermissionOnResource(RESOURCE_KEYS.SITE.USERS_AND_TEAMS)),
                        },
                        {
                            type: 'bool',
                            key: 'TeamSettings.EnableJoinLeaveMessageByDefault',
                            label: defineMessage({id: 'admin.team.enableJoinLeaveMessageTitle', defaultMessage: 'Enable join/leave messages by default:'}),
                            help_text: defineMessage({id: 'admin.team.enableJoinLeaveMessageDescription', defaultMessage: 'Choose the default configuration of system messages displayed when users join or leave channels. Users can override this default by configuring Join/Leave messages in Account Settings > Advanced.'}),
                            isDisabled: it.not(it.userHasWritePermissionOnResource(RESOURCE_KEYS.SITE.USERS_AND_TEAMS)),
                        },
                        {
                            type: 'dropdown',
                            key: 'TeamSettings.RestrictDirectMessage',
                            label: defineMessage({id: 'admin.team.restrictDirectMessage', defaultMessage: 'Enable users to open Direct Message channels with:'}),
                            help_text: defineMessage({id: 'admin.team.restrictDirectMessageDesc', defaultMessage: '"Any user on the Mattermost server" enables users to open a Direct Message channel with any user on the server, even if they are not on any teams together. "Any member of the team" limits the ability in the Direct Messages "More" menu to only open Direct Message channels with users who are in the same team. Note: This setting only affects the UI, not permissions on the server.'}),
                            options: [
                                {
                                    value: 'any',
                                    display_name: defineMessage({id: 'admin.team.restrict_direct_message_any', defaultMessage: 'Any user on the Mattermost server'}),
                                },
                                {
                                    value: 'team',
                                    display_name: defineMessage({id: 'admin.team.restrict_direct_message_team', defaultMessage: 'Any member of the team'}),
                                },
                            ],
                            isDisabled: it.not(it.userHasWritePermissionOnResource(RESOURCE_KEYS.SITE.USERS_AND_TEAMS)),
                        },
                        {
                            type: 'dropdown',
                            key: 'TeamSettings.TeammateNameDisplay',
                            label: defineMessage({id: 'admin.team.teammateNameDisplay', defaultMessage: 'Teammate Name Display:'}),
                            help_text: defineMessage({id: 'admin.team.teammateNameDisplayDesc', defaultMessage: 'Set how to display users\' names in posts and the Direct Messages list.'}),
                            options: [
                                {
                                    value: Constants.TEAMMATE_NAME_DISPLAY.SHOW_USERNAME,
                                    display_name: defineMessage({id: 'admin.team.showUsername', defaultMessage: 'Show username (default)'}),
                                },
                                {
                                    value: Constants.TEAMMATE_NAME_DISPLAY.SHOW_NICKNAME_FULLNAME,
                                    display_name: defineMessage({id: 'admin.team.showNickname', defaultMessage: 'Show nickname if one exists, otherwise show first and last name'}),
                                },
                                {
                                    value: Constants.TEAMMATE_NAME_DISPLAY.SHOW_FULLNAME,
                                    display_name: defineMessage({id: 'admin.team.showFullname', defaultMessage: 'Show first and last name'}),
                                },
                            ],
                            isDisabled: it.not(it.userHasWritePermissionOnResource(RESOURCE_KEYS.SITE.USERS_AND_TEAMS)),
                        },
                        {
                            type: 'bool',
                            key: 'TeamSettings.LockTeammateNameDisplay',
                            label: defineMessage({id: 'admin.lockTeammateNameDisplay', defaultMessage: 'Lock Teammate Name Display for all users: '}),
                            help_text: defineMessage({id: 'admin.lockTeammateNameDisplayHelpText', defaultMessage: 'When true, disables users\' ability to change settings under <strong>Account Menu > Account Settings > Display > Teammate Name Display</strong>.'}),
                            help_text_values: {
                                strong: (msg: string) => <strong>{msg}</strong>,
                            },
                            isHidden: it.not(it.licensedForFeature('LockTeammateNameDisplay')),
                            isDisabled: it.not(it.userHasWritePermissionOnResource(RESOURCE_KEYS.SITE.USERS_AND_TEAMS)),
                        },
                        {
                            type: 'bool',
                            key: 'TeamSettings.ExperimentalViewArchivedChannels',
                            label: defineMessage({id: 'admin.viewArchivedChannelsTitle', defaultMessage: 'Allow users to view archived channels: '}),
                            help_text: defineMessage({id: 'admin.viewArchivedChannelsHelpText', defaultMessage: 'When true, allows users to view, share and search for content of channels that have been archived. Users can only view the content in channels of which they were a member before the channel was archived.'}),
                            isDisabled: it.not(it.userHasWritePermissionOnResource(RESOURCE_KEYS.SITE.USERS_AND_TEAMS)),
                            isHidden: it.licensedForFeature('Cloud'),
                        },
                        {
                            type: 'bool',
                            key: 'PrivacySettings.ShowEmailAddress',
                            label: defineMessage({id: 'admin.privacy.showEmailTitle', defaultMessage: 'Show Email Address:'}),
                            help_text: defineMessage({id: 'admin.privacy.showEmailDescription', defaultMessage: 'When false, hides the email address of members from everyone except System Administrators and the System Roles with read/write access to Compliance, Billing, or User Management.'}),
                            isDisabled: it.not(it.userHasWritePermissionOnResource(RESOURCE_KEYS.SITE.USERS_AND_TEAMS)),
                        },
                        {
                            type: 'bool',
                            key: 'PrivacySettings.ShowFullName',
                            label: defineMessage({id: 'admin.privacy.showFullNameTitle', defaultMessage: 'Show Full Name:'}),
                            help_text: defineMessage({id: 'admin.privacy.showFullNameDescription', defaultMessage: 'When false, hides the full name of members from everyone except System Administrators. Username is shown in place of full name.'}),
                            isDisabled: it.not(it.userHasWritePermissionOnResource(RESOURCE_KEYS.SITE.USERS_AND_TEAMS)),
                        },
                        {
                            type: 'bool',
                            key: 'TeamSettings.EnableCustomUserStatuses',
                            label: defineMessage({id: 'admin.team.customUserStatusesTitle', defaultMessage: 'Enable Custom Statuses: '}),
                            help_text: defineMessage({id: 'admin.team.customUserStatusesDescription', defaultMessage: 'When true, users can set a descriptive status message and status emoji visible to all users.'}),
                            isDisabled: it.not(it.userHasWritePermissionOnResource(RESOURCE_KEYS.SITE.USERS_AND_TEAMS)),
                        },
                        {
                            type: 'bool',
                            key: 'TeamSettings.EnableLastActiveTime',
                            label: defineMessage({id: 'admin.team.lastActiveTimeTitle', defaultMessage: 'Enable last active time: '}),
                            help_text: defineMessage({id: 'admin.team.lastActiveTimeDescription', defaultMessage: 'When enabled, last active time allows users to see when someone was last online.'}),
                            isDisabled: it.not(it.userHasWritePermissionOnResource(RESOURCE_KEYS.SITE.USERS_AND_TEAMS)),
                        },
                        {
                            type: 'bool',
                            key: 'ServiceSettings.EnableCustomGroups',
                            label: defineMessage({id: 'admin.team.customUserGroupsTitle', defaultMessage: 'Enable Custom User Groups (Beta): '}),
                            help_text: defineMessage({id: 'admin.team.customUserGroupsDescription', defaultMessage: 'When true, users with appropriate permissions can create custom user groups and enables at-mentions for those groups.'}),
                            isDisabled: it.not(it.userHasWritePermissionOnResource(RESOURCE_KEYS.SITE.USERS_AND_TEAMS)),
                            isHidden: it.not(it.any(
                                it.licensedForSku(LicenseSkus.Enterprise),
                                it.licensedForSku(LicenseSkus.Professional),
                            )),
                        },
                        {
                            type: 'text',
                            key: 'ServiceSettings.RefreshPostStatsRunTime',
                            label: defineMessage({id: 'admin.team.refreshPostStatsRunTimeTitle', defaultMessage: 'User Statistics Update Time:'}),
                            help_text: defineMessage({id: 'admin.team.refreshPostStatsRunTimeDescription', defaultMessage: "Set the server time for updating the user post statistics, including each user's total post count and the timestamp of their most recent post. Must be a 24-hour time stamp in the form HH:MM based on the local time of the server."}),
                            placeholder: defineMessage({id: 'admin.team.refreshPostStatsRunTimeExample', defaultMessage: 'E.g.: "00:00"'}),
                            isDisabled: it.not(it.userHasWritePermissionOnResource(RESOURCE_KEYS.SITE.USERS_AND_TEAMS)),
                        },
                    ],
                },
            },
            notifications: {
                url: 'environment/notifications',
                title: defineMessage({id: 'admin.sidebar.notifications', defaultMessage: 'Notifications'}),
                isHidden: it.not(it.userHasReadPermissionOnResource(RESOURCE_KEYS.SITE.NOTIFICATIONS)),
                schema: {
                    id: 'notifications',
                    name: defineMessage({id: 'admin.environment.notifications', defaultMessage: 'Notifications'}),
                    settings: [
                        {
                            type: 'bool',
                            key: 'TeamSettings.EnableConfirmNotificationsToChannel',
                            label: defineMessage({id: 'admin.environment.notifications.enableConfirmNotificationsToChannel.label', defaultMessage: 'Show @channel, @all, @here and group mention confirmation dialog:'}),
                            help_text: defineMessage({id: 'admin.environment.notifications.enableConfirmNotificationsToChannel.help', defaultMessage: 'When true, users will be prompted to confirm when posting @channel, @all, @here and group mentions in channels with over five members. When false, no confirmation is required.'}),
                            isDisabled: it.not(it.userHasWritePermissionOnResource(RESOURCE_KEYS.SITE.NOTIFICATIONS)),
                        },
                        {
                            type: 'bool',
                            key: 'EmailSettings.SendEmailNotifications',
                            label: defineMessage({id: 'admin.environment.notifications.enable.label', defaultMessage: 'Enable Email Notifications:'}),
                            help_text: defineMessage({id: 'admin.environment.notifications.enable.help', defaultMessage: 'Typically set to true in production. When true, Mattermost attempts to send email notifications. When false, email invitations and user account setting change emails are still sent as long as the SMTP server is configured. Developers may set this field to false to skip email setup for faster development.'}),
                            isDisabled: it.not(it.userHasWritePermissionOnResource(RESOURCE_KEYS.SITE.NOTIFICATIONS)),
                            isHidden: it.licensedForFeature('Cloud'),
                        },
                        {
                            type: 'bool',
                            key: 'EmailSettings.EnablePreviewModeBanner',
                            label: defineMessage({id: 'admin.environment.notifications.enablePreviewModeBanner.label', defaultMessage: 'Enable Preview Mode Banner:'}),
                            help_text: defineMessage({id: 'admin.environment.notifications.enablePreviewModeBanner.help', defaultMessage: 'When true, the Preview Mode banner is displayed so users are aware that email notifications are disabled. When false, the Preview Mode banner is not displayed to users.'}),
                            isDisabled: it.any(
                                it.not(it.userHasWritePermissionOnResource(RESOURCE_KEYS.SITE.NOTIFICATIONS)),
                                it.stateIsTrue('EmailSettings.SendEmailNotifications'),
                            ),
                            isHidden: it.licensedForFeature('Cloud'),
                        },
                        {
                            type: 'bool',
                            key: 'EmailSettings.EnableEmailBatching',
                            label: defineMessage({id: 'admin.environment.notifications.enableEmailBatching.label', defaultMessage: 'Enable Email Batching:'}),
                            help_text: defineMessage({id: 'admin.environment.notifications.enableEmailBatching.help', defaultMessage: 'When true, users will have email notifications for multiple direct messages and mentions combined into a single email. Batching will occur at a default interval of 15 minutes, configurable in Settings > Notifications.'}),
                            isDisabled: it.any(
                                it.not(it.userHasWritePermissionOnResource(RESOURCE_KEYS.SITE.NOTIFICATIONS)),
                                it.stateIsFalse('EmailSettings.SendEmailNotifications'),
                                it.configIsTrue('ClusterSettings', 'Enable'),
                                it.configIsFalse('ServiceSettings', 'SiteURL'),
                            ),
                            isHidden: it.licensedForFeature('Cloud'),
                        },
                        {
                            type: 'dropdown',
                            key: 'EmailSettings.EmailNotificationContentsType',
                            label: defineMessage({id: 'admin.environment.notifications.contents.label', defaultMessage: 'Email Notification Contents:'}),
                            help_text: defineMessage({id: 'admin.environment.notifications.contents.help', defaultMessage: '**Send full message contents** - Sender name and channel are included in email notifications. **Send generic description with only sender name** - Only the name of the person who sent the message, with no information about channel name or message contents are included in email notifications. Typically used for compliance reasons if Mattermost contains confidential information and policy dictates it cannot be stored in email.'}),
                            help_text_markdown: true,
                            options: [
                                {
                                    value: 'full',
                                    display_name: defineMessage({id: 'admin.environment.notifications.contents.full', defaultMessage: 'Send full message contents'}),
                                },
                                {
                                    value: 'generic',
                                    display_name: defineMessage({id: 'admin.environment.notifications.contents.generic', defaultMessage: 'Send generic description with only sender name'}),
                                },
                            ],
                            isHidden: it.not(it.licensedForFeature('EmailNotificationContents')),
                            isDisabled: it.not(it.userHasWritePermissionOnResource(RESOURCE_KEYS.SITE.NOTIFICATIONS)),
                        },
                        {
                            type: 'text',
                            key: 'EmailSettings.FeedbackName',
                            label: defineMessage({id: 'admin.environment.notifications.notificationDisplay.label', defaultMessage: 'Notification Display Name:'}),
                            placeholder: defineMessage({id: 'admin.environment.notifications.notificationDisplay.placeholder', defaultMessage: 'Ex: "Mattermost Notification", "System", "No-Reply"'}),
                            help_text: defineMessage({id: 'admin.environment.notifications.notificationDisplay.help', defaultMessage: 'Display name on email account used when sending notification emails from Mattermost.'}),
                            isDisabled: it.any(
                                it.not(it.userHasWritePermissionOnResource(RESOURCE_KEYS.SITE.NOTIFICATIONS)),
                                it.stateIsFalse('EmailSettings.SendEmailNotifications'),
                            ),
                            validate: validators.isRequired(defineMessage({id: 'admin.environment.notifications.notificationDisplay.required', defaultMessage: '"Notification Display Name" is required'})),
                        },
                        {
                            type: 'text',
                            key: 'EmailSettings.FeedbackEmail',
                            label: defineMessage({id: 'admin.environment.notifications.feedbackEmail.label', defaultMessage: 'Notification From Address:'}),
                            placeholder: defineMessage({id: 'admin.environment.notifications.feedbackEmail.placeholder', defaultMessage: 'Ex: "mattermost@yourcompany.com", "admin@yourcompany.com"'}),
                            help_text: defineMessage({id: 'admin.environment.notifications.feedbackEmail.help', defaultMessage: 'Email address displayed on email account used when sending notification emails from Mattermost.'}),
                            isHidden: it.configIsTrue('ExperimentalSettings', 'RestrictSystemAdmin'),
                            isDisabled: it.any(
                                it.not(it.userHasWritePermissionOnResource(RESOURCE_KEYS.SITE.NOTIFICATIONS)),
                                it.stateIsFalse('EmailSettings.SendEmailNotifications'),
                            ),
                            validate: validators.isRequired(defineMessage({id: 'admin.environment.notifications.feedbackEmail.required', defaultMessage: '"Notification From Address" is required'})),
                        },
                        {
                            type: 'text',
                            key: 'SupportSettings.SupportEmail',
                            label: defineMessage({id: 'admin.environment.notifications.supportEmail.label', defaultMessage: 'Support Email Address:'}),
                            placeholder: defineMessage({id: 'admin.environment.notifications.supportAddress.placeholder', defaultMessage: 'Ex: "support@yourcompany.com", "admin@yourcompany.com"'}),
                            help_text: defineMessage({id: 'admin.environment.notifications.supportEmail.help', defaultMessage: 'Email address displayed on support emails.'}),
                            isDisabled: it.not(it.userHasWritePermissionOnResource(RESOURCE_KEYS.SITE.CUSTOMIZATION)),
                            validate: validators.isRequired(defineMessage({id: 'admin.environment.notifications.supportEmail.required', defaultMessage: '"Support Email Address" is required'})),
                        },
                        {
                            type: 'text',
                            key: 'EmailSettings.ReplyToAddress',
                            label: defineMessage({id: 'admin.environment.notifications.replyToAddress.label', defaultMessage: 'Notification Reply-To Address:'}),
                            placeholder: defineMessage({id: 'admin.environment.notifications.replyToAddress.placeholder', defaultMessage: 'Ex: "mattermost@yourcompany.com", "admin@yourcompany.com"'}),
                            help_text: defineMessage({id: 'admin.environment.notifications.replyToAddress.help', defaultMessage: 'Email address used in the Reply-To header when sending notification emails from Mattermost.'}),
                            isDisabled: it.any(
                                it.not(it.userHasWritePermissionOnResource(RESOURCE_KEYS.SITE.NOTIFICATIONS)),
                                it.stateIsFalse('EmailSettings.SendEmailNotifications'),
                            ),
                        },
                        {
                            type: 'text',
                            key: 'EmailSettings.FeedbackOrganization',
                            label: defineMessage({id: 'admin.environment.notifications.feedbackOrganization.label', defaultMessage: 'Notification Footer Mailing Address:'}),
                            placeholder: defineMessage({id: 'admin.environment.notifications.feedbackOrganization.placeholder', defaultMessage: 'Ex: "© ABC Corporation, 565 Knight Way, Palo Alto, California, 94305, USA"'}),
                            help_text: defineMessage({id: 'admin.environment.notifications.feedbackOrganization.help', defaultMessage: 'Organization name and address displayed on email notifications from Mattermost, such as "© ABC Corporation, 565 Knight Way, Palo Alto, California, 94305, USA". If the field is left empty, the organization name and address will not be displayed.'}),
                            isDisabled: it.any(
                                it.not(it.userHasWritePermissionOnResource(RESOURCE_KEYS.SITE.NOTIFICATIONS)),
                                it.stateIsFalse('EmailSettings.SendEmailNotifications'),
                            ),
                        },
                        {
                            type: 'dropdown',
                            key: 'EmailSettings.PushNotificationContents',
                            label: defineMessage({id: 'admin.environment.notifications.pushContents.label', defaultMessage: 'Push Notification Contents:'}),
                            help_text: defineMessage({id: 'admin.environment.notifications.pushContents.help', defaultMessage: "**Generic description with only sender name** - Includes only the name of the person who sent the message in push notifications, with no information about channel name or message contents. **Generic description with sender and channel names** - Includes the name of the person who sent the message and the channel it was sent in, but not the message contents. **Full message content sent in the notification payload** - Includes the message contents in the push notification payload that is relayed through Apple's Push Notification Service (APNS) or Google's Firebase Cloud Messaging (FCM). It is **highly recommended** this option only be used with an \"https\" protocol to encrypt the connection and protect confidential information sent in messages."}),
                            help_text_markdown: true,
                            options: [
                                {
                                    value: 'generic_no_channel',
                                    display_name: defineMessage({id: 'admin.environment.notifications.pushContents.genericNoChannel', defaultMessage: 'Generic description with only sender name'}),
                                },
                                {
                                    value: 'generic',
                                    display_name: defineMessage({id: 'admin.environment.notifications.pushContents.generic', defaultMessage: 'Generic description with sender and channel names'}),
                                },
                                {
                                    value: 'full',
                                    display_name: defineMessage({id: 'admin.environment.notifications.pushContents.full', defaultMessage: 'Full message content sent in the notification payload'}),
                                },
                            ],
                            isHidden: it.licensedForFeature('IDLoadedPushNotifications'),
                            isDisabled: it.not(it.userHasWritePermissionOnResource(RESOURCE_KEYS.SITE.NOTIFICATIONS)),
                        },
                        {
                            type: 'dropdown',
                            key: 'EmailSettings.PushNotificationContents',
                            label: defineMessage({id: 'admin.environment.notifications.pushContents.label', defaultMessage: 'Push Notification Contents:'}),
                            help_text: defineMessage({id: 'admin.environment.notifications.pushContents.withIdLoaded.help', defaultMessage: "**Generic description with only sender name** - Includes only the name of the person who sent the message in push notifications, with no information about channel name or message contents. **Generic description with sender and channel names** - Includes the name of the person who sent the message and the channel it was sent in, but not the message contents. **Full message content sent in the notification payload** - Includes the message contents in the push notification payload that is relayed through Apple's Push Notification Service (APNS) or Google's Firebase Cloud Messaging (FCM). It is **highly recommended** this option only be used with an \"https\" protocol to encrypt the connection and protect confidential information sent in messages. **Full message content fetched from the server on receipt** - The notification payload relayed through APNS or FCM contains no message content, instead it contains a unique message ID used to fetch message content from the server when a push notification is received by a device. If the server cannot be reached, a generic notification will be displayed."}),
                            help_text_markdown: true,
                            options: [
                                {
                                    value: 'generic_no_channel',
                                    display_name: defineMessage({id: 'admin.environment.notifications.pushContents.genericNoChannel', defaultMessage: 'Generic description with only sender name'}),
                                },
                                {
                                    value: 'generic',
                                    display_name: defineMessage({id: 'admin.environment.notifications.pushContents.generic', defaultMessage: 'Generic description with sender and channel names'}),
                                },
                                {
                                    value: 'full',
                                    display_name: defineMessage({id: 'admin.environment.notifications.pushContents.full', defaultMessage: 'Full message content sent in the notification payload'}),
                                },
                                {
                                    value: 'id_loaded',
                                    display_name: defineMessage({id: 'admin.environment.notifications.pushContents.idLoaded', defaultMessage: 'Full message content fetched from the server on receipt'}),
                                },
                            ],
                            isHidden: it.not(it.licensedForFeature('IDLoadedPushNotifications')),
                            isDisabled: it.not(it.userHasWritePermissionOnResource(RESOURCE_KEYS.SITE.NOTIFICATIONS)),
                        },
                    ],
                },
            },
            announcement_banner: {
                url: 'site_config/announcement_banner',
                title: defineMessage({id: 'admin.sidebar.announcement', defaultMessage: 'Announcement Banner'}),
                isHidden: it.any(
                    it.not(it.licensedForFeature('Announcement')),
                    it.not(it.userHasReadPermissionOnResource(RESOURCE_KEYS.SITE.ANNOUNCEMENT_BANNER)),
                ),
                schema: {
                    id: 'AnnouncementSettings',
                    name: defineMessage({id: 'admin.site.announcementBanner', defaultMessage: 'Announcement Banner'}),
                    settings: [
                        {
                            type: 'bool',
                            key: 'AnnouncementSettings.EnableBanner',
                            label: defineMessage({id: 'admin.customization.announcement.enableBannerTitle', defaultMessage: 'Enable Announcement Banner:'}),
                            help_text: defineMessage({id: 'admin.customization.announcement.enableBannerDesc', defaultMessage: 'Enable an announcement banner across all teams.'}),
                            isDisabled: it.not(it.userHasWritePermissionOnResource(RESOURCE_KEYS.SITE.ANNOUNCEMENT_BANNER)),
                        },
                        {
                            type: 'text',
                            key: 'AnnouncementSettings.BannerText',
                            label: defineMessage({id: 'admin.customization.announcement.bannerTextTitle', defaultMessage: 'Banner Text:'}),
                            help_text: defineMessage({id: 'admin.customization.announcement.bannerTextDesc', defaultMessage: 'Text that will appear in the announcement banner.'}),
                            isDisabled: it.any(
                                it.not(it.userHasWritePermissionOnResource(RESOURCE_KEYS.SITE.ANNOUNCEMENT_BANNER)),
                                it.stateIsFalse('AnnouncementSettings.EnableBanner'),
                            ),
                        },
                        {
                            type: 'color',
                            key: 'AnnouncementSettings.BannerColor',
                            label: defineMessage({id: 'admin.customization.announcement.bannerColorTitle', defaultMessage: 'Banner Color:'}),
                            isDisabled: it.any(
                                it.not(it.userHasWritePermissionOnResource(RESOURCE_KEYS.SITE.ANNOUNCEMENT_BANNER)),
                                it.stateIsFalse('AnnouncementSettings.EnableBanner'),
                            ),
                        },
                        {
                            type: 'color',
                            key: 'AnnouncementSettings.BannerTextColor',
                            label: defineMessage({id: 'admin.customization.announcement.bannerTextColorTitle', defaultMessage: 'Banner Text Color:'}),
                            isDisabled: it.any(
                                it.not(it.userHasWritePermissionOnResource(RESOURCE_KEYS.SITE.ANNOUNCEMENT_BANNER)),
                                it.stateIsFalse('AnnouncementSettings.EnableBanner'),
                            ),
                        },
                        {
                            type: 'bool',
                            key: 'AnnouncementSettings.AllowBannerDismissal',
                            label: defineMessage({id: 'admin.customization.announcement.allowBannerDismissalTitle', defaultMessage: 'Allow Banner Dismissal:'}),
                            help_text: defineMessage({id: 'admin.customization.announcement.allowBannerDismissalDesc', defaultMessage: 'When true, users can dismiss the banner until its next update. When false, the banner is permanently visible until it is turned off by the System Admin.'}),
                            isDisabled: it.any(
                                it.not(it.userHasWritePermissionOnResource(RESOURCE_KEYS.SITE.ANNOUNCEMENT_BANNER)),
                                it.stateIsFalse('AnnouncementSettings.EnableBanner'),
                            ),
                        },
                    ],
                },
                restrictedIndicator: getRestrictedIndicator(),
            },
            announcement_banner_feature_discovery: {
                url: 'site_config/announcement_banner',
                isDiscovery: true,
                title: defineMessage({id: 'admin.sidebar.announcement', defaultMessage: 'Announcement Banner'}),
                isHidden: it.any(
                    it.licensedForFeature('Announcement'),
                    it.not(it.enterpriseReady),
                ),
                schema: {
                    id: 'AnnouncementSettings',
                    name: defineMessage({id: 'admin.site.announcementBanner', defaultMessage: 'Announcement Banner'}),
                    settings: [
                        {
                            type: 'custom',
                            component: AnnouncementBannerFeatureDiscovery,
                            key: 'AnnouncementBannerFeatureDiscovery',
                            isDisabled: it.not(it.userHasWritePermissionOnResource(RESOURCE_KEYS.ABOUT.EDITION_AND_LICENSE)),
                        },
                    ],
                },
                restrictedIndicator: getRestrictedIndicator(true),
            },
            emoji: {
                url: 'site_config/emoji',
                title: defineMessage({id: 'admin.sidebar.emoji', defaultMessage: 'Emoji'}),
                isHidden: it.not(it.userHasReadPermissionOnResource(RESOURCE_KEYS.SITE.EMOJI)),
                schema: {
                    id: 'EmojiSettings',
                    name: defineMessage({id: 'admin.site.emoji', defaultMessage: 'Emoji'}),
                    settings: [
                        {
                            type: 'bool',
                            key: 'ServiceSettings.EnableEmojiPicker',
                            label: defineMessage({id: 'admin.customization.enableEmojiPickerTitle', defaultMessage: 'Enable Emoji Picker:'}),
                            help_text: defineMessage({id: 'admin.customization.enableEmojiPickerDesc', defaultMessage: 'The emoji picker allows users to select emoji to add as reactions or use in messages. Enabling the emoji picker with a large number of custom emoji may slow down performance.'}),
                            isDisabled: it.not(it.userHasWritePermissionOnResource(RESOURCE_KEYS.SITE.EMOJI)),
                        },
                        {
                            type: 'bool',
                            key: 'ServiceSettings.EnableCustomEmoji',
                            label: defineMessage({id: 'admin.customization.enableCustomEmojiTitle', defaultMessage: 'Enable Custom Emoji:'}),
                            help_text: defineMessage({id: 'admin.customization.enableCustomEmojiDesc', defaultMessage: 'Enable users to create custom emoji for use in messages. When enabled, custom emoji settings can be accessed in Channels through the emoji picker.'}),
                            isDisabled: it.not(it.userHasWritePermissionOnResource(RESOURCE_KEYS.SITE.EMOJI)),
                        },
                    ],
                },
            },
            posts: {
                url: 'site_config/posts',
                title: defineMessage({id: 'admin.sidebar.posts', defaultMessage: 'Posts'}),
                isHidden: it.not(it.userHasReadPermissionOnResource(RESOURCE_KEYS.SITE.POSTS)),
                schema: {
                    id: 'PostSettings',
                    name: defineMessage({id: 'admin.site.posts', defaultMessage: 'Posts'}),
                    settings: [
                        {
                            type: 'bool',
                            key: 'ServiceSettings.ThreadAutoFollow',
                            label: defineMessage({id: 'admin.experimental.threadAutoFollow.title', defaultMessage: 'Automatically Follow Threads'}),
                            help_text: defineMessage({id: 'admin.experimental.threadAutoFollow.desc', defaultMessage: 'This setting must be enabled in order to enable Collapsed Reply Threads. When enabled, threads a user starts, participates in, or is mentioned in are automatically followed. A new `Threads` table is added in the database that tracks threads and thread participants, and a `ThreadMembership` table tracks followed threads for each user and the read or unread state of each followed thread. When false, all backend operations to support Collapsed Reply Threads are disabled.'}),
                            help_text_markdown: true,
                            isDisabled: it.not(it.userHasWritePermissionOnResource(RESOURCE_KEYS.EXPERIMENTAL.FEATURES)),
                            isHidden: it.licensedForFeature('Cloud'),
                        },
                        {
                            type: 'dropdown',
                            key: 'ServiceSettings.CollapsedThreads',
                            label: defineMessage({id: 'admin.experimental.collapsedThreads.title', defaultMessage: 'Collapsed Reply Threads'}),
                            help_text: defineMessage({id: 'admin.experimental.collapsedThreads.desc', defaultMessage: 'When enabled (default off), users must enable collapsed reply threads in Settings. When disabled, users cannot access Collapsed Reply Threads. Please review our <linkKnownIssues>documentation for known issues</linkKnownIssues> and help provide feedback in our <linkCommunityChannel>Community Channel</linkCommunityChannel>.'}),
                            help_text_values: {
                                linkKnownIssues: (msg: string) => (
                                    <ExternalLink
                                        location='admin_console'
                                        href='https://support.mattermost.com/hc/en-us/articles/4413183568276'
                                    >
                                        {msg}
                                    </ExternalLink>
                                ),
                                linkCommunityChannel: (msg: string) => (
                                    <ExternalLink
                                        location='admin_console'
                                        href='https://community-daily.mattermost.com/core/channels/folded-reply-threads'
                                    >
                                        {msg}
                                    </ExternalLink>
                                ),
                            },
                            help_text_markdown: false,
                            options: [
                                {
                                    value: 'disabled',
                                    display_name: defineMessage({id: 'admin.experimental.collapsedThreads.off', defaultMessage: 'Disabled'}),
                                },
                                {
                                    value: 'default_off',
                                    display_name: defineMessage({id: 'admin.experimental.collapsedThreads.default_off', defaultMessage: 'Enabled (Default Off)'}),
                                },
                                {
                                    value: 'default_on',
                                    display_name: defineMessage({id: 'admin.experimental.collapsedThreads.default_on', defaultMessage: 'Enabled (Default On)'}),
                                },
                                {
                                    value: 'always_on',
                                    display_name: defineMessage({id: 'admin.experimental.collapsedThreads.always_on', defaultMessage: 'Always On'}),
                                },
                            ],
                            isDisabled: it.not(it.userHasWritePermissionOnResource(RESOURCE_KEYS.EXPERIMENTAL.FEATURES)),
                        },
                        {
                            type: 'bool',
                            key: 'ServiceSettings.PostPriority',
                            label: defineMessage({id: 'admin.posts.postPriority.title', defaultMessage: 'Message Priority'}),
                            help_text: defineMessage({id: 'admin.posts.postPriority.desc', defaultMessage: 'When enabled, users can configure a visual indicator to communicate messages that are important or urgent. Learn more about message priority in our <link>documentation</link>.'}),
                            help_text_values: {
                                link: (msg: string) => (
                                    <ExternalLink
                                        location='admin_console'
                                        href='https://mattermost.com/pl/message-priority/'
                                    >
                                        {msg}
                                    </ExternalLink>
                                ),
                            },
                            help_text_markdown: false,
                            isDisabled: it.not(it.userHasWritePermissionOnResource(RESOURCE_KEYS.SITE.POSTS)),
                            isHidden: it.configIsFalse('FeatureFlags', 'PostPriority'),
                        },
                        {
                            type: 'bool',
                            key: 'ServiceSettings.AllowPersistentNotifications',
                            label: defineMessage({id: 'admin.posts.persistentNotifications.title', defaultMessage: 'Persistent Notifications'}),
                            help_text: defineMessage({id: 'admin.posts.persistentNotifications.desc', defaultMessage: 'When enabled, users can trigger repeating notifications for the recipients of urgent messages. Learn more about message priority and persistent notifications in our <link>documentation</link>.'}),
                            help_text_values: {
                                link: (msg: string) => (
                                    <ExternalLink
                                        location='admin_console'
                                        href='https://mattermost.com/pl/message-priority/'
                                    >
                                        {msg}
                                    </ExternalLink>
                                ),
                            },
                            help_text_markdown: false,
                            isDisabled: it.not(it.userHasWritePermissionOnResource(RESOURCE_KEYS.SITE.POSTS)),
                            isHidden: it.any(
                                it.configIsFalse('FeatureFlags', 'PostPriority'),
                                it.configIsFalse('ServiceSettings', 'PostPriority'),
                            ),
                        },
                        {
                            type: 'number',
                            key: 'ServiceSettings.PersistentNotificationMaxRecipients',
                            label: defineMessage({id: 'admin.posts.persistentNotificationsMaxRecipients.title', defaultMessage: 'Maximum number of recipients for persistent notifications'}),
                            help_text: defineMessage({id: 'admin.posts.persistentNotificationsMaxRecipients.desc', defaultMessage: 'Configure the maximum number of recipients to which users may send persistent notifications. Learn more about message priority and persistent notifications in our <link>documentation</link>.'}),
                            help_text_values: {
                                link: (msg: string) => (
                                    <ExternalLink
                                        location='admin_console'
                                        href='https://mattermost.com/pl/message-priority/'
                                    >
                                        {msg}
                                    </ExternalLink>
                                ),
                            },
                            help_text_markdown: false,
                            isDisabled: it.not(it.userHasWritePermissionOnResource(RESOURCE_KEYS.SITE.POSTS)),
                            isHidden: it.any(
                                it.configIsFalse('FeatureFlags', 'PostPriority'),
                                it.configIsFalse('ServiceSettings', 'PostPriority'),
                                it.configIsFalse('ServiceSettings', 'AllowPersistentNotifications'),
                            ),
                        },
                        {
                            type: 'number',
                            key: 'ServiceSettings.PersistentNotificationIntervalMinutes',
                            label: defineMessage({id: 'admin.posts.persistentNotificationsInterval.title', defaultMessage: 'Frequency of persistent notifications'}),
                            help_text: defineMessage({id: 'admin.posts.persistentNotificationsInterval.desc', defaultMessage: 'Configure the number of minutes between repeated notifications for urgent messages send with persistent notifications. Learn more about message priority and persistent notifications in our <link>documentation</link>.'}),
                            help_text_values: {
                                link: (msg: string) => (
                                    <ExternalLink
                                        location='admin_console'
                                        href='https://mattermost.com/pl/message-priority/'
                                    >
                                        {msg}
                                    </ExternalLink>
                                ),
                            },
                            help_text_markdown: false,
                            isDisabled: it.not(it.userHasWritePermissionOnResource(RESOURCE_KEYS.SITE.POSTS)),
                            isHidden: it.any(
                                it.configIsFalse('FeatureFlags', 'PostPriority'),
                                it.configIsFalse('ServiceSettings', 'PostPriority'),
                                it.configIsFalse('ServiceSettings', 'AllowPersistentNotifications'),
                            ),
                            validate: validators.minValue(2, defineMessage({id: 'admin.posts.persistentNotificationsInterval.minValue', defaultMessage: 'Frequency cannot not be set to less than 2 minutes'})),
                        },
                        {
                            type: 'number',
                            key: 'ServiceSettings.PersistentNotificationMaxCount',
                            label: defineMessage({id: 'admin.posts.persistentNotificationsMaxCount.title', defaultMessage: 'Total number of persistent notification per post'}),
                            help_text: defineMessage({id: 'admin.posts.persistentNotificationsMaxCount.desc', defaultMessage: 'Configure the maximum number of times users may receive persistent notifications. Learn more about message priority and persistent notifications in our <link>documentation</link>.'}),
                            help_text_values: {
                                link: (msg: string) => (
                                    <ExternalLink
                                        location='admin_console'
                                        href='https://mattermost.com/pl/message-priority/'
                                    >
                                        {msg}
                                    </ExternalLink>
                                ),
                            },
                            help_text_markdown: false,
                            isDisabled: it.not(it.userHasWritePermissionOnResource(RESOURCE_KEYS.SITE.POSTS)),
                            isHidden: it.any(
                                it.configIsFalse('FeatureFlags', 'PostPriority'),
                                it.configIsFalse('ServiceSettings', 'PostPriority'),
                                it.configIsFalse('ServiceSettings', 'AllowPersistentNotifications'),
                            ),
                        },
                        {
                            type: 'bool',
                            key: 'ServiceSettings.AllowPersistentNotificationsForGuests',
                            label: defineMessage({id: 'admin.posts.persistentNotificationsGuests.title', defaultMessage: 'Allow guests to send persistent notifications'}),
                            help_text: defineMessage({id: 'admin.posts.persistentNotificationsGuests.desc', defaultMessage: 'Whether a guest is able to require persistent notifications. Learn more about message priority and persistent notifications in our <link>documentation</link>.'}),
                            help_text_values: {
                                link: (msg: string) => (
                                    <ExternalLink
                                        location='admin_console'
                                        href='https://mattermost.com/pl/message-priority/'
                                    >
                                        {msg}
                                    </ExternalLink>
                                ),
                            },
                            help_text_markdown: false,
                            isDisabled: it.not(it.userHasWritePermissionOnResource(RESOURCE_KEYS.SITE.POSTS)),
                            isHidden: it.any(
                                it.configIsFalse('GuestAccountsSettings', 'Enable'),
                                it.configIsFalse('FeatureFlags', 'PostPriority'),
                                it.configIsFalse('ServiceSettings', 'PostPriority'),
                                it.configIsFalse('ServiceSettings', 'AllowPersistentNotifications'),
                            ),
                        },
                        {
                            type: 'bool',
                            key: 'ServiceSettings.EnableLinkPreviews',
                            label: defineMessage({id: 'admin.customization.enableLinkPreviewsTitle', defaultMessage: 'Enable website link previews:'}),
                            help_text: defineMessage({id: 'admin.customization.enableLinkPreviewsDesc', defaultMessage: 'Display a preview of website content, image links and YouTube links below the message when available. The server must be connected to the internet and have access through the firewall (if applicable) to the websites from which previews are expected. Users can disable these previews from Settings > Display > Website Link Previews.'}),
                            isDisabled: it.not(it.userHasWritePermissionOnResource(RESOURCE_KEYS.SITE.POSTS)),
                        },
                        {
                            type: 'text',
                            key: 'ServiceSettings.RestrictLinkPreviews',
                            label: defineMessage({id: 'admin.customization.restrictLinkPreviewsTitle', defaultMessage: 'Disable website link previews from these domains:'}),
                            help_text: defineMessage({id: 'admin.customization.restrictLinkPreviewsDesc', defaultMessage: 'Link previews and image link previews will not be shown for the above list of comma-separated domains.'}),
                            placeholder: defineMessage({id: 'admin.customization.restrictLinkPreviewsExample', defaultMessage: 'E.g.: "internal.mycompany.com, images.example.com"'}),
                            isDisabled: it.any(
                                it.not(it.userHasWritePermissionOnResource(RESOURCE_KEYS.SITE.POSTS)),
                                it.configIsFalse('ServiceSettings', 'EnableLinkPreviews'),
                            ),
                        },
                        {
                            type: 'bool',
                            key: 'ServiceSettings.EnablePermalinkPreviews',
                            label: defineMessage({id: 'admin.customization.enablePermalinkPreviewsTitle', defaultMessage: 'Enable message link previews:'}),
                            help_text: defineMessage({id: 'admin.customization.enablePermalinkPreviewsDesc', defaultMessage: 'When enabled, links to Mattermost messages will generate a preview for any users that have access to the original message. Please review our <link>documentation</link> for details.'}),
                            help_text_values: {
                                link: (msg: string) => (
                                    <ExternalLink
                                        location='admin_console'
                                        href={DocLinks.SHARE_LINKS_TO_MESSAGES}
                                    >
                                        {msg}
                                    </ExternalLink>
                                ),
                            },
                            help_text_markdown: false,
                            isDisabled: it.not(it.userHasWritePermissionOnResource(RESOURCE_KEYS.SITE.POSTS)),
                        },
                        {
                            type: 'bool',
                            key: 'ServiceSettings.EnableSVGs',
                            label: defineMessage({id: 'admin.customization.enableSVGsTitle', defaultMessage: 'Enable SVGs:'}),
                            help_text: defineMessage({id: 'admin.customization.enableSVGsDesc', defaultMessage: 'Enable previews for SVG file attachments and allow them to appear in messages. Enabling SVGs is not recommended in environments where not all users are trusted.'}),
                            isDisabled: it.not(it.userHasWritePermissionOnResource(RESOURCE_KEYS.SITE.POSTS)),
                        },
                        {
                            type: 'bool',
                            key: 'ServiceSettings.EnableLatex',
                            label: defineMessage({id: 'admin.customization.enableLatexTitle', defaultMessage: 'Enable Latex Rendering:'}),
                            help_text: defineMessage({id: 'admin.customization.enableLatexDesc', defaultMessage: 'Enable rendering of Latex in code blocks. If false, Latex code will be highlighted only. Enabling Latex is not recommended in environments where not all users are trusted.'}),
                            isDisabled: it.not(it.userHasWritePermissionOnResource(RESOURCE_KEYS.SITE.POSTS)),
                        },
                        {
                            type: 'bool',
                            key: 'ServiceSettings.EnableInlineLatex',
                            label: defineMessage({id: 'admin.customization.enableInlineLatexTitle', defaultMessage: 'Enable Inline Latex Rendering:'}),
                            help_text: defineMessage({id: 'admin.customization.enableInlineLatexDesc', defaultMessage: 'Enable rendering of inline Latex code. If false, Latex can only be rendered in a code block using syntax highlighting. Please review our <link>documentation</link> for details about text formatting.'}),
                            help_text_values: {
                                link: (msg: string) => (
                                    <ExternalLink
                                        location='admin_console'
                                        href={DocLinks.FORMAT_MESSAGES}
                                    >
                                        {msg}
                                    </ExternalLink>
                                ),
                            },
                            help_text_markdown: false,
                            isDisabled: it.any(
                                it.not(it.userHasWritePermissionOnResource(RESOURCE_KEYS.SITE.POSTS)),
                                it.stateIsFalse('ServiceSettings.EnableLatex'),
                            ),
                        },
                        {
                            type: 'custom',
                            component: CustomURLSchemesSetting,
                            key: 'DisplaySettings.CustomURLSchemes',
                            isDisabled: it.not(it.userHasWritePermissionOnResource(RESOURCE_KEYS.SITE.POSTS)),
                        },
                        {
                            type: 'number',
                            key: 'DisplaySettings.MaxMarkdownNodes',
                            label: defineMessage({id: 'admin.customization.maxMarkdownNodesTitle', defaultMessage: 'Max Markdown Nodes:'}),
                            help_text: defineMessage({id: 'admin.customization.maxMarkdownNodesDesc', defaultMessage: 'When rendering Markdown text in the mobile app, controls the maximum number of Markdown elements (eg. emojis, links, table cells, etc) that can be in a single piece of text. If set to 0, a default limit will be used.'}),
                            isDisabled: it.not(it.userHasWritePermissionOnResource(RESOURCE_KEYS.SITE.POSTS)),
                        },
                        {
                            type: 'text',
                            key: 'ServiceSettings.GoogleDeveloperKey',
                            label: defineMessage({id: 'admin.service.googleTitle', defaultMessage: 'Google API Key:'}),
                            placeholder: defineMessage({id: 'admin.service.googleExample', defaultMessage: 'E.g.: "7rAh6iwQCkV4cA1Gsg3fgGOXJAQ43QV"'}),
                            help_text: defineMessage({id: 'admin.service.googleDescription', defaultMessage: 'Set this key to enable the display of titles for embedded YouTube video previews. Without the key, YouTube previews will still be created based on hyperlinks appearing in messages or comments but they will not show the video title. View a <link>Google Developers Tutorial</link> for instructions on how to obtain a key and add YouTube Data API v3 as a service to your key.'}),
                            help_text_values: {
                                link: (msg: string) => (
                                    <ExternalLink
                                        location='admin_console'
                                        href='https://www.youtube.com/watch?v=Im69kzhpR3I'
                                    >
                                        {msg}
                                    </ExternalLink>
                                ),
                            },
                            help_text_markdown: false,
                            isHidden: it.configIsTrue('ExperimentalSettings', 'RestrictSystemAdmin'),
                            isDisabled: it.not(it.userHasWritePermissionOnResource(RESOURCE_KEYS.SITE.POSTS)),
                        },
                        {
                            type: 'bool',
                            key: 'ServiceSettings.AllowSyncedDrafts',
                            label: defineMessage({id: 'admin.customization.allowSyncedDrafts', defaultMessage: 'Enable server syncing of message drafts:'}),
                            help_text: defineMessage({id: 'admin.customization.allowSyncedDraftsDesc', defaultMessage: 'When enabled, users message drafts will sync with the server so they can be accessed from any device. Users may opt out of this behaviour in Account settings.'}),
                            help_text_markdown: false,
                        },
                        {
                            type: 'number',
                            key: 'ServiceSettings.UniqueEmojiReactionLimitPerPost',
                            label: defineMessage({id: 'admin.customization.uniqueEmojiReactionLimitPerPost', defaultMessage: 'Unique Emoji Reaction Limit:'}),
                            placeholder: defineMessage({id: 'admin.customization.uniqueEmojiReactionLimitPerPostPlaceholder', defaultMessage: 'E.g.: 25'}),
                            help_text: defineMessage({id: 'admin.customization.uniqueEmojiReactionLimitPerPostDesc', defaultMessage: 'The number of unique emoji reactions that can be added to a post. Increasing this limit could lead to poor client performance. Maximum is 500.'}),
                            help_text_markdown: false,
                            validate: (value) => {
                                const maxResult = validators.maxValue(
                                    500,
                                    defineMessage({id: 'admin.customization.uniqueEmojiReactionLimitPerPost.maxValue', defaultMessage: 'Cannot increase the limit to a value above 500.'}),
                                )(value);
                                if (!maxResult.isValid()) {
                                    return maxResult;
                                }
                                const minResult = validators.minValue(
                                    0,
                                    defineMessage({id: 'admin.customization.uniqueEmojiReactionLimitPerPost.minValue', defaultMessage: 'Cannot decrease the limit below 0.'}),
                                )(value);
                                if (!minResult.isValid()) {
                                    return minResult;
                                }

                                return new ValidationResult(true, '');
                            },
                        },
                    ],
                },
            },
            wrangler: {
                url: 'site_config/wrangler',
<<<<<<< HEAD
                title: defineMessage({id: 'admin.sidebar.move_thread', defaultMessage: 'Move Thread (Beta)'}),
                isHidden: it.any(it.not(it.userHasReadPermissionOnResource(RESOURCE_KEYS.SITE.POSTS)), it.configIsFalse('FeatureFlags', 'MoveThreadsEnabled')),
=======
                title: t('admin.sidebar.move_thread'),
                title_default: 'Move Thread (Beta)',
                isHidden: it.any(it.not(it.userHasReadPermissionOnResource(RESOURCE_KEYS.SITE.POSTS)), it.configIsFalse('FeatureFlags', 'MoveThreadsEnabled'), it.not(it.licensed)),
>>>>>>> b05093d5
                schema: {
                    id: 'WranglerSettings',
                    name: defineMessage({id: 'admin.site.move_thread', defaultMessage: 'Move Thread (Beta)'}),
                    settings: [
                        {
                            type: 'roles',
                            multiple: true,
                            key: 'WranglerSettings.PermittedWranglerRoles',
                            label: defineMessage({id: 'admin.experimental.PermittedMoveThreadRoles.title', defaultMessage: 'Permitted Roles'}),
                            help_text: defineMessage({id: 'admin.experimental.PermittedMoveThreadRoles.desc', defaultMessage: 'Choose who is allowed to move threads to other channels based on roles. (Other permissions below still apply).'}),
                            help_text_markdown: false,
                            isDisabled: it.not(it.userHasWritePermissionOnResource(RESOURCE_KEYS.EXPERIMENTAL.FEATURES)),
                        },
                        {
                            type: 'text',
                            key: 'WranglerSettings.AllowedEmailDomain',
                            multiple: true,
                            label: defineMessage({id: 'admin.experimental.allowedEmailDomain.title', defaultMessage: 'Allowed Email Domain'}),
                            help_text: defineMessage({id: 'admin.experimental.allowedEmailDomain.desc', defaultMessage: '(Optional) When set, users must have an email ending in this domain to move threads. Multiple domains can be specified by separating them with commas.'}),
                            help_text_markdown: false,
                            isDisabled: it.not(it.userHasWritePermissionOnResource(RESOURCE_KEYS.EXPERIMENTAL.FEATURES)),
                        },
                        {
                            type: 'number',
                            key: 'WranglerSettings.MoveThreadMaxCount',
                            label: defineMessage({id: 'admin.experimental.moveThreadMaxCount.title', defaultMessage: 'Max Thread Count Move Size'}),
                            help_text: defineMessage({id: 'admin.experimental.moveThreadMaxCount.desc', defaultMessage: 'The maximum number of messages in a thread that the plugin is allowed to move. Leave empty for unlimited messages.'}),
                            help_text_markdown: false,
                            isDisabled: it.not(it.userHasWritePermissionOnResource(RESOURCE_KEYS.EXPERIMENTAL.FEATURES)),
                        },
                        {
                            type: 'bool',
                            key: 'WranglerSettings.MoveThreadToAnotherTeamEnable',
                            label: defineMessage({id: 'admin.experimental.moveThreadToAnotherTeamEnable.title', defaultMessage: 'Enable Moving Threads To Different Teams'}),
                            help_text: defineMessage({id: 'admin.experimental.moveThreadToAnotherTeamEnable.desc', defaultMessage: 'Control whether Wrangler is permitted to move message threads from one team to another or not.'}),
                            help_text_markdown: false,
                            isDisabled: it.not(it.userHasWritePermissionOnResource(RESOURCE_KEYS.EXPERIMENTAL.FEATURES)),
                        },
                        {
                            type: 'bool',
                            key: 'WranglerSettings.MoveThreadFromPrivateChannelEnable',
                            label: defineMessage({id: 'admin.experimental.moveThreadFromPrivateChannelEnable.title', defaultMessage: 'Enable Moving Threads From Private Channels'}),
                            help_text: defineMessage({id: 'admin.experimental.moveThreadFromPrivateChannelEnable.desc', defaultMessage: 'Control whether Wrangler is permitted to move message threads from private channels or not.'}),
                            help_text_markdown: false,
                            isDisabled: it.not(it.userHasWritePermissionOnResource(RESOURCE_KEYS.EXPERIMENTAL.FEATURES)),
                        },
                        {
                            type: 'bool',
                            key: 'WranglerSettings.MoveThreadFromDirectMessageChannelEnable',
                            label: defineMessage({id: 'admin.experimental.moveThreadFromDirectMessageChannelEnable.title', defaultMessage: 'Enable Moving Threads From Direct Message Channels'}),
                            help_text: defineMessage({id: 'admin.experimental.moveThreadFromDirectMessageChannelEnable.desc', defaultMessage: 'Control whether Wrangler is permitted to move message threads from direct message channels or not.'}),
                            help_text_markdown: false,
                            isDisabled: it.not(it.userHasWritePermissionOnResource(RESOURCE_KEYS.EXPERIMENTAL.FEATURES)),
                        },
                        {
                            type: 'bool',
                            key: 'WranglerSettings.MoveThreadFromGroupMessageChannelEnable',
                            label: defineMessage({id: 'admin.experimental.moveThreadFromGroupMessageChannelEnable.title', defaultMessage: 'Enable Moving Threads From Group Message Channels'}),
                            help_text: defineMessage({id: 'admin.experimental.moveThreadFromGroupMessageChannelEnable.desc', defaultMessage: 'Control whether Wrangler is permitted to move message threads from group message channels or not.'}),
                            help_text_markdown: false,
                            isDisabled: it.not(it.userHasWritePermissionOnResource(RESOURCE_KEYS.EXPERIMENTAL.FEATURES)),
                        },
                    ],
                },
            },
            file_sharing_downloads: {
                url: 'site_config/file_sharing_downloads',
                title: defineMessage({id: 'admin.sidebar.fileSharingDownloads', defaultMessage: 'File Sharing and Downloads'}),
                isHidden: it.any(
                    it.not(it.userHasReadPermissionOnResource(RESOURCE_KEYS.SITE.FILE_SHARING_AND_DOWNLOADS)),
                ),
                schema: {
                    id: 'FileSharingDownloads',
                    name: defineMessage({id: 'admin.site.fileSharingDownloads', defaultMessage: 'File Sharing and Downloads'}),
                    settings: [
                        {
                            type: 'bool',
                            key: 'FileSettings.EnableFileAttachments',
                            label: defineMessage({id: 'admin.file.enableFileAttachments', defaultMessage: 'Allow File Sharing:'}),
                            help_text: defineMessage({id: 'admin.file.enableFileAttachmentsDesc', defaultMessage: 'When false, disables file sharing on the server. All file and image uploads on messages are forbidden across clients and devices, including mobile.'}),
                            isDisabled: it.not(it.userHasWritePermissionOnResource(RESOURCE_KEYS.SITE.FILE_SHARING_AND_DOWNLOADS)),
                        },
                        {
                            type: 'bool',
                            key: 'FileSettings.EnableMobileUpload',
                            label: defineMessage({id: 'admin.file.enableMobileUploadTitle', defaultMessage: 'Allow File Uploads on Mobile:'}),
                            help_text: defineMessage({id: 'admin.file.enableMobileUploadDesc', defaultMessage: 'When false, disables file uploads on mobile apps. If Allow File Sharing is set to true, users can still upload files from a mobile web browser.'}),
                            isHidden: it.not(it.licensedForFeature('Compliance')),
                            isDisabled: it.not(it.userHasWritePermissionOnResource(RESOURCE_KEYS.SITE.FILE_SHARING_AND_DOWNLOADS)),
                        },
                        {
                            type: 'bool',
                            key: 'FileSettings.EnableMobileDownload',
                            label: defineMessage({id: 'admin.file.enableMobileDownloadTitle', defaultMessage: 'Allow File Downloads on Mobile:'}),
                            help_text: defineMessage({id: 'admin.file.enableMobileDownloadDesc', defaultMessage: 'When false, disables file downloads on mobile apps. Users can still download files from a mobile web browser.'}),
                            isHidden: it.not(it.licensedForFeature('Compliance')),
                            isDisabled: it.not(it.userHasWritePermissionOnResource(RESOURCE_KEYS.SITE.FILE_SHARING_AND_DOWNLOADS)),
                        },
                    ],
                },
            },
            public_links: {
                url: 'site_config/public_links',
                title: defineMessage({id: 'admin.sidebar.publicLinks', defaultMessage: 'Public Links'}),
                isHidden: it.any(
                    it.configIsTrue('ExperimentalSettings', 'RestrictSystemAdmin'),
                    it.not(it.userHasReadPermissionOnResource(RESOURCE_KEYS.SITE.PUBLIC_LINKS)),
                ),
                schema: {
                    id: 'PublicLinkSettings',
                    name: defineMessage({id: 'admin.site.public_links', defaultMessage: 'Public Links'}),
                    settings: [
                        {
                            type: 'bool',
                            key: 'FileSettings.EnablePublicLink',
                            label: defineMessage({id: 'admin.image.shareTitle', defaultMessage: 'Enable Public File Links: '}),
                            help_text: defineMessage({id: 'admin.image.shareDescription', defaultMessage: 'Allow users to share public links to files and images.'}),
                            isDisabled: it.not(it.userHasWritePermissionOnResource(RESOURCE_KEYS.SITE.PUBLIC_LINKS)),
                        },
                        {
                            type: 'generated',
                            key: 'FileSettings.PublicLinkSalt',
                            label: defineMessage({id: 'admin.image.publicLinkTitle', defaultMessage: 'Public Link Salt:'}),
                            help_text: defineMessage({id: 'admin.image.publicLinkDescription', defaultMessage: '32-character salt added to signing of public links. Randomly generated on install. Select "Regenerate" to create new salt.'}),
                            isDisabled: it.not(it.userHasWritePermissionOnResource(RESOURCE_KEYS.SITE.PUBLIC_LINKS)),
                        },
                    ],
                },
            },
            notices: {
                url: 'site_config/notices',
                title: defineMessage({id: 'admin.sidebar.notices', defaultMessage: 'Notices'}),
                isHidden: it.not(it.userHasReadPermissionOnResource(RESOURCE_KEYS.SITE.NOTICES)),
                schema: {
                    id: 'NoticesSettings',
                    name: defineMessage({id: 'admin.site.notices', defaultMessage: 'Notices'}),
                    settings: [
                        {
                            type: 'bool',
                            key: 'AnnouncementSettings.AdminNoticesEnabled',
                            label: defineMessage({id: 'admin.notices.enableAdminNoticesTitle', defaultMessage: 'Enable Admin Notices: '}),
                            help_text: defineMessage({id: 'admin.notices.enableAdminNoticesDescription', defaultMessage: 'When enabled, System Admins will receive notices about available server upgrades and relevant system administration features. <link>Learn more about notices</link> in our documentation.'}),
                            help_text_values: {
                                link: (msg: string) => (
                                    <ExternalLink
                                        location='admin_console'
                                        href={DocLinks.IN_PRODUCT_NOTICES}
                                    >
                                        {msg}
                                    </ExternalLink>
                                ),
                            },
                            help_text_markdown: false,
                            isDisabled: it.not(it.userHasWritePermissionOnResource(RESOURCE_KEYS.SITE.NOTICES)),
                        },
                        {
                            type: 'bool',
                            key: 'AnnouncementSettings.UserNoticesEnabled',
                            label: defineMessage({id: 'admin.notices.enableEndUserNoticesTitle', defaultMessage: 'Enable End User Notices: '}),
                            help_text: defineMessage({id: 'admin.notices.enableEndUserNoticesDescription', defaultMessage: 'When enabled, all users will receive notices about available client upgrades and relevant end user features to improve user experience. <link>Learn more about notices</link> in our documentation.'}),
                            help_text_values: {
                                link: (msg: string) => (
                                    <ExternalLink
                                        location='admin_console'
                                        href={DocLinks.IN_PRODUCT_NOTICES}
                                    >
                                        {msg}
                                    </ExternalLink>
                                ),
                            },
                            help_text_markdown: false,
                            isDisabled: it.not(it.userHasWritePermissionOnResource(RESOURCE_KEYS.SITE.NOTICES)),
                        },
                    ],
                },
            },
            ip_filtering: {
                url: 'site_config/ip_filtering',
                title: adminDefinitionMessages.ip_filtering_title,
                isHidden: it.not(it.all(it.configIsTrue('FeatureFlags', 'CloudIPFiltering'), it.licensedForSku('enterprise'))),
                isDisabled: it.not(it.userHasWritePermissionOnResource(RESOURCE_KEYS.SITE.IP_FILTERING)),
                searchableStrings: [adminDefinitionMessages.ip_filtering_title],
                schema: {
                    id: 'IPFiltering',
                    component: IPFiltering,
                },
            },
        },
    },
    authentication: {
        icon: (
            <ShieldOutlineIcon
                size={16}
                color={'currentColor'}
            />
        ),
        sectionTitle: defineMessage({id: 'admin.sidebar.authentication', defaultMessage: 'Authentication'}),
        isHidden: it.not(it.userHasReadPermissionOnSomeResources(RESOURCE_KEYS.AUTHENTICATION)),
        subsections: {
            signup: {
                url: 'authentication/signup',
                title: defineMessage({id: 'admin.sidebar.signup', defaultMessage: 'Signup'}),
                isHidden: it.not(it.userHasReadPermissionOnResource(RESOURCE_KEYS.AUTHENTICATION.SIGNUP)),
                schema: {
                    id: 'SignupSettings',
                    name: defineMessage({id: 'admin.authentication.signup', defaultMessage: 'Signup'}),
                    settings: [
                        {
                            type: 'bool',
                            key: 'TeamSettings.EnableUserCreation',
                            label: defineMessage({id: 'admin.team.userCreationTitle', defaultMessage: 'Enable Account Creation: '}),
                            help_text: defineMessage({id: 'admin.team.userCreationDescription', defaultMessage: 'When false, the ability to create accounts is disabled. The create account button displays error when pressed.'}),
                            isDisabled: it.not(it.userHasWritePermissionOnResource(RESOURCE_KEYS.AUTHENTICATION.SIGNUP)),
                        },
                        {
                            type: 'text',
                            key: 'TeamSettings.RestrictCreationToDomains',
                            label: defineMessage({id: 'admin.team.restrictTitle', defaultMessage: 'Restrict new system and team members to specified email domains:'}),
                            help_text: defineMessage({id: 'admin.team.restrictDescription', defaultMessage: 'New user accounts are restricted to the above specified email domain (e.g. "mattermost.com") or list of comma-separated domains (e.g. "corp.mattermost.com, mattermost.com"). New teams can only be created by users from the above domain(s). This setting only affects email login for users.'}),
                            placeholder: defineMessage({id: 'admin.team.restrictExample', defaultMessage: 'E.g.: "corp.mattermost.com, mattermost.com"'}),
                            isHidden: it.all(
                                it.licensed,
                                it.not(it.licensedForSku('starter')),
                            ),
                            isDisabled: it.not(it.userHasWritePermissionOnResource(RESOURCE_KEYS.AUTHENTICATION.SIGNUP)),
                        },
                        {
                            type: 'text',
                            key: 'TeamSettings.RestrictCreationToDomains',
                            label: defineMessage({id: 'admin.team.restrictTitle', defaultMessage: 'Restrict new system and team members to specified email domains:'}),
                            help_text: defineMessage({id: 'admin.team.restrictGuestDescription', defaultMessage: 'New user accounts are restricted to the above specified email domain (e.g. "mattermost.com") or list of comma-separated domains (e.g. "corp.mattermost.com, mattermost.com"). New teams can only be created by users from the above domain(s). This setting affects email login for users. For Guest users, please add domains under Signup > Guest Access.'}),
                            placeholder: defineMessage({id: 'admin.team.restrictExample', defaultMessage: 'E.g.: "corp.mattermost.com, mattermost.com"'}),
                            isHidden: it.any(
                                it.not(it.licensed),
                                it.licensedForSku('starter'),
                            ),
                            isDisabled: it.not(it.userHasWritePermissionOnResource(RESOURCE_KEYS.AUTHENTICATION.SIGNUP)),
                        },
                        {
                            type: 'bool',
                            key: 'TeamSettings.EnableOpenServer',
                            label: defineMessage({id: 'admin.team.openServerTitle', defaultMessage: 'Enable Open Server: '}),
                            help_text: defineMessage({id: 'admin.team.openServerDescription', defaultMessage: 'When true, anyone can signup for a user account on this server without the need to be invited.'}),
                            isDisabled: it.not(it.userHasWritePermissionOnResource(RESOURCE_KEYS.AUTHENTICATION.SIGNUP)),
                        },
                        {
                            type: 'bool',
                            key: 'ServiceSettings.EnableEmailInvitations',
                            label: defineMessage({id: 'admin.team.emailInvitationsTitle', defaultMessage: 'Enable Email Invitations: '}),
                            help_text: defineMessage({id: 'admin.team.emailInvitationsDescription', defaultMessage: 'When true users can invite others to the system using email.'}),
                            isDisabled: it.not(it.userHasWritePermissionOnResource(RESOURCE_KEYS.AUTHENTICATION.SIGNUP)),
                            isHidden: it.licensedForFeature('Cloud'),
                        },
                        {
                            type: 'button',
                            key: 'InvalidateEmailInvitesButton',
                            action: invalidateAllEmailInvites,
                            label: defineMessage({id: 'admin.team.invalidateEmailInvitesTitle', defaultMessage: 'Invalidate pending email invites'}),
                            help_text: defineMessage({id: 'admin.team.invalidateEmailInvitesDescription', defaultMessage: 'This will invalidate active email invitations that have not been accepted by the user. By default email invitations expire after 48 hours.'}),
                            error_message: defineMessage({id: 'admin.team.invalidateEmailInvitesFail', defaultMessage: 'Unable to invalidate pending email invites: {error}'}),
                            success_message: defineMessage({id: 'admin.team.invalidateEmailInvitesSuccess', defaultMessage: 'Pending email invitations invalidated successfully'}),
                            isDisabled: it.not(it.userHasWritePermissionOnResource(RESOURCE_KEYS.AUTHENTICATION.SIGNUP)),
                        },
                    ],
                },
            },
            email: {
                url: 'authentication/email',
                title: defineMessage({id: 'admin.sidebar.email', defaultMessage: 'Email'}),
                isHidden: it.not(it.userHasReadPermissionOnResource(RESOURCE_KEYS.AUTHENTICATION.EMAIL)),
                schema: {
                    id: 'EmailSettings',
                    name: defineMessage({id: 'admin.authentication.email', defaultMessage: 'Email'}),
                    settings: [
                        {
                            type: 'bool',
                            key: 'EmailSettings.EnableSignUpWithEmail',
                            label: defineMessage({id: 'admin.email.allowSignupTitle', defaultMessage: 'Enable account creation with email:'}),
                            help_text: defineMessage({id: 'admin.email.allowSignupDescription', defaultMessage: 'When true, Mattermost allows account creation using email and password. This value should be false only when you want to limit sign up to a single sign-on service like AD/LDAP, SAML or GitLab.'}),
                            isDisabled: it.not(it.userHasWritePermissionOnResource(RESOURCE_KEYS.AUTHENTICATION.EMAIL)),
                        },
                        {
                            type: 'bool',
                            key: 'EmailSettings.RequireEmailVerification',
                            label: defineMessage({id: 'admin.email.requireVerificationTitle', defaultMessage: 'Require Email Verification: '}),
                            help_text: defineMessage({id: 'admin.email.requireVerificationDescription', defaultMessage: 'Typically set to true in production. When true, Mattermost requires email verification after account creation prior to allowing login. Developers may set this field to false to skip sending verification emails for faster development.'}),
                            isDisabled: it.not(it.userHasWritePermissionOnResource(RESOURCE_KEYS.AUTHENTICATION.EMAIL)),
                            isHidden: it.licensedForFeature('Cloud'),
                        },
                        {
                            type: 'bool',
                            key: 'EmailSettings.EnableSignInWithEmail',
                            label: defineMessage({id: 'admin.email.allowEmailSignInTitle', defaultMessage: 'Enable sign-in with email:'}),
                            help_text: defineMessage({id: 'admin.email.allowEmailSignInDescription', defaultMessage: 'When true, Mattermost allows users to sign in using their email and password.'}),
                            isDisabled: it.not(it.userHasWritePermissionOnResource(RESOURCE_KEYS.AUTHENTICATION.EMAIL)),
                        },
                        {
                            type: 'bool',
                            key: 'EmailSettings.EnableSignInWithUsername',
                            label: defineMessage({id: 'admin.email.allowUsernameSignInTitle', defaultMessage: 'Enable sign-in with username:'}),
                            help_text: defineMessage({id: 'admin.email.allowUsernameSignInDescription', defaultMessage: 'When true, users with email login can sign in using their username and password. This setting does not affect AD/LDAP login.'}),
                            isDisabled: it.not(it.userHasWritePermissionOnResource(RESOURCE_KEYS.AUTHENTICATION.EMAIL)),
                        },
                    ],
                },
            },
            password: {
                url: 'authentication/password',
                title: defineMessage({id: 'admin.sidebar.password', defaultMessage: 'Password'}),
                searchableStrings: passwordSearchableStrings,
                isHidden: it.not(it.userHasReadPermissionOnResource(RESOURCE_KEYS.AUTHENTICATION.PASSWORD)),
                isDisabled: it.not(it.userHasWritePermissionOnResource(RESOURCE_KEYS.AUTHENTICATION.PASSWORD)),
                schema: {
                    id: 'PasswordSettings',
                    component: PasswordSettings,
                },
            },
            mfa: {
                url: 'authentication/mfa',
                title: defineMessage({id: 'admin.sidebar.mfa', defaultMessage: 'MFA'}),
                isHidden: it.not(it.userHasReadPermissionOnResource(RESOURCE_KEYS.AUTHENTICATION.MFA)),
                schema: {
                    id: 'ServiceSettings',
                    name: defineMessage({id: 'admin.authentication.mfa', defaultMessage: 'Multi-factor Authentication'}),
                    settings: [
                        {
                            type: 'banner',
                            label: defineMessage({id: 'admin.mfa.bannerDesc', defaultMessage: '<link>Multi-factor authentication</link> is available for accounts with AD/LDAP or email login. If other login methods are used, MFA should be configured with the authentication provider.'}),
                            label_markdown: false,
                            label_values: {
                                link: (msg: string) => (
                                    <ExternalLink
                                        location='admin_console'
                                        href={DocLinks.MULTI_FACTOR_AUTH}
                                    >
                                        {msg}
                                    </ExternalLink>
                                ),
                            },
                            banner_type: 'info',
                        },
                        {
                            type: 'bool',
                            key: 'ServiceSettings.EnableMultifactorAuthentication',
                            label: defineMessage({id: 'admin.service.mfaTitle', defaultMessage: 'Enable Multi-factor Authentication:'}),
                            help_text: defineMessage({id: 'admin.service.mfaDesc', defaultMessage: 'When true, users with AD/LDAP or email login can add multi-factor authentication to their account using Google Authenticator.'}),
                            isDisabled: it.not(it.userHasWritePermissionOnResource(RESOURCE_KEYS.AUTHENTICATION.MFA)),
                        },
                        {
                            type: 'bool',
                            key: 'ServiceSettings.EnforceMultifactorAuthentication',
                            label: defineMessage({id: 'admin.service.enforceMfaTitle', defaultMessage: 'Enforce Multi-factor Authentication:'}),
                            help_text: defineMessage({id: 'admin.service.enforceMfaDesc', defaultMessage: 'When true, <link>multi-factor authentication</link> is required for login. New users will be required to configure MFA on signup. Logged in users without MFA configured are redirected to the MFA setup page until configuration is complete.\n \nIf your system has users with login methods other than AD/LDAP and email, MFA must be enforced with the authentication provider outside of Mattermost.'}),
                            help_text_markdown: false,
                            help_text_values: {
                                link: (msg: string) => (
                                    <ExternalLink
                                        location='admin_console'
                                        href={DocLinks.MULTI_FACTOR_AUTH}
                                    >
                                        {msg}
                                    </ExternalLink>
                                ),
                            },
                            isHidden: it.not(it.licensedForFeature('MFA')),
                            isDisabled: it.any(
                                it.not(it.userHasWritePermissionOnResource(RESOURCE_KEYS.AUTHENTICATION.MFA)),
                                it.stateIsFalse('ServiceSettings.EnableMultifactorAuthentication'),
                            ),
                        },
                    ],
                },
            },
            ldap: {
                url: 'authentication/ldap',
                title: defineMessage({id: 'admin.sidebar.ldap', defaultMessage: 'AD/LDAP'}),
                isHidden: it.any(
                    it.not(it.licensedForFeature('LDAP')),
                    it.not(it.userHasReadPermissionOnResource(RESOURCE_KEYS.AUTHENTICATION.LDAP)),
                ),
                schema: {
                    id: 'LdapSettings',
                    name: defineMessage({id: 'admin.authentication.ldap', defaultMessage: 'AD/LDAP'}),
                    sections: [
                        {
                            title: 'Connection',
                            subtitle: 'Connection and security level to your AD/LDAP server.',
                            settings: [
                                {
                                    type: 'bool',
                                    key: 'LdapSettings.Enable',
                                    label: defineMessage({id: 'admin.ldap.enableTitle', defaultMessage: 'Enable sign-in with AD/LDAP:'}),
                                    help_text: defineMessage({id: 'admin.ldap.enableDesc', defaultMessage: 'When true, Mattermost allows login using AD/LDAP'}),
                                    isDisabled: it.not(it.userHasWritePermissionOnResource(RESOURCE_KEYS.AUTHENTICATION.LDAP)),
                                },
                                {
                                    type: 'bool',
                                    key: 'LdapSettings.EnableSync',
                                    label: defineMessage({id: 'admin.ldap.enableSyncTitle', defaultMessage: 'Enable Synchronization with AD/LDAP:'}),
                                    help_text: defineMessage({id: 'admin.ldap.enableSyncDesc', defaultMessage: 'When true, Mattermost periodically synchronizes users from AD/LDAP. When false, user attributes are updated from AD/LDAP during user login only.'}),
                                    isDisabled: it.not(it.userHasWritePermissionOnResource(RESOURCE_KEYS.AUTHENTICATION.LDAP)),
                                },
                                {
                                    type: 'text',
                                    key: 'LdapSettings.LoginFieldName',
                                    label: defineMessage({id: 'admin.ldap.loginNameTitle', defaultMessage: 'Login Field Name:'}),
                                    placeholder: defineMessage({id: 'admin.ldap.loginNameEx', defaultMessage: 'E.g.: "AD/LDAP Username"'}),
                                    help_text: defineMessage({id: 'admin.ldap.loginNameDesc', defaultMessage: 'The placeholder text that appears in the login field on the login page. Defaults to "AD/LDAP Username".'}),
                                    isDisabled: it.any(
                                        it.not(it.userHasWritePermissionOnResource(RESOURCE_KEYS.AUTHENTICATION.LDAP)),
                                        it.all(
                                            it.stateIsFalse('LdapSettings.Enable'),
                                            it.stateIsFalse('LdapSettings.EnableSync'),
                                        ),
                                    ),
                                },
                                {
                                    type: 'text',
                                    key: 'LdapSettings.LdapServer',
                                    label: defineMessage({id: 'admin.ldap.serverTitle', defaultMessage: 'AD/LDAP Server:'}),
                                    help_text: defineMessage({id: 'admin.ldap.serverDesc', defaultMessage: 'The domain or IP address of AD/LDAP server.'}),
                                    placeholder: defineMessage({id: 'admin.ldap.serverEx', defaultMessage: 'E.g.: "10.0.0.23"'}),
                                    isDisabled: it.any(
                                        it.not(it.userHasWritePermissionOnResource(RESOURCE_KEYS.AUTHENTICATION.LDAP)),
                                        it.all(
                                            it.stateIsFalse('LdapSettings.Enable'),
                                            it.stateIsFalse('LdapSettings.EnableSync'),
                                        ),
                                    ),
                                },
                                {
                                    type: 'number',
                                    key: 'LdapSettings.LdapPort',
                                    label: defineMessage({id: 'admin.ldap.portTitle', defaultMessage: 'AD/LDAP Port:'}),
                                    help_text: defineMessage({id: 'admin.ldap.portDesc', defaultMessage: 'The port Mattermost will use to connect to the AD/LDAP server. Default is 389.'}),
                                    placeholder: defineMessage({id: 'admin.ldap.portEx', defaultMessage: 'E.g.: "389"'}),
                                    isDisabled: it.any(
                                        it.not(it.userHasWritePermissionOnResource(RESOURCE_KEYS.AUTHENTICATION.LDAP)),
                                        it.all(
                                            it.stateIsFalse('LdapSettings.Enable'),
                                            it.stateIsFalse('LdapSettings.EnableSync'),
                                        ),
                                    ),
                                },
                                {
                                    type: 'dropdown',
                                    key: 'LdapSettings.ConnectionSecurity',
                                    label: defineMessage({id: 'admin.connectionSecurityTitle', defaultMessage: 'Connection Security:'}),
                                    help_text: DefinitionConstants.CONNECTION_SECURITY_HELP_TEXT_LDAP,
                                    options: [
                                        {
                                            value: '',
                                            display_name: defineMessage({id: 'admin.connectionSecurityNone', defaultMessage: 'None'}),
                                        },
                                        {
                                            value: 'TLS',
                                            display_name: defineMessage({id: 'admin.connectionSecurityTls', defaultMessage: 'TLS (Recommended)'}),
                                        },
                                        {
                                            value: 'STARTTLS',
                                            display_name: defineMessage({id: 'admin.connectionSecurityStart', defaultMessage: 'STARTTLS'}),
                                        },
                                    ],
                                    isDisabled: it.any(
                                        it.not(it.userHasWritePermissionOnResource(RESOURCE_KEYS.AUTHENTICATION.LDAP)),
                                        it.all(
                                            it.stateIsFalse('LdapSettings.Enable'),
                                            it.stateIsFalse('LdapSettings.EnableSync'),
                                        ),
                                    ),
                                },
                                {
                                    type: 'bool',
                                    key: 'LdapSettings.SkipCertificateVerification',
                                    label: defineMessage({id: 'admin.ldap.skipCertificateVerification', defaultMessage: 'Skip Certificate Verification:'}),
                                    help_text: defineMessage({id: 'admin.ldap.skipCertificateVerificationDesc', defaultMessage: 'Skips the certificate verification step for TLS or STARTTLS connections. Skipping certificate verification is not recommended for production environments where TLS is required.'}),
                                    isDisabled: it.any(
                                        it.not(it.userHasWritePermissionOnResource(RESOURCE_KEYS.AUTHENTICATION.LDAP)),
                                        it.stateIsFalse('LdapSettings.ConnectionSecurity'),
                                    ),
                                },
                                {
                                    type: 'fileupload',
                                    key: 'LdapSettings.PrivateKeyFile',
                                    label: defineMessage({id: 'admin.ldap.privateKeyFileTitle', defaultMessage: 'Private Key:'}),
                                    help_text: defineMessage({id: 'admin.ldap.privateKeyFileFileDesc', defaultMessage: 'The private key file for TLS Certificate. If using TLS client certificates as primary authentication mechanism. This will be provided by your LDAP Authentication Provider.'}),
                                    remove_help_text: defineMessage({id: 'admin.ldap.privateKeyFileFileRemoveDesc', defaultMessage: 'Remove the private key file for TLS Certificate.'}),
                                    remove_button_text: defineMessage({id: 'admin.ldap.remove.privKey', defaultMessage: 'Remove TLS Certificate Private Key'}),
                                    removing_text: defineMessage({id: 'admin.ldap.removing.privKey', defaultMessage: 'Removing Private Key...'}),
                                    uploading_text: defineMessage({id: 'admin.ldap.uploading.privateKey', defaultMessage: 'Uploading Private Key...'}),
                                    isDisabled: it.any(
                                        it.not(it.userHasWritePermissionOnResource(RESOURCE_KEYS.AUTHENTICATION.LDAP)),
                                        it.all(
                                            it.stateIsFalse('LdapSettings.Enable'),
                                            it.stateIsFalse('LdapSettings.EnableSync'),
                                        ),
                                    ),
                                    fileType: '.key',
                                    upload_action: uploadPrivateLdapCertificate,
                                    remove_action: removePrivateLdapCertificate,
                                },
                                {
                                    type: 'fileupload',
                                    key: 'LdapSettings.PublicCertificateFile',
                                    label: defineMessage({id: 'admin.ldap.publicCertificateFileTitle', defaultMessage: 'Public Certificate:'}),
                                    help_text: defineMessage({id: 'admin.ldap.publicCertificateFileDesc', defaultMessage: 'The public certificate file for TLS Certificate. If using TLS client certificates as primary authentication mechanism. This will be provided by your LDAP Authentication Provider.'}),
                                    remove_help_text: defineMessage({id: 'admin.ldap.publicCertificateFileRemoveDesc', defaultMessage: 'Remove the public certificate file for TLS Certificate.'}),
                                    remove_button_text: defineMessage({id: 'admin.ldap.remove.sp_certificate', defaultMessage: 'Remove Service Provider Certificate'}),
                                    removing_text: defineMessage({id: 'admin.ldap.removing.certificate', defaultMessage: 'Removing Certificate...'}),
                                    uploading_text: defineMessage({id: 'admin.ldap.uploading.certificate', defaultMessage: 'Uploading Certificate...'}),
                                    isDisabled: it.any(
                                        it.not(it.userHasWritePermissionOnResource(RESOURCE_KEYS.AUTHENTICATION.LDAP)),
                                        it.all(
                                            it.stateIsFalse('LdapSettings.Enable'),
                                            it.stateIsFalse('LdapSettings.EnableSync'),
                                        ),
                                    ),
                                    fileType: '.crt,.cer',
                                    upload_action: uploadPublicLdapCertificate,
                                    remove_action: removePublicLdapCertificate,
                                },
                                {
                                    type: 'text',
                                    key: 'LdapSettings.BindUsername',
                                    label: defineMessage({id: 'admin.ldap.bindUserTitle', defaultMessage: 'Bind Username:'}),
                                    help_text: defineMessage({id: 'admin.ldap.bindUserDesc', defaultMessage: 'The username used to perform the AD/LDAP search. This should typically be an account created specifically for use with Mattermost. It should have access limited to read the portion of the AD/LDAP tree specified in the Base DN field.'}),
                                    isDisabled: it.any(
                                        it.not(it.userHasWritePermissionOnResource(RESOURCE_KEYS.AUTHENTICATION.LDAP)),
                                        it.all(
                                            it.stateIsFalse('LdapSettings.Enable'),
                                            it.stateIsFalse('LdapSettings.EnableSync'),
                                        ),
                                    ),
                                },
                                {
                                    type: 'text',
                                    key: 'LdapSettings.BindPassword',
                                    label: defineMessage({id: 'admin.ldap.bindPwdTitle', defaultMessage: 'Bind Password:'}),
                                    help_text: defineMessage({id: 'admin.ldap.bindPwdDesc', defaultMessage: 'Password of the user given in "Bind Username".'}),
                                    isDisabled: it.any(
                                        it.not(it.userHasWritePermissionOnResource(RESOURCE_KEYS.AUTHENTICATION.LDAP)),
                                        it.all(
                                            it.stateIsFalse('LdapSettings.Enable'),
                                            it.stateIsFalse('LdapSettings.EnableSync'),
                                        ),
                                    ),
                                },
                            ],
                        },
                        {
                            title: 'Base DN & Filters',
                            settings: [
                                {
                                    type: 'text',
                                    key: 'LdapSettings.BaseDN',
                                    label: defineMessage({id: 'admin.ldap.baseTitle', defaultMessage: 'Base DN:'}),
                                    help_text: defineMessage({id: 'admin.ldap.baseDesc', defaultMessage: 'The Base DN is the Distinguished Name of the location where Mattermost should start its search for user and group objects in the AD/LDAP tree.'}),
                                    placeholder: defineMessage({id: 'admin.ldap.baseEx', defaultMessage: 'E.g.: "ou=Unit Name,dc=corp,dc=example,dc=com"'}),
                                    isDisabled: it.any(
                                        it.not(it.userHasWritePermissionOnResource(RESOURCE_KEYS.AUTHENTICATION.LDAP)),
                                        it.all(
                                            it.stateIsFalse('LdapSettings.Enable'),
                                            it.stateIsFalse('LdapSettings.EnableSync'),
                                        ),
                                    ),
                                },
                                {
                                    type: 'text',
                                    key: 'LdapSettings.UserFilter',
                                    label: defineMessage({id: 'admin.ldap.userFilterTitle', defaultMessage: 'User Filter:'}),
                                    help_text: defineMessage({id: 'admin.ldap.userFilterDisc', defaultMessage: '(Optional) Enter an AD/LDAP filter to use when searching for user objects. Only the users selected by the query will be able to access Mattermost. For Active Directory, the query to filter out disabled users is (&(objectCategory=Person)(!(UserAccountControl:1.2.840.113556.1.4.803:=2))).'}),
                                    placeholder: defineMessage({id: 'admin.ldap.userFilterEx', defaultMessage: 'Ex. "(objectClass=user)"'}),
                                    isDisabled: it.any(
                                        it.not(it.userHasWritePermissionOnResource(RESOURCE_KEYS.AUTHENTICATION.LDAP)),
                                        it.all(
                                            it.stateIsFalse('LdapSettings.Enable'),
                                            it.stateIsFalse('LdapSettings.EnableSync'),
                                        ),
                                    ),
                                },
                                {
                                    type: 'text',
                                    key: 'LdapSettings.GroupFilter',
                                    label: defineMessage({id: 'admin.ldap.groupFilterTitle', defaultMessage: 'Group Filter:'}),
                                    help_text: defineMessage({id: 'admin.ldap.groupFilterFilterDesc', defaultMessage: '(Optional) Enter an AD/LDAP filter to use when searching for group objects. Only the groups selected by the query will be available to Mattermost. From [User Management > Groups]({siteURL}/admin_console/user_management/groups), select which AD/LDAP groups should be linked and configured.'}),
                                    help_text_markdown: true,
                                    help_text_values: {siteURL: getSiteURL()},
                                    placeholder: defineMessage({id: 'admin.ldap.groupFilterEx', defaultMessage: 'E.g.: "(objectClass=group)"'}),
                                    isHidden: it.not(it.licensedForFeature('LDAPGroups')),
                                    isDisabled: it.any(
                                        it.not(it.userHasWritePermissionOnResource(RESOURCE_KEYS.AUTHENTICATION.LDAP)),
                                        it.stateIsFalse('LdapSettings.EnableSync'),
                                    ),
                                },
                                {
                                    type: 'bool',
                                    key: 'LdapSettings.EnableAdminFilter',
                                    label: defineMessage({id: 'admin.ldap.enableAdminFilterTitle', defaultMessage: 'Enable Admin Filter:'}),
                                    isDisabled: it.any(
                                        it.not(it.isSystemAdmin),
                                        it.all(
                                            it.stateIsFalse('LdapSettings.Enable'),
                                            it.stateIsFalse('LdapSettings.EnableSync'),
                                        ),
                                    ),
                                },
                                {
                                    type: 'text',
                                    key: 'LdapSettings.AdminFilter',
                                    label: defineMessage({id: 'admin.ldap.adminFilterTitle', defaultMessage: 'Admin Filter:'}),
                                    help_text: defineMessage({id: 'admin.ldap.adminFilterFilterDesc', defaultMessage: '(Optional) Enter an AD/LDAP filter to use for designating System Admins. The users selected by the query will have access to your Mattermost server as System Admins. By default, System Admins have complete access to the Mattermost System Console. Existing members that are identified by this attribute will be promoted from member to System Admin upon next login. The next login is based upon Session lengths set in **System Console > Session Lengths**. It is highly recommend to manually demote users to members in **System Console > User Management** to ensure access is restricted immediately. Note: If this filter is removed/changed, System Admins that were promoted via this filter will be demoted to members and will not retain access to the System Console. When this filter is not in use, System Admins can be manually promoted/demoted in **System Console > User Management**.'}),
                                    help_text_markdown: true,
                                    placeholder: defineMessage({id: 'admin.ldap.adminFilterEx', defaultMessage: 'E.g.: "(objectClass=user)"'}),
                                    isDisabled: it.any(
                                        it.not(it.isSystemAdmin),
                                        it.stateIsFalse('LdapSettings.EnableAdminFilter'),
                                        it.all(
                                            it.stateIsFalse('LdapSettings.Enable'),
                                            it.stateIsFalse('LdapSettings.EnableSync'),
                                        ),
                                    ),
                                },
                                {
                                    type: 'text',
                                    key: 'LdapSettings.GuestFilter',
                                    label: defineMessage({id: 'admin.ldap.guestFilterTitle', defaultMessage: 'Guest Filter:'}),
                                    help_text: defineMessage({id: 'admin.ldap.guestFilterFilterDesc', defaultMessage: '(Optional) Requires Guest Access to be enabled before being applied. Enter an AD/LDAP filter to use when searching for guest objects. Only the users selected by the query will be able to access Mattermost as Guests. Guests are prevented from accessing teams or channels upon logging in until they are assigned a team and at least one channel. Note: If this filter is removed/changed, active guests will not be promoted to a member and will retain their Guest role. Guests can be promoted in **System Console > User Management**. Existing members that are identified by this attribute as a guest will be demoted from a member to a guest when they are asked to login next. The next login is based upon Session lengths set in **System Console > Session Lengths**. It is highly recommend to manually demote users to guests in **System Console > User Management ** to ensure access is restricted immediately.'}),
                                    help_text_markdown: true,
                                    placeholder: defineMessage({id: 'admin.ldap.guestFilterEx', defaultMessage: 'E.g.: "(objectClass=user)"'}),
                                    isDisabled: it.any(
                                        it.not(it.userHasWritePermissionOnResource(RESOURCE_KEYS.AUTHENTICATION.LDAP)),
                                        it.configIsFalse('GuestAccountsSettings', 'Enable'),
                                        it.all(
                                            it.stateIsFalse('LdapSettings.Enable'),
                                            it.stateIsFalse('LdapSettings.EnableSync'),
                                        ),
                                    ),
                                },
                            ],
                        },
                        {
                            title: 'Account Synchronization',
                            settings: [
                                {
                                    type: 'text',
                                    key: 'LdapSettings.IdAttribute',
                                    label: defineMessage({id: 'admin.ldap.idAttrTitle', defaultMessage: 'ID Attribute: '}),
                                    placeholder: defineMessage({id: 'admin.ldap.idAttrEx', defaultMessage: 'E.g.: "objectGUID" or "uid"'}),
                                    help_text: defineMessage({id: 'admin.ldap.idAttrDesc', defaultMessage: "The attribute in the AD/LDAP server used as a unique identifier in Mattermost. It should be an AD/LDAP attribute with a value that does not change such as `uid` for LDAP or `objectGUID` for Active Directory. If a user's ID Attribute changes, it will create a new Mattermost account unassociated with their old one. If you need to change this field after users have already logged in, use the <link>mattermost ldap idmigrate</link> CLI tool."}),
                                    help_text_markdown: false,
                                    help_text_values: {
                                        link: (msg: string) => (
                                            <ExternalLink
                                                location='admin_console'
                                                href='https://docs.mattermost.com/manage/command-line-tools.html#mattermost-ldap-idmigrate'
                                            >
                                                {msg}
                                            </ExternalLink>
                                        ),
                                    },
                                    isDisabled: it.any(
                                        it.not(it.userHasWritePermissionOnResource(RESOURCE_KEYS.AUTHENTICATION.LDAP)),
                                        it.all(
                                            it.stateEquals('LdapSettings.Enable', false),
                                            it.stateEquals('LdapSettings.EnableSync', false),
                                        ),
                                    ),
                                },
                                {
                                    type: 'text',
                                    key: 'LdapSettings.LoginIdAttribute',
                                    label: defineMessage({id: 'admin.ldap.loginAttrTitle', defaultMessage: 'Login ID Attribute: '}),
                                    placeholder: defineMessage({id: 'admin.ldap.loginIdAttrEx', defaultMessage: 'E.g.: "sAMAccountName"'}),
                                    help_text: defineMessage({id: 'admin.ldap.loginAttrDesc', defaultMessage: 'The attribute in the AD/LDAP server used to log in to Mattermost. Normally this attribute is the same as the "Username Attribute" field above. If your team typically uses domain/username to log in to other services with AD/LDAP, you may enter domain/username in this field to maintain consistency between sites.'}),
                                    help_text_markdown: false,
                                    isDisabled: it.any(
                                        it.not(it.userHasWritePermissionOnResource(RESOURCE_KEYS.AUTHENTICATION.LDAP)),
                                        it.all(
                                            it.stateIsFalse('LdapSettings.Enable'),
                                            it.stateIsFalse('LdapSettings.EnableSync'),
                                        ),
                                    ),
                                },
                                {
                                    type: 'text',
                                    key: 'LdapSettings.UsernameAttribute',
                                    label: defineMessage({id: 'admin.ldap.usernameAttrTitle', defaultMessage: 'Username Attribute:'}),
                                    placeholder: defineMessage({id: 'admin.ldap.usernameAttrEx', defaultMessage: 'E.g.: "sAMAccountName"'}),
                                    help_text: defineMessage({id: 'admin.ldap.usernameAttrDesc', defaultMessage: 'The attribute in the AD/LDAP server used to populate the username field in Mattermost. This may be the same as the Login ID Attribute.'}),
                                    isDisabled: it.any(
                                        it.not(it.userHasWritePermissionOnResource(RESOURCE_KEYS.AUTHENTICATION.LDAP)),
                                        it.all(
                                            it.stateIsFalse('LdapSettings.Enable'),
                                            it.stateIsFalse('LdapSettings.EnableSync'),
                                        ),
                                    ),
                                },
                                {
                                    type: 'text',
                                    key: 'LdapSettings.EmailAttribute',
                                    label: defineMessage({id: 'admin.ldap.emailAttrTitle', defaultMessage: 'Email Attribute:'}),
                                    placeholder: defineMessage({id: 'admin.ldap.emailAttrEx', defaultMessage: 'E.g.: "mail" or "userPrincipalName"'}),
                                    help_text: defineMessage({id: 'admin.ldap.emailAttrDesc', defaultMessage: 'The attribute in the AD/LDAP server used to populate the email address field in Mattermost.'}),
                                    isDisabled: it.any(
                                        it.not(it.userHasWritePermissionOnResource(RESOURCE_KEYS.AUTHENTICATION.LDAP)),
                                        it.all(
                                            it.stateIsFalse('LdapSettings.Enable'),
                                            it.stateIsFalse('LdapSettings.EnableSync'),
                                        ),
                                    ),
                                },
                                {
                                    type: 'text',
                                    key: 'LdapSettings.FirstNameAttribute',
                                    label: defineMessage({id: 'admin.ldap.firstnameAttrTitle', defaultMessage: 'First Name Attribute:'}),
                                    placeholder: defineMessage({id: 'admin.ldap.firstnameAttrEx', defaultMessage: 'E.g.: "givenName"'}),
                                    help_text: defineMessage({id: 'admin.ldap.firstnameAttrDesc', defaultMessage: '(Optional) The attribute in the AD/LDAP server used to populate the first name of users in Mattermost. When set, users cannot edit their first name, since it is synchronized with the LDAP server. When left blank, users can set their first name in <strong>Account Menu > Account Settings > Profile</strong>.'}),
                                    help_text_values: {
                                        strong: (msg: string) => <strong>{msg}</strong>,
                                    },
                                    isDisabled: it.any(
                                        it.not(it.userHasWritePermissionOnResource(RESOURCE_KEYS.AUTHENTICATION.LDAP)),
                                        it.all(
                                            it.stateIsFalse('LdapSettings.Enable'),
                                            it.stateIsFalse('LdapSettings.EnableSync'),
                                        ),
                                    ),
                                },
                                {
                                    type: 'text',
                                    key: 'LdapSettings.LastNameAttribute',
                                    label: defineMessage({id: 'admin.ldap.lastnameAttrTitle', defaultMessage: 'Last Name Attribute:'}),
                                    placeholder: defineMessage({id: 'admin.ldap.lastnameAttrEx', defaultMessage: 'E.g.: "sn"'}),
                                    help_text: defineMessage({id: 'admin.ldap.lastnameAttrDesc', defaultMessage: '(Optional) The attribute in the AD/LDAP server used to populate the last name of users in Mattermost. When set, users cannot edit their last name, since it is synchronized with the LDAP server. When left blank, users can set their last name in <strong>Account Menu > Account Settings > Profile</strong>.'}),
                                    help_text_values: {
                                        strong: (msg: string) => <strong>{msg}</strong>,
                                    },
                                    isDisabled: it.any(
                                        it.not(it.userHasWritePermissionOnResource(RESOURCE_KEYS.AUTHENTICATION.LDAP)),
                                        it.all(
                                            it.stateIsFalse('LdapSettings.Enable'),
                                            it.stateIsFalse('LdapSettings.EnableSync'),
                                        ),
                                    ),
                                },
                                {
                                    type: 'text',
                                    key: 'LdapSettings.NicknameAttribute',
                                    label: defineMessage({id: 'admin.ldap.nicknameAttrTitle', defaultMessage: 'Nickname Attribute:'}),
                                    placeholder: defineMessage({id: 'admin.ldap.nicknameAttrEx', defaultMessage: 'E.g.: "nickname"'}),
                                    help_text: defineMessage({id: 'admin.ldap.nicknameAttrDesc', defaultMessage: '(Optional) The attribute in the AD/LDAP server used to populate the nickname of users in Mattermost. When set, users cannot edit their nickname, since it is synchronized with the LDAP server. When left blank, users can set their nickname in <strong>Account Menu > Account Settings > Profile</strong>.'}),
                                    help_text_values: {
                                        strong: (msg: string) => <strong>{msg}</strong>,
                                    },
                                    isDisabled: it.any(
                                        it.not(it.userHasWritePermissionOnResource(RESOURCE_KEYS.AUTHENTICATION.LDAP)),
                                        it.all(
                                            it.stateIsFalse('LdapSettings.Enable'),
                                            it.stateIsFalse('LdapSettings.EnableSync'),
                                        ),
                                    ),
                                },
                                {
                                    type: 'text',
                                    key: 'LdapSettings.PositionAttribute',
                                    label: defineMessage({id: 'admin.ldap.positionAttrTitle', defaultMessage: 'Position Attribute:'}),
                                    placeholder: defineMessage({id: 'admin.ldap.positionAttrEx', defaultMessage: 'E.g.: "title"'}),
                                    help_text: defineMessage({id: 'admin.ldap.positionAttrDesc', defaultMessage: '(Optional) The attribute in the AD/LDAP server used to populate the position field in Mattermost. When set, users cannot edit their position, since it is synchronized with the LDAP server. When left blank, users can set their position in <strong>Account Menu > Account Settings > Profile</strong>.'}),
                                    help_text_values: {
                                        strong: (msg: string) => <strong>{msg}</strong>,
                                    },
                                    isDisabled: it.any(
                                        it.not(it.userHasWritePermissionOnResource(RESOURCE_KEYS.AUTHENTICATION.LDAP)),
                                        it.all(
                                            it.stateIsFalse('LdapSettings.Enable'),
                                            it.stateIsFalse('LdapSettings.EnableSync'),
                                        ),
                                    ),
                                },
                                {
                                    type: 'text',
                                    key: 'LdapSettings.PictureAttribute',
                                    label: defineMessage({id: 'admin.ldap.pictureAttrTitle', defaultMessage: 'Profile Picture Attribute:'}),
                                    placeholder: defineMessage({id: 'admin.ldap.pictureAttrEx', defaultMessage: 'E.g.: "thumbnailPhoto" or "jpegPhoto"'}),
                                    help_text: defineMessage({id: 'admin.ldap.pictureAttrDesc', defaultMessage: 'The attribute in the AD/LDAP server used to populate the profile picture in Mattermost.'}),
                                    isDisabled: it.any(
                                        it.not(it.userHasWritePermissionOnResource(RESOURCE_KEYS.AUTHENTICATION.LDAP)),
                                        it.all(
                                            it.stateIsFalse('LdapSettings.Enable'),
                                            it.stateIsFalse('LdapSettings.EnableSync'),
                                        ),
                                    ),
                                },
                            ],
                        },
                        {
                            title: 'Group Synchronization',
                            settings: [
                                {
                                    type: 'text',
                                    key: 'LdapSettings.GroupDisplayNameAttribute',
                                    label: defineMessage({id: 'admin.ldap.groupDisplayNameAttributeTitle', defaultMessage: 'Group Display Name Attribute:'}),
                                    help_text: defineMessage({id: 'admin.ldap.groupDisplayNameAttributeDesc', defaultMessage: 'The attribute in the AD/LDAP server used to populate the group display names.'}),
                                    placeholder: defineMessage({id: 'admin.ldap.groupDisplayNameAttributeEx', defaultMessage: 'E.g.: "cn"'}),
                                    isHidden: it.not(it.licensedForFeature('LDAPGroups')),
                                    isDisabled: it.any(
                                        it.not(it.userHasWritePermissionOnResource(RESOURCE_KEYS.AUTHENTICATION.LDAP)),
                                        it.stateIsFalse('LdapSettings.EnableSync'),
                                    ),
                                },
                                {
                                    type: 'text',
                                    key: 'LdapSettings.GroupIdAttribute',
                                    label: defineMessage({id: 'admin.ldap.groupIdAttributeTitle', defaultMessage: 'Group ID Attribute:'}),
                                    help_text: defineMessage({id: 'admin.ldap.groupIdAttributeDesc', defaultMessage: 'The attribute in the AD/LDAP server used as a unique identifier for Groups. This should be a AD/LDAP attribute with a value that does not change such as `entryUUID` for LDAP or `objectGUID` for Active Directory.'}),
                                    help_text_markdown: true,
                                    placeholder: defineMessage({id: 'admin.ldap.groupIdAttributeEx', defaultMessage: 'E.g.: "objectGUID" or "entryUUID"'}),
                                    isHidden: it.not(it.licensedForFeature('LDAPGroups')),
                                    isDisabled: it.any(
                                        it.not(it.userHasWritePermissionOnResource(RESOURCE_KEYS.AUTHENTICATION.LDAP)),
                                        it.stateIsFalse('LdapSettings.EnableSync'),
                                    ),
                                },
                            ],
                        },
                        {
                            title: 'Synchronization Performance',
                            settings: [
                                {
                                    type: 'number',
                                    key: 'LdapSettings.SyncIntervalMinutes',
                                    label: defineMessage({id: 'admin.ldap.syncIntervalTitle', defaultMessage: 'Synchronization Interval (minutes):'}),
                                    help_text: defineMessage({id: 'admin.ldap.syncIntervalHelpText', defaultMessage: 'AD/LDAP Synchronization updates Mattermost user information to reflect updates on the AD/LDAP server. For example, when a user\'s name changes on the AD/LDAP server, the change updates in Mattermost when synchronization is performed. Accounts removed from or disabled in the AD/LDAP server have their Mattermost accounts set to "Inactive" and have their account sessions revoked. Mattermost performs synchronization on the interval entered. For example, if 60 is entered, Mattermost synchronizes every 60 minutes.'}),
                                    isDisabled: it.any(
                                        it.not(it.userHasWritePermissionOnResource(RESOURCE_KEYS.AUTHENTICATION.LDAP)),
                                        it.all(
                                            it.stateIsFalse('LdapSettings.Enable'),
                                            it.stateIsFalse('LdapSettings.EnableSync'),
                                        ),
                                    ),
                                },
                                {
                                    type: 'number',
                                    key: 'LdapSettings.MaxPageSize',
                                    label: defineMessage({id: 'admin.ldap.maxPageSizeTitle', defaultMessage: 'Maximum Page Size:'}),
                                    placeholder: defineMessage({id: 'admin.ldap.maxPageSizeEx', defaultMessage: 'E.g.: "2000"'}),
                                    help_text: defineMessage({id: 'admin.ldap.maxPageSizeHelpText', defaultMessage: 'The maximum number of users the Mattermost server will request from the AD/LDAP server at one time. 0 is unlimited.'}),
                                    isDisabled: it.any(
                                        it.not(it.userHasWritePermissionOnResource(RESOURCE_KEYS.AUTHENTICATION.LDAP)),
                                        it.all(
                                            it.stateIsFalse('LdapSettings.Enable'),
                                            it.stateIsFalse('LdapSettings.EnableSync'),
                                        ),
                                    ),
                                },
                                {
                                    type: 'number',
                                    key: 'LdapSettings.QueryTimeout',
                                    label: defineMessage({id: 'admin.ldap.queryTitle', defaultMessage: 'Query Timeout (seconds):'}),
                                    placeholder: defineMessage({id: 'admin.ldap.queryEx', defaultMessage: 'E.g.: "60"'}),
                                    help_text: defineMessage({id: 'admin.ldap.queryDesc', defaultMessage: 'The timeout value for queries to the AD/LDAP server. Increase if you are getting timeout errors caused by a slow AD/LDAP server.'}),
                                    isDisabled: it.any(
                                        it.not(it.userHasWritePermissionOnResource(RESOURCE_KEYS.AUTHENTICATION.LDAP)),
                                        it.all(
                                            it.stateIsFalse('LdapSettings.Enable'),
                                            it.stateIsFalse('LdapSettings.EnableSync'),
                                        ),
                                    ),
                                },
                                {
                                    type: 'button',
                                    action: ldapTest,
                                    key: 'LdapSettings.LdapTest',
                                    label: defineMessage({id: 'admin.ldap.ldap_test_button', defaultMessage: 'AD/LDAP Test'}),
                                    help_text: defineMessage({id: 'admin.ldap.testHelpText', defaultMessage: 'Tests if the Mattermost server can connect to the AD/LDAP server specified. Please review "System Console > Logs" and <link>documentation</link> to troubleshoot errors.'}),
                                    help_text_values: {
                                        link: (msg: string) => (
                                            <ExternalLink
                                                location='admin_console'
                                                href={DocLinks.CONFIGURE_AD_LDAP_QUERY_TIMEOUT}
                                            >
                                                {msg}
                                            </ExternalLink>
                                        ),
                                    },
                                    help_text_markdown: false,
                                    error_message: defineMessage({id: 'admin.ldap.testFailure', defaultMessage: 'AD/LDAP Test Failure: {error}'}),
                                    success_message: defineMessage({id: 'admin.ldap.testSuccess', defaultMessage: 'AD/LDAP Test Successful'}),
                                    isDisabled: it.any(
                                        it.not(it.userHasWritePermissionOnResource(RESOURCE_KEYS.AUTHENTICATION.LDAP)),
                                        it.all(
                                            it.stateIsFalse('LdapSettings.Enable'),
                                            it.stateIsFalse('LdapSettings.EnableSync'),
                                        ),
                                    ),
                                },
                            ],
                        },
                        {
                            title: 'Synchronization History',
                            subtitle: 'See the table below for the status of each synchronization',
                            settings: [
                                {
                                    type: 'jobstable',
                                    job_type: Constants.JobTypes.LDAP_SYNC,
                                    label: defineMessage({id: 'admin.ldap.sync_button', defaultMessage: 'AD/LDAP Synchronize Now'}),
                                    help_text: defineMessage({id: 'admin.ldap.syncNowHelpText', defaultMessage: 'Initiates an AD/LDAP synchronization immediately. See the table below for status of each synchronization. Please review "System Console > Logs" and <link>documentation</link> to troubleshoot errors.'}),
                                    help_text_markdown: false,
                                    help_text_values: {
                                        link: (msg: string) => (
                                            <ExternalLink
                                                location='admin_console'
                                                href={DocLinks.SETUP_LDAP}
                                            >
                                                {msg}
                                            </ExternalLink>
                                        ),
                                    },
                                    isDisabled: it.any(
                                        it.not(it.userHasWritePermissionOnResource(RESOURCE_KEYS.AUTHENTICATION.LDAP)),
                                        it.stateIsFalse('LdapSettings.EnableSync'),
                                    ),
                                    render_job: (job: Job) => {
                                        let ldapUsers = 0;
                                        let deleteCount = 0;
                                        let updateCount = 0;
                                        let linkedLdapGroupsCount; // Deprecated.
                                        let totalLdapGroupsCount = 0;
                                        let groupDeleteCount = 0;
                                        let groupMemberDeleteCount = 0;
                                        let groupMemberAddCount = 0;

                                        if (job && job.data) {
                                            if (job.data.ldap_users_count && job.data.ldap_users_count.length > 0) {
                                                ldapUsers = job.data.ldap_users_count;
                                            }

                                            if (job.data.delete_count && job.data.delete_count.length > 0) {
                                                deleteCount = job.data.delete_count;
                                            }

                                            if (job.data.update_count && job.data.update_count.length > 0) {
                                                updateCount = job.data.update_count;
                                            }

                                            // Deprecated groups count representing the number of linked LDAP groups.
                                            if (job.data.ldap_groups_count) {
                                                linkedLdapGroupsCount = job.data.ldap_groups_count;
                                            }

                                            // Groups count representing the total number of LDAP groups available based on
                                            // the configured based DN and groups filter.
                                            if (job.data.total_ldap_groups_count) {
                                                totalLdapGroupsCount = job.data.total_ldap_groups_count;
                                            }

                                            if (job.data.group_delete_count) {
                                                groupDeleteCount = job.data.group_delete_count;
                                            }

                                            if (job.data.group_member_delete_count) {
                                                groupMemberDeleteCount = job.data.group_member_delete_count;
                                            }

                                            if (job.data.group_member_add_count) {
                                                groupMemberAddCount = job.data.group_member_add_count;
                                            }
                                        }

                                        return (
                                            <span>
                                                <FormattedMessage
                                                    id={linkedLdapGroupsCount ? 'admin.ldap.jobExtraInfo' : 'admin.ldap.jobExtraInfoTotal'}
                                                    defaultMessage={linkedLdapGroupsCount ? 'Scanned {ldapUsers, number} LDAP users and {ldapGroups, number} linked groups.' : 'Scanned {ldapUsers, number} LDAP users and {ldapGroups, number} groups.'}
                                                    values={{
                                                        ldapUsers,
                                                        ldapGroups: linkedLdapGroupsCount || totalLdapGroupsCount, // Show the old count for jobs records containing the old JSON key.
                                                    }}
                                                />
                                                <ul>
                                                    {updateCount > 0 &&
                                                    <li>
                                                        <FormattedMessage
                                                            id='admin.ldap.jobExtraInfo.updatedUsers'
                                                            defaultMessage='Updated {updateCount, number} users.'
                                                            values={{
                                                                updateCount,
                                                            }}
                                                        />
                                                    </li>
                                                    }
                                                    {deleteCount > 0 &&
                                                    <li>
                                                        <FormattedMessage
                                                            id='admin.ldap.jobExtraInfo.deactivatedUsers'
                                                            defaultMessage='Deactivated {deleteCount, number} users.'
                                                            values={{
                                                                deleteCount,
                                                            }}
                                                        />
                                                    </li>
                                                    }
                                                    {groupDeleteCount > 0 &&
                                                    <li>
                                                        <FormattedMessage
                                                            id='admin.ldap.jobExtraInfo.deletedGroups'
                                                            defaultMessage='Deleted {groupDeleteCount, number} groups.'
                                                            values={{
                                                                groupDeleteCount,
                                                            }}
                                                        />
                                                    </li>
                                                    }
                                                    {groupMemberDeleteCount > 0 &&
                                                    <li>
                                                        <FormattedMessage
                                                            id='admin.ldap.jobExtraInfo.deletedGroupMembers'
                                                            defaultMessage='Deleted {groupMemberDeleteCount, number} group members.'
                                                            values={{
                                                                groupMemberDeleteCount,
                                                            }}
                                                        />
                                                    </li>
                                                    }
                                                    {groupMemberAddCount > 0 &&
                                                    <li>
                                                        <FormattedMessage
                                                            id='admin.ldap.jobExtraInfo.addedGroupMembers'
                                                            defaultMessage='Added {groupMemberAddCount, number} group members.'
                                                            values={{
                                                                groupMemberAddCount,
                                                            }}
                                                        />
                                                    </li>
                                                    }
                                                </ul>
                                            </span>
                                        );
                                    },
                                },
                            ],
                        },
                    ],
                },
                restrictedIndicator: getRestrictedIndicator(),
            },
            ldap_feature_discovery: {
                url: 'authentication/ldap',
                isDiscovery: true,
                title: defineMessage({id: 'admin.sidebar.ldap', defaultMessage: 'AD/LDAP'}),
                isHidden: it.any(
                    it.licensedForFeature('LDAP'),
                    it.not(it.enterpriseReady),
                ),
                schema: {
                    id: 'LdapSettings',
                    name: defineMessage({id: 'admin.authentication.ldap', defaultMessage: 'AD/LDAP'}),
                    settings: [
                        {
                            type: 'custom',
                            component: LDAPFeatureDiscovery,
                            key: 'LDAPFeatureDiscovery',
                            isDisabled: it.not(it.userHasWritePermissionOnResource(RESOURCE_KEYS.ABOUT.EDITION_AND_LICENSE)),
                        },
                    ],
                },
                restrictedIndicator: getRestrictedIndicator(true),
            },
            saml: {
                url: 'authentication/saml',
                title: defineMessage({id: 'admin.sidebar.saml', defaultMessage: 'SAML 2.0'}),
                isHidden: it.any(
                    it.not(it.licensedForFeature('SAML')),
                    it.not(it.userHasReadPermissionOnResource(RESOURCE_KEYS.AUTHENTICATION.SAML)),
                ),
                schema: {
                    id: 'SamlSettings',
                    name: defineMessage({id: 'admin.authentication.saml', defaultMessage: 'SAML 2.0'}),
                    settings: [
                        {
                            type: 'bool',
                            key: 'SamlSettings.Enable',
                            label: defineMessage({id: 'admin.saml.enableTitle', defaultMessage: 'Enable Login With SAML 2.0:'}),
                            help_text: defineMessage({id: 'admin.saml.enableDescription', defaultMessage: 'When true, Mattermost allows login using SAML 2.0. Please see <link>documentation</link> to learn more about configuring SAML for Mattermost.'}),
                            help_text_markdown: false,
                            help_text_values: {
                                link: (msg: string) => (
                                    <ExternalLink
                                        location='admin_console'
                                        href='http://docs.mattermost.com/deployment/sso-saml.html'
                                    >
                                        {msg}
                                    </ExternalLink>
                                ),
                            },
                            isDisabled: it.not(it.userHasWritePermissionOnResource(RESOURCE_KEYS.AUTHENTICATION.SAML)),
                        },
                        {
                            type: 'bool',
                            key: 'SamlSettings.EnableSyncWithLdap',
                            label: defineMessage({id: 'admin.saml.enableSyncWithLdapTitle', defaultMessage: 'Enable Synchronizing SAML Accounts With AD/LDAP:'}),
                            help_text: defineMessage({id: 'admin.saml.enableSyncWithLdapDescription', defaultMessage: 'When true, Mattermost periodically synchronizes SAML user attributes, including user deactivation and removal, from AD/LDAP. Enable and configure synchronization settings at <strong>Authentication > AD/LDAP</strong>. When false, user attributes are updated from SAML during user login. See <link>documentation</link> to learn more.'}),
                            help_text_values: {
                                link: (msg: string) => (
                                    <ExternalLink
                                        location='admin_console'
                                        href={DocLinks.SETUP_LDAP}
                                    >
                                        {msg}
                                    </ExternalLink>
                                ),
                                strong: (msg: string) => <strong>{msg}</strong>,
                            },
                            help_text_markdown: false,
                            isDisabled: it.any(
                                it.not(it.userHasWritePermissionOnResource(RESOURCE_KEYS.AUTHENTICATION.SAML)),
                                it.stateIsFalse('SamlSettings.Enable'),
                            ),
                        },
                        {
                            type: 'bool',
                            key: 'SamlSettings.IgnoreGuestsLdapSync',
                            label: defineMessage({id: 'admin.saml.ignoreGuestsLdapSyncTitle', defaultMessage: 'Ignore Guest Users when Synchronizing with AD/LDAP'}),
                            help_text: defineMessage({id: 'admin.saml.ignoreGuestsLdapSyncDesc', defaultMessage: 'When true, Mattermost will ignore Guest Users who are identified by the Guest Attribute, when synchronizing with AD/LDAP for user deactivation and removal and Guest deactivation will need to be managed manually via System Console > Users.'}),
                            isDisabled: it.any(
                                it.not(it.userHasWritePermissionOnResource(RESOURCE_KEYS.AUTHENTICATION.SAML)),
                                it.configIsFalse('GuestAccountsSettings', 'Enable'),
                                it.stateIsFalse('SamlSettings.EnableSyncWithLdap'),
                                it.stateIsFalse('SamlSettings.Enable'),
                            ),
                        },
                        {
                            type: 'bool',
                            key: 'SamlSettings.EnableSyncWithLdapIncludeAuth',
                            label: defineMessage({id: 'admin.saml.enableSyncWithLdapIncludeAuthTitle', defaultMessage: 'Override SAML bind data with AD/LDAP information:'}),
                            help_text: defineMessage({id: 'admin.saml.enableSyncWithLdapIncludeAuthDescription', defaultMessage: 'When true, Mattermost will override the SAML ID attribute with the AD/LDAP ID attribute if configured or override the SAML Email attribute with the AD/LDAP Email attribute if SAML ID attribute is not present. This will allow you automatically migrate users from Email binding to ID binding to prevent creation of new users when an email address changes for a user. Moving from true to false, will remove the override from happening. <strong>Note:</strong> SAML IDs must match the LDAP IDs to prevent disabling of user accounts. Please review <link>documentation</link> for more information.'}),
                            help_text_values: {
                                link: (msg: string) => (
                                    <ExternalLink
                                        location='admin_console'
                                        href={DocLinks.CONFIGURE_OVERRIDE_SAML_BIND_DATA_WITH_LDAP}
                                    >
                                        {msg}
                                    </ExternalLink>
                                ),
                                strong: (msg: string) => <strong>{msg}</strong>,
                            },
                            help_text_markdown: false,
                            isDisabled: it.any(
                                it.not(it.userHasWritePermissionOnResource(RESOURCE_KEYS.AUTHENTICATION.SAML)),
                                it.stateIsFalse('SamlSettings.Enable'),
                                it.stateIsFalse('SamlSettings.EnableSyncWithLdap'),
                            ),
                        },
                        {
                            type: 'text',
                            key: 'SamlSettings.IdpMetadataURL',
                            label: defineMessage({id: 'admin.saml.idpMetadataUrlTitle', defaultMessage: 'Identity Provider Metadata URL:'}),
                            help_text: defineMessage({id: 'admin.saml.idpMetadataUrlDesc', defaultMessage: 'The Metadata URL for the Identity Provider you use for SAML requests'}),
                            placeholder: defineMessage({id: 'admin.saml.idpMetadataUrlEx', defaultMessage: 'E.g.: "https://idp.example.org/SAML2/saml/metadata"'}),
                            isDisabled: it.any(
                                it.not(it.userHasWritePermissionOnResource(RESOURCE_KEYS.AUTHENTICATION.SAML)),
                                it.stateIsFalse('SamlSettings.Enable'),
                            ),
                        },
                        {
                            type: 'button',
                            key: 'getSamlMetadataFromIDPButton',
                            action: getSamlMetadataFromIdp,
                            label: defineMessage({id: 'admin.saml.getSamlMetadataFromIDPUrl', defaultMessage: 'Get SAML Metadata from IdP'}),
                            loading: defineMessage({id: 'admin.saml.getSamlMetadataFromIDPFetching', defaultMessage: 'Fetching...'}),
                            error_message: defineMessage({id: 'admin.saml.getSamlMetadataFromIDPFail', defaultMessage: 'SAML Metadata URL did not connect and pull data successfully'}),
                            success_message: defineMessage({id: 'admin.saml.getSamlMetadataFromIDPSuccess', defaultMessage: 'SAML Metadata retrieved successfully. Two fields below have been updated'}),
                            isDisabled: it.any(
                                it.not(it.userHasWritePermissionOnResource(RESOURCE_KEYS.AUTHENTICATION.SAML)),
                                it.stateIsFalse('SamlSettings.Enable'),
                                it.stateEquals('SamlSettings.IdpMetadataURL', ''),
                            ),
                            sourceUrlKey: 'SamlSettings.IdpMetadataURL',
                        },
                        {
                            type: 'text',
                            key: 'SamlSettings.IdpURL',
                            label: defineMessage({id: 'admin.saml.idpUrlTitle', defaultMessage: 'SAML SSO URL:'}),
                            help_text: defineMessage({id: 'admin.saml.idpUrlDesc', defaultMessage: 'The URL where Mattermost sends a SAML request to start login sequence.'}),
                            placeholder: defineMessage({id: 'admin.saml.idpUrlEx', defaultMessage: 'E.g.: "https://idp.example.org/SAML2/SSO/Login"'}),
                            setFromMetadataField: 'idp_url',
                            isDisabled: it.any(
                                it.not(it.userHasWritePermissionOnResource(RESOURCE_KEYS.AUTHENTICATION.SAML)),
                                it.stateIsFalse('SamlSettings.Enable'),
                            ),
                        },
                        {
                            type: 'text',
                            key: 'SamlSettings.IdpDescriptorURL',
                            label: defineMessage({id: 'admin.saml.idpDescriptorUrlTitle', defaultMessage: 'Identity Provider Issuer URL:'}),
                            help_text: defineMessage({id: 'admin.saml.idpDescriptorUrlDesc', defaultMessage: 'The issuer URL for the Identity Provider you use for SAML requests.'}),
                            placeholder: defineMessage({id: 'admin.saml.idpDescriptorUrlEx', defaultMessage: 'E.g.: "https://idp.example.org/SAML2/issuer"'}),
                            setFromMetadataField: 'idp_descriptor_url',
                            isDisabled: it.any(
                                it.not(it.userHasWritePermissionOnResource(RESOURCE_KEYS.AUTHENTICATION.SAML)),
                                it.stateIsFalse('SamlSettings.Enable'),
                            ),
                        },
                        {
                            type: 'fileupload',
                            key: 'SamlSettings.IdpCertificateFile',
                            label: defineMessage({id: 'admin.saml.idpCertificateFileTitle', defaultMessage: 'Identity Provider Public Certificate:'}),
                            help_text: defineMessage({id: 'admin.saml.idpCertificateFileDesc', defaultMessage: 'The public authentication certificate issued by your Identity Provider.'}),
                            remove_help_text: defineMessage({id: 'admin.saml.idpCertificateFileRemoveDesc', defaultMessage: 'Remove the public authentication certificate issued by your Identity Provider.'}),
                            remove_button_text: defineMessage({id: 'admin.saml.remove.idp_certificate', defaultMessage: 'Remove Identity Provider Certificate'}),
                            removing_text: defineMessage({id: 'admin.saml.removing.certificate', defaultMessage: 'Removing Certificate...'}),
                            uploading_text: defineMessage({id: 'admin.saml.uploading.certificate', defaultMessage: 'Uploading Certificate...'}),
                            fileType: '.crt,.cer,.cert,.pem',
                            upload_action: uploadIdpSamlCertificate,
                            set_action: setSamlIdpCertificateFromMetadata,
                            remove_action: removeIdpSamlCertificate,
                            setFromMetadataField: 'idp_public_certificate',
                            isDisabled: it.any(
                                it.not(it.userHasWritePermissionOnResource(RESOURCE_KEYS.AUTHENTICATION.SAML)),
                                it.stateIsFalse('SamlSettings.Enable'),
                            ),
                        },
                        {
                            type: 'bool',
                            key: 'SamlSettings.Verify',
                            label: defineMessage({id: 'admin.saml.verifyTitle', defaultMessage: 'Verify Signature:'}),
                            help_text: defineMessage({id: 'admin.saml.verifyDescription', defaultMessage: 'When false, Mattermost will not verify that the signature sent from a SAML Response matches the Service Provider Login URL. Disabling verification is not recommended for production environments.'}),
                            isDisabled: it.any(
                                it.not(it.userHasWritePermissionOnResource(RESOURCE_KEYS.AUTHENTICATION.SAML)),
                                it.stateIsFalse('SamlSettings.Enable'),
                            ),
                        },
                        {
                            type: 'text',
                            key: 'SamlSettings.AssertionConsumerServiceURL',
                            label: defineMessage({id: 'admin.saml.assertionConsumerServiceURLTitle', defaultMessage: 'Service Provider Login URL:'}),
                            help_text: defineMessage({id: 'admin.saml.assertionConsumerServiceURLPopulatedDesc', defaultMessage: 'This field is also known as the Assertion Consumer Service URL.'}),
                            placeholder: defineMessage({id: 'admin.saml.assertionConsumerServiceURLEx', defaultMessage: 'E.g.: "<urlChunk>your-mattermost-url</urlChunk>"'}),
                            placeholder_values: {
                                urlChunk: (chunk: string) => `https://'<${chunk}>'/login/sso/saml`,
                            },
                            onConfigLoad: (value, config) => {
                                const siteUrl = config.ServiceSettings?.SiteURL || '';
                                if (siteUrl.length > 0 && value.length === 0) {
                                    const addSlashIfNeeded = siteUrl[siteUrl.length - 1] === '/' ? '' : '/';
                                    return `${siteUrl}${addSlashIfNeeded}login/sso/saml`;
                                }
                                return value;
                            },
                            isDisabled: it.any(
                                it.not(it.userHasWritePermissionOnResource(RESOURCE_KEYS.AUTHENTICATION.SAML)),
                                it.stateIsFalse('SamlSettings.Enable'),
                            ),
                        },
                        {
                            type: 'text',
                            key: 'SamlSettings.ServiceProviderIdentifier',
                            label: defineMessage({id: 'admin.saml.serviceProviderIdentifierTitle', defaultMessage: 'Service Provider Identifier:'}),
                            help_text: defineMessage({id: 'admin.saml.serviceProviderIdentifierDesc', defaultMessage: 'The unique identifier for the Service Provider, usually the same as Service Provider Login URL. In ADFS, this MUST match the Relying Party Identifier.'}),
                            placeholder: defineMessage({id: 'admin.saml.serviceProviderIdentifierEx', defaultMessage: 'E.g.: "<urlChunk>your-mattermost-url</urlChunk>"'}),
                            placeholder_values: {
                                urlChunk: (chunk: string) => `https://'<${chunk}>'/login/sso/saml`,
                            },
                            isDisabled: it.any(
                                it.not(it.userHasWritePermissionOnResource(RESOURCE_KEYS.AUTHENTICATION.SAML)),
                                it.stateIsFalse('SamlSettings.Enable'),
                            ),
                        },
                        {
                            type: 'bool',
                            key: 'SamlSettings.Encrypt',
                            label: defineMessage({id: 'admin.saml.encryptTitle', defaultMessage: 'Enable Encryption:'}),
                            help_text: defineMessage({id: 'admin.saml.encryptDescription', defaultMessage: 'When false, Mattermost will not decrypt SAML Assertions encrypted with your Service Provider Public Certificate. Disabling encryption is not recommended for production environments.'}),
                            isDisabled: it.any(
                                it.not(it.userHasWritePermissionOnResource(RESOURCE_KEYS.AUTHENTICATION.SAML)),
                                it.stateIsFalse('SamlSettings.Enable'),
                            ),
                        },
                        {
                            type: 'fileupload',
                            key: 'SamlSettings.PrivateKeyFile',
                            label: defineMessage({id: 'admin.saml.privateKeyFileTitle', defaultMessage: 'Service Provider Private Key:'}),
                            help_text: defineMessage({id: 'admin.saml.privateKeyFileFileDesc', defaultMessage: 'The private key used to decrypt SAML Assertions from the Identity Provider.'}),
                            remove_help_text: defineMessage({id: 'admin.saml.privateKeyFileFileRemoveDesc', defaultMessage: 'Remove the private key used to decrypt SAML Assertions from the Identity Provider.'}),
                            remove_button_text: defineMessage({id: 'admin.saml.remove.privKey', defaultMessage: 'Remove Service Provider Private Key'}),
                            removing_text: defineMessage({id: 'admin.saml.removing.privKey', defaultMessage: 'Removing Private Key...'}),
                            uploading_text: defineMessage({id: 'admin.saml.uploading.privateKey', defaultMessage: 'Uploading Private Key...'}),
                            fileType: '.key',
                            upload_action: uploadPrivateSamlCertificate,
                            remove_action: removePrivateSamlCertificate,
                            isDisabled: it.any(
                                it.not(it.userHasWritePermissionOnResource(RESOURCE_KEYS.AUTHENTICATION.SAML)),
                                it.stateIsFalse('SamlSettings.Enable'),
                                it.stateIsFalse('SamlSettings.Encrypt'),
                            ),
                        },
                        {
                            type: 'fileupload',
                            key: 'SamlSettings.PublicCertificateFile',
                            label: defineMessage({id: 'admin.saml.publicCertificateFileTitle', defaultMessage: 'Service Provider Public Certificate:'}),
                            help_text: defineMessage({id: 'admin.saml.publicCertificateFileDesc', defaultMessage: 'The certificate used to generate the signature on a SAML request to the Identity Provider for a service provider initiated SAML login, when Mattermost is the Service Provider.'}),
                            remove_help_text: defineMessage({id: 'admin.saml.publicCertificateFileRemoveDesc', defaultMessage: 'Remove the certificate used to generate the signature on a SAML request to the Identity Provider for a service provider initiated SAML login, when Mattermost is the Service Provider.'}),
                            remove_button_text: defineMessage({id: 'admin.saml.remove.sp_certificate', defaultMessage: 'Remove Service Provider Certificate'}),
                            removing_text: defineMessage({id: 'admin.saml.removing.certificate', defaultMessage: 'Removing Certificate...'}),
                            uploading_text: defineMessage({id: 'admin.saml.uploading.certificate', defaultMessage: 'Uploading Certificate...'}),
                            fileType: '.crt,.cer',
                            upload_action: uploadPublicSamlCertificate,
                            remove_action: removePublicSamlCertificate,
                            isDisabled: it.any(
                                it.not(it.userHasWritePermissionOnResource(RESOURCE_KEYS.AUTHENTICATION.SAML)),
                                it.stateIsFalse('SamlSettings.Enable'),
                                it.stateIsFalse('SamlSettings.Encrypt'),
                            ),
                        },
                        {
                            type: 'bool',
                            key: 'SamlSettings.SignRequest',
                            label: defineMessage({id: 'admin.saml.signRequestTitle', defaultMessage: 'Sign Request:'}),
                            help_text: defineMessage({id: 'admin.saml.signRequestDescription', defaultMessage: 'When true, Mattermost will sign the SAML request using your private key. When false, Mattermost will not sign the SAML request.'}),
                            isDisabled: it.any(
                                it.not(it.userHasWritePermissionOnResource(RESOURCE_KEYS.AUTHENTICATION.SAML)),
                                it.stateIsFalse('SamlSettings.Encrypt'),
                                it.stateIsFalse('SamlSettings.PrivateKeyFile'),
                                it.stateIsFalse('SamlSettings.PublicCertificateFile'),
                            ),
                        },
                        {
                            type: 'dropdown',
                            key: 'SamlSettings.SignatureAlgorithm',
                            label: defineMessage({id: 'admin.saml.signatureAlgorithmTitle', defaultMessage: 'Signature Algorithm'}),
                            isDisabled: it.any(
                                it.not(it.userHasWritePermissionOnResource(RESOURCE_KEYS.AUTHENTICATION.SAML)),
                                it.stateIsFalse('SamlSettings.Encrypt'),
                                it.stateIsFalse('SamlSettings.SignRequest'),
                            ),
                            options: [
                                {
                                    value: SAML_SETTINGS_SIGNATURE_ALGORITHM_SHA1,
                                    display_name: defineMessage({id: 'admin.saml.signatureAlgorithmDisplay.sha1', defaultMessage: 'RSAwithSHA1'}),
                                    help_text: defineMessage({id: 'admin.saml.signatureAlgorithmDescription.sha1', defaultMessage: 'Specify the Signature algorithm used to sign the request (RSAwithSHA1). Please see more information provided at http://www.w3.org/2000/09/xmldsig#rsa-sha1'}),
                                },
                                {
                                    value: SAML_SETTINGS_SIGNATURE_ALGORITHM_SHA256,
                                    display_name: defineMessage({id: 'admin.saml.signatureAlgorithmDisplay.sha256', defaultMessage: 'RSAwithSHA256'}),
                                    help_text: defineMessage({id: 'admin.saml.signatureAlgorithmDescription.sha256', defaultMessage: 'Specify the Signature algorithm used to sign the request (RSAwithSHA256). Please see more information provided at http://www.w3.org/2001/04/xmldsig-more#rsa-sha256 [section 6.4.2 RSA (PKCS#1 v1.5)]'}),
                                },
                                {
                                    value: SAML_SETTINGS_SIGNATURE_ALGORITHM_SHA512,
                                    display_name: defineMessage({id: 'admin.saml.signatureAlgorithmDisplay.sha512', defaultMessage: 'RSAwithSHA512'}),
                                    help_text: defineMessage({id: 'admin.saml.signatureAlgorithmDescription.sha512', defaultMessage: 'Specify the Signature algorithm used to sign the request (RSAwithSHA512). Please see more information provided at http://www.w3.org/2001/04/xmldsig-more#rsa-sha512'}),
                                },
                            ],
                        },
                        {
                            type: 'dropdown',
                            key: 'SamlSettings.CanonicalAlgorithm',
                            label: defineMessage({id: 'admin.saml.canonicalAlgorithmTitle', defaultMessage: 'Canonicalization Algorithm'}),
                            options: [
                                {
                                    value: SAML_SETTINGS_CANONICAL_ALGORITHM_C14N,
                                    display_name: defineMessage({id: 'admin.saml.canonicalAlgorithmDisplay.n10', defaultMessage: 'Exclusive XML Canonicalization 1.0 (omit comments)'}),
                                    help_text: defineMessage({id: 'admin.saml.canonicalAlgorithmDescription.exc', defaultMessage: 'Specify the Canonicalization algorithm (Exclusive XML Canonicalization 1.0). Please see more information provided at http://www.w3.org/2001/10/xml-exc-c14n#'}),
                                },
                                {
                                    value: SAML_SETTINGS_CANONICAL_ALGORITHM_C14N11,
                                    display_name: defineMessage({id: 'admin.saml.canonicalAlgorithmDisplay.n11', defaultMessage: 'Canonical XML 1.1 (omit comments)'}),
                                    help_text: defineMessage({id: 'admin.saml.canonicalAlgorithmDescription.c14', defaultMessage: 'Specify the Canonicalization algorithm (Canonical XML 1.1). Please see more information provided at http://www.w3.org/2006/12/xml-c14n11'}),
                                },
                            ],
                            isDisabled: it.any(
                                it.not(it.userHasWritePermissionOnResource(RESOURCE_KEYS.AUTHENTICATION.SAML)),
                                it.stateIsFalse('SamlSettings.Encrypt'),
                                it.stateIsFalse('SamlSettings.SignRequest'),
                            ),
                        },
                        {
                            type: 'text',
                            key: 'SamlSettings.EmailAttribute',
                            label: defineMessage({id: 'admin.saml.emailAttrTitle', defaultMessage: 'Email Attribute:'}),
                            placeholder: defineMessage({id: 'admin.saml.emailAttrEx', defaultMessage: 'E.g.: "Email" or "PrimaryEmail"'}),
                            help_text: defineMessage({id: 'admin.saml.emailAttrDesc', defaultMessage: 'The attribute in the SAML Assertion that will be used to populate the email addresses of users in Mattermost.'}),
                            isDisabled: it.any(
                                it.not(it.userHasWritePermissionOnResource(RESOURCE_KEYS.AUTHENTICATION.SAML)),
                                it.stateIsFalse('SamlSettings.Enable'),
                            ),
                        },
                        {
                            type: 'text',
                            key: 'SamlSettings.UsernameAttribute',
                            label: defineMessage({id: 'admin.saml.usernameAttrTitle', defaultMessage: 'Username Attribute:'}),
                            placeholder: defineMessage({id: 'admin.saml.usernameAttrEx', defaultMessage: 'E.g.: "Username"'}),
                            help_text: defineMessage({id: 'admin.saml.usernameAttrDesc', defaultMessage: 'The attribute in the SAML Assertion that will be used to populate the username field in Mattermost.'}),
                            isDisabled: it.any(
                                it.not(it.userHasWritePermissionOnResource(RESOURCE_KEYS.AUTHENTICATION.SAML)),
                                it.stateIsFalse('SamlSettings.Enable'),
                            ),
                        },
                        {
                            type: 'text',
                            key: 'SamlSettings.IdAttribute',
                            label: defineMessage({id: 'admin.saml.idAttrTitle', defaultMessage: 'Id Attribute:'}),
                            placeholder: defineMessage({id: 'admin.saml.idAttrEx', defaultMessage: 'E.g.: "Id"'}),
                            help_text: defineMessage({id: 'admin.saml.idAttrDesc', defaultMessage: '(Optional) The attribute in the SAML Assertion that will be used to bind users from SAML to users in Mattermost.'}),
                            isDisabled: it.any(
                                it.not(it.userHasWritePermissionOnResource(RESOURCE_KEYS.AUTHENTICATION.SAML)),
                                it.stateIsFalse('SamlSettings.Enable'),
                            ),
                        },
                        {
                            type: 'text',
                            key: 'SamlSettings.GuestAttribute',
                            label: defineMessage({id: 'admin.saml.guestAttrTitle', defaultMessage: 'Guest Attribute:'}),
                            placeholder: defineMessage({id: 'admin.saml.guestAttrEx', defaultMessage: 'E.g.: "usertype=Guest" or "isGuest=true"'}),
                            help_text: defineMessage({id: 'admin.saml.guestAttrDesc', defaultMessage: '(Optional) Requires Guest Access to be enabled before being applied. The attribute in the SAML Assertion that will be used to apply a guest role to users in Mattermost. Guests are prevented from accessing teams or channels upon logging in until they are assigned a team and at least one channel. Note: If this attribute is removed/changed from your guest user in SAML and the user is still active, they will not be promoted to a member and will retain their Guest role. Guests can be promoted in **System Console > User Management**. Existing members that are identified by this attribute as a guest will be demoted from a member to a guest when they are asked to login next. The next login is based upon Session lengths set in **System Console > Session Lengths**. It is highly recommend to manually demote users to guests in **System Console > User Management ** to ensure access is restricted immediately.'}),
                            help_text_markdown: true,
                            isDisabled: it.any(
                                it.not(it.userHasWritePermissionOnResource(RESOURCE_KEYS.AUTHENTICATION.SAML)),
                                it.configIsFalse('GuestAccountsSettings', 'Enable'),
                                it.stateIsFalse('SamlSettings.Enable'),
                            ),
                        },
                        {
                            type: 'bool',
                            key: 'SamlSettings.EnableAdminAttribute',
                            label: defineMessage({id: 'admin.saml.enableAdminAttrTitle', defaultMessage: 'Enable Admin Attribute:'}),
                            isDisabled: it.any(
                                it.not(it.isSystemAdmin),
                                it.stateIsFalse('SamlSettings.Enable'),
                            ),
                        },
                        {
                            type: 'text',
                            key: 'SamlSettings.AdminAttribute',
                            label: defineMessage({id: 'admin.saml.adminAttrTitle', defaultMessage: 'Admin Attribute:'}),
                            placeholder: defineMessage({id: 'admin.saml.adminAttrEx', defaultMessage: 'E.g.: "usertype=Admin" or "isAdmin=true"'}),
                            help_text: defineMessage({id: 'admin.saml.adminAttrDesc', defaultMessage: '(Optional) The attribute in the SAML Assertion for designating System Admins. The users selected by the query will have access to your Mattermost server as System Admins. By default, System Admins have complete access to the Mattermost System Console. Existing members that are identified by this attribute will be promoted from member to System Admin upon next login. The next login is based upon Session lengths set in **System Console > Session Lengths.** It is highly recommend to manually demote users to members in **System Console > User Management** to ensure access is restricted immediately. Note: If this filter is removed/changed, System Admins that were promoted via this filter will be demoted to members and will not retain access to the System Console. When this filter is not in use, System Admins can be manually promoted/demoted in **System Console > User Management**.'}),
                            help_text_markdown: true,
                            isDisabled: it.any(
                                it.not(it.isSystemAdmin),
                                it.stateIsFalse('SamlSettings.EnableAdminAttribute'),
                                it.stateIsFalse('SamlSettings.Enable'),
                            ),
                        },
                        {
                            type: 'text',
                            key: 'SamlSettings.FirstNameAttribute',
                            label: defineMessage({id: 'admin.saml.firstnameAttrTitle', defaultMessage: 'First Name Attribute:'}),
                            placeholder: defineMessage({id: 'admin.saml.firstnameAttrEx', defaultMessage: 'E.g.: "FirstName"'}),
                            help_text: defineMessage({id: 'admin.saml.firstnameAttrDesc', defaultMessage: '(Optional) The attribute in the SAML Assertion that will be used to populate the first name of users in Mattermost.'}),
                            isDisabled: it.any(
                                it.not(it.userHasWritePermissionOnResource(RESOURCE_KEYS.AUTHENTICATION.SAML)),
                                it.stateIsFalse('SamlSettings.Enable'),
                            ),
                        },
                        {
                            type: 'text',
                            key: 'SamlSettings.LastNameAttribute',
                            label: defineMessage({id: 'admin.saml.lastnameAttrTitle', defaultMessage: 'Last Name Attribute:'}),
                            placeholder: defineMessage({id: 'admin.saml.lastnameAttrEx', defaultMessage: 'E.g.: "LastName"'}),
                            help_text: defineMessage({id: 'admin.saml.lastnameAttrDesc', defaultMessage: '(Optional) The attribute in the SAML Assertion that will be used to populate the last name of users in Mattermost.'}),
                            isDisabled: it.any(
                                it.not(it.userHasWritePermissionOnResource(RESOURCE_KEYS.AUTHENTICATION.SAML)),
                                it.stateIsFalse('SamlSettings.Enable'),
                            ),
                        },
                        {
                            type: 'text',
                            key: 'SamlSettings.NicknameAttribute',
                            label: defineMessage({id: 'admin.saml.nicknameAttrTitle', defaultMessage: 'Nickname Attribute:'}),
                            placeholder: defineMessage({id: 'admin.saml.nicknameAttrEx', defaultMessage: 'E.g.: "Nickname"'}),
                            help_text: defineMessage({id: 'admin.saml.nicknameAttrDesc', defaultMessage: '(Optional) The attribute in the SAML Assertion that will be used to populate the nickname of users in Mattermost.'}),
                            isDisabled: it.any(
                                it.not(it.userHasWritePermissionOnResource(RESOURCE_KEYS.AUTHENTICATION.SAML)),
                                it.stateIsFalse('SamlSettings.Enable'),
                            ),
                        },
                        {
                            type: 'text',
                            key: 'SamlSettings.PositionAttribute',
                            label: defineMessage({id: 'admin.saml.positionAttrTitle', defaultMessage: 'Position Attribute:'}),
                            placeholder: defineMessage({id: 'admin.saml.positionAttrEx', defaultMessage: 'E.g.: "Role"'}),
                            help_text: defineMessage({id: 'admin.saml.positionAttrDesc', defaultMessage: '(Optional) The attribute in the SAML Assertion that will be used to populate the position of users in Mattermost.'}),
                            isDisabled: it.any(
                                it.not(it.userHasWritePermissionOnResource(RESOURCE_KEYS.AUTHENTICATION.SAML)),
                                it.stateIsFalse('SamlSettings.Enable'),
                            ),
                        },
                        {
                            type: 'text',
                            key: 'SamlSettings.LocaleAttribute',
                            label: defineMessage({id: 'admin.saml.localeAttrTitle', defaultMessage: 'Preferred Language Attribute:'}),
                            placeholder: defineMessage({id: 'admin.saml.localeAttrEx', defaultMessage: 'E.g.: "Locale" or "PrimaryLanguage"'}),
                            help_text: defineMessage({id: 'admin.saml.localeAttrDesc', defaultMessage: '(Optional) The attribute in the SAML Assertion that will be used to populate the language of users in Mattermost.'}),
                            isDisabled: it.any(
                                it.not(it.userHasWritePermissionOnResource(RESOURCE_KEYS.AUTHENTICATION.SAML)),
                                it.stateIsFalse('SamlSettings.Enable'),
                            ),
                        },
                        {
                            type: 'text',
                            key: 'SamlSettings.LoginButtonText',
                            label: defineMessage({id: 'admin.saml.loginButtonTextTitle', defaultMessage: 'Login Button Text:'}),
                            placeholder: defineMessage({id: 'admin.saml.loginButtonTextEx', defaultMessage: 'E.g.: "OKTA"'}),
                            help_text: defineMessage({id: 'admin.saml.loginButtonTextDesc', defaultMessage: '(Optional) The text that appears in the login button on the login page. Defaults to "SAML".'}),
                            isDisabled: it.any(
                                it.not(it.userHasWritePermissionOnResource(RESOURCE_KEYS.AUTHENTICATION.SAML)),
                                it.stateIsFalse('SamlSettings.Enable'),
                            ),
                        },
                    ],
                },
                restrictedIndicator: getRestrictedIndicator(),
            },
            saml_feature_discovery: {
                url: 'authentication/saml',
                isDiscovery: true,
                title: defineMessage({id: 'admin.sidebar.saml', defaultMessage: 'SAML 2.0'}),
                isHidden: it.any(
                    it.licensedForFeature('SAML'),
                    it.not(it.enterpriseReady),
                ),
                schema: {
                    id: 'SamlSettings',
                    name: defineMessage({id: 'admin.authentication.saml', defaultMessage: 'SAML 2.0'}),
                    settings: [
                        {
                            type: 'custom',
                            component: SAMLFeatureDiscovery,
                            key: 'SAMLFeatureDiscovery',
                            isDisabled: it.not(it.userHasWritePermissionOnResource(RESOURCE_KEYS.ABOUT.EDITION_AND_LICENSE)),
                        },
                    ],
                },
                restrictedIndicator: getRestrictedIndicator(true),
            },
            gitlab: {
                url: 'authentication/gitlab',
                title: defineMessage({id: 'admin.sidebar.gitlab', defaultMessage: 'GitLab'}),
                isHidden: it.any(
                    it.licensed,
                    it.not(it.userHasReadPermissionOnResource(RESOURCE_KEYS.AUTHENTICATION.OPENID)),
                ),
                schema: {
                    id: 'GitLabSettings',
                    name: defineMessage({id: 'admin.authentication.gitlab', defaultMessage: 'GitLab'}),
                    onConfigLoad: (config) => {
                        const newState: {'GitLabSettings.Url'?: string} = {};
                        newState['GitLabSettings.Url'] = config.GitLabSettings?.UserAPIEndpoint?.replace('/api/v4/user', '');
                        return newState;
                    },
                    onConfigSave: (config) => {
                        const newConfig = {...config};
                        newConfig.GitLabSettings.UserAPIEndpoint = config.GitLabSettings.Url.replace(/\/$/, '') + '/api/v4/user';
                        return newConfig;
                    },
                    settings: [
                        {
                            type: 'bool',
                            key: 'GitLabSettings.Enable',
                            label: defineMessage({id: 'admin.gitlab.enableTitle', defaultMessage: 'Enable authentication with GitLab: '}),
                            help_text: defineMessage({id: 'admin.gitlab.enableDescription', defaultMessage: 'When true, Mattermost allows team creation and account signup using GitLab OAuth.{lineBreak} {lineBreak}1. Log in to your GitLab account and go to Profile Settings -> Applications.{lineBreak}2. Enter Redirect URIs "<loginUrlChunk>your-mattermost-url</loginUrlChunk>" (example: http://localhost:8065/login/gitlab/complete) and "<signupUrlChunk>your-mattermost-url</signupUrlChunk>".\n3. Then use "Application Secret Key" and "Application ID" fields from GitLab to complete the options below.\n4. Complete the Endpoint URLs below.'}),
                            help_text_values: {
                                lineBreak: '\n',
                                loginUrlChunk: (chunk: string) => `<${chunk}>/login/gitlab/complete"`,
                                signupUrlChunk: (chunk: string) => `<${chunk}>/signup/gitlab/complete"`,
                            },
                            help_text_markdown: true,
                            isDisabled: it.not(it.userHasWritePermissionOnResource(RESOURCE_KEYS.AUTHENTICATION.OPENID)),
                        },
                        {
                            type: 'text',
                            key: 'GitLabSettings.Id',
                            label: defineMessage({id: 'admin.gitlab.clientIdTitle', defaultMessage: 'Application ID:'}),
                            help_text: defineMessage({id: 'admin.gitlab.clientIdDescription', defaultMessage: 'Obtain this value via the instructions above for logging into GitLab.'}),
                            placeholder: defineMessage({id: 'admin.gitlab.clientIdExample', defaultMessage: 'E.g.: "jcuS8PuvcpGhpgHhlcpT1Mx42pnqMxQY"'}),
                            isDisabled: it.any(
                                it.not(it.userHasWritePermissionOnResource(RESOURCE_KEYS.AUTHENTICATION.OPENID)),
                                it.stateIsFalse('GitLabSettings.Enable'),
                            ),
                        },
                        {
                            type: 'text',
                            key: 'GitLabSettings.Secret',
                            label: defineMessage({id: 'admin.gitlab.clientSecretTitle', defaultMessage: 'Application Secret Key:'}),
                            help_text: defineMessage({id: 'admin.gitlab.clientSecretDescription', defaultMessage: 'Obtain this value via the instructions above for logging into GitLab.'}),
                            placeholder: defineMessage({id: 'admin.gitlab.clientSecretExample', defaultMessage: 'E.g.: "jcuS8PuvcpGhpgHhlcpT1Mx42pnqMxQY"'}),
                            isDisabled: it.any(
                                it.not(it.userHasWritePermissionOnResource(RESOURCE_KEYS.AUTHENTICATION.OPENID)),
                                it.stateIsFalse('GitLabSettings.Enable'),
                            ),
                        },
                        {
                            type: 'text',
                            key: 'GitLabSettings.Url',
                            label: defineMessage({id: 'admin.gitlab.siteUrl', defaultMessage: 'GitLab Site URL:'}),
                            help_text: defineMessage({id: 'admin.gitlab.siteUrlDescription', defaultMessage: 'Enter the URL of your GitLab instance, e.g. https://example.com:3000. If your GitLab instance is not set up with SSL, start the URL with http:// instead of https://.'}),
                            placeholder: defineMessage({id: 'admin.gitlab.siteUrlExample', defaultMessage: 'E.g.: https://'}),
                            isDisabled: it.any(
                                it.not(it.userHasWritePermissionOnResource(RESOURCE_KEYS.AUTHENTICATION.OPENID)),
                                it.stateIsFalse('GitLabSettings.Enable'),
                            ),
                        },
                        {
                            type: 'text',
                            key: 'GitLabSettings.UserAPIEndpoint',
                            label: defineMessage({id: 'admin.gitlab.userTitle', defaultMessage: 'User API Endpoint:'}),
                            dynamic_value: (value, config, state) => {
                                if (state['GitLabSettings.Url']) {
                                    return state['GitLabSettings.Url'].replace(/\/$/, '') + '/api/v4/user';
                                }
                                return '';
                            },
                            isDisabled: true,
                        },
                        {
                            type: 'text',
                            key: 'GitLabSettings.AuthEndpoint',
                            label: defineMessage({id: 'admin.gitlab.authTitle', defaultMessage: 'Auth Endpoint:'}),
                            dynamic_value: (value, config, state) => {
                                if (state['GitLabSettings.Url']) {
                                    return state['GitLabSettings.Url'].replace(/\/$/, '') + '/oauth/authorize';
                                }
                                return '';
                            },
                            isDisabled: true,
                        },
                        {
                            type: 'text',
                            key: 'GitLabSettings.TokenEndpoint',
                            label: defineMessage({id: 'admin.gitlab.tokenTitle', defaultMessage: 'Token Endpoint:'}),
                            dynamic_value: (value, config, state) => {
                                if (state['GitLabSettings.Url']) {
                                    return state['GitLabSettings.Url'].replace(/\/$/, '') + '/oauth/token';
                                }
                                return '';
                            },
                            isDisabled: true,
                        },
                    ],
                },
            },
            oauth: {
                url: 'authentication/oauth',
                title: defineMessage({id: 'admin.sidebar.oauth', defaultMessage: 'OAuth 2.0'}),
                isHidden: it.any(
                    it.any(
                        it.not(it.licensed),
                        it.licensedForSku('starter'),
                    ),
                    it.all(
                        it.licensedForFeature('OpenId'),
                        it.not(usesLegacyOauth),
                    ),
                    it.not(it.userHasReadPermissionOnResource(RESOURCE_KEYS.AUTHENTICATION.OPENID)),
                ),
                schema: {
                    id: 'OAuthSettings',
                    name: defineMessage({id: 'admin.authentication.oauth', defaultMessage: 'OAuth 2.0'}),
                    onConfigLoad: (config) => {
                        const newState: {oauthType?: string; 'GitLabSettings.Url'?: string} = {};
                        if (config.GitLabSettings?.Enable) {
                            newState.oauthType = Constants.GITLAB_SERVICE;
                        }
                        if (config.Office365Settings?.Enable) {
                            newState.oauthType = Constants.OFFICE365_SERVICE;
                        }
                        if (config.GoogleSettings?.Enable) {
                            newState.oauthType = Constants.GOOGLE_SERVICE;
                        }

                        newState['GitLabSettings.Url'] = config.GitLabSettings?.UserAPIEndpoint?.replace('/api/v4/user', '');

                        return newState;
                    },
                    onConfigSave: (config) => {
                        const newConfig = {...config};
                        newConfig.GitLabSettings = config.GitLabSettings || {};
                        newConfig.Office365Settings = config.Office365Settings || {};
                        newConfig.GoogleSettings = config.GoogleSettings || {};
                        newConfig.OpenIdSettings = config.OpenIdSettings || {};

                        newConfig.GitLabSettings.Enable = false;
                        newConfig.Office365Settings.Enable = false;
                        newConfig.GoogleSettings.Enable = false;
                        newConfig.OpenIdSettings.Enable = false;
                        newConfig.GitLabSettings.UserAPIEndpoint = config.GitLabSettings.Url.replace(/\/$/, '') + '/api/v4/user';

                        if (config.oauthType === Constants.GITLAB_SERVICE) {
                            newConfig.GitLabSettings.Enable = true;
                        }
                        if (config.oauthType === Constants.OFFICE365_SERVICE) {
                            newConfig.Office365Settings.Enable = true;
                        }
                        if (config.oauthType === Constants.GOOGLE_SERVICE) {
                            newConfig.GoogleSettings.Enable = true;
                        }
                        delete newConfig.oauthType;
                        return newConfig;
                    },
                    settings: [
                        {
                            type: 'custom',
                            component: OpenIdConvert,
                            key: 'OpenIdConvert',
                            isHidden: it.any(
                                it.all(it.not(it.licensedForFeature('OpenId')), it.not(it.cloudLicensed)),
                                it.not(usesLegacyOauth),
                            ),
                            isDisabled: it.not(it.userHasWritePermissionOnResource(RESOURCE_KEYS.AUTHENTICATION.OPENID)),
                        },
                        {
                            type: 'dropdown',
                            key: 'oauthType',
                            label: defineMessage({id: 'admin.openid.select', defaultMessage: 'Select service provider:'}),
                            options: [
                                {
                                    value: 'off',
                                    display_name: defineMessage({id: 'admin.oauth.off', defaultMessage: 'Do not allow sign-in via an OAuth 2.0 provider.'}),
                                },
                                {
                                    value: Constants.GITLAB_SERVICE,
                                    display_name: defineMessage({id: 'admin.oauth.gitlab', defaultMessage: 'GitLab'}),
                                    help_text: defineMessage({id: 'admin.gitlab.EnableMarkdownDesc', defaultMessage: '1. Log in to your GitLab account and go to Profile Settings -> Applications.\n2. Enter Redirect URIs "<loginUrlChunk>your-mattermost-url</loginUrlChunk>" (example: http://localhost:8065/login/gitlab/complete) and "<signupUrlChunk>your-mattermost-url</signupUrlChunk>".\n3. Then use "Application Secret Key" and "Application ID" fields from GitLab to complete the options below.\n4. Complete the Endpoint URLs below.'}),
                                    help_text_values: {
                                        loginUrlChunk: (chunk: string) => `<${chunk}>/login/gitlab/complete`,
                                        signupUrlChunk: (chunk: string) => `<${chunk}>/signup/gitlab/complete`,
                                    },
                                    help_text_markdown: true,
                                },
                                {
                                    value: Constants.GOOGLE_SERVICE,
                                    display_name: defineMessage({id: 'admin.oauth.google', defaultMessage: 'Google Apps'}),
                                    isHidden: it.all(it.not(it.licensedForFeature('GoogleOAuth')), it.not(it.cloudLicensed)),
                                    help_text: defineMessage({id: 'admin.google.EnableMarkdownDesc', defaultMessage: '1. <linkLogin>Log in</linkLogin> to your Google account.\n2. Go to <linkConsole>https://console.developers.google.com</linkConsole>, click <strong>Credentials</strong> in the left hand sidebar and enter "Mattermost - your-company-name" as the <strong>Project Name</strong>, then click <strong>Create</strong>.\n3. Click the <strong>OAuth consent screen</strong> header and enter "Mattermost" as the <strong>Product name shown to users</strong>, then click <strong>Save</strong>.\n4. Under the <strong>Credentials</strong> header, click <strong>Create credentials</strong>, choose <strong>OAuth client ID</strong> and select <strong>Web Application</strong>.\n5. Under <strong>Restrictions</strong> and <strong>Authorized redirect URIs</strong> enter <strong>your-mattermost-url/signup/google/complete</strong> (example: http://localhost:8065/signup/google/complete). Click <strong>Create</strong>.\n6. Paste the <strong>Client ID</strong> and <strong>Client Secret</strong> to the fields below, then click <strong>Save</strong>.\n7. Go to the <linkAPI>Google People API</linkAPI> and click <strong>Enable</strong>.'}),
                                    help_text_markdown: false,
                                    help_text_values: {
                                        linkLogin: (msg: string) => (
                                            <ExternalLink
                                                location='admin_console'
                                                href='https://accounts.google.com/login'
                                            >
                                                {msg}
                                            </ExternalLink>
                                        ),
                                        linkConsole: (msg: string) => (
                                            <ExternalLink
                                                location='admin_console'
                                                href='https://console.developers.google.com'
                                            >
                                                {msg}
                                            </ExternalLink>
                                        ),
                                        linkAPI: (msg: string) => (
                                            <ExternalLink
                                                location='admin_console'
                                                href='https://console.developers.google.com/apis/library/people.googleapis.com'
                                            >
                                                {msg}
                                            </ExternalLink>
                                        ),
                                        strong: (msg: string) => <strong>{msg}</strong>,
                                    },
                                },
                                {
                                    value: Constants.OFFICE365_SERVICE,
                                    display_name: defineMessage({id: 'admin.oauth.office365', defaultMessage: 'Office 365'}),
                                    isHidden: it.all(it.not(it.licensedForFeature('Office365OAuth')), it.not(it.cloudLicensed)),
                                    help_text: defineMessage({id: 'admin.office365.EnableMarkdownDesc', defaultMessage: '1. <linkLogin>Log in</linkLogin> to your Microsoft or Office 365 account. Make sure it`s the account on the same <linkTenant>tenant</linkTenant> that you would like users to log in with.\n2. Go to <linkApps>https://apps.dev.microsoft.com</linkApps>, click <strong>Go to app list</strong> > <strong>Add an app</strong> and use "Mattermost - your-company-name" as the <strong>Application Name</strong>.\n3. Under <strong>Application Secrets</strong>, click <strong>Generate New Password</strong> and paste it to the <strong>Application Secret Password</strong> field below.\n4. Under <strong>Platforms</strong>, click <strong>Add Platform</strong>, choose <strong>Web</strong> and enter <strong>your-mattermost-url/signup/office365/complete</strong> (example: http://localhost:8065/signup/office365/complete) under <strong>Redirect URIs</strong>. Also uncheck <strong>Allow Implicit Flow</strong>.\n5. Finally, click <strong>Save</strong> and then paste the <strong>Application ID</strong> below.'}),
                                    help_text_markdown: false,
                                    help_text_values: {
                                        linkLogin: (msg: string) => (
                                            <ExternalLink
                                                location='admin_console'
                                                href='https://login.microsoftonline.com/'
                                            >
                                                {msg}
                                            </ExternalLink>
                                        ),
                                        linkTenant: (msg: string) => (
                                            <ExternalLink
                                                location='admin_console'
                                                href='https://msdn.microsoft.com/en-us/library/azure/jj573650.aspx#Anchor_0'
                                            >
                                                {msg}
                                            </ExternalLink>
                                        ),
                                        linkApps: (msg: string) => (
                                            <ExternalLink
                                                location='admin_console'
                                                href='https://apps.dev.microsoft.com'
                                            >
                                                {msg}
                                            </ExternalLink>
                                        ),
                                        strong: (msg: string) => <strong>{msg}</strong>,
                                    },
                                },
                            ],
                            isDisabled: it.not(it.userHasWritePermissionOnResource(RESOURCE_KEYS.AUTHENTICATION.OPENID)),
                        },
                        {
                            type: 'text',
                            key: 'GitLabSettings.Id',
                            label: defineMessage({id: 'admin.gitlab.clientIdTitle', defaultMessage: 'Application ID:'}),
                            help_text: defineMessage({id: 'admin.gitlab.clientIdDescription', defaultMessage: 'Obtain this value via the instructions above for logging into GitLab.'}),
                            placeholder: defineMessage({id: 'admin.gitlab.clientIdExample', defaultMessage: 'E.g.: "jcuS8PuvcpGhpgHhlcpT1Mx42pnqMxQY"'}),
                            isHidden: it.not(it.stateEquals('oauthType', 'gitlab')),
                            isDisabled: it.not(it.userHasWritePermissionOnResource(RESOURCE_KEYS.AUTHENTICATION.OPENID)),
                        },
                        {
                            type: 'text',
                            key: 'GitLabSettings.Secret',
                            label: defineMessage({id: 'admin.gitlab.clientSecretTitle', defaultMessage: 'Application Secret Key:'}),
                            help_text: defineMessage({id: 'admin.gitlab.clientSecretDescription', defaultMessage: 'Obtain this value via the instructions above for logging into GitLab.'}),
                            placeholder: defineMessage({id: 'admin.gitlab.clientSecretExample', defaultMessage: 'E.g.: "jcuS8PuvcpGhpgHhlcpT1Mx42pnqMxQY"'}),
                            isHidden: it.not(it.stateEquals('oauthType', 'gitlab')),
                            isDisabled: it.not(it.userHasWritePermissionOnResource(RESOURCE_KEYS.AUTHENTICATION.OPENID)),
                        },
                        {
                            type: 'text',
                            key: 'GitLabSettings.Url',
                            label: defineMessage({id: 'admin.gitlab.siteUrl', defaultMessage: 'GitLab Site URL:'}),
                            help_text: defineMessage({id: 'admin.gitlab.siteUrlDescription', defaultMessage: 'Enter the URL of your GitLab instance, e.g. https://example.com:3000. If your GitLab instance is not set up with SSL, start the URL with http:// instead of https://.'}),
                            placeholder: defineMessage({id: 'admin.gitlab.siteUrlExample', defaultMessage: 'E.g.: https://'}),
                            isHidden: it.not(it.stateEquals('oauthType', 'gitlab')),
                            isDisabled: it.not(it.userHasWritePermissionOnResource(RESOURCE_KEYS.AUTHENTICATION.OPENID)),
                        },
                        {
                            type: 'text',
                            key: 'GitLabSettings.UserAPIEndpoint',
                            label: defineMessage({id: 'admin.gitlab.userTitle', defaultMessage: 'User API Endpoint:'}),
                            dynamic_value: (value, config, state) => {
                                if (state['GitLabSettings.Url']) {
                                    return state['GitLabSettings.Url'].replace(/\/$/, '') + '/api/v4/user';
                                }
                                return '';
                            },
                            isDisabled: true,
                            isHidden: it.not(it.stateEquals('oauthType', 'gitlab')),
                        },
                        {
                            type: 'text',
                            key: 'GitLabSettings.AuthEndpoint',
                            label: defineMessage({id: 'admin.gitlab.authTitle', defaultMessage: 'Auth Endpoint:'}),
                            dynamic_value: (value, config, state) => {
                                if (state['GitLabSettings.Url']) {
                                    return state['GitLabSettings.Url'].replace(/\/$/, '') + '/oauth/authorize';
                                }
                                return '';
                            },
                            isDisabled: true,
                            isHidden: it.not(it.stateEquals('oauthType', 'gitlab')),
                        },
                        {
                            type: 'text',
                            key: 'GitLabSettings.TokenEndpoint',
                            label: defineMessage({id: 'admin.gitlab.tokenTitle', defaultMessage: 'Token Endpoint:'}),
                            dynamic_value: (value, config, state) => {
                                if (state['GitLabSettings.Url']) {
                                    return state['GitLabSettings.Url'].replace(/\/$/, '') + '/oauth/token';
                                }
                                return '';
                            },
                            isDisabled: true,
                            isHidden: it.not(it.stateEquals('oauthType', 'gitlab')),
                        },
                        {
                            type: 'text',
                            key: 'GoogleSettings.Id',
                            label: defineMessage({id: 'admin.google.clientIdTitle', defaultMessage: 'Client ID:'}),
                            help_text: defineMessage({id: 'admin.google.clientIdDescription', defaultMessage: 'The Client ID you received when registering your application with Google.'}),
                            placeholder: defineMessage({id: 'admin.google.clientIdExample', defaultMessage: 'E.g.: "7602141235235-url0fhs1mayfasbmop5qlfns8dh4.apps.googleusercontent.com"'}),
                            isHidden: it.not(it.stateEquals('oauthType', 'google')),
                            isDisabled: it.not(it.userHasWritePermissionOnResource(RESOURCE_KEYS.AUTHENTICATION.OPENID)),
                        },
                        {
                            type: 'text',
                            key: 'GoogleSettings.Secret',
                            label: defineMessage({id: 'admin.google.clientSecretTitle', defaultMessage: 'Client Secret:'}),
                            help_text: defineMessage({id: 'admin.google.clientSecretDescription', defaultMessage: 'The Client Secret you received when registering your application with Google.'}),
                            placeholder: defineMessage({id: 'admin.google.clientSecretExample', defaultMessage: 'E.g.: "H8sz0Az-dDs2p15-7QzD231"'}),
                            isHidden: it.not(it.stateEquals('oauthType', 'google')),
                            isDisabled: it.not(it.userHasWritePermissionOnResource(RESOURCE_KEYS.AUTHENTICATION.OPENID)),
                        },
                        {
                            type: 'text',
                            key: 'GoogleSettings.UserAPIEndpoint',
                            label: defineMessage({id: 'admin.google.userTitle', defaultMessage: 'User API Endpoint:'}),
                            dynamic_value: () => 'https://people.googleapis.com/v1/people/me?personFields=names,emailAddresses,nicknames,metadata',
                            isDisabled: true,
                            isHidden: it.not(it.stateEquals('oauthType', 'google')),
                        },
                        {
                            type: 'text',
                            key: 'GoogleSettings.AuthEndpoint',
                            label: defineMessage({id: 'admin.google.authTitle', defaultMessage: 'Auth Endpoint:'}),
                            dynamic_value: () => 'https://accounts.google.com/o/oauth2/v2/auth',
                            isDisabled: true,
                            isHidden: it.not(it.stateEquals('oauthType', 'google')),
                        },
                        {
                            type: 'text',
                            key: 'GoogleSettings.TokenEndpoint',
                            label: defineMessage({id: 'admin.google.tokenTitle', defaultMessage: 'Token Endpoint:'}),
                            dynamic_value: () => 'https://www.googleapis.com/oauth2/v4/token',
                            isDisabled: true,
                            isHidden: it.not(it.stateEquals('oauthType', 'google')),
                        },
                        {
                            type: 'text',
                            key: 'Office365Settings.Id',
                            label: defineMessage({id: 'admin.office365.clientIdTitle', defaultMessage: 'Application ID:'}),
                            help_text: defineMessage({id: 'admin.office365.clientIdDescription', defaultMessage: 'The Application/Client ID you received when registering your application with Microsoft.'}),
                            placeholder: defineMessage({id: 'admin.office365.clientIdExample', defaultMessage: 'E.g.: "adf3sfa2-ag3f-sn4n-ids0-sh1hdax192qq"'}),
                            isHidden: it.not(it.stateEquals('oauthType', 'office365')),
                            isDisabled: it.not(it.userHasWritePermissionOnResource(RESOURCE_KEYS.AUTHENTICATION.OPENID)),
                        },
                        {
                            type: 'text',
                            key: 'Office365Settings.Secret',
                            label: defineMessage({id: 'admin.office365.clientSecretTitle', defaultMessage: 'Application Secret Password:'}),
                            help_text: defineMessage({id: 'admin.office365.clientSecretDescription', defaultMessage: 'The Application Secret Password you generated when registering your application with Microsoft.'}),
                            placeholder: defineMessage({id: 'admin.office365.clientSecretExample', defaultMessage: 'E.g.: "shAieM47sNBfgl20f8ci294"'}),
                            isHidden: it.not(it.stateEquals('oauthType', 'office365')),
                            isDisabled: it.not(it.userHasWritePermissionOnResource(RESOURCE_KEYS.AUTHENTICATION.OPENID)),
                        },
                        {
                            type: 'text',
                            key: 'Office365Settings.DirectoryId',
                            label: defineMessage({id: 'admin.office365.directoryIdTitle', defaultMessage: 'Directory (tenant) ID:'}),
                            help_text: defineMessage({id: 'admin.office365.directoryIdDescription', defaultMessage: 'The Directory (tenant) ID you received when registering your application with Microsoft.'}),
                            placeholder: defineMessage({id: 'admin.office365.directoryIdExample', defaultMessage: 'E.g.: "adf3sfa2-ag3f-sn4n-ids0-sh1hdax192qq"'}),
                            isHidden: it.not(it.stateEquals('oauthType', 'office365')),
                            isDisabled: it.not(it.userHasWritePermissionOnResource(RESOURCE_KEYS.AUTHENTICATION.OPENID)),
                        },
                        {
                            type: 'text',
                            key: 'Office365Settings.UserAPIEndpoint',
                            label: defineMessage({id: 'admin.office365.userTitle', defaultMessage: 'User API Endpoint:'}),
                            dynamic_value: () => 'https://graph.microsoft.com/v1.0/me',
                            isDisabled: true,
                            isHidden: it.not(it.stateEquals('oauthType', 'office365')),
                        },
                        {
                            type: 'text',
                            key: 'Office365Settings.AuthEndpoint',
                            label: defineMessage({id: 'admin.office365.authTitle', defaultMessage: 'Auth Endpoint:'}),
                            dynamic_value: (value, config, state) => {
                                if (state['Office365Settings.DirectoryId']) {
                                    return 'https://login.microsoftonline.com/' + state['Office365Settings.DirectoryId'] + '/oauth2/v2.0/authorize';
                                }
                                return 'https://login.microsoftonline.com/{directoryId}/oauth2/v2.0/authorize';
                            },
                            isDisabled: true,
                            isHidden: it.not(it.stateEquals('oauthType', 'office365')),
                        },
                        {
                            type: 'text',
                            key: 'Office365Settings.TokenEndpoint',
                            label: defineMessage({id: 'admin.office365.tokenTitle', defaultMessage: 'Token Endpoint:'}),
                            dynamic_value: (value, config, state) => {
                                if (state['Office365Settings.DirectoryId']) {
                                    return 'https://login.microsoftonline.com/' + state['Office365Settings.DirectoryId'] + '/oauth2/v2.0/token';
                                }
                                return 'https://login.microsoftonline.com/{directoryId}/oauth2/v2.0/token';
                            },
                            isDisabled: true,
                            isHidden: it.not(it.stateEquals('oauthType', 'office365')),
                        },
                    ],
                },
            },
            openid: {
                url: 'authentication/openid',
                title: defineMessage({id: 'admin.sidebar.openid', defaultMessage: 'OpenID Connect'}),
                isHidden: it.any(
                    it.all(it.not(it.licensedForFeature('OpenId')), it.not(it.cloudLicensed)),
                    it.not(it.userHasReadPermissionOnResource(RESOURCE_KEYS.AUTHENTICATION.OPENID)),
                ),
                schema: {
                    id: 'OpenIdSettings',
                    name: defineMessage({id: 'admin.authentication.openid', defaultMessage: 'OpenID Connect'}),
                    onConfigLoad: (config) => {
                        const newState: {openidType?: string; 'GitLabSettings.Url'?: string} = {};
                        if (config.Office365Settings?.Enable) {
                            newState.openidType = Constants.OFFICE365_SERVICE;
                        }
                        if (config.GoogleSettings?.Enable) {
                            newState.openidType = Constants.GOOGLE_SERVICE;
                        }
                        if (config.GitLabSettings?.Enable) {
                            newState.openidType = Constants.GITLAB_SERVICE;
                        }
                        if (config.OpenIdSettings?.Enable) {
                            newState.openidType = Constants.OPENID_SERVICE;
                        }
                        if (config.GitLabSettings?.UserAPIEndpoint) {
                            newState['GitLabSettings.Url'] = config.GitLabSettings.UserAPIEndpoint.replace('/api/v4/user', '');
                        } else if (config.GitLabSettings?.DiscoveryEndpoint) {
                            newState['GitLabSettings.Url'] = config.GitLabSettings.DiscoveryEndpoint.replace('/.well-known/openid-configuration', '');
                        }

                        return newState;
                    },
                    onConfigSave: (config) => {
                        const newConfig = {...config};
                        newConfig.Office365Settings = config.Office365Settings || {};
                        newConfig.GoogleSettings = config.GoogleSettings || {};
                        newConfig.GitLabSettings = config.GitLabSettings || {};
                        newConfig.OpenIdSettings = config.OpenIdSettings || {};

                        newConfig.Office365Settings.Enable = false;
                        newConfig.GoogleSettings.Enable = false;
                        newConfig.GitLabSettings.Enable = false;
                        newConfig.OpenIdSettings.Enable = false;

                        let configSetting = '';
                        if (config.openidType === Constants.OFFICE365_SERVICE) {
                            configSetting = 'Office365Settings';
                        } else if (config.openidType === Constants.GOOGLE_SERVICE) {
                            configSetting = 'GoogleSettings';
                        } else if (config.openidType === Constants.GITLAB_SERVICE) {
                            configSetting = 'GitLabSettings';
                        } else if (config.openidType === Constants.OPENID_SERVICE) {
                            configSetting = 'OpenIdSettings';
                        }

                        if (configSetting !== '') {
                            newConfig[configSetting].Enable = true;
                            newConfig[configSetting].Scope = Constants.OPENID_SCOPES;
                            newConfig[configSetting].UserAPIEndpoint = '';
                            newConfig[configSetting].AuthEndpoint = '';
                            newConfig[configSetting].TokenEndpoint = '';
                        }

                        delete newConfig.openidType;
                        return newConfig;
                    },
                    settings: [
                        {
                            type: 'custom',
                            component: OpenIdConvert,
                            key: 'OpenIdConvert',
                            isHidden: it.any(
                                it.not(usesLegacyOauth),
                            ),
                            isDisabled: it.not(it.userHasWritePermissionOnResource(RESOURCE_KEYS.AUTHENTICATION.OPENID)),
                        },
                        {
                            type: 'dropdown',
                            key: 'openidType',
                            label: defineMessage({id: 'admin.openid.select', defaultMessage: 'Select service provider:'}),
                            isHelpHidden: it.all(it.stateEquals('openidType', Constants.OPENID_SERVICE), it.licensedForCloudStarter),
                            options: [
                                {
                                    value: 'off',
                                    display_name: defineMessage({id: 'admin.openid.off', defaultMessage: 'Do not allow sign-in via an OpenID provider.'}),
                                },
                                {
                                    value: Constants.GITLAB_SERVICE,
                                    display_name: defineMessage({id: 'admin.openid.gitlab', defaultMessage: 'GitLab'}),
                                    help_text: defineMessage({id: 'admin.gitlab.EnableMarkdownDesc', defaultMessage: '1. Log in to your GitLab account and go to Profile Settings -> Applications.\n2. Enter Redirect URIs "<loginUrlChunk>your-mattermost-url</loginUrlChunk>" (example: http://localhost:8065/login/gitlab/complete) and "<signupUrlChunk>your-mattermost-url</signupUrlChunk>".\n3. Then use "Application Secret Key" and "Application ID" fields from GitLab to complete the options below.\n4. Complete the Endpoint URLs below.'}),
                                    help_text_values: {
                                        loginUrlChunk: (chunk: string) => `<${chunk}>/login/gitlab/complete`,
                                        signupUrlChunk: (chunk: string) => `<${chunk}>/signup/gitlab/complete`,
                                    },
                                    help_text_markdown: false,
                                },
                                {
                                    value: Constants.GOOGLE_SERVICE,
                                    display_name: defineMessage({id: 'admin.openid.google', defaultMessage: 'Google Apps'}),
                                    help_text: defineMessage({id: 'admin.google.EnableMarkdownDesc', defaultMessage: '1. <linkLogin>Log in</linkLogin> to your Google account.\n2. Go to <linkConsole>https://console.developers.google.com]</linkConsole>, click <strong>Credentials</strong> in the left hand side.\n 3. Under the <strong>Credentials</strong> header, click <strong>Create credentials</strong>, choose <strong>OAuth client ID</strong> and select <strong>Web Application</strong>.\n 4. Enter "Mattermost - your-company-name" as the <strong>Name</strong>.\n 5. Under <strong>Authorized redirect URIs</strong> enter <strong>your-mattermost-url/signup/google/complete</strong> (example: http://localhost:8065/signup/google/complete). Click <strong>Create</strong>.\n 6. Paste the <strong>Client ID</strong> and <strong>Client Secret</strong> to the fields below, then click <strong>Save</strong>.\n 7. Go to the <linkAPI>Google People API</linkAPI> and click <strong>Enable</strong>.'}),
                                    help_text_markdown: false,
                                    help_text_values: {
                                        linkLogin: (msg: string) => (
                                            <ExternalLink
                                                location='admin_console'
                                                href='https://accounts.google.com/login'
                                            >
                                                {msg}
                                            </ExternalLink>
                                        ),
                                        linkConsole: (msg: string) => (
                                            <ExternalLink
                                                location='admin_console'
                                                href='https://console.developers.google.com'
                                            >
                                                {msg}
                                            </ExternalLink>
                                        ),
                                        linkAPI: (msg: string) => (
                                            <ExternalLink
                                                location='admin_console'
                                                href='https://console.developers.google.com/apis/library/people.googleapis.com'
                                            >
                                                {msg}
                                            </ExternalLink>
                                        ),
                                        strong: (msg: string) => <strong>{msg}</strong>,
                                    },
                                },
                                {
                                    value: Constants.OFFICE365_SERVICE,
                                    display_name: defineMessage({id: 'admin.openid.office365', defaultMessage: 'Office 365'}),
                                    help_text: defineMessage({id: 'admin.office365.EnableMarkdownDesc', defaultMessage: '1. <linkLogin>Log in</linkLogin> to your Microsoft or Office 365 account. Make sure it`s the account on the same <linkTenant>tenant</linkTenant> that you would like users to log in with.\n2. Go to <linkApps>https://apps.dev.microsoft.com</linkApps>, click <strong>Go to Azure Portal</strong> > click <strong>New Registration</strong>.\n3. Use "Mattermost - your-company-name" as the <strong>Application Name</strong>, click <strong>Registration</strong>, paste <strong>Client ID</strong> and <strong>Tenant ID</strong> below.\n4. Click <strong>Authentication</strong>, under <strong>Platforms</strong>, click <strong>Add Platform</strong>, choose <strong>Web</strong> and enter <strong>your-mattermost-url/signup/office365/complete</strong> (example: http://localhost:8065/signup/office365/complete) under <strong>Redirect URIs</strong>. Also uncheck <strong>Allow Implicit Flow</strong>.\n5. Click <strong>Certificates & secrets</strong>, Generate <strong>New client secret</strong> and paste secret value in <strong>Client Secret</strong> field below.'}),
                                    help_text_markdown: false,
                                    help_text_values: {
                                        linkLogin: (msg: string) => (
                                            <ExternalLink
                                                location='admin_console'
                                                href='https://login.microsoftonline.com/'
                                            >
                                                {msg}
                                            </ExternalLink>
                                        ),
                                        linkTenant: (msg: string) => (
                                            <ExternalLink
                                                location='admin_console'
                                                href='https://msdn.microsoft.com/en-us/library/azure/jj573650.aspx#Anchor_0'
                                            >
                                                {msg}
                                            </ExternalLink>
                                        ),
                                        linkApps: (msg: string) => (
                                            <ExternalLink
                                                location='admin_console'
                                                href='https://apps.dev.microsoft.com'
                                            >
                                                {msg}
                                            </ExternalLink>
                                        ),
                                        strong: (msg: string) => <strong>{msg}</strong>,
                                    },
                                },
                                {
                                    value: Constants.OPENID_SERVICE,
                                    display_name: defineMessage({id: 'admin.oauth.openid', defaultMessage: 'OpenID Connect (Other)'}),
                                    help_text: defineMessage({id: 'admin.openid.EnableMarkdownDesc', defaultMessage: 'Follow provider directions for creating an OpenID Application. Most OpenID Connect providers require authorization of all redirect URIs. In the appropriate field, enter your-mattermost-url/signup/openid/complete (example: http://domain.com/signup/openid/complete)'}),
                                    help_text_markdown: false,
                                },
                            ],
                            isDisabled: it.not(it.userHasWritePermissionOnResource(RESOURCE_KEYS.AUTHENTICATION.OPENID)),
                        },
                        {
                            type: 'text',
                            key: 'GitLabSettings.Url',
                            label: defineMessage({id: 'admin.gitlab.siteUrl', defaultMessage: 'GitLab Site URL:'}),
                            help_text: defineMessage({id: 'admin.gitlab.siteUrlDescription', defaultMessage: 'Enter the URL of your GitLab instance, e.g. https://example.com:3000. If your GitLab instance is not set up with SSL, start the URL with http:// instead of https://.'}),
                            placeholder: defineMessage({id: 'admin.gitlab.siteUrlExample', defaultMessage: 'E.g.: https://'}),
                            isHidden: it.not(it.stateEquals('openidType', Constants.GITLAB_SERVICE)),
                            isDisabled: it.not(it.userHasWritePermissionOnResource(RESOURCE_KEYS.AUTHENTICATION.OPENID)),
                        },
                        {
                            type: 'text',
                            key: 'GitLabSettings.DiscoveryEndpoint',
                            label: defineMessage({id: 'admin.openid.discoveryEndpointTitle', defaultMessage: 'Discovery Endpoint:'}),
                            help_text: defineMessage({id: 'admin.gitlab.discoveryEndpointDesc', defaultMessage: 'The URL of the discovery document for OpenID Connect with GitLab.'}),
                            help_text_markdown: false,
                            dynamic_value: (value, config, state) => {
                                if (state['GitLabSettings.Url']) {
                                    return state['GitLabSettings.Url'].replace(/\/$/, '') + '/.well-known/openid-configuration';
                                }
                                return '';
                            },
                            isDisabled: true,
                            isHidden: it.not(it.stateEquals('openidType', Constants.GITLAB_SERVICE)),
                        },
                        {
                            type: 'text',
                            key: 'GitLabSettings.Id',
                            label: defineMessage({id: 'admin.openid.clientIdTitle', defaultMessage: 'Client ID:'}),
                            help_text: defineMessage({id: 'admin.openid.clientIdDescription', defaultMessage: 'Obtaining the Client ID differs across providers. Please check you provider\'s documentation'}),
                            placeholder: defineMessage({id: 'admin.gitlab.clientIdExample', defaultMessage: 'E.g.: "jcuS8PuvcpGhpgHhlcpT1Mx42pnqMxQY"'}),
                            isHidden: it.not(it.stateEquals('openidType', Constants.GITLAB_SERVICE)),
                            isDisabled: it.not(it.userHasWritePermissionOnResource(RESOURCE_KEYS.AUTHENTICATION.OPENID)),
                        },
                        {
                            type: 'text',
                            key: 'GitLabSettings.Secret',
                            label: defineMessage({id: 'admin.openid.clientSecretTitle', defaultMessage: 'Client Secret:'}),
                            help_text: defineMessage({id: 'admin.openid.clientSecretDescription', defaultMessage: 'Obtaining the Client Secret differs across providers. Please check you provider\'s documentation'}),
                            placeholder: defineMessage({id: 'admin.gitlab.clientSecretExample', defaultMessage: 'E.g.: "jcuS8PuvcpGhpgHhlcpT1Mx442pnqMxQY"'}),
                            isHidden: it.not(it.stateEquals('openidType', Constants.GITLAB_SERVICE)),
                            isDisabled: it.not(it.userHasWritePermissionOnResource(RESOURCE_KEYS.AUTHENTICATION.OPENID)),
                        },
                        {
                            type: 'text',
                            key: 'GoogleSettings.DiscoveryEndpoint',
                            label: defineMessage({id: 'admin.openid.discoveryEndpointTitle', defaultMessage: 'Discovery Endpoint:'}),
                            help_text: defineMessage({id: 'admin.google.discoveryEndpointDesc', defaultMessage: 'The URL of the discovery document for OpenID Connect with Google.'}),
                            help_text_markdown: false,
                            dynamic_value: () => 'https://accounts.google.com/.well-known/openid-configuration',
                            isDisabled: true,
                            isHidden: it.not(it.stateEquals('openidType', Constants.GOOGLE_SERVICE)),
                        },
                        {
                            type: 'text',
                            key: 'GoogleSettings.Id',
                            label: defineMessage({id: 'admin.openid.clientIdTitle', defaultMessage: 'Client ID:'}),
                            help_text: defineMessage({id: 'admin.openid.clientIdDescription', defaultMessage: 'Obtaining the Client ID differs across providers. Please check you provider\'s documentation'}),
                            placeholder: defineMessage({id: 'admin.google.clientIdExample', defaultMessage: 'E.g.: "7602141235235-url0fhs1mayfasbmop5qlfns8dh4.apps.googleusercontent.com"'}),
                            isHidden: it.not(it.stateEquals('openidType', Constants.GOOGLE_SERVICE)),
                            isDisabled: it.not(it.userHasWritePermissionOnResource(RESOURCE_KEYS.AUTHENTICATION.OPENID)),
                        },
                        {
                            type: 'text',
                            key: 'GoogleSettings.Secret',
                            label: defineMessage({id: 'admin.openid.clientSecretTitle', defaultMessage: 'Client Secret:'}),
                            help_text: defineMessage({id: 'admin.openid.clientSecretDescription', defaultMessage: 'Obtaining the Client Secret differs across providers. Please check you provider\'s documentation'}),
                            placeholder: defineMessage({id: 'admin.google.clientSecretExample', defaultMessage: 'E.g.: "H8sz0Az-dDs2p15-7QzD231"'}),
                            isHidden: it.not(it.stateEquals('openidType', Constants.GOOGLE_SERVICE)),
                            isDisabled: it.not(it.userHasWritePermissionOnResource(RESOURCE_KEYS.AUTHENTICATION.OPENID)),
                        },
                        {
                            type: 'text',
                            key: 'Office365Settings.DirectoryId',
                            label: defineMessage({id: 'admin.office365.directoryIdTitle', defaultMessage: 'Directory (tenant) ID:'}),
                            help_text: defineMessage({id: 'admin.office365.directoryIdDescription', defaultMessage: 'The Directory (tenant) ID you received when registering your application with Microsoft.'}),
                            placeholder: defineMessage({id: 'admin.office365.directoryIdExample', defaultMessage: 'E.g.: "adf3sfa2-ag3f-sn4n-ids0-sh1hdax192qq"'}),
                            isHidden: it.not(it.stateEquals('openidType', Constants.OFFICE365_SERVICE)),
                            isDisabled: it.not(it.userHasWritePermissionOnResource(RESOURCE_KEYS.AUTHENTICATION.OPENID)),
                        },
                        {
                            type: 'text',
                            key: 'Office365Settings.DiscoveryEndpoint',
                            label: defineMessage({id: 'admin.openid.discoveryEndpointTitle', defaultMessage: 'Discovery Endpoint:'}),
                            help_text: defineMessage({id: 'admin.office365.discoveryEndpointDesc', defaultMessage: 'The URL of the discovery document for OpenID Connect with Office 365.'}),
                            help_text_markdown: false,
                            dynamic_value: (value, config, state) => {
                                if (state['Office365Settings.DirectoryId']) {
                                    return 'https://login.microsoftonline.com/' + state['Office365Settings.DirectoryId'] + '/v2.0/.well-known/openid-configuration';
                                }
                                return 'https://login.microsoftonline.com/common/v2.0/.well-known/openid-configuration';
                            },
                            isDisabled: true,
                            isHidden: it.not(it.stateEquals('openidType', Constants.OFFICE365_SERVICE)),
                        },
                        {
                            type: 'text',
                            key: 'Office365Settings.Id',
                            label: defineMessage({id: 'admin.openid.clientIdTitle', defaultMessage: 'Client ID:'}),
                            help_text: defineMessage({id: 'admin.openid.clientIdDescription', defaultMessage: 'Obtaining the Client ID differs across providers. Please check you provider\'s documentation'}),
                            placeholder: defineMessage({id: 'admin.office365.clientIdExample', defaultMessage: 'E.g.: "adf3sfa2-ag3f-sn4n-ids0-sh1hdax192qq"'}),
                            isHidden: it.not(it.stateEquals('openidType', Constants.OFFICE365_SERVICE)),
                            isDisabled: it.not(it.userHasWritePermissionOnResource(RESOURCE_KEYS.AUTHENTICATION.OPENID)),
                        },
                        {
                            type: 'text',
                            key: 'Office365Settings.Secret',
                            label: defineMessage({id: 'admin.openid.clientSecretTitle', defaultMessage: 'Client Secret:'}),
                            help_text: defineMessage({id: 'admin.openid.clientSecretDescription', defaultMessage: 'Obtaining the Client Secret differs across providers. Please check you provider\'s documentation'}),
                            placeholder: defineMessage({id: 'admin.office365.clientSecretExample', defaultMessage: 'E.g.: "shAieM47sNBfgl20f8ci294"'}),
                            isHidden: it.not(it.stateEquals('openidType', Constants.OFFICE365_SERVICE)),
                            isDisabled: it.not(it.userHasWritePermissionOnResource(RESOURCE_KEYS.AUTHENTICATION.OPENID)),
                        },

                        {
                            type: 'text',
                            key: 'OpenIdSettings.ButtonText',
                            label: defineMessage({id: 'admin.openid.buttonTextTitle', defaultMessage: 'Button Name:'}),
                            placeholder: defineMessage({id: 'admin.openid.buttonTextEx', defaultMessage: 'Custom Button Name'}),
                            help_text: defineMessage({id: 'admin.openid.buttonTextDesc', defaultMessage: 'The text that will show on the login button.'}),
                            isHidden: it.any(it.not(it.stateEquals('openidType', Constants.OPENID_SERVICE)), it.licensedForCloudStarter),
                            isDisabled: it.not(it.userHasWritePermissionOnResource(RESOURCE_KEYS.AUTHENTICATION.OPENID)),
                        },
                        {
                            type: 'color',
                            key: 'OpenIdSettings.ButtonColor',
                            label: defineMessage({id: 'admin.openid.buttonColorTitle', defaultMessage: 'Button Color:'}),
                            help_text: defineMessage({id: 'admin.openid.buttonColorDesc', defaultMessage: 'Specify the color of the OpenID login button for white labeling purposes. Use a hex code with a #-sign before the code.'}),
                            help_text_markdown: false,
                            isHidden: it.any(it.not(it.stateEquals('openidType', Constants.OPENID_SERVICE)), it.licensedForCloudStarter),
                            isDisabled: it.not(it.userHasWritePermissionOnResource(RESOURCE_KEYS.AUTHENTICATION.OPENID)),
                        },
                        {
                            type: 'text',
                            key: 'OpenIdSettings.DiscoveryEndpoint',
                            label: defineMessage({id: 'admin.openid.discoveryEndpointTitle', defaultMessage: 'Discovery Endpoint:'}),
                            placeholder: defineMessage({id: 'admin.openid.discovery.placeholder', defaultMessage: 'https://id.mydomain.com/.well-known/openid-configuration'}),
                            help_text: defineMessage({id: 'admin.openid.discoveryEndpointDesc', defaultMessage: 'Enter the URL of the discovery document of the OpenID Connect provider you want to connect with.'}),
                            help_text_markdown: false,
                            isHidden: it.any(it.not(it.stateEquals('openidType', Constants.OPENID_SERVICE)), it.licensedForCloudStarter),
                            isDisabled: it.not(it.userHasWritePermissionOnResource(RESOURCE_KEYS.AUTHENTICATION.OPENID)),
                        },
                        {
                            type: 'text',
                            key: 'OpenIdSettings.Id',
                            label: defineMessage({id: 'admin.openid.clientIdTitle', defaultMessage: 'Client ID:'}),
                            help_text: defineMessage({id: 'admin.openid.clientIdDescription', defaultMessage: 'Obtaining the Client ID differs across providers. Please check you provider\'s documentation'}),
                            placeholder: defineMessage({id: 'admin.openid.clientIdExample', defaultMessage: 'E.g.: "adf3sfa2-ag3f-sn4n-ids0-sh1hdax192qq"'}),
                            isHidden: it.any(it.not(it.stateEquals('openidType', Constants.OPENID_SERVICE)), it.licensedForCloudStarter),
                            isDisabled: it.not(it.userHasWritePermissionOnResource(RESOURCE_KEYS.AUTHENTICATION.OPENID)),
                        },
                        {
                            type: 'text',
                            key: 'OpenIdSettings.Secret',
                            label: defineMessage({id: 'admin.openid.clientSecretTitle', defaultMessage: 'Client Secret:'}),
                            help_text: defineMessage({id: 'admin.openid.clientSecretDescription', defaultMessage: 'Obtaining the Client Secret differs across providers. Please check you provider\'s documentation'}),
                            placeholder: defineMessage({id: 'admin.openid.clientSecretExample', defaultMessage: 'E.g.: "H8sz0Az-dDs2p15-7QzD231"'}),
                            isHidden: it.any(it.not(it.stateEquals('openidType', Constants.OPENID_SERVICE)), it.licensedForCloudStarter),
                            isDisabled: it.not(it.userHasWritePermissionOnResource(RESOURCE_KEYS.AUTHENTICATION.OPENID)),
                        },
                        {
                            type: 'custom',
                            key: 'OpenIDCustomFeatureDiscovery',
                            component: OpenIDCustomFeatureDiscovery,
                            isHidden: it.not(it.all(it.stateEquals('openidType', Constants.OPENID_SERVICE), it.licensedForCloudStarter)),
                            isDisabled: it.not(it.userHasWritePermissionOnResource(RESOURCE_KEYS.AUTHENTICATION.OPENID)),
                        },
                    ],
                },
                restrictedIndicator: getRestrictedIndicator(),
            },
            openid_feature_discovery: {
                url: 'authentication/openid',
                isDiscovery: true,
                title: defineMessage({id: 'admin.sidebar.openid', defaultMessage: 'OpenID Connect'}),
                isHidden: it.any(
                    it.any(it.licensedForFeature('OpenId'), it.cloudLicensed),
                    it.not(it.enterpriseReady),
                ),
                schema: {
                    id: 'OpenIdSettings',
                    name: defineMessage({id: 'admin.authentication.openid', defaultMessage: 'OpenID Connect'}),
                    settings: [
                        {
                            type: 'custom',
                            component: OpenIDFeatureDiscovery,
                            key: 'OpenIDFeatureDiscovery',
                            isDisabled: it.not(it.userHasWritePermissionOnResource(RESOURCE_KEYS.ABOUT.EDITION_AND_LICENSE)),
                        },
                    ],
                },
                restrictedIndicator: getRestrictedIndicator(true),
            },
            guest_access: {
                url: 'authentication/guest_access',
                title: defineMessage({id: 'admin.sidebar.guest_access', defaultMessage: 'Guest Access'}),
                isHidden: it.any(
                    it.not(it.licensedForFeature('GuestAccounts')),
                    it.not(it.userHasReadPermissionOnResource(RESOURCE_KEYS.AUTHENTICATION.GUEST_ACCESS)),
                ),
                schema: {
                    id: 'GuestAccountsSettings',
                    name: defineMessage({id: 'admin.authentication.guest_access', defaultMessage: 'Guest Access'}),
                    settings: [
                        {
                            type: 'custom',
                            component: CustomEnableDisableGuestAccountsSetting,
                            key: 'GuestAccountsSettings.Enable',
                            isDisabled: it.not(it.userHasWritePermissionOnResource(RESOURCE_KEYS.AUTHENTICATION.GUEST_ACCESS)),
                        },
                        {
                            type: 'bool',
                            key: 'GuestAccountsSettings.HideTags',
                            label: defineMessage({id: 'admin.guest_access.hideTags', defaultMessage: 'Hide guest tag'}),
                            help_text: defineMessage({id: 'admin.guest_access.hideTagsDescription', defaultMessage: 'When true, the "guest" tag will not be shown next to the name of all guest users in the Mattermost chat interface.'}),
                            help_text_markdown: false,
                            isDisabled: it.not(it.userHasWritePermissionOnResource(RESOURCE_KEYS.AUTHENTICATION.GUEST_ACCESS)),
                        },
                        {
                            type: 'text',
                            key: 'GuestAccountsSettings.RestrictCreationToDomains',
                            label: defineMessage({id: 'admin.guest_access.whitelistedDomainsTitle', defaultMessage: 'Whitelisted Guest Domains:'}),
                            help_text: defineMessage({id: 'admin.guest_access.whitelistedDomainsDescription', defaultMessage: '(Optional) Guest accounts can be created at the system level from this list of allowed guest domains.'}),
                            help_text_markdown: true,
                            placeholder: defineMessage({id: 'admin.guest_access.whitelistedDomainsExample', defaultMessage: 'E.g.: "company.com, othercorp.org"'}),
                            isDisabled: it.not(it.userHasWritePermissionOnResource(RESOURCE_KEYS.AUTHENTICATION.GUEST_ACCESS)),
                        },
                        {
                            type: 'bool',
                            key: 'GuestAccountsSettings.EnforceMultifactorAuthentication',
                            label: defineMessage({id: 'admin.guest_access.mfaTitle', defaultMessage: 'Enforce Multi-factor Authentication: '}),
                            help_text: defineMessage({id: 'admin.guest_access.mfaDescriptionMFANotEnabled', defaultMessage: '[Multi-factor authentication](./mfa) is currently not enabled.'}),
                            help_text_markdown: true,
                            isHidden: it.configIsTrue('ServiceSettings', 'EnableMultifactorAuthentication'),
                            isDisabled: () => true,
                        },
                        {
                            type: 'bool',
                            key: 'GuestAccountsSettings.EnforceMultifactorAuthentication',
                            label: defineMessage({id: 'admin.guest_access.mfaTitle', defaultMessage: 'Enforce Multi-factor Authentication: '}),
                            help_text: defineMessage({id: 'admin.guest_access.mfaDescriptionMFANotEnforced', defaultMessage: '[Multi-factor authentication](./mfa) is currently not enforced.'}),
                            help_text_markdown: true,
                            isHidden: it.any(
                                it.configIsFalse('ServiceSettings', 'EnableMultifactorAuthentication'),
                                it.configIsTrue('ServiceSettings', 'EnforceMultifactorAuthentication'),
                            ),
                            isDisabled: () => true,
                        },
                        {
                            type: 'bool',
                            key: 'GuestAccountsSettings.EnforceMultifactorAuthentication',
                            label: defineMessage({id: 'admin.guest_access.mfaTitle', defaultMessage: 'Enforce Multi-factor Authentication: '}),
                            help_text: defineMessage({id: 'admin.guest_access.mfaDescription', defaultMessage: 'When true, <link>multi-factor authentication</link> for guests is required for login. New guest users will be required to configure MFA on signup. Logged in guest users without MFA configured are redirected to the MFA setup page until configuration is complete.\n \nIf your system has guest users with login methods other than AD/LDAP and email, MFA must be enforced with the authentication provider outside of Mattermost.'}),
                            help_text_values: {
                                link: (msg: string) => (
                                    <ExternalLink
                                        location='admin_console'
                                        href={DocLinks.MULTI_FACTOR_AUTH}
                                    >
                                        {msg}
                                    </ExternalLink>
                                ),
                            },
                            help_text_markdown: false,
                            isHidden: it.any(
                                it.configIsFalse('ServiceSettings', 'EnableMultifactorAuthentication'),
                                it.configIsFalse('ServiceSettings', 'EnforceMultifactorAuthentication'),
                            ),
                            isDisabled: it.not(it.userHasWritePermissionOnResource(RESOURCE_KEYS.AUTHENTICATION.GUEST_ACCESS)),
                        },
                    ],
                },
                restrictedIndicator: getRestrictedIndicator(),
            },
            guest_access_feature_discovery: {
                isDiscovery: true,
                url: 'authentication/guest_access',
                title: defineMessage({id: 'admin.sidebar.guest_access', defaultMessage: 'Guest Access'}),
                isHidden: it.any(
                    it.licensedForFeature('GuestAccounts'),
                    it.not(it.enterpriseReady),
                ),
                schema: {
                    id: 'GuestAccountsSettings',
                    name: defineMessage({id: 'admin.authentication.guest_access', defaultMessage: 'Guest Access'}),
                    settings: [
                        {
                            type: 'custom',
                            component: GuestAccessFeatureDiscovery,
                            key: 'GuestAccessFeatureDiscovery',
                            isDisabled: it.not(it.userHasWritePermissionOnResource(RESOURCE_KEYS.ABOUT.EDITION_AND_LICENSE)),
                        },
                    ],
                },
                restrictedIndicator: getRestrictedIndicator(true),
            },
        },
    },
    plugins: {
        icon: (
            <PowerPlugOutlineIcon
                size={16}
                color={'currentColor'}
            />
        ),
        sectionTitle: defineMessage({id: 'admin.sidebar.plugins', defaultMessage: 'Plugins'}),
        id: 'plugins',
        isHidden: it.not(it.userHasReadPermissionOnResource('plugins')),
        subsections: {
            plugin_management: {
                url: 'plugins/plugin_management',
                title: defineMessage({id: 'admin.plugins.pluginManagement', defaultMessage: 'Plugin Management'}),
                searchableStrings: pluginManagementSearchableStrings,
                isDisabled: it.not(it.userHasWritePermissionOnResource('plugins')),
                schema: {
                    id: 'PluginManagementSettings',
                    component: PluginManagement,
                },
            },
            custom: {
                url: 'plugins/plugin_:plugin_id',
                isDisabled: it.not(it.userHasWritePermissionOnResource('plugins')),
                schema: {
                    id: 'CustomPluginSettings',
                    component: CustomPluginSettings,
                },
            },
        },
    },
    integrations: {
        icon: (
            <SitemapIcon
                size={16}
                color={'currentColor'}
            />
        ),
        sectionTitle: defineMessage({id: 'admin.sidebar.integrations', defaultMessage: 'Integrations'}),
        id: 'integrations',
        isHidden: it.not(it.userHasReadPermissionOnSomeResources(RESOURCE_KEYS.INTEGRATIONS)),
        subsections: {
            integration_management: {
                url: 'integrations/integration_management',
                title: defineMessage({id: 'admin.integrations.integrationManagement', defaultMessage: 'Integration Management'}),
                isHidden: it.all(
                    it.not(it.userHasReadPermissionOnResource(RESOURCE_KEYS.INTEGRATIONS.INTEGRATION_MANAGEMENT)),
                ),
                schema: {
                    id: 'CustomIntegrationSettings',
                    name: defineMessage({id: 'admin.integrations.integrationManagement.title', defaultMessage: 'Integration Management'}),
                    settings: [
                        {
                            type: 'bool',
                            key: 'ServiceSettings.EnableIncomingWebhooks',
                            label: defineMessage({id: 'admin.service.webhooksTitle', defaultMessage: 'Enable Incoming Webhooks: '}),
                            help_text: defineMessage({id: 'admin.service.webhooksDescription', defaultMessage: 'When true, incoming webhooks will be allowed. To help combat phishing attacks, all posts from webhooks will be labelled by a BOT tag. See <link>documentation</link> to learn more.'}),
                            help_text_values: {
                                link: (msg: string) => (
                                    <ExternalLink
                                        href={DeveloperLinks.INCOMING_WEBHOOKS}
                                        location='admin_console'
                                    >
                                        {msg}
                                    </ExternalLink>
                                ),
                            },
                            help_text_markdown: false,
                            isDisabled: it.not(it.userHasWritePermissionOnResource(RESOURCE_KEYS.INTEGRATIONS.INTEGRATION_MANAGEMENT)),
                        },
                        {
                            type: 'bool',
                            key: 'ServiceSettings.EnableOutgoingWebhooks',
                            label: defineMessage({id: 'admin.service.outWebhooksTitle', defaultMessage: 'Enable Outgoing Webhooks: '}),
                            help_text: defineMessage({id: 'admin.service.outWebhooksDesc', defaultMessage: 'When true, outgoing webhooks will be allowed. See <link>documentation</link> to learn more.'}),
                            help_text_values: {
                                link: (msg: string) => (
                                    <ExternalLink
                                        location='admin_console'
                                        href={DeveloperLinks.OUTGOING_WEBHOOKS}
                                    >
                                        {msg}
                                    </ExternalLink>
                                ),
                            },
                            help_text_markdown: false,
                            isDisabled: it.not(it.userHasWritePermissionOnResource(RESOURCE_KEYS.INTEGRATIONS.INTEGRATION_MANAGEMENT)),
                        },
                        {
                            type: 'bool',
                            key: 'ServiceSettings.EnableCommands',
                            label: defineMessage({id: 'admin.service.cmdsTitle', defaultMessage: 'Enable Custom Slash Commands: '}),
                            help_text: defineMessage({id: 'admin.service.cmdsDesc', defaultMessage: 'When true, custom slash commands will be allowed. See <link>documentation</link> to learn more.'}),
                            help_text_values: {
                                link: (msg: string) => (
                                    <ExternalLink
                                        location='admin_console'
                                        href={DeveloperLinks.SETUP_CUSTOM_SLASH_COMMANDS}
                                    >
                                        {msg}
                                    </ExternalLink>
                                ),
                            },
                            help_text_markdown: false,
                            isDisabled: it.not(it.userHasWritePermissionOnResource(RESOURCE_KEYS.INTEGRATIONS.INTEGRATION_MANAGEMENT)),
                        },
                        {
                            type: 'bool',
                            key: 'ServiceSettings.EnableOAuthServiceProvider',
                            label: defineMessage({id: 'admin.oauth.providerTitle', defaultMessage: 'Enable OAuth 2.0 Service Provider: '}),
                            help_text: defineMessage({id: 'admin.oauth.providerDescription', defaultMessage: 'When true, Mattermost can act as an OAuth 2.0 service provider allowing Mattermost to authorize API requests from external applications. See <link>documentation</link> to learn more.'}),
                            help_text_values: {
                                link: (msg: string) => (
                                    <ExternalLink
                                        location='admin_console'
                                        href={DeveloperLinks.ENABLE_OAUTH2}
                                    >
                                        {msg}
                                    </ExternalLink>
                                ),
                            },
                            help_text_markdown: false,
                            isDisabled: it.not(it.userHasWritePermissionOnResource(RESOURCE_KEYS.INTEGRATIONS.INTEGRATION_MANAGEMENT)),
                            isHidden: it.licensedForFeature('Cloud'),
                        },
                        {
                            type: 'number',
                            key: 'ServiceSettings.OutgoingIntegrationRequestsTimeout',
                            label: defineMessage({id: 'admin.service.integrationRequestTitle', defaultMessage: 'Integration request timeout: '}),
                            help_text: defineMessage({id: 'admin.service.integrationRequestDesc', defaultMessage: 'The number of seconds to wait for Integration requests. That includes <slashCommands>Slash Commands</slashCommands>, <outgoingWebhooks>Outgoing Webhooks</outgoingWebhooks>, <interactiveMessages>Interactive Messages</interactiveMessages> and <interactiveDialogs>Interactive Dialogs</interactiveDialogs>.'}),
                            help_text_values: {
                                slashCommands: (msg: string) => (
                                    <ExternalLink
                                        location='admin_console'
                                        href={DeveloperLinks.CUSTOM_SLASH_COMMANDS}
                                    >
                                        {msg}
                                    </ExternalLink>
                                ),
                                outgoingWebhooks: (msg: string) => (
                                    <ExternalLink
                                        location='admin_console'
                                        href={DeveloperLinks.OUTGOING_WEBHOOKS}
                                    >
                                        {msg}
                                    </ExternalLink>
                                ),
                                interactiveMessages: (msg: string) => (
                                    <ExternalLink
                                        location='admin_console'
                                        href={DeveloperLinks.INTERACTIVE_MESSAGES}
                                    >
                                        {msg}
                                    </ExternalLink>
                                ),
                                interactiveDialogs: (msg: string) => (
                                    <ExternalLink
                                        location='admin_console'
                                        href={DeveloperLinks.INTERACTIVE_DIALOGS}
                                    >
                                        {msg}
                                    </ExternalLink>
                                ),
                            },
                            help_text_markdown: false,
                            isDisabled: it.not(it.userHasWritePermissionOnResource(RESOURCE_KEYS.INTEGRATIONS.INTEGRATION_MANAGEMENT)),
                        },
                        {
                            type: 'bool',
                            key: 'ServiceSettings.EnablePostUsernameOverride',
                            label: defineMessage({id: 'admin.service.overrideTitle', defaultMessage: 'Enable integrations to override usernames:'}),
                            help_text: defineMessage({id: 'admin.service.overrideDescription', defaultMessage: 'When true, webhooks, slash commands and other integrations will be allowed to change the username they are posting as. Note: Combined with allowing integrations to override profile picture icons, users may be able to perform phishing attacks by attempting to impersonate other users.'}),
                            isDisabled: it.not(it.userHasWritePermissionOnResource(RESOURCE_KEYS.INTEGRATIONS.INTEGRATION_MANAGEMENT)),
                        },
                        {
                            type: 'bool',
                            key: 'ServiceSettings.EnablePostIconOverride',
                            label: defineMessage({id: 'admin.service.iconTitle', defaultMessage: 'Enable integrations to override profile picture icons:'}),
                            help_text: defineMessage({id: 'admin.service.iconDescription', defaultMessage: 'When true, webhooks, slash commands and other integrations will be allowed to change the profile picture they post with. Note: Combined with allowing integrations to override usernames, users may be able to perform phishing attacks by attempting to impersonate other users.'}),
                            isDisabled: it.not(it.userHasWritePermissionOnResource(RESOURCE_KEYS.INTEGRATIONS.INTEGRATION_MANAGEMENT)),
                        },
                        {
                            type: 'bool',
                            key: 'ServiceSettings.EnableUserAccessTokens',
                            label: defineMessage({id: 'admin.service.userAccessTokensTitle', defaultMessage: 'Enable User Access Tokens: '}),
                            help_text: defineMessage({id: 'admin.service.userAccessTokensDescription', defaultMessage: 'When true, users can create <link>user access tokens</link> for integrations in <strong>Account Menu > Account Settings > Security</strong>. They can be used to authenticate against the API and give full access to the account.\n\n To manage who can create personal access tokens or to search users by token ID, go to the <strong>User Management > Users</strong> page.'}),
                            help_text_values: {
                                link: (msg: string) => (
                                    <ExternalLink
                                        location='admin_console'
                                        href={DeveloperLinks.PERSONAL_ACCESS_TOKENS}
                                    >
                                        {msg}
                                    </ExternalLink>
                                ),
                                strong: (msg: string) => <strong>{msg}</strong>,
                            },
                            help_text_markdown: false,
                            isDisabled: it.not(it.userHasWritePermissionOnResource(RESOURCE_KEYS.INTEGRATIONS.INTEGRATION_MANAGEMENT)),
                        },
                    ],
                },
            },
            bot_accounts: {
                url: 'integrations/bot_accounts',
                title: defineMessage({id: 'admin.integrations.botAccounts', defaultMessage: 'Bot Accounts'}),
                isHidden: it.all(
                    it.not(it.userHasReadPermissionOnResource(RESOURCE_KEYS.INTEGRATIONS.BOT_ACCOUNTS)),
                ),
                schema: {
                    id: 'BotAccountSettings',
                    name: defineMessage({id: 'admin.integrations.botAccounts.title', defaultMessage: 'Bot Accounts'}),
                    settings: [
                        {
                            type: 'bool',
                            key: 'ServiceSettings.EnableBotAccountCreation',
                            label: defineMessage({id: 'admin.service.enableBotTitle', defaultMessage: 'Enable Bot Account Creation: '}),
                            help_text: defineMessage({id: 'admin.service.enableBotAccountCreation', defaultMessage: 'When true, System Admins can create bot accounts for integrations in <linkBots>Integrations > Bot Accounts</linkBots>. Bot accounts are similar to user accounts except they cannot be used to log in. See <linkDocumentation>documentation</linkDocumentation> to learn more.'}),
                            help_text_markdown: false,
                            help_text_values: {
                                siteURL: getSiteURL(),
                                linkDocumentation: (msg: string) => (
                                    <ExternalLink
                                        location='admin_console'
                                        href='https://mattermost.com/pl/default-bot-accounts'
                                    >
                                        {msg}
                                    </ExternalLink>
                                ),
                                linkBots: (msg: string) => (
                                    <ExternalLink
                                        location='admin_console'
                                        href={`${getSiteURL()}/_redirect/integrations/bots`}
                                    >
                                        {msg}
                                    </ExternalLink>
                                ),
                            },
                            isDisabled: it.not(it.userHasWritePermissionOnResource(RESOURCE_KEYS.INTEGRATIONS.BOT_ACCOUNTS)),
                        },
                        {
                            type: 'bool',
                            key: 'ServiceSettings.DisableBotsWhenOwnerIsDeactivated',
                            label: defineMessage({id: 'admin.service.disableBotOwnerDeactivatedTitle', defaultMessage: 'Disable bot accounts when owner is deactivated:'}),
                            help_text: defineMessage({id: 'admin.service.disableBotWhenOwnerIsDeactivated', defaultMessage: 'When a user is deactivated, disables all bot accounts managed by the user. To re-enable bot accounts, go to [Integrations > Bot Accounts]({siteURL}/_redirect/integrations/bots).'}),
                            help_text_markdown: true,
                            help_text_values: {siteURL: getSiteURL()},
                            isDisabled: it.not(it.userHasWritePermissionOnResource(RESOURCE_KEYS.INTEGRATIONS.BOT_ACCOUNTS)),
                        },
                    ],
                },
            },
            gif: {
                url: 'integrations/gif',
                title: defineMessage({id: 'admin.sidebar.gif', defaultMessage: 'GIF (Beta)'}),
                isHidden: it.all(
                    it.not(it.userHasReadPermissionOnResource(RESOURCE_KEYS.INTEGRATIONS.GIF)),
                ),
                schema: {
                    id: 'GifSettings',
                    name: defineMessage({id: 'admin.integrations.gif', defaultMessage: 'GIF (Beta)'}),
                    settings: [
                        {
                            type: 'bool',
                            key: 'ServiceSettings.EnableGifPicker',
                            label: defineMessage({id: 'admin.customization.enableGifPickerTitle', defaultMessage: 'Enable GIF Picker:'}),
                            help_text: defineMessage({id: 'admin.customization.enableGifPickerDesc', defaultMessage: 'Allows users to select GIFs from the emoji picker.'}),
                            isDisabled: it.not(it.userHasWritePermissionOnResource(RESOURCE_KEYS.INTEGRATIONS.GIF)),
                        },
                    ],
                },
            },
            cors: {
                url: 'integrations/cors',
                title: defineMessage({id: 'admin.sidebar.cors', defaultMessage: 'CORS'}),
                isHidden: it.any(
                    it.configIsTrue('ExperimentalSettings', 'RestrictSystemAdmin'),
                    it.not(it.userHasReadPermissionOnResource(RESOURCE_KEYS.INTEGRATIONS.CORS)),
                ),
                schema: {
                    id: 'CORS',
                    name: defineMessage({id: 'admin.integrations.cors', defaultMessage: 'CORS'}),
                    settings: [
                        {
                            type: 'text',
                            key: 'ServiceSettings.AllowCorsFrom',
                            label: defineMessage({id: 'admin.service.corsTitle', defaultMessage: 'Enable cross-origin requests from:'}),
                            placeholder: defineMessage({id: 'admin.service.corsEx', defaultMessage: 'http://example.com'}),
                            help_text: defineMessage({id: 'admin.service.corsDescription', defaultMessage: 'Enable HTTP Cross origin request from a specific domain. Use "*" if you want to allow CORS from any domain or leave it blank to disable it. Should not be set to "*" in production.'}),
                            isDisabled: it.not(it.userHasWritePermissionOnResource(RESOURCE_KEYS.INTEGRATIONS.CORS)),
                        },
                        {
                            type: 'text',
                            key: 'ServiceSettings.CorsExposedHeaders',
                            label: defineMessage({id: 'admin.service.corsExposedHeadersTitle', defaultMessage: 'CORS Exposed Headers:'}),
                            placeholder: defineMessage({id: 'admin.service.corsHeadersEx', defaultMessage: 'X-My-Header'}),
                            help_text: defineMessage({id: 'admin.service.corsExposedHeadersDescription', defaultMessage: 'Whitelist of headers that will be accessible to the requester.'}),
                            isDisabled: it.not(it.userHasWritePermissionOnResource(RESOURCE_KEYS.INTEGRATIONS.CORS)),
                        },
                        {
                            type: 'bool',
                            key: 'ServiceSettings.CorsAllowCredentials',
                            label: defineMessage({id: 'admin.service.corsAllowCredentialsLabel', defaultMessage: 'CORS Allow Credentials:'}),
                            help_text: defineMessage({id: 'admin.service.corsAllowCredentialsDescription', defaultMessage: 'When true, requests that pass validation will include the Access-Control-Allow-Credentials header.'}),
                            isDisabled: it.not(it.userHasWritePermissionOnResource(RESOURCE_KEYS.INTEGRATIONS.CORS)),
                        },
                        {
                            type: 'bool',
                            key: 'ServiceSettings.CorsDebug',
                            label: defineMessage({id: 'admin.service.CorsDebugLabel', defaultMessage: 'CORS Debug:'}),
                            help_text: defineMessage({id: 'admin.service.corsDebugDescription', defaultMessage: 'When true, prints messages to the logs to help when developing an integration that uses CORS. These messages will include the structured key value pair "source":"cors".'}),
                            isDisabled: it.not(it.userHasWritePermissionOnResource(RESOURCE_KEYS.INTEGRATIONS.CORS)),
                        },
                    ],
                },
            },
        },
    },
    compliance: {
        icon: (
            <FormatListBulletedIcon
                size={16}
                color={'currentColor'}
            />
        ),
        sectionTitle: defineMessage({id: 'admin.sidebar.compliance', defaultMessage: 'Compliance'}),
        isHidden: it.not(it.userHasReadPermissionOnSomeResources(RESOURCE_KEYS.COMPLIANCE)),
        subsections: {
            custom_policy_form_edit: {
                url: 'compliance/data_retention_settings/custom_policy/:policy_id',
                isHidden: it.any(
                    it.not(it.licensedForFeature('DataRetention')),
                    it.not(it.userHasReadPermissionOnSomeResources(RESOURCE_KEYS.COMPLIANCE.DATA_RETENTION_POLICY)),
                ),
                isDisabled: it.not(it.userHasWritePermissionOnResource(RESOURCE_KEYS.COMPLIANCE.DATA_RETENTION_POLICY)),
                schema: {
                    id: 'CustomDataRetentionForm',
                    component: CustomDataRetentionForm,
                },

            },
            custom_policy_form: {
                url: 'compliance/data_retention_settings/custom_policy',
                isHidden: it.any(
                    it.not(it.licensedForFeature('DataRetention')),
                    it.not(it.userHasReadPermissionOnSomeResources(RESOURCE_KEYS.COMPLIANCE.DATA_RETENTION_POLICY)),
                ),
                isDisabled: it.not(it.userHasWritePermissionOnResource(RESOURCE_KEYS.COMPLIANCE.DATA_RETENTION_POLICY)),
                schema: {
                    id: 'CustomDataRetentionForm',
                    component: CustomDataRetentionForm,
                },

            },
            global_policy_form: {
                url: 'compliance/data_retention_settings/global_policy',
                isHidden: it.any(
                    it.not(it.licensedForFeature('DataRetention')),
                    it.not(it.userHasReadPermissionOnResource(RESOURCE_KEYS.COMPLIANCE.DATA_RETENTION_POLICY)),
                ),
                isDisabled: it.not(it.userHasWritePermissionOnResource(RESOURCE_KEYS.COMPLIANCE.DATA_RETENTION_POLICY)),
                schema: {
                    id: 'GlobalDataRetentionForm',
                    component: GlobalDataRetentionForm,
                },
            },
            data_retention: {
                url: 'compliance/data_retention_settings',
                title: defineMessage({id: 'admin.sidebar.dataRetentionSettingsPolicies', defaultMessage: 'Data Retention Policies'}),
                searchableStrings: [
                    adminDefinitionMessages.data_retention_title,
                    ...dataRetentionSearchableStrings,
                ],
                isHidden: it.any(
                    it.not(it.licensedForFeature('DataRetention')),
                    it.not(it.userHasReadPermissionOnResource(RESOURCE_KEYS.COMPLIANCE.DATA_RETENTION_POLICY)),
                ),
                isDisabled: it.not(it.userHasWritePermissionOnResource(RESOURCE_KEYS.COMPLIANCE.DATA_RETENTION_POLICY)),
                schema: {
                    id: 'DataRetentionSettings',
                    component: DataRetentionSettings,
                },
                restrictedIndicator: getRestrictedIndicator(),
            },
            data_retention_feature_discovery: {
                url: 'compliance/data_retention',
                isDiscovery: true,
                title: defineMessage({id: 'admin.sidebar.dataRetentionPolicy', defaultMessage: 'Data Retention Policy'}),
                isHidden: it.any(
                    it.licensedForFeature('DataRetention'),
                    it.not(it.enterpriseReady),
                ),
                schema: {
                    id: 'DataRetentionSettings',
                    name: adminDefinitionMessages.data_retention_title,
                    settings: [
                        {
                            type: 'custom',
                            component: DataRetentionFeatureDiscovery,
                            key: 'DataRetentionFeatureDiscovery',
                            isDisabled: it.not(it.userHasWritePermissionOnResource(RESOURCE_KEYS.ABOUT.EDITION_AND_LICENSE)),
                        },
                    ],
                },
                restrictedIndicator: getRestrictedIndicator(true, LicenseSkus.Enterprise),
            },
            message_export: {
                url: 'compliance/export',
                title: defineMessage({id: 'admin.sidebar.complianceExport', defaultMessage: 'Compliance Export'}),
                searchableStrings: messageExportSearchableStrings,
                isHidden: it.any(
                    it.not(it.licensedForFeature('MessageExport')),
                    it.not(it.userHasReadPermissionOnResource(RESOURCE_KEYS.COMPLIANCE.COMPLIANCE_EXPORT)),
                ),
                isDisabled: it.not(it.userHasWritePermissionOnResource(RESOURCE_KEYS.COMPLIANCE.COMPLIANCE_EXPORT)),
                schema: {
                    id: 'MessageExportSettings',
                    component: MessageExportSettings,
                },
                restrictedIndicator: getRestrictedIndicator(),
            },
            compliance_export_feature_discovery: {
                isDiscovery: true,
                url: 'compliance/export',
                title: defineMessage({id: 'admin.sidebar.complianceExport', defaultMessage: 'Compliance Export'}),
                isHidden: it.any(
                    it.licensedForFeature('MessageExport'),
                    it.not(it.enterpriseReady),
                ),
                schema: {
                    id: 'MessageExportSettings',
                    name: defineMessage({id: 'admin.complianceExport.title', defaultMessage: 'Compliance Export'}),
                    settings: [
                        {
                            type: 'custom',
                            component: ComplianceExportFeatureDiscovery,
                            key: 'ComplianceExportFeatureDiscovery',
                            isDisabled: it.not(it.userHasWritePermissionOnResource(RESOURCE_KEYS.ABOUT.EDITION_AND_LICENSE)),
                        },
                    ],
                },
                restrictedIndicator: getRestrictedIndicator(true, LicenseSkus.Enterprise),
            },
            audits: {
                url: 'compliance/monitoring',
                title: defineMessage({id: 'admin.sidebar.complianceMonitoring', defaultMessage: 'Compliance Monitoring'}),
                isHidden: it.any(
                    it.not(it.licensedForFeature('Compliance')),
                    it.not(it.userHasReadPermissionOnResource(RESOURCE_KEYS.COMPLIANCE.COMPLIANCE_MONITORING)),
                ),
                isDisabled: it.not(it.userHasWritePermissionOnResource(RESOURCE_KEYS.COMPLIANCE.COMPLIANCE_MONITORING)),
                searchableStrings: auditSearchableStrings,
                schema: {
                    id: 'Audits',
                    name: defineMessage({id: 'admin.compliance.complianceMonitoring', defaultMessage: 'Compliance Monitoring'}),
                    component: Audits,
                    isHidden: it.not(it.licensedForFeature('Compliance')),
                    settings: [
                        {
                            type: 'banner',
                            label: defineMessage({id: 'admin.compliance.newComplianceExportBanner', defaultMessage: 'This feature is replaced by a new [Compliance Export]({siteURL}/admin_console/compliance/export) feature, and will be removed in a future release. We recommend migrating to the new system.'}),
                            label_markdown: true,
                            label_values: {siteURL: getSiteURL()},
                            banner_type: 'info',
                            isHidden: it.not(it.licensedForFeature('Compliance')),
                        },
                        {
                            type: 'bool',
                            key: 'ComplianceSettings.Enable',
                            label: defineMessage({id: 'admin.compliance.enableTitle', defaultMessage: 'Enable Compliance Reporting:'}),
                            help_text: defineMessage({id: 'admin.compliance.enableDesc', defaultMessage: 'When true, Mattermost allows compliance reporting from the <strong>Compliance and Auditing</strong> tab. See <link>documentation</link> to learn more.'}),
                            help_text_values: {
                                link: (msg: string) => (
                                    <ExternalLink
                                        location='admin_console'
                                        href={DocLinks.COMPILANCE_MONITORING}
                                    >
                                        {msg}
                                    </ExternalLink>
                                ),
                                strong: (msg: string) => <strong>{msg}</strong>,
                            },
                            help_text_markdown: false,
                            isHidden: it.not(it.licensedForFeature('Compliance')),
                            isDisabled: it.not(it.userHasWritePermissionOnResource(RESOURCE_KEYS.COMPLIANCE.COMPLIANCE_MONITORING)),
                        },
                        {
                            type: 'text',
                            key: 'ComplianceSettings.Directory',
                            label: defineMessage({id: 'admin.compliance.directoryTitle', defaultMessage: 'Compliance Report Directory:'}),
                            help_text: defineMessage({id: 'admin.compliance.directoryDescription', defaultMessage: 'Directory to which compliance reports are written. If blank, will be set to ./data/.'}),
                            placeholder: defineMessage({id: 'admin.compliance.directoryExample', defaultMessage: 'E.g.: "./data/"'}),
                            isHidden: it.not(it.licensedForFeature('Compliance')),
                            isDisabled: it.any(
                                it.not(it.userHasWritePermissionOnResource(RESOURCE_KEYS.COMPLIANCE.COMPLIANCE_MONITORING)),
                                it.stateIsFalse('ComplianceSettings.Enable'),
                            ),
                        },
                        {
                            type: 'bool',
                            key: 'ComplianceSettings.EnableDaily',
                            label: defineMessage({id: 'admin.compliance.enableDailyTitle', defaultMessage: 'Enable Daily Report:'}),
                            help_text: defineMessage({id: 'admin.compliance.enableDailyDesc', defaultMessage: 'When true, Mattermost will generate a daily compliance report.'}),
                            isHidden: it.not(it.licensedForFeature('Compliance')),
                            isDisabled: it.any(
                                it.not(it.userHasWritePermissionOnResource(RESOURCE_KEYS.COMPLIANCE.COMPLIANCE_MONITORING)),
                                it.stateIsFalse('ComplianceSettings.Enable'),
                            ),
                        },
                    ],
                },
            },
            custom_terms_of_service: {
                url: 'compliance/custom_terms_of_service',
                title: defineMessage({id: 'admin.sidebar.customTermsOfService', defaultMessage: 'Custom Terms of Service'}),
                searchableStrings: customTermsOfServiceSearchableStrings,
                isHidden: it.any(
                    it.not(it.licensedForFeature('CustomTermsOfService')),
                    it.not(it.userHasReadPermissionOnResource(RESOURCE_KEYS.COMPLIANCE.CUSTOM_TERMS_OF_SERVICE)),
                ),
                isDisabled: it.not(it.userHasWritePermissionOnResource(RESOURCE_KEYS.COMPLIANCE.CUSTOM_TERMS_OF_SERVICE)),
                schema: {
                    id: 'TermsOfServiceSettings',
                    component: CustomTermsOfServiceSettings,
                },
                restrictedIndicator: getRestrictedIndicator(),
            },
            custom_terms_of_service_feature_discovery: {
                url: 'compliance/custom_terms_of_service',
                isDiscovery: true,
                title: defineMessage({id: 'admin.sidebar.customTermsOfService', defaultMessage: 'Custom Terms of Service'}),
                isHidden: it.any(
                    it.licensedForFeature('CustomTermsOfService'),
                    it.not(it.enterpriseReady),
                ),
                schema: {
                    id: 'TermsOfServiceSettings',
                    name: customTermsOfServiceMessages.termsOfServiceTitle,
                    settings: [
                        {
                            type: 'custom',
                            component: CustomTermsOfServiceFeatureDiscovery,
                            key: 'CustomTermsOfServiceFeatureDiscovery',
                            isDisabled: it.not(it.userHasWritePermissionOnResource(RESOURCE_KEYS.ABOUT.EDITION_AND_LICENSE)),
                        },
                    ],
                },
                restrictedIndicator: getRestrictedIndicator(true, LicenseSkus.Enterprise),
            },
        },
    },
    experimental: {
        icon: (
            <FlaskOutlineIcon
                size={16}
                color={'currentColor'}
            />
        ),
        sectionTitle: defineMessage({id: 'admin.sidebar.experimental', defaultMessage: 'Experimental'}),
        isHidden: it.not(it.userHasReadPermissionOnSomeResources(RESOURCE_KEYS.EXPERIMENTAL)),
        subsections: {
            experimental_features: {
                url: 'experimental/features',
                title: defineMessage({id: 'admin.sidebar.experimentalFeatures', defaultMessage: 'Features'}),
                isHidden: it.not(it.userHasReadPermissionOnResource(RESOURCE_KEYS.EXPERIMENTAL.FEATURES)),
                schema: {
                    id: 'ExperimentalSettings',
                    name: defineMessage({id: 'admin.experimental.experimentalFeatures', defaultMessage: 'Experimental Features'}),
                    settings: [
                        {
                            type: 'color',
                            key: 'LdapSettings.LoginButtonColor',
                            label: defineMessage({id: 'admin.experimental.ldapSettingsLoginButtonColor.title', defaultMessage: 'AD/LDAP Login Button Color:'}),
                            help_text: defineMessage({id: 'admin.experimental.ldapSettingsLoginButtonColor.desc', defaultMessage: 'Specify the color of the AD/LDAP login button for white labeling purposes. Use a hex code with a #-sign before the code. This setting only applies to the mobile apps.'}),
                            help_text_markdown: false,
                            isHidden: it.not(it.licensedForFeature('LDAP')),
                            isDisabled: it.not(it.userHasWritePermissionOnResource(RESOURCE_KEYS.EXPERIMENTAL.FEATURES)),
                        },
                        {
                            type: 'color',
                            key: 'LdapSettings.LoginButtonBorderColor',
                            label: defineMessage({id: 'admin.experimental.ldapSettingsLoginButtonBorderColor.title', defaultMessage: 'AD/LDAP Login Button Border Color:'}),
                            help_text: defineMessage({id: 'admin.experimental.ldapSettingsLoginButtonBorderColor.desc', defaultMessage: 'Specify the color of the AD/LDAP login button border for white labeling purposes. Use a hex code with a #-sign before the code. This setting only applies to the mobile apps.'}),
                            help_text_markdown: false,
                            isHidden: it.not(it.licensedForFeature('LDAP')),
                            isDisabled: it.not(it.userHasWritePermissionOnResource(RESOURCE_KEYS.EXPERIMENTAL.FEATURES)),
                        },
                        {
                            type: 'color',
                            key: 'LdapSettings.LoginButtonTextColor',
                            label: defineMessage({id: 'admin.experimental.ldapSettingsLoginButtonTextColor.title', defaultMessage: 'AD/LDAP Login Button Text Color:'}),
                            help_text: defineMessage({id: 'admin.experimental.ldapSettingsLoginButtonTextColor.desc', defaultMessage: 'Specify the color of the AD/LDAP login button text for white labeling purposes. Use a hex code with a #-sign before the code. This setting only applies to the mobile apps.'}),
                            help_text_markdown: false,
                            isHidden: it.not(it.licensedForFeature('LDAP')),
                            isDisabled: it.not(it.userHasWritePermissionOnResource(RESOURCE_KEYS.EXPERIMENTAL.FEATURES)),
                        },
                        {
                            type: 'bool',
                            key: 'ServiceSettings.ExperimentalEnableAuthenticationTransfer',
                            label: defineMessage({id: 'admin.experimental.experimentalEnableAuthenticationTransfer.title', defaultMessage: 'Allow Authentication Transfer:'}),
                            help_text: defineMessage({id: 'admin.experimental.experimentalEnableAuthenticationTransfer.desc', defaultMessage: 'When true, users can change their sign-in method to any that is enabled on the server, any via Account Settings or the APIs. When false, Users cannot change their sign-in method, regardless of which authentication options are enabled.'}),
                            help_text_markdown: false,
                            isHidden: it.any( // documented as E20 and higher, but only E10 in the code
                                it.not(it.licensed),
                                it.licensedForSku('starter'),
                            ),
                            isDisabled: it.not(it.userHasWritePermissionOnResource(RESOURCE_KEYS.EXPERIMENTAL.FEATURES)),
                        },
                        {
                            type: 'number',
                            key: 'ExperimentalSettings.LinkMetadataTimeoutMilliseconds',
                            label: defineMessage({id: 'admin.experimental.linkMetadataTimeoutMilliseconds.title', defaultMessage: 'Link Metadata Timeout:'}),
                            help_text: defineMessage({id: 'admin.experimental.linkMetadataTimeoutMilliseconds.desc', defaultMessage: 'The number of milliseconds to wait for metadata from a third-party link. Used with Post Metadata.'}),
                            help_text_markdown: false,
                            placeholder: defineMessage({id: 'admin.experimental.linkMetadataTimeoutMilliseconds.example', defaultMessage: 'E.g.: "5000"'}),
                            isDisabled: it.not(it.userHasWritePermissionOnResource(RESOURCE_KEYS.EXPERIMENTAL.FEATURES)),
                        },
                        {
                            type: 'number',
                            key: 'EmailSettings.EmailBatchingBufferSize',
                            label: defineMessage({id: 'admin.experimental.emailBatchingBufferSize.title', defaultMessage: 'Email Batching Buffer Size:'}),
                            help_text: defineMessage({id: 'admin.experimental.emailBatchingBufferSize.desc', defaultMessage: 'Specify the maximum number of notifications batched into a single email.'}),
                            help_text_markdown: false,
                            placeholder: defineMessage({id: 'admin.experimental.emailBatchingBufferSize.example', defaultMessage: 'E.g.: "256"'}),
                            isDisabled: it.not(it.userHasWritePermissionOnResource(RESOURCE_KEYS.EXPERIMENTAL.FEATURES)),
                        },
                        {
                            type: 'number',
                            key: 'EmailSettings.EmailBatchingInterval',
                            label: defineMessage({id: 'admin.experimental.emailBatchingInterval.title', defaultMessage: 'Email Batching Interval:'}),
                            help_text: defineMessage({id: 'admin.experimental.emailBatchingInterval.desc', defaultMessage: 'Specify the maximum frequency, in seconds, which the batching job checks for new notifications. Longer batching intervals will increase performance.'}),
                            help_text_markdown: false,
                            placeholder: defineMessage({id: 'admin.experimental.emailBatchingInterval.example', defaultMessage: 'E.g.: "30"'}),
                            isDisabled: it.not(it.userHasWritePermissionOnResource(RESOURCE_KEYS.EXPERIMENTAL.FEATURES)),
                        },
                        {
                            type: 'color',
                            key: 'EmailSettings.LoginButtonColor',
                            label: defineMessage({id: 'admin.experimental.emailSettingsLoginButtonColor.title', defaultMessage: 'Email Login Button Color:'}),
                            help_text: defineMessage({id: 'admin.experimental.emailSettingsLoginButtonColor.desc', defaultMessage: 'Specify the color of the email login button for white labeling purposes. Use a hex code with a #-sign before the code. This setting only applies to the mobile apps.'}),
                            help_text_markdown: false,
                            isDisabled: it.not(it.userHasWritePermissionOnResource(RESOURCE_KEYS.EXPERIMENTAL.FEATURES)),
                        },
                        {
                            type: 'color',
                            key: 'EmailSettings.LoginButtonBorderColor',
                            label: defineMessage({id: 'admin.experimental.emailSettingsLoginButtonBorderColor.title', defaultMessage: 'Email Login Button Border Color:'}),
                            help_text: defineMessage({id: 'admin.experimental.emailSettingsLoginButtonBorderColor.desc', defaultMessage: 'Specify the color of the email login button border for white labeling purposes. Use a hex code with a #-sign before the code. This setting only applies to the mobile apps.'}),
                            help_text_markdown: false,
                            isDisabled: it.not(it.userHasWritePermissionOnResource(RESOURCE_KEYS.EXPERIMENTAL.FEATURES)),
                        },
                        {
                            type: 'color',
                            key: 'EmailSettings.LoginButtonTextColor',
                            label: defineMessage({id: 'admin.experimental.emailSettingsLoginButtonTextColor.title', defaultMessage: 'Email Login Button Text Color:'}),
                            help_text: defineMessage({id: 'admin.experimental.emailSettingsLoginButtonTextColor.desc', defaultMessage: 'Specify the color of the email login button text for white labeling purposes. Use a hex code with a #-sign before the code. This setting only applies to the mobile apps.'}),
                            help_text_markdown: false,
                            isDisabled: it.not(it.userHasWritePermissionOnResource(RESOURCE_KEYS.EXPERIMENTAL.FEATURES)),
                        },
                        {
                            type: 'bool',
                            key: 'TeamSettings.EnableUserDeactivation',
                            label: defineMessage({id: 'admin.experimental.enableUserDeactivation.title', defaultMessage: 'Enable Account Deactivation:'}),
                            help_text: defineMessage({id: 'admin.experimental.enableUserDeactivation.desc', defaultMessage: 'When true, users may deactivate their own account from **Settings > Advanced**. If a user deactivates their own account, they will get an email notification confirming they were deactivated. When false, users may not deactivate their own account.'}),
                            help_text_markdown: true,
                            isDisabled: it.not(it.userHasWritePermissionOnResource(RESOURCE_KEYS.EXPERIMENTAL.FEATURES)),
                        },
                        {
                            type: 'bool',
                            key: 'TeamSettings.ExperimentalEnableAutomaticReplies',
                            label: defineMessage({id: 'admin.experimental.experimentalEnableAutomaticReplies.title', defaultMessage: 'Enable Automatic Replies:'}),
                            help_text: defineMessage({id: 'admin.experimental.experimentalEnableAutomaticReplies.desc', defaultMessage: 'When true, users can enable Automatic Replies in **Settings > Notifications**. Users set a custom message that will be automatically sent in response to Direct Messages. When false, disables the Automatic Direct Message Replies feature and hides it from Settings.'}),
                            help_text_markdown: true,
                            isDisabled: it.not(it.userHasWritePermissionOnResource(RESOURCE_KEYS.EXPERIMENTAL.FEATURES)),
                        },
                        {
                            type: 'bool',
                            key: 'ServiceSettings.EnableChannelViewedMessages',
                            label: defineMessage({id: 'admin.experimental.enableChannelViewedMessages.title', defaultMessage: 'Enable Channel Viewed WebSocket Messages:'}),
                            help_text: defineMessage({id: 'admin.experimental.enableChannelViewedMessages.desc', defaultMessage: 'This setting determines whether `channel_viewed` WebSocket events are sent, which synchronize unread notifications across clients and devices. Disabling the setting in larger deployments may improve server performance.'}),
                            help_text_markdown: false,
                            isDisabled: it.not(it.userHasWritePermissionOnResource(RESOURCE_KEYS.EXPERIMENTAL.FEATURES)),
                        },
                        {
                            type: 'bool',
                            key: 'ExperimentalSettings.ClientSideCertEnable',
                            label: defineMessage({id: 'admin.experimental.clientSideCertEnable.title', defaultMessage: 'Enable Client-Side Certification:'}),
                            help_text: defineMessage({id: 'admin.experimental.clientSideCertEnable.desc', defaultMessage: 'Enables client-side certification for your Mattermost server. See <link>documentation</link> to learn more.'}),
                            help_text_values: {
                                link: (msg: string) => (
                                    <ExternalLink
                                        location='admin_console'
                                        href={DocLinks.ENABLE_CLIENT_SIDE_CERTIFICATION}
                                    >
                                        {msg}
                                    </ExternalLink>
                                ),
                            },
                            help_text_markdown: false,
                            isHidden: it.not(it.any(
                                it.licensedForSku(LicenseSkus.Enterprise),
                                it.licensedForSku(LicenseSkus.E20))),
                            isDisabled: it.not(it.userHasWritePermissionOnResource(RESOURCE_KEYS.EXPERIMENTAL.FEATURES)),
                        },
                        {
                            type: 'dropdown',
                            key: 'ExperimentalSettings.ClientSideCertCheck',
                            label: defineMessage({id: 'admin.experimental.clientSideCertCheck.title', defaultMessage: 'Client-Side Certification Login Method:'}),
                            help_text: defineMessage({id: 'admin.experimental.clientSideCertCheck.desc', defaultMessage: 'When **primary**, after the client side certificate is verified, user’s email is retrieved from the certificate and is used to log in without a password. When **secondary**, after the client side certificate is verified, user’s email is retrieved from the certificate and matched against the one supplied by the user. If they match, the user logs in with regular email/password credentials.'}),
                            help_text_markdown: true,
                            options: [
                                {
                                    value: 'primary',
                                    display_name: defineMessage({id: 'admin.experimental.clientSideCertCheck.options.primary', defaultMessage: 'primary'}),
                                },
                                {
                                    value: 'secondary',
                                    display_name: defineMessage({id: 'admin.experimental.clientSideCertCheck.options.secondary', defaultMessage: 'secondary'}),
                                },
                            ],
                            isHidden: it.not(it.any(
                                it.licensedForSku(LicenseSkus.Enterprise),
                                it.licensedForSku(LicenseSkus.E20))),
                            isDisabled: it.any(
                                it.not(it.userHasWritePermissionOnResource(RESOURCE_KEYS.EXPERIMENTAL.FEATURES)),
                                it.stateIsFalse('ExperimentalSettings.ClientSideCertEnable'),
                            ),
                        },
                        {
                            type: 'bool',
                            key: 'ServiceSettings.ExperimentalEnableDefaultChannelLeaveJoinMessages',
                            label: defineMessage({id: 'admin.experimental.experimentalEnableDefaultChannelLeaveJoinMessages.title', defaultMessage: 'Enable Default Channel Leave/Join System Messages:'}),
                            help_text: defineMessage({id: 'admin.experimental.experimentalEnableDefaultChannelLeaveJoinMessages.desc', defaultMessage: 'This setting determines whether team leave/join system messages are posted in the default town-square channel.'}),
                            help_text_markdown: false,
                            isDisabled: it.not(it.userHasWritePermissionOnResource(RESOURCE_KEYS.EXPERIMENTAL.FEATURES)),
                        },
                        {
                            type: 'bool',
                            key: 'ServiceSettings.ExperimentalEnableHardenedMode',
                            label: defineMessage({id: 'admin.experimental.experimentalEnableHardenedMode.title', defaultMessage: 'Enable Hardened Mode:'}),
                            help_text: defineMessage({id: 'admin.experimental.experimentalEnableHardenedMode.desc', defaultMessage: 'Enables a hardened mode for Mattermost that makes user experience trade-offs in the interest of security. See <link>documentation</link> to learn more.'}),
                            help_text_values: {
                                link: (msg: string) => (
                                    <ExternalLink
                                        location='admin_console'
                                        href={DocLinks.ENABLE_HARDENED_MODE}
                                    >
                                        {msg}
                                    </ExternalLink>
                                ),
                            },
                            help_text_markdown: false,
                            isDisabled: it.not(it.userHasWritePermissionOnResource(RESOURCE_KEYS.EXPERIMENTAL.FEATURES)),
                        },
                        {
                            type: 'bool',
                            key: 'ServiceSettings.EnablePreviewFeatures',
                            label: defineMessage({id: 'admin.experimental.enablePreviewFeatures.title', defaultMessage: 'Enable Preview Features:'}),
                            help_text: defineMessage({id: 'admin.experimental.enablePreviewFeatures.desc', defaultMessage: 'When true, preview features can be enabled from **Settings > Advanced > Preview pre-release features**. When false, disables and hides preview features from **Settings > Advanced > Preview pre-release features**.'}),
                            help_text_markdown: true,
                            isDisabled: it.not(it.userHasWritePermissionOnResource(RESOURCE_KEYS.EXPERIMENTAL.FEATURES)),
                        },
                        {
                            type: 'bool',
                            key: 'ThemeSettings.EnableThemeSelection',
                            label: defineMessage({id: 'admin.experimental.enableThemeSelection.title', defaultMessage: 'Enable Theme Selection:'}),
                            help_text: defineMessage({id: 'admin.experimental.enableThemeSelection.desc', defaultMessage: 'Enables the **Display > Theme** tab in Settings so users can select their theme.'}),
                            help_text_markdown: true,
                            isHidden: it.any(
                                it.not(it.licensed),
                                it.licensedForSku('starter'),
                            ),
                            isDisabled: it.not(it.userHasWritePermissionOnResource(RESOURCE_KEYS.EXPERIMENTAL.FEATURES)),
                        },
                        {
                            type: 'bool',
                            key: 'ThemeSettings.AllowCustomThemes',
                            label: defineMessage({id: 'admin.experimental.allowCustomThemes.title', defaultMessage: 'Allow Custom Themes:'}),
                            help_text: defineMessage({id: 'admin.experimental.allowCustomThemes.desc', defaultMessage: 'Enables the **Display > Theme > Custom Theme** section in Settings.'}),
                            help_text_markdown: true,
                            isHidden: it.any(
                                it.not(it.licensed),
                                it.licensedForSku('starter'),
                            ),
                            isDisabled: it.any(
                                it.not(it.userHasWritePermissionOnResource(RESOURCE_KEYS.EXPERIMENTAL.FEATURES)),
                                it.stateIsFalse('ThemeSettings.EnableThemeSelection'),
                            ),
                        },
                        {
                            type: 'dropdown',
                            key: 'ThemeSettings.DefaultTheme',
                            label: defineMessage({id: 'admin.experimental.defaultTheme.title', defaultMessage: 'Default Theme:'}),
                            help_text: defineMessage({id: 'admin.experimental.defaultTheme.desc', defaultMessage: 'Set a default theme that applies to all new users on the system.'}),
                            help_text_markdown: true,
                            options: [
                                {
                                    value: 'denim',
                                    display_name: defineMessage({id: 'admin.experimental.defaultTheme.options.denim', defaultMessage: 'Denim'}),
                                },
                                {
                                    value: 'sapphire',
                                    display_name: defineMessage({id: 'admin.experimental.defaultTheme.options.sapphire', defaultMessage: 'Sapphire'}),
                                },
                                {
                                    value: 'quartz',
                                    display_name: defineMessage({id: 'admin.experimental.defaultTheme.options.quartz', defaultMessage: 'Quartz'}),
                                },
                                {
                                    value: 'indigo',
                                    display_name: defineMessage({id: 'admin.experimental.defaultTheme.options.indigo', defaultMessage: 'Indigo'}),
                                },
                                {
                                    value: 'onyx',
                                    display_name: defineMessage({id: 'admin.experimental.defaultTheme.options.onyx', defaultMessage: 'Onyx'}),
                                },
                            ],
                            isHidden: it.any(
                                it.not(it.licensed),
                                it.licensedForSku('starter'),
                            ),
                            isDisabled: it.not(it.userHasWritePermissionOnResource(RESOURCE_KEYS.EXPERIMENTAL.FEATURES)),
                        },
                        {
                            type: 'bool',
                            key: 'ServiceSettings.EnableTutorial',
                            label: defineMessage({id: 'admin.experimental.enableTutorial.title', defaultMessage: 'Enable Tutorial:'}),
                            help_text: defineMessage({id: 'admin.experimental.enableTutorial.desc', defaultMessage: 'When true, users are prompted with a tutorial when they open Mattermost for the first time after account creation. When false, the tutorial is disabled, and users are placed in Town Square when they open Mattermost for the first time after account creation.'}),
                            help_text_markdown: false,
                            isDisabled: it.not(it.userHasWritePermissionOnResource(RESOURCE_KEYS.EXPERIMENTAL.FEATURES)),
                        },
                        {
                            type: 'bool',
                            key: 'ServiceSettings.EnableOnboardingFlow',
                            label: defineMessage({id: 'admin.experimental.enableOnboardingFlow.title', defaultMessage: 'Enable Onboarding:'}),
                            help_text: defineMessage({id: 'admin.experimental.enableOnboardingFlow.desc', defaultMessage: 'When true, new users are shown steps to complete as part of an onboarding process'}),
                            help_text_markdown: false,
                            isDisabled: it.not(it.userHasWritePermissionOnResource(RESOURCE_KEYS.EXPERIMENTAL.FEATURES)),
                        },
                        {
                            type: 'bool',
                            key: 'ServiceSettings.EnableUserTypingMessages',
                            label: defineMessage({id: 'admin.experimental.enableUserTypingMessages.title', defaultMessage: 'Enable User Typing Messages:'}),
                            help_text: defineMessage({id: 'admin.experimental.enableUserTypingMessages.desc', defaultMessage: 'This setting determines whether "user is typing..." messages are displayed below the message box. Disabling the setting in larger deployments may improve server performance.'}),
                            help_text_markdown: false,
                            isDisabled: it.not(it.userHasWritePermissionOnResource(RESOURCE_KEYS.EXPERIMENTAL.FEATURES)),
                        },
                        {
                            type: 'number',
                            key: 'ServiceSettings.TimeBetweenUserTypingUpdatesMilliseconds',
                            label: defineMessage({id: 'admin.experimental.timeBetweenUserTypingUpdatesMilliseconds.title', defaultMessage: 'User Typing Timeout:'}),
                            help_text: defineMessage({id: 'admin.experimental.timeBetweenUserTypingUpdatesMilliseconds.desc', defaultMessage: 'The number of milliseconds to wait between emitting user typing websocket events.'}),
                            help_text_markdown: false,
                            placeholder: defineMessage({id: 'admin.experimental.timeBetweenUserTypingUpdatesMilliseconds.example', defaultMessage: 'E.g.: "5000"'}),
                            isDisabled: it.any(
                                it.not(it.userHasWritePermissionOnResource(RESOURCE_KEYS.EXPERIMENTAL.FEATURES)),
                                it.stateIsFalse('ServiceSettings.EnableUserTypingMessages'),
                            ),
                        },
                        {
                            type: 'text',
                            key: 'TeamSettings.ExperimentalPrimaryTeam',
                            label: defineMessage({id: 'admin.experimental.experimentalPrimaryTeam.title', defaultMessage: 'Primary Team:'}),
                            help_text: defineMessage({id: 'admin.experimental.experimentalPrimaryTeam.desc', defaultMessage: 'The primary team of which users on the server are members. When a primary team is set, the options to join other teams or leave the primary team are disabled.'}),
                            help_text_markdown: true,
                            placeholder: defineMessage({id: 'admin.experimental.experimentalPrimaryTeam.example', defaultMessage: 'E.g.: "teamname"'}),
                            isDisabled: it.not(it.userHasWritePermissionOnResource(RESOURCE_KEYS.EXPERIMENTAL.FEATURES)),
                        },
                        {
                            type: 'color',
                            key: 'SamlSettings.LoginButtonColor',
                            label: defineMessage({id: 'admin.experimental.samlSettingsLoginButtonColor.title', defaultMessage: 'SAML Login Button Color:'}),
                            help_text: defineMessage({id: 'admin.experimental.samlSettingsLoginButtonColor.desc', defaultMessage: 'Specify the color of the SAML login button for white labeling purposes. Use a hex code with a #-sign before the code. This setting only applies to the mobile apps.'}),
                            help_text_markdown: false,
                            isHidden: it.not(it.licensedForFeature('SAML')),
                            isDisabled: it.not(it.userHasWritePermissionOnResource(RESOURCE_KEYS.EXPERIMENTAL.FEATURES)),
                        },
                        {
                            type: 'color',
                            key: 'SamlSettings.LoginButtonBorderColor',
                            label: defineMessage({id: 'admin.experimental.samlSettingsLoginButtonBorderColor.title', defaultMessage: 'SAML Login Button Border Color:'}),
                            help_text: defineMessage({id: 'admin.experimental.samlSettingsLoginButtonBorderColor.desc', defaultMessage: 'Specify the color of the SAML login button border for white labeling purposes. Use a hex code with a #-sign before the code. This setting only applies to the mobile apps.'}),
                            help_text_markdown: false,
                            isHidden: it.not(it.licensedForFeature('SAML')),
                            isDisabled: it.not(it.userHasWritePermissionOnResource(RESOURCE_KEYS.EXPERIMENTAL.FEATURES)),
                        },
                        {
                            type: 'color',
                            key: 'SamlSettings.LoginButtonTextColor',
                            label: defineMessage({id: 'admin.experimental.samlSettingsLoginButtonTextColor.title', defaultMessage: 'SAML Login Button Text Color:'}),
                            help_text: defineMessage({id: 'admin.experimental.samlSettingsLoginButtonTextColor.desc', defaultMessage: 'Specify the color of the SAML login button text for white labeling purposes. Use a hex code with a #-sign before the code. This setting only applies to the mobile apps.'}),
                            help_text_markdown: false,
                            isHidden: it.not(it.licensedForFeature('SAML')),
                            isDisabled: it.not(it.userHasWritePermissionOnResource(RESOURCE_KEYS.EXPERIMENTAL.FEATURES)),
                        },
                        {
                            type: 'bool',
                            key: 'EmailSettings.UseChannelInEmailNotifications',
                            label: defineMessage({id: 'admin.experimental.useChannelInEmailNotifications.title', defaultMessage: 'Use Channel Name in Email Notifications:'}),
                            help_text: defineMessage({id: 'admin.experimental.useChannelInEmailNotifications.desc', defaultMessage: 'When true, channel and team name appears in email notification subject lines. Useful for servers using only one team. When false, only team name appears in email notification subject line.'}),
                            help_text_markdown: false,
                            isDisabled: it.not(it.userHasWritePermissionOnResource(RESOURCE_KEYS.EXPERIMENTAL.FEATURES)),
                        },
                        {
                            type: 'number',
                            key: 'TeamSettings.UserStatusAwayTimeout',
                            label: defineMessage({id: 'admin.experimental.userStatusAwayTimeout.title', defaultMessage: 'User Status Away Timeout:'}),
                            help_text: defineMessage({id: 'admin.experimental.userStatusAwayTimeout.desc', defaultMessage: 'This setting defines the number of seconds after which the user’s status indicator changes to "Away", when they are away from Mattermost.'}),
                            help_text_markdown: false,
                            placeholder: defineMessage({id: 'admin.experimental.userStatusAwayTimeout.example', defaultMessage: 'E.g.: "300"'}),
                            isDisabled: it.not(it.userHasWritePermissionOnResource(RESOURCE_KEYS.EXPERIMENTAL.FEATURES)),
                        },
                        {
                            type: 'bool',
                            key: 'ExperimentalSettings.EnableSharedChannels',
                            label: defineMessage({id: 'admin.experimental.enableSharedChannels.title', defaultMessage: 'Enable Shared Channels:'}),
                            help_text: defineMessage({id: 'admin.experimental.enableSharedChannels.desc', defaultMessage: 'Toggles Shared Channels'}),
                            help_text_markdown: false,
                            isHidden: it.not(it.any(
                                it.licensedForFeature('SharedChannels'),
                                it.licensedForSku(LicenseSkus.Enterprise),
                                it.licensedForSku(LicenseSkus.Professional),
                            )),
                            isDisabled: it.not(it.userHasWritePermissionOnResource(RESOURCE_KEYS.EXPERIMENTAL.FEATURES)),
                        },
                        {
                            type: 'bool',
                            key: 'ExperimentalSettings.DisableAppBar',
                            label: defineMessage({id: 'admin.experimental.disableAppBar.title', defaultMessage: 'Disable Apps Bar:'}),
                            help_text: defineMessage({id: 'admin.experimental.disableAppBar.desc', defaultMessage: 'When false, all integrations move from the channel header to the Apps Bar. Channel header plugin icons that haven\'t explicitly registered an Apps Bar icon will be moved to the Apps Bar which may result in rendering issues.'}),
                            help_text_markdown: true,
                            isHidden: it.licensedForFeature('Cloud'),
                            isDisabled: it.not(it.userHasWritePermissionOnResource(RESOURCE_KEYS.EXPERIMENTAL.FEATURES)),
                        },
                        {
                            type: 'bool',
                            key: 'ExperimentalSettings.DisableRefetchingOnBrowserFocus',
                            label: defineMessage({id: 'admin.experimental.disableRefetchingOnBrowserFocus.title', defaultMessage: 'Disable data refetching on browser refocus:'}),
                            help_text: defineMessage({id: 'admin.experimental.disableRefetchingOnBrowserFocus.desc', defaultMessage: 'When true, Mattermost will not refetch channels and channel members when the browser regains focus. This may result in improved performance for users with many channels and channel members.'}),
                            isDisabled: it.not(it.userHasWritePermissionOnResource(RESOURCE_KEYS.EXPERIMENTAL.FEATURES)),
                        },
                        {
                            type: 'bool',
                            key: 'ExperimentalSettings.DelayChannelAutocomplete',
                            label: defineMessage({id: 'admin.experimental.delayChannelAutocomplete.title', defaultMessage: 'Delay Channel Autocomplete:'}),
                            help_text: defineMessage({id: 'admin.experimental.delayChannelAutocomplete.desc', defaultMessage: 'When true, the autocomplete for channel links (such as ~town-square) will only trigger after typing a tilde followed by a couple letters. When false, the autocomplete will appear as soon as the user types a tilde.'}),
                            isDisabled: it.not(it.userHasWritePermissionOnResource(RESOURCE_KEYS.EXPERIMENTAL.FEATURES)),
                        },
                    ],
                },
            },
            feature_flags: {
                url: 'experimental/feature_flags',
                title: featureFlagsMessages.title,
                isHidden: it.any(
                    it.not(it.userHasReadPermissionOnResource(RESOURCE_KEYS.EXPERIMENTAL.FEATURE_FLAGS)),
                ),
                isDisabled: true,
                searchableStrings: [
                    featureFlagsMessages.title,
                ],
                schema: {
                    id: 'Feature Flags',
                    component: FeatureFlags,
                },
            },
            bleve: {
                url: 'experimental/blevesearch',
                title: defineMessage({id: 'admin.sidebar.blevesearch', defaultMessage: 'Bleve'}),
                isHidden: it.any(
                    it.configIsTrue('ExperimentalSettings', 'RestrictSystemAdmin'),
                    it.not(it.userHasReadPermissionOnResource(RESOURCE_KEYS.EXPERIMENTAL.BLEVE)),
                ),
                isDisabled: it.not(it.userHasWritePermissionOnResource(RESOURCE_KEYS.EXPERIMENTAL.BLEVE)),
                searchableStrings: bleveSearchableStrings,
                schema: {
                    id: 'BleveSettings',
                    component: BleveSettings,
                },
            },
        },
    },
};

export default AdminDefinition;<|MERGE_RESOLUTION|>--- conflicted
+++ resolved
@@ -2652,14 +2652,8 @@
             },
             wrangler: {
                 url: 'site_config/wrangler',
-<<<<<<< HEAD
                 title: defineMessage({id: 'admin.sidebar.move_thread', defaultMessage: 'Move Thread (Beta)'}),
-                isHidden: it.any(it.not(it.userHasReadPermissionOnResource(RESOURCE_KEYS.SITE.POSTS)), it.configIsFalse('FeatureFlags', 'MoveThreadsEnabled')),
-=======
-                title: t('admin.sidebar.move_thread'),
-                title_default: 'Move Thread (Beta)',
                 isHidden: it.any(it.not(it.userHasReadPermissionOnResource(RESOURCE_KEYS.SITE.POSTS)), it.configIsFalse('FeatureFlags', 'MoveThreadsEnabled'), it.not(it.licensed)),
->>>>>>> b05093d5
                 schema: {
                     id: 'WranglerSettings',
                     name: defineMessage({id: 'admin.site.move_thread', defaultMessage: 'Move Thread (Beta)'}),

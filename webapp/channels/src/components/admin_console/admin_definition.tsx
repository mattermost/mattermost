// Copyright (c) 2015-present Mattermost, Inc. All Rights Reserved.
// See LICENSE.txt for license information.

/* eslint-disable max-lines */

import React from 'react';
import {FormattedMessage, defineMessage, defineMessages} from 'react-intl';
import {Link} from 'react-router-dom';

import {AccountMultipleOutlineIcon, ChartBarIcon, CogOutlineIcon, CreditCardOutlineIcon, FlaskOutlineIcon, FormatListBulletedIcon, InformationOutlineIcon, PowerPlugOutlineIcon, ServerVariantIcon, ShieldOutlineIcon, SitemapIcon, TableLargeIcon} from '@mattermost/compass-icons/components';

import {Posts} from 'mattermost-redux/constants';
import {RESOURCE_KEYS} from 'mattermost-redux/constants/permissions_sysconsole';

import {
    getSamlMetadataFromIdp,
    invalidateAllCaches,
    invalidateAllEmailInvites,
    reloadConfig,
    removeIdpSamlCertificate,
    removePrivateSamlCertificate,
    removePublicSamlCertificate,
    setSamlIdpCertificateFromMetadata,
    testS3Connection,
    testSiteURL,
    testSmtp,
    uploadIdpSamlCertificate,
    uploadPrivateSamlCertificate,
    uploadPublicSamlCertificate,
} from 'actions/admin_actions';

import ContentFlaggingSettings from 'components/admin_console/content_flagging/content_flagging_settings';
import CustomPluginSettings from 'components/admin_console/custom_plugin_settings';
import CustomProfileAttributes from 'components/admin_console/custom_profile_attributes/custom_profile_attributes';
import PluginManagement from 'components/admin_console/plugin_management';
import SystemAnalytics from 'components/analytics/system_analytics';
import {searchableStrings as systemAnalyticsSearchableStrings} from 'components/analytics/system_analytics/system_analytics';
import TeamAnalytics from 'components/analytics/team_analytics';
import {searchableStrings as teamAnalyticsSearchableStrings} from 'components/analytics/team_analytics/team_analytics';
import ExternalLink from 'components/external_link';

import {AboutLinks, CacheTypes, Constants, DeveloperLinks, DocLinks, LicenseSkus} from 'utils/constants';
import {ID_PATH_PATTERN} from 'utils/path';
import {getSiteURL} from 'utils/url';

import PolicyList from './access_control';
import AccessControlPolicyJobs from './access_control/jobs';
import PolicyDetails from './access_control/policy_details';
import * as DefinitionConstants from './admin_definition_constants';
import {getRestrictedIndicator, it, usesLegacyOauth, validators} from './admin_definition_helpers';
import AuditLoggingCertificateUploadSetting from './audit_logging';
import Audits from './audits';
import {searchableStrings as auditSearchableStrings} from './audits/audits';
import BillingHistory, {searchableStrings as billingHistorySearchableStrings} from './billing/billing_history';
import BillingSubscriptions, {searchableStrings as billingSubscriptionSearchableStrings} from './billing/billing_subscriptions';
import CompanyInfo, {searchableStrings as billingCompanyInfoSearchableStrings} from './billing/company_info';
import CompanyInfoEdit from './billing/company_info_edit';
import BrandImageSetting from './brand_image_setting/brand_image_setting';
import ClientSideUserIdsSetting from './client_side_userids_setting';
import ClusterSettings, {searchableStrings as clusterSearchableStrings} from './cluster_settings';
import CustomEnableDisableGuestAccountsMagicLinkSetting, {searchableStrings as magicLinkSearchableStrings} from './custom_enable_disable_guest_accounts_magic_link_setting';
import CustomEnableDisableGuestAccountsSetting from './custom_enable_disable_guest_accounts_setting';
import CustomTermsOfServiceSettings from './custom_terms_of_service_settings';
import {messages as customTermsOfServiceMessages, searchableStrings as customTermsOfServiceSearchableStrings} from './custom_terms_of_service_settings/custom_terms_of_service_settings';
import CustomURLSchemesSetting from './custom_url_schemes_setting';
import DataRetentionSettings from './data_retention_settings';
import CustomDataRetentionForm from './data_retention_settings/custom_policy_form';
import {searchableStrings as dataRetentionSearchableStrings} from './data_retention_settings/data_retention_settings';
import GlobalDataRetentionForm from './data_retention_settings/global_policy_form';
import DatabaseSettings, {searchableStrings as databaseSearchableStrings} from './database_settings';
import ElasticSearchSettings, {searchableStrings as elasticSearchSearchableStrings} from './elasticsearch_settings';
import {
    AnnouncementBannerFeatureDiscovery,
    ComplianceExportFeatureDiscovery,
    CustomTermsOfServiceFeatureDiscovery,
    DataRetentionFeatureDiscovery,
    GitLabFeatureDiscovery,
    GroupsFeatureDiscovery,
    GuestAccessFeatureDiscovery,
    LDAPFeatureDiscovery,
    MobileSecurityFeatureDiscovery,
    OpenIDCustomFeatureDiscovery,
    OpenIDFeatureDiscovery,
    SAMLFeatureDiscovery,
    SystemRolesFeatureDiscovery,
} from './feature_discovery/features';
import AttributeBasedAccessControlFeatureDiscovery from './feature_discovery/features/attribute_based_access_control';
import AutoTranslationFeatureDiscovery from './feature_discovery/features/auto_translation';
import BurnOnReadSVG from './feature_discovery/features/images/burn_on_read_svg';
import IntuneMAMSvg from './feature_discovery/features/images/intune_mam_svg';
import UserAttributesFeatureDiscovery from './feature_discovery/features/user_attributes';
import FeatureFlags, {messages as featureFlagsMessages} from './feature_flags';
import GroupDetails from './group_settings/group_details';
import GroupSettings from './group_settings/group_settings';
import IPFiltering from './ip_filtering';
import LDAPWizard from './ldap_wizard';
import LicenseSettings from './license_settings';
import {searchableStrings as licenseSettingsSearchableStrings} from './license_settings/license_settings';
import LicensedSectionContainer from './licensed_section_container';
import AutoTranslation, {searchableStrings as autoTranslationSearchableStrings} from './localization/auto_translation';
import Localization, {searchableStrings as localizationSearchableStrings} from './localization/localization';
import MessageExportSettings, {searchableStrings as messageExportSearchableStrings} from './message_export_settings';
import OpenIdConvert from './openid_convert';
import PasswordSettings, {searchableStrings as passwordSearchableStrings} from './password_settings';
import PermissionSchemesSettings from './permission_schemes_settings';
import {searchableStrings as PermissionSchemeSearchableStrings} from './permission_schemes_settings/permission_schemes_settings';
import PermissionSystemSchemeSettings from './permission_schemes_settings/permission_system_scheme_settings';
import PermissionTeamSchemeSettings from './permission_schemes_settings/permission_team_scheme_settings';
import {searchableStrings as pluginManagementSearchableStrings} from './plugin_management/plugin_management';
import PushNotificationsSettings, {searchableStrings as pushSearchableStrings} from './push_settings';
import SecureConnections, {searchableStrings as secureConnectionsSearchableStrings} from './secure_connections';
import SecureConnectionDetail from './secure_connections/secure_connection_detail';
import ServerLogs from './server_logs';
import {searchableStrings as serverLogsSearchableStrings} from './server_logs/logs';
import SessionLengthSettings, {searchableStrings as sessionLengthSearchableStrings} from './session_length_settings';
import SystemProperties, {searchableStrings as systemPropertiesSearchableStrings} from './system_properties';
import SystemRoles from './system_roles';
import SystemRole from './system_roles/system_role';
import SystemUserDetail from './system_user_detail';
import SystemUsers from './system_users';
import {searchableStrings as systemUsersSearchableStrings} from './system_users/system_users';
import ChannelSettings from './team_channel_settings/channel';
import ChannelDetails from './team_channel_settings/channel/details';
import TeamSettings from './team_channel_settings/team';
import TeamDetails from './team_channel_settings/team/details';
import type {AdminDefinition as AdminDefinitionType} from './types';
import ValidationResult from './validation';
import WorkspaceOptimizationDashboard from './workspace-optimization/dashboard';

// Re-export for backward compatibility
export {it};

const FILE_STORAGE_DRIVER_LOCAL = 'local';
const FILE_STORAGE_DRIVER_S3 = 'amazons3';
const MEBIBYTE = Math.pow(1024, 2);

const SAML_SETTINGS_SIGNATURE_ALGORITHM_SHA1 = 'RSAwithSHA1';
const SAML_SETTINGS_SIGNATURE_ALGORITHM_SHA256 = 'RSAwithSHA256';
const SAML_SETTINGS_SIGNATURE_ALGORITHM_SHA512 = 'RSAwithSHA512';

const SAML_SETTINGS_CANONICAL_ALGORITHM_C14N = 'Canonical1.0';
const SAML_SETTINGS_CANONICAL_ALGORITHM_C14N11 = 'Canonical1.1';

// admin_definitions data structure define the autogenerated admin_console
// section. It defines the structure of the menu based on sections, subsections
// and pages. Each page contains an schema which defines a component to use for
// render the entire section or the name of the section (name and
// name_default), the section in the config file (id), and a list of options to
// configure (settings).
//
// All text fields contains a translation key, and the <field>_default string are the
// default text when the translation is still not available (the english version
// of the text).
//
// We can define different types of settings configuration widgets:
//
// Widget:
//   - type: which define the widget type.
//   - label (and label_default): which define the main text of the setting.
//   - isDisabled: a function which receive current config, the state of the page and the license.
//   - isHidden: a function which receive current config, the state of the page and the license.
//
// Custom Widget (extends from Widget):
//   - component: The component used to render the widget
//
// JobsTable Widget (extends from Widget):
//   - job_type: The kind of job from Constants.JobTypes
//   - render_job: Function to convert a job object into a react component.
//
// Banner Widget (extends from Widget):
//   - banner_type: The type of banner (options: info or warning)
//
// Setting Widget (extends from Widget):
//   - key: The key to store the configuration in the config file.
//   - help_text (and help_text_default): Long description of the field.
//   - help_text_markdown: True if the translation text contains markdown.
//   - help_text_values: Values to fill the translation (if needed).
//
// Bool Widget (extends from Setting Widget)
//
// Number Widget (extends from Setting Widget)
//
// Color Widget (extends from Setting Widget)
//
// Text Widget (extends from Setting Widget)
//   - placeholder (and placeholder_default): Placeholder text to show in the input.
//   - dynamic_value: function that generate the value of the field based on the current value, the config, the state and the license.
//   - default_value: function that generate the default value of the field based on the config, the state and the license.
//   - max_length: The maximum length allowed
//
// Button Widget (extends from Setting Widget)
//   - action: A redux action to execute on click.
//   - error_message (and error_message_default): Error to show if action doesn't work.
//   - success_message (and success_message_default): Success message to show if action doesn't work.
//
// Language Widget (extends from Setting Widget)
//   - multiple: If you can select multiple languages.
//   - no_result (and no_result_default): Text to show on not results found (only for multiple = true).
//   - not_present (and not_present_default): Text to show when the default language is not present (only for multiple = true).
//
// Dropdown Widget (extends from Setting Widget)
//   - options: List of options of the dropdown (each options has value, display_name, display_name_default and optionally help_text, help_text_default, help_text_values, help_text_markdown fields).
//
// Permissions Flag (extends from Setting Widget)
//   - permissions_mapping_name: A permission name in the utils/policy_roles_adapter.js file.
//
// FileUpload (extends from Setting Widget)
//   - remove_help_text (and remove_help_text_default):  Long description of the field when a file is uploaded.
//   - remove_help_text_markdown: True if the translation text contains markdown.
//   - remove_help_text_values: Values to fill the translation (if needed).
//   - remove_button_text (and remove_button_text_default): Button text for remove when the file is uploaded.
//   - removing_text (and removing_text_default): Text shown while the system is removing the file.
//   - uploading_text (and uploading_text_default): Text shown while the system is uploading the file.
//   - upload_action: An store action to upload the file.
//   - remove_action: An store action to remove the file.
//   - fileType: A list of extensions separated by ",". E.g. ".jpg,.png,.gif".

const adminDefinitionMessages = defineMessages({
    data_retention_title: {id: 'admin.data_retention.title', defaultMessage: 'Data Retention Policy'},
    ip_filtering_title: {id: 'admin.sidebar.ip_filtering', defaultMessage: 'IP Filtering'},
    cache_settings_title: {id: 'admin.cacheSettings.title', defaultMessage: 'Cache Settings'},

    cache_type_title: {id: 'admin.cacheSettings.cacheTypeTitle', defaultMessage: 'Cache Type'},
    cache_type_desc: {id: 'admin.cacheSettings.cacheTypeDesc', defaultMessage: 'The type of the cache backend. E.g.: "redis" or "lru"'},

    redis_address_title: {id: 'admin.cacheSettings.redisAddress', defaultMessage: 'Redis Address'},
    redis_address_desc: {id: 'admin.cacheSettings.redisAddressDesc', defaultMessage: 'The hostname:port of the Redis server. E.g.: "localhost:6379"'},
    redis_address_placeholder: {id: 'admin.cacheSettings.redisAddressPlaceholder', defaultMessage: 'localhost:6379'},

    redis_password_title: {id: 'admin.cacheSettings.redisPassword', defaultMessage: 'Redis Password'},
    redis_password_desc: {id: 'admin.cacheSettings.redisPasswordDesc', defaultMessage: 'The password of the Redis server.'},

    redis_db_title: {id: 'admin.cacheSettings.redisDB', defaultMessage: 'Redis DB'},
    redis_db_desc: {id: 'admin.cacheSettings.redisDBDesc', defaultMessage: 'The database of the Redis server. E.g.: "0"'},
    redis_db_placeholder: {id: 'admin.cacheSettings.redisDBPlaceholder', defaultMessage: '0'},

    redis_clientcache_title: {id: 'admin.cacheSettings.redisClientCache', defaultMessage: 'Disable Client Cache'},
    redis_clientcache_desc: {id: 'admin.cacheSettings.redisClientCacheDesc', defaultMessage: 'When true, client-side caching is disabled.'},
});

const AdminDefinition: AdminDefinitionType = {
    about: {
        icon: (
            <InformationOutlineIcon
                size={16}
                color={'currentColor'}
            />
        ),
        sectionTitle: defineMessage({id: 'admin.sidebar.about', defaultMessage: 'About'}),
        isHidden: it.any(
            it.configIsTrue('ExperimentalSettings', 'RestrictSystemAdmin'),
            it.not(it.userHasReadPermissionOnSomeResources(RESOURCE_KEYS.ABOUT)),
        ),
        subsections: {
            license: {
                url: 'about/license',
                title: defineMessage({id: 'admin.sidebar.license', defaultMessage: 'Edition and License'}),
                searchableStrings: licenseSettingsSearchableStrings,
                isHidden: it.not(it.userHasReadPermissionOnResource(RESOURCE_KEYS.ABOUT.EDITION_AND_LICENSE)),
                isDisabled: it.not(it.userHasWritePermissionOnResource(RESOURCE_KEYS.ABOUT.EDITION_AND_LICENSE)),
                schema: {
                    id: 'LicenseSettings',
                    component: LicenseSettings,
                },
            },
        },
    },
    billing: {
        icon: (
            <CreditCardOutlineIcon
                size={16}
                color={'currentColor'}
            />
        ),
        sectionTitle: defineMessage({id: 'admin.sidebar.billing', defaultMessage: 'Billing & Account'}),
        isHidden: it.not(it.licensedForFeature('Cloud')),
        subsections: {
            subscription: {
                url: 'billing/subscription',
                title: defineMessage({id: 'admin.sidebar.subscription', defaultMessage: 'Subscription'}),
                searchableStrings: billingSubscriptionSearchableStrings,
                schema: {
                    id: 'BillingSubscriptions',
                    component: BillingSubscriptions,
                },

                // cloud only view
                isHidden: it.not(it.licensedForFeature('Cloud')),
                isDisabled: it.not(it.userHasWritePermissionOnResource('billing')),
            },
            billing_history: {
                url: 'billing/billing_history',
                title: defineMessage({id: 'admin.sidebar.billing_history', defaultMessage: 'Billing History'}),
                searchableStrings: billingHistorySearchableStrings,
                schema: {
                    id: 'BillingHistory',
                    component: BillingHistory,
                },
                isHidden: it.not(it.licensedForFeature('Cloud')),
                isDisabled: it.not(it.userHasWritePermissionOnResource('billing')),
            },
            company_info: {
                url: 'billing/company_info',
                title: defineMessage({id: 'admin.sidebar.company_info', defaultMessage: 'Company Information'}),
                searchableStrings: billingCompanyInfoSearchableStrings,
                schema: {
                    id: 'CompanyInfo',
                    component: CompanyInfo,
                },

                // cloud only view
                isHidden: it.not(it.licensedForFeature('Cloud')),
                isDisabled: it.not(it.userHasWritePermissionOnResource('billing')),
            },
            company_info_edit: {
                url: 'billing/company_info_edit',
                schema: {
                    id: 'CompanyInfoEdit',
                    component: CompanyInfoEdit,
                },

                // cloud only view
                isHidden: it.not(it.licensedForFeature('Cloud')),
                isDisabled: it.not(it.userHasWritePermissionOnResource('billing')),
            },
        },
    },
    reporting: {
        icon: (
            <ChartBarIcon
                size={16}
                color={'currentColor'}
            />
        ),
        sectionTitle: defineMessage({id: 'admin.sidebar.reporting', defaultMessage: 'Reporting'}),
        isHidden: it.not(it.userHasReadPermissionOnSomeResources(RESOURCE_KEYS.REPORTING)),
        subsections: {
            workspace_optimization: {
                url: 'reporting/workspace_optimization',
                title: defineMessage({id: 'admin.sidebar.workspaceOptimization', defaultMessage: 'Workspace Optimization'}),
                schema: {
                    id: 'WorkspaceOptimizationDashboard',
                    component: WorkspaceOptimizationDashboard,
                },
                isHidden: it.not(it.userHasReadPermissionOnResource(RESOURCE_KEYS.REPORTING.SITE_STATISTICS)),
                isDisabled: it.not(it.userHasWritePermissionOnResource(RESOURCE_KEYS.REPORTING.SITE_STATISTICS)),
            },
            system_analytics: {
                url: 'reporting/system_analytics',
                title: defineMessage({id: 'admin.sidebar.siteStatistics', defaultMessage: 'Site Statistics'}),
                searchableStrings: systemAnalyticsSearchableStrings,
                schema: {
                    id: 'SystemAnalytics',
                    component: SystemAnalytics,
                },
                isHidden: it.not(it.userHasReadPermissionOnResource(RESOURCE_KEYS.REPORTING.SITE_STATISTICS)),
                isDisabled: it.not(it.userHasWritePermissionOnResource(RESOURCE_KEYS.REPORTING.SITE_STATISTICS)),
            },
            team_statistics: {
                url: 'reporting/team_statistics',
                title: defineMessage({id: 'admin.sidebar.teamStatistics', defaultMessage: 'Team Statistics'}),
                searchableStrings: teamAnalyticsSearchableStrings,
                schema: {
                    id: 'TeamAnalytics',
                    component: TeamAnalytics,
                },
                isHidden: it.not(it.userHasReadPermissionOnResource(RESOURCE_KEYS.REPORTING.TEAM_STATISTICS)),
                isDisabled: it.not(it.userHasWritePermissionOnResource(RESOURCE_KEYS.REPORTING.TEAM_STATISTICS)),
            },
            server_logs: {
                url: 'reporting/server_logs',
                title: defineMessage({id: 'admin.sidebar.logs', defaultMessage: 'Server Logs'}),
                isHidden: it.any(
                    it.configIsTrue('ExperimentalSettings', 'RestrictSystemAdmin'),
                    it.not(it.userHasReadPermissionOnResource(RESOURCE_KEYS.REPORTING.SERVER_LOGS)),
                ),
                isDisabled: it.not(it.userHasWritePermissionOnResource(RESOURCE_KEYS.REPORTING.SERVER_LOGS)),
                searchableStrings: serverLogsSearchableStrings,
                schema: {
                    id: 'ServerLogs',
                    component: ServerLogs,
                },
            },
        },
    },
    user_management: {
        icon: (
            <AccountMultipleOutlineIcon
                size={16}
                color={'currentColor'}
            />
        ),
        sectionTitle: defineMessage({id: 'admin.sidebar.userManagement', defaultMessage: 'User Management'}),
        isHidden: it.not(it.userHasReadPermissionOnSomeResources(RESOURCE_KEYS.USER_MANAGEMENT)),
        subsections: {
            system_users: {
                url: 'user_management/users',
                title: defineMessage({id: 'admin.sidebar.users', defaultMessage: 'Users'}),
                searchableStrings: systemUsersSearchableStrings,
                isHidden: it.not(it.userHasReadPermissionOnResource(RESOURCE_KEYS.USER_MANAGEMENT.USERS)),
                schema: {
                    id: 'SystemUsers',
                    component: SystemUsers,
                },
            },
            system_user_detail: {
                url: `user_management/user/:user_id(${ID_PATH_PATTERN})`,
                isHidden: it.not(it.userHasReadPermissionOnResource(RESOURCE_KEYS.USER_MANAGEMENT.USERS)),
                schema: {
                    id: 'SystemUserDetail',
                    component: SystemUserDetail,
                },
            },
            group_detail: {
                url: `user_management/groups/:group_id(${ID_PATH_PATTERN})`,
                isDisabled: it.not(it.userHasWritePermissionOnResource(RESOURCE_KEYS.USER_MANAGEMENT.GROUPS)),
                isHidden: it.not(it.userHasReadPermissionOnResource(RESOURCE_KEYS.USER_MANAGEMENT.GROUPS)),
                schema: {
                    id: 'GroupDetail',
                    component: GroupDetails,
                },
            },
            groups: {
                url: 'user_management/groups',
                title: defineMessage({id: 'admin.sidebar.groups', defaultMessage: 'Groups'}),
                isHidden: it.any(
                    it.not(it.licensedForFeature('LDAPGroups')),
                    it.not(it.userHasReadPermissionOnResource(RESOURCE_KEYS.USER_MANAGEMENT.GROUPS)),
                ),
                isDisabled: it.not(it.userHasWritePermissionOnResource(RESOURCE_KEYS.USER_MANAGEMENT.GROUPS)),
                schema: {
                    id: 'Groups',
                    component: GroupSettings,
                },
                restrictedIndicator: getRestrictedIndicator(),
            },
            groups_feature_discovery: {
                url: 'user_management/groups',
                isDiscovery: true,
                title: defineMessage({id: 'admin.sidebar.groups', defaultMessage: 'Groups'}),
                isHidden: it.any(
                    it.licensedForFeature('LDAPGroups'),
                ),
                schema: {
                    id: 'Groups',
                    name: defineMessage({id: 'admin.group_settings.groupsPageTitle', defaultMessage: 'Groups'}),
                    settings: [
                        {
                            type: 'custom',
                            component: GroupsFeatureDiscovery,
                            key: 'GroupsFeatureDiscovery',
                            isDisabled: it.not(it.userHasWritePermissionOnResource(RESOURCE_KEYS.ABOUT.EDITION_AND_LICENSE)),
                        },
                    ],
                },
                restrictedIndicator: getRestrictedIndicator(true, LicenseSkus.Enterprise),
            },
            team_detail: {
                url: `user_management/teams/:team_id(${ID_PATH_PATTERN})`,
                isDisabled: it.not(it.userHasWritePermissionOnResource(RESOURCE_KEYS.USER_MANAGEMENT.TEAMS)),
                isHidden: it.not(it.userHasReadPermissionOnResource(RESOURCE_KEYS.USER_MANAGEMENT.TEAMS)),
                schema: {
                    id: 'TeamDetail',
                    component: TeamDetails,
                },
            },
            teams: {
                url: 'user_management/teams',
                title: defineMessage({id: 'admin.sidebar.teams', defaultMessage: 'Teams'}),
                isHidden: it.any(
                    it.not(it.userHasReadPermissionOnResource(RESOURCE_KEYS.USER_MANAGEMENT.TEAMS)),
                ),
                schema: {
                    id: 'Teams',
                    component: TeamSettings,
                },
            },
            channel_detail: {
                url: `user_management/channels/:channel_id(${ID_PATH_PATTERN})`,
                isDisabled: it.not(it.userHasWritePermissionOnResource(RESOURCE_KEYS.USER_MANAGEMENT.CHANNELS)),
                isHidden: it.not(it.userHasReadPermissionOnResource(RESOURCE_KEYS.USER_MANAGEMENT.CHANNELS)),
                schema: {
                    id: 'ChannelDetail',
                    component: ChannelDetails,
                },
            },
            channel: {
                url: 'user_management/channels',
                title: defineMessage({id: 'admin.sidebar.channels', defaultMessage: 'Channels'}),
                isHidden: it.not(it.userHasReadPermissionOnResource(RESOURCE_KEYS.USER_MANAGEMENT.CHANNELS)),
                isDisabled: it.not(it.userHasWritePermissionOnResource(RESOURCE_KEYS.USER_MANAGEMENT.CHANNELS)),
                schema: {
                    id: 'Channels',
                    component: ChannelSettings,
                },
            },
            systemScheme: {
                url: 'user_management/permissions/system_scheme',
                isHidden: it.not(it.userHasReadPermissionOnResource(RESOURCE_KEYS.USER_MANAGEMENT.PERMISSIONS)),
                isDisabled: it.not(it.userHasWritePermissionOnResource(RESOURCE_KEYS.USER_MANAGEMENT.PERMISSIONS)),
                schema: {
                    id: 'PermissionSystemScheme',
                    component: PermissionSystemSchemeSettings,
                },
            },
            teamSchemeDetail: {
                url: `user_management/permissions/team_override_scheme/:scheme_id(${ID_PATH_PATTERN})`,
                isHidden: it.not(it.userHasReadPermissionOnResource(RESOURCE_KEYS.USER_MANAGEMENT.PERMISSIONS)),
                isDisabled: it.not(it.userHasWritePermissionOnResource(RESOURCE_KEYS.USER_MANAGEMENT.PERMISSIONS)),
                schema: {
                    id: 'PermissionSystemScheme',
                    component: PermissionTeamSchemeSettings,
                },
            },
            teamScheme: {
                url: 'user_management/permissions/team_override_scheme',
                isHidden: it.not(it.userHasReadPermissionOnResource(RESOURCE_KEYS.USER_MANAGEMENT.PERMISSIONS)),
                isDisabled: it.not(it.userHasWritePermissionOnResource(RESOURCE_KEYS.USER_MANAGEMENT.PERMISSIONS)),
                schema: {
                    id: 'PermissionSystemScheme',
                    component: PermissionTeamSchemeSettings,
                },
            },
            permissions: {
                url: 'user_management/permissions/',
                title: defineMessage({id: 'admin.sidebar.permissions', defaultMessage: 'Permissions'}),
                searchableStrings: PermissionSchemeSearchableStrings,
                isHidden: it.any(
                    it.not(it.userHasReadPermissionOnResource(RESOURCE_KEYS.USER_MANAGEMENT.PERMISSIONS)),
                ),
                isDisabled: it.not(it.userHasWritePermissionOnResource(RESOURCE_KEYS.USER_MANAGEMENT.PERMISSIONS)),
                schema: {
                    id: 'PermissionSchemes',
                    component: PermissionSchemesSettings,
                },
            },
            system_role: {
                url: `user_management/system_roles/:role_id(${ID_PATH_PATTERN})`,
                isHidden: it.any(
                    it.not(it.licensedForFeature('LDAPGroups')),
                    it.licensedForSku(LicenseSkus.Entry),
                    it.not(it.userHasReadPermissionOnResource(RESOURCE_KEYS.USER_MANAGEMENT.SYSTEM_ROLES)),
                ),
                isDisabled: it.not(it.userHasWritePermissionOnResource(RESOURCE_KEYS.USER_MANAGEMENT.SYSTEM_ROLES)),
                schema: {
                    id: 'SystemRole',
                    component: SystemRole,
                },
            },
            system_roles: {
                url: 'user_management/system_roles',
                title: defineMessage({id: 'admin.sidebar.systemRoles', defaultMessage: 'Delegated Granular Administration'}),
                isHidden: it.any(
                    it.not(it.licensedForFeature('LDAPGroups')),
                    it.licensedForSku(LicenseSkus.Entry),
                    it.not(it.userHasReadPermissionOnResource(RESOURCE_KEYS.USER_MANAGEMENT.SYSTEM_ROLES)),
                ),
                isDisabled: it.not(it.userHasWritePermissionOnResource(RESOURCE_KEYS.USER_MANAGEMENT.SYSTEM_ROLES)),
                schema: {
                    id: 'SystemRoles',
                    component: SystemRoles,
                },
                restrictedIndicator: getRestrictedIndicator(),
            },
            system_roles_feature_discovery: {
                url: 'user_management/system_roles',
                isDiscovery: true,
                title: defineMessage({id: 'admin.sidebar.systemRoles', defaultMessage: 'Delegated Granular Administration'}),
                isHidden: it.any(
                    it.licensedForFeature('LDAPGroups'),
                ),
                schema: {
                    id: 'SystemRoles',
                    name: defineMessage({id: 'admin.permissions.systemRoles', defaultMessage: 'Delegated Granular Administration'}),
                    settings: [
                        {
                            type: 'custom',
                            component: SystemRolesFeatureDiscovery,
                            key: 'SystemRolesFeatureDiscovery',
                            isDisabled: it.not(it.userHasWritePermissionOnResource(RESOURCE_KEYS.ABOUT.EDITION_AND_LICENSE)),
                        },
                    ],
                },
                restrictedIndicator: getRestrictedIndicator(true, LicenseSkus.Enterprise),
            },
        },
    },
    system_attributes: {
        icon: (
            <TableLargeIcon
                size={16}
                color={'currentColor'}
            />
        ),
        sectionTitle: defineMessage({id: 'admin.sidebar.systemAttributes', defaultMessage: 'System Attributes'}),
        isHidden: it.not(it.userHasReadPermissionOnSomeResources(RESOURCE_KEYS.USER_MANAGEMENT)),
        subsections: {
            system_properties: {
                url: 'system_attributes/user_attributes',
                title: defineMessage({id: 'admin.sidebar.user_attributes', defaultMessage: 'User Attributes'}),
                searchableStrings: systemPropertiesSearchableStrings,
                isHidden: it.not(it.all(
                    it.minLicenseTier(LicenseSkus.Enterprise),
                    it.configIsTrue('FeatureFlags', 'CustomProfileAttributes'),
                )),
                schema: {
                    id: 'SystemProperties',
                    component: SystemProperties,
                },
            },
            user_attributes_feature_discovery: {
                url: 'system_attributes/user_attributes',
                isDiscovery: true,
                title: defineMessage({id: 'admin.sidebar.user_attributes', defaultMessage: 'User Attributes'}),
                isHidden: it.any(
                    it.minLicenseTier(LicenseSkus.Enterprise),
                    it.configIsFalse('FeatureFlags', 'CustomProfileAttributes'),
                ),
                schema: {
                    id: 'SystemProperties',
                    name: defineMessage({id: 'admin.sidebar.user_attributes', defaultMessage: 'User Attributes'}),
                    settings: [
                        {
                            type: 'custom',
                            component: UserAttributesFeatureDiscovery,
                            key: 'UserAttributesFeatureDiscovery',
                            isDisabled: it.not(it.userHasWritePermissionOnResource(RESOURCE_KEYS.ABOUT.EDITION_AND_LICENSE)),
                        },
                    ],
                },
                restrictedIndicator: getRestrictedIndicator(true, LicenseSkus.EnterpriseAdvanced),
            },
            access_control_policy_details_edit: {
                url: `system_attributes/attribute_based_access_control/edit_policy/:policy_id(${ID_PATH_PATTERN})`,
                isHidden: it.any(
                    it.configIsFalse('AccessControlSettings', 'EnableAttributeBasedAccessControl'),
                    it.not(it.minLicenseTier(LicenseSkus.EnterpriseAdvanced)),
                    it.not(it.userHasReadPermissionOnResource(RESOURCE_KEYS.USER_MANAGEMENT.SYSTEM_ROLES)),
                ),
                isDisabled: it.any(
                    it.not(it.userHasWritePermissionOnResource(RESOURCE_KEYS.USER_MANAGEMENT.SYSTEM_ROLES)),
                    it.configIsFalse('FeatureFlags', 'AttributeBasedAccessControl'),
                ),
                schema: {
                    id: 'AccessControlPolicy',
                    component: PolicyDetails,
                },
            },
            access_control_policy_details: {
                url: 'system_attributes/attribute_based_access_control/edit_policy',
                isHidden: it.any(
                    it.configIsFalse('AccessControlSettings', 'EnableAttributeBasedAccessControl'),
                    it.not(it.minLicenseTier(LicenseSkus.EnterpriseAdvanced)),
                    it.not(it.userHasReadPermissionOnResource(RESOURCE_KEYS.USER_MANAGEMENT.SYSTEM_ROLES)),
                    it.configIsFalse('FeatureFlags', 'AttributeBasedAccessControl'),
                ),
                isDisabled: it.not(it.userHasWritePermissionOnResource(RESOURCE_KEYS.USER_MANAGEMENT.SYSTEM_ROLES)),
                schema: {
                    id: 'AccessControlPolicy',
                    component: PolicyDetails,
                },
            },
            attribute_based_access_control: {
                url: 'system_attributes/attribute_based_access_control',
                title: defineMessage({id: 'admin.sidebar.attributeBasedAccessControl', defaultMessage: 'Attribute-Based Access'}),
                isHidden: it.any(
                    it.not(it.minLicenseTier(LicenseSkus.EnterpriseAdvanced)),
                    it.not(it.userHasReadPermissionOnResource(RESOURCE_KEYS.USER_MANAGEMENT.SYSTEM_ROLES)),
                    it.configIsFalse('FeatureFlags', 'AttributeBasedAccessControl'),
                ),
                isDisabled: it.not(it.userHasWritePermissionOnResource(RESOURCE_KEYS.USER_MANAGEMENT.SYSTEM_ROLES)),
                schema: {
                    id: 'AttributeBasedAccessControl',
                    name: defineMessage({id: 'admin.accesscontrol.title', defaultMessage: 'Attribute-Based Access'}),
                    sections: [
                        {
                            key: 'admin.accesscontrol.settings',
                            settings: [
                                {
                                    type: 'bool',
                                    key: 'AccessControlSettings.EnableAttributeBasedAccessControl',
                                    label: defineMessage({id: 'admin.accesscontrol.enableTitle', defaultMessage: 'Allow attribute based access controls on this server'}),
                                    help_text: defineMessage({id: 'admin.accesscontrol.enableDesc', defaultMessage: 'Allow access restrictions based on user attributes using custom access policies. To effectively use this feature, you must define user attributes in the {userAttributes} section.'}), // eslint-disable-line formatjs/enforce-placeholders -- userAttributes provided via help_text_values
                                    help_text_values: {
                                        userAttributes: (
                                            <a href='../system_attributes/user_attributes'>
                                                <FormattedMessage
                                                    id='admin.accesscontrol.user_properties.link.label'
                                                    defaultMessage='User Attributes'
                                                />
                                            </a>
                                        ),
                                    },
                                },
                            ],
                        },
                        {
                            key: 'admin.accesscontrol.policies',
                            isHidden: it.any(
                                it.configIsFalse('AccessControlSettings', 'EnableAttributeBasedAccessControl'),
                                it.stateIsFalse('AccessControlSettings.EnableAttributeBasedAccessControl'),
                            ),
                            settings: [
                                {
                                    type: 'custom',
                                    component: PolicyList,
                                    key: 'PolicyListPanel',
                                },
                            ],
                        },
                        {
                            key: 'admin.accesscontrol.policyjobs',
                            isHidden: it.any(
                                it.configIsFalse('AccessControlSettings', 'EnableAttributeBasedAccessControl'),
                                it.stateIsFalse('AccessControlSettings.EnableAttributeBasedAccessControl'),
                            ),
                            settings: [
                                {
                                    type: 'custom',
                                    component: AccessControlPolicyJobs,
                                    key: 'AcessControlPolicyJobs',
                                },
                            ],
                        },
                    ],
                },
                restrictedIndicator: getRestrictedIndicator(false, LicenseSkus.EnterpriseAdvanced),
            },
            attribute_based_access_control_feature_discovery: {
                url: 'system_attributes/attribute_based_access_control',
                isDiscovery: true,
                title: defineMessage({id: 'admin.sidebar.attributeBasedAccessControl', defaultMessage: 'Attribute-Based Access'}),
                isHidden: it.any(
                    it.minLicenseTier(LicenseSkus.EnterpriseAdvanced),
                    it.configIsFalse('FeatureFlags', 'AttributeBasedAccessControl'),
                ),
                schema: {
                    id: 'AttributeBasedAccessControl',
                    name: defineMessage({id: 'admin.accesscontrol.title', defaultMessage: 'Attribute-Based Access'}),
                    settings: [
                        {
                            type: 'custom',
                            component: AttributeBasedAccessControlFeatureDiscovery,
                            key: 'AttributeBasedAccessControlFeatureDiscovery',
                            isDisabled: it.not(it.userHasWritePermissionOnResource(RESOURCE_KEYS.ABOUT.EDITION_AND_LICENSE)),
                        },
                    ],
                },
                restrictedIndicator: getRestrictedIndicator(true, LicenseSkus.EnterpriseAdvanced),
            },
        },
    },
    environment: {
        icon: (
            <ServerVariantIcon
                size={16}
                color={'currentColor'}
            />
        ),
        sectionTitle: defineMessage({id: 'admin.sidebar.environment', defaultMessage: 'Environment'}),
        isHidden: it.not(it.userHasReadPermissionOnSomeResources(RESOURCE_KEYS.ENVIRONMENT)),
        subsections: {
            web_server: {
                url: 'environment/web_server',
                title: defineMessage({id: 'admin.sidebar.webServer', defaultMessage: 'Web Server'}),
                isHidden: it.any(
                    it.configIsTrue('ExperimentalSettings', 'RestrictSystemAdmin'),
                    it.not(it.userHasReadPermissionOnResource(RESOURCE_KEYS.ENVIRONMENT.WEB_SERVER)),
                ),
                schema: {
                    id: 'ServiceSettings',
                    name: defineMessage({id: 'admin.environment.webServer', defaultMessage: 'Web Server'}),
                    settings: [
                        {
                            type: 'banner',
                            label: defineMessage({id: 'admin.info_banner.restart_required.desc', defaultMessage: 'Changing properties in this section will require a server restart before taking effect.'}),
                            banner_type: 'info',
                        },
                        {
                            type: 'text',
                            key: 'ServiceSettings.SiteURL',
                            label: defineMessage({id: 'admin.service.siteURL', defaultMessage: 'Site URL:'}),
                            help_text: defineMessage({id: 'admin.service.siteURLDescription', defaultMessage: 'The URL that users will use to access Mattermost. Standard ports, such as 80 and 443, can be omitted, but non-standard ports are required. For example: http://example.com:8065. This setting is required. Mattermost may be hosted at a subpath. For example: http://example.com:8065/company/mattermost. A restart is required before the server will work correctly.'}),
                            help_text_markdown: true,
                            placeholder: defineMessage({id: 'admin.service.siteURLExample', defaultMessage: 'E.g.: "http://example.com:8065"'}),
                            isDisabled: it.not(it.userHasWritePermissionOnResource(RESOURCE_KEYS.ENVIRONMENT.WEB_SERVER)),
                        },
                        {
                            type: 'button',
                            key: 'TestSiteURL',
                            action: testSiteURL,
                            label: defineMessage({id: 'admin.service.testSiteURL', defaultMessage: 'Test Live URL'}),
                            loading: defineMessage({id: 'admin.service.testSiteURLTesting', defaultMessage: 'Testing...'}),
                            error_message: defineMessage({id: 'admin.service.testSiteURLFail', defaultMessage: 'Test unsuccessful: {error}'}), // eslint-disable-line formatjs/enforce-placeholders -- error provided at runtime
                            success_message: defineMessage({id: 'admin.service.testSiteURLSuccess', defaultMessage: 'Test successful. This is a valid URL.'}),
                            isDisabled: it.not(it.userHasWritePermissionOnResource(RESOURCE_KEYS.ENVIRONMENT.WEB_SERVER)),
                        },
                        {
                            type: 'text',
                            key: 'ServiceSettings.ListenAddress',
                            label: defineMessage({id: 'admin.service.listenAddress', defaultMessage: 'Listen Address:'}),
                            placeholder: defineMessage({id: 'admin.service.listenExample', defaultMessage: 'E.g.: ":8065"'}),
                            help_text: defineMessage({id: 'admin.service.listenDescription', defaultMessage: 'The address and port to which to bind and listen. Specifying ":8065" will bind to all network interfaces. Specifying "127.0.0.1:8065" will only bind to the network interface having that IP address. If you choose a port of a lower level (called "system ports" or "well-known ports", in the range of 0-1023), you must have permissions to bind to that port. On Linux you can use: "sudo setcap cap_net_bind_service=+ep ./bin/mattermost" to allow Mattermost to bind to well-known ports.'}),
                            isDisabled: it.not(it.userHasWritePermissionOnResource(RESOURCE_KEYS.ENVIRONMENT.WEB_SERVER)),
                        },
                        {
                            type: 'bool',
                            key: 'ServiceSettings.Forward80To443',
                            label: defineMessage({id: 'admin.service.forward80To443', defaultMessage: 'Forward port 80 to 443:'}),
                            help_text: defineMessage({id: 'admin.service.forward80To443Description', defaultMessage: 'Forwards all insecure traffic from port 80 to secure port 443. Not recommended when using a proxy server.'}),
                            disabled_help_text: defineMessage({id: 'admin.service.forward80To443Description.disabled', defaultMessage: 'Forwards all insecure traffic from port 80 to secure port 443. Not recommended when using a proxy server. This setting cannot be enabled until your server is [listening](#ServiceSettings.ListenAddress) on port 443.'}),
                            disabled_help_text_markdown: true,
                            isDisabled: it.any(
                                it.cloudLicensed,
                                it.not(it.userHasWritePermissionOnResource(RESOURCE_KEYS.ENVIRONMENT.WEB_SERVER)),
                                it.not(it.stateMatches('ServiceSettings.ListenAddress', /:443$/)),
                            ),
                        },
                        {
                            type: 'dropdown',
                            key: 'ServiceSettings.ConnectionSecurity',
                            label: defineMessage({id: 'admin.connectionSecurityTitle', defaultMessage: 'Connection Security:'}),
                            help_text: DefinitionConstants.CONNECTION_SECURITY_HELP_TEXT_WEBSERVER,
                            options: [
                                {
                                    value: '',
                                    display_name: defineMessage({id: 'admin.connectionSecurityNone', defaultMessage: 'None'}),
                                },
                                {
                                    value: 'TLS',
                                    display_name: defineMessage({id: 'admin.connectionSecurityTls', defaultMessage: 'TLS (Recommended)'}),
                                },
                            ],
                            isDisabled: it.not(it.userHasWritePermissionOnResource(RESOURCE_KEYS.ENVIRONMENT.WEB_SERVER)),
                        },
                        {
                            type: 'text',
                            key: 'ServiceSettings.TLSCertFile',
                            label: defineMessage({id: 'admin.service.tlsCertFile', defaultMessage: 'TLS Certificate File:'}),
                            help_text: defineMessage({id: 'admin.service.tlsCertFileDescription', defaultMessage: 'The certificate file to use.'}),
                            isDisabled: it.any(
                                it.not(it.userHasWritePermissionOnResource(RESOURCE_KEYS.ENVIRONMENT.WEB_SERVER)),
                                it.stateIsTrue('ServiceSettings.UseLetsEncrypt'),
                            ),
                        },
                        {
                            type: 'text',
                            key: 'ServiceSettings.TLSKeyFile',
                            label: defineMessage({id: 'admin.service.tlsKeyFile', defaultMessage: 'TLS Key File:'}),
                            help_text: defineMessage({id: 'admin.service.tlsKeyFileDescription', defaultMessage: 'The private key file to use.'}),
                            isDisabled: it.any(
                                it.not(it.userHasWritePermissionOnResource(RESOURCE_KEYS.ENVIRONMENT.WEB_SERVER)),
                                it.stateIsTrue('ServiceSettings.UseLetsEncrypt'),
                            ),
                        },
                        {
                            type: 'bool',
                            key: 'ServiceSettings.UseLetsEncrypt',
                            label: defineMessage({id: 'admin.service.useLetsEncrypt', defaultMessage: 'Use Let\'s Encrypt:'}),
                            help_text: defineMessage({id: 'admin.service.useLetsEncryptDescription', defaultMessage: 'Enable the automatic retrieval of certificates from Let\'s Encrypt. The certificate will be retrieved when a client attempts to connect from a new domain. This will work with multiple domains.'}),
                            disabled_help_text: defineMessage({id: 'admin.service.useLetsEncryptDescription.disabled', defaultMessage: "Enable the automatic retrieval of certificates from Let's Encrypt. The certificate will be retrieved when a client attempts to connect from a new domain. This will work with multiple domains. This setting cannot be enabled unless the [Forward port 80 to 443](#ServiceSettings.Forward80To443) setting is set to true."}),
                            disabled_help_text_markdown: true,
                            isDisabled: it.any(
                                it.not(it.userHasWritePermissionOnResource(RESOURCE_KEYS.ENVIRONMENT.WEB_SERVER)),
                                it.stateIsFalse('ServiceSettings.Forward80To443'),
                            ),
                        },
                        {
                            type: 'text',
                            key: 'ServiceSettings.LetsEncryptCertificateCacheFile',
                            label: defineMessage({id: 'admin.service.letsEncryptCertificateCacheFile', defaultMessage: 'Let\'s Encrypt Certificate Cache File:'}),
                            help_text: defineMessage({id: 'admin.service.letsEncryptCertificateCacheFileDescription', defaultMessage: 'Certificates retrieved and other data about the Let\'s Encrypt service will be stored in this file.'}),
                            isDisabled: it.any(
                                it.not(it.userHasWritePermissionOnResource(RESOURCE_KEYS.ENVIRONMENT.WEB_SERVER)),
                                it.stateIsFalse('ServiceSettings.UseLetsEncrypt'),
                            ),
                        },
                        {
                            type: 'number',
                            key: 'ServiceSettings.ReadTimeout',
                            label: defineMessage({id: 'admin.service.readTimeout', defaultMessage: 'Read Timeout:'}),
                            help_text: defineMessage({id: 'admin.service.readTimeoutDescription', defaultMessage: 'Maximum time allowed from when the connection is accepted to when the request body is fully read.'}),
                            isDisabled: it.not(it.userHasWritePermissionOnResource(RESOURCE_KEYS.ENVIRONMENT.WEB_SERVER)),
                        },
                        {
                            type: 'number',
                            key: 'ServiceSettings.WriteTimeout',
                            label: defineMessage({id: 'admin.service.writeTimeout', defaultMessage: 'Write Timeout:'}),
                            help_text: defineMessage({id: 'admin.service.writeTimeoutDescription', defaultMessage: 'If using HTTP (insecure), this is the maximum time allowed from the end of reading the request headers until the response is written. If using HTTPS, it is the total time from when the connection is accepted until the response is written.'}),
                            isDisabled: it.not(it.userHasWritePermissionOnResource(RESOURCE_KEYS.ENVIRONMENT.WEB_SERVER)),
                        },
                        {
                            type: 'number',
                            key: 'ServiceSettings.MaximumPayloadSizeBytes',
                            label: defineMessage({id: 'admin.service.maximumPayloadSize', defaultMessage: 'Maximum Payload Size (Bytes):'}),
                            help_text: defineMessage({id: 'admin.service.maximumPayloadSizeDescription', defaultMessage: 'The maximum number of bytes allowed in the payload of incoming HTTP calls'}),
                            isDisabled: it.not(it.userHasWritePermissionOnResource(RESOURCE_KEYS.ENVIRONMENT.WEB_SERVER)),
                        },
                        {
                            type: 'dropdown',
                            key: 'ServiceSettings.WebserverMode',
                            label: defineMessage({id: 'admin.webserverModeTitle', defaultMessage: 'Webserver Mode:'}),
                            help_text: DefinitionConstants.WEBSERVER_MODE_HELP_TEXT,
                            options: [
                                {
                                    value: 'gzip',
                                    display_name: defineMessage({id: 'admin.webserverModeGzip', defaultMessage: 'gzip'}),
                                },
                                {
                                    value: 'uncompressed',
                                    display_name: defineMessage({id: 'admin.webserverModeUncompressed', defaultMessage: 'Uncompressed'}),
                                },
                                {
                                    value: 'disabled',
                                    display_name: defineMessage({id: 'admin.webserverModeDisabled', defaultMessage: 'Disabled'}),
                                },
                            ],
                            isDisabled: it.not(it.userHasWritePermissionOnResource(RESOURCE_KEYS.ENVIRONMENT.WEB_SERVER)),
                        },
                        {
                            type: 'bool',
                            key: 'ServiceSettings.EnableInsecureOutgoingConnections',
                            label: defineMessage({id: 'admin.service.insecureTlsTitle', defaultMessage: 'Enable Insecure Outgoing Connections: '}),
                            help_text: defineMessage({id: 'admin.service.insecureTlsDesc', defaultMessage: 'When true, any outgoing HTTPS requests will accept unverified, self-signed certificates. For example, outgoing webhooks to a server with a self-signed TLS certificate, using any domain, will be allowed. Note that this makes these connections susceptible to man-in-the-middle attacks.'}),
                            isDisabled: it.not(it.userHasWritePermissionOnResource(RESOURCE_KEYS.ENVIRONMENT.WEB_SERVER)),
                        },
                        {
                            type: 'text',
                            key: 'ServiceSettings.ManagedResourcePaths',
                            label: defineMessage({id: 'admin.service.managedResourcePaths', defaultMessage: 'Managed Resource Paths:'}),
                            help_text: defineMessage({id: 'admin.service.managedResourcePathsDescription', defaultMessage: 'A comma-separated list of paths on the Mattermost server that are managed by another service. See <link>here</link> for more information.'}), // eslint-disable-line formatjs/enforce-placeholders -- link provided via help_text_values
                            help_text_markdown: false,
                            help_text_values: {
                                link: (msg: string) => (
                                    <ExternalLink
                                        location='admin_console'
                                        href={DocLinks.DESKTOP_MANAGED_RESOURCES}
                                    >
                                        {msg}
                                    </ExternalLink>
                                ),
                            },
                            isDisabled: it.not(it.userHasWritePermissionOnResource(RESOURCE_KEYS.ENVIRONMENT.WEB_SERVER)),
                        },
                        {
                            type: 'button',
                            action: reloadConfig,
                            key: 'ReloadConfigButton',
                            label: defineMessage({id: 'admin.reload.button', defaultMessage: 'Reload Configuration From Disk'}),
                            help_text: defineMessage({id: 'admin.reload.reloadDescription', defaultMessage: 'Deployments using multiple databases can switch from one master database to another without restarting the Mattermost server by updating "config.json" to the new desired configuration and using the {featureName} feature to load the new settings while the server is running. The administrator should then use the {recycleDatabaseConnections} feature to recycle the database connections based on the new settings.'}), // eslint-disable-line formatjs/enforce-placeholders -- featureName, recycleDatabaseConnections provided via help_text_values
                            help_text_values: {
                                featureName: (
                                    <b>
                                        <FormattedMessage
                                            id='admin.reload.reloadDescription.featureName'
                                            defaultMessage='Reload Configuration from Disk'
                                        />
                                    </b>
                                ),
                                recycleDatabaseConnections: (
                                    <a href='../environment/database'>
                                        <b>
                                            <FormattedMessage
                                                id='admin.reload.reloadDescription.recycleDatabaseConnections'
                                                defaultMessage='Environment > Database > Recycle Database Connections'
                                            />
                                        </b>
                                    </a>
                                ),
                            },
                            error_message: defineMessage({id: 'admin.reload.reloadFail', defaultMessage: 'Reload unsuccessful: {error}'}), // eslint-disable-line formatjs/enforce-placeholders -- error provided at runtime
                            isDisabled: it.not(it.userHasWritePermissionOnResource(RESOURCE_KEYS.ENVIRONMENT.WEB_SERVER)),
                        },
                        {
                            type: 'button',
                            key: 'PurgeButton',
                            action: invalidateAllCaches,
                            label: defineMessage({id: 'admin.purge.button', defaultMessage: 'Purge All Caches'}),
                            help_text: defineMessage({id: 'admin.purge.purgeDescription', defaultMessage: 'This will purge all the in-memory caches for things like sessions, accounts, channels, etc. Deployments using High Availability will attempt to purge all the servers in the cluster. Purging the caches may adversely impact performance.'}),
                            error_message: defineMessage({id: 'admin.purge.purgeFail', defaultMessage: 'Purging unsuccessful: {error}'}), // eslint-disable-line formatjs/enforce-placeholders -- error provided at runtime
                            isDisabled: it.not(it.userHasWritePermissionOnResource(RESOURCE_KEYS.ENVIRONMENT.WEB_SERVER)),
                        },
                    ],
                },
            },
            database: {
                url: 'environment/database',
                title: defineMessage({id: 'admin.sidebar.database', defaultMessage: 'Database'}),
                searchableStrings: databaseSearchableStrings,
                isHidden: it.any(
                    it.cloudLicensed,
                    it.configIsTrue('ExperimentalSettings', 'RestrictSystemAdmin'),
                    it.not(it.userHasReadPermissionOnResource(RESOURCE_KEYS.ENVIRONMENT.DATABASE)),
                ),
                isDisabled: it.not(it.userHasWritePermissionOnResource(RESOURCE_KEYS.ENVIRONMENT.DATABASE)),
                schema: {
                    id: 'DatabaseSettings',
                    component: DatabaseSettings,
                },
            },
            elasticsearch: {
                url: 'environment/elasticsearch',
                title: defineMessage({id: 'admin.sidebar.elasticsearch', defaultMessage: 'Elasticsearch'}),
                isHidden: it.any(
                    it.not(it.licensedForFeature('Elasticsearch')),
                    it.configIsTrue('ExperimentalSettings', 'RestrictSystemAdmin'),
                    it.not(it.userHasReadPermissionOnResource(RESOURCE_KEYS.ENVIRONMENT.ELASTICSEARCH)),
                ),
                searchableStrings: elasticSearchSearchableStrings,
                isDisabled: it.not(it.userHasWritePermissionOnResource(RESOURCE_KEYS.ENVIRONMENT.ELASTICSEARCH)),
                schema: {
                    id: 'ElasticSearchSettings',
                    component: ElasticSearchSettings,
                },
            },
            storage: {
                url: 'environment/file_storage',
                title: defineMessage({id: 'admin.sidebar.fileStorage', defaultMessage: 'File Storage'}),
                isHidden: it.any(
                    it.configIsTrue('ExperimentalSettings', 'RestrictSystemAdmin'),
                    it.not(it.userHasReadPermissionOnResource(RESOURCE_KEYS.ENVIRONMENT.FILE_STORAGE)),
                ),
                schema: {
                    id: 'FileSettings',
                    name: defineMessage({id: 'admin.environment.fileStorage', defaultMessage: 'File Storage'}),
                    settings: [
                        {
                            type: 'dropdown',
                            key: 'FileSettings.DriverName',
                            label: defineMessage({id: 'admin.image.storeTitle', defaultMessage: 'File Storage System:'}),
                            help_text: defineMessage({id: 'admin.image.storeDescription', defaultMessage: 'Storage system where files and image attachments are saved. Selecting "Amazon S3" enables fields to enter your Amazon credentials and bucket details. Selecting "Local File System" enables the field to specify a local file directory.'}),
                            help_text_markdown: true,
                            options: [
                                {
                                    value: FILE_STORAGE_DRIVER_LOCAL,
                                    display_name: defineMessage({id: 'admin.image.storeLocal', defaultMessage: 'Local File System'}),
                                },
                                {
                                    value: FILE_STORAGE_DRIVER_S3,
                                    display_name: defineMessage({id: 'admin.image.storeAmazonS3', defaultMessage: 'Amazon S3'}),
                                },
                            ],
                            isDisabled: it.not(it.userHasWritePermissionOnResource(RESOURCE_KEYS.ENVIRONMENT.FILE_STORAGE)),
                        },
                        {
                            type: 'text',
                            key: 'FileSettings.Directory',
                            label: defineMessage({id: 'admin.image.localTitle', defaultMessage: 'Local Storage Directory:'}),
                            help_text: defineMessage({id: 'admin.image.localDescription', defaultMessage: 'Directory to which files and images are written. If blank, defaults to ./data/.'}),
                            placeholder: defineMessage({id: 'admin.image.localExample', defaultMessage: 'E.g.: "./data/"'}),
                            isDisabled: it.any(
                                it.not(it.userHasWritePermissionOnResource(RESOURCE_KEYS.ENVIRONMENT.FILE_STORAGE)),
                                it.not(it.stateEquals('FileSettings.DriverName', FILE_STORAGE_DRIVER_LOCAL)),
                            ),
                        },
                        {
                            type: 'number',
                            key: 'FileSettings.MaxFileSize',
                            label: defineMessage({id: 'admin.image.maxFileSizeTitle', defaultMessage: 'Maximum File Size:'}),
                            help_text: defineMessage({id: 'admin.image.maxFileSizeDescription', defaultMessage: 'Maximum file size for message attachments in megabytes. Caution: Verify server memory can support your setting choice. Large file sizes increase the risk of server crashes and failed uploads due to network interruptions.'}),
                            placeholder: defineMessage({id: 'admin.image.maxFileSizeExample', defaultMessage: '50'}),
                            onConfigLoad: (configVal) => configVal / MEBIBYTE,
                            onConfigSave: (displayVal) => displayVal * MEBIBYTE,
                            isDisabled: it.not(it.userHasWritePermissionOnResource(RESOURCE_KEYS.ENVIRONMENT.FILE_STORAGE)),
                        },
                        {
                            type: 'bool',
                            key: 'FileSettings.ExtractContent',
                            label: defineMessage({id: 'admin.image.extractContentTitle', defaultMessage: 'Enable document search by content:'}),
                            help_text: defineMessage({id: 'admin.image.extractContentDescription', defaultMessage: 'When enabled, supported document types are searchable by their content. Search results for existing documents may be incomplete <link>until a data migration is executed</link>.'}), // eslint-disable-line formatjs/enforce-placeholders -- link provided via help_text_values
                            help_text_markdown: false,
                            help_text_values: {
                                link: (msg: string) => (
                                    <ExternalLink
                                        location='admin_console'
                                        href={DocLinks.CONFIGURE_DOCUMENT_CONTENT_SEARCH}
                                    >
                                        {msg}
                                    </ExternalLink>
                                ),
                            },
                            isDisabled: it.any(
                                it.not(it.userHasWritePermissionOnResource(RESOURCE_KEYS.ENVIRONMENT.FILE_STORAGE)),
                            ),
                        },
                        {
                            type: 'bool',
                            key: 'FileSettings.ArchiveRecursion',
                            label: defineMessage({id: 'admin.image.archiveRecursionTitle', defaultMessage: 'Enable searching content of documents within ZIP files:'}),
                            help_text: defineMessage({id: 'admin.image.archiveRecursionDescription', defaultMessage: 'When enabled, content of documents within ZIP files will be returned in search results. This may have an impact on server performance for large files.'}),
                            isDisabled: it.any(
                                it.not(it.userHasWritePermissionOnResource(RESOURCE_KEYS.ENVIRONMENT.FILE_STORAGE)),
                                it.configIsFalse('FileSettings', 'ExtractContent'),
                            ),
                        },
                        {
                            type: 'text',
                            key: 'FileSettings.AmazonS3Bucket',
                            label: defineMessage({id: 'admin.image.amazonS3BucketTitle', defaultMessage: 'Amazon S3 Bucket:'}),
                            help_text: defineMessage({id: 'admin.image.amazonS3BucketDescription', defaultMessage: 'Name you selected for your S3 bucket in AWS.'}),
                            placeholder: defineMessage({id: 'admin.image.amazonS3BucketExample', defaultMessage: 'E.g.: "mattermost-media"'}),
                            isDisabled: it.any(
                                it.not(it.userHasWritePermissionOnResource(RESOURCE_KEYS.ENVIRONMENT.FILE_STORAGE)),
                                it.not(it.stateEquals('FileSettings.DriverName', FILE_STORAGE_DRIVER_S3)),
                            ),
                        },
                        {
                            type: 'text',
                            key: 'FileSettings.AmazonS3PathPrefix',
                            label: defineMessage({id: 'admin.image.amazonS3PathPrefixTitle', defaultMessage: 'Amazon S3 Path Prefix:'}),
                            help_text: defineMessage({id: 'admin.image.amazonS3PathPrefixDescription', defaultMessage: 'Prefix you selected for your S3 bucket in AWS.'}),
                            placeholder: defineMessage({id: 'admin.image.amazonS3PathPrefixExample', defaultMessage: 'E.g.: "subdir1" or you can leave it empty.'}),
                            isDisabled: it.any(
                                it.not(it.userHasWritePermissionOnResource(RESOURCE_KEYS.ENVIRONMENT.FILE_STORAGE)),
                                it.not(it.stateEquals('FileSettings.DriverName', FILE_STORAGE_DRIVER_S3)),
                            ),
                        },
                        {
                            type: 'text',
                            key: 'FileSettings.AmazonS3Region',
                            label: defineMessage({id: 'admin.image.amazonS3RegionTitle', defaultMessage: 'Amazon S3 Region:'}),
                            help_text: defineMessage({id: 'admin.image.amazonS3RegionDescription', defaultMessage: 'AWS region you selected when creating your S3 bucket. If no region is set, Mattermost attempts to get the appropriate region from AWS, or sets it to "us-east-1" if none found.'}),
                            placeholder: defineMessage({id: 'admin.image.amazonS3RegionExample', defaultMessage: 'E.g.: "us-east-1"'}),
                            isDisabled: it.any(
                                it.not(it.userHasWritePermissionOnResource(RESOURCE_KEYS.ENVIRONMENT.FILE_STORAGE)),
                                it.not(it.stateEquals('FileSettings.DriverName', FILE_STORAGE_DRIVER_S3)),
                            ),
                        },
                        {
                            type: 'text',
                            key: 'FileSettings.AmazonS3AccessKeyId',
                            label: defineMessage({id: 'admin.image.amazonS3IdTitle', defaultMessage: 'Amazon S3 Access Key ID:'}),
                            help_text: defineMessage({id: 'admin.image.amazonS3IdDescription', defaultMessage: '(Optional) Only required if you do not want to authenticate to S3 using an <link>IAM role</link>. Enter the Access Key ID provided by your Amazon EC2 administrator.'}), // eslint-disable-line formatjs/enforce-placeholders -- link provided via help_text_values
                            help_text_values: {
                                link: (msg: string) => (
                                    <ExternalLink
                                        location='admin_console'
                                        href='https://docs.aws.amazon.com/IAM/latest/UserGuide/id_roles_use_switch-role-ec2_instance-profiles.html'
                                    >
                                        {msg}
                                    </ExternalLink>
                                ),
                            },
                            help_text_markdown: false,
                            placeholder: defineMessage({id: 'admin.image.amazonS3IdExample', defaultMessage: 'E.g.: "AKIADTOVBGERKLCBV"'}),
                            isDisabled: it.any(
                                it.not(it.userHasWritePermissionOnResource(RESOURCE_KEYS.ENVIRONMENT.FILE_STORAGE)),
                                it.not(it.stateEquals('FileSettings.DriverName', FILE_STORAGE_DRIVER_S3)),
                            ),
                        },
                        {
                            type: 'text',
                            key: 'FileSettings.AmazonS3Endpoint',
                            label: defineMessage({id: 'admin.image.amazonS3EndpointTitle', defaultMessage: 'Amazon S3 Endpoint:'}),
                            help_text: defineMessage({id: 'admin.image.amazonS3EndpointDescription', defaultMessage: 'Hostname of your S3 Compatible Storage provider. Defaults to "s3.amazonaws.com".'}),
                            placeholder: defineMessage({id: 'admin.image.amazonS3EndpointExample', defaultMessage: 'E.g.: "s3.amazonaws.com"'}),
                            isDisabled: it.any(
                                it.not(it.userHasWritePermissionOnResource(RESOURCE_KEYS.ENVIRONMENT.FILE_STORAGE)),
                                it.not(it.stateEquals('FileSettings.DriverName', FILE_STORAGE_DRIVER_S3)),
                            ),
                        },
                        {
                            type: 'text',
                            key: 'FileSettings.AmazonS3SecretAccessKey',
                            label: defineMessage({id: 'admin.image.amazonS3SecretTitle', defaultMessage: 'Amazon S3 Secret Access Key:'}),
                            help_text: defineMessage({id: 'admin.image.amazonS3SecretDescription', defaultMessage: '(Optional) The secret access key associated with your Amazon S3 Access Key ID.'}),
                            placeholder: defineMessage({id: 'admin.image.amazonS3SecretExample', defaultMessage: 'E.g.: "jcuS8PuvcpGhpgHhlcpT1Mx42pnqMxQY"'}),
                            isDisabled: it.any(
                                it.not(it.userHasWritePermissionOnResource(RESOURCE_KEYS.ENVIRONMENT.FILE_STORAGE)),
                                it.not(it.stateEquals('FileSettings.DriverName', FILE_STORAGE_DRIVER_S3)),
                            ),
                        },
                        {
                            type: 'bool',
                            key: 'FileSettings.AmazonS3SSL',
                            label: defineMessage({id: 'admin.image.amazonS3SSLTitle', defaultMessage: 'Enable Secure Amazon S3 Connections:'}),
                            help_text: defineMessage({id: 'admin.image.amazonS3SSLDescription', defaultMessage: 'When false, allow insecure connections to Amazon S3. Defaults to secure connections only.'}),
                            isDisabled: it.any(
                                it.not(it.userHasWritePermissionOnResource(RESOURCE_KEYS.ENVIRONMENT.FILE_STORAGE)),
                                it.not(it.stateEquals('FileSettings.DriverName', FILE_STORAGE_DRIVER_S3)),
                            ),
                        },
                        {
                            type: 'bool',
                            key: 'FileSettings.AmazonS3SSE',
                            label: defineMessage({id: 'admin.image.amazonS3SSETitle', defaultMessage: 'Enable Server-Side Encryption for Amazon S3:'}),
                            help_text: defineMessage({id: 'admin.image.amazonS3SSEDescription', defaultMessage: 'When true, encrypt files in Amazon S3 using server-side encryption with Amazon S3-managed keys. See <link>documentation</link> to learn more.'}), // eslint-disable-line formatjs/enforce-placeholders -- link provided via help_text_values
                            help_text_values: {
                                link: (msg: string) => (
                                    <ExternalLink
                                        location='admin_console'
                                        href={DocLinks.SESSION_LENGTHS}
                                    >
                                        {msg}
                                    </ExternalLink>
                                ),
                            },
                            help_text_markdown: false,
                            isHidden: it.not(it.licensedForFeature('Compliance')),
                            isDisabled: it.any(
                                it.not(it.userHasWritePermissionOnResource(RESOURCE_KEYS.ENVIRONMENT.FILE_STORAGE)),
                                it.not(it.stateEquals('FileSettings.DriverName', FILE_STORAGE_DRIVER_S3)),
                            ),
                        },
                        {
                            type: 'bool',
                            key: 'FileSettings.AmazonS3Trace',
                            label: defineMessage({id: 'admin.image.amazonS3TraceTitle', defaultMessage: 'Enable Amazon S3 Debugging:'}),
                            help_text: defineMessage({id: 'admin.image.amazonS3TraceDescription', defaultMessage: '(Development Mode) When true, log additional debugging information to the system logs.'}),
                            isDisabled: it.any(
                                it.not(it.userHasWritePermissionOnResource(RESOURCE_KEYS.ENVIRONMENT.FILE_STORAGE)),
                                it.not(it.stateEquals('FileSettings.DriverName', FILE_STORAGE_DRIVER_S3)),
                            ),
                        },
                        {
                            type: 'text',
                            key: 'FileSettings.AmazonS3StorageClass',
                            label: defineMessage({id: 'admin.image.amazonS3StorageClassTitle', defaultMessage: 'Amazon S3 Storage Class:'}),
                            help_text: defineMessage({id: 'admin.image.amazonS3StorageClassDescription', defaultMessage: 'Storage class for your S3 Compatible Storage provider. Defaults to empty.'}),
                            placeholder: defineMessage({id: 'admin.image.amazonS3StorageClassExample', defaultMessage: 'E.g.: "STANDARD" or "STANDARD_IA"'}),
                            isDisabled: it.any(
                                it.not(it.userHasWritePermissionOnResource(RESOURCE_KEYS.ENVIRONMENT.FILE_STORAGE)),
                                it.not(it.stateEquals('FileSettings.DriverName', FILE_STORAGE_DRIVER_S3)),
                            ),
                        },
                        {
                            type: 'button',
                            action: testS3Connection,
                            key: 'TestS3Connection',
                            label: defineMessage({id: 'admin.s3.connectionS3Test', defaultMessage: 'Test Connection'}),
                            loading: defineMessage({id: 'admin.s3.testing', defaultMessage: 'Testing...'}),
                            error_message: defineMessage({id: 'admin.s3.s3Fail', defaultMessage: 'Connection unsuccessful: {error}'}), // eslint-disable-line formatjs/enforce-placeholders -- error provided at runtime
                            success_message: defineMessage({id: 'admin.s3.s3Success', defaultMessage: 'Connection was successful'}),
                            isDisabled: it.not(it.userHasWritePermissionOnResource(RESOURCE_KEYS.ENVIRONMENT.FILE_STORAGE)),
                        },
                    ],
                },
            },
            export_storage: {
                url: 'environment/export_storage',
                title: defineMessage({id: 'admin.sidebar.exportStorage', defaultMessage: 'Export Storage'}),
                isHidden: it.any(
                    it.not(it.licensedForFeature('Cloud')),
                    it.not(it.minLicenseTier(LicenseSkus.Enterprise)),
                    it.configIsFalse('FeatureFlags', 'CloudDedicatedExportUI'),
                ),
                schema: {
                    id: 'ExportFileSettings',
                    name: defineMessage({id: 'admin.sidebar.exportStorage', defaultMessage: 'Export Storage'}),
                    settings: [
                        {
                            type: 'bool',
                            key: 'FileSettings.DedicatedExportStore',
                            label: defineMessage({id: 'admin.exportStorage.dedicatedExportStore', defaultMessage: 'Enable Dedicated Export Store:'}),
                            help_text: defineMessage({id: 'admin.exportStorage.dedicatedExportStoreDescription', defaultMessage: 'When enabled, Mattermost will use a dedicated export storage bucket for all export operations. This is required for Mattermost Cloud deployments.'}),
                            isDisabled: it.not(it.userHasWritePermissionOnResource(RESOURCE_KEYS.ENVIRONMENT.FILE_STORAGE)),
                        },
                        {
                            type: 'dropdown',
                            key: 'FileSettings.ExportDriverName',
                            label: defineMessage({id: 'admin.exportStorage.exportDriverName', defaultMessage: 'Export Storage Driver:'}),
                            isDisabled: true,
                            isHidden: it.stateEquals('FileSettings.DedicatedExportStore', false),
                            options: [
                                {
                                    value: FILE_STORAGE_DRIVER_S3,
                                    display_name: defineMessage({id: 'admin.image.storeAmazonS3', defaultMessage: 'Amazon S3'}),
                                },
                            ],
                        },
                        {
                            type: 'text',
                            key: 'FileSettings.ExportDirectory',
                            label: defineMessage({id: 'admin.exportStorage.exportDirectory', defaultMessage: 'Export Directory'}),
                            help_text: defineMessage({id: 'admin.image.exportDirectoryDescription', defaultMessage: 'Directory to which files are written. If blank, defaults to ./data/.'}),
                            placeholder: defineMessage({id: 'admin.image.localExample', defaultMessage: 'E.g.: "./data/"'}),
                            isDisabled: it.any(
                                it.not(it.userHasWritePermissionOnResource(RESOURCE_KEYS.ENVIRONMENT.FILE_STORAGE)),
                                it.stateEquals('FileSettings.DedicatedExportStore', false),
                            ),
                            isHidden: it.any(it.stateEquals('FileSettings.ExportDriverName', 'NONE'), it.stateEquals('FileSettings.DedicatedExportStore', false)),
                        },
                        {
                            type: 'text',
                            key: 'FileSettings.ExportAmazonS3AccessKeyId',
                            label: defineMessage({id: 'admin.image.amazonS3IdTitle', defaultMessage: 'Amazon S3 Access Key ID:'}),
                            help_text: defineMessage({id: 'admin.image.amazonS3IdDescription', defaultMessage: '(Optional) Only required if you do not want to authenticate to S3 using an <link>IAM role</link>. Enter the Access Key ID provided by your Amazon EC2 administrator.'}), // eslint-disable-line formatjs/enforce-placeholders -- link provided via help_text_values
                            help_text_values: {
                                link: (msg: string) => (
                                    <ExternalLink
                                        location='admin_console'
                                        href='https://docs.aws.amazon.com/IAM/latest/UserGuide/id_roles_use_switch-role-ec2_instance-profiles.html'
                                    >
                                        {msg}
                                    </ExternalLink>
                                ),
                            },
                            help_text_markdown: false,
                            placeholder: defineMessage({id: 'admin.image.amazonS3IdExample', defaultMessage: 'E.g.: "AKIADTOVBGERKLCBV"'}),
                            isDisabled: it.any(
                                it.not(it.userHasWritePermissionOnResource(RESOURCE_KEYS.ENVIRONMENT.FILE_STORAGE)),
                                it.stateEquals('FileSettings.DedicatedExportStore', false),
                            ),
                            isHidden: it.any(it.stateEquals('FileSettings.ExportDriverName', 'NONE'), it.stateEquals('FileSettings.DedicatedExportStore', false)),
                        },
                        {
                            type: 'text',
                            key: 'FileSettings.ExportAmazonS3SecretAccessKey',
                            label: defineMessage({id: 'admin.image.amazonS3SecretTitle', defaultMessage: 'Amazon S3 Secret Access Key:'}),
                            help_text: defineMessage({id: 'admin.image.amazonS3SecretDescription', defaultMessage: '(Optional) The secret access key associated with your Amazon S3 Access Key ID.'}),
                            placeholder: defineMessage({id: 'admin.image.amazonS3SecretExample', defaultMessage: 'E.g.: "jcuS8PuvcpGhpgHhlcpT1Mx42pnqMxQY"'}),
                            isDisabled: it.any(
                                it.not(it.userHasWritePermissionOnResource(RESOURCE_KEYS.ENVIRONMENT.FILE_STORAGE)),
                                it.stateEquals('FileSettings.DedicatedExportStore', false),
                            ),
                            isHidden: it.any(it.stateEquals('FileSettings.ExportDriverName', 'NONE'), it.stateEquals('FileSettings.DedicatedExportStore', false)),
                        },
                        {
                            type: 'text',
                            key: 'FileSettings.ExportAmazonS3Bucket',
                            label: defineMessage({id: 'admin.image.amazonS3BucketTitle', defaultMessage: 'Amazon S3 Bucket:'}),
                            help_text: defineMessage({id: 'admin.image.amazonS3BucketDescription', defaultMessage: 'Name you selected for your S3 bucket in AWS.'}),
                            placeholder: defineMessage({id: 'admin.image.amazonS3BucketExampleExport', defaultMessage: 'E.g.: "mattermost-export"'}),
                            isDisabled: it.any(
                                it.not(it.userHasWritePermissionOnResource(RESOURCE_KEYS.ENVIRONMENT.FILE_STORAGE)),
                                it.stateEquals('FileSettings.DedicatedExportStore', false),
                            ),
                            isHidden: it.any(it.stateEquals('FileSettings.ExportDriverName', 'NONE'), it.stateEquals('FileSettings.DedicatedExportStore', false)),
                        },
                        {
                            type: 'text',
                            key: 'FileSettings.ExportAmazonS3PathPrefix',
                            label: defineMessage({id: 'admin.image.amazonS3PathPrefixTitle', defaultMessage: 'Amazon S3 Path Prefix:'}),
                            help_text: defineMessage({id: 'admin.image.amazonS3PathPrefixDescription', defaultMessage: 'Prefix you selected for your S3 bucket in AWS.'}),
                            placeholder: defineMessage({id: 'admin.image.amazonS3PathPrefixExample', defaultMessage: 'E.g.: "subdir1" or you can leave it empty.'}),
                            isDisabled: it.any(
                                it.not(it.userHasWritePermissionOnResource(RESOURCE_KEYS.ENVIRONMENT.FILE_STORAGE)),
                                it.stateEquals('FileSettings.DedicatedExportStore', false),
                            ),
                            isHidden: it.any(it.stateEquals('FileSettings.ExportDriverName', 'NONE'), it.stateEquals('FileSettings.DedicatedExportStore', false)),
                        },
                        {
                            type: 'text',
                            key: 'FileSettings.ExportAmazonS3Region',
                            label: defineMessage({id: 'admin.image.amazonS3RegionTitle', defaultMessage: 'Amazon S3 Region:'}),
                            help_text: defineMessage({id: 'admin.image.amazonS3RegionDescription', defaultMessage: 'AWS region you selected when creating your S3 bucket. If no region is set, Mattermost attempts to get the appropriate region from AWS, or sets it to "us-east-1" if none found.'}),
                            placeholder: defineMessage({id: 'admin.image.amazonS3RegionExample', defaultMessage: 'E.g.: "us-east-1"'}),
                            isDisabled: it.any(
                                it.not(it.userHasWritePermissionOnResource(RESOURCE_KEYS.ENVIRONMENT.FILE_STORAGE)),
                                it.stateEquals('FileSettings.DedicatedExportStore', false),
                            ),
                            isHidden: it.any(it.stateEquals('FileSettings.ExportDriverName', 'NONE'), it.stateEquals('FileSettings.DedicatedExportStore', false)),
                        },
                        {
                            type: 'text',
                            key: 'FileSettings.ExportAmazonS3Endpoint',
                            label: defineMessage({id: 'admin.image.amazonS3EndpointTitle', defaultMessage: 'Amazon S3 Endpoint:'}),
                            help_text: defineMessage({id: 'admin.image.amazonS3EndpointDescription', defaultMessage: 'Hostname of your S3 Compatible Storage provider. Defaults to "s3.amazonaws.com".'}),
                            placeholder: defineMessage({id: 'admin.image.amazonS3EndpointExample', defaultMessage: 'E.g.: "s3.amazonaws.com"'}),
                            isDisabled: it.any(
                                it.not(it.userHasWritePermissionOnResource(RESOURCE_KEYS.ENVIRONMENT.FILE_STORAGE)),
                                it.stateEquals('FileSettings.DedicatedExportStore', false),
                            ),
                            isHidden: it.any(it.stateEquals('FileSettings.ExportDriverName', 'NONE'), it.stateEquals('FileSettings.DedicatedExportStore', false)),
                        },
                        {
                            type: 'bool',
                            key: 'FileSettings.ExportAmazonS3SSL',
                            label: defineMessage({id: 'admin.image.amazonS3SSLTitle', defaultMessage: 'Enable Secure Amazon S3 Connections:'}),
                            help_text: defineMessage({id: 'admin.image.amazonS3SSLDescription', defaultMessage: 'When false, allow insecure connections to Amazon S3. Defaults to secure connections only.'}),
                            isDisabled: it.any(
                                it.not(it.userHasWritePermissionOnResource(RESOURCE_KEYS.ENVIRONMENT.FILE_STORAGE)),
                                it.stateEquals('FileSettings.DedicatedExportStore', false),
                            ),
                            isHidden: it.any(it.stateEquals('FileSettings.ExportDriverName', 'NONE'), it.stateEquals('FileSettings.DedicatedExportStore', false)),
                        },
                        {
                            type: 'bool',
                            key: 'FileSettings.ExportAmazonSignV2',
                            label: defineMessage({id: 'admin.image.amazonS3SignV2', defaultMessage: 'Enable Sign V2'}),
                            help_text: defineMessage({id: 'admin.image.amazonS3SignV2Description', defaultMessage: 'When true, use Sign V2 for Amazon S3 connections'}),
                            isDisabled: it.any(
                                it.not(it.userHasWritePermissionOnResource(RESOURCE_KEYS.ENVIRONMENT.FILE_STORAGE)),
                                it.stateEquals('FileSettings.DedicatedExportStore', false),
                            ),
                            isHidden: it.any(it.stateEquals('FileSettings.ExportDriverName', 'NONE'), it.stateEquals('FileSettings.DedicatedExportStore', false)),
                        },
                        {
                            type: 'bool',
                            key: 'FileSettings.ExportAmazonS3SSE',
                            label: defineMessage({id: 'admin.image.amazonS3SSETitle', defaultMessage: 'Enable Server-Side Encryption for Amazon S3:'}),
                            help_text: defineMessage({id: 'admin.image.amazonS3SSEDescription', defaultMessage: 'When true, encrypt files in Amazon S3 using server-side encryption with Amazon S3-managed keys. See <link>documentation</link> to learn more.'}), // eslint-disable-line formatjs/enforce-placeholders -- link provided via help_text_values
                            help_text_values: {
                                link: (msg: string) => (
                                    <ExternalLink
                                        location='admin_console'
                                        href={DocLinks.SESSION_LENGTHS}
                                    >
                                        {msg}
                                    </ExternalLink>
                                ),
                            },
                            help_text_markdown: false,
                            isHidden: it.any(it.stateEquals('FileSettings.ExportDriverName', 'NONE'), it.stateEquals('FileSettings.DedicatedExportStore', false)),
                            isDisabled: it.any(
                                it.not(it.userHasWritePermissionOnResource(RESOURCE_KEYS.ENVIRONMENT.FILE_STORAGE)),
                                it.stateEquals('FileSettings.DedicatedExportStore', false),
                            ),
                        },
                        {
                            type: 'text',
                            key: 'FileSettings.ExportAmazonS3StorageClass',
                            label: defineMessage({id: 'admin.image.amazonS3StorageClassTitle', defaultMessage: 'Amazon S3 Storage Class:'}),
                            help_text: defineMessage({id: 'admin.image.amazonS3StorageClassDescription', defaultMessage: 'Storage class for your S3 Compatible Storage provider. Defaults to empty.'}),
                            placeholder: defineMessage({id: 'admin.image.amazonS3StorageClassExample', defaultMessage: 'E.g.: "STANDARD" or "STANDARD_IA"'}),
                            isDisabled: it.any(
                                it.not(it.userHasWritePermissionOnResource(RESOURCE_KEYS.ENVIRONMENT.FILE_STORAGE)),
                                it.not(it.stateEquals('FileSettings.DriverName', FILE_STORAGE_DRIVER_S3)),
                            ),
                        },
                        {
                            type: 'button',
                            action: testS3Connection,
                            key: 'TestS3Connection',
                            label: defineMessage({id: 'admin.s3.connectionS3Test', defaultMessage: 'Test Connection'}),
                            loading: defineMessage({id: 'admin.s3.testing', defaultMessage: 'Testing...'}),
                            error_message: defineMessage({id: 'admin.s3.s3Fail', defaultMessage: 'Connection unsuccessful: {error}'}), // eslint-disable-line formatjs/enforce-placeholders -- error provided at runtime
                            success_message: defineMessage({id: 'admin.s3.s3Success', defaultMessage: 'Connection was successful'}),
                            isDisabled: it.not(it.userHasWritePermissionOnResource(RESOURCE_KEYS.ENVIRONMENT.FILE_STORAGE)),
                            isHidden: it.any(it.stateEquals('FileSettings.ExportDriverName', 'NONE'), it.stateEquals('FileSettings.DedicatedExportStore', false)),
                        },
                    ],
                },
            },
            image_proxy: {
                url: 'environment/image_proxy',
                title: defineMessage({id: 'admin.sidebar.imageProxy', defaultMessage: 'Image Proxy'}),
                isHidden: it.any(
                    it.not(it.userHasReadPermissionOnResource(RESOURCE_KEYS.ENVIRONMENT.IMAGE_PROXY)),
                    it.configIsTrue('ExperimentalSettings', 'RestrictSystemAdmin'),
                ),
                schema: {
                    id: 'ImageProxy',
                    name: defineMessage({id: 'admin.environment.imageProxy', defaultMessage: 'Image Proxy'}),
                    settings: [
                        {
                            type: 'bool',
                            key: 'ImageProxySettings.Enable',
                            label: defineMessage({id: 'admin.image.enableProxy', defaultMessage: 'Enable Image Proxy:'}),
                            help_text: defineMessage({id: 'admin.image.enableProxyDescription', defaultMessage: 'When true, enables an image proxy for loading all Markdown images.'}),
                            isDisabled: it.not(it.userHasWritePermissionOnResource(RESOURCE_KEYS.ENVIRONMENT.IMAGE_PROXY)),
                        },
                        {
                            type: 'dropdown',
                            key: 'ImageProxySettings.ImageProxyType',
                            label: defineMessage({id: 'admin.image.proxyType', defaultMessage: 'Image Proxy Type:'}),
                            help_text: defineMessage({id: 'admin.image.proxyTypeDescription', defaultMessage: 'Configure an image proxy to load all Markdown images through a proxy. The image proxy prevents users from making insecure image requests, provides caching for increased performance, and automates image adjustments such as resizing. See <link>documentation</link> to learn more.'}), // eslint-disable-line formatjs/enforce-placeholders -- placeholders provided
                            help_text_values: {
                                link: (msg: string) => (
                                    <ExternalLink
                                        location='admin_console'
                                        href={DocLinks.SETUP_IMAGE_PROXY}
                                    >
                                        {msg}
                                    </ExternalLink>
                                ),
                            },
                            help_text_markdown: false,
                            options: [
                                {
                                    value: 'atmos/camo',
                                    display_name: defineMessage({id: 'atmos/camo', defaultMessage: 'atmos/camo'}),
                                },
                                {
                                    value: 'local',
                                    display_name: defineMessage({id: 'local', defaultMessage: 'local'}),
                                },
                            ],
                            isDisabled: it.any(
                                it.not(it.userHasWritePermissionOnResource(RESOURCE_KEYS.ENVIRONMENT.IMAGE_PROXY)),
                                it.stateIsFalse('ImageProxySettings.Enable'),
                            ),
                        },
                        {
                            type: 'text',
                            key: 'ImageProxySettings.RemoteImageProxyURL',
                            label: defineMessage({id: 'admin.image.proxyURL', defaultMessage: 'Remote Image Proxy URL:'}),
                            help_text: defineMessage({id: 'admin.image.proxyURLDescription', defaultMessage: 'URL of your remote image proxy server.'}),
                            isDisabled: it.any(
                                it.not(it.userHasWritePermissionOnResource(RESOURCE_KEYS.ENVIRONMENT.IMAGE_PROXY)),
                                it.stateIsFalse('ImageProxySettings.Enable'),
                                it.stateEquals('ImageProxySettings.ImageProxyType', 'local'),
                            ),
                        },
                        {
                            type: 'text',
                            key: 'ImageProxySettings.RemoteImageProxyOptions',
                            label: defineMessage({id: 'admin.image.proxyOptions', defaultMessage: 'Remote Image Proxy Options:'}),
                            help_text: defineMessage({id: 'admin.image.proxyOptionsDescription', defaultMessage: 'Additional options such as the URL signing key. Refer to your image proxy documentation to learn more about what options are supported.'}),
                            isDisabled: it.any(
                                it.not(it.userHasWritePermissionOnResource(RESOURCE_KEYS.ENVIRONMENT.IMAGE_PROXY)),
                                it.stateIsFalse('ImageProxySettings.Enable'),
                                it.stateEquals('ImageProxySettings.ImageProxyType', 'local'),
                            ),
                        },
                    ],
                },
            },
            smtp: {
                url: 'environment/smtp',
                title: defineMessage({id: 'admin.sidebar.smtp', defaultMessage: 'SMTP'}),
                isHidden: it.any(
                    it.configIsTrue('ExperimentalSettings', 'RestrictSystemAdmin'),
                    it.not(it.userHasReadPermissionOnResource(RESOURCE_KEYS.ENVIRONMENT.SMTP)),
                ),
                schema: {
                    id: 'SMTP',
                    name: defineMessage({id: 'admin.environment.smtp', defaultMessage: 'SMTP'}),
                    settings: [
                        {
                            type: 'text',
                            key: 'EmailSettings.SMTPServer',
                            label: defineMessage({id: 'admin.environment.smtp.smtpServer.title', defaultMessage: 'SMTP Server:'}),
                            placeholder: defineMessage({id: 'admin.environment.smtp.smtpServer.placeholder', defaultMessage: 'Ex: "smtp.yourcompany.com", "email-smtp.us-east-1.amazonaws.com"'}),
                            help_text: defineMessage({id: 'admin.environment.smtp.smtpServer.description', defaultMessage: 'Location of SMTP email server.'}),
                            isDisabled: it.not(it.userHasWritePermissionOnResource(RESOURCE_KEYS.ENVIRONMENT.SMTP)),
                        },
                        {
                            type: 'text',
                            key: 'EmailSettings.SMTPPort',
                            label: defineMessage({id: 'admin.environment.smtp.smtpPort.title', defaultMessage: 'SMTP Server Port:'}),
                            placeholder: defineMessage({id: 'admin.environment.smtp.smtpPort.placeholder', defaultMessage: 'Ex: "25", "465", "587"'}),
                            help_text: defineMessage({id: 'admin.environment.smtp.smtpPort.description', defaultMessage: 'Port of SMTP email server.'}),
                            isDisabled: it.not(it.userHasWritePermissionOnResource(RESOURCE_KEYS.ENVIRONMENT.SMTP)),
                        },
                        {
                            type: 'bool',
                            key: 'EmailSettings.EnableSMTPAuth',
                            label: defineMessage({id: 'admin.environment.smtp.smtpAuth.title', defaultMessage: 'Enable SMTP Authentication:'}),
                            help_text: defineMessage({id: 'admin.environment.smtp.smtpAuth.description', defaultMessage: 'When true, SMTP Authentication is enabled.'}),
                            isDisabled: it.not(it.userHasWritePermissionOnResource(RESOURCE_KEYS.ENVIRONMENT.SMTP)),
                        },
                        {
                            type: 'text',
                            key: 'EmailSettings.SMTPUsername',
                            label: defineMessage({id: 'admin.environment.smtp.smtpUsername.title', defaultMessage: 'SMTP Server Username:'}),
                            placeholder: defineMessage({id: 'admin.environment.smtp.smtpUsername.placeholder', defaultMessage: 'Ex: "admin@yourcompany.com", "AKIADTOVBGERKLCBV"'}),
                            help_text: defineMessage({id: 'admin.environment.smtp.smtpUsername.description', defaultMessage: 'Obtain this credential from administrator setting up your email server.'}),
                            isDisabled: it.any(
                                it.not(it.userHasWritePermissionOnResource(RESOURCE_KEYS.ENVIRONMENT.SMTP)),
                                it.stateIsFalse('EmailSettings.EnableSMTPAuth'),
                            ),
                        },
                        {
                            type: 'text',
                            key: 'EmailSettings.SMTPPassword',
                            label: defineMessage({id: 'admin.environment.smtp.smtpPassword.title', defaultMessage: 'SMTP Server Password:'}),
                            placeholder: defineMessage({id: 'admin.environment.smtp.smtpPassword.placeholder', defaultMessage: 'Ex: "yourpassword", "jcuS8PuvcpGhpgHhlcpT1Mx42pnqMxQY"'}),
                            help_text: defineMessage({id: 'admin.environment.smtp.smtpPassword.description', defaultMessage: 'Obtain this credential from administrator setting up your email server.'}),
                            isDisabled: it.any(
                                it.not(it.userHasWritePermissionOnResource(RESOURCE_KEYS.ENVIRONMENT.SMTP)),
                                it.stateIsFalse('EmailSettings.EnableSMTPAuth'),
                            ),
                        },
                        {
                            type: 'dropdown',
                            key: 'EmailSettings.ConnectionSecurity',
                            label: defineMessage({id: 'admin.environment.smtp.connectionSecurity.title', defaultMessage: 'Connection Security:'}),
                            help_text: DefinitionConstants.CONNECTION_SECURITY_HELP_TEXT_EMAIL,
                            options: [
                                {
                                    value: '',
                                    display_name: defineMessage({id: 'admin.environment.smtp.connectionSecurity.option.none', defaultMessage: 'None'}),
                                },
                                {
                                    value: 'TLS',
                                    display_name: defineMessage({id: 'admin.environment.smtp.connectionSecurity.option.tls', defaultMessage: 'TLS (Recommended)'}),
                                },
                                {
                                    value: 'STARTTLS',
                                    display_name: defineMessage({id: 'admin.environment.smtp.connectionSecurity.option.starttls', defaultMessage: 'STARTTLS'}),
                                },
                            ],
                            isDisabled: it.not(it.userHasWritePermissionOnResource(RESOURCE_KEYS.ENVIRONMENT.SMTP)),
                        },
                        {
                            type: 'button',
                            action: testSmtp,
                            key: 'TestSmtpConnection',
                            label: defineMessage({id: 'admin.environment.smtp.connectionSmtpTest', defaultMessage: 'Test Connection'}),
                            loading: defineMessage({id: 'admin.environment.smtp.testing', defaultMessage: 'Testing...'}),
                            error_message: defineMessage({id: 'admin.environment.smtp.smtpFail', defaultMessage: 'Connection unsuccessful: {error}'}), // eslint-disable-line formatjs/enforce-placeholders -- placeholders provided
                            success_message: defineMessage({id: 'admin.environment.smtp.smtpSuccess', defaultMessage: 'No errors were reported while sending an email. Please check your inbox to make sure.'}),
                            isDisabled: it.not(it.userHasWritePermissionOnResource(RESOURCE_KEYS.ENVIRONMENT.SMTP)),
                        },
                        {
                            type: 'bool',
                            key: 'EmailSettings.SkipServerCertificateVerification',
                            label: defineMessage({id: 'admin.environment.smtp.skipServerCertificateVerification.title', defaultMessage: 'Skip Server Certificate Verification:'}),
                            help_text: defineMessage({id: 'admin.environment.smtp.skipServerCertificateVerification.description', defaultMessage: 'When true, Mattermost will not verify the email server certificate.'}),
                            isDisabled: it.not(it.userHasWritePermissionOnResource(RESOURCE_KEYS.ENVIRONMENT.SMTP)),
                        },
                        {
                            type: 'bool',
                            key: 'ServiceSettings.EnableSecurityFixAlert',
                            label: defineMessage({id: 'admin.environment.smtp.enableSecurityFixAlert.title', defaultMessage: 'Enable Security Alerts:'}),
                            help_text: defineMessage({id: 'admin.environment.smtp.enableSecurityFixAlert.description', defaultMessage: 'When true, System Administrators are notified by email if a relevant security fix alert has been announced in the last 12 hours. Requires email to be enabled.'}),
                            isDisabled: it.not(it.userHasWritePermissionOnResource(RESOURCE_KEYS.ENVIRONMENT.SMTP)),
                        },
                    ],
                },
            },
            push_notification_server: {
                url: 'environment/push_notification_server',
                title: defineMessage({id: 'admin.sidebar.pushNotificationServer', defaultMessage: 'Push Notification Server'}),
                searchableStrings: pushSearchableStrings,
                isHidden: it.any(
                    it.configIsTrue('ExperimentalSettings', 'RestrictSystemAdmin'),
                    it.not(it.userHasReadPermissionOnResource(RESOURCE_KEYS.ENVIRONMENT.PUSH_NOTIFICATION_SERVER)),
                ),
                isDisabled: it.not(it.userHasWritePermissionOnResource(RESOURCE_KEYS.ENVIRONMENT.PUSH_NOTIFICATION_SERVER)),
                schema: {
                    id: 'PushNotificationsSettings',
                    component: PushNotificationsSettings,
                },
            },
            high_availability: {
                url: 'environment/high_availability',
                title: defineMessage({id: 'admin.sidebar.highAvailability', defaultMessage: 'High Availability'}),
                isHidden: it.any(
                    it.not(it.licensedForFeature('Cluster')),
                    it.configIsTrue('ExperimentalSettings', 'RestrictSystemAdmin'),
                    it.not(it.userHasReadPermissionOnResource(RESOURCE_KEYS.ENVIRONMENT.HIGH_AVAILABILITY)),
                ),
                searchableStrings: clusterSearchableStrings,
                isDisabled: it.not(it.userHasWritePermissionOnResource(RESOURCE_KEYS.ENVIRONMENT.HIGH_AVAILABILITY)),
                schema: {
                    id: 'ClusterSettings',
                    component: ClusterSettings,
                },
            },
            cache_settings: {
                url: 'environment/cache_settings',
                title: adminDefinitionMessages.cache_settings_title,
                isHidden: it.any(
                    it.not(it.licensedForFeature('Cluster')),
                    it.configIsTrue('ExperimentalSettings', 'RestrictSystemAdmin'),
                    it.not(it.userHasReadPermissionOnResource(RESOURCE_KEYS.ENVIRONMENT.HIGH_AVAILABILITY)),
                ),
                searchableStrings: [
                    adminDefinitionMessages.cache_settings_title,
                    adminDefinitionMessages.cache_type_title,
                    adminDefinitionMessages.cache_type_desc,
                    adminDefinitionMessages.redis_address_title,
                    adminDefinitionMessages.redis_address_desc,
                    adminDefinitionMessages.redis_password_title,
                    adminDefinitionMessages.redis_password_desc,
                    adminDefinitionMessages.redis_db_title,
                    adminDefinitionMessages.redis_db_desc,
                    adminDefinitionMessages.redis_clientcache_title,
                    adminDefinitionMessages.redis_clientcache_desc,
                ],
                isDisabled: it.not(it.userHasWritePermissionOnResource(RESOURCE_KEYS.ENVIRONMENT.HIGH_AVAILABILITY)),
                schema: {
                    id: 'CacheSettings',
                    name: adminDefinitionMessages.cache_settings_title,
                    settings: [
                        {
                            type: 'banner',
                            label: defineMessage({id: 'admin.info_banner.restart_required.desc', defaultMessage: 'Changing properties in this section will require a server restart before taking effect.'}),
                            banner_type: 'info',
                        },
                        {
                            type: 'dropdown',
                            key: 'CacheSettings.CacheType',
                            label: adminDefinitionMessages.cache_type_title,
                            help_text: adminDefinitionMessages.cache_type_desc,
                            help_text_markdown: true,
                            options: [
                                {
                                    value: CacheTypes.LRU,
                                    display_name: defineMessage({id: 'admin.cacheSettings.cacheType.lru', defaultMessage: 'LRU'}),
                                },
                                {
                                    value: CacheTypes.REDIS,
                                    display_name: defineMessage({id: 'admin.cacheSettings.cacheType.redis', defaultMessage: 'Redis'}),
                                },
                            ],
                            isDisabled: it.not(it.userHasWritePermissionOnResource(RESOURCE_KEYS.ENVIRONMENT.HIGH_AVAILABILITY)),
                        },
                        {
                            type: 'text',
                            key: 'CacheSettings.RedisAddress',
                            label: adminDefinitionMessages.redis_address_title,
                            help_text: adminDefinitionMessages.redis_address_desc,
                            placeholder: adminDefinitionMessages.redis_address_placeholder,
                            isDisabled: it.any(
                                it.not(it.userHasWritePermissionOnResource(RESOURCE_KEYS.ENVIRONMENT.HIGH_AVAILABILITY)),
                                it.not(it.stateEquals('CacheSettings.CacheType', CacheTypes.REDIS)),
                            ),
                        },
                        {
                            type: 'text',
                            key: 'CacheSettings.RedisPassword',
                            label: adminDefinitionMessages.redis_password_title,
                            help_text: adminDefinitionMessages.redis_password_desc,
                            isDisabled: it.any(
                                it.not(it.userHasWritePermissionOnResource(RESOURCE_KEYS.ENVIRONMENT.HIGH_AVAILABILITY)),
                                it.not(it.stateEquals('CacheSettings.CacheType', CacheTypes.REDIS)),
                            ),
                        },
                        {
                            type: 'number',
                            key: 'CacheSettings.RedisDB',
                            label: adminDefinitionMessages.redis_db_title,
                            help_text: adminDefinitionMessages.redis_db_desc,
                            placeholder: adminDefinitionMessages.redis_db_placeholder,
                            isDisabled: it.any(
                                it.not(it.userHasWritePermissionOnResource(RESOURCE_KEYS.ENVIRONMENT.HIGH_AVAILABILITY)),
                                it.not(it.stateEquals('CacheSettings.CacheType', CacheTypes.REDIS)),
                            ),
                        },
                        {
                            type: 'bool',
                            key: 'CacheSettings.DisableClientCache',
                            label: adminDefinitionMessages.redis_clientcache_title,
                            help_text: adminDefinitionMessages.redis_clientcache_desc,
                            help_text_markdown: false,
                            isDisabled: it.any(
                                it.not(it.userHasWritePermissionOnResource(RESOURCE_KEYS.ENVIRONMENT.HIGH_AVAILABILITY)),
                                it.not(it.stateEquals('CacheSettings.CacheType', CacheTypes.REDIS)),
                            ),
                        },
                    ],
                },
            },
            rate_limiting: {
                url: 'environment/rate_limiting',
                title: defineMessage({id: 'admin.sidebar.rateLimiting', defaultMessage: 'Rate Limiting'}),
                isHidden: it.any(
                    it.configIsTrue('ExperimentalSettings', 'RestrictSystemAdmin'),
                    it.not(it.userHasReadPermissionOnResource(RESOURCE_KEYS.ENVIRONMENT.RATE_LIMITING)),
                ),
                schema: {
                    id: 'ServiceSettings',
                    name: defineMessage({id: 'admin.rate.title', defaultMessage: 'Rate Limiting'}),
                    settings: [
                        {
                            type: 'banner',
                            label: defineMessage({id: 'admin.rate.noteDescription', defaultMessage: 'Changing properties in this section will require a server restart before taking effect.'}),
                            banner_type: 'info',
                        },
                        {
                            type: 'bool',
                            key: 'RateLimitSettings.Enable',
                            label: defineMessage({id: 'admin.rate.enableLimiterTitle', defaultMessage: 'Enable Rate Limiting:'}),
                            help_text: defineMessage({id: 'admin.rate.enableLimiterDescription', defaultMessage: 'When true, APIs are throttled at rates specified below. Rate limiting prevents server overload from too many requests. This is useful to prevent third-party applications or malicous attacks from impacting your server.'}),
                            help_text_markdown: true,
                            isDisabled: it.not(it.userHasWritePermissionOnResource(RESOURCE_KEYS.ENVIRONMENT.RATE_LIMITING)),
                        },
                        {
                            type: 'number',
                            key: 'RateLimitSettings.PerSec',
                            label: defineMessage({id: 'admin.rate.queriesTitle', defaultMessage: 'Maximum Queries per Second:'}),
                            placeholder: defineMessage({id: 'admin.rate.queriesExample', defaultMessage: 'E.g.: "10"'}),
                            help_text: defineMessage({id: 'admin.rate.queriesDescription', defaultMessage: 'Throttles API at this number of requests per second.'}),
                            isDisabled: it.any(
                                it.not(it.userHasWritePermissionOnResource(RESOURCE_KEYS.ENVIRONMENT.RATE_LIMITING)),
                                it.stateEquals('RateLimitSettings.Enable', false),
                            ),
                        },
                        {
                            type: 'number',
                            key: 'RateLimitSettings.MaxBurst',
                            label: defineMessage({id: 'admin.rate.maxBurst', defaultMessage: 'Maximum Burst Size:'}),
                            placeholder: defineMessage({id: 'admin.rate.maxBurstExample', defaultMessage: 'E.g.: "100"'}),
                            help_text: defineMessage({id: 'admin.rate.maxBurstDescription', defaultMessage: 'Maximum number of requests allowed beyond the per second query limit.'}),
                            isDisabled: it.any(
                                it.not(it.userHasWritePermissionOnResource(RESOURCE_KEYS.ENVIRONMENT.RATE_LIMITING)),
                                it.stateEquals('RateLimitSettings.Enable', false),
                            ),
                        },
                        {
                            type: 'number',
                            key: 'RateLimitSettings.MemoryStoreSize',
                            label: defineMessage({id: 'admin.rate.memoryTitle', defaultMessage: 'Memory Store Size:'}),
                            placeholder: defineMessage({id: 'admin.rate.memoryExample', defaultMessage: 'E.g.: "10000"'}),
                            help_text: defineMessage({id: 'admin.rate.memoryDescription', defaultMessage: 'Maximum number of users sessions connected to the system as determined by "Vary rate limit by remote address" and "Vary rate limit by HTTP header" settings below.'}),
                            isDisabled: it.any(
                                it.not(it.userHasWritePermissionOnResource(RESOURCE_KEYS.ENVIRONMENT.RATE_LIMITING)),
                                it.stateEquals('RateLimitSettings.Enable', false),
                            ),
                        },
                        {
                            type: 'bool',
                            key: 'RateLimitSettings.VaryByRemoteAddr',
                            label: defineMessage({id: 'admin.rate.remoteTitle', defaultMessage: 'Vary rate limit by remote address:'}),
                            help_text: defineMessage({id: 'admin.rate.remoteDescription', defaultMessage: 'When true, rate limit API access by IP address.'}),
                            isDisabled: it.any(
                                it.not(it.userHasWritePermissionOnResource(RESOURCE_KEYS.ENVIRONMENT.RATE_LIMITING)),
                                it.stateEquals('RateLimitSettings.Enable', false),
                            ),
                        },
                        {
                            type: 'bool',
                            key: 'RateLimitSettings.VaryByUser',
                            label: defineMessage({id: 'admin.rate.varyByUser', defaultMessage: 'Vary rate limit by user:'}),
                            help_text: defineMessage({id: 'admin.rate.varyByUserDescription', defaultMessage: 'When true, rate limit API access by user authentication token.'}),
                            isDisabled: it.any(
                                it.not(it.userHasWritePermissionOnResource(RESOURCE_KEYS.ENVIRONMENT.RATE_LIMITING)),
                                it.stateEquals('RateLimitSettings.Enable', false),
                            ),
                        },
                        {
                            type: 'text',
                            key: 'RateLimitSettings.VaryByHeader',
                            label: defineMessage({id: 'admin.rate.httpHeaderTitle', defaultMessage: 'Vary rate limit by HTTP header:'}),
                            placeholder: defineMessage({id: 'admin.rate.httpHeaderExample', defaultMessage: 'E.g.: "X-Real-IP", "X-Forwarded-For"'}),
                            help_text: defineMessage({id: 'admin.rate.httpHeaderDescription', defaultMessage: 'When filled in, vary rate limiting by HTTP header field specified (e.g. when configuring NGINX set to "X-Real-IP", when configuring AmazonELB set to "X-Forwarded-For").'}),
                            isDisabled: it.any(
                                it.not(it.userHasWritePermissionOnResource(RESOURCE_KEYS.ENVIRONMENT.RATE_LIMITING)),
                                it.stateEquals('RateLimitSettings.Enable', false),
                                it.stateEquals('RateLimitSettings.VaryByRemoteAddr', true),
                            ),
                        },
                    ],
                },
            },
            logging: {
                url: 'environment/logging',
                title: defineMessage({id: 'admin.sidebar.logging', defaultMessage: 'Logging'}),
                isHidden: it.any(
                    it.configIsTrue('ExperimentalSettings', 'RestrictSystemAdmin'),
                    it.not(it.userHasReadPermissionOnResource(RESOURCE_KEYS.ENVIRONMENT.LOGGING)),
                ),
                schema: {
                    id: 'LogSettings',
                    name: defineMessage({id: 'admin.general.log', defaultMessage: 'Logging'}),
                    settings: [
                        {
                            type: 'bool',
                            key: 'LogSettings.EnableConsole',
                            label: defineMessage({id: 'admin.log.consoleTitle', defaultMessage: 'Output logs to console: '}),
                            help_text: defineMessage({id: 'admin.log.consoleDescription', defaultMessage: 'Typically set to false in production. Developers may set this field to true to output log messages to console based on the console level option. If true, server writes messages to the standard output stream (stdout). Changing this setting requires a server restart before taking effect.'}),
                            isDisabled: it.not(it.userHasWritePermissionOnResource(RESOURCE_KEYS.ENVIRONMENT.LOGGING)),
                        },
                        {
                            type: 'dropdown',
                            key: 'LogSettings.ConsoleLevel',
                            label: defineMessage({id: 'admin.log.levelTitle', defaultMessage: 'Console Log Level:'}),
                            help_text: defineMessage({id: 'admin.log.levelDescription', defaultMessage: 'This setting determines the level of detail at which log events are written to the console. ERROR: Outputs only error messages. INFO: Outputs error messages and information around startup and initialization. DEBUG: Prints high detail for developers working on debugging issues.'}),
                            options: DefinitionConstants.LOG_LEVEL_OPTIONS,
                            isDisabled: it.any(
                                it.not(it.userHasWritePermissionOnResource(RESOURCE_KEYS.ENVIRONMENT.LOGGING)),
                                it.stateIsFalse('LogSettings.EnableConsole'),
                            ),
                        },
                        {
                            type: 'bool',
                            key: 'LogSettings.ConsoleJson',
                            label: defineMessage({id: 'admin.log.consoleJsonTitle', defaultMessage: 'Output console logs as JSON:'}),
                            help_text: defineMessage({id: 'admin.log.jsonDescription', defaultMessage: 'When true, logged events are written in a machine readable JSON format. Otherwise they are printed as plain text. Changing this setting requires a server restart before taking effect.'}),
                            isDisabled: it.any(
                                it.not(it.userHasWritePermissionOnResource(RESOURCE_KEYS.ENVIRONMENT.LOGGING)),
                                it.stateIsFalse('LogSettings.EnableConsole'),
                            ),
                        },
                        {
                            type: 'bool',
                            key: 'LogSettings.EnableFile',
                            label: defineMessage({id: 'admin.log.fileTitle', defaultMessage: 'Output logs to file: '}),
                            help_text: defineMessage({id: 'admin.log.fileDescription', defaultMessage: 'Typically set to true in production. When true, logged events are written to the mattermost.log file in the directory specified in the File Log Directory field. The logs are rotated at 100 MB and archived to a file in the same directory, and given a name with a datestamp and serial number. For example, mattermost.2017-03-31.001. Changing this setting requires a server restart before taking effect.'}),
                            isDisabled: it.not(it.userHasWritePermissionOnResource(RESOURCE_KEYS.ENVIRONMENT.LOGGING)),
                        },
                        {
                            type: 'dropdown',
                            key: 'LogSettings.FileLevel',
                            label: defineMessage({id: 'admin.log.fileLevelTitle', defaultMessage: 'File Log Level:'}),
                            help_text: defineMessage({id: 'admin.log.fileLevelDescription', defaultMessage: 'This setting determines the level of detail at which log events are written to the log file. ERROR: Outputs only error messages. INFO: Outputs error messages and information around startup and initialization. DEBUG: Prints high detail for developers working on debugging issues.'}),
                            options: DefinitionConstants.LOG_LEVEL_OPTIONS,
                            isDisabled: it.any(
                                it.not(it.userHasWritePermissionOnResource(RESOURCE_KEYS.ENVIRONMENT.LOGGING)),
                                it.stateIsFalse('LogSettings.EnableFile'),
                            ),
                        },
                        {
                            type: 'bool',
                            key: 'LogSettings.FileJson',
                            label: defineMessage({id: 'admin.log.fileJsonTitle', defaultMessage: 'Output file logs as JSON:'}),
                            help_text: defineMessage({id: 'admin.log.jsonDescription', defaultMessage: 'When true, logged events are written in a machine readable JSON format. Otherwise they are printed as plain text. Changing this setting requires a server restart before taking effect.'}),
                            isDisabled: it.any(
                                it.not(it.userHasWritePermissionOnResource(RESOURCE_KEYS.ENVIRONMENT.LOGGING)),
                                it.stateIsFalse('LogSettings.EnableFile'),
                            ),
                        },
                        {
                            type: 'text',
                            key: 'LogSettings.FileLocation',
                            label: defineMessage({id: 'admin.log.locationTitle', defaultMessage: 'File Log Directory:'}),
                            help_text: defineMessage({id: 'admin.log.locationDescription', defaultMessage: 'The location of the log files. If blank, they are stored in the ./logs directory. The path that you set must exist and Mattermost must have write permissions in it. Changing this setting requires a server restart before taking effect.'}),
                            placeholder: defineMessage({id: 'admin.log.locationPlaceholder', defaultMessage: 'Enter your file location'}),
                            isDisabled: it.any(
                                it.not(it.userHasWritePermissionOnResource(RESOURCE_KEYS.ENVIRONMENT.LOGGING)),
                                it.stateIsFalse('LogSettings.EnableFile'),
                            ),
                        },
                        {
                            type: 'bool',
                            key: 'LogSettings.EnableWebhookDebugging',
                            label: defineMessage({id: 'admin.log.enableWebhookDebugging', defaultMessage: 'Enable Webhook Debugging:'}),
                            help_text: defineMessage({id: 'admin.log.enableWebhookDebuggingDescription', defaultMessage: 'When true, sends webhook debug messages to the server logs. To also output the request body of incoming webhooks, set {boldedLogLevel} to "DEBUG".'}), // eslint-disable-line formatjs/enforce-placeholders -- placeholders provided
                            help_text_values: {
                                boldedLogLevel: (
                                    <strong>
                                        <FormattedMessage
                                            id='admin.log.logLevel'
                                            defaultMessage='Log Level'
                                        />
                                    </strong>
                                ),
                            },
                            isDisabled: it.not(it.userHasWritePermissionOnResource(RESOURCE_KEYS.ENVIRONMENT.LOGGING)),
                        },
                        {
                            type: 'bool',
                            key: 'LogSettings.EnableDiagnostics',
                            label: defineMessage({id: 'admin.log.enableDiagnostics', defaultMessage: 'Enable Diagnostics and Error Reporting:'}),
                            help_text: defineMessage({id: 'admin.log.enableDiagnosticsDescription', defaultMessage: 'Enable this feature to improve the quality and performance of Mattermost by sending error reporting and diagnostic information to Mattermost, Inc. Read our <link>privacy policy</link> to learn more.'}), // eslint-disable-line formatjs/enforce-placeholders -- placeholders provided
                            help_text_markdown: false,
                            help_text_values: {
                                link: (msg: string) => (
                                    <ExternalLink
                                        location='admin_console'
                                        href={AboutLinks.PRIVACY_POLICY}
                                    >
                                        {msg}
                                    </ExternalLink>
                                ),
                            },
                            onConfigSave: (displayVal) => {
                                return displayVal;
                            },
                            isDisabled: it.not(it.userHasWritePermissionOnResource(RESOURCE_KEYS.ENVIRONMENT.LOGGING)),
                        },
                        {
                            type: 'longtext',
                            key: 'LogSettings.AdvancedLoggingJSON',
                            label: defineMessage({id: 'admin.log.AdvancedLoggingJSONTitle', defaultMessage: 'Advanced Logging:'}),
                            help_text: defineMessage({id: 'admin.log.AdvancedLoggingJSONDescription', defaultMessage: 'The JSON configuration for Advanced Logging. Please see <link>documentation</link> to learn more about Advanced Logging and the JSON format it uses.'}), // eslint-disable-line formatjs/enforce-placeholders -- placeholders provided
                            help_text_markdown: false,
                            help_text_values: {
                                link: (msg: string) => (
                                    <ExternalLink
                                        location='admin_console'
                                        href={DocLinks.ADVANCED_LOGGING}
                                    >
                                        {msg}
                                    </ExternalLink>
                                ),
                            },
                            placeholder: defineMessage({id: 'admin.log.AdvancedLoggingJSONPlaceholder', defaultMessage: 'Enter your JSON configuration'}),
                            isDisabled: it.not(it.userHasWritePermissionOnResource(RESOURCE_KEYS.ENVIRONMENT.LOGGING)),
                            validate: (value) => {
                                const valid = new ValidationResult(true, '');
                                if (!value) {
                                    return valid;
                                }
                                try {
                                    JSON.parse(value);
                                    return valid;
                                } catch (error) {
                                    return new ValidationResult(false, error.message);
                                }
                            },
                            onConfigLoad: (configVal) => JSON.stringify(configVal, null, '  '),
                            onConfigSave: (displayVal) => {
                                // Handle case where field is empty
                                if (!displayVal) {
                                    return {undefined};
                                }

                                return JSON.parse(displayVal);
                            },
                        },
                    ],
                },
            },
            session_lengths: {
                url: 'environment/session_lengths',
                title: defineMessage({id: 'admin.sidebar.sessionLengths', defaultMessage: 'Session Lengths'}),
                isHidden: it.any(
                    it.configIsTrue('ExperimentalSettings', 'RestrictSystemAdmin'),
                    it.not(it.userHasReadPermissionOnResource(RESOURCE_KEYS.ENVIRONMENT.SESSION_LENGTHS)),
                ),
                searchableStrings: sessionLengthSearchableStrings,
                isDisabled: it.not(it.userHasWritePermissionOnResource(RESOURCE_KEYS.ENVIRONMENT.SESSION_LENGTHS)),
                schema: {
                    id: 'SessionLengths',
                    component: SessionLengthSettings,
                },
            },
            metrics: {
                url: 'environment/performance_monitoring',
                title: defineMessage({id: 'admin.sidebar.metrics', defaultMessage: 'Performance Monitoring'}),
                isHidden: it.any(
                    it.configIsTrue('ExperimentalSettings', 'RestrictSystemAdmin'),
                    it.not(it.userHasReadPermissionOnResource(RESOURCE_KEYS.ENVIRONMENT.PERFORMANCE_MONITORING)),
                ),
                schema: {
                    id: 'MetricsSettings',
                    name: defineMessage({id: 'admin.advance.metrics', defaultMessage: 'Performance Monitoring'}),
                    settings: [
                        {
                            type: 'bool',
                            key: 'MetricsSettings.Enable',
                            label: defineMessage({id: 'admin.metrics.enableTitle', defaultMessage: 'Enable Performance Monitoring:'}),
                            help_text: defineMessage({id: 'admin.metrics.enableDescription', defaultMessage: 'When true, Mattermost will enable performance monitoring collection and profiling. Please see <link>documentation</link> to learn more about configuring performance monitoring for Mattermost.'}), // eslint-disable-line formatjs/enforce-placeholders -- placeholders provided
                            help_text_markdown: false,
                            help_text_values: {
                                link: (msg: string) => (
                                    <ExternalLink
                                        location='admin_console'
                                        href={DocLinks.SETUP_PERFORMANCE_MONITORING}
                                    >
                                        {msg}
                                    </ExternalLink>
                                ),
                            },
                            isDisabled: it.not(it.userHasWritePermissionOnResource(RESOURCE_KEYS.ENVIRONMENT.PERFORMANCE_MONITORING)),
                        },
                        {
                            type: 'bool',
                            key: 'MetricsSettings.EnableClientMetrics',
                            label: defineMessage({id: 'admin.metrics.enableClientMetricsTitle', defaultMessage: 'Enable Client Performance Monitoring:'}),
                            help_text: defineMessage({id: 'admin.metrics.enableClientMetricsDescription', defaultMessage: 'When true, Mattermost will enable performance monitoring collection for web and desktop app users. Please see <link>documentation</link> to learn more about configuring performance monitoring for Mattermost.'}), // eslint-disable-line formatjs/enforce-placeholders -- placeholders provided
                            help_text_markdown: false,
                            help_text_values: {
                                link: (msg: string) => (
                                    <ExternalLink
                                        location='admin_console'
                                        href={DocLinks.SETUP_PERFORMANCE_MONITORING}
                                    >
                                        {msg}
                                    </ExternalLink>
                                ),
                            },
                            isDisabled: it.any(
                                it.not(it.userHasWritePermissionOnResource(RESOURCE_KEYS.ENVIRONMENT.PERFORMANCE_MONITORING)),
                                it.configIsFalse('MetricsSettings', 'Enable'),
                            ),
                        },
                        {
                            type: 'custom',
                            key: 'MetricsSettings.ClientSideUserIds',
                            component: ClientSideUserIdsSetting,
                            isDisabled: it.any(
                                it.not(it.userHasWritePermissionOnResource(RESOURCE_KEYS.ENVIRONMENT.PERFORMANCE_MONITORING)),
                                it.configIsFalse('MetricsSettings', 'EnableClientMetrics'),
                            ),
                        },
                        {
                            type: 'text',
                            key: 'MetricsSettings.ListenAddress',
                            label: defineMessage({id: 'admin.metrics.listenAddressTitle', defaultMessage: 'Listen Address:'}),
                            placeholder: defineMessage({id: 'admin.metrics.listenAddressEx', defaultMessage: 'E.g.: ":8067"'}),
                            help_text: defineMessage({id: 'admin.metrics.listenAddressDesc', defaultMessage: 'The address the server will listen on to expose performance metrics.'}),
                            isDisabled: it.not(it.userHasWritePermissionOnResource(RESOURCE_KEYS.ENVIRONMENT.PERFORMANCE_MONITORING)),
                        },
                    ],
                },
            },
            developer: {
                url: 'environment/developer',
                title: defineMessage({id: 'admin.sidebar.developer', defaultMessage: 'Developer'}),
                isHidden: it.any(
                    it.configIsTrue('ExperimentalSettings', 'RestrictSystemAdmin'),
                    it.not(it.userHasReadPermissionOnResource(RESOURCE_KEYS.ENVIRONMENT.DEVELOPER)),
                ),
                schema: {
                    id: 'ServiceSettings',
                    name: defineMessage({id: 'admin.developer.title', defaultMessage: 'Developer Settings'}),
                    settings: [
                        {
                            type: 'bool',
                            key: 'ServiceSettings.EnableTesting',
                            label: defineMessage({id: 'admin.service.testingTitle', defaultMessage: 'Enable Testing Commands:'}),
                            help_text: defineMessage({id: 'admin.service.testingDescription', defaultMessage: 'When true, /test slash command is enabled to load test accounts, data and text formatting. Changing this requires a server restart before taking effect.'}),
                            isDisabled: it.not(it.userHasWritePermissionOnResource(RESOURCE_KEYS.ENVIRONMENT.DEVELOPER)),
                        },
                        {
                            type: 'bool',
                            key: 'ServiceSettings.EnableDeveloper',
                            label: defineMessage({id: 'admin.service.developerTitle', defaultMessage: 'Enable Developer Mode: '}),
                            help_text: defineMessage({id: 'admin.service.developerDesc', defaultMessage: 'When true, JavaScript errors are shown in a purple bar at the top of the user interface. Not recommended for use in production. Changing this requires a server restart before taking effect.'}),
                            isDisabled: it.not(it.userHasWritePermissionOnResource(RESOURCE_KEYS.ENVIRONMENT.DEVELOPER)),
                        },
                        {
                            type: 'bool',
                            key: 'ServiceSettings.EnableClientPerformanceDebugging',
                            label: defineMessage({id: 'admin.service.performanceDebuggingTitle', defaultMessage: 'Enable Client Performance Debugging: '}),
                            help_text: defineMessage({id: 'admin.service.performanceDebuggingDescription', defaultMessage: 'When true, users can access debugging settings for their account in **Settings > Advanced > Performance Debugging** to assist in diagnosing performance issues. Changing this requires a server restart before taking effect.'}),
                            help_text_markdown: true,
                            isDisabled: it.not(it.userHasWritePermissionOnResource(RESOURCE_KEYS.ENVIRONMENT.DEVELOPER)),
                        },
                        {
                            type: 'text',
                            key: 'ServiceSettings.AllowedUntrustedInternalConnections',
                            label: defineMessage({id: 'admin.service.internalConnectionsTitle', defaultMessage: 'Allow untrusted internal connections to: '}),
                            placeholder: defineMessage({id: 'admin.service.internalConnectionsEx', defaultMessage: 'webhooks.internal.example.com 127.0.0.1 10.0.16.0/28'}),
                            help_text: defineMessage({id: 'admin.service.internalConnectionsDesc', defaultMessage: 'A whitelist of local network addresses that can be requested by the Mattermost server on behalf of a client. Care should be used when configuring this setting to prevent unintended access to your local network. See <link>documentation</link> to learn more. Changing this requires a server restart before taking effect.'}), // eslint-disable-line formatjs/enforce-placeholders -- placeholders provided
                            help_text_values: {
                                link: (msg: string) => (
                                    <ExternalLink
                                        location='admin_console'
                                        href='https://mattermost.com/pl/default-allow-untrusted-internal-connections'
                                    >
                                        {msg}
                                    </ExternalLink>
                                ),
                            },
                            help_text_markdown: false,
                            isDisabled: it.not(it.userHasWritePermissionOnResource(RESOURCE_KEYS.ENVIRONMENT.DEVELOPER)),
                        },
                    ],
                },
            },
            mobile_security: {
                url: 'environment/mobile_security',
                title: defineMessage({id: 'admin.sidebar.mobileSecurity', defaultMessage: 'Mobile Security'}),
                isHidden: it.any(
                    it.not(it.userHasReadPermissionOnResource(RESOURCE_KEYS.ENVIRONMENT.MOBILE_SECURITY)),
                    it.not(it.minLicenseTier(LicenseSkus.Enterprise)),
                ),
                schema: {
                    id: 'MobileSecuritySettings',
                    name: defineMessage({id: 'admin.mobileSecurity.title', defaultMessage: 'Mobile Security'}),
                    sections: [
                        {
                            key: 'MobileSecuritySettings.General',
                            title: 'General Mobile Security',
                            description: defineMessage({id: 'admin.mobileSecurity.sections.general.description', defaultMessage: 'Configure device security features for the mobile app.'}),
                            settings: [
                                {
                                    type: 'bool',
                                    key: 'NativeAppSettings.MobileEnableBiometrics',
                                    label: defineMessage({id: 'admin.mobileSecurity.biometricsTitle', defaultMessage: 'Enable Biometric Authentication:'}),
                                    help_text: defineMessage({id: 'admin.mobileSecurity.biometricsDescription', defaultMessage: 'Enforces biometric authentication (with PIN/passcode fallback) before accessing the app. Users will be prompted based on session activity and server switching rules.'}),
                                },
                                {
                                    type: 'bool',
                                    key: 'NativeAppSettings.MobilePreventScreenCapture',
                                    label: defineMessage({id: 'admin.mobileSecurity.screenCaptureTitle', defaultMessage: 'Prevent Screen Capture:'}),
                                    help_text: defineMessage({id: 'admin.mobileSecurity.screenCaptureDescription', defaultMessage: 'Blocks screenshots and screen recordings when using the mobile app. Screenshots will appear blank, and screen recordings will blur (iOS) or show a black screen (Android). Also applies when switching apps.'}),
                                },
                                {
                                    type: 'bool',
                                    key: 'NativeAppSettings.MobileJailbreakProtection',
                                    label: defineMessage({id: 'admin.mobileSecurity.jailbreakTitle', defaultMessage: 'Enable Jailbreak/Root Protection:'}),
                                    help_text: defineMessage({id: 'admin.mobileSecurity.jailbreakDescription', defaultMessage: 'Prevents access to the app on devices detected as jailbroken or rooted. If a device fails the security check, users will be denied access or prompted to switch to a compliant server.'}),
                                },
                                {
                                    type: 'bool',
                                    key: 'NativeAppSettings.MobileEnableSecureFilePreview',
                                    label: defineMessage({id: 'admin.mobileSecurity.secureFilePreviewTitle', defaultMessage: 'Enable Secure File Preview Mode:'}),
                                    help_text: defineMessage({id: 'admin.mobileSecurity.secureFilePreviewDescription', defaultMessage: "Prevents file downloads, previews, and sharing for most file types, even if {mobileAllowDownloads} is enabled. Allows in-app previews for PDFs, videos, and images only. Files are stored temporarily in the app's cache and cannot be exported or shared."}),
                                    help_text_values: {
                                        mobileAllowDownloads: (
                                            <a href='../site_config/file_sharing_downloads'>
                                                <b>
                                                    <FormattedMessage
                                                        id='admin.mobileSecurity.mobileAllowDownloads'
                                                        defaultMessage='Site Configuration > File Sharing and Downloads > Allow File Downloads on Mobile'
                                                    />
                                                </b>
                                            </a>
                                        ),
                                    },
                                    isHidden: it.not(it.minLicenseTier(LicenseSkus.EnterpriseAdvanced)),
                                },
                                {
                                    type: 'bool',
                                    key: 'NativeAppSettings.MobileAllowPdfLinkNavigation',
                                    label: defineMessage({id: 'admin.mobileSecurity.allowPdfLinkNavigationTitle', defaultMessage: 'Allow Link Navigation in Secure PDFs:'}),
                                    help_text: defineMessage({id: 'admin.mobileSecurity.allowPdfLinkNavigationDescription', defaultMessage: 'Enables tapping links inside PDFs when Secure File Preview Mode is active. Links will open in the device browser or supported app. Has no effect when Secure File Preview Mode is disabled.'}),
                                    isDisabled: it.stateIsFalse('NativeAppSettings.MobileEnableSecureFilePreview'),
                                    isHidden: it.not(it.minLicenseTier(LicenseSkus.EnterpriseAdvanced)),
                                },
                            ],
                        },
                        {
<<<<<<< HEAD
                            type: 'bool',
                            key: 'NativeAppSettings.MobileEnableSecureFilePreview',
                            label: defineMessage({id: 'admin.mobileSecurity.secureFilePreviewTitle', defaultMessage: 'Enable Secure File Preview Mode:'}),
                            help_text: defineMessage({id: 'admin.mobileSecurity.secureFilePreviewDescription', defaultMessage: 'Prevents file downloads, previews, and sharing for most file types, even if {mobileAllowDownloads} is enabled. Allows in-app previews for PDFs, videos, and images only. Files are stored temporarily in the app’s cache and cannot be exported or shared.'}), // eslint-disable-line formatjs/enforce-placeholders -- placeholders provided
                            help_text_values: {
                                mobileAllowDownloads: (
                                    <a href='../site_config/file_sharing_downloads'>
                                        <b>
                                            <FormattedMessage
                                                id='admin.mobileSecurity.mobileAllowDownloads'
                                                defaultMessage='Site Configuration > File Sharing and Downloads > Allow File Downloads on Mobile'
                                            />
                                        </b>
                                    </a>
                                ),
=======
                            key: 'MobileSecuritySettings.Intune',
                            title: 'Microsoft Intune',
                            description: defineMessage({id: 'admin.mobileSecurity.sections.intune.description', defaultMessage: 'Configure Microsoft Intune Mobile Application Management (MAM) for App Protection Policies.'}),
                            license_sku: LicenseSkus.EnterpriseAdvanced,
                            component: LicensedSectionContainer,
                            componentProps: {
                                requiredSku: LicenseSkus.EnterpriseAdvanced,
                                featureDiscoveryConfig: {
                                    featureName: 'intune_mam',
                                    title: defineMessage({id: 'admin.intune_feature_discovery.title', defaultMessage: 'Protect mobile data with Microsoft Intune App Protection Policies (MAM) and Entra ID authentication'}),
                                    description: defineMessage({id: 'admin.intune_feature_discovery.description', defaultMessage: 'With Mattermost Enterprise Advanced, you can enable Microsoft Intune Mobile Application Management (MAM) to enforce App Protection Policies (APP) on Mattermost Mobile. Users sign in with Microsoft Entra ID (Azure AD), and Intune MAM applies data protection, selective wipe, and compliance policies on supported iOS devices.'}),
                                    learnMoreURL: 'https://docs.mattermost.com/deployment/intune-mam.html',
                                    svgImage: IntuneMAMSvg,
                                },
>>>>>>> 895aa387
                            },
                            settings: [
                                {
                                    type: 'bool',
                                    key: 'IntuneSettings.Enable',
                                    label: defineMessage({id: 'admin.intune.enableTitle', defaultMessage: 'Enable Microsoft Intune MAM:'}),
                                    help_text: defineMessage({id: 'admin.intune.enableDescription', defaultMessage: 'When enabled, Mattermost Mobile uses Microsoft Entra ID (Azure AD) for app authentication and policy enforcement. Users authenticate using MSAL tokens, and Intune MAM policies (App Protection Policies) are applied to protect corporate data.'}),
                                },
                                {
                                    type: 'dropdown',
                                    key: 'IntuneSettings.AuthService',
                                    label: defineMessage({id: 'admin.intune.authServiceTitle', defaultMessage: 'Auth Provider:'}),
                                    help_text: defineMessage({id: 'admin.intune.authServiceDescription', defaultMessage: 'Select how users authenticate into Mattermost.\n* **OpenID Connect** – Use when users sign in to Mattermost via Microsoft 365 / Entra ID using OIDC.\n* **SAML 2.0** – Use when users authenticate via a SAML provider that ultimately maps to Microsoft Entra ID.\nChoose the option that matches how your organization already authenticates users into Mattermost on other clients.'}),
                                    help_text_markdown: true,
                                    options: [
                                        {
                                            value: '',
                                            display_name: defineMessage({id: 'admin.intune.authServicePlaceholder', defaultMessage: 'Select an auth provider'}),
                                        },
                                        {
                                            value: 'office365',
                                            display_name: defineMessage({id: 'admin.intune.authServiceOffice365', defaultMessage: 'OpenID Connect (Office 365)'}),
                                            isHidden: it.configIsFalse('Office365Settings', 'Enable'),
                                        },
                                        {
                                            value: 'saml',
                                            display_name: defineMessage({id: 'admin.intune.authServiceSaml', defaultMessage: 'SAML 2.0'}),
                                            isHidden: it.configIsFalse('SamlSettings', 'Enable'),
                                        },
                                    ],
                                    isDisabled: it.stateIsFalse('IntuneSettings.Enable'),
                                },
                                {
                                    type: 'text',
                                    key: 'IntuneSettings.TenantId',
                                    label: defineMessage({id: 'admin.intune.tenantIdTitle', defaultMessage: 'Tenant ID:'}),
                                    help_text: defineMessage({id: 'admin.intune.tenantIdDescription', defaultMessage: 'The Microsoft Entra ID (Azure AD) Tenant ID (also called the Directory ID).\nThis is the globally unique identifier that represents your organization in Microsoft Entra ID.\nMattermost uses this ID to validate tokens issued for Intune MAM.'}),
                                    placeholder: defineMessage({id: 'admin.intune.tenantIdPlaceholder', defaultMessage: 'E.g.: "12345678-1234-1234-1234-123456789012"'}),
                                    isDisabled: it.stateIsFalse('IntuneSettings.Enable'),
                                    default: (value, config, state) => {
                                        if (state['IntuneSettings.Enable'] && !state['IntuneSettings.TenantId']) {
                                            if (state['IntuneSettings.AuthService'] === 'office365' && config.Office365Settings?.DirectoryId) {
                                                return config.Office365Settings?.DirectoryId;
                                            }
                                        }
                                        return '';
                                    },
                                },
                                {
                                    type: 'text',
                                    key: 'IntuneSettings.ClientId',
                                    label: defineMessage({id: 'admin.intune.clientIdTitle', defaultMessage: 'Application (Client) ID:'}),
                                    help_text: defineMessage({id: 'admin.intune.clientIdDescription', defaultMessage: 'The Application (Client) ID of your Intune MAM–enabled app registration in Microsoft Entra ID.\nThis is the client identifier that the Mattermost Mobile app uses to request MSAL tokens for Intune MAM enrollment and policy evaluation.'}),
                                    placeholder: defineMessage({id: 'admin.intune.clientIdPlaceholder', defaultMessage: 'E.g.: "87654321-4321-4321-4321-210987654321"'}),
                                    isDisabled: it.stateIsFalse('IntuneSettings.Enable'),
                                    default: (value, config, state) => {
                                        if (state['IntuneSettings.Enable'] && !state['IntuneSettings.TenantId']) {
                                            if (state['IntuneSettings.AuthService'] === 'office365' && config.Office365Settings?.Id) {
                                                return config.Office365Settings?.Id;
                                            }
                                        }
                                        return '';
                                    },
                                },
                            ],
                        },
                    ],
                },
            },
            mobile_security_feature_discovery: {
                url: 'environment/mobile_security_feature_discovery',
                isDiscovery: true,
                title: defineMessage({id: 'admin.sidebar.mobileSecurity', defaultMessage: 'Mobile Security'}),
                isHidden: it.any(
                    it.not(it.userHasReadPermissionOnResource(RESOURCE_KEYS.ENVIRONMENT.MOBILE_SECURITY)),
                    it.minLicenseTier(LicenseSkus.Enterprise),
                ),
                schema: {
                    id: 'MobileSecurityFeatureDiscoverySettings',
                    name: defineMessage({id: 'admin.mobileSecurity.title', defaultMessage: 'Mobile Security'}),
                    settings: [
                        {
                            type: 'custom',
                            component: MobileSecurityFeatureDiscovery,
                            key: 'MobileSecurityFeatureDiscovery',
                            isDisabled: it.not(it.userHasWritePermissionOnResource(RESOURCE_KEYS.ABOUT.EDITION_AND_LICENSE)),
                        },
                    ],
                },
                restrictedIndicator: getRestrictedIndicator(true),
            },
        },
    },
    site: {
        icon: (
            <CogOutlineIcon
                size={16}
                color={'currentColor'}
            />
        ),
        sectionTitle: defineMessage({id: 'admin.sidebar.site', defaultMessage: 'Site Configuration'}),
        isHidden: it.not(it.userHasReadPermissionOnSomeResources(RESOURCE_KEYS.SITE)),
        subsections: {
            customization: {
                url: 'site_config/customization',
                title: defineMessage({id: 'admin.sidebar.customization', defaultMessage: 'Customization'}),
                isHidden: it.not(it.userHasReadPermissionOnResource(RESOURCE_KEYS.SITE.CUSTOMIZATION)),
                schema: {
                    id: 'Customization',
                    name: defineMessage({id: 'admin.site.customization', defaultMessage: 'Customization'}),
                    settings: [
                        {
                            type: 'text',
                            key: 'TeamSettings.SiteName',
                            label: defineMessage({id: 'admin.team.siteNameTitle', defaultMessage: 'Site Name:'}),
                            help_text: defineMessage({id: 'admin.team.siteNameDescription', defaultMessage: 'Name of service shown in login screens and UI. When not specified, it defaults to "Mattermost".'}),
                            placeholder: defineMessage({id: 'admin.team.siteNameExample', defaultMessage: 'E.g.: "Mattermost"'}),
                            max_length: Constants.MAX_SITENAME_LENGTH,
                            isDisabled: it.not(it.userHasWritePermissionOnResource(RESOURCE_KEYS.SITE.CUSTOMIZATION)),
                        },
                        {
                            type: 'text',
                            key: 'TeamSettings.CustomDescriptionText',
                            label: defineMessage({id: 'admin.team.brandDescriptionTitle', defaultMessage: 'Site Description: '}),
                            help_text: defineMessage({id: 'admin.team.brandDescriptionHelp', defaultMessage: 'Displays as a title above the login form. When not specified, the phrase "Log in" is displayed.'}),
                            isDisabled: it.not(it.userHasWritePermissionOnResource(RESOURCE_KEYS.SITE.CUSTOMIZATION)),
                        },
                        {
                            type: 'bool',
                            key: 'TeamSettings.EnableCustomBrand',
                            label: defineMessage({id: 'admin.team.brandTitle', defaultMessage: 'Enable Custom Branding: '}),
                            help_text: defineMessage({id: 'admin.team.brandDesc', defaultMessage: 'Enable custom branding to show an image of your choice, uploaded below, and some help text, written below, on the login page.'}),
                            isDisabled: it.not(it.userHasWritePermissionOnResource(RESOURCE_KEYS.SITE.CUSTOMIZATION)),
                        },
                        {
                            type: 'custom',
                            component: BrandImageSetting,
                            key: 'CustomBrandImage',
                            isDisabled: it.any(
                                it.not(it.userHasWritePermissionOnResource(RESOURCE_KEYS.SITE.CUSTOMIZATION)),
                                it.stateIsFalse('TeamSettings.EnableCustomBrand'),
                            ),
                        },
                        {
                            type: 'longtext',
                            key: 'TeamSettings.CustomBrandText',
                            label: defineMessage({id: 'admin.team.brandTextTitle', defaultMessage: 'Custom Brand Text:'}),
                            help_text: defineMessage({id: 'admin.team.brandTextDescription', defaultMessage: 'Text that will appear below your custom brand image on your login screen. Supports Markdown-formatted text. Maximum 500 characters allowed.'}),
                            max_length: Constants.MAX_CUSTOM_BRAND_TEXT_LENGTH,
                            isDisabled: it.any(
                                it.not(it.userHasWritePermissionOnResource(RESOURCE_KEYS.SITE.CUSTOMIZATION)),
                                it.stateIsFalse('TeamSettings.EnableCustomBrand'),
                            ),
                        },
                        {
                            type: 'bool',
                            key: 'SupportSettings.EnableAskCommunityLink',
                            label: defineMessage({id: 'admin.support.enableAskCommunityTitle', defaultMessage: 'Enable Ask Community Link:'}),
                            help_text: defineMessage({id: 'admin.support.enableAskCommunityDesc', defaultMessage: 'When true, "Ask the community" link appears on the Mattermost user interface and Help Menu, which allows users to join the Mattermost Community to ask questions and help others troubleshoot issues. When false, the link is hidden from users.'}),
                            isDisabled: it.not(it.userHasWritePermissionOnResource(RESOURCE_KEYS.SITE.CUSTOMIZATION)),
                        },
                        {
                            type: 'text',
                            key: 'SupportSettings.HelpLink',
                            label: defineMessage({id: 'admin.support.helpTitle', defaultMessage: 'Help Link:'}),
                            help_text: defineMessage({id: 'admin.support.helpDesc', defaultMessage: 'The URL for the Help link on the Mattermost login page, sign-up pages, and Help Menu. If this field is empty, the Help link is hidden from users.'}),
                            isDisabled: it.not(it.userHasWritePermissionOnResource(RESOURCE_KEYS.SITE.CUSTOMIZATION)),
                        },
                        {
                            type: 'text',
                            key: 'SupportSettings.TermsOfServiceLink',
                            label: defineMessage({id: 'admin.support.termsTitle', defaultMessage: 'Terms of Use Link:'}),
                            help_text: defineMessage({id: 'admin.support.termsDesc', defaultMessage: 'Link to the terms under which users may use your online service. By default, this includes the "Mattermost Acceptable Use Policy" explaining the terms under which Mattermost software is provided to end users. If you change the default link to add your own terms for using the service you provide, your new terms must include a link to the default terms so end users are aware of the Mattermost Acceptable Use Policy for Mattermost software.'}),
                            isDisabled: it.not(it.userHasWritePermissionOnResource(RESOURCE_KEYS.SITE.CUSTOMIZATION)),
                            isHidden: it.configIsTrue('ExperimentalSettings', 'RestrictSystemAdmin'),
                        },
                        {
                            type: 'text',
                            key: 'SupportSettings.PrivacyPolicyLink',
                            label: defineMessage({id: 'admin.support.privacyTitle', defaultMessage: 'Privacy Policy Link:'}),
                            help_text: defineMessage({id: 'admin.support.privacyDesc', defaultMessage: 'The URL for the Privacy link on the login and sign-up pages. If this field is empty, the Privacy link is hidden from users.'}),
                            isDisabled: it.not(it.userHasWritePermissionOnResource(RESOURCE_KEYS.SITE.CUSTOMIZATION)),
                            isHidden: it.configIsTrue('ExperimentalSettings', 'RestrictSystemAdmin'),
                        },
                        {
                            type: 'text',
                            key: 'SupportSettings.AboutLink',
                            label: defineMessage({id: 'admin.support.aboutTitle', defaultMessage: 'About Link:'}),
                            help_text: defineMessage({id: 'admin.support.aboutDesc', defaultMessage: 'The URL for the About link on the Mattermost login and sign-up pages. If this field is empty, the About link is hidden from users.'}),
                            isDisabled: it.not(it.userHasWritePermissionOnResource(RESOURCE_KEYS.SITE.CUSTOMIZATION)),
                            isHidden: it.configIsTrue('ExperimentalSettings', 'RestrictSystemAdmin'),
                        },
                        {
                            type: 'text',
                            key: 'SupportSettings.ForgotPasswordLink',
                            label: defineMessage({id: 'admin.support.forgotPasswordTitle', defaultMessage: 'Forgot Password Custom Link:'}),
                            help_text: defineMessage({id: 'admin.support.forgotPasswordDesc', defaultMessage: 'The URL for the Forgot Password link on the Mattermost login page. If this field is empty the Forgot Password link takes users to the Password Reset page.'}),
                            isDisabled: it.not(it.userHasWritePermissionOnResource(RESOURCE_KEYS.SITE.CUSTOMIZATION)),
                            isHidden: it.configIsTrue('ExperimentalSettings', 'RestrictSystemAdmin'),
                        },
                        {
                            type: 'dropdown',
                            key: 'SupportSettings.ReportAProblemType',
                            label: defineMessage({id: 'admin.support.reportAProblemTypeTitle', defaultMessage: 'Report a Problem:'}),
                            help_text: defineMessage({id: 'admin.support.reportAProblemTypeDescription', defaultMessage: 'Select how the ‘Report a Problem’ option behaves. Choosing ‘Custom link’ or ‘Email address’ allows you to provide a URL or address in the next field. ‘Hide link’ removes the ‘Report a Problem’ option from the app.'}),
                            options: [
                                {
                                    display_name: defineMessage({id: 'admin.support.problemType.defaultLink', defaultMessage: 'Default link'}),
                                    value: 'default',
                                },
                                {
                                    display_name: defineMessage({id: 'admin.support.problemType.email', defaultMessage: 'Email address'}),
                                    value: 'email',
                                },
                                {
                                    display_name: defineMessage({id: 'admin.support.problemType.customLink', defaultMessage: 'Custom link'}),
                                    value: 'link',
                                },
                                {
                                    display_name: defineMessage({id: 'admin.support.problemType.hide', defaultMessage: 'Hide link'}),
                                    value: 'hidden',
                                },
                            ],
                        },
                        {
                            type: 'text',
                            key: 'defaultLicensedReportAProblemLink',
                            label: defineMessage({id: 'admin.support.reportAProblemDefaultLinkTitle', defaultMessage: 'Default Report a Problem Link:'}),
                            help_text: defineMessage({id: 'admin.support.reportAProblemDefaultLinkDescription', defaultMessage: 'Users will be directed to this link when they choose ‘Report a Problem’.'}),
                            default: 'https://mattermost.com/pl/report_a_problem_licensed',
                            isDisabled: it.all(),
                            isHidden: it.any(
                                it.configIsTrue('ExperimentalSettings', 'RestrictSystemAdmin'),
                                it.not(it.stateMatches('SupportSettings.ReportAProblemType', /default/)),
                                it.not(it.licensed),
                            ),
                        },
                        {
                            type: 'text',
                            key: 'defaultUnlicensedReportAProblemLink',
                            label: defineMessage({id: 'admin.support.reportAProblemDefaultLinkTitle', defaultMessage: 'Default Report a Problem Link:'}),
                            help_text: defineMessage({id: 'admin.support.reportAProblemDefaultLinkDescription', defaultMessage: 'Users will be directed to this link when they choose ‘Report a Problem’.'}),
                            default: 'https://mattermost.com/pl/report_a_problem_unlicensed',
                            isDisabled: it.all(),
                            isHidden: it.any(
                                it.configIsTrue('ExperimentalSettings', 'RestrictSystemAdmin'),
                                it.not(it.stateMatches('SupportSettings.ReportAProblemType', /default/)),
                                it.licensed,
                            ),
                        },
                        {
                            type: 'text',
                            key: 'SupportSettings.ReportAProblemLink',
                            label: defineMessage({id: 'admin.support.reportAProblemLinkTitle', defaultMessage: 'Custom Report a Problem Link:'}),
                            help_text: defineMessage({id: 'admin.support.reportAProblemLinkDescription', defaultMessage: 'Enter the URL that users will be directed to when they choose ‘Report a Problem’.'}),
                            isDisabled: it.any(
                                it.not(it.userHasWritePermissionOnResource(RESOURCE_KEYS.SITE.CUSTOMIZATION)),
                            ),
                            isHidden: it.any(
                                it.configIsTrue('ExperimentalSettings', 'RestrictSystemAdmin'),
                                it.not(it.stateMatches('SupportSettings.ReportAProblemType', /link/)),
                            ),
                            validate: (value) => {
                                if (!value) {
                                    return new ValidationResult(false, defineMessage({id: 'admin.support.reportAProblemLinkError', defaultMessage: 'Link is required'}));
                                }
                                return new ValidationResult(true, '');
                            },
                        },
                        {
                            type: 'text',
                            key: 'SupportSettings.ReportAProblemMail',
                            label: defineMessage({id: 'admin.support.reportAProblemEmailTitle', defaultMessage: 'Report a Problem Email Address:'}),
                            help_text: defineMessage({id: 'admin.support.reportAProblemEmailDescription', defaultMessage: 'Enter the email address that users will be prompted to send a message to when they choose ‘Report a Problem’.'}),
                            isDisabled: (it.not(it.userHasWritePermissionOnResource(RESOURCE_KEYS.SITE.CUSTOMIZATION))),
                            isHidden: it.any(
                                it.configIsTrue('ExperimentalSettings', 'RestrictSystemAdmin'),
                                it.not(it.stateMatches('SupportSettings.ReportAProblemType', /email/)),
                            ),
                            validate: (value) => {
                                if (!value) {
                                    return new ValidationResult(false, defineMessage({id: 'admin.support.reportAProblemEmailError', defaultMessage: 'Email is required'}));
                                }
                                return new ValidationResult(true, '');
                            },
                        },
                        {
                            type: 'bool',
                            key: 'SupportSettings.AllowDownloadLogs',
                            label: defineMessage({id: 'admin.support.problemAllowDownloadTitle', defaultMessage: 'Allow Mobile App Log Downloads:'}),
                            help_text: defineMessage({id: 'admin.support.problemAllowDownloadDescription', defaultMessage: 'When enabled, users can download app logs for troubleshooting. If a ‘Report a Problem’ link is shown, logs can be downloaded as part of that flow; if the ‘Report a Problem’ link is hidden, logs remain accessible as a separate option.'}),
                        },
                        {
                            type: 'text',
                            key: 'NativeAppSettings.AppDownloadLink',
                            label: defineMessage({id: 'admin.customization.appDownloadLinkTitle', defaultMessage: 'Mattermost Apps Download Page Link:'}),
                            help_text: defineMessage({id: 'admin.customization.appDownloadLinkDesc', defaultMessage: 'Add a link to a download page for the Mattermost apps. When a link is present, an option to "Download Mattermost Apps" will be added in the Product Menu so users can find the download page. Leave this field blank to hide the option from the Product Menu.'}),
                            isDisabled: it.not(it.userHasWritePermissionOnResource(RESOURCE_KEYS.SITE.CUSTOMIZATION)),
                            isHidden: it.configIsTrue('ExperimentalSettings', 'RestrictSystemAdmin'),
                        },
                        {
                            type: 'text',
                            key: 'NativeAppSettings.AndroidAppDownloadLink',
                            label: defineMessage({id: 'admin.customization.androidAppDownloadLinkTitle', defaultMessage: 'Android App Download Link:'}),
                            help_text: defineMessage({id: 'admin.customization.androidAppDownloadLinkDesc', defaultMessage: 'Add a link to download the Android app. Users who access the site on a mobile web browser will be prompted with a page giving them the option to download the app. Leave this field blank to prevent the page from appearing.'}),
                            isDisabled: it.not(it.userHasWritePermissionOnResource(RESOURCE_KEYS.SITE.CUSTOMIZATION)),
                            isHidden: it.configIsTrue('ExperimentalSettings', 'RestrictSystemAdmin'),
                        },
                        {
                            type: 'text',
                            key: 'NativeAppSettings.IosAppDownloadLink',
                            label: defineMessage({id: 'admin.customization.iosAppDownloadLinkTitle', defaultMessage: 'iOS App Download Link:'}),
                            help_text: defineMessage({id: 'admin.customization.iosAppDownloadLinkDesc', defaultMessage: 'Add a link to download the iOS app. Users who access the site on a mobile web browser will be prompted with a page giving them the option to download the app. Leave this field blank to prevent the page from appearing.'}),
                            isDisabled: it.not(it.userHasWritePermissionOnResource(RESOURCE_KEYS.SITE.CUSTOMIZATION)),
                            isHidden: it.configIsTrue('ExperimentalSettings', 'RestrictSystemAdmin'),
                        },
                        {
                            type: 'bool',
                            key: 'ServiceSettings.EnableDesktopLandingPage',
                            label: defineMessage({id: 'admin.customization.enableDesktopLandingPageTitle', defaultMessage: 'Enable Desktop App Landing Page:'}),
                            help_text: defineMessage({id: 'admin.customization.enableDesktopLandingPageDesc', defaultMessage: 'Whether or not to prompt a user to use the Desktop App when they first use Mattermost.'}),
                            isDisabled: it.not(it.userHasWritePermissionOnResource(RESOURCE_KEYS.SITE.CUSTOMIZATION)),
                        },
                    ],
                },
            },
            localization: {
                url: 'site_config/localization',
                title: defineMessage({id: 'admin.sidebar.localization', defaultMessage: 'Localization'}),
                isHidden: it.not(it.userHasReadPermissionOnResource(RESOURCE_KEYS.SITE.LOCALIZATION)),
                searchableStrings: localizationSearchableStrings.concat(autoTranslationSearchableStrings),
                schema: {
                    id: 'LocalizationSettings',
                    name: defineMessage({id: 'admin.site.localization', defaultMessage: 'Localization'}),
                    settings: [
                        {
                            type: 'custom',
                            key: 'LocalizationSettings',
                            component: Localization,
                            isDisabled: it.not(it.userHasWritePermissionOnResource(RESOURCE_KEYS.SITE.LOCALIZATION)),
                        },
                        {
                            type: 'custom',
                            key: 'AutoTranslationSettings',
                            component: AutoTranslation,
                            isHidden: it.any(
                                it.configIsFalse('FeatureFlags', 'AutoTranslation'),
                                it.not(it.minLicenseTier(LicenseSkus.EnterpriseAdvanced)),
                            ),
                        },
                        {
                            type: 'custom',
                            key: 'auto-translation-discovery',
                            component: AutoTranslationFeatureDiscovery,
                            isDisabled: it.not(it.userHasWritePermissionOnResource(RESOURCE_KEYS.ABOUT.EDITION_AND_LICENSE)),
                            isHidden: it.any(
                                it.all(
                                    it.configIsTrue('FeatureFlags', 'AutoTranslation'),
                                    it.minLicenseTier(LicenseSkus.EnterpriseAdvanced),
                                ),
                                it.configIsFalse('FeatureFlags', 'AutoTranslation'),
                            ),
                        },
                    ],
                },
            },
            users_and_teams: {
                url: 'site_config/users_and_teams',
                title: defineMessage({id: 'admin.sidebar.usersAndTeams', defaultMessage: 'Users and Teams'}),
                isHidden: it.not(it.userHasReadPermissionOnResource(RESOURCE_KEYS.SITE.USERS_AND_TEAMS)),
                schema: {
                    id: 'UserAndTeamsSettings',
                    name: defineMessage({id: 'admin.site.usersAndTeams', defaultMessage: 'Users and Teams'}),
                    settings: [
                        {
                            type: 'number',
                            key: 'TeamSettings.MaxUsersPerTeam',
                            label: defineMessage({id: 'admin.team.maxUsersTitle', defaultMessage: 'Max Users Per Team:'}),
                            help_text: defineMessage({id: 'admin.team.maxUsersDescription', defaultMessage: 'Maximum total number of users per team, including both active and inactive users.'}),
                            placeholder: defineMessage({id: 'admin.team.maxUsersExample', defaultMessage: 'E.g.: "25"'}),
                            isDisabled: it.not(it.userHasWritePermissionOnResource(RESOURCE_KEYS.SITE.USERS_AND_TEAMS)),
                        },
                        {
                            type: 'number',
                            key: 'TeamSettings.MaxChannelsPerTeam',
                            label: defineMessage({id: 'admin.team.maxChannelsTitle', defaultMessage: 'Max Channels Per Team:'}),
                            help_text: defineMessage({id: 'admin.team.maxChannelsDescription', defaultMessage: 'Maximum total number of channels per team, including both active and archived channels.'}),
                            placeholder: defineMessage({id: 'admin.team.maxChannelsExample', defaultMessage: 'E.g.: "100"'}),
                            isDisabled: it.not(it.userHasWritePermissionOnResource(RESOURCE_KEYS.SITE.USERS_AND_TEAMS)),
                        },
                        {
                            type: 'bool',
                            key: 'TeamSettings.EnableJoinLeaveMessageByDefault',
                            label: defineMessage({id: 'admin.team.enableJoinLeaveMessageTitle', defaultMessage: 'Enable join/leave messages by default:'}),
                            help_text: defineMessage({id: 'admin.team.enableJoinLeaveMessageDescription', defaultMessage: 'Choose the default configuration of system messages displayed when users join or leave channels. Users can override this default by configuring Join/Leave messages in Account Settings > Advanced.'}),
                            isDisabled: it.not(it.userHasWritePermissionOnResource(RESOURCE_KEYS.SITE.USERS_AND_TEAMS)),
                        },
                        {
                            type: 'dropdown',
                            key: 'TeamSettings.RestrictDirectMessage',
                            label: defineMessage({id: 'admin.team.restrictDirectMessage', defaultMessage: 'Enable users to open Direct Message channels with:'}),
                            help_text: defineMessage({id: 'admin.team.restrictDirectMessageDesc', defaultMessage: "'Any user on the Mattermost server' enables users to open a Direct Message channel with any user on the server, even if they are not on any teams together. 'Any member of the team' limits the ability in the Direct Messages 'More' menu to only open Direct Message channels with users who are in the same team."}),
                            options: [
                                {
                                    value: 'any',
                                    display_name: defineMessage({id: 'admin.team.restrict_direct_message_any', defaultMessage: 'Any user on the Mattermost server'}),
                                },
                                {
                                    value: 'team',
                                    display_name: defineMessage({id: 'admin.team.restrict_direct_message_team', defaultMessage: 'Any member of the team'}),
                                },
                            ],
                            isDisabled: it.not(it.userHasWritePermissionOnResource(RESOURCE_KEYS.SITE.USERS_AND_TEAMS)),
                        },
                        {
                            type: 'dropdown',
                            key: 'TeamSettings.TeammateNameDisplay',
                            label: defineMessage({id: 'admin.team.teammateNameDisplay', defaultMessage: 'Teammate Name Display:'}),
                            help_text: defineMessage({id: 'admin.team.teammateNameDisplayDesc', defaultMessage: 'Set how to display users\' names in posts and the Direct Messages list.'}),
                            options: [
                                {
                                    value: Constants.TEAMMATE_NAME_DISPLAY.SHOW_USERNAME,
                                    display_name: defineMessage({id: 'admin.team.showUsername', defaultMessage: 'Show username (default)'}),
                                },
                                {
                                    value: Constants.TEAMMATE_NAME_DISPLAY.SHOW_NICKNAME_FULLNAME,
                                    display_name: defineMessage({id: 'admin.team.showNickname', defaultMessage: 'Show nickname if one exists, otherwise show first and last name'}),
                                },
                                {
                                    value: Constants.TEAMMATE_NAME_DISPLAY.SHOW_FULLNAME,
                                    display_name: defineMessage({id: 'admin.team.showFullname', defaultMessage: 'Show first and last name'}),
                                },
                            ],
                            isDisabled: it.not(it.userHasWritePermissionOnResource(RESOURCE_KEYS.SITE.USERS_AND_TEAMS)),
                        },
                        {
                            type: 'bool',
                            key: 'TeamSettings.LockTeammateNameDisplay',
                            label: defineMessage({id: 'admin.lockTeammateNameDisplay', defaultMessage: 'Lock Teammate Name Display for all users: '}),
                            help_text: defineMessage({id: 'admin.lockTeammateNameDisplayHelpText', defaultMessage: "When true, disables users' ability to change settings under <strong>Settings > Display > Teammate Name Display</strong>."}), // eslint-disable-line formatjs/enforce-placeholders -- placeholders provided
                            help_text_values: {
                                strong: (msg: string) => <strong>{msg}</strong>,
                            },
                            isHidden: it.not(it.licensedForFeature('LockTeammateNameDisplay')),
                            isDisabled: it.not(it.userHasWritePermissionOnResource(RESOURCE_KEYS.SITE.USERS_AND_TEAMS)),
                        },
                        {
                            type: 'bool',
                            key: 'PrivacySettings.ShowEmailAddress',
                            label: defineMessage({id: 'admin.privacy.showEmailTitle', defaultMessage: 'Show Email Address:'}),
                            help_text: defineMessage({id: 'admin.privacy.showEmailDescription', defaultMessage: 'When false, hides the email address of members from everyone except System Administrators and the System Roles with read/write access to Compliance, Billing, or User Management.'}),
                            isDisabled: it.not(it.userHasWritePermissionOnResource(RESOURCE_KEYS.SITE.USERS_AND_TEAMS)),
                        },
                        {
                            type: 'bool',
                            key: 'PrivacySettings.ShowFullName',
                            label: defineMessage({id: 'admin.privacy.showFullNameTitle', defaultMessage: 'Show Full Name:'}),
                            help_text: defineMessage({id: 'admin.privacy.showFullNameDescription', defaultMessage: 'When false, hides the full name of members from everyone except System Administrators. Username is shown in place of full name.'}),
                            isDisabled: it.not(it.userHasWritePermissionOnResource(RESOURCE_KEYS.SITE.USERS_AND_TEAMS)),
                        },
                        {
                            type: 'bool',
                            key: 'TeamSettings.EnableCustomUserStatuses',
                            label: defineMessage({id: 'admin.team.customUserStatusesTitle', defaultMessage: 'Enable Custom Statuses: '}),
                            help_text: defineMessage({id: 'admin.team.customUserStatusesDescription', defaultMessage: 'When true, users can set a descriptive status message and status emoji visible to all users.'}),
                            isDisabled: it.not(it.userHasWritePermissionOnResource(RESOURCE_KEYS.SITE.USERS_AND_TEAMS)),
                        },
                        {
                            type: 'bool',
                            key: 'TeamSettings.EnableLastActiveTime',
                            label: defineMessage({id: 'admin.team.lastActiveTimeTitle', defaultMessage: 'Enable last active time: '}),
                            help_text: defineMessage({id: 'admin.team.lastActiveTimeDescription', defaultMessage: 'When enabled, last active time allows users to see when someone was last online.'}),
                            isDisabled: it.not(it.userHasWritePermissionOnResource(RESOURCE_KEYS.SITE.USERS_AND_TEAMS)),
                        },
                        {
                            type: 'bool',
                            key: 'ServiceSettings.EnableCustomGroups',
                            label: defineMessage({id: 'admin.team.customUserGroupsTitle', defaultMessage: 'Enable Custom User Groups: '}),
                            help_text: defineMessage({id: 'admin.team.customUserGroupsDescription', defaultMessage: 'When true, users with appropriate permissions can create custom user groups and enables at-mentions for those groups.'}),
                            isDisabled: it.not(it.userHasWritePermissionOnResource(RESOURCE_KEYS.SITE.USERS_AND_TEAMS)),
                            isHidden: it.not(it.any(
                                it.minLicenseTier(LicenseSkus.Professional),
                            )),
                        },
                        {
                            type: 'text',
                            key: 'ServiceSettings.RefreshPostStatsRunTime',
                            label: defineMessage({id: 'admin.team.refreshPostStatsRunTimeTitle', defaultMessage: 'User Statistics Update Time:'}),
                            help_text: defineMessage({id: 'admin.team.refreshPostStatsRunTimeDescription', defaultMessage: "Set the server time for updating the user post statistics, including each user's total post count and the timestamp of their most recent post. Must be a 24-hour time stamp in the form HH:MM based on the local time of the server."}),
                            placeholder: defineMessage({id: 'admin.team.refreshPostStatsRunTimeExample', defaultMessage: 'E.g.: "00:00"'}),
                            isDisabled: it.not(it.userHasWritePermissionOnResource(RESOURCE_KEYS.SITE.USERS_AND_TEAMS)),
                        },
                        {
                            type: 'text',
                            key: 'ServiceSettings.DeleteAccountLink',
                            label: defineMessage({id: 'admin.team.deleteAccountTitle', defaultMessage: 'Delete Account Link:'}),
                            help_text: defineMessage({id: 'admin.team.deleteAccountDesc', defaultMessage: 'The URL for the Delete Account link in the Security tab of Profile Settings. If this field is empty, the Delete Account link is hidden from users.'}),
                            isDisabled: it.not(it.userHasWritePermissionOnResource(RESOURCE_KEYS.SITE.CUSTOMIZATION)),
                            isHidden: it.licensedForFeature('Cloud'),
                        },
                    ],
                },
            },
            notifications: {
                url: 'environment/notifications',
                title: defineMessage({id: 'admin.sidebar.notifications', defaultMessage: 'Notifications'}),
                isHidden: it.not(it.userHasReadPermissionOnResource(RESOURCE_KEYS.SITE.NOTIFICATIONS)),
                schema: {
                    id: 'notifications',
                    name: defineMessage({id: 'admin.environment.notifications', defaultMessage: 'Notifications'}),
                    settings: [
                        {
                            type: 'bool',
                            key: 'TeamSettings.EnableConfirmNotificationsToChannel',
                            label: defineMessage({id: 'admin.environment.notifications.enableConfirmNotificationsToChannel.label', defaultMessage: 'Show @channel, @all, @here and group mention confirmation dialog:'}),
                            help_text: defineMessage({id: 'admin.environment.notifications.enableConfirmNotificationsToChannel.help', defaultMessage: 'When true, users will be prompted to confirm when posting @channel, @all, @here and group mentions in channels with over five members. When false, no confirmation is required.'}),
                            isDisabled: it.not(it.userHasWritePermissionOnResource(RESOURCE_KEYS.SITE.NOTIFICATIONS)),
                        },
                        {
                            type: 'bool',
                            key: 'EmailSettings.SendEmailNotifications',
                            label: defineMessage({id: 'admin.environment.notifications.enable.label', defaultMessage: 'Enable Email Notifications:'}),
                            help_text: defineMessage({id: 'admin.environment.notifications.enable.help', defaultMessage: 'Typically set to true in production. When true, Mattermost attempts to send email notifications. When false, email invitations and user account setting change emails are still sent as long as the SMTP server is configured. Developers may set this field to false to skip email setup for faster development.'}),
                            isDisabled: it.not(it.userHasWritePermissionOnResource(RESOURCE_KEYS.SITE.NOTIFICATIONS)),
                            isHidden: it.licensedForFeature('Cloud'),
                        },
                        {
                            type: 'bool',
                            key: 'EmailSettings.EnablePreviewModeBanner',
                            label: defineMessage({id: 'admin.environment.notifications.enablePreviewModeBanner.label', defaultMessage: 'Enable Preview Mode Banner:'}),
                            help_text: defineMessage({id: 'admin.environment.notifications.enablePreviewModeBanner.help', defaultMessage: 'When true, the Preview Mode banner is displayed so users are aware that email notifications are disabled. When false, the Preview Mode banner is not displayed to users.'}),
                            isDisabled: it.any(
                                it.not(it.userHasWritePermissionOnResource(RESOURCE_KEYS.SITE.NOTIFICATIONS)),
                                it.stateIsTrue('EmailSettings.SendEmailNotifications'),
                            ),
                            isHidden: it.licensedForFeature('Cloud'),
                        },
                        {
                            type: 'bool',
                            key: 'EmailSettings.EnableEmailBatching',
                            label: defineMessage({id: 'admin.environment.notifications.enableEmailBatching.label', defaultMessage: 'Enable Email Batching:'}),
                            help_text: defineMessage({id: 'admin.environment.notifications.enableEmailBatching.help', defaultMessage: 'When true, users will have email notifications for multiple direct messages and mentions combined into a single email. Batching will occur at a default interval of 15 minutes, configurable in Settings > Notifications.'}),
                            isDisabled: it.any(
                                it.not(it.userHasWritePermissionOnResource(RESOURCE_KEYS.SITE.NOTIFICATIONS)),
                                it.stateIsFalse('EmailSettings.SendEmailNotifications'),
                                it.configIsTrue('ClusterSettings', 'Enable'),
                                it.configIsFalse('ServiceSettings', 'SiteURL'),
                            ),
                            isHidden: it.licensedForFeature('Cloud'),
                        },
                        {
                            type: 'dropdown',
                            key: 'EmailSettings.EmailNotificationContentsType',
                            label: defineMessage({id: 'admin.environment.notifications.contents.label', defaultMessage: 'Email Notification Contents:'}),
                            help_text: defineMessage({id: 'admin.environment.notifications.contents.help', defaultMessage: '**Send full message contents** - Sender name and channel are included in email notifications. **Send generic description with only sender name** - Only the name of the person who sent the message, with no information about channel name or message contents are included in email notifications. Typically used for compliance reasons if Mattermost contains confidential information and policy dictates it cannot be stored in email.'}),
                            help_text_markdown: true,
                            options: [
                                {
                                    value: 'full',
                                    display_name: defineMessage({id: 'admin.environment.notifications.contents.full', defaultMessage: 'Send full message contents'}),
                                },
                                {
                                    value: 'generic',
                                    display_name: defineMessage({id: 'admin.environment.notifications.contents.generic', defaultMessage: 'Send generic description with only sender name'}),
                                },
                            ],
                            isHidden: it.not(it.licensedForFeature('EmailNotificationContents')),
                            isDisabled: it.not(it.userHasWritePermissionOnResource(RESOURCE_KEYS.SITE.NOTIFICATIONS)),
                        },
                        {
                            type: 'text',
                            key: 'EmailSettings.FeedbackName',
                            label: defineMessage({id: 'admin.environment.notifications.notificationDisplay.label', defaultMessage: 'Notification Display Name:'}),
                            placeholder: defineMessage({id: 'admin.environment.notifications.notificationDisplay.placeholder', defaultMessage: 'Ex: "Mattermost Notification", "System", "No-Reply"'}),
                            help_text: defineMessage({id: 'admin.environment.notifications.notificationDisplay.help', defaultMessage: 'Display name on email account used when sending notification emails from Mattermost.'}),
                            isDisabled: it.any(
                                it.not(it.userHasWritePermissionOnResource(RESOURCE_KEYS.SITE.NOTIFICATIONS)),
                                it.stateIsFalse('EmailSettings.SendEmailNotifications'),
                            ),
                            validate: validators.isRequired(defineMessage({id: 'admin.environment.notifications.notificationDisplay.required', defaultMessage: '"Notification Display Name" is required'})),
                        },
                        {
                            type: 'text',
                            key: 'EmailSettings.FeedbackEmail',
                            label: defineMessage({id: 'admin.environment.notifications.feedbackEmail.label', defaultMessage: 'Notification From Address:'}),
                            placeholder: defineMessage({id: 'admin.environment.notifications.feedbackEmail.placeholder', defaultMessage: 'Ex: "mattermost@yourcompany.com", "admin@yourcompany.com"'}),
                            help_text: defineMessage({id: 'admin.environment.notifications.feedbackEmail.help', defaultMessage: 'Email address displayed on email account used when sending notification emails from Mattermost.'}),
                            isHidden: it.configIsTrue('ExperimentalSettings', 'RestrictSystemAdmin'),
                            isDisabled: it.any(
                                it.not(it.userHasWritePermissionOnResource(RESOURCE_KEYS.SITE.NOTIFICATIONS)),
                                it.stateIsFalse('EmailSettings.SendEmailNotifications'),
                            ),
                            validate: validators.isRequired(defineMessage({id: 'admin.environment.notifications.feedbackEmail.required', defaultMessage: '"Notification From Address" is required'})),
                        },
                        {
                            type: 'text',
                            key: 'SupportSettings.SupportEmail',
                            label: defineMessage({id: 'admin.environment.notifications.supportEmail.label', defaultMessage: 'Support Email Address:'}),
                            placeholder: defineMessage({id: 'admin.environment.notifications.supportAddress.placeholder', defaultMessage: 'Ex: "support@yourcompany.com", "admin@yourcompany.com"'}),
                            help_text: defineMessage({id: 'admin.environment.notifications.supportEmail.help', defaultMessage: 'Email address displayed on support emails.'}),
                            isDisabled: it.not(it.userHasWritePermissionOnResource(RESOURCE_KEYS.SITE.CUSTOMIZATION)),
                            validate: validators.isRequired(defineMessage({id: 'admin.environment.notifications.supportEmail.required', defaultMessage: '"Support Email Address" is required'})),
                        },
                        {
                            type: 'text',
                            key: 'EmailSettings.ReplyToAddress',
                            label: defineMessage({id: 'admin.environment.notifications.replyToAddress.label', defaultMessage: 'Notification Reply-To Address:'}),
                            placeholder: defineMessage({id: 'admin.environment.notifications.replyToAddress.placeholder', defaultMessage: 'Ex: "mattermost@yourcompany.com", "admin@yourcompany.com"'}),
                            help_text: defineMessage({id: 'admin.environment.notifications.replyToAddress.help', defaultMessage: 'Email address used in the Reply-To header when sending notification emails from Mattermost.'}),
                            isDisabled: it.any(
                                it.not(it.userHasWritePermissionOnResource(RESOURCE_KEYS.SITE.NOTIFICATIONS)),
                                it.stateIsFalse('EmailSettings.SendEmailNotifications'),
                            ),
                        },
                        {
                            type: 'text',
                            key: 'EmailSettings.FeedbackOrganization',
                            label: defineMessage({id: 'admin.environment.notifications.feedbackOrganization.label', defaultMessage: 'Notification Footer Mailing Address:'}),
                            placeholder: defineMessage({id: 'admin.environment.notifications.feedbackOrganization.placeholder', defaultMessage: 'Ex: "© ABC Corporation, 565 Knight Way, Palo Alto, California, 94305, USA"'}),
                            help_text: defineMessage({id: 'admin.environment.notifications.feedbackOrganization.help', defaultMessage: 'Organization name and address displayed on email notifications from Mattermost, such as "© ABC Corporation, 565 Knight Way, Palo Alto, California, 94305, USA". If the field is left empty, the organization name and address will not be displayed.'}),
                            isDisabled: it.any(
                                it.not(it.userHasWritePermissionOnResource(RESOURCE_KEYS.SITE.NOTIFICATIONS)),
                                it.stateIsFalse('EmailSettings.SendEmailNotifications'),
                            ),
                        },
                        {
                            type: 'dropdown',
                            key: 'EmailSettings.PushNotificationContents',
                            label: defineMessage({id: 'admin.environment.notifications.pushContents.label', defaultMessage: 'Push Notification Contents:'}),
                            help_text: defineMessage({id: 'admin.environment.notifications.pushContents.help', defaultMessage: "**Generic description with only sender name** - Includes only the name of the person who sent the message in push notifications, with no information about channel name or message contents. **Generic description with sender and channel names** - Includes the name of the person who sent the message and the channel it was sent in, but not the message contents. **Full message content sent in the notification payload** - Includes the message contents in the push notification payload that is relayed through Apple's Push Notification Service (APNS) or Google's Firebase Cloud Messaging (FCM). It is **highly recommended** this option only be used with an \"https\" protocol to encrypt the connection and protect confidential information sent in messages."}),
                            help_text_markdown: true,
                            options: [
                                {
                                    value: 'generic_no_channel',
                                    display_name: defineMessage({id: 'admin.environment.notifications.pushContents.genericNoChannel', defaultMessage: 'Generic description with only sender name'}),
                                },
                                {
                                    value: 'generic',
                                    display_name: defineMessage({id: 'admin.environment.notifications.pushContents.generic', defaultMessage: 'Generic description with sender and channel names'}),
                                },
                                {
                                    value: 'full',
                                    display_name: defineMessage({id: 'admin.environment.notifications.pushContents.full', defaultMessage: 'Full message content sent in the notification payload'}),
                                },
                            ],
                            isHidden: it.licensedForFeature('IDLoadedPushNotifications'),
                            isDisabled: it.not(it.userHasWritePermissionOnResource(RESOURCE_KEYS.SITE.NOTIFICATIONS)),
                        },
                        {
                            type: 'dropdown',
                            key: 'EmailSettings.PushNotificationContents',
                            label: defineMessage({id: 'admin.environment.notifications.pushContents.label', defaultMessage: 'Push Notification Contents:'}),
                            help_text: defineMessage({id: 'admin.environment.notifications.pushContents.withIdLoaded.help', defaultMessage: "**Generic description with only sender name** - Includes only the name of the person who sent the message in push notifications, with no information about channel name or message contents. **Generic description with sender and channel names** - Includes the name of the person who sent the message and the channel it was sent in, but not the message contents. **Full message content sent in the notification payload** - Includes the message contents in the push notification payload that is relayed through Apple's Push Notification Service (APNS) or Google's Firebase Cloud Messaging (FCM). It is **highly recommended** this option only be used with an \"https\" protocol to encrypt the connection and protect confidential information sent in messages. **Full message content fetched from the server on receipt** - The notification payload relayed through APNS or FCM contains no message content, instead it contains a unique message ID used to fetch message content from the server when a push notification is received by a device. If the server cannot be reached, a generic notification will be displayed."}),
                            help_text_markdown: true,
                            options: [
                                {
                                    value: 'generic_no_channel',
                                    display_name: defineMessage({id: 'admin.environment.notifications.pushContents.genericNoChannel', defaultMessage: 'Generic description with only sender name'}),
                                },
                                {
                                    value: 'generic',
                                    display_name: defineMessage({id: 'admin.environment.notifications.pushContents.generic', defaultMessage: 'Generic description with sender and channel names'}),
                                },
                                {
                                    value: 'full',
                                    display_name: defineMessage({id: 'admin.environment.notifications.pushContents.full', defaultMessage: 'Full message content sent in the notification payload'}),
                                },
                                {
                                    value: 'id_loaded',
                                    display_name: defineMessage({id: 'admin.environment.notifications.pushContents.idLoaded', defaultMessage: 'Full message content fetched from the server on receipt'}),
                                },
                            ],
                            isHidden: it.not(it.licensedForFeature('IDLoadedPushNotifications')),
                            isDisabled: it.not(it.userHasWritePermissionOnResource(RESOURCE_KEYS.SITE.NOTIFICATIONS)),
                        },
                        {
                            type: 'bool',
                            key: 'MetricsSettings.EnableNotificationMetrics',
                            label: defineMessage({id: 'admin.metrics.enableNotificationMetricsTitle', defaultMessage: 'Enable Notification Monitoring:'}),
                            help_text: defineMessage({id: 'admin.metrics.enableNotificationMetricsDescription', defaultMessage: 'When true, Mattermost will enable notification data collection for web and Desktop App users.'}),
                            isDisabled: it.any(
                                it.configIsFalse('MetricsSettings', 'Enable'),
                            ),
                            isHidden: it.configIsFalse('FeatureFlags', 'NotificationMonitoring'),
                        },
                    ],
                },
            },
            announcement_banner: {
                url: 'site_config/announcement_banner',
                title: defineMessage({id: 'admin.sidebar.announcement', defaultMessage: 'System-wide Notifications'}),
                isHidden: it.any(
                    it.not(it.licensedForFeature('Announcement')),
                    it.not(it.userHasReadPermissionOnResource(RESOURCE_KEYS.SITE.ANNOUNCEMENT_BANNER)),
                ),
                schema: {
                    id: 'AnnouncementSettings',
                    name: defineMessage({id: 'admin.site.announcementBanner', defaultMessage: 'System-wide Notifications'}),
                    settings: [
                        {
                            type: 'bool',
                            key: 'AnnouncementSettings.EnableBanner',
                            label: defineMessage({id: 'admin.customization.announcement.enableBannerTitle', defaultMessage: 'Enable System-wide Notifications:'}),
                            help_text: defineMessage({id: 'admin.customization.announcement.enableBannerDesc', defaultMessage: 'Enable an announcement banner across all teams.'}),
                            isDisabled: it.not(it.userHasWritePermissionOnResource(RESOURCE_KEYS.SITE.ANNOUNCEMENT_BANNER)),
                        },
                        {
                            type: 'text',
                            key: 'AnnouncementSettings.BannerText',
                            label: defineMessage({id: 'admin.customization.announcement.bannerTextTitle', defaultMessage: 'Banner Text:'}),
                            help_text: defineMessage({id: 'admin.customization.announcement.bannerTextDesc', defaultMessage: 'Text that will appear in the announcement banner.'}),
                            isDisabled: it.any(
                                it.not(it.userHasWritePermissionOnResource(RESOURCE_KEYS.SITE.ANNOUNCEMENT_BANNER)),
                                it.stateIsFalse('AnnouncementSettings.EnableBanner'),
                            ),
                        },
                        {
                            type: 'color',
                            key: 'AnnouncementSettings.BannerColor',
                            label: defineMessage({id: 'admin.customization.announcement.bannerColorTitle', defaultMessage: 'Banner Color:'}),
                            isDisabled: it.any(
                                it.not(it.userHasWritePermissionOnResource(RESOURCE_KEYS.SITE.ANNOUNCEMENT_BANNER)),
                                it.stateIsFalse('AnnouncementSettings.EnableBanner'),
                            ),
                        },
                        {
                            type: 'color',
                            key: 'AnnouncementSettings.BannerTextColor',
                            label: defineMessage({id: 'admin.customization.announcement.bannerTextColorTitle', defaultMessage: 'Banner Text Color:'}),
                            isDisabled: it.any(
                                it.not(it.userHasWritePermissionOnResource(RESOURCE_KEYS.SITE.ANNOUNCEMENT_BANNER)),
                                it.stateIsFalse('AnnouncementSettings.EnableBanner'),
                            ),
                        },
                        {
                            type: 'bool',
                            key: 'AnnouncementSettings.AllowBannerDismissal',
                            label: defineMessage({id: 'admin.customization.announcement.allowBannerDismissalTitle', defaultMessage: 'Allow Banner Dismissal:'}),
                            help_text: defineMessage({id: 'admin.customization.announcement.allowBannerDismissalDesc', defaultMessage: 'When true, users can dismiss the banner until its next update. When false, the banner is permanently visible until it is turned off by the System Admin.'}),
                            isDisabled: it.any(
                                it.not(it.userHasWritePermissionOnResource(RESOURCE_KEYS.SITE.ANNOUNCEMENT_BANNER)),
                                it.stateIsFalse('AnnouncementSettings.EnableBanner'),
                            ),
                        },
                    ],
                },
                restrictedIndicator: getRestrictedIndicator(),
            },
            announcement_banner_feature_discovery: {
                url: 'site_config/announcement_banner',
                isDiscovery: true,
                title: defineMessage({id: 'admin.sidebar.announcement', defaultMessage: 'System-wide Notifications'}),
                isHidden: it.any(
                    it.licensedForFeature('Announcement'),
                ),
                schema: {
                    id: 'AnnouncementSettings',
                    name: defineMessage({id: 'admin.site.announcementBanner', defaultMessage: 'System-wide Notifications'}),
                    settings: [
                        {
                            type: 'custom',
                            component: AnnouncementBannerFeatureDiscovery,
                            key: 'AnnouncementBannerFeatureDiscovery',
                            isDisabled: it.not(it.userHasWritePermissionOnResource(RESOURCE_KEYS.ABOUT.EDITION_AND_LICENSE)),
                        },
                    ],
                },
                restrictedIndicator: getRestrictedIndicator(true),
            },
            emoji: {
                url: 'site_config/emoji',
                title: defineMessage({id: 'admin.sidebar.emoji', defaultMessage: 'Emoji'}),
                isHidden: it.not(it.userHasReadPermissionOnResource(RESOURCE_KEYS.SITE.EMOJI)),
                schema: {
                    id: 'EmojiSettings',
                    name: defineMessage({id: 'admin.site.emoji', defaultMessage: 'Emoji'}),
                    settings: [
                        {
                            type: 'bool',
                            key: 'ServiceSettings.EnableEmojiPicker',
                            label: defineMessage({id: 'admin.customization.enableEmojiPickerTitle', defaultMessage: 'Enable Emoji Picker:'}),
                            help_text: defineMessage({id: 'admin.customization.enableEmojiPickerDesc', defaultMessage: 'The emoji picker allows users to select emoji to add as reactions or use in messages. Enabling the emoji picker with a large number of custom emoji may slow down performance.'}),
                            isDisabled: it.not(it.userHasWritePermissionOnResource(RESOURCE_KEYS.SITE.EMOJI)),
                        },
                        {
                            type: 'bool',
                            key: 'ServiceSettings.EnableCustomEmoji',
                            label: defineMessage({id: 'admin.customization.enableCustomEmojiTitle', defaultMessage: 'Enable Custom Emoji:'}),
                            help_text: defineMessage({id: 'admin.customization.enableCustomEmojiDesc', defaultMessage: 'Enable users to create custom emoji for use in messages. When enabled, custom emoji settings can be accessed in Channels through the emoji picker.'}),
                            isDisabled: it.not(it.userHasWritePermissionOnResource(RESOURCE_KEYS.SITE.EMOJI)),
                        },
                    ],
                },
            },
            posts: {
                url: 'site_config/posts',
                title: defineMessage({id: 'admin.sidebar.posts', defaultMessage: 'Posts'}),
                isHidden: it.not(it.userHasReadPermissionOnResource(RESOURCE_KEYS.SITE.POSTS)),
                schema: {
                    id: 'PostSettings',
                    name: defineMessage({id: 'admin.site.posts', defaultMessage: 'Posts'}),
                    sections: [
                        {
                            key: 'PostSettings.Threads',
                            title: 'Threads',
                            description: defineMessage({id: 'admin.posts.sections.threads.description', defaultMessage: 'Configure threaded discussions and auto-follow defaults.'}),
                            settings: [
                                {
                                    type: 'bool',
                                    key: 'ServiceSettings.ThreadAutoFollow',
                                    label: defineMessage({id: 'admin.experimental.threadAutoFollow.title', defaultMessage: 'Automatically Follow Threads'}),
                                    help_text: defineMessage({id: 'admin.experimental.threadAutoFollow.desc', defaultMessage: 'This setting must be enabled in order to enable Threaded Discussions. When enabled, threads a user starts, participates in, or is mentioned in are automatically followed. A new `Threads` table is added in the database that tracks threads and thread participants, and a `ThreadMembership` table tracks followed threads for each user and the read or unread state of each followed thread. When false, all backend operations to support Threaded Discussions are disabled.'}),
                                    help_text_markdown: true,
                                    isDisabled: it.not(it.userHasWritePermissionOnResource(RESOURCE_KEYS.EXPERIMENTAL.FEATURES)),
                                    isHidden: it.licensedForFeature('Cloud'),
                                },
                                {
                                    type: 'dropdown',
                                    key: 'ServiceSettings.CollapsedThreads',
                                    label: defineMessage({id: 'admin.experimental.collapsedThreads.title', defaultMessage: 'Threaded Discussions'}),
                                    help_text: defineMessage({id: 'admin.experimental.collapsedThreads.desc', defaultMessage: 'When enabled (default off), users have the option to enable Threaded Discussions in Account Settings. When enabled (default on), users see Threaded Discussions by default and have the option to disable it in Account Settings. When always on, users are required to use Threaded Discussions and cannot disable it.'}),
                                    help_text_values: {
                                        linkKnownIssues: (msg: string) => (
                                            <ExternalLink
                                                location='admin_console'
                                                href='https://support.mattermost.com/hc/en-us/articles/4413183568276'
                                            >
                                                {msg}
                                            </ExternalLink>
                                        ),
                                        linkCommunityChannel: (msg: string) => (
                                            <ExternalLink
                                                location='admin_console'
                                                href='https://community-daily.mattermost.com/core/channels/folded-reply-threads'
                                            >
                                                {msg}
                                            </ExternalLink>
                                        ),
                                    },
                                    help_text_markdown: false,
                                    options: [
                                        {
                                            value: 'disabled',
                                            display_name: defineMessage({id: 'admin.experimental.collapsedThreads.off', defaultMessage: 'Disabled'}),
                                        },
                                        {
                                            value: 'default_off',
                                            display_name: defineMessage({id: 'admin.experimental.collapsedThreads.default_off', defaultMessage: 'Enabled (Default Off)'}),
                                        },
                                        {
                                            value: 'default_on',
                                            display_name: defineMessage({id: 'admin.experimental.collapsedThreads.default_on', defaultMessage: 'Enabled (Default On)'}),
                                        },
                                        {
                                            value: 'always_on',
                                            display_name: defineMessage({id: 'admin.experimental.collapsedThreads.always_on', defaultMessage: 'Always On'}),
                                        },
                                    ],
                                    isDisabled: it.not(it.userHasWritePermissionOnResource(RESOURCE_KEYS.EXPERIMENTAL.FEATURES)),
                                },
                            ],
                        },
                        {
                            key: 'PostSettings.Drafts',
                            title: 'Drafts and Scheduled Posts',
                            description: defineMessage({id: 'admin.posts.sections.drafts.description', defaultMessage: 'Control draft syncing and scheduled sending.'}),
                            settings: [
                                {
                                    type: 'bool',
                                    key: 'ServiceSettings.AllowSyncedDrafts',
                                    label: defineMessage({id: 'admin.customization.allowSyncedDrafts', defaultMessage: 'Enable server syncing of message drafts:'}),
                                    help_text: defineMessage({id: 'admin.customization.allowSyncedDraftsDesc', defaultMessage: 'When enabled, users message drafts will sync with the server so they can be accessed from any device. Users may opt out of this behaviour in Account settings.'}),
                                    help_text_markdown: false,
                                },
                                {
                                    type: 'bool',
                                    key: 'ServiceSettings.ScheduledPosts',
                                    label: defineMessage({id: 'admin.posts.scheduledPosts.title', defaultMessage: 'Scheduled Posts'}),
                                    help_text: defineMessage({id: 'admin.posts.scheduledPosts.description', defaultMessage: 'When enabled, users can schedule and send messages in the future.'}),
                                    help_text_markdown: false,
                                    isDisabled: it.not(it.userHasWritePermissionOnResource(RESOURCE_KEYS.SITE.POSTS)),
                                    isHidden: it.not(it.licensed),
                                },
                            ],
                        },
                        {
                            key: 'PostSettings.Priority',
                            title: 'Priority & Urgent Notifications',
                            description: defineMessage({id: 'admin.posts.sections.priority.description', defaultMessage: 'Set message priority and repeating notifications for urgent delivery.'}),
                            settings: [
                                {
                                    type: 'bool',
                                    key: 'ServiceSettings.PostPriority',
                                    label: defineMessage({id: 'admin.posts.postPriority.title', defaultMessage: 'Message Priority'}),
                                    help_text: defineMessage({id: 'admin.posts.postPriority.desc', defaultMessage: 'When enabled, users can configure a visual indicator to communicate messages that are important or urgent. Learn more about message priority in our <link>documentation</link>.'}), // eslint-disable-line formatjs/enforce-placeholders -- placeholders provided
                                    help_text_values: {
                                        link: (msg: string) => (
                                            <ExternalLink
                                                location='admin_console'
                                                href='https://mattermost.com/pl/message-priority/'
                                            >
                                                {msg}
                                            </ExternalLink>
                                        ),
                                    },
                                    help_text_markdown: false,
                                    isDisabled: it.not(it.userHasWritePermissionOnResource(RESOURCE_KEYS.SITE.POSTS)),
                                },
                                {
                                    type: 'bool',
                                    key: 'ServiceSettings.AllowPersistentNotifications',
                                    label: defineMessage({id: 'admin.posts.persistentNotifications.title', defaultMessage: 'Persistent Notifications'}),
                                    help_text: defineMessage({id: 'admin.posts.persistentNotifications.desc', defaultMessage: 'When enabled, users can trigger repeating notifications for the recipients of urgent messages. Learn more about message priority and persistent notifications in our <link>documentation</link>.'}), // eslint-disable-line formatjs/enforce-placeholders -- placeholders provided
                                    help_text_values: {
                                        link: (msg: string) => (
                                            <ExternalLink
                                                location='admin_console'
                                                href='https://mattermost.com/pl/message-priority/'
                                            >
                                                {msg}
                                            </ExternalLink>
                                        ),
                                    },
                                    help_text_markdown: false,
                                    isDisabled: it.not(it.userHasWritePermissionOnResource(RESOURCE_KEYS.SITE.POSTS)),
                                    isHidden: it.configIsFalse('ServiceSettings', 'PostPriority'),
                                },
                                {
                                    type: 'number',
                                    key: 'ServiceSettings.PersistentNotificationMaxRecipients',
                                    label: defineMessage({id: 'admin.posts.persistentNotificationsMaxRecipients.title', defaultMessage: 'Maximum number of recipients for persistent notifications'}),
                                    help_text: defineMessage({id: 'admin.posts.persistentNotificationsMaxRecipients.desc', defaultMessage: 'Configure the maximum number of recipients to which users may send persistent notifications. Learn more about message priority and persistent notifications in our <link>documentation</link>.'}), // eslint-disable-line formatjs/enforce-placeholders -- placeholders provided
                                    help_text_values: {
                                        link: (msg: string) => (
                                            <ExternalLink
                                                location='admin_console'
                                                href='https://mattermost.com/pl/message-priority/'
                                            >
                                                {msg}
                                            </ExternalLink>
                                        ),
                                    },
                                    help_text_markdown: false,
                                    isDisabled: it.not(it.userHasWritePermissionOnResource(RESOURCE_KEYS.SITE.POSTS)),
                                    isHidden: it.any(
                                        it.configIsFalse('ServiceSettings', 'PostPriority'),
                                        it.configIsFalse('ServiceSettings', 'AllowPersistentNotifications'),
                                    ),
                                },
                                {
                                    type: 'number',
                                    key: 'ServiceSettings.PersistentNotificationIntervalMinutes',
                                    label: defineMessage({id: 'admin.posts.persistentNotificationsInterval.title', defaultMessage: 'Frequency of persistent notifications'}),
                                    help_text: defineMessage({id: 'admin.posts.persistentNotificationsInterval.desc', defaultMessage: 'Configure the number of minutes between repeated notifications for urgent messages send with persistent notifications. Learn more about message priority and persistent notifications in our <link>documentation</link>.'}), // eslint-disable-line formatjs/enforce-placeholders -- placeholders provided
                                    help_text_values: {
                                        link: (msg: string) => (
                                            <ExternalLink
                                                location='admin_console'
                                                href='https://mattermost.com/pl/message-priority/'
                                            >
                                                {msg}
                                            </ExternalLink>
                                        ),
                                    },
                                    help_text_markdown: false,
                                    isDisabled: it.not(it.userHasWritePermissionOnResource(RESOURCE_KEYS.SITE.POSTS)),
                                    isHidden: it.any(
                                        it.configIsFalse('ServiceSettings', 'PostPriority'),
                                        it.configIsFalse('ServiceSettings', 'AllowPersistentNotifications'),
                                    ),
                                    validate: validators.minValue(2, defineMessage({id: 'admin.posts.persistentNotificationsInterval.minValue', defaultMessage: 'Frequency must be at least two minutes'})),
                                },
                                {
                                    type: 'number',
                                    key: 'ServiceSettings.PersistentNotificationMaxCount',
                                    label: defineMessage({id: 'admin.posts.persistentNotificationsMaxCount.title', defaultMessage: 'Total number of persistent notification per post'}),
                                    help_text: defineMessage({id: 'admin.posts.persistentNotificationsMaxCount.desc', defaultMessage: 'Configure the maximum number of times users may receive persistent notifications. Learn more about message priority and persistent notifications in our <link>documentation</link>.'}), // eslint-disable-line formatjs/enforce-placeholders -- placeholders provided
                                    help_text_values: {
                                        link: (msg: string) => (
                                            <ExternalLink
                                                location='admin_console'
                                                href='https://mattermost.com/pl/message-priority/'
                                            >
                                                {msg}
                                            </ExternalLink>
                                        ),
                                    },
                                    help_text_markdown: false,
                                    isDisabled: it.not(it.userHasWritePermissionOnResource(RESOURCE_KEYS.SITE.POSTS)),
                                    isHidden: it.any(
                                        it.configIsFalse('ServiceSettings', 'PostPriority'),
                                        it.configIsFalse('ServiceSettings', 'AllowPersistentNotifications'),
                                    ),
                                },
                                {
                                    type: 'bool',
                                    key: 'ServiceSettings.AllowPersistentNotificationsForGuests',
                                    label: defineMessage({id: 'admin.posts.persistentNotificationsGuests.title', defaultMessage: 'Allow guests to send persistent notifications'}),
                                    help_text: defineMessage({id: 'admin.posts.persistentNotificationsGuests.desc', defaultMessage: 'Whether a guest is able to require persistent notifications. Learn more about message priority and persistent notifications in our <link>documentation</link>.'}), // eslint-disable-line formatjs/enforce-placeholders -- placeholders provided
                                    help_text_values: {
                                        link: (msg: string) => (
                                            <ExternalLink
                                                location='admin_console'
                                                href='https://mattermost.com/pl/message-priority/'
                                            >
                                                {msg}
                                            </ExternalLink>
                                        ),
                                    },
                                    help_text_markdown: false,
                                    isDisabled: it.not(it.userHasWritePermissionOnResource(RESOURCE_KEYS.SITE.POSTS)),
                                    isHidden: it.any(
                                        it.configIsFalse('GuestAccountsSettings', 'Enable'),
                                        it.configIsFalse('ServiceSettings', 'PostPriority'),
                                        it.configIsFalse('ServiceSettings', 'AllowPersistentNotifications'),
                                    ),
                                },
                            ],
                        },
                        {
                            key: 'PostSettings.BurnOnRead',
                            title: 'Self-Deleting Messages',
                            description: defineMessage({id: 'admin.posts.sections.burnOnRead.description', defaultMessage: 'Controls for messages that delete automatically a certain time after being sent or read.'}),
                            license_sku: LicenseSkus.EnterpriseAdvanced,
                            component: LicensedSectionContainer,
                            componentProps: {
                                requiredSku: LicenseSkus.EnterpriseAdvanced,
                                featureDiscoveryConfig: {
                                    featureName: 'burn_on_read',
                                    title: defineMessage({id: 'admin.burn_on_read_feature_discovery.title', defaultMessage: 'Send burn-on-read messages that are automatically deleted after being read'}),
                                    description: defineMessage({id: 'admin.burn_on_read_feature_discovery.description', defaultMessage: 'With Mattermost Enterprise Advanced, users can send transient messages that are automatically deleted a fixed time after they are read by a recipient.'}),
                                    learnMoreURL: 'https://docs.mattermost.com/deployment/burn-on-read-messages.html',
                                    svgImage: BurnOnReadSVG,
                                },
                            },
                            settings: [
                                {
                                    type: 'bool',
                                    key: 'ServiceSettings.EnableBurnOnRead',
                                    label: defineMessage({id: 'admin.posts.burnOnRead.enable.title', defaultMessage: 'Enable Burn-on-Read Messages'}),
                                    help_text: defineMessage({id: 'admin.posts.burnOnRead.enable.desc', defaultMessage: 'When enabled, users are allowed to send burn-on-read messages in channels, direct messages, and group messages. If disabled, the option to send a Burn-on-Read message will not be available.'}),
                                    help_text_markdown: false,
                                    isDisabled: it.not(it.userHasWritePermissionOnResource(RESOURCE_KEYS.SITE.POSTS)),
                                },
                                {
                                    type: 'dropdown',
                                    key: 'ServiceSettings.BurnOnReadDurationSeconds',
                                    label: defineMessage({id: 'admin.posts.burnOnRead.duration.title', defaultMessage: 'Burn-on-Read Duration'}),
                                    help_text: defineMessage({id: 'admin.posts.burnOnRead.duration.desc', defaultMessage: 'Sets the countdown duration for Burn-on-Read messages once they are revealed. After a recipient clicks to reveal a BoR message, the message will delete itself for that user after the specified duration. This setting applies to all Burn-on-Read messages.'}),
                                    help_text_markdown: false,
                                    options: [
                                        {
                                            value: String(Posts.BURN_ON_READ.DURATION_1_MINUTE),
                                            display_name: defineMessage({id: 'admin.posts.burnOnRead.duration.1min', defaultMessage: '1 minute'}),
                                        },
                                        {
                                            value: String(Posts.BURN_ON_READ.DURATION_5_MINUTES),
                                            display_name: defineMessage({id: 'admin.posts.burnOnRead.duration.5min', defaultMessage: '5 minutes'}),
                                        },
                                        {
                                            value: String(Posts.BURN_ON_READ.DURATION_10_MINUTES),
                                            display_name: defineMessage({id: 'admin.posts.burnOnRead.duration.10min', defaultMessage: '10 minutes'}),
                                        },
                                        {
                                            value: String(Posts.BURN_ON_READ.DURATION_30_MINUTES),
                                            display_name: defineMessage({id: 'admin.posts.burnOnRead.duration.30min', defaultMessage: '30 minutes'}),
                                        },
                                        {
                                            value: String(Posts.BURN_ON_READ.DURATION_1_HOUR),
                                            display_name: defineMessage({id: 'admin.posts.burnOnRead.duration.1hour', defaultMessage: '1 hour'}),
                                        },
                                        {
                                            value: String(Posts.BURN_ON_READ.DURATION_8_HOURS),
                                            display_name: defineMessage({id: 'admin.posts.burnOnRead.duration.8hours', defaultMessage: '8 hours'}),
                                        },
                                    ],
                                    onConfigLoad: (value: number | string | undefined) => String(value ?? Posts.BURN_ON_READ.DURATION_DEFAULT),
                                    onConfigSave: (value: string | undefined) => (value ? parseInt(value, 10) : Posts.BURN_ON_READ.DURATION_DEFAULT),
                                    isDisabled: it.any(
                                        it.not(it.userHasWritePermissionOnResource(RESOURCE_KEYS.SITE.POSTS)),
                                        it.stateIsFalse('ServiceSettings.EnableBurnOnRead'),
                                    ),
                                },
                                {
                                    type: 'dropdown',
                                    key: 'ServiceSettings.BurnOnReadMaximumTimeToLiveSeconds',
                                    label: defineMessage({id: 'admin.posts.burnOnRead.maximumTTL.title', defaultMessage: 'Maximum time to live for burn-on-read messages'}),
                                    help_text: defineMessage({id: 'admin.posts.burnOnRead.maximumTTL.desc', defaultMessage: 'Sets the maximum duration that Burn-on-Read messages will be allowed to exist for after they are sent. The message will be deleted after the specified time after it is sent, even if it is not read by all recipients by then.'}),
                                    help_text_markdown: false,
                                    options: [
                                        {
                                            value: String(Posts.BURN_ON_READ.MAX_TTL_2_MINUTES),
                                            display_name: defineMessage({id: 'admin.posts.burnOnRead.maximumTTL.2minutes', defaultMessage: '2 minutes'}),
                                        },
                                        {
                                            value: String(Posts.BURN_ON_READ.MAX_TTL_5_MINUTES),
                                            display_name: defineMessage({id: 'admin.posts.burnOnRead.maximumTTL.5minutes', defaultMessage: '5 minutes'}),
                                        },
                                        {
                                            value: String(Posts.BURN_ON_READ.MAX_TTL_1_DAY),
                                            display_name: defineMessage({id: 'admin.posts.burnOnRead.maximumTTL.1day', defaultMessage: '1 day'}),
                                        },
                                        {
                                            value: String(Posts.BURN_ON_READ.MAX_TTL_3_DAYS),
                                            display_name: defineMessage({id: 'admin.posts.burnOnRead.maximumTTL.3days', defaultMessage: '3 days'}),
                                        },
                                        {
                                            value: String(Posts.BURN_ON_READ.MAX_TTL_7_DAYS),
                                            display_name: defineMessage({id: 'admin.posts.burnOnRead.maximumTTL.7days', defaultMessage: '7 days'}),
                                        },
                                        {
                                            value: String(Posts.BURN_ON_READ.MAX_TTL_14_DAYS),
                                            display_name: defineMessage({id: 'admin.posts.burnOnRead.maximumTTL.14days', defaultMessage: '14 days'}),
                                        },
                                        {
                                            value: String(Posts.BURN_ON_READ.MAX_TTL_30_DAYS),
                                            display_name: defineMessage({id: 'admin.posts.burnOnRead.maximumTTL.30days', defaultMessage: '30 days'}),
                                        },
                                    ],
                                    onConfigLoad: (value: number | string | undefined) => String(value ?? Posts.BURN_ON_READ.MAX_TTL_DEFAULT),
                                    onConfigSave: (value: string | undefined) => (value ? parseInt(value, 10) : Posts.BURN_ON_READ.MAX_TTL_DEFAULT),
                                    isDisabled: it.any(
                                        it.not(it.userHasWritePermissionOnResource(RESOURCE_KEYS.SITE.POSTS)),
                                        it.stateIsFalse('ServiceSettings.EnableBurnOnRead'),
                                    ),
                                },
                            ],
                            isHidden: it.configIsFalse('FeatureFlags', 'BurnOnRead'),
                        },
                        {
                            key: 'PostSettings.Previews',
                            title: 'Content & Previews',
                            description: defineMessage({id: 'admin.posts.sections.previews.description', defaultMessage: 'Configure link previews and how advanced formatting renders.'}),
                            settings: [
                                {
                                    type: 'bool',
                                    key: 'ServiceSettings.EnableLinkPreviews',
                                    label: defineMessage({id: 'admin.customization.enableLinkPreviewsTitle', defaultMessage: 'Enable website link previews:'}),
                                    help_text: defineMessage({id: 'admin.customization.enableLinkPreviewsDesc', defaultMessage: 'Display a preview of website content, image links and YouTube links below the message when available. The server must be connected to the internet and have access through the firewall (if applicable) to the websites from which previews are expected. Users can disable these previews from Settings > Display > Website Link Previews.'}),
                                    isDisabled: it.not(it.userHasWritePermissionOnResource(RESOURCE_KEYS.SITE.POSTS)),
                                },
                                {
                                    type: 'text',
                                    key: 'ServiceSettings.RestrictLinkPreviews',
                                    label: defineMessage({id: 'admin.customization.restrictLinkPreviewsTitle', defaultMessage: 'Disable website link previews from these domains:'}),
                                    help_text: defineMessage({id: 'admin.customization.restrictLinkPreviewsDesc', defaultMessage: 'Link previews and image link previews will not be shown for the above list of comma-separated domains.'}),
                                    placeholder: defineMessage({id: 'admin.customization.restrictLinkPreviewsExample', defaultMessage: 'E.g.: "internal.mycompany.com, images.example.com"'}),
                                    isDisabled: it.any(
                                        it.not(it.userHasWritePermissionOnResource(RESOURCE_KEYS.SITE.POSTS)),
                                        it.configIsFalse('ServiceSettings', 'EnableLinkPreviews'),
                                    ),
                                },
                                {
                                    type: 'bool',
                                    key: 'ServiceSettings.EnablePermalinkPreviews',
                                    label: defineMessage({id: 'admin.customization.enablePermalinkPreviewsTitle', defaultMessage: 'Enable message link previews:'}),
                                    help_text: defineMessage({id: 'admin.customization.enablePermalinkPreviewsDesc', defaultMessage: 'When enabled, links to Mattermost messages will generate a preview for any users that have access to the original message. Please review our <link>documentation</link> for details.'}), // eslint-disable-line formatjs/enforce-placeholders -- placeholders provided
                                    help_text_values: {
                                        link: (msg: string) => (
                                            <ExternalLink
                                                location='admin_console'
                                                href={DocLinks.SHARE_LINKS_TO_MESSAGES}
                                            >
                                                {msg}
                                            </ExternalLink>
                                        ),
                                    },
                                    help_text_markdown: false,
                                    isDisabled: it.not(it.userHasWritePermissionOnResource(RESOURCE_KEYS.SITE.POSTS)),
                                },
                                {
                                    type: 'bool',
                                    key: 'ServiceSettings.EnableSVGs',
                                    label: defineMessage({id: 'admin.customization.enableSVGsTitle', defaultMessage: 'Enable SVGs:'}),
                                    help_text: defineMessage({id: 'admin.customization.enableSVGsDesc', defaultMessage: 'Enable previews for SVG file attachments and allow them to appear in messages. Enabling SVGs is not recommended in environments where not all users are trusted.'}),
                                    isDisabled: it.not(it.userHasWritePermissionOnResource(RESOURCE_KEYS.SITE.POSTS)),
                                },
                                {
                                    type: 'bool',
                                    key: 'ServiceSettings.EnableLatex',
                                    label: defineMessage({id: 'admin.customization.enableLatexTitle', defaultMessage: 'Enable Latex Rendering:'}),
                                    help_text: defineMessage({id: 'admin.customization.enableLatexDesc', defaultMessage: 'Enable rendering of Latex in code blocks. If false, Latex code will be highlighted only. Enabling Latex is not recommended in environments where not all users are trusted.'}),
                                    isDisabled: it.not(it.userHasWritePermissionOnResource(RESOURCE_KEYS.SITE.POSTS)),
                                },
                                {
                                    type: 'bool',
                                    key: 'ServiceSettings.EnableInlineLatex',
                                    label: defineMessage({id: 'admin.customization.enableInlineLatexTitle', defaultMessage: 'Enable Inline Latex Rendering:'}),
                                    help_text: defineMessage({id: 'admin.customization.enableInlineLatexDesc', defaultMessage: 'Enable rendering of inline Latex code. If false, Latex can only be rendered in a code block using syntax highlighting. Please review our <link>documentation</link> for details about text formatting.'}), // eslint-disable-line formatjs/enforce-placeholders -- placeholders provided
                                    help_text_values: {
                                        link: (msg: string) => (
                                            <ExternalLink
                                                location='admin_console'
                                                href={DocLinks.FORMAT_MESSAGES}
                                            >
                                                {msg}
                                            </ExternalLink>
                                        ),
                                    },
                                    help_text_markdown: false,
                                    isDisabled: it.any(
                                        it.not(it.userHasWritePermissionOnResource(RESOURCE_KEYS.SITE.POSTS)),
                                        it.stateIsFalse('ServiceSettings.EnableLatex'),
                                    ),
                                },
                                {
                                    type: 'custom',
                                    component: CustomURLSchemesSetting,
                                    key: 'DisplaySettings.CustomURLSchemes',
                                    isDisabled: it.not(it.userHasWritePermissionOnResource(RESOURCE_KEYS.SITE.POSTS)),
                                },
                                {
                                    type: 'text',
                                    key: 'ServiceSettings.GoogleDeveloperKey',
                                    label: defineMessage({id: 'admin.service.googleTitle', defaultMessage: 'Google API Key:'}),
                                    placeholder: defineMessage({id: 'admin.service.googleExample', defaultMessage: 'E.g.: "7rAh6iwQCkV4cA1Gsg3fgGOXJAQ43QV"'}),
                                    help_text: defineMessage({id: 'admin.service.googleDescription', defaultMessage: 'Set this key to enable the display of titles for embedded YouTube video previews. Without the key, YouTube previews will still be created based on hyperlinks appearing in messages or comments but they will not show the video title. View a <link>Google Developers Tutorial</link> for instructions on how to obtain a key and add YouTube Data API v3 as a service to your key.'}), // eslint-disable-line formatjs/enforce-placeholders -- placeholders provided
                                    help_text_values: {
                                        link: (msg: string) => (
                                            <ExternalLink
                                                location='admin_console'
                                                href='https://www.youtube.com/watch?v=Im69kzhpR3I'
                                            >
                                                {msg}
                                            </ExternalLink>
                                        ),
                                    },
                                    help_text_markdown: false,
                                    isHidden: it.configIsTrue('ExperimentalSettings', 'RestrictSystemAdmin'),
                                    isDisabled: it.not(it.userHasWritePermissionOnResource(RESOURCE_KEYS.SITE.POSTS)),
                                },
                            ],
                        },
                        {
                            key: 'PostSettings.Performance',
                            title: 'Performance & Limits',
                            description: defineMessage({id: 'admin.posts.sections.performance.description', defaultMessage: 'Configure limits that protect client performance and rendering.'}),
                            settings: [
                                {
                                    type: 'number',
                                    key: 'DisplaySettings.MaxMarkdownNodes',
                                    label: defineMessage({id: 'admin.customization.maxMarkdownNodesTitle', defaultMessage: 'Max Markdown Nodes:'}),
                                    help_text: defineMessage({id: 'admin.customization.maxMarkdownNodesDesc', defaultMessage: 'When rendering Markdown text in the mobile app, controls the maximum number of Markdown elements (eg. emojis, links, table cells, etc) that can be in a single piece of text. If set to 0, a default limit will be used.'}),
                                    isDisabled: it.not(it.userHasWritePermissionOnResource(RESOURCE_KEYS.SITE.POSTS)),
                                },
                                {
                                    type: 'number',
                                    key: 'ServiceSettings.UniqueEmojiReactionLimitPerPost',
                                    label: defineMessage({id: 'admin.customization.uniqueEmojiReactionLimitPerPost', defaultMessage: 'Unique Emoji Reaction Limit:'}),
                                    placeholder: defineMessage({id: 'admin.customization.uniqueEmojiReactionLimitPerPostPlaceholder', defaultMessage: 'E.g.: 25'}),
                                    help_text: defineMessage({id: 'admin.customization.uniqueEmojiReactionLimitPerPostDesc', defaultMessage: 'The number of unique emoji reactions that can be added to a post. Increasing this limit could lead to poor client performance. Maximum is 500.'}),
                                    help_text_markdown: false,
                                    validate: (value) => {
                                        const maxResult = validators.maxValue(
                                            500,
                                            defineMessage({id: 'admin.customization.uniqueEmojiReactionLimitPerPost.maxValue', defaultMessage: 'Cannot increase the limit to a value above 500.'}),
                                        )(value);
                                        if (!maxResult.isValid()) {
                                            return maxResult;
                                        }
                                        const minResult = validators.minValue(
                                            0,
                                            defineMessage({id: 'admin.customization.uniqueEmojiReactionLimitPerPost.minValue', defaultMessage: 'Cannot decrease the limit below 0.'}),
                                        )(value);
                                        if (!minResult.isValid()) {
                                            return minResult;
                                        }

                                        return new ValidationResult(true, '');
                                    },
                                },
                            ],
                        },
                    ],
                },
            },
            content_flagging: {
                url: 'site_config/content_flagging',
                title: defineMessage({id: 'admin.sidebar.contentFlagging', defaultMessage: 'Content Flagging'}),
                isHidden: it.any(
                    it.not(it.minLicenseTier(LicenseSkus.EnterpriseAdvanced)),
                    it.not(it.userHasReadPermissionOnResource(RESOURCE_KEYS.USER_MANAGEMENT.SYSTEM_ROLES)),
                    it.configIsFalse('FeatureFlags', 'ContentFlagging'),
                ),
                isDisabled: it.not(it.userHasWritePermissionOnResource(RESOURCE_KEYS.USER_MANAGEMENT.SYSTEM_ROLES)),
                restrictedIndicator: getRestrictedIndicator(false, LicenseSkus.EnterpriseAdvanced),
                schema: {
                    id: 'ContentFlaggingSettings',
                    component: ContentFlaggingSettings,
                },
            },
            wrangler: {
                url: 'site_config/wrangler',
                title: defineMessage({id: 'admin.sidebar.move_thread', defaultMessage: 'Move Thread (Beta)'}),
                isHidden: it.any(it.not(it.userHasReadPermissionOnResource(RESOURCE_KEYS.SITE.POSTS)), it.configIsFalse('FeatureFlags', 'MoveThreadsEnabled'), it.not(it.licensed)),
                schema: {
                    id: 'WranglerSettings',
                    name: defineMessage({id: 'admin.site.move_thread', defaultMessage: 'Move Thread'}),
                    settings: [
                        {
                            type: 'roles',
                            multiple: true,
                            key: 'WranglerSettings.PermittedWranglerRoles',
                            label: defineMessage({id: 'admin.experimental.PermittedMoveThreadRoles.title', defaultMessage: 'Permitted Roles'}),
                            help_text: defineMessage({id: 'admin.experimental.PermittedMoveThreadRoles.desc', defaultMessage: 'Choose who is allowed to move threads to other channels based on roles. (Other permissions below still apply).'}),
                            help_text_markdown: false,
                            isDisabled: it.not(it.userHasWritePermissionOnResource(RESOURCE_KEYS.EXPERIMENTAL.FEATURES)),
                        },
                        {
                            type: 'text',
                            key: 'WranglerSettings.AllowedEmailDomain',
                            multiple: true,
                            label: defineMessage({id: 'admin.experimental.allowedEmailDomain.title', defaultMessage: 'Allowed Email Domain'}),
                            help_text: defineMessage({id: 'admin.experimental.allowedEmailDomain.desc', defaultMessage: '(Optional) When set, users must have an email ending in this domain to move threads. Multiple domains can be specified by separating them with commas.'}),
                            help_text_markdown: false,
                            isDisabled: it.not(it.userHasWritePermissionOnResource(RESOURCE_KEYS.EXPERIMENTAL.FEATURES)),
                        },
                        {
                            type: 'number',
                            key: 'WranglerSettings.MoveThreadMaxCount',
                            label: defineMessage({id: 'admin.experimental.moveThreadMaxCount.title', defaultMessage: 'Max Thread Count Move Size'}),
                            help_text: defineMessage({id: 'admin.experimental.moveThreadMaxCount.desc', defaultMessage: 'The maximum number of messages in a thread that the plugin is allowed to move. Leave empty for unlimited messages.'}),
                            help_text_markdown: false,
                            isDisabled: it.not(it.userHasWritePermissionOnResource(RESOURCE_KEYS.EXPERIMENTAL.FEATURES)),
                        },
                        {
                            type: 'bool',
                            key: 'WranglerSettings.MoveThreadToAnotherTeamEnable',
                            label: defineMessage({id: 'admin.experimental.moveThreadToAnotherTeamEnable.title', defaultMessage: 'Enable Moving Threads To Different Teams'}),
                            help_text: defineMessage({id: 'admin.experimental.moveThreadToAnotherTeamEnable.desc', defaultMessage: 'Control whether move thread is permitted to move message threads from one team to another or not.'}),
                            help_text_markdown: false,
                            isDisabled: it.not(it.userHasWritePermissionOnResource(RESOURCE_KEYS.EXPERIMENTAL.FEATURES)),
                        },
                        {
                            type: 'bool',
                            key: 'WranglerSettings.MoveThreadFromPrivateChannelEnable',
                            label: defineMessage({id: 'admin.experimental.moveThreadFromPrivateChannelEnable.title', defaultMessage: 'Enable Moving Threads From Private Channels'}),
                            help_text: defineMessage({id: 'admin.experimental.moveThreadFromPrivateChannelEnable.desc', defaultMessage: 'Control whether move thread is permitted to move message threads from private channels or not.'}),
                            help_text_markdown: false,
                            isDisabled: it.not(it.userHasWritePermissionOnResource(RESOURCE_KEYS.EXPERIMENTAL.FEATURES)),
                        },
                        {
                            type: 'bool',
                            key: 'WranglerSettings.MoveThreadFromDirectMessageChannelEnable',
                            label: defineMessage({id: 'admin.experimental.moveThreadFromDirectMessageChannelEnable.title', defaultMessage: 'Enable Moving Threads From Direct Message Channels'}),
                            help_text: defineMessage({id: 'admin.experimental.moveThreadFromDirectMessageChannelEnable.desc', defaultMessage: 'Control whether move thread is permitted to move message threads from direct message channels or not.'}),
                            help_text_markdown: false,
                            isDisabled: it.not(it.userHasWritePermissionOnResource(RESOURCE_KEYS.EXPERIMENTAL.FEATURES)),
                        },
                        {
                            type: 'bool',
                            key: 'WranglerSettings.MoveThreadFromGroupMessageChannelEnable',
                            label: defineMessage({id: 'admin.experimental.moveThreadFromGroupMessageChannelEnable.title', defaultMessage: 'Enable Moving Threads From Group Message Channels'}),
                            help_text: defineMessage({id: 'admin.experimental.moveThreadFromGroupMessageChannelEnable.desc', defaultMessage: 'Control whether move thread is permitted to move message threads from group message channels or not.'}),
                            help_text_markdown: false,
                            isDisabled: it.not(it.userHasWritePermissionOnResource(RESOURCE_KEYS.EXPERIMENTAL.FEATURES)),
                        },
                    ],
                },
            },
            file_sharing_downloads: {
                url: 'site_config/file_sharing_downloads',
                title: defineMessage({id: 'admin.sidebar.fileSharingDownloads', defaultMessage: 'File Sharing and Downloads'}),
                isHidden: it.any(
                    it.not(it.userHasReadPermissionOnResource(RESOURCE_KEYS.SITE.FILE_SHARING_AND_DOWNLOADS)),
                ),
                schema: {
                    id: 'FileSharingDownloads',
                    name: defineMessage({id: 'admin.site.fileSharingDownloads', defaultMessage: 'File Sharing and Downloads'}),
                    settings: [
                        {
                            type: 'bool',
                            key: 'FileSettings.EnableFileAttachments',
                            label: defineMessage({id: 'admin.file.enableFileAttachments', defaultMessage: 'Allow File Sharing:'}),
                            help_text: defineMessage({id: 'admin.file.enableFileAttachmentsDesc', defaultMessage: 'When false, disables file sharing on the server. All file and image uploads on messages are forbidden across clients and devices, including mobile.'}),
                            isDisabled: it.not(it.userHasWritePermissionOnResource(RESOURCE_KEYS.SITE.FILE_SHARING_AND_DOWNLOADS)),
                        },
                        {
                            type: 'bool',
                            key: 'FileSettings.EnableMobileUpload',
                            label: defineMessage({id: 'admin.file.enableMobileUploadTitle', defaultMessage: 'Allow File Uploads on Mobile:'}),
                            help_text: defineMessage({id: 'admin.file.enableMobileUploadDesc', defaultMessage: 'When false, disables file uploads on mobile apps. If Allow File Sharing is set to true, users can still upload files from a mobile web browser.'}),
                            isHidden: it.not(it.licensedForFeature('Compliance')),
                            isDisabled: it.not(it.userHasWritePermissionOnResource(RESOURCE_KEYS.SITE.FILE_SHARING_AND_DOWNLOADS)),
                        },
                        {
                            type: 'bool',
                            key: 'FileSettings.EnableMobileDownload',
                            label: defineMessage({id: 'admin.file.enableMobileDownloadTitle', defaultMessage: 'Allow File Downloads on Mobile:'}),
                            help_text: defineMessage({id: 'admin.file.enableMobileDownloadDesc', defaultMessage: 'When false, disables file downloads on mobile apps. Users can still download files from a mobile web browser.'}),
                            isHidden: it.not(it.licensedForFeature('Compliance')),
                            isDisabled: it.not(it.userHasWritePermissionOnResource(RESOURCE_KEYS.SITE.FILE_SHARING_AND_DOWNLOADS)),
                        },
                    ],
                },
            },
            public_links: {
                url: 'site_config/public_links',
                title: defineMessage({id: 'admin.sidebar.publicLinks', defaultMessage: 'Public Links'}),
                isHidden: it.any(
                    it.configIsTrue('ExperimentalSettings', 'RestrictSystemAdmin'),
                    it.not(it.userHasReadPermissionOnResource(RESOURCE_KEYS.SITE.PUBLIC_LINKS)),
                ),
                schema: {
                    id: 'PublicLinkSettings',
                    name: defineMessage({id: 'admin.site.public_links', defaultMessage: 'Public Links'}),
                    settings: [
                        {
                            type: 'bool',
                            key: 'FileSettings.EnablePublicLink',
                            label: defineMessage({id: 'admin.image.shareTitle', defaultMessage: 'Enable Public File Links: '}),
                            help_text: defineMessage({id: 'admin.image.shareDescription', defaultMessage: 'Allow users to share public links to files and images.'}),
                            isDisabled: it.not(it.userHasWritePermissionOnResource(RESOURCE_KEYS.SITE.PUBLIC_LINKS)),
                        },
                        {
                            type: 'generated',
                            key: 'FileSettings.PublicLinkSalt',
                            label: defineMessage({id: 'admin.image.publicLinkTitle', defaultMessage: 'Public Link Salt:'}),
                            help_text: defineMessage({id: 'admin.image.publicLinkDescription', defaultMessage: '32-character salt added to signing of public links. Randomly generated on install. Select "Regenerate" to create new salt.'}),
                            isDisabled: it.not(it.userHasWritePermissionOnResource(RESOURCE_KEYS.SITE.PUBLIC_LINKS)),
                        },
                    ],
                },
            },
            notices: {
                url: 'site_config/notices',
                title: defineMessage({id: 'admin.sidebar.notices', defaultMessage: 'Notices'}),
                isHidden: it.not(it.userHasReadPermissionOnResource(RESOURCE_KEYS.SITE.NOTICES)),
                schema: {
                    id: 'NoticesSettings',
                    name: defineMessage({id: 'admin.site.notices', defaultMessage: 'Notices'}),
                    settings: [
                        {
                            type: 'bool',
                            key: 'AnnouncementSettings.AdminNoticesEnabled',
                            label: defineMessage({id: 'admin.notices.enableAdminNoticesTitle', defaultMessage: 'Enable Admin Notices: '}),
                            help_text: defineMessage({id: 'admin.notices.enableAdminNoticesDescription', defaultMessage: 'When enabled, System Admins will receive notices about available server upgrades and relevant system administration features. <link>Learn more about notices</link> in our documentation.'}), // eslint-disable-line formatjs/enforce-placeholders -- placeholders provided
                            help_text_values: {
                                link: (msg: string) => (
                                    <ExternalLink
                                        location='admin_console'
                                        href={DocLinks.IN_PRODUCT_NOTICES}
                                    >
                                        {msg}
                                    </ExternalLink>
                                ),
                            },
                            help_text_markdown: false,
                            isDisabled: it.not(it.userHasWritePermissionOnResource(RESOURCE_KEYS.SITE.NOTICES)),
                        },
                        {
                            type: 'bool',
                            key: 'AnnouncementSettings.UserNoticesEnabled',
                            label: defineMessage({id: 'admin.notices.enableEndUserNoticesTitle', defaultMessage: 'Enable End User Notices: '}),
                            help_text: defineMessage({id: 'admin.notices.enableEndUserNoticesDescription', defaultMessage: 'When enabled, all users will receive notices about available client upgrades and relevant end user features to improve user experience. <link>Learn more about notices</link> in our documentation.'}), // eslint-disable-line formatjs/enforce-placeholders -- placeholders provided
                            help_text_values: {
                                link: (msg: string) => (
                                    <ExternalLink
                                        location='admin_console'
                                        href={DocLinks.IN_PRODUCT_NOTICES}
                                    >
                                        {msg}
                                    </ExternalLink>
                                ),
                            },
                            help_text_markdown: false,
                            isDisabled: it.not(it.userHasWritePermissionOnResource(RESOURCE_KEYS.SITE.NOTICES)),
                        },
                    ],
                },
            },
            ip_filtering: {
                url: 'site_config/ip_filtering',
                title: adminDefinitionMessages.ip_filtering_title,
                isHidden: it.not(it.all(it.configIsTrue('FeatureFlags', 'CloudIPFiltering'), it.minLicenseTier(LicenseSkus.Enterprise))),
                isDisabled: it.not(it.userHasWritePermissionOnResource(RESOURCE_KEYS.SITE.IP_FILTERING)),
                searchableStrings: [adminDefinitionMessages.ip_filtering_title],
                schema: {
                    id: 'IPFiltering',
                    component: IPFiltering,
                },
            },
            secure_connection_detail: {
                url: `site_config/secure_connections/:connection_id(create|${ID_PATH_PATTERN})`,
                isHidden: it.not(it.all(
                    it.configIsTrue('ConnectedWorkspacesSettings', 'EnableSharedChannels'),
                    it.configIsTrue('ConnectedWorkspacesSettings', 'EnableRemoteClusterService'),
                    it.licensedForFeature('SharedChannels'),
                )),
                schema: {
                    id: 'SecureConnectionDetail',
                    component: SecureConnectionDetail,
                },
            },
            secure_connections: {
                url: 'site_config/secure_connections',
                title: defineMessage({id: 'admin.sidebar.secureConnections', defaultMessage: 'Connected Workspaces'}),
                searchableStrings: secureConnectionsSearchableStrings,
                isHidden: it.not(it.all(
                    it.configIsTrue('ConnectedWorkspacesSettings', 'EnableSharedChannels'),
                    it.configIsTrue('ConnectedWorkspacesSettings', 'EnableRemoteClusterService'),
                    it.licensedForFeature('SharedChannels'),
                )),
                schema: {
                    id: 'SecureConnections',
                    component: SecureConnections,
                },
            },
        },
    },
    authentication: {
        icon: (
            <ShieldOutlineIcon
                size={16}
                color={'currentColor'}
            />
        ),
        sectionTitle: defineMessage({id: 'admin.sidebar.authentication', defaultMessage: 'Authentication'}),
        isHidden: it.not(it.userHasReadPermissionOnSomeResources(RESOURCE_KEYS.AUTHENTICATION)),
        subsections: {
            signup: {
                url: 'authentication/signup',
                title: defineMessage({id: 'admin.sidebar.signup', defaultMessage: 'Signup'}),
                isHidden: it.not(it.userHasReadPermissionOnResource(RESOURCE_KEYS.AUTHENTICATION.SIGNUP)),
                schema: {
                    id: 'SignupSettings',
                    name: defineMessage({id: 'admin.authentication.signup', defaultMessage: 'Signup'}),
                    settings: [
                        {
                            type: 'bool',
                            key: 'TeamSettings.EnableUserCreation',
                            label: defineMessage({id: 'admin.team.userCreationTitle', defaultMessage: 'Enable Account Creation: '}),
                            help_text: defineMessage({id: 'admin.team.userCreationDescription', defaultMessage: 'When false, the ability to create accounts is disabled, and selecting Create Account displays an error. Applies to Email, OpenID Connect, and OAuth 2.0 user account authentication.'}),
                            isDisabled: it.not(it.userHasWritePermissionOnResource(RESOURCE_KEYS.AUTHENTICATION.SIGNUP)),
                        },
                        {
                            type: 'text',
                            key: 'TeamSettings.RestrictCreationToDomains',
                            label: defineMessage({id: 'admin.team.restrictTitle', defaultMessage: 'Restrict new system and team members to specified email domains:'}),
                            help_text: defineMessage({id: 'admin.team.restrictGuestDescription', defaultMessage: 'New user accounts are restricted to the above specified email domain (e.g. "mattermost.com") or list of comma-separated domains (e.g. "corp.mattermost.com, mattermost.com"). New teams can only be created by users from the above domain(s). This setting affects email login for users. For Guest users, please add domains under Signup > Guest Access.'}),
                            placeholder: defineMessage({id: 'admin.team.restrictExample', defaultMessage: 'E.g.: "corp.mattermost.com, mattermost.com"'}),
                            isHidden: it.any(
                                it.not(it.licensed),
                                it.licensedForSku('starter'),
                            ),
                            isDisabled: it.not(it.userHasWritePermissionOnResource(RESOURCE_KEYS.AUTHENTICATION.SIGNUP)),
                        },
                        {
                            type: 'bool',
                            key: 'TeamSettings.EnableOpenServer',
                            label: defineMessage({id: 'admin.team.openServerTitle', defaultMessage: 'Enable Open Server: '}),
                            help_text: defineMessage({id: 'admin.team.openServerDescription', defaultMessage: 'When true, anyone can sign up for a user account on this server without the need to be invited. Applies to Email-based signups only.'}),
                            isDisabled: it.not(it.userHasWritePermissionOnResource(RESOURCE_KEYS.AUTHENTICATION.SIGNUP)),
                        },
                        {
                            type: 'bool',
                            key: 'ServiceSettings.EnableEmailInvitations',
                            label: defineMessage({id: 'admin.team.emailInvitationsTitle', defaultMessage: 'Enable Email Invitations: '}),
                            help_text: defineMessage({id: 'admin.team.emailInvitationsDescription', defaultMessage: 'When true users can invite others to the system using email.'}),
                            isDisabled: it.not(it.userHasWritePermissionOnResource(RESOURCE_KEYS.AUTHENTICATION.SIGNUP)),
                            isHidden: it.licensedForFeature('Cloud'),
                        },
                        {
                            type: 'button',
                            key: 'InvalidateEmailInvitesButton',
                            action: invalidateAllEmailInvites,
                            label: defineMessage({id: 'admin.team.invalidateEmailInvitesTitle', defaultMessage: 'Invalidate pending email invites'}),
                            help_text: defineMessage({id: 'admin.team.invalidateEmailInvitesDescription', defaultMessage: 'This will invalidate active email invitations that have not been accepted by the user. By default email invitations expire after 48 hours.'}),
                            error_message: defineMessage({id: 'admin.team.invalidateEmailInvitesFail', defaultMessage: 'Unable to invalidate pending email invites: {error}'}), // eslint-disable-line formatjs/enforce-placeholders -- placeholders provided
                            success_message: defineMessage({id: 'admin.team.invalidateEmailInvitesSuccess', defaultMessage: 'Pending email invitations invalidated successfully'}),
                            isDisabled: it.not(it.userHasWritePermissionOnResource(RESOURCE_KEYS.AUTHENTICATION.SIGNUP)),
                        },
                    ],
                },
            },
            email: {
                url: 'authentication/email',
                title: defineMessage({id: 'admin.sidebar.email', defaultMessage: 'Email'}),
                isHidden: it.not(it.userHasReadPermissionOnResource(RESOURCE_KEYS.AUTHENTICATION.EMAIL)),
                schema: {
                    id: 'EmailSettings',
                    name: defineMessage({id: 'admin.authentication.email', defaultMessage: 'Email'}),
                    settings: [
                        {
                            type: 'bool',
                            key: 'EmailSettings.EnableSignUpWithEmail',
                            label: defineMessage({id: 'admin.email.allowSignupTitle', defaultMessage: 'Enable account creation with email:'}),
                            help_text: defineMessage({id: 'admin.email.allowSignupDescription', defaultMessage: 'When true, Mattermost allows account creation using email and password. This value should be false only when you want to limit sign up to a single sign-on service like AD/LDAP, SAML or GitLab.'}),
                            isDisabled: it.not(it.userHasWritePermissionOnResource(RESOURCE_KEYS.AUTHENTICATION.EMAIL)),
                        },
                        {
                            type: 'bool',
                            key: 'EmailSettings.RequireEmailVerification',
                            label: defineMessage({id: 'admin.email.requireVerificationTitle', defaultMessage: 'Require Email Verification: '}),
                            help_text: defineMessage({id: 'admin.email.requireVerificationDescription', defaultMessage: 'Typically set to true in production. When true, Mattermost requires email verification after account creation prior to allowing login. Developers may set this field to false to skip sending verification emails for faster development.'}),
                            isDisabled: it.not(it.userHasWritePermissionOnResource(RESOURCE_KEYS.AUTHENTICATION.EMAIL)),
                            isHidden: it.licensedForFeature('Cloud'),
                        },
                        {
                            type: 'bool',
                            key: 'EmailSettings.EnableSignInWithEmail',
                            label: defineMessage({id: 'admin.email.allowEmailSignInTitle', defaultMessage: 'Enable sign-in with email:'}),
                            help_text: defineMessage({id: 'admin.email.allowEmailSignInDescription', defaultMessage: 'When true, Mattermost allows users to sign in using their email and password.'}),
                            isDisabled: it.not(it.userHasWritePermissionOnResource(RESOURCE_KEYS.AUTHENTICATION.EMAIL)),
                        },
                        {
                            type: 'bool',
                            key: 'EmailSettings.EnableSignInWithUsername',
                            label: defineMessage({id: 'admin.email.allowUsernameSignInTitle', defaultMessage: 'Enable sign-in with username:'}),
                            help_text: defineMessage({id: 'admin.email.allowUsernameSignInDescription', defaultMessage: 'When true, users with email login can sign in using their username and password. This setting does not affect AD/LDAP login.'}),
                            isDisabled: it.not(it.userHasWritePermissionOnResource(RESOURCE_KEYS.AUTHENTICATION.EMAIL)),
                        },
                    ],
                },
            },
            password: {
                url: 'authentication/password',
                title: defineMessage({id: 'admin.sidebar.password', defaultMessage: 'Password'}),
                searchableStrings: passwordSearchableStrings,
                isHidden: it.not(it.userHasReadPermissionOnResource(RESOURCE_KEYS.AUTHENTICATION.PASSWORD)),
                isDisabled: it.not(it.userHasWritePermissionOnResource(RESOURCE_KEYS.AUTHENTICATION.PASSWORD)),
                schema: {
                    id: 'PasswordSettings',
                    component: PasswordSettings,
                },
            },
            mfa: {
                url: 'authentication/mfa',
                title: defineMessage({id: 'admin.sidebar.mfa', defaultMessage: 'MFA'}),
                isHidden: it.not(it.userHasReadPermissionOnResource(RESOURCE_KEYS.AUTHENTICATION.MFA)),
                schema: {
                    id: 'ServiceSettings',
                    name: defineMessage({id: 'admin.authentication.mfa', defaultMessage: 'Multi-factor Authentication'}),
                    settings: [
                        {
                            type: 'banner',
                            label: defineMessage({id: 'admin.mfa.bannerDesc', defaultMessage: '<link>Multi-factor authentication</link> is available for accounts with AD/LDAP or email login. If other login methods are used, MFA should be configured with the authentication provider.'}), // eslint-disable-line formatjs/enforce-placeholders -- placeholders provided
                            label_values: {
                                link: (msg: string) => (
                                    <ExternalLink
                                        location='admin_console'
                                        href={DocLinks.MULTI_FACTOR_AUTH}
                                    >
                                        {msg}
                                    </ExternalLink>
                                ),
                            },
                            banner_type: 'info',
                        },
                        {
                            type: 'bool',
                            key: 'ServiceSettings.EnableMultifactorAuthentication',
                            label: defineMessage({id: 'admin.service.mfaTitle', defaultMessage: 'Enable Multi-factor Authentication:'}),
                            help_text: defineMessage({id: 'admin.service.mfaDesc', defaultMessage: 'When true, users with AD/LDAP or email login can add multi-factor authentication to their account using Google Authenticator.'}),
                            isDisabled: it.not(it.userHasWritePermissionOnResource(RESOURCE_KEYS.AUTHENTICATION.MFA)),
                        },
                        {
                            type: 'bool',
                            key: 'ServiceSettings.EnforceMultifactorAuthentication',
                            label: defineMessage({id: 'admin.service.enforceMfaTitle', defaultMessage: 'Enforce Multi-factor Authentication:'}),
                            help_text: defineMessage({id: 'admin.service.enforceMfaDesc', defaultMessage: 'When true, <link>multi-factor authentication</link> is required for login. New users will be required to configure MFA on signup. Logged in users without MFA configured are redirected to the MFA setup page until configuration is complete.\n \nIf your system has users with login methods other than AD/LDAP and email, MFA must be enforced with the authentication provider outside of Mattermost.'}), // eslint-disable-line formatjs/enforce-placeholders -- placeholders provided
                            help_text_markdown: false,
                            help_text_values: {
                                link: (msg: string) => (
                                    <ExternalLink
                                        location='admin_console'
                                        href={DocLinks.MULTI_FACTOR_AUTH}
                                    >
                                        {msg}
                                    </ExternalLink>
                                ),
                            },
                            isHidden: it.not(it.licensedForFeature('MFA')),
                            isDisabled: it.any(
                                it.not(it.userHasWritePermissionOnResource(RESOURCE_KEYS.AUTHENTICATION.MFA)),
                                it.stateIsFalse('ServiceSettings.EnableMultifactorAuthentication'),
                            ),
                        },
                    ],
                },
            },
            ldap: {
                url: 'authentication/ldap',
                title: defineMessage({id: 'admin.sidebar.ldap', defaultMessage: 'AD/LDAP'}),
                isHidden: it.any(
                    it.not(it.licensedForFeature('LDAP')),
                    it.not(it.userHasReadPermissionOnResource(RESOURCE_KEYS.AUTHENTICATION.LDAP)),
                ),
                schema: {
                    id: 'LdapWizard',
                    component: LDAPWizard,
                },
            },
            ldap_feature_discovery: {
                url: 'authentication/ldap',
                isDiscovery: true,
                title: defineMessage({id: 'admin.sidebar.ldap', defaultMessage: 'AD/LDAP'}),
                isHidden: it.any(
                    it.licensedForFeature('LDAP'),
                ),
                schema: {
                    id: 'LdapSettings',
                    name: defineMessage({id: 'admin.authentication.ldap', defaultMessage: 'AD/LDAP'}),
                    settings: [
                        {
                            type: 'custom',
                            component: LDAPFeatureDiscovery,
                            key: 'LDAPFeatureDiscovery',
                            isDisabled: it.not(it.userHasWritePermissionOnResource(RESOURCE_KEYS.ABOUT.EDITION_AND_LICENSE)),
                        },
                    ],
                },
                restrictedIndicator: getRestrictedIndicator(true),
            },
            saml: {
                url: 'authentication/saml',
                title: defineMessage({id: 'admin.sidebar.saml', defaultMessage: 'SAML 2.0'}),
                isHidden: it.any(
                    it.not(it.licensedForFeature('SAML')),
                    it.not(it.userHasReadPermissionOnResource(RESOURCE_KEYS.AUTHENTICATION.SAML)),
                ),
                schema: {
                    id: 'SamlSettings',
                    name: defineMessage({id: 'admin.authentication.saml', defaultMessage: 'SAML 2.0'}),
                    settings: [
                        {
                            type: 'bool',
                            key: 'SamlSettings.Enable',
                            label: defineMessage({id: 'admin.saml.enableTitle', defaultMessage: 'Enable Login With SAML 2.0:'}),
                            help_text: defineMessage({id: 'admin.saml.enableDescription', defaultMessage: 'When true, Mattermost allows login using SAML 2.0. Please see <link>documentation</link> to learn more about configuring SAML for Mattermost.'}), // eslint-disable-line formatjs/enforce-placeholders -- placeholders provided
                            help_text_markdown: false,
                            help_text_values: {
                                link: (msg: string) => (
                                    <ExternalLink
                                        location='admin_console'
                                        href='http://docs.mattermost.com/deployment/sso-saml.html'
                                    >
                                        {msg}
                                    </ExternalLink>
                                ),
                            },
                            isDisabled: it.not(it.userHasWritePermissionOnResource(RESOURCE_KEYS.AUTHENTICATION.SAML)),
                        },
                        {
                            type: 'bool',
                            key: 'SamlSettings.EnableSyncWithLdap',
                            label: defineMessage({id: 'admin.saml.enableSyncWithLdapTitle', defaultMessage: 'Enable Synchronizing SAML Accounts With AD/LDAP:'}),
                            help_text: defineMessage({id: 'admin.saml.enableSyncWithLdapDescription', defaultMessage: 'When true, Mattermost periodically synchronizes SAML user attributes, including user deactivation and removal, from AD/LDAP. Enable and configure synchronization settings at <strong>Authentication > AD/LDAP</strong>. When false, user attributes are updated from SAML during user login. See <link>documentation</link> to learn more.'}), // eslint-disable-line formatjs/enforce-placeholders -- placeholders provided
                            help_text_values: {
                                link: (msg: string) => (
                                    <ExternalLink
                                        location='admin_console'
                                        href={DocLinks.SETUP_LDAP}
                                    >
                                        {msg}
                                    </ExternalLink>
                                ),
                                strong: (msg: string) => <strong>{msg}</strong>,
                            },
                            help_text_markdown: false,
                            isDisabled: it.any(
                                it.not(it.userHasWritePermissionOnResource(RESOURCE_KEYS.AUTHENTICATION.SAML)),
                                it.stateIsFalse('SamlSettings.Enable'),
                            ),
                        },
                        {
                            type: 'bool',
                            key: 'SamlSettings.IgnoreGuestsLdapSync',
                            label: defineMessage({id: 'admin.saml.ignoreGuestsLdapSyncTitle', defaultMessage: 'Ignore Guest Users when Synchronizing with AD/LDAP'}),
                            help_text: defineMessage({id: 'admin.saml.ignoreGuestsLdapSyncDesc', defaultMessage: 'When true, Mattermost will ignore Guest Users who are identified by the Guest Attribute, when synchronizing with AD/LDAP for user deactivation and removal and Guest deactivation will need to be managed manually via System Console > Users.'}),
                            isDisabled: it.any(
                                it.not(it.userHasWritePermissionOnResource(RESOURCE_KEYS.AUTHENTICATION.SAML)),
                                it.configIsFalse('GuestAccountsSettings', 'Enable'),
                                it.stateIsFalse('SamlSettings.EnableSyncWithLdap'),
                                it.stateIsFalse('SamlSettings.Enable'),
                            ),
                        },
                        {
                            type: 'bool',
                            key: 'SamlSettings.EnableSyncWithLdapIncludeAuth',
                            label: defineMessage({id: 'admin.saml.enableSyncWithLdapIncludeAuthTitle', defaultMessage: 'Override SAML bind data with AD/LDAP information:'}),
                            help_text: defineMessage({id: 'admin.saml.enableSyncWithLdapIncludeAuthDescription', defaultMessage: 'When true, Mattermost will override the SAML ID attribute with the AD/LDAP ID attribute if configured or override the SAML Email attribute with the AD/LDAP Email attribute if SAML ID attribute is not present. This will allow you automatically migrate users from Email binding to ID binding to prevent creation of new users when an email address changes for a user. Moving from true to false, will remove the override from happening. <strong>Note:</strong> SAML IDs must match the LDAP IDs to prevent disabling of user accounts. Please review <link>documentation</link> for more information.'}), // eslint-disable-line formatjs/enforce-placeholders -- placeholders provided
                            help_text_values: {
                                link: (msg: string) => (
                                    <ExternalLink
                                        location='admin_console'
                                        href={DocLinks.CONFIGURE_OVERRIDE_SAML_BIND_DATA_WITH_LDAP}
                                    >
                                        {msg}
                                    </ExternalLink>
                                ),
                                strong: (msg: string) => <strong>{msg}</strong>,
                            },
                            help_text_markdown: false,
                            isDisabled: it.any(
                                it.not(it.userHasWritePermissionOnResource(RESOURCE_KEYS.AUTHENTICATION.SAML)),
                                it.stateIsFalse('SamlSettings.Enable'),
                                it.stateIsFalse('SamlSettings.EnableSyncWithLdap'),
                            ),
                        },
                        {
                            type: 'text',
                            key: 'SamlSettings.IdpMetadataURL',
                            label: defineMessage({id: 'admin.saml.idpMetadataUrlTitle', defaultMessage: 'Identity Provider Metadata URL:'}),
                            help_text: defineMessage({id: 'admin.saml.idpMetadataUrlDesc', defaultMessage: 'The URL where Mattermost sends a request to obtain metadata'}),
                            placeholder: defineMessage({id: 'admin.saml.idpMetadataUrlEx', defaultMessage: 'E.g.: "https://idp.example.org/SAML2/saml/metadata"'}),
                            isDisabled: it.any(
                                it.not(it.userHasWritePermissionOnResource(RESOURCE_KEYS.AUTHENTICATION.SAML)),
                                it.stateIsFalse('SamlSettings.Enable'),
                            ),
                        },
                        {
                            type: 'button',
                            key: 'getSamlMetadataFromIDPButton',
                            action: getSamlMetadataFromIdp,
                            label: defineMessage({id: 'admin.saml.getSamlMetadataFromIDPUrl', defaultMessage: 'Get SAML Metadata from IdP'}),
                            loading: defineMessage({id: 'admin.saml.getSamlMetadataFromIDPFetching', defaultMessage: 'Fetching...'}),
                            error_message: defineMessage({id: 'admin.saml.getSamlMetadataFromIDPFail', defaultMessage: 'SAML Metadata URL did not connect and pull data successfully'}),
                            success_message: defineMessage({id: 'admin.saml.getSamlMetadataFromIDPSuccess', defaultMessage: 'SAML Metadata retrieved successfully. Two fields below have been updated'}),
                            isDisabled: it.any(
                                it.not(it.userHasWritePermissionOnResource(RESOURCE_KEYS.AUTHENTICATION.SAML)),
                                it.stateIsFalse('SamlSettings.Enable'),
                                it.stateEquals('SamlSettings.IdpMetadataURL', ''),
                            ),
                            sourceUrlKey: 'SamlSettings.IdpMetadataURL',
                            skipSaveNeeded: true,
                        },
                        {
                            type: 'text',
                            key: 'SamlSettings.IdpURL',
                            label: defineMessage({id: 'admin.saml.idpUrlTitle', defaultMessage: 'SAML SSO URL:'}),
                            help_text: defineMessage({id: 'admin.saml.idpUrlDesc', defaultMessage: 'The URL where Mattermost sends a SAML request to start login sequence.'}),
                            placeholder: defineMessage({id: 'admin.saml.idpUrlEx', defaultMessage: 'E.g.: "https://idp.example.org/SAML2/SSO/Login"'}),
                            setFromMetadataField: 'idp_url',
                            isDisabled: it.any(
                                it.not(it.userHasWritePermissionOnResource(RESOURCE_KEYS.AUTHENTICATION.SAML)),
                                it.stateIsFalse('SamlSettings.Enable'),
                            ),
                        },
                        {
                            type: 'text',
                            key: 'SamlSettings.IdpDescriptorURL',
                            label: defineMessage({id: 'admin.saml.idpDescriptorUrlTitle', defaultMessage: 'Identity Provider Issuer URL:'}),
                            help_text: defineMessage({id: 'admin.saml.idpDescriptorUrlDesc', defaultMessage: 'The issuer URL for the Identity Provider you use for SAML requests.'}),
                            placeholder: defineMessage({id: 'admin.saml.idpDescriptorUrlEx', defaultMessage: 'E.g.: "https://idp.example.org/SAML2/issuer"'}),
                            setFromMetadataField: 'idp_descriptor_url',
                            isDisabled: it.any(
                                it.not(it.userHasWritePermissionOnResource(RESOURCE_KEYS.AUTHENTICATION.SAML)),
                                it.stateIsFalse('SamlSettings.Enable'),
                            ),
                        },
                        {
                            type: 'fileupload',
                            key: 'SamlSettings.IdpCertificateFile',
                            label: defineMessage({id: 'admin.saml.idpCertificateFileTitle', defaultMessage: 'Identity Provider Public Certificate:'}),
                            help_text: defineMessage({id: 'admin.saml.idpCertificateFileDesc', defaultMessage: 'The public authentication certificate issued by your Identity Provider.'}),
                            remove_help_text: defineMessage({id: 'admin.saml.idpCertificateFileRemoveDesc', defaultMessage: 'Remove the public authentication certificate issued by your Identity Provider.'}),
                            remove_button_text: defineMessage({id: 'admin.saml.remove.idp_certificate', defaultMessage: 'Remove Identity Provider Certificate'}),
                            removing_text: defineMessage({id: 'admin.saml.removing.certificate', defaultMessage: 'Removing Certificate...'}),
                            uploading_text: defineMessage({id: 'admin.saml.uploading.certificate', defaultMessage: 'Uploading Certificate...'}),
                            fileType: '.crt,.cer,.cert,.pem',
                            upload_action: uploadIdpSamlCertificate,
                            set_action: setSamlIdpCertificateFromMetadata,
                            remove_action: removeIdpSamlCertificate,
                            setFromMetadataField: 'idp_public_certificate',
                            isDisabled: it.any(
                                it.not(it.userHasWritePermissionOnResource(RESOURCE_KEYS.AUTHENTICATION.SAML)),
                                it.stateIsFalse('SamlSettings.Enable'),
                            ),
                        },
                        {
                            type: 'bool',
                            key: 'SamlSettings.Verify',
                            label: defineMessage({id: 'admin.saml.verifyTitle', defaultMessage: 'Verify Signature:'}),
                            help_text: defineMessage({id: 'admin.saml.verifyDescription', defaultMessage: 'When false, Mattermost will not verify that the signature sent from a SAML Response matches the Service Provider Login URL. Disabling verification is not recommended for production environments.'}),
                            isDisabled: it.any(
                                it.not(it.userHasWritePermissionOnResource(RESOURCE_KEYS.AUTHENTICATION.SAML)),
                                it.stateIsFalse('SamlSettings.Enable'),
                            ),
                        },
                        {
                            type: 'text',
                            key: 'SamlSettings.AssertionConsumerServiceURL',
                            label: defineMessage({id: 'admin.saml.assertionConsumerServiceURLTitle', defaultMessage: 'Service Provider Login URL:'}),
                            help_text: defineMessage({id: 'admin.saml.assertionConsumerServiceURLPopulatedDesc', defaultMessage: 'This field is also known as the Assertion Consumer Service URL.'}),
                            placeholder: defineMessage({id: 'admin.saml.assertionConsumerServiceURLEx', defaultMessage: 'E.g.: "<urlChunk>your-mattermost-url</urlChunk>"'}), // eslint-disable-line formatjs/enforce-placeholders -- placeholders provided
                            placeholder_values: {
                                urlChunk: (chunk: string) => `https://'<${chunk}>'/login/sso/saml`,
                            },
                            onConfigLoad: (value, config) => {
                                const siteUrl = config.ServiceSettings?.SiteURL || '';
                                if (siteUrl.length > 0 && value.length === 0) {
                                    const addSlashIfNeeded = siteUrl[siteUrl.length - 1] === '/' ? '' : '/';
                                    return `${siteUrl}${addSlashIfNeeded}login/sso/saml`;
                                }
                                return value;
                            },
                            isDisabled: it.any(
                                it.not(it.userHasWritePermissionOnResource(RESOURCE_KEYS.AUTHENTICATION.SAML)),
                                it.stateIsFalse('SamlSettings.Enable'),
                            ),
                        },
                        {
                            type: 'text',
                            key: 'SamlSettings.ServiceProviderIdentifier',
                            label: defineMessage({id: 'admin.saml.serviceProviderIdentifierTitle', defaultMessage: 'Service Provider Identifier:'}),
                            help_text: defineMessage({id: 'admin.saml.serviceProviderIdentifierDesc', defaultMessage: 'The unique identifier for the Service Provider, usually the same as Service Provider Login URL. In ADFS, this MUST match the Relying Party Identifier.'}),
                            placeholder: defineMessage({id: 'admin.saml.serviceProviderIdentifierEx', defaultMessage: 'E.g.: "<urlChunk>your-mattermost-url</urlChunk>"'}), // eslint-disable-line formatjs/enforce-placeholders -- placeholders provided
                            placeholder_values: {
                                urlChunk: (chunk: string) => `https://'<${chunk}>'/login/sso/saml`,
                            },
                            isDisabled: it.any(
                                it.not(it.userHasWritePermissionOnResource(RESOURCE_KEYS.AUTHENTICATION.SAML)),
                                it.stateIsFalse('SamlSettings.Enable'),
                            ),
                        },
                        {
                            type: 'bool',
                            key: 'SamlSettings.Encrypt',
                            label: defineMessage({id: 'admin.saml.encryptTitle', defaultMessage: 'Enable Encryption:'}),
                            help_text: defineMessage({id: 'admin.saml.encryptDescription', defaultMessage: 'When false, Mattermost will not decrypt SAML Assertions encrypted with your Service Provider Public Certificate. Disabling encryption is not recommended for production environments.'}),
                            isDisabled: it.any(
                                it.not(it.userHasWritePermissionOnResource(RESOURCE_KEYS.AUTHENTICATION.SAML)),
                                it.stateIsFalse('SamlSettings.Enable'),
                            ),
                        },
                        {
                            type: 'fileupload',
                            key: 'SamlSettings.PrivateKeyFile',
                            label: defineMessage({id: 'admin.saml.privateKeyFileTitle', defaultMessage: 'Service Provider Private Key:'}),
                            help_text: defineMessage({id: 'admin.saml.privateKeyFileFileDesc', defaultMessage: 'The private key used to decrypt SAML Assertions from the Identity Provider.'}),
                            remove_help_text: defineMessage({id: 'admin.saml.privateKeyFileFileRemoveDesc', defaultMessage: 'Remove the private key used to decrypt SAML Assertions from the Identity Provider.'}),
                            remove_button_text: defineMessage({id: 'admin.saml.remove.privKey', defaultMessage: 'Remove Service Provider Private Key'}),
                            removing_text: defineMessage({id: 'admin.saml.removing.privKey', defaultMessage: 'Removing Private Key...'}),
                            uploading_text: defineMessage({id: 'admin.saml.uploading.privateKey', defaultMessage: 'Uploading Private Key...'}),
                            fileType: '.key',
                            upload_action: uploadPrivateSamlCertificate,
                            remove_action: removePrivateSamlCertificate,
                            isDisabled: it.any(
                                it.not(it.userHasWritePermissionOnResource(RESOURCE_KEYS.AUTHENTICATION.SAML)),
                                it.stateIsFalse('SamlSettings.Enable'),
                                it.stateIsFalse('SamlSettings.Encrypt'),
                            ),
                        },
                        {
                            type: 'fileupload',
                            key: 'SamlSettings.PublicCertificateFile',
                            label: defineMessage({id: 'admin.saml.publicCertificateFileTitle', defaultMessage: 'Service Provider Public Certificate:'}),
                            help_text: defineMessage({id: 'admin.saml.publicCertificateFileDesc', defaultMessage: 'The certificate used to generate the signature on a SAML request to the Identity Provider for a service provider initiated SAML login, when Mattermost is the Service Provider.'}),
                            remove_help_text: defineMessage({id: 'admin.saml.publicCertificateFileRemoveDesc', defaultMessage: 'Remove the certificate used to generate the signature on a SAML request to the Identity Provider for a service provider initiated SAML login, when Mattermost is the Service Provider.'}),
                            remove_button_text: defineMessage({id: 'admin.saml.remove.sp_certificate', defaultMessage: 'Remove Service Provider Certificate'}),
                            removing_text: defineMessage({id: 'admin.saml.removing.certificate', defaultMessage: 'Removing Certificate...'}),
                            uploading_text: defineMessage({id: 'admin.saml.uploading.certificate', defaultMessage: 'Uploading Certificate...'}),
                            fileType: '.crt,.cer',
                            upload_action: uploadPublicSamlCertificate,
                            remove_action: removePublicSamlCertificate,
                            isDisabled: it.any(
                                it.not(it.userHasWritePermissionOnResource(RESOURCE_KEYS.AUTHENTICATION.SAML)),
                                it.stateIsFalse('SamlSettings.Enable'),
                                it.stateIsFalse('SamlSettings.Encrypt'),
                            ),
                        },
                        {
                            type: 'bool',
                            key: 'SamlSettings.SignRequest',
                            label: defineMessage({id: 'admin.saml.signRequestTitle', defaultMessage: 'Sign Request:'}),
                            help_text: defineMessage({id: 'admin.saml.signRequestDescription', defaultMessage: 'When true, Mattermost will sign the SAML request using your private key. When false, Mattermost will not sign the SAML request.'}),
                            isDisabled: it.any(
                                it.not(it.userHasWritePermissionOnResource(RESOURCE_KEYS.AUTHENTICATION.SAML)),
                                it.stateIsFalse('SamlSettings.Encrypt'),
                                it.stateIsFalse('SamlSettings.PrivateKeyFile'),
                                it.stateIsFalse('SamlSettings.PublicCertificateFile'),
                            ),
                        },
                        {
                            type: 'dropdown',
                            key: 'SamlSettings.SignatureAlgorithm',
                            label: defineMessage({id: 'admin.saml.signatureAlgorithmTitle', defaultMessage: 'Signature Algorithm'}),
                            isDisabled: it.any(
                                it.not(it.userHasWritePermissionOnResource(RESOURCE_KEYS.AUTHENTICATION.SAML)),
                                it.stateIsFalse('SamlSettings.Encrypt'),
                                it.stateIsFalse('SamlSettings.SignRequest'),
                            ),
                            options: [
                                {
                                    value: SAML_SETTINGS_SIGNATURE_ALGORITHM_SHA1,
                                    display_name: defineMessage({id: 'admin.saml.signatureAlgorithmDisplay.sha1', defaultMessage: 'RSAwithSHA1'}),
                                    help_text: defineMessage({id: 'admin.saml.signatureAlgorithmDescription.sha1', defaultMessage: 'Specify the Signature algorithm used to sign the request (RSAwithSHA1). Please see more information provided at http://www.w3.org/2000/09/xmldsig#rsa-sha1'}),
                                },
                                {
                                    value: SAML_SETTINGS_SIGNATURE_ALGORITHM_SHA256,
                                    display_name: defineMessage({id: 'admin.saml.signatureAlgorithmDisplay.sha256', defaultMessage: 'RSAwithSHA256'}),
                                    help_text: defineMessage({id: 'admin.saml.signatureAlgorithmDescription.sha256', defaultMessage: 'Specify the Signature algorithm used to sign the request (RSAwithSHA256). Please see more information provided at http://www.w3.org/2001/04/xmldsig-more#rsa-sha256 [section 6.4.2 RSA (PKCS#1 v1.5)]'}),
                                },
                                {
                                    value: SAML_SETTINGS_SIGNATURE_ALGORITHM_SHA512,
                                    display_name: defineMessage({id: 'admin.saml.signatureAlgorithmDisplay.sha512', defaultMessage: 'RSAwithSHA512'}),
                                    help_text: defineMessage({id: 'admin.saml.signatureAlgorithmDescription.sha512', defaultMessage: 'Specify the Signature algorithm used to sign the request (RSAwithSHA512). Please see more information provided at http://www.w3.org/2001/04/xmldsig-more#rsa-sha512'}),
                                },
                            ],
                        },
                        {
                            type: 'dropdown',
                            key: 'SamlSettings.CanonicalAlgorithm',
                            label: defineMessage({id: 'admin.saml.canonicalAlgorithmTitle', defaultMessage: 'Canonicalization Algorithm'}),
                            options: [
                                {
                                    value: SAML_SETTINGS_CANONICAL_ALGORITHM_C14N,
                                    display_name: defineMessage({id: 'admin.saml.canonicalAlgorithmDisplay.n10', defaultMessage: 'Exclusive XML Canonicalization 1.0 (omit comments)'}),
                                    help_text: defineMessage({id: 'admin.saml.canonicalAlgorithmDescription.exc', defaultMessage: 'Specify the Canonicalization algorithm (Exclusive XML Canonicalization 1.0). Please see more information provided at http://www.w3.org/2001/10/xml-exc-c14n#'}),
                                },
                                {
                                    value: SAML_SETTINGS_CANONICAL_ALGORITHM_C14N11,
                                    display_name: defineMessage({id: 'admin.saml.canonicalAlgorithmDisplay.n11', defaultMessage: 'Canonical XML 1.1 (omit comments)'}),
                                    help_text: defineMessage({id: 'admin.saml.canonicalAlgorithmDescription.c14', defaultMessage: 'Specify the Canonicalization algorithm (Canonical XML 1.1). Please see more information provided at http://www.w3.org/2006/12/xml-c14n11'}),
                                },
                            ],
                            isDisabled: it.any(
                                it.not(it.userHasWritePermissionOnResource(RESOURCE_KEYS.AUTHENTICATION.SAML)),
                                it.stateIsFalse('SamlSettings.Encrypt'),
                                it.stateIsFalse('SamlSettings.SignRequest'),
                            ),
                        },
                        {
                            type: 'text',
                            key: 'SamlSettings.EmailAttribute',
                            label: defineMessage({id: 'admin.saml.emailAttrTitle', defaultMessage: 'Email Attribute:'}),
                            placeholder: defineMessage({id: 'admin.saml.emailAttrEx', defaultMessage: 'E.g.: "Email" or "PrimaryEmail"'}),
                            help_text: defineMessage({id: 'admin.saml.emailAttrDesc', defaultMessage: 'The attribute in the SAML Assertion that will be used to populate the email addresses of users in Mattermost.'}),
                            isDisabled: it.any(
                                it.not(it.userHasWritePermissionOnResource(RESOURCE_KEYS.AUTHENTICATION.SAML)),
                                it.stateIsFalse('SamlSettings.Enable'),
                            ),
                        },
                        {
                            type: 'text',
                            key: 'SamlSettings.UsernameAttribute',
                            label: defineMessage({id: 'admin.saml.usernameAttrTitle', defaultMessage: 'Username Attribute:'}),
                            placeholder: defineMessage({id: 'admin.saml.usernameAttrEx', defaultMessage: 'E.g.: "Username"'}),
                            help_text: defineMessage({id: 'admin.saml.usernameAttrDesc', defaultMessage: 'The attribute in the SAML Assertion that will be used to populate the username field in Mattermost.'}),
                            isDisabled: it.any(
                                it.not(it.userHasWritePermissionOnResource(RESOURCE_KEYS.AUTHENTICATION.SAML)),
                                it.stateIsFalse('SamlSettings.Enable'),
                            ),
                        },
                        {
                            type: 'text',
                            key: 'SamlSettings.IdAttribute',
                            label: defineMessage({id: 'admin.saml.idAttrTitle', defaultMessage: 'Id Attribute:'}),
                            placeholder: defineMessage({id: 'admin.saml.idAttrEx', defaultMessage: 'E.g.: "Id"'}),
                            help_text: defineMessage({id: 'admin.saml.idAttrDesc', defaultMessage: '(Optional) The attribute in the SAML Assertion that will be used to bind users from SAML to users in Mattermost.'}),
                            isDisabled: it.any(
                                it.not(it.userHasWritePermissionOnResource(RESOURCE_KEYS.AUTHENTICATION.SAML)),
                                it.stateIsFalse('SamlSettings.Enable'),
                            ),
                        },
                        {
                            type: 'text',
                            key: 'SamlSettings.GuestAttribute',
                            label: defineMessage({id: 'admin.saml.guestAttrTitle', defaultMessage: 'Guest Attribute:'}),
                            placeholder: defineMessage({id: 'admin.saml.guestAttrEx', defaultMessage: 'E.g.: "usertype=Guest" or "isGuest=true"'}),
                            help_text: defineMessage({id: 'admin.saml.guestAttrDesc', defaultMessage: '(Optional) Requires Guest Access to be enabled before being applied. The attribute in the SAML Assertion that will be used to apply a guest role to users in Mattermost. Guests are prevented from accessing teams or channels upon logging in until they are assigned a team and at least one channel. Note: If this attribute is removed/changed from your guest user in SAML and the user is still active, they will not be promoted to a member and will retain their Guest role. Guests can be promoted in **System Console > User Management**. Existing members that are identified by this attribute as a guest will be demoted from a member to a guest when they are asked to login next. The next login is based upon Session lengths set in **System Console > Session Lengths**. It is highly recommend to manually demote users to guests in **System Console > User Management ** to ensure access is restricted immediately.'}),
                            help_text_markdown: true,
                            isDisabled: it.any(
                                it.not(it.userHasWritePermissionOnResource(RESOURCE_KEYS.AUTHENTICATION.SAML)),
                                it.configIsFalse('GuestAccountsSettings', 'Enable'),
                                it.stateIsFalse('SamlSettings.Enable'),
                            ),
                        },
                        {
                            type: 'bool',
                            key: 'SamlSettings.EnableAdminAttribute',
                            label: defineMessage({id: 'admin.saml.enableAdminAttrTitle', defaultMessage: 'Enable Admin Attribute:'}),
                            isDisabled: it.any(
                                it.not(it.isSystemAdmin),
                                it.stateIsFalse('SamlSettings.Enable'),
                            ),
                        },
                        {
                            type: 'text',
                            key: 'SamlSettings.AdminAttribute',
                            label: defineMessage({id: 'admin.saml.adminAttrTitle', defaultMessage: 'Admin Attribute:'}),
                            placeholder: defineMessage({id: 'admin.saml.adminAttrEx', defaultMessage: 'E.g.: "usertype=Admin" or "isAdmin=true"'}),
                            help_text: defineMessage({id: 'admin.saml.adminAttrDesc', defaultMessage: '(Optional) The attribute in the SAML Assertion for designating System Admins. The users selected by the query will have access to your Mattermost server as System Admins. By default, System Admins have complete access to the Mattermost System Console. Existing members that are identified by this attribute will be promoted from member to System Admin upon next login. The next login is based upon Session lengths set in **System Console > Session Lengths**. It is highly recommend to manually demote users to members in **System Console > User Management** to ensure access is restricted immediately. Note: If this filter is removed/changed, System Admins that were promoted via this filter will be demoted to members and will not retain access to the System Console. When this filter is not in use, System Admins can be manually promoted/demoted in **System Console > User Management**.'}),
                            help_text_markdown: true,
                            isDisabled: it.any(
                                it.not(it.isSystemAdmin),
                                it.stateIsFalse('SamlSettings.EnableAdminAttribute'),
                                it.stateIsFalse('SamlSettings.Enable'),
                            ),
                        },
                        {
                            type: 'text',
                            key: 'SamlSettings.FirstNameAttribute',
                            label: defineMessage({id: 'admin.saml.firstnameAttrTitle', defaultMessage: 'First Name Attribute:'}),
                            placeholder: defineMessage({id: 'admin.saml.firstnameAttrEx', defaultMessage: 'E.g.: "FirstName"'}),
                            help_text: defineMessage({id: 'admin.saml.firstnameAttrDesc', defaultMessage: '(Optional) The attribute in the SAML Assertion that will be used to populate the first name of users in Mattermost.'}),
                            isDisabled: it.any(
                                it.not(it.userHasWritePermissionOnResource(RESOURCE_KEYS.AUTHENTICATION.SAML)),
                                it.stateIsFalse('SamlSettings.Enable'),
                            ),
                        },
                        {
                            type: 'text',
                            key: 'SamlSettings.LastNameAttribute',
                            label: defineMessage({id: 'admin.saml.lastnameAttrTitle', defaultMessage: 'Last Name Attribute:'}),
                            placeholder: defineMessage({id: 'admin.saml.lastnameAttrEx', defaultMessage: 'E.g.: "LastName"'}),
                            help_text: defineMessage({id: 'admin.saml.lastnameAttrDesc', defaultMessage: '(Optional) The attribute in the SAML Assertion that will be used to populate the last name of users in Mattermost.'}),
                            isDisabled: it.any(
                                it.not(it.userHasWritePermissionOnResource(RESOURCE_KEYS.AUTHENTICATION.SAML)),
                                it.stateIsFalse('SamlSettings.Enable'),
                            ),
                        },
                        {
                            type: 'text',
                            key: 'SamlSettings.NicknameAttribute',
                            label: defineMessage({id: 'admin.saml.nicknameAttrTitle', defaultMessage: 'Nickname Attribute:'}),
                            placeholder: defineMessage({id: 'admin.saml.nicknameAttrEx', defaultMessage: 'E.g.: "Nickname"'}),
                            help_text: defineMessage({id: 'admin.saml.nicknameAttrDesc', defaultMessage: '(Optional) The attribute in the SAML Assertion that will be used to populate the nickname of users in Mattermost.'}),
                            isDisabled: it.any(
                                it.not(it.userHasWritePermissionOnResource(RESOURCE_KEYS.AUTHENTICATION.SAML)),
                                it.stateIsFalse('SamlSettings.Enable'),
                            ),
                        },
                        {
                            type: 'text',
                            key: 'SamlSettings.PositionAttribute',
                            label: defineMessage({id: 'admin.saml.positionAttrTitle', defaultMessage: 'Position Attribute:'}),
                            placeholder: defineMessage({id: 'admin.saml.positionAttrEx', defaultMessage: 'E.g.: "Role"'}),
                            help_text: defineMessage({id: 'admin.saml.positionAttrDesc', defaultMessage: '(Optional) The attribute in the SAML Assertion that will be used to populate the position of users in Mattermost.'}),
                            isDisabled: it.any(
                                it.not(it.userHasWritePermissionOnResource(RESOURCE_KEYS.AUTHENTICATION.SAML)),
                                it.stateIsFalse('SamlSettings.Enable'),
                            ),
                        },
                        {
                            type: 'custom',
                            key: 'SamlSettings.CustomProfileAttributes',
                            component: CustomProfileAttributes,
                            isHidden: it.not(it.all(
                                it.minLicenseTier(LicenseSkus.Enterprise),
                                it.configIsTrue('FeatureFlags', 'CustomProfileAttributes'),
                            )),
                        },
                        {
                            type: 'text',
                            key: 'SamlSettings.LocaleAttribute',
                            label: defineMessage({id: 'admin.saml.localeAttrTitle', defaultMessage: 'Preferred Language Attribute:'}),
                            placeholder: defineMessage({id: 'admin.saml.localeAttrEx', defaultMessage: 'E.g.: "Locale" or "PrimaryLanguage"'}),
                            help_text: defineMessage({id: 'admin.saml.localeAttrDesc', defaultMessage: '(Optional) The attribute in the SAML Assertion that will be used to populate the language of users in Mattermost.'}),
                            isDisabled: it.any(
                                it.not(it.userHasWritePermissionOnResource(RESOURCE_KEYS.AUTHENTICATION.SAML)),
                                it.stateIsFalse('SamlSettings.Enable'),
                            ),
                        },
                        {
                            type: 'text',
                            key: 'SamlSettings.LoginButtonText',
                            label: defineMessage({id: 'admin.saml.loginButtonTextTitle', defaultMessage: 'Login Button Text:'}),
                            placeholder: defineMessage({id: 'admin.saml.loginButtonTextEx', defaultMessage: 'E.g.: "OKTA"'}),
                            help_text: defineMessage({id: 'admin.saml.loginButtonTextDesc', defaultMessage: '(Optional) The text that appears in the login button on the login page. Defaults to "SAML".'}),
                            isDisabled: it.any(
                                it.not(it.userHasWritePermissionOnResource(RESOURCE_KEYS.AUTHENTICATION.SAML)),
                                it.stateIsFalse('SamlSettings.Enable'),
                            ),
                        },
                    ],
                },
                restrictedIndicator: getRestrictedIndicator(),
            },
            saml_feature_discovery: {
                url: 'authentication/saml',
                isDiscovery: true,
                title: defineMessage({id: 'admin.sidebar.saml', defaultMessage: 'SAML 2.0'}),
                isHidden: it.any(
                    it.licensedForFeature('SAML'),
                ),
                schema: {
                    id: 'SamlSettings',
                    name: defineMessage({id: 'admin.authentication.saml', defaultMessage: 'SAML 2.0'}),
                    settings: [
                        {
                            type: 'custom',
                            component: SAMLFeatureDiscovery,
                            key: 'SAMLFeatureDiscovery',
                            isDisabled: it.not(it.userHasWritePermissionOnResource(RESOURCE_KEYS.ABOUT.EDITION_AND_LICENSE)),
                        },
                    ],
                },
                restrictedIndicator: getRestrictedIndicator(true),
            },
            oauth: {
                url: 'authentication/oauth',
                title: defineMessage({id: 'admin.sidebar.oauth', defaultMessage: 'OAuth 2.0'}),
                isHidden: it.any(
                    it.any(
                        it.not(it.licensed),
                        it.licensedForSku('starter'),
                    ),
                    it.all(
                        it.licensedForFeature('OpenId'),
                        it.not(usesLegacyOauth),
                    ),
                    it.not(it.userHasReadPermissionOnResource(RESOURCE_KEYS.AUTHENTICATION.OPENID)),
                ),
                schema: {
                    id: 'OAuthSettings',
                    name: defineMessage({id: 'admin.authentication.oauth', defaultMessage: 'OAuth 2.0'}),
                    onConfigLoad: (config) => {
                        const newState: { oauthType?: string; 'GitLabSettings.Url'?: string } = {};
                        if (config.GitLabSettings?.Enable) {
                            newState.oauthType = Constants.GITLAB_SERVICE;
                        }
                        if (config.Office365Settings?.Enable) {
                            newState.oauthType = Constants.OFFICE365_SERVICE;
                        }
                        if (config.GoogleSettings?.Enable) {
                            newState.oauthType = Constants.GOOGLE_SERVICE;
                        }

                        newState['GitLabSettings.Url'] = config.GitLabSettings?.UserAPIEndpoint?.replace('/api/v4/user', '');

                        return newState;
                    },
                    onConfigSave: (config) => {
                        const newConfig = {...config};
                        newConfig.GitLabSettings = config.GitLabSettings || {};
                        newConfig.Office365Settings = config.Office365Settings || {};
                        newConfig.GoogleSettings = config.GoogleSettings || {};
                        newConfig.OpenIdSettings = config.OpenIdSettings || {};

                        newConfig.GitLabSettings.Enable = false;
                        newConfig.Office365Settings.Enable = false;
                        newConfig.GoogleSettings.Enable = false;
                        newConfig.OpenIdSettings.Enable = false;
                        newConfig.GitLabSettings.UserAPIEndpoint = config.GitLabSettings.Url.replace(/\/$/, '') + '/api/v4/user';

                        if (config.oauthType === Constants.GITLAB_SERVICE) {
                            newConfig.GitLabSettings.Enable = true;
                        }
                        if (config.oauthType === Constants.OFFICE365_SERVICE) {
                            newConfig.Office365Settings.Enable = true;
                        }
                        if (config.oauthType === Constants.GOOGLE_SERVICE) {
                            newConfig.GoogleSettings.Enable = true;
                        }
                        delete newConfig.oauthType;
                        return newConfig;
                    },
                    settings: [
                        {
                            type: 'custom',
                            component: OpenIdConvert,
                            key: 'OpenIdConvert',
                            isHidden: it.any(
                                it.all(it.not(it.licensedForFeature('OpenId')), it.not(it.cloudLicensed)),
                                it.not(usesLegacyOauth),
                            ),
                            isDisabled: it.not(it.userHasWritePermissionOnResource(RESOURCE_KEYS.AUTHENTICATION.OPENID)),
                        },
                        {
                            type: 'dropdown',
                            key: 'oauthType',
                            label: defineMessage({id: 'admin.openid.select', defaultMessage: 'Select service provider:'}),
                            options: [
                                {
                                    value: 'off',
                                    display_name: defineMessage({id: 'admin.oauth.off', defaultMessage: 'Do not allow sign-in via an OAuth 2.0 provider.'}),
                                },
                                {
                                    value: Constants.GITLAB_SERVICE,
                                    display_name: defineMessage({id: 'admin.oauth.gitlab', defaultMessage: 'GitLab'}),
                                    help_text: defineMessage({id: 'admin.gitlab.EnableMarkdownDesc', defaultMessage: '1. Log in to your GitLab account and go to Profile Settings -> Applications.\n2. Enter Redirect URIs "<loginUrlChunk>your-mattermost-url</loginUrlChunk>" (example: http://localhost:8065/login/gitlab/complete) and "<signupUrlChunk>your-mattermost-url</signupUrlChunk>".\n3. Then use "Application Secret Key" and "Application ID" fields from GitLab to complete the options below.\n4. Complete the Endpoint URLs below.'}), // eslint-disable-line formatjs/enforce-placeholders -- placeholders provided
                                    help_text_values: {
                                        loginUrlChunk: (chunk: string) => `<${chunk}>/login/gitlab/complete`,
                                        signupUrlChunk: (chunk: string) => `<${chunk}>/signup/gitlab/complete`,
                                    },
                                    help_text_markdown: true,
                                },
                                {
                                    value: Constants.GOOGLE_SERVICE,
                                    display_name: defineMessage({id: 'admin.oauth.google', defaultMessage: 'Google Apps'}),
                                    isHidden: it.all(it.not(it.licensedForFeature('GoogleOAuth')), it.not(it.cloudLicensed)),
                                    help_text: defineMessage({id: 'admin.google.EnableMarkdownDesc', defaultMessage: '1. <linkLogin>Log in</linkLogin> to your Google account.\n2. Go to <linkConsole>https://console.developers.google.com</linkConsole>, click <strong>Credentials</strong> in the left hand side.\n 3. Under the <strong>Credentials</strong> header, click <strong>Create credentials</strong>, choose <strong>OAuth client ID</strong> and select <strong>Web Application</strong>.\n 4. Enter "Mattermost - your-company-name" as the <strong>Name</strong>.\n 5. Under <strong>Authorized redirect URIs</strong> enter <strong>"your-mattermost-url/signup/google/complete"</strong> (example: http://localhost:8065/signup/google/complete). Click <strong>Create</strong>.\n 6. Paste the <strong>Client ID</strong> and <strong>Client Secret</strong> to the fields below, then click <strong>Save</strong>.\n 7. Go to the <linkApi>Google People API</linkApi> and click <strong>Enable</strong>.'}), // eslint-disable-line formatjs/enforce-placeholders -- placeholders provided
                                    help_text_markdown: false,
                                    help_text_values: {
                                        linkLogin: (msg: string) => (
                                            <ExternalLink
                                                location='admin_console'
                                                href='https://accounts.google.com/login'
                                            >
                                                {msg}
                                            </ExternalLink>
                                        ),
                                        linkConsole: (msg: string) => (
                                            <ExternalLink
                                                location='admin_console'
                                                href='https://console.developers.google.com'
                                            >
                                                {msg}
                                            </ExternalLink>
                                        ),
                                        linkAPI: (msg: string) => (
                                            <ExternalLink
                                                location='admin_console'
                                                href='https://console.developers.google.com/apis/library/people.googleapis.com'
                                            >
                                                {msg}
                                            </ExternalLink>
                                        ),
                                        strong: (msg: string) => <strong>{msg}</strong>,
                                    },
                                },
                                {
                                    value: Constants.OFFICE365_SERVICE,
                                    display_name: defineMessage({id: 'admin.oauth.office365', defaultMessage: 'Entra ID'}),
                                    isHidden: it.all(it.not(it.licensedForFeature('Office365OAuth')), it.not(it.cloudLicensed)),
                                    help_text: defineMessage({id: 'admin.office365.EnableMarkdownDesc', defaultMessage: '1. <linkLogin>Log in</linkLogin> to your Microsoft account. \n2. In Microsoft, go to <strong>Applications</strong> and <strong>App Registrations</strong> in the left pane.\n3. Select <strong>New registration</strong>, then enter "Mattermost - your-company-name" as the <strong>Application Name</strong>. \n4. Under <strong>Redirect URI</strong>, select <strong>Web</strong>, and enter "your-mattermost-url/signup/office365/complete" as the <strong>Redirect URI</strong>. Select <strong>Register</strong>.\n5. Copy the Microsoft <strong>Application (client) ID</strong> value, and paste it below as the <strong>Client ID</strong> value. \n6. Copy the Microsoft <strong>Directory (tenant) ID</strong> value, and paste it below as the <strong>Directory (tenant) ID</strong> value. \n7. In Microsoft, create a new client secret. Copy the resulting client secret value, and paste it below as the <strong>Client Secret</strong> value. Select <strong>Save</strong>.'}), // eslint-disable-line formatjs/enforce-placeholders -- placeholders provided
                                    help_text_markdown: false,
                                    help_text_values: {
                                        linkLogin: (msg: string) => (
                                            <ExternalLink
                                                location='admin_console'
                                                href='https://entra.microsoft.com'
                                            >
                                                {msg}
                                            </ExternalLink>
                                        ),
                                        linkTenant: (msg: string) => (
                                            <ExternalLink
                                                location='admin_console'
                                                href='https://msdn.microsoft.com/en-us/library/azure/jj573650.aspx#Anchor_0'
                                            >
                                                {msg}
                                            </ExternalLink>
                                        ),
                                        linkApps: (msg: string) => (
                                            <ExternalLink
                                                location='admin_console'
                                                href='https://entra.microsoft.com'
                                            >
                                                {msg}
                                            </ExternalLink>
                                        ),
                                        strong: (msg: string) => <strong>{msg}</strong>,
                                    },
                                },
                            ],
                            isDisabled: it.not(it.userHasWritePermissionOnResource(RESOURCE_KEYS.AUTHENTICATION.OPENID)),
                        },
                        {
                            type: 'text',
                            key: 'GitLabSettings.Id',
                            label: defineMessage({id: 'admin.gitlab.clientIdTitle', defaultMessage: 'Application ID:'}),
                            help_text: defineMessage({id: 'admin.gitlab.clientIdDescription', defaultMessage: 'Obtain this value via the instructions above for logging into GitLab.'}),
                            placeholder: defineMessage({id: 'admin.gitlab.clientIdExample', defaultMessage: 'E.g.: "jcuS8PuvcpGhpgHhlcpT1Mx42pnqMxQY"'}),
                            isHidden: it.not(it.stateEquals('oauthType', 'gitlab')),
                            isDisabled: it.not(it.userHasWritePermissionOnResource(RESOURCE_KEYS.AUTHENTICATION.OPENID)),
                        },
                        {
                            type: 'text',
                            key: 'GitLabSettings.Secret',
                            label: defineMessage({id: 'admin.gitlab.clientSecretTitle', defaultMessage: 'Application Secret Key:'}),
                            help_text: defineMessage({id: 'admin.gitlab.clientSecretDescription', defaultMessage: 'Obtain this value via the instructions above for logging into GitLab.'}),
                            placeholder: defineMessage({id: 'admin.gitlab.clientSecretExample', defaultMessage: 'E.g.: "jcuS8PuvcpGhpgHhlcpT1Mx42pnqMxQY"'}),
                            isHidden: it.not(it.stateEquals('oauthType', 'gitlab')),
                            isDisabled: it.not(it.userHasWritePermissionOnResource(RESOURCE_KEYS.AUTHENTICATION.OPENID)),
                        },
                        {
                            type: 'text',
                            key: 'GitLabSettings.Url',
                            label: defineMessage({id: 'admin.gitlab.siteUrl', defaultMessage: 'GitLab Site URL:'}),
                            help_text: defineMessage({id: 'admin.gitlab.siteUrlDescription', defaultMessage: 'Enter the URL of your GitLab instance, e.g. https://example.com:3000. If your GitLab instance is not set up with SSL, start the URL with http:// instead of https://.'}),
                            placeholder: defineMessage({id: 'admin.gitlab.siteUrlExample', defaultMessage: 'E.g.: https://'}),
                            isHidden: it.not(it.stateEquals('oauthType', 'gitlab')),
                            isDisabled: it.not(it.userHasWritePermissionOnResource(RESOURCE_KEYS.AUTHENTICATION.OPENID)),
                        },
                        {
                            type: 'text',
                            key: 'GitLabSettings.UserAPIEndpoint',
                            label: defineMessage({id: 'admin.gitlab.userTitle', defaultMessage: 'User API Endpoint:'}),
                            dynamic_value: (value, config, state) => {
                                if (state['GitLabSettings.Url']) {
                                    return state['GitLabSettings.Url'].replace(/\/$/, '') + '/api/v4/user';
                                }
                                return '';
                            },
                            isDisabled: true,
                            isHidden: it.not(it.stateEquals('oauthType', 'gitlab')),
                        },
                        {
                            type: 'text',
                            key: 'GitLabSettings.AuthEndpoint',
                            label: defineMessage({id: 'admin.gitlab.authTitle', defaultMessage: 'Auth Endpoint:'}),
                            dynamic_value: (value, config, state) => {
                                if (state['GitLabSettings.Url']) {
                                    return state['GitLabSettings.Url'].replace(/\/$/, '') + '/oauth/authorize';
                                }
                                return '';
                            },
                            isDisabled: true,
                            isHidden: it.not(it.stateEquals('oauthType', 'gitlab')),
                        },
                        {
                            type: 'text',
                            key: 'GitLabSettings.TokenEndpoint',
                            label: defineMessage({id: 'admin.gitlab.tokenTitle', defaultMessage: 'Token Endpoint:'}),
                            dynamic_value: (value, config, state) => {
                                if (state['GitLabSettings.Url']) {
                                    return state['GitLabSettings.Url'].replace(/\/$/, '') + '/oauth/token';
                                }
                                return '';
                            },
                            isDisabled: true,
                            isHidden: it.not(it.stateEquals('oauthType', 'gitlab')),
                        },
                        {
                            type: 'text',
                            key: 'GoogleSettings.Id',
                            label: defineMessage({id: 'admin.google.clientIdTitle', defaultMessage: 'Client ID:'}),
                            help_text: defineMessage({id: 'admin.google.clientIdDescription', defaultMessage: 'The Client ID you received when registering your application with Google.'}),
                            placeholder: defineMessage({id: 'admin.google.clientIdExample', defaultMessage: 'E.g.: "7602141235235-url0fhs1mayfasbmop5qlfns8dh4.apps.googleusercontent.com"'}),
                            isHidden: it.not(it.stateEquals('oauthType', 'google')),
                            isDisabled: it.not(it.userHasWritePermissionOnResource(RESOURCE_KEYS.AUTHENTICATION.OPENID)),
                        },
                        {
                            type: 'text',
                            key: 'GoogleSettings.Secret',
                            label: defineMessage({id: 'admin.google.clientSecretTitle', defaultMessage: 'Client Secret:'}),
                            help_text: defineMessage({id: 'admin.google.clientSecretDescription', defaultMessage: 'The Client Secret you received when registering your application with Google.'}),
                            placeholder: defineMessage({id: 'admin.google.clientSecretExample', defaultMessage: 'E.g.: "H8sz0Az-dDs2p15-7QzD231"'}),
                            isHidden: it.not(it.stateEquals('oauthType', 'google')),
                            isDisabled: it.not(it.userHasWritePermissionOnResource(RESOURCE_KEYS.AUTHENTICATION.OPENID)),
                        },
                        {
                            type: 'text',
                            key: 'GoogleSettings.UserAPIEndpoint',
                            label: defineMessage({id: 'admin.google.userTitle', defaultMessage: 'User API Endpoint:'}),
                            dynamic_value: () => 'https://people.googleapis.com/v1/people/me?personFields=names,emailAddresses,nicknames,metadata',
                            isDisabled: true,
                            isHidden: it.not(it.stateEquals('oauthType', 'google')),
                        },
                        {
                            type: 'text',
                            key: 'GoogleSettings.AuthEndpoint',
                            label: defineMessage({id: 'admin.google.authTitle', defaultMessage: 'Auth Endpoint:'}),
                            dynamic_value: () => 'https://accounts.google.com/o/oauth2/v2/auth',
                            isDisabled: true,
                            isHidden: it.not(it.stateEquals('oauthType', 'google')),
                        },
                        {
                            type: 'text',
                            key: 'GoogleSettings.TokenEndpoint',
                            label: defineMessage({id: 'admin.google.tokenTitle', defaultMessage: 'Token Endpoint:'}),
                            dynamic_value: () => 'https://www.googleapis.com/oauth2/v4/token',
                            isDisabled: true,
                            isHidden: it.not(it.stateEquals('oauthType', 'google')),
                        },
                        {
                            type: 'text',
                            key: 'Office365Settings.Id',
                            label: defineMessage({id: 'admin.office365.clientIdTitle', defaultMessage: 'Application ID:'}),
                            help_text: defineMessage({id: 'admin.office365.clientIdDescription', defaultMessage: 'The Application/Client ID you received when registering your application with Microsoft.'}),
                            placeholder: defineMessage({id: 'admin.office365.clientIdExample', defaultMessage: 'E.g.: "adf3sfa2-ag3f-sn4n-ids0-sh1hdax192qq"'}),
                            isHidden: it.not(it.stateEquals('oauthType', 'office365')),
                            isDisabled: it.not(it.userHasWritePermissionOnResource(RESOURCE_KEYS.AUTHENTICATION.OPENID)),
                        },
                        {
                            type: 'text',
                            key: 'Office365Settings.Secret',
                            label: defineMessage({id: 'admin.office365.clientSecretTitle', defaultMessage: 'Application Secret Password:'}),
                            help_text: defineMessage({id: 'admin.office365.clientSecretDescription', defaultMessage: 'The Application Secret Password you generated when registering your application with Microsoft.'}),
                            placeholder: defineMessage({id: 'admin.office365.clientSecretExample', defaultMessage: 'E.g.: "shAieM47sNBfgl20f8ci294"'}),
                            isHidden: it.not(it.stateEquals('oauthType', 'office365')),
                            isDisabled: it.not(it.userHasWritePermissionOnResource(RESOURCE_KEYS.AUTHENTICATION.OPENID)),
                        },
                        {
                            type: 'text',
                            key: 'Office365Settings.DirectoryId',
                            label: defineMessage({id: 'admin.office365.directoryIdTitle', defaultMessage: 'Directory (tenant) ID:'}),
                            help_text: defineMessage({id: 'admin.office365.directoryIdDescription', defaultMessage: 'The Directory (tenant) ID you received when registering your application with Microsoft.'}),
                            placeholder: defineMessage({id: 'admin.office365.directoryIdExample', defaultMessage: 'E.g.: "adf3sfa2-ag3f-sn4n-ids0-sh1hdax192qq"'}),
                            isHidden: it.not(it.stateEquals('oauthType', 'office365')),
                            isDisabled: it.not(it.userHasWritePermissionOnResource(RESOURCE_KEYS.AUTHENTICATION.OPENID)),
                        },
                        {
                            type: 'text',
                            key: 'Office365Settings.UserAPIEndpoint',
                            label: defineMessage({id: 'admin.office365.userTitle', defaultMessage: 'User API Endpoint:'}),
                            dynamic_value: () => 'https://graph.microsoft.com/v1.0/me',
                            isDisabled: true,
                            isHidden: it.not(it.stateEquals('oauthType', 'office365')),
                        },
                        {
                            type: 'text',
                            key: 'Office365Settings.AuthEndpoint',
                            label: defineMessage({id: 'admin.office365.authTitle', defaultMessage: 'Auth Endpoint:'}),
                            dynamic_value: (value, config, state) => {
                                if (state['Office365Settings.DirectoryId']) {
                                    return 'https://login.microsoftonline.com/' + state['Office365Settings.DirectoryId'] + '/oauth2/v2.0/authorize';
                                }
                                return 'https://login.microsoftonline.com/{directoryId}/oauth2/v2.0/authorize';
                            },
                            isDisabled: true,
                            isHidden: it.not(it.stateEquals('oauthType', 'office365')),
                        },
                        {
                            type: 'text',
                            key: 'Office365Settings.TokenEndpoint',
                            label: defineMessage({id: 'admin.office365.tokenTitle', defaultMessage: 'Token Endpoint:'}),
                            dynamic_value: (value, config, state) => {
                                if (state['Office365Settings.DirectoryId']) {
                                    return 'https://login.microsoftonline.com/' + state['Office365Settings.DirectoryId'] + '/oauth2/v2.0/token';
                                }
                                return 'https://login.microsoftonline.com/{directoryId}/oauth2/v2.0/token';
                            },
                            isDisabled: true,
                            isHidden: it.not(it.stateEquals('oauthType', 'office365')),
                        },
                    ],
                },
            },
            openid: {
                url: 'authentication/openid',
                title: defineMessage({id: 'admin.sidebar.openid', defaultMessage: 'OpenID Connect'}),
                isHidden: it.any(
                    it.all(it.not(it.licensedForFeature('OpenId')), it.not(it.cloudLicensed)),
                    it.not(it.userHasReadPermissionOnResource(RESOURCE_KEYS.AUTHENTICATION.OPENID)),
                ),
                schema: {
                    id: 'OpenIdSettings',
                    name: defineMessage({id: 'admin.authentication.openid', defaultMessage: 'OpenID Connect'}),
                    onConfigLoad: (config) => {
                        const newState: { openidType?: string; 'GitLabSettings.Url'?: string } = {};
                        if (config.Office365Settings?.Enable) {
                            newState.openidType = Constants.OFFICE365_SERVICE;
                        }
                        if (config.GoogleSettings?.Enable) {
                            newState.openidType = Constants.GOOGLE_SERVICE;
                        }
                        if (config.GitLabSettings?.Enable) {
                            newState.openidType = Constants.GITLAB_SERVICE;
                        }
                        if (config.OpenIdSettings?.Enable) {
                            newState.openidType = Constants.OPENID_SERVICE;
                        }
                        if (config.GitLabSettings?.UserAPIEndpoint) {
                            newState['GitLabSettings.Url'] = config.GitLabSettings.UserAPIEndpoint.replace('/api/v4/user', '');
                        } else if (config.GitLabSettings?.DiscoveryEndpoint) {
                            newState['GitLabSettings.Url'] = config.GitLabSettings.DiscoveryEndpoint.replace('/.well-known/openid-configuration', '');
                        }

                        return newState;
                    },
                    onConfigSave: (config) => {
                        const newConfig = {...config};
                        newConfig.Office365Settings = config.Office365Settings || {};
                        newConfig.GoogleSettings = config.GoogleSettings || {};
                        newConfig.GitLabSettings = config.GitLabSettings || {};
                        newConfig.OpenIdSettings = config.OpenIdSettings || {};

                        newConfig.Office365Settings.Enable = false;
                        newConfig.GoogleSettings.Enable = false;
                        newConfig.GitLabSettings.Enable = false;
                        newConfig.OpenIdSettings.Enable = false;

                        let configSetting = '';
                        if (config.openidType === Constants.OFFICE365_SERVICE) {
                            configSetting = 'Office365Settings';
                        } else if (config.openidType === Constants.GOOGLE_SERVICE) {
                            configSetting = 'GoogleSettings';
                        } else if (config.openidType === Constants.GITLAB_SERVICE) {
                            configSetting = 'GitLabSettings';
                        } else if (config.openidType === Constants.OPENID_SERVICE) {
                            configSetting = 'OpenIdSettings';
                        }

                        if (configSetting !== '') {
                            newConfig[configSetting].Enable = true;
                            newConfig[configSetting].Scope = Constants.OPENID_SCOPES;
                            newConfig[configSetting].UserAPIEndpoint = '';
                            newConfig[configSetting].AuthEndpoint = '';
                            newConfig[configSetting].TokenEndpoint = '';
                        }

                        delete newConfig.openidType;
                        return newConfig;
                    },
                    settings: [
                        {
                            type: 'custom',
                            component: OpenIdConvert,
                            key: 'OpenIdConvert',
                            isHidden: it.any(
                                it.not(usesLegacyOauth),
                            ),
                            isDisabled: it.not(it.userHasWritePermissionOnResource(RESOURCE_KEYS.AUTHENTICATION.OPENID)),
                        },
                        {
                            type: 'dropdown',
                            key: 'openidType',
                            label: defineMessage({id: 'admin.openid.select', defaultMessage: 'Select service provider:'}),
                            isHelpHidden: it.all(it.stateEquals('openidType', Constants.OPENID_SERVICE), it.licensedForCloudStarter),
                            options: [
                                {
                                    value: 'off',
                                    display_name: defineMessage({id: 'admin.openid.off', defaultMessage: 'Do not allow sign-in via an OpenID provider.'}),
                                },
                                {
                                    value: Constants.GITLAB_SERVICE,
                                    display_name: defineMessage({id: 'admin.openid.gitlab', defaultMessage: 'GitLab'}),
                                    help_text: defineMessage({id: 'admin.gitlab.EnableMarkdownDesc', defaultMessage: '1. Log in to your GitLab account and go to Profile Settings -> Applications.\n2. Enter Redirect URIs "<loginUrlChunk>your-mattermost-url</loginUrlChunk>" (example: http://localhost:8065/login/gitlab/complete) and "<signupUrlChunk>your-mattermost-url</signupUrlChunk>".\n3. Then use "Application Secret Key" and "Application ID" fields from GitLab to complete the options below.\n4. Complete the Endpoint URLs below.'}), // eslint-disable-line formatjs/enforce-placeholders -- placeholders provided
                                    help_text_values: {
                                        loginUrlChunk: (chunk: string) => `<${chunk}>/login/gitlab/complete`,
                                        signupUrlChunk: (chunk: string) => `<${chunk}>/signup/gitlab/complete`,
                                    },
                                    help_text_markdown: false,
                                },
                                {
                                    value: Constants.GOOGLE_SERVICE,
                                    display_name: defineMessage({id: 'admin.openid.google', defaultMessage: 'Google Apps'}),
                                    help_text: defineMessage({id: 'admin.google.EnableMarkdownDesc', defaultMessage: '1. <linkLogin>Log in</linkLogin> to your Google account.\n2. Go to <linkConsole>https://console.developers.google.com</linkConsole>, click <strong>Credentials</strong> in the left hand side.\n 3. Under the <strong>Credentials</strong> header, click <strong>Create credentials</strong>, choose <strong>OAuth client ID</strong> and select <strong>Web Application</strong>.\n 4. Enter "Mattermost - your-company-name" as the <strong>Name</strong>.\n 5. Under <strong>Authorized redirect URIs</strong> enter <strong>"your-mattermost-url/signup/google/complete"</strong> (example: http://localhost:8065/signup/google/complete). Click <strong>Create</strong>.\n 6. Paste the <strong>Client ID</strong> and <strong>Client Secret</strong> to the fields below, then click <strong>Save</strong>.\n 7. Go to the <linkApi>Google People API</linkApi> and click <strong>Enable</strong>.'}), // eslint-disable-line formatjs/enforce-placeholders -- placeholders provided
                                    help_text_markdown: false,
                                    help_text_values: {
                                        linkLogin: (msg: string) => (
                                            <ExternalLink
                                                location='admin_console'
                                                href='https://accounts.google.com/login'
                                            >
                                                {msg}
                                            </ExternalLink>
                                        ),
                                        linkConsole: (msg: string) => (
                                            <ExternalLink
                                                location='admin_console'
                                                href='https://console.developers.google.com'
                                            >
                                                {msg}
                                            </ExternalLink>
                                        ),
                                        linkAPI: (msg: string) => (
                                            <ExternalLink
                                                location='admin_console'
                                                href='https://console.developers.google.com/apis/library/people.googleapis.com'
                                            >
                                                {msg}
                                            </ExternalLink>
                                        ),
                                        strong: (msg: string) => <strong>{msg}</strong>,
                                    },
                                },
                                {
                                    value: Constants.OFFICE365_SERVICE,
                                    display_name: defineMessage({id: 'admin.openid.office365', defaultMessage: 'Entra ID'}),
                                    help_text: defineMessage({id: 'admin.office365.EnableMarkdownDesc', defaultMessage: '1. <linkLogin>Log in</linkLogin> to your Microsoft account. \n2. In Microsoft, go to <strong>Applications</strong> and <strong>App Registrations</strong> in the left pane.\n3. Select <strong>New registration</strong>, then enter "Mattermost - your-company-name" as the <strong>Application Name</strong>. \n4. Under <strong>Redirect URI</strong>, select <strong>Web</strong>, and enter "your-mattermost-url/signup/office365/complete" as the <strong>Redirect URI</strong>. Select <strong>Register</strong>.\n5. Copy the Microsoft <strong>Application (client) ID</strong> value, and paste it below as the <strong>Client ID</strong> value. \n6. Copy the Microsoft <strong>Directory (tenant) ID</strong> value, and paste it below as the <strong>Directory (tenant) ID</strong> value. \n7. In Microsoft, create a new client secret. Copy the resulting client secret value, and paste it below as the <strong>Client Secret</strong> value. Select <strong>Save</strong>.'}), // eslint-disable-line formatjs/enforce-placeholders -- placeholders provided
                                    help_text_markdown: false,
                                    help_text_values: {
                                        linkLogin: (msg: string) => (
                                            <ExternalLink
                                                location='admin_console'
                                                href='https://entra.microsoft.com'
                                            >
                                                {msg}
                                            </ExternalLink>
                                        ),
                                        linkTenant: (msg: string) => (
                                            <ExternalLink
                                                location='admin_console'
                                                href='https://msdn.microsoft.com/en-us/library/azure/jj573650.aspx#Anchor_0'
                                            >
                                                {msg}
                                            </ExternalLink>
                                        ),
                                        linkApps: (msg: string) => (
                                            <ExternalLink
                                                location='admin_console'
                                                href='https://entra.microsoft.com'
                                            >
                                                {msg}
                                            </ExternalLink>
                                        ),
                                        strong: (msg: string) => <strong>{msg}</strong>,
                                    },
                                },
                                {
                                    value: Constants.OPENID_SERVICE,
                                    display_name: defineMessage({id: 'admin.oauth.openid', defaultMessage: 'OpenID Connect (Other)'}),
                                    help_text: defineMessage({id: 'admin.openid.EnableMarkdownDesc', defaultMessage: 'Follow provider directions for creating an OpenID Application. Most OpenID Connect providers require authorization of all redirect URIs. In the appropriate field, enter "your-mattermost-url/signup/openid/complete" (example: http://domain.com/signup/openid/complete)'}),
                                    help_text_markdown: false,
                                },
                            ],
                            isDisabled: it.not(it.userHasWritePermissionOnResource(RESOURCE_KEYS.AUTHENTICATION.OPENID)),
                        },
                        {
                            type: 'text',
                            key: 'GitLabSettings.Url',
                            label: defineMessage({id: 'admin.gitlab.siteUrl', defaultMessage: 'GitLab Site URL:'}),
                            help_text: defineMessage({id: 'admin.gitlab.siteUrlDescription', defaultMessage: 'Enter the URL of your GitLab instance, e.g. https://example.com:3000. If your GitLab instance is not set up with SSL, start the URL with http:// instead of https://.'}),
                            placeholder: defineMessage({id: 'admin.gitlab.siteUrlExample', defaultMessage: 'E.g.: https://'}),
                            isHidden: it.not(it.stateEquals('openidType', Constants.GITLAB_SERVICE)),
                            isDisabled: it.not(it.userHasWritePermissionOnResource(RESOURCE_KEYS.AUTHENTICATION.OPENID)),
                        },
                        {
                            type: 'text',
                            key: 'GitLabSettings.DiscoveryEndpoint',
                            label: defineMessage({id: 'admin.openid.discoveryEndpointTitle', defaultMessage: 'Discovery Endpoint:'}),
                            help_text: defineMessage({id: 'admin.gitlab.discoveryEndpointDesc', defaultMessage: 'The URL of the discovery document for OpenID Connect with GitLab.'}),
                            help_text_markdown: false,
                            dynamic_value: (value, config, state) => {
                                if (state['GitLabSettings.Url']) {
                                    return state['GitLabSettings.Url'].replace(/\/$/, '') + '/.well-known/openid-configuration';
                                }
                                return '';
                            },
                            isDisabled: true,
                            isHidden: it.not(it.stateEquals('openidType', Constants.GITLAB_SERVICE)),
                        },
                        {
                            type: 'text',
                            key: 'GitLabSettings.Id',
                            label: defineMessage({id: 'admin.openid.clientIdTitle', defaultMessage: 'Client ID:'}),
                            help_text: defineMessage({id: 'admin.openid.clientIdDescription', defaultMessage: 'Obtaining the Client ID differs across providers. Please check you provider\'s documentation.'}),
                            placeholder: defineMessage({id: 'admin.gitlab.clientIdExample', defaultMessage: 'E.g.: "jcuS8PuvcpGhpgHhlcpT1Mx42pnqMxQY"'}),
                            isHidden: it.not(it.stateEquals('openidType', Constants.GITLAB_SERVICE)),
                            isDisabled: it.not(it.userHasWritePermissionOnResource(RESOURCE_KEYS.AUTHENTICATION.OPENID)),
                        },
                        {
                            type: 'text',
                            key: 'GitLabSettings.Secret',
                            label: defineMessage({id: 'admin.openid.clientSecretTitle', defaultMessage: 'Client Secret:'}),
                            help_text: defineMessage({id: 'admin.openid.clientSecretDescription', defaultMessage: 'Obtaining the Client Secret differs across providers. Please check you provider\'s documentation.'}),
                            placeholder: defineMessage({id: 'admin.gitlab.clientSecretExample', defaultMessage: 'E.g.: "jcuS8PuvcpGhpgHhlcpT1Mx42pnqMxQY"'}),
                            isHidden: it.not(it.stateEquals('openidType', Constants.GITLAB_SERVICE)),
                            isDisabled: it.not(it.userHasWritePermissionOnResource(RESOURCE_KEYS.AUTHENTICATION.OPENID)),
                        },
                        {
                            type: 'text',
                            key: 'GoogleSettings.DiscoveryEndpoint',
                            label: defineMessage({id: 'admin.openid.discoveryEndpointTitle', defaultMessage: 'Discovery Endpoint:'}),
                            help_text: defineMessage({id: 'admin.google.discoveryEndpointDesc', defaultMessage: 'The URL of the discovery document for OpenID Connect with Google.'}),
                            help_text_markdown: false,
                            dynamic_value: () => 'https://accounts.google.com/.well-known/openid-configuration',
                            isDisabled: true,
                            isHidden: it.not(it.stateEquals('openidType', Constants.GOOGLE_SERVICE)),
                        },
                        {
                            type: 'text',
                            key: 'GoogleSettings.Id',
                            label: defineMessage({id: 'admin.openid.clientIdTitle', defaultMessage: 'Client ID:'}),
                            help_text: defineMessage({id: 'admin.openid.clientIdDescription', defaultMessage: 'Obtaining the Client ID differs across providers. Please check you provider\'s documentation.'}),
                            placeholder: defineMessage({id: 'admin.google.clientIdExample', defaultMessage: 'E.g.: "7602141235235-url0fhs1mayfasbmop5qlfns8dh4.apps.googleusercontent.com"'}),
                            isHidden: it.not(it.stateEquals('openidType', Constants.GOOGLE_SERVICE)),
                            isDisabled: it.not(it.userHasWritePermissionOnResource(RESOURCE_KEYS.AUTHENTICATION.OPENID)),
                        },
                        {
                            type: 'text',
                            key: 'GoogleSettings.Secret',
                            label: defineMessage({id: 'admin.openid.clientSecretTitle', defaultMessage: 'Client Secret:'}),
                            help_text: defineMessage({id: 'admin.openid.clientSecretDescription', defaultMessage: 'Obtaining the Client Secret differs across providers. Please check you provider\'s documentation.'}),
                            placeholder: defineMessage({id: 'admin.google.clientSecretExample', defaultMessage: 'E.g.: "H8sz0Az-dDs2p15-7QzD231"'}),
                            isHidden: it.not(it.stateEquals('openidType', Constants.GOOGLE_SERVICE)),
                            isDisabled: it.not(it.userHasWritePermissionOnResource(RESOURCE_KEYS.AUTHENTICATION.OPENID)),
                        },
                        {
                            type: 'text',
                            key: 'Office365Settings.DirectoryId',
                            label: defineMessage({id: 'admin.office365.directoryIdTitle', defaultMessage: 'Directory (tenant) ID:'}),
                            help_text: defineMessage({id: 'admin.office365.directoryIdDescription', defaultMessage: 'The Directory (tenant) ID you received when registering your application with Microsoft.'}),
                            placeholder: defineMessage({id: 'admin.office365.directoryIdExample', defaultMessage: 'E.g.: "adf3sfa2-ag3f-sn4n-ids0-sh1hdax192qq"'}),
                            isHidden: it.not(it.stateEquals('openidType', Constants.OFFICE365_SERVICE)),
                            isDisabled: it.not(it.userHasWritePermissionOnResource(RESOURCE_KEYS.AUTHENTICATION.OPENID)),
                        },
                        {
                            type: 'text',
                            key: 'Office365Settings.DiscoveryEndpoint',
                            label: defineMessage({id: 'admin.openid.discoveryEndpointTitle', defaultMessage: 'Discovery Endpoint:'}),
                            help_text: defineMessage({id: 'admin.office365.discoveryEndpointDesc', defaultMessage: 'The URL of the discovery document for OpenID Connect with Entra ID.'}),
                            help_text_markdown: false,
                            dynamic_value: (value, config, state) => {
                                if (state['Office365Settings.DirectoryId']) {
                                    return 'https://login.microsoftonline.com/' + state['Office365Settings.DirectoryId'] + '/v2.0/.well-known/openid-configuration';
                                }
                                return 'https://login.microsoftonline.com/common/v2.0/.well-known/openid-configuration';
                            },
                            isDisabled: true,
                            isHidden: it.not(it.stateEquals('openidType', Constants.OFFICE365_SERVICE)),
                        },
                        {
                            type: 'text',
                            key: 'Office365Settings.Id',
                            label: defineMessage({id: 'admin.openid.clientIdTitle', defaultMessage: 'Client ID:'}),
                            help_text: defineMessage({id: 'admin.openid.clientIdDescription', defaultMessage: 'Obtaining the Client ID differs across providers. Please check you provider\'s documentation.'}),
                            placeholder: defineMessage({id: 'admin.office365.clientIdExample', defaultMessage: 'E.g.: "adf3sfa2-ag3f-sn4n-ids0-sh1hdax192qq"'}),
                            isHidden: it.not(it.stateEquals('openidType', Constants.OFFICE365_SERVICE)),
                            isDisabled: it.not(it.userHasWritePermissionOnResource(RESOURCE_KEYS.AUTHENTICATION.OPENID)),
                        },
                        {
                            type: 'text',
                            key: 'Office365Settings.Secret',
                            label: defineMessage({id: 'admin.openid.clientSecretTitle', defaultMessage: 'Client Secret:'}),
                            help_text: defineMessage({id: 'admin.openid.clientSecretDescription', defaultMessage: 'Obtaining the Client Secret differs across providers. Please check you provider\'s documentation.'}),
                            placeholder: defineMessage({id: 'admin.office365.clientSecretExample', defaultMessage: 'E.g.: "shAieM47sNBfgl20f8ci294"'}),
                            isHidden: it.not(it.stateEquals('openidType', Constants.OFFICE365_SERVICE)),
                            isDisabled: it.not(it.userHasWritePermissionOnResource(RESOURCE_KEYS.AUTHENTICATION.OPENID)),
                        },

                        {
                            type: 'text',
                            key: 'OpenIdSettings.ButtonText',
                            label: defineMessage({id: 'admin.openid.buttonTextTitle', defaultMessage: 'Button Name:'}),
                            placeholder: defineMessage({id: 'admin.openid.buttonTextEx', defaultMessage: 'Custom Button Name'}),
                            help_text: defineMessage({id: 'admin.openid.buttonTextDesc', defaultMessage: 'The text that will show on the login button.'}),
                            isHidden: it.any(it.not(it.stateEquals('openidType', Constants.OPENID_SERVICE)), it.licensedForCloudStarter),
                            isDisabled: it.not(it.userHasWritePermissionOnResource(RESOURCE_KEYS.AUTHENTICATION.OPENID)),
                        },
                        {
                            type: 'color',
                            key: 'OpenIdSettings.ButtonColor',
                            label: defineMessage({id: 'admin.openid.buttonColorTitle', defaultMessage: 'Button Color:'}),
                            help_text: defineMessage({id: 'admin.openid.buttonColorDesc', defaultMessage: 'Specify the color of the OpenID login button for white labeling purposes. Use a hex code with a #-sign before the code.'}),
                            help_text_markdown: false,
                            isHidden: it.any(it.not(it.stateEquals('openidType', Constants.OPENID_SERVICE)), it.licensedForCloudStarter),
                            isDisabled: it.not(it.userHasWritePermissionOnResource(RESOURCE_KEYS.AUTHENTICATION.OPENID)),
                        },
                        {
                            type: 'text',
                            key: 'OpenIdSettings.DiscoveryEndpoint',
                            label: defineMessage({id: 'admin.openid.discoveryEndpointTitle', defaultMessage: 'Discovery Endpoint:'}),
                            placeholder: defineMessage({id: 'admin.openid.discovery.placeholder', defaultMessage: 'https://id.mydomain.com/.well-known/openid-configuration'}),
                            help_text: defineMessage({id: 'admin.openid.discoveryEndpointDesc', defaultMessage: 'Enter the URL of the discovery document of the OpenID Connect provider you want to connect with.'}),
                            help_text_markdown: false,
                            isHidden: it.any(it.not(it.stateEquals('openidType', Constants.OPENID_SERVICE)), it.licensedForCloudStarter),
                            isDisabled: it.not(it.userHasWritePermissionOnResource(RESOURCE_KEYS.AUTHENTICATION.OPENID)),
                        },
                        {
                            type: 'text',
                            key: 'OpenIdSettings.Id',
                            label: defineMessage({id: 'admin.openid.clientIdTitle', defaultMessage: 'Client ID:'}),
                            help_text: defineMessage({id: 'admin.openid.clientIdDescription', defaultMessage: 'Obtaining the Client ID differs across providers. Please check you provider\'s documentation.'}),
                            placeholder: defineMessage({id: 'admin.openid.clientIdExample', defaultMessage: 'E.g.: "adf3sfa2-ag3f-sn4n-ids0-sh1hdax192qq"'}),
                            isHidden: it.any(it.not(it.stateEquals('openidType', Constants.OPENID_SERVICE)), it.licensedForCloudStarter),
                            isDisabled: it.not(it.userHasWritePermissionOnResource(RESOURCE_KEYS.AUTHENTICATION.OPENID)),
                        },
                        {
                            type: 'text',
                            key: 'OpenIdSettings.Secret',
                            label: defineMessage({id: 'admin.openid.clientSecretTitle', defaultMessage: 'Client Secret:'}),
                            help_text: defineMessage({id: 'admin.openid.clientSecretDescription', defaultMessage: 'Obtaining the Client Secret differs across providers. Please check you provider\'s documentation.'}),
                            placeholder: defineMessage({id: 'admin.openid.clientSecretExample', defaultMessage: 'E.g.: "H8sz0Az-dDs2p15-7QzD231"'}),
                            isHidden: it.any(it.not(it.stateEquals('openidType', Constants.OPENID_SERVICE)), it.licensedForCloudStarter),
                            isDisabled: it.not(it.userHasWritePermissionOnResource(RESOURCE_KEYS.AUTHENTICATION.OPENID)),
                        },
                        {
                            type: 'custom',
                            key: 'OpenIDCustomFeatureDiscovery',
                            component: OpenIDCustomFeatureDiscovery,
                            isHidden: it.not(it.all(it.stateEquals('openidType', Constants.OPENID_SERVICE), it.licensedForCloudStarter)),
                            isDisabled: it.not(it.userHasWritePermissionOnResource(RESOURCE_KEYS.AUTHENTICATION.OPENID)),
                        },
                    ],
                },
                restrictedIndicator: getRestrictedIndicator(),
            },
            openid_feature_discovery: {
                url: 'authentication/openid',
                isDiscovery: true,
                title: defineMessage({id: 'admin.sidebar.openid', defaultMessage: 'OpenID Connect'}),
                isHidden: it.any(
                    it.any(it.licensedForFeature('OpenId'), it.cloudLicensed),
                ),
                schema: {
                    id: 'OpenIdSettings',
                    name: defineMessage({id: 'admin.authentication.openid', defaultMessage: 'OpenID Connect'}),
                    settings: [
                        {
                            type: 'custom',
                            component: OpenIDFeatureDiscovery,
                            key: 'OpenIDFeatureDiscovery',
                            isDisabled: it.not(it.userHasWritePermissionOnResource(RESOURCE_KEYS.ABOUT.EDITION_AND_LICENSE)),
                        },
                    ],
                },
                restrictedIndicator: getRestrictedIndicator(true),
            },
            gitlab_feature_discovery: {
                url: 'authentication/gitlab',
                isDiscovery: true,
                title: defineMessage({id: 'admin.sidebar.gitlab', defaultMessage: 'GitLab'}),
                isHidden: it.any(
                    it.licensedForFeature('OpenId'),
                ),
                schema: {
                    id: 'GitLabSettings',
                    name: defineMessage({id: 'admin.authentication.gitlab', defaultMessage: 'GitLab'}),
                    settings: [
                        {
                            type: 'custom',
                            component: GitLabFeatureDiscovery,
                            key: 'GitLabFeatureDiscovery',
                            isDisabled: it.not(it.userHasWritePermissionOnResource(RESOURCE_KEYS.ABOUT.EDITION_AND_LICENSE)),
                        },
                    ],
                },
                restrictedIndicator: getRestrictedIndicator(true),
            },
            guest_access: {
                url: 'authentication/guest_access',
                title: defineMessage({id: 'admin.sidebar.guest_access', defaultMessage: 'Guest Access'}),
                searchableStrings: magicLinkSearchableStrings,
                isHidden: it.any(
                    it.not(it.licensedForFeature('GuestAccounts')),
                    it.not(it.userHasReadPermissionOnResource(RESOURCE_KEYS.AUTHENTICATION.GUEST_ACCESS)),
                ),
                schema: {
                    id: 'GuestAccountsSettings',
                    name: defineMessage({id: 'admin.authentication.guest_access', defaultMessage: 'Guest Access'}),
                    settings: [
                        {
                            type: 'custom',
                            component: CustomEnableDisableGuestAccountsSetting,
                            key: 'GuestAccountsSettings.Enable',
                            isDisabled: it.not(it.userHasWritePermissionOnResource(RESOURCE_KEYS.AUTHENTICATION.GUEST_ACCESS)),
                        },
                        {
                            type: 'bool',
                            key: 'GuestAccountsSettings.HideTags',
                            label: defineMessage({id: 'admin.guest_access.hideTags', defaultMessage: 'Hide guest tag'}),
                            help_text: defineMessage({id: 'admin.guest_access.hideTagsDescription', defaultMessage: 'When true, the "guest" tag will not be shown next to the name of all guest users in the Mattermost chat interface.'}),
                            help_text_markdown: false,
                            isDisabled: it.not(it.userHasWritePermissionOnResource(RESOURCE_KEYS.AUTHENTICATION.GUEST_ACCESS)),
                        },
                        {
                            type: 'text',
                            key: 'GuestAccountsSettings.RestrictCreationToDomains',
                            label: defineMessage({id: 'admin.guest_access.whitelistedDomainsTitle', defaultMessage: 'Whitelisted Guest Domains:'}),
                            help_text: defineMessage({id: 'admin.guest_access.whitelistedDomainsDescription', defaultMessage: '(Optional) Guest accounts can be created at the system level from this list of allowed guest domains.'}),
                            help_text_markdown: true,
                            placeholder: defineMessage({id: 'admin.guest_access.whitelistedDomainsExample', defaultMessage: 'E.g.: "company.com, othercorp.org"'}),
                            isDisabled: it.not(it.userHasWritePermissionOnResource(RESOURCE_KEYS.AUTHENTICATION.GUEST_ACCESS)),
                        },
                        {
                            type: 'bool',
                            key: 'GuestAccountsSettings.EnforceMultifactorAuthentication',
                            label: defineMessage({id: 'admin.guest_access.mfaTitle', defaultMessage: 'Enforce Multi-factor Authentication: '}),
                            help_text: defineMessage({id: 'admin.guest_access.mfaDescriptionMFANotEnabled', defaultMessage: '[Multi-factor authentication](./mfa) is currently not enabled.'}),
                            help_text_markdown: true,
                            isHidden: it.configIsTrue('ServiceSettings', 'EnableMultifactorAuthentication'),
                            isDisabled: () => true,
                        },
                        {
                            type: 'bool',
                            key: 'GuestAccountsSettings.EnforceMultifactorAuthentication',
                            label: defineMessage({id: 'admin.guest_access.mfaTitle', defaultMessage: 'Enforce Multi-factor Authentication: '}),
                            help_text: defineMessage({id: 'admin.guest_access.mfaDescriptionMFANotEnforced', defaultMessage: '[Multi-factor authentication](./mfa) is currently not enforced.'}),
                            help_text_markdown: true,
                            isHidden: it.any(
                                it.configIsFalse('ServiceSettings', 'EnableMultifactorAuthentication'),
                                it.configIsTrue('ServiceSettings', 'EnforceMultifactorAuthentication'),
                            ),
                            isDisabled: () => true,
                        },
                        {
                            type: 'bool',
                            key: 'GuestAccountsSettings.EnforceMultifactorAuthentication',
                            label: defineMessage({id: 'admin.guest_access.mfaTitle', defaultMessage: 'Enforce Multi-factor Authentication: '}),
                            help_text: defineMessage({id: 'admin.guest_access.mfaDescription', defaultMessage: 'When true, <link>multi-factor authentication</link> for guests is required for login. New guest users will be required to configure MFA on signup. Logged in guest users without MFA configured are redirected to the MFA setup page until configuration is complete.\n \nIf your system has guest users with login methods other than AD/LDAP and email, MFA must be enforced with the authentication provider outside of Mattermost.'}), // eslint-disable-line formatjs/enforce-placeholders -- placeholders provided
                            help_text_values: {
                                link: (msg: string) => (
                                    <ExternalLink
                                        location='admin_console'
                                        href={DocLinks.MULTI_FACTOR_AUTH}
                                    >
                                        {msg}
                                    </ExternalLink>
                                ),
                            },
                            help_text_markdown: false,
                            isHidden: it.any(
                                it.configIsFalse('ServiceSettings', 'EnableMultifactorAuthentication'),
                                it.configIsFalse('ServiceSettings', 'EnforceMultifactorAuthentication'),
                            ),
                            isDisabled: it.not(it.userHasWritePermissionOnResource(RESOURCE_KEYS.AUTHENTICATION.GUEST_ACCESS)),
                        },
                        {
                            type: 'custom',
                            component: CustomEnableDisableGuestAccountsMagicLinkSetting,
                            key: 'GuestAccountsSettings.EnableGuestMagicLink',
                            isDisabled: it.not(it.userHasWritePermissionOnResource(RESOURCE_KEYS.AUTHENTICATION.GUEST_ACCESS)),
                        },
                    ],
                },
                restrictedIndicator: getRestrictedIndicator(),
            },
            guest_access_feature_discovery: {
                isDiscovery: true,
                url: 'authentication/guest_access',
                title: defineMessage({id: 'admin.sidebar.guest_access', defaultMessage: 'Guest Access'}),
                isHidden: it.any(
                    it.licensedForFeature('GuestAccounts'),
                ),
                schema: {
                    id: 'GuestAccountsSettings',
                    name: defineMessage({id: 'admin.authentication.guest_access', defaultMessage: 'Guest Access'}),
                    settings: [
                        {
                            type: 'custom',
                            component: GuestAccessFeatureDiscovery,
                            key: 'GuestAccessFeatureDiscovery',
                            isDisabled: it.not(it.userHasWritePermissionOnResource(RESOURCE_KEYS.ABOUT.EDITION_AND_LICENSE)),
                        },
                    ],
                },
                restrictedIndicator: getRestrictedIndicator(true),
            },
        },
    },
    plugins: {
        icon: (
            <PowerPlugOutlineIcon
                size={16}
                color={'currentColor'}
            />
        ),
        sectionTitle: defineMessage({id: 'admin.sidebar.plugins', defaultMessage: 'Plugins'}),
        id: 'plugins',
        isHidden: it.not(it.userHasReadPermissionOnResource('plugins')),
        subsections: {
            plugin_management: {
                url: 'plugins/plugin_management',
                title: defineMessage({id: 'admin.plugins.pluginManagement', defaultMessage: 'Plugin Management'}),
                searchableStrings: pluginManagementSearchableStrings,
                isDisabled: it.not(it.userHasWritePermissionOnResource('plugins')),
                schema: {
                    id: 'PluginManagementSettings',
                    component: PluginManagement,
                },
            },
            custom: {
                url: 'plugins/plugin_:plugin_id',
                isDisabled: it.not(it.userHasWritePermissionOnResource('plugins')),
                schema: {
                    id: 'CustomPluginSettings',
                    component: CustomPluginSettings,
                },
            },
        },
    },
    integrations: {
        icon: (
            <SitemapIcon
                size={16}
                color={'currentColor'}
            />
        ),
        sectionTitle: defineMessage({id: 'admin.sidebar.integrations', defaultMessage: 'Integrations'}),
        id: 'integrations',
        isHidden: it.not(it.userHasReadPermissionOnSomeResources(RESOURCE_KEYS.INTEGRATIONS)),
        subsections: {
            integration_management: {
                url: 'integrations/integration_management',
                title: defineMessage({id: 'admin.integrations.integrationManagement', defaultMessage: 'Integration Management'}),
                isHidden: it.all(
                    it.not(it.userHasReadPermissionOnResource(RESOURCE_KEYS.INTEGRATIONS.INTEGRATION_MANAGEMENT)),
                ),
                schema: {
                    id: 'CustomIntegrationSettings',
                    name: defineMessage({id: 'admin.integrations.integrationManagement.title', defaultMessage: 'Integration Management'}),
                    settings: [
                        {
                            type: 'bool',
                            key: 'ServiceSettings.EnableIncomingWebhooks',
                            label: defineMessage({id: 'admin.service.webhooksTitle', defaultMessage: 'Enable Incoming Webhooks: '}),
                            help_text: defineMessage({id: 'admin.service.webhooksDescription', defaultMessage: 'When true, incoming webhooks will be allowed. To help combat phishing attacks, all posts from webhooks will be labelled by a BOT tag. See <link>documentation</link> to learn more.'}), // eslint-disable-line formatjs/enforce-placeholders -- placeholders provided
                            help_text_values: {
                                link: (msg: string) => (
                                    <ExternalLink
                                        href={DeveloperLinks.INCOMING_WEBHOOKS}
                                        location='admin_console'
                                    >
                                        {msg}
                                    </ExternalLink>
                                ),
                            },
                            help_text_markdown: false,
                            isDisabled: it.not(it.userHasWritePermissionOnResource(RESOURCE_KEYS.INTEGRATIONS.INTEGRATION_MANAGEMENT)),
                        },
                        {
                            type: 'bool',
                            key: 'ServiceSettings.EnableOutgoingWebhooks',
                            label: defineMessage({id: 'admin.service.outWebhooksTitle', defaultMessage: 'Enable Outgoing Webhooks: '}),
                            help_text: defineMessage({id: 'admin.service.outWebhooksDesc', defaultMessage: 'When true, outgoing webhooks will be allowed. See <link>documentation</link> to learn more.'}), // eslint-disable-line formatjs/enforce-placeholders -- placeholders provided
                            help_text_values: {
                                link: (msg: string) => (
                                    <ExternalLink
                                        location='admin_console'
                                        href={DeveloperLinks.OUTGOING_WEBHOOKS}
                                    >
                                        {msg}
                                    </ExternalLink>
                                ),
                            },
                            help_text_markdown: false,
                            isDisabled: it.not(it.userHasWritePermissionOnResource(RESOURCE_KEYS.INTEGRATIONS.INTEGRATION_MANAGEMENT)),
                        },
                        {
                            type: 'bool',
                            key: 'ServiceSettings.EnableOutgoingOAuthConnections',
                            label: defineMessage({id: 'admin.service.outgoingOAuthConnectionsTitle', defaultMessage: 'Enable Outgoing OAuth Connections: '}),
                            help_text: defineMessage({id: 'admin.service.outgoingOAuthConnectionsDesc', defaultMessage: 'When true, outgoing webhooks and slash commands will use set up oauth connections to authenticate with third party services. See <link>documentation</link> to learn more.'}), // eslint-disable-line formatjs/enforce-placeholders -- placeholders provided
                            help_text_values: {
                                link: (text: string) => (
                                    <a href='https://mattermost.com/pl/outgoing-oauth-connections'>{text}</a>
                                ),
                            },
                            help_text_markdown: false,
                            isDisabled: it.not(it.userHasWritePermissionOnResource(RESOURCE_KEYS.INTEGRATIONS.INTEGRATION_MANAGEMENT)),
                        },
                        {
                            type: 'bool',
                            key: 'ServiceSettings.EnableCommands',
                            label: defineMessage({id: 'admin.service.cmdsTitle', defaultMessage: 'Enable Custom Slash Commands: '}),
                            help_text: defineMessage({id: 'admin.service.cmdsDesc', defaultMessage: 'When true, custom slash commands will be allowed. See <link>documentation</link> to learn more.'}), // eslint-disable-line formatjs/enforce-placeholders -- placeholders provided
                            help_text_values: {
                                link: (msg: string) => (
                                    <ExternalLink
                                        location='admin_console'
                                        href={DeveloperLinks.SETUP_CUSTOM_SLASH_COMMANDS}
                                    >
                                        {msg}
                                    </ExternalLink>
                                ),
                            },
                            help_text_markdown: false,
                            isDisabled: it.not(it.userHasWritePermissionOnResource(RESOURCE_KEYS.INTEGRATIONS.INTEGRATION_MANAGEMENT)),
                        },
                        {
                            type: 'bool',
                            key: 'ServiceSettings.EnableOAuthServiceProvider',
                            label: defineMessage({id: 'admin.oauth.providerTitle', defaultMessage: 'Enable OAuth 2.0 Service Provider: '}),
                            help_text: defineMessage({id: 'admin.oauth.providerDescription', defaultMessage: 'When true, Mattermost can act as an OAuth 2.0 service provider allowing Mattermost to authorize API requests from external applications. See <link>documentation</link> to learn more.'}), // eslint-disable-line formatjs/enforce-placeholders -- placeholders provided
                            help_text_values: {
                                link: (msg: string) => (
                                    <ExternalLink
                                        location='admin_console'
                                        href={DeveloperLinks.ENABLE_OAUTH2}
                                    >
                                        {msg}
                                    </ExternalLink>
                                ),
                            },
                            help_text_markdown: false,
                            isDisabled: it.not(it.userHasWritePermissionOnResource(RESOURCE_KEYS.INTEGRATIONS.INTEGRATION_MANAGEMENT)),
                            isHidden: it.licensedForFeature('Cloud'),
                        },
                        {
                            type: 'bool',
                            key: 'ServiceSettings.EnableDynamicClientRegistration',
                            label: defineMessage({id: 'admin.oauth.dcrTitle', defaultMessage: 'Enable OAuth 2.0 Dynamic Client Registration: '}),
                            help_text: defineMessage({id: 'admin.oauth.dcrDescription', defaultMessage: 'When true, external applications can dynamically register as OAuth 2.0 clients with Mattermost. Only enable this if you need third-party applications to register OAuth clients programmatically.'}),
                            help_text_markdown: false,
                            isDisabled: it.any(
                                it.not(it.userHasWritePermissionOnResource(RESOURCE_KEYS.INTEGRATIONS.INTEGRATION_MANAGEMENT)),
                                it.stateIsFalse('ServiceSettings.EnableOAuthServiceProvider'),
                            ),
                            isHidden: it.licensedForFeature('Cloud'),
                        },
                        {
                            type: 'number',
                            key: 'ServiceSettings.OutgoingIntegrationRequestsTimeout',
                            label: defineMessage({id: 'admin.service.integrationRequestTitle', defaultMessage: 'Integration request timeout: '}),
                            help_text: defineMessage({id: 'admin.service.integrationRequestDesc', defaultMessage: 'The number of seconds to wait for Integration requests. That includes <slashCommands>Slash Commands</slashCommands>, <outgoingWebhooks>Outgoing Webhooks</outgoingWebhooks>, <interactiveMessages>Interactive Messages</interactiveMessages> and <interactiveDialogs>Interactive Dialogs</interactiveDialogs>.'}), // eslint-disable-line formatjs/enforce-placeholders -- placeholders provided
                            help_text_values: {
                                slashCommands: (msg: string) => (
                                    <ExternalLink
                                        location='admin_console'
                                        href={DeveloperLinks.CUSTOM_SLASH_COMMANDS}
                                    >
                                        {msg}
                                    </ExternalLink>
                                ),
                                outgoingWebhooks: (msg: string) => (
                                    <ExternalLink
                                        location='admin_console'
                                        href={DeveloperLinks.OUTGOING_WEBHOOKS}
                                    >
                                        {msg}
                                    </ExternalLink>
                                ),
                                interactiveMessages: (msg: string) => (
                                    <ExternalLink
                                        location='admin_console'
                                        href={DeveloperLinks.INTERACTIVE_MESSAGES}
                                    >
                                        {msg}
                                    </ExternalLink>
                                ),
                                interactiveDialogs: (msg: string) => (
                                    <ExternalLink
                                        location='admin_console'
                                        href={DeveloperLinks.INTERACTIVE_DIALOGS}
                                    >
                                        {msg}
                                    </ExternalLink>
                                ),
                            },
                            help_text_markdown: false,
                            isDisabled: it.not(it.userHasWritePermissionOnResource(RESOURCE_KEYS.INTEGRATIONS.INTEGRATION_MANAGEMENT)),
                        },
                        {
                            type: 'bool',
                            key: 'ServiceSettings.EnablePostUsernameOverride',
                            label: defineMessage({id: 'admin.service.overrideTitle', defaultMessage: 'Enable integrations to override usernames:'}),
                            help_text: defineMessage({id: 'admin.service.overrideDescription', defaultMessage: 'When true, webhooks, slash commands and other integrations will be allowed to change the username they are posting as. Note: Combined with allowing integrations to override profile picture icons, users may be able to perform phishing attacks by attempting to impersonate other users.'}),
                            isDisabled: it.not(it.userHasWritePermissionOnResource(RESOURCE_KEYS.INTEGRATIONS.INTEGRATION_MANAGEMENT)),
                        },
                        {
                            type: 'bool',
                            key: 'ServiceSettings.EnablePostIconOverride',
                            label: defineMessage({id: 'admin.service.iconTitle', defaultMessage: 'Enable integrations to override profile picture icons:'}),
                            help_text: defineMessage({id: 'admin.service.iconDescription', defaultMessage: 'When true, webhooks, slash commands and other integrations will be allowed to change the profile picture they post with. Note: Combined with allowing integrations to override usernames, users may be able to perform phishing attacks by attempting to impersonate other users.'}),
                            isDisabled: it.not(it.userHasWritePermissionOnResource(RESOURCE_KEYS.INTEGRATIONS.INTEGRATION_MANAGEMENT)),
                        },
                        {
                            type: 'bool',
                            key: 'ServiceSettings.EnableUserAccessTokens',
                            label: defineMessage({id: 'admin.service.userAccessTokensTitle', defaultMessage: 'Enable Personal Access Tokens:'}),
                            help_text: defineMessage({id: 'admin.service.userAccessTokensDescription', defaultMessage: 'When true, users can create <link>personal access tokens</link> for integrations in <strong>Profile > Security</strong>. They can be used to authenticate against the API and give full access to the account. To manage who can create personal access tokens or to search users by token ID, go to <strong>System Console > User Management > Users</strong>.'}), // eslint-disable-line formatjs/enforce-placeholders -- placeholders provided
                            help_text_values: {
                                link: (msg: string) => (
                                    <ExternalLink
                                        location='admin_console'
                                        href={DeveloperLinks.PERSONAL_ACCESS_TOKENS}
                                    >
                                        {msg}
                                    </ExternalLink>
                                ),
                                strong: (msg: string) => <strong>{msg}</strong>,
                            },
                            help_text_markdown: false,
                            isDisabled: it.not(it.userHasWritePermissionOnResource(RESOURCE_KEYS.INTEGRATIONS.INTEGRATION_MANAGEMENT)),
                        },
                    ],
                },
            },
            bot_accounts: {
                url: 'integrations/bot_accounts',
                title: defineMessage({id: 'admin.integrations.botAccounts', defaultMessage: 'Bot Accounts'}),
                isHidden: it.all(
                    it.not(it.userHasReadPermissionOnResource(RESOURCE_KEYS.INTEGRATIONS.BOT_ACCOUNTS)),
                ),
                schema: {
                    id: 'BotAccountSettings',
                    name: defineMessage({id: 'admin.integrations.botAccounts.title', defaultMessage: 'Bot Accounts'}),
                    settings: [
                        {
                            type: 'bool',
                            key: 'ServiceSettings.EnableBotAccountCreation',
                            label: defineMessage({id: 'admin.service.enableBotTitle', defaultMessage: 'Enable Bot Account Creation: '}),
                            help_text: defineMessage({id: 'admin.service.enableBotAccountCreation', defaultMessage: 'When true, System Admins can create bot accounts for integrations in <linkBots>Integrations > Bot Accounts</linkBots>. Bot accounts are similar to user accounts except they cannot be used to log in. See <linkDocumentation>documentation</linkDocumentation> to learn more.'}), // eslint-disable-line formatjs/enforce-placeholders -- placeholders provided
                            help_text_markdown: false,
                            help_text_values: {
                                siteURL: getSiteURL(),
                                linkDocumentation: (msg: string) => (
                                    <ExternalLink
                                        location='admin_console'
                                        href='https://mattermost.com/pl/default-bot-accounts'
                                    >
                                        {msg}
                                    </ExternalLink>
                                ),
                                linkBots: (msg: string) => (
                                    <ExternalLink
                                        location='admin_console'
                                        href={`${getSiteURL()}/_redirect/integrations/bots`}
                                    >
                                        {msg}
                                    </ExternalLink>
                                ),
                            },
                            isDisabled: it.not(it.userHasWritePermissionOnResource(RESOURCE_KEYS.INTEGRATIONS.BOT_ACCOUNTS)),
                        },
                        {
                            type: 'bool',
                            key: 'ServiceSettings.DisableBotsWhenOwnerIsDeactivated',
                            label: defineMessage({id: 'admin.service.disableBotOwnerDeactivatedTitle', defaultMessage: 'Disable bot accounts when owner is deactivated:'}),
                            help_text: defineMessage({id: 'admin.service.disableBotWhenOwnerIsDeactivated', defaultMessage: 'When a user is deactivated, disables all bot accounts managed by the user. To re-enable bot accounts, go to [Integrations > Bot Accounts]({siteURL}/_redirect/integrations/bots).'}), // eslint-disable-line formatjs/enforce-placeholders -- placeholders provided
                            help_text_markdown: true,
                            help_text_values: {siteURL: getSiteURL()},
                            isDisabled: it.not(it.userHasWritePermissionOnResource(RESOURCE_KEYS.INTEGRATIONS.BOT_ACCOUNTS)),
                        },
                    ],
                },
            },
            gif: {
                url: 'integrations/gif',
                title: defineMessage({id: 'admin.sidebar.gif', defaultMessage: 'GIF'}),
                isHidden: it.all(
                    it.not(it.userHasReadPermissionOnResource(RESOURCE_KEYS.INTEGRATIONS.GIF)),
                ),
                schema: {
                    id: 'GifSettings',
                    name: defineMessage({id: 'admin.integrations.gif', defaultMessage: 'GIF'}),
                    settings: [
                        {
                            type: 'bool',
                            key: 'ServiceSettings.EnableGifPicker',
                            label: defineMessage({id: 'admin.customization.enableGifPickerTitle', defaultMessage: 'Enable GIF Picker:'}),
                            help_text: defineMessage({id: 'admin.customization.enableGifPickerDesc', defaultMessage: 'Allows users to select GIFs from the emoji picker.'}),
                            isDisabled: it.not(it.userHasWritePermissionOnResource(RESOURCE_KEYS.INTEGRATIONS.GIF)),
                        },
                    ],
                },
            },
            cors: {
                url: 'integrations/cors',
                title: defineMessage({id: 'admin.sidebar.cors', defaultMessage: 'CORS'}),
                isHidden: it.any(
                    it.configIsTrue('ExperimentalSettings', 'RestrictSystemAdmin'),
                    it.not(it.userHasReadPermissionOnResource(RESOURCE_KEYS.INTEGRATIONS.CORS)),
                ),
                schema: {
                    id: 'CORS',
                    name: defineMessage({id: 'admin.integrations.cors', defaultMessage: 'CORS'}),
                    settings: [
                        {
                            type: 'text',
                            key: 'ServiceSettings.AllowCorsFrom',
                            label: defineMessage({id: 'admin.service.corsTitle', defaultMessage: 'Enable cross-origin requests from:'}),
                            placeholder: defineMessage({id: 'admin.service.corsEx', defaultMessage: 'http://example.com'}),
                            help_text: defineMessage({id: 'admin.service.corsDescription', defaultMessage: 'Enable HTTP Cross origin request from a specific domain. Use "*" if you want to allow CORS from any domain or leave it blank to disable it. Should not be set to "*" in production.'}),
                            isDisabled: it.not(it.userHasWritePermissionOnResource(RESOURCE_KEYS.INTEGRATIONS.CORS)),
                        },
                        {
                            type: 'text',
                            key: 'ServiceSettings.CorsExposedHeaders',
                            label: defineMessage({id: 'admin.service.corsExposedHeadersTitle', defaultMessage: 'CORS Exposed Headers:'}),
                            placeholder: defineMessage({id: 'admin.service.corsHeadersEx', defaultMessage: 'X-My-Header'}),
                            help_text: defineMessage({id: 'admin.service.corsExposedHeadersDescription', defaultMessage: 'Whitelist of headers that will be accessible to the requester.'}),
                            isDisabled: it.not(it.userHasWritePermissionOnResource(RESOURCE_KEYS.INTEGRATIONS.CORS)),
                        },
                        {
                            type: 'bool',
                            key: 'ServiceSettings.CorsAllowCredentials',
                            label: defineMessage({id: 'admin.service.corsAllowCredentialsLabel', defaultMessage: 'CORS Allow Credentials:'}),
                            help_text: defineMessage({id: 'admin.service.corsAllowCredentialsDescription', defaultMessage: 'When true, requests that pass validation will include the Access-Control-Allow-Credentials header.'}),
                            isDisabled: it.not(it.userHasWritePermissionOnResource(RESOURCE_KEYS.INTEGRATIONS.CORS)),
                        },
                        {
                            type: 'bool',
                            key: 'ServiceSettings.CorsDebug',
                            label: defineMessage({id: 'admin.service.CorsDebugLabel', defaultMessage: 'CORS Debug:'}),
                            help_text: defineMessage({id: 'admin.service.corsDebugDescription', defaultMessage: 'When true, prints messages to the logs to help when developing an integration that uses CORS. These messages will include the structured key value pair "source":"cors".'}),
                            isDisabled: it.not(it.userHasWritePermissionOnResource(RESOURCE_KEYS.INTEGRATIONS.CORS)),
                        },
                    ],
                },
            },
            embedding: {
                url: 'integrations/embedding',
                title: defineMessage({id: 'admin.sidebar.embedding', defaultMessage: 'Embedding'}),
                isHidden: it.not(it.userHasReadPermissionOnResource(RESOURCE_KEYS.INTEGRATIONS.CORS)),
                schema: {
                    id: 'EmbeddingSettings',
                    name: defineMessage({id: 'admin.integrations.embedding', defaultMessage: 'Embedding'}),
                    settings: [
                        {
                            type: 'text',
                            key: 'ServiceSettings.FrameAncestors',
                            label: defineMessage({id: 'admin.customization.frameAncestorTitle', defaultMessage: 'Frame Ancestors:'}),
                            help_text: defineMessage({id: 'admin.customization.frameAncestorDesc', defaultMessage: 'Allows the Mattermost web client to be embedded in other websites. Enter a space-separated list of domains that are allowed to embed the Mattermost web client. Leave blank to disallow embedding.'}),
                            isDisabled: it.not(it.userHasWritePermissionOnResource(RESOURCE_KEYS.INTEGRATIONS.CORS)),
                        },
                    ],
                },
            },

        },
    },
    compliance: {
        icon: (
            <FormatListBulletedIcon
                size={16}
                color={'currentColor'}
            />
        ),
        sectionTitle: defineMessage({id: 'admin.sidebar.compliance', defaultMessage: 'Compliance'}),
        isHidden: it.not(it.userHasReadPermissionOnSomeResources(RESOURCE_KEYS.COMPLIANCE)),
        subsections: {
            custom_policy_form_edit: {
                url: `compliance/data_retention_settings/custom_policy/:policy_id(${ID_PATH_PATTERN})`,
                isHidden: it.any(
                    it.not(it.licensedForFeature('DataRetention')),
                    it.not(it.userHasReadPermissionOnResource(RESOURCE_KEYS.COMPLIANCE.DATA_RETENTION_POLICY)),
                ),
                isDisabled: it.not(it.userHasWritePermissionOnResource(RESOURCE_KEYS.COMPLIANCE.DATA_RETENTION_POLICY)),
                schema: {
                    id: 'CustomDataRetentionForm',
                    component: CustomDataRetentionForm,
                },

            },
            custom_policy_form: {
                url: 'compliance/data_retention_settings/custom_policy',
                isHidden: it.any(
                    it.not(it.licensedForFeature('DataRetention')),
                    it.not(it.userHasReadPermissionOnResource(RESOURCE_KEYS.COMPLIANCE.DATA_RETENTION_POLICY)),
                ),
                isDisabled: it.not(it.userHasWritePermissionOnResource(RESOURCE_KEYS.COMPLIANCE.DATA_RETENTION_POLICY)),
                schema: {
                    id: 'CustomDataRetentionForm',
                    component: CustomDataRetentionForm,
                },

            },
            global_policy_form: {
                url: 'compliance/data_retention_settings/global_policy',
                isHidden: it.any(
                    it.not(it.licensedForFeature('DataRetention')),
                    it.not(it.userHasReadPermissionOnResource(RESOURCE_KEYS.COMPLIANCE.DATA_RETENTION_POLICY)),
                ),
                isDisabled: it.not(it.userHasWritePermissionOnResource(RESOURCE_KEYS.COMPLIANCE.DATA_RETENTION_POLICY)),
                schema: {
                    id: 'GlobalDataRetentionForm',
                    component: GlobalDataRetentionForm,
                },
            },
            data_retention: {
                url: 'compliance/data_retention_settings',
                title: defineMessage({id: 'admin.sidebar.dataRetentionSettingsPolicies', defaultMessage: 'Data Retention Policies'}),
                searchableStrings: [
                    adminDefinitionMessages.data_retention_title,
                    ...dataRetentionSearchableStrings,
                ],
                isHidden: it.any(
                    it.not(it.licensedForFeature('DataRetention')),
                    it.not(it.userHasReadPermissionOnResource(RESOURCE_KEYS.COMPLIANCE.DATA_RETENTION_POLICY)),
                ),
                isDisabled: it.not(it.userHasWritePermissionOnResource(RESOURCE_KEYS.COMPLIANCE.DATA_RETENTION_POLICY)),
                schema: {
                    id: 'DataRetentionSettings',
                    component: DataRetentionSettings,
                },
                restrictedIndicator: getRestrictedIndicator(),
            },
            data_retention_feature_discovery: {
                url: 'compliance/data_retention',
                isDiscovery: true,
                title: defineMessage({id: 'admin.sidebar.dataRetentionPolicy', defaultMessage: 'Data Retention Policy'}),
                isHidden: it.any(
                    it.licensedForFeature('DataRetention'),
                ),
                schema: {
                    id: 'DataRetentionSettings',
                    name: adminDefinitionMessages.data_retention_title,
                    settings: [
                        {
                            type: 'custom',
                            component: DataRetentionFeatureDiscovery,
                            key: 'DataRetentionFeatureDiscovery',
                            isDisabled: it.not(it.userHasWritePermissionOnResource(RESOURCE_KEYS.ABOUT.EDITION_AND_LICENSE)),
                        },
                    ],
                },
                restrictedIndicator: getRestrictedIndicator(true, LicenseSkus.Enterprise),
            },
            message_export: {
                url: 'compliance/export',
                title: defineMessage({id: 'admin.sidebar.complianceExport', defaultMessage: 'Compliance Export'}),
                searchableStrings: messageExportSearchableStrings,
                isHidden: it.any(
                    it.not(it.licensedForFeature('MessageExport')),
                    it.not(it.userHasReadPermissionOnResource(RESOURCE_KEYS.COMPLIANCE.COMPLIANCE_EXPORT)),
                ),
                isDisabled: it.not(it.userHasWritePermissionOnResource(RESOURCE_KEYS.COMPLIANCE.COMPLIANCE_EXPORT)),
                schema: {
                    id: 'MessageExportSettings',
                    component: MessageExportSettings,
                },
                restrictedIndicator: getRestrictedIndicator(),
            },
            compliance_export_feature_discovery: {
                isDiscovery: true,
                url: 'compliance/export',
                title: defineMessage({id: 'admin.sidebar.complianceExport', defaultMessage: 'Compliance Export'}),
                isHidden: it.any(
                    it.licensedForFeature('MessageExport'),
                ),
                schema: {
                    id: 'MessageExportSettings',
                    name: defineMessage({id: 'admin.complianceExport.title', defaultMessage: 'Compliance Export'}),
                    settings: [
                        {
                            type: 'custom',
                            component: ComplianceExportFeatureDiscovery,
                            key: 'ComplianceExportFeatureDiscovery',
                            isDisabled: it.not(it.userHasWritePermissionOnResource(RESOURCE_KEYS.ABOUT.EDITION_AND_LICENSE)),
                        },
                    ],
                },
                restrictedIndicator: getRestrictedIndicator(true, LicenseSkus.Enterprise),
            },
            audits: {
                url: 'compliance/monitoring',
                title: defineMessage({id: 'admin.sidebar.complianceMonitoring', defaultMessage: 'Compliance Monitoring'}),
                isHidden: it.any(
                    it.not(it.licensedForFeature('Compliance')),
                    it.not(it.userHasReadPermissionOnResource(RESOURCE_KEYS.COMPLIANCE.COMPLIANCE_MONITORING)),
                ),
                isDisabled: it.not(it.userHasWritePermissionOnResource(RESOURCE_KEYS.COMPLIANCE.COMPLIANCE_MONITORING)),
                searchableStrings: auditSearchableStrings,
                schema: {
                    id: 'Audits',
                    name: defineMessage({id: 'admin.compliance.complianceMonitoring', defaultMessage: 'Compliance Monitoring'}),
                    component: Audits,
                    isHidden: it.not(it.licensedForFeature('Compliance')),
                    settings: [
                        {
                            type: 'banner',
                            label: defineMessage({id: 'admin.compliance.newComplianceExportBanner', defaultMessage: 'This feature is replaced by a new <link>Compliance Export</link> feature, and will be removed in a future release. We recommend migrating to the new system.'}), // eslint-disable-line formatjs/enforce-placeholders -- placeholders provided
                            label_values: {
                                link: (msg: string) => (
                                    <Link to='/admin_console/compliance/export'>
                                        {msg}
                                    </Link>
                                ),
                            },
                            banner_type: 'info',
                            isHidden: it.not(it.licensedForFeature('Compliance')),
                        },
                        {
                            type: 'bool',
                            key: 'ComplianceSettings.Enable',
                            label: defineMessage({id: 'admin.compliance.enableTitle', defaultMessage: 'Enable Compliance Reporting:'}),
                            help_text: defineMessage({id: 'admin.compliance.enableDesc', defaultMessage: 'When true, Mattermost allows compliance reporting from the <strong>Compliance and Auditing</strong> tab. See <link>documentation</link> to learn more.'}), // eslint-disable-line formatjs/enforce-placeholders -- placeholders provided
                            help_text_values: {
                                link: (msg: string) => (
                                    <ExternalLink
                                        location='admin_console'
                                        href={DocLinks.COMPILANCE_MONITORING}
                                    >
                                        {msg}
                                    </ExternalLink>
                                ),
                                strong: (msg: string) => <strong>{msg}</strong>,
                            },
                            help_text_markdown: false,
                            isHidden: it.not(it.licensedForFeature('Compliance')),
                            isDisabled: it.not(it.userHasWritePermissionOnResource(RESOURCE_KEYS.COMPLIANCE.COMPLIANCE_MONITORING)),
                        },
                        {
                            type: 'text',
                            key: 'ComplianceSettings.Directory',
                            label: defineMessage({id: 'admin.compliance.directoryTitle', defaultMessage: 'Compliance Report Directory:'}),
                            help_text: defineMessage({id: 'admin.compliance.directoryDescription', defaultMessage: 'Directory to which compliance reports are written. If blank, will be set to ./data/.'}),
                            placeholder: defineMessage({id: 'admin.compliance.directoryExample', defaultMessage: 'E.g.: "./data/"'}),
                            isHidden: it.not(it.licensedForFeature('Compliance')),
                            isDisabled: it.any(
                                it.not(it.userHasWritePermissionOnResource(RESOURCE_KEYS.COMPLIANCE.COMPLIANCE_MONITORING)),
                                it.stateIsFalse('ComplianceSettings.Enable'),
                            ),
                        },
                        {
                            type: 'bool',
                            key: 'ComplianceSettings.EnableDaily',
                            label: defineMessage({id: 'admin.compliance.enableDailyTitle', defaultMessage: 'Enable Daily Report:'}),
                            help_text: defineMessage({id: 'admin.compliance.enableDailyDesc', defaultMessage: 'When true, Mattermost will generate a daily compliance report.'}),
                            isHidden: it.not(it.licensedForFeature('Compliance')),
                            isDisabled: it.any(
                                it.not(it.userHasWritePermissionOnResource(RESOURCE_KEYS.COMPLIANCE.COMPLIANCE_MONITORING)),
                                it.stateIsFalse('ComplianceSettings.Enable'),
                            ),
                        },
                    ],
                },
            },
            audit_logging: {
                url: 'compliance/audit_logging',
                title: defineMessage({id: 'admin.sidebar.audit_logging_experimental', defaultMessage: 'Audit Logging'}),
                isHidden: it.any(
                    it.not(it.userHasReadPermissionOnResource(RESOURCE_KEYS.EXPERIMENTAL.FEATURES)),
                    it.configIsFalse('FeatureFlags', 'ExperimentalAuditSettingsSystemConsoleUI'),
                    it.not(it.minLicenseTier(LicenseSkus.Enterprise)),
                ),
                schema: {
                    id: 'ExperimentalAuditSettings',
                    isBeta: true,
                    name: defineMessage({id: 'admin.auditlogging.title', defaultMessage: 'Audit Logging'}),
                    settings: [
                        {
                            type: 'banner',
                            label: defineMessage({id: 'admin.info_banner.restart_required.desc', defaultMessage: 'Changing properties in this section will require a server restart before taking effect.'}),
                            banner_type: 'info',
                        },
                        {
                            type: 'bool',
                            key: 'ExperimentalAuditSettings.FileEnabled',
                            label: defineMessage({id: 'admin.audit_logging_experimental.file_enabled.title', defaultMessage: 'File Enabled'}),
                            help_text: defineMessage({id: 'admin.audit_logging_experimental.file_enabled.help_text', defaultMessage: 'Choose whether audit logs are written locally to a file or not.'}),
                            isDisabled: it.not(it.userHasWritePermissionOnResource(RESOURCE_KEYS.EXPERIMENTAL.FEATURES)),
                            isHidden: it.licensedForFeature('Cloud'),
                        },
                        {
                            type: 'text',
                            key: 'ExperimentalAuditSettings.FileName',
                            label: defineMessage({id: 'admin.audit_logging_experimental.file_name.title', defaultMessage: 'File Name'}),
                            help_text: defineMessage({id: 'admin.audit_logging_experimental.file_name.help_text', defaultMessage: 'The name of the file to write to.'}),
                            isDisabled: it.any(
                                it.not(it.userHasWritePermissionOnResource(RESOURCE_KEYS.EXPERIMENTAL.FEATURES)),
                                it.stateIsFalse('ExperimentalAuditSettings.FileEnabled'),
                            ),
                            isHidden: it.licensedForFeature('Cloud'),
                        },
                        {
                            type: 'number',
                            key: 'ExperimentalAuditSettings.FileMaxSizeMB',
                            label: defineMessage({id: 'admin.audit_logging_experimental.file_max_size.title', defaultMessage: 'Max File Size (MB)'}),
                            help_text: defineMessage({id: 'admin.audit_logging_experimental.file_max_size.help_text', defaultMessage: 'Maximum size, in megabytes (MB), the log file can grow before it gets rotated.'}),
                            isDisabled: it.any(
                                it.not(it.userHasWritePermissionOnResource(RESOURCE_KEYS.EXPERIMENTAL.FEATURES)),
                                it.stateIsFalse('ExperimentalAuditSettings.FileEnabled'),
                            ),
                            isHidden: it.licensedForFeature('Cloud'),
                        },
                        {
                            type: 'number',
                            key: 'ExperimentalAuditSettings.FileMaxAgeDays',
                            label: defineMessage({id: 'admin.audit_logging_experimental.file_max_age.title', defaultMessage: 'Max File Age (Days)'}),
                            help_text: defineMessage({id: 'admin.audit_logging_experimental.file_max_age.help_text', defaultMessage: 'Maximum number of days to retain old log files. 0 disables the removal of old log files.'}),
                            isDisabled: it.any(
                                it.not(it.userHasWritePermissionOnResource(RESOURCE_KEYS.EXPERIMENTAL.FEATURES)),
                                it.stateIsFalse('ExperimentalAuditSettings.FileEnabled'),
                            ),
                            isHidden: it.licensedForFeature('Cloud'),
                        },
                        {
                            type: 'number',
                            key: 'ExperimentalAuditSettings.FileMaxBackups',
                            label: defineMessage({id: 'admin.audit_logging_experimental.file_max_backups.title', defaultMessage: 'Maximum File Backups'}),
                            help_text: defineMessage({id: 'admin.audit_logging_experimental.file_max_backups.help_text', defaultMessage: 'Maximum number of old log files to retain. 0 retains all old log files. Note: Configuring Max File Age can result in old log files being deleted regardless of this configuration value.'}),
                            isDisabled: it.any(
                                it.not(it.userHasWritePermissionOnResource(RESOURCE_KEYS.EXPERIMENTAL.FEATURES)),
                                it.stateIsFalse('ExperimentalAuditSettings.FileEnabled'),
                            ),
                            isHidden: it.licensedForFeature('Cloud'),
                        },
                        {
                            type: 'bool',
                            key: 'ExperimentalAuditSettings.FileCompress',
                            label: defineMessage({id: 'admin.audit_logging_experimental.file_compress.title', defaultMessage: 'File Compression'}),
                            help_text: defineMessage({id: 'admin.audit_logging_experimental.file_compress.help_text', defaultMessage: 'Choose whether enable or disable file compression.'}),
                            isDisabled: it.any(
                                it.not(it.userHasWritePermissionOnResource(RESOURCE_KEYS.EXPERIMENTAL.FEATURES)),
                                it.stateIsFalse('ExperimentalAuditSettings.FileEnabled'),
                            ),
                            isHidden: it.licensedForFeature('Cloud'),
                        },
                        {
                            type: 'number',
                            key: 'ExperimentalAuditSettings.FileMaxQueueSize',
                            label: defineMessage({id: 'admin.audit_logging_experimental.file_max_queue_size.title', defaultMessage: 'Maximum File Queue'}),
                            help_text: defineMessage({id: 'admin.audit_logging_experimental.file_max_queue_size.help_text', defaultMessage: 'The maximum number of files to be retained in the queue.'}),
                            isDisabled: it.any(
                                it.not(it.userHasWritePermissionOnResource(RESOURCE_KEYS.EXPERIMENTAL.FEATURES)),
                                it.stateIsFalse('ExperimentalAuditSettings.FileEnabled'),
                            ),
                            isHidden: it.licensedForFeature('Cloud'),
                        },
                        {
                            type: 'longtext',
                            key: 'ExperimentalAuditSettings.AdvancedLoggingJSON',
                            label: defineMessage({id: 'admin.log.AdvancedLoggingJSONTitle', defaultMessage: 'Advanced Logging:'}),
                            help_text: defineMessage({id: 'admin.log.AdvancedAuditLoggingJSONDescription', defaultMessage: 'The JSON configuration for Advanced Audit Logging. Please see <link>documentation</link> to learn more about Advanced Logging and the JSON format it uses.'}), // eslint-disable-line formatjs/enforce-placeholders -- placeholders provided
                            help_text_markdown: false,
                            help_text_values: {
                                link: (msg: string) => (
                                    <ExternalLink
                                        location='admin_console.experimental_audit_settings'
                                        href={DocLinks.ADVANCED_LOGGING}
                                    >
                                        {msg}
                                    </ExternalLink>
                                ),
                            },
                            placeholder: defineMessage({id: 'admin.log.AdvancedLoggingJSONPlaceholder', defaultMessage: 'Enter your JSON configuration'}),
                            isDisabled: it.not(it.userHasWritePermissionOnResource(RESOURCE_KEYS.EXPERIMENTAL.FEATURES)),
                            validate: (value) => {
                                const valid = new ValidationResult(true, '');
                                if (!value) {
                                    return valid;
                                }
                                try {
                                    JSON.parse(value);
                                    return valid;
                                } catch (error) {
                                    return new ValidationResult(false, error.message);
                                }
                            },
                            onConfigLoad: (configVal) => JSON.stringify(configVal, null, '  '),
                            onConfigSave: (displayVal) => {
                                // Handle case where field is empty
                                if (!displayVal) {
                                    return {undefined};
                                }

                                return JSON.parse(displayVal);
                            },
                        },
                        {
                            type: 'custom',
                            component: AuditLoggingCertificateUploadSetting,
                            label: defineMessage({id: 'admin.audit_logging_experimental.certificate.title', defaultMessage: 'Certificate'}),
                            key: 'ExperimentalAuditSettings.Certificate',
                            help_text: defineMessage({id: 'admin.audit_logging_experimental.certificate.help_text', defaultMessage: 'The certificate file used for audit logging encryption.'}),
                            isDisabled: it.not(it.userHasWritePermissionOnResource(RESOURCE_KEYS.EXPERIMENTAL.FEATURES)),
                            isHidden: it.not(it.licensedForFeature('Cloud')),
                        },
                    ],
                },
            },
            custom_terms_of_service: {
                url: 'compliance/custom_terms_of_service',
                title: defineMessage({id: 'admin.sidebar.customTermsOfService', defaultMessage: 'Custom Terms of Service'}),
                searchableStrings: customTermsOfServiceSearchableStrings,
                isHidden: it.any(
                    it.not(it.licensedForFeature('CustomTermsOfService')),
                    it.not(it.userHasReadPermissionOnResource(RESOURCE_KEYS.COMPLIANCE.CUSTOM_TERMS_OF_SERVICE)),
                ),
                isDisabled: it.not(it.userHasWritePermissionOnResource(RESOURCE_KEYS.COMPLIANCE.CUSTOM_TERMS_OF_SERVICE)),
                schema: {
                    id: 'TermsOfServiceSettings',
                    component: CustomTermsOfServiceSettings,
                },
                restrictedIndicator: getRestrictedIndicator(),
            },
            custom_terms_of_service_feature_discovery: {
                url: 'compliance/custom_terms_of_service',
                isDiscovery: true,
                title: defineMessage({id: 'admin.sidebar.customTermsOfService', defaultMessage: 'Custom Terms of Service'}),
                isHidden: it.any(
                    it.licensedForFeature('CustomTermsOfService'),
                ),
                schema: {
                    id: 'TermsOfServiceSettings',
                    name: customTermsOfServiceMessages.termsOfServiceTitle,
                    settings: [
                        {
                            type: 'custom',
                            component: CustomTermsOfServiceFeatureDiscovery,
                            key: 'CustomTermsOfServiceFeatureDiscovery',
                            isDisabled: it.not(it.userHasWritePermissionOnResource(RESOURCE_KEYS.ABOUT.EDITION_AND_LICENSE)),
                        },
                    ],
                },
                restrictedIndicator: getRestrictedIndicator(true, LicenseSkus.Enterprise),
            },
        },
    },
    experimental: {
        icon: (
            <FlaskOutlineIcon
                size={16}
                color={'currentColor'}
            />
        ),
        sectionTitle: defineMessage({id: 'admin.sidebar.experimental', defaultMessage: 'Experimental'}),
        isHidden: it.not(it.userHasReadPermissionOnSomeResources(RESOURCE_KEYS.EXPERIMENTAL)),
        subsections: {
            experimental_features: {
                url: 'experimental/features',
                title: defineMessage({id: 'admin.sidebar.experimentalFeatures', defaultMessage: 'Features'}),
                isHidden: it.not(it.userHasReadPermissionOnResource(RESOURCE_KEYS.EXPERIMENTAL.FEATURES)),
                schema: {
                    id: 'ExperimentalSettings',
                    name: defineMessage({id: 'admin.experimental.experimentalFeatures', defaultMessage: 'Experimental Features'}),
                    settings: [
                        {
                            type: 'color',
                            key: 'LdapSettings.LoginButtonColor',
                            label: defineMessage({id: 'admin.experimental.ldapSettingsLoginButtonColor.title', defaultMessage: 'AD/LDAP Login Button Color:'}),
                            help_text: defineMessage({id: 'admin.experimental.ldapSettingsLoginButtonColor.desc', defaultMessage: 'Specify the color of the AD/LDAP login button for white labeling purposes. Use a hex code with a #-sign before the code. This setting only applies to the mobile apps.'}),
                            help_text_markdown: false,
                            isHidden: it.not(it.licensedForFeature('LDAP')),
                            isDisabled: it.not(it.userHasWritePermissionOnResource(RESOURCE_KEYS.EXPERIMENTAL.FEATURES)),
                        },
                        {
                            type: 'color',
                            key: 'LdapSettings.LoginButtonBorderColor',
                            label: defineMessage({id: 'admin.experimental.ldapSettingsLoginButtonBorderColor.title', defaultMessage: 'AD/LDAP Login Button Border Color:'}),
                            help_text: defineMessage({id: 'admin.experimental.ldapSettingsLoginButtonBorderColor.desc', defaultMessage: 'Specify the color of the AD/LDAP login button border for white labeling purposes. Use a hex code with a #-sign before the code. This setting only applies to the mobile apps.'}),
                            help_text_markdown: false,
                            isHidden: it.not(it.licensedForFeature('LDAP')),
                            isDisabled: it.not(it.userHasWritePermissionOnResource(RESOURCE_KEYS.EXPERIMENTAL.FEATURES)),
                        },
                        {
                            type: 'color',
                            key: 'LdapSettings.LoginButtonTextColor',
                            label: defineMessage({id: 'admin.experimental.ldapSettingsLoginButtonTextColor.title', defaultMessage: 'AD/LDAP Login Button Text Color:'}),
                            help_text: defineMessage({id: 'admin.experimental.ldapSettingsLoginButtonTextColor.desc', defaultMessage: 'Specify the color of the AD/LDAP login button text for white labeling purposes. Use a hex code with a #-sign before the code. This setting only applies to the mobile apps.'}),
                            help_text_markdown: false,
                            isHidden: it.not(it.licensedForFeature('LDAP')),
                            isDisabled: it.not(it.userHasWritePermissionOnResource(RESOURCE_KEYS.EXPERIMENTAL.FEATURES)),
                        },
                        {
                            type: 'bool',
                            key: 'ServiceSettings.ExperimentalEnableAuthenticationTransfer',
                            label: defineMessage({id: 'admin.experimental.experimentalEnableAuthenticationTransfer.title', defaultMessage: 'Allow Authentication Transfer:'}),
                            help_text: defineMessage({id: 'admin.experimental.experimentalEnableAuthenticationTransfer.desc', defaultMessage: 'When true, users can change their sign-in method to any that is enabled on the server, either via their Profile or the APIs. When false, Users cannot change their sign-in method, regardless of which authentication options are enabled.'}),
                            help_text_markdown: false,
                            isHidden: it.any( // documented as E20 and higher, but only E10 in the code
                                it.not(it.licensed),
                                it.licensedForSku('starter'),
                            ),
                            isDisabled: it.not(it.userHasWritePermissionOnResource(RESOURCE_KEYS.EXPERIMENTAL.FEATURES)),
                        },
                        {
                            type: 'number',
                            key: 'ExperimentalSettings.LinkMetadataTimeoutMilliseconds',
                            label: defineMessage({id: 'admin.experimental.linkMetadataTimeoutMilliseconds.title', defaultMessage: 'Link Metadata Timeout:'}),
                            help_text: defineMessage({id: 'admin.experimental.linkMetadataTimeoutMilliseconds.desc', defaultMessage: 'The number of milliseconds to wait for metadata from a third-party link. Used with Post Metadata.'}),
                            help_text_markdown: false,
                            placeholder: defineMessage({id: 'admin.experimental.linkMetadataTimeoutMilliseconds.example', defaultMessage: 'E.g.: "5000"'}),
                            isDisabled: it.not(it.userHasWritePermissionOnResource(RESOURCE_KEYS.EXPERIMENTAL.FEATURES)),
                        },
                        {
                            type: 'number',
                            key: 'EmailSettings.EmailBatchingBufferSize',
                            label: defineMessage({id: 'admin.experimental.emailBatchingBufferSize.title', defaultMessage: 'Email Batching Buffer Size:'}),
                            help_text: defineMessage({id: 'admin.experimental.emailBatchingBufferSize.desc', defaultMessage: 'Specify the maximum number of notifications batched into a single email.'}),
                            help_text_markdown: false,
                            placeholder: defineMessage({id: 'admin.experimental.emailBatchingBufferSize.example', defaultMessage: 'E.g.: "256"'}),
                            isDisabled: it.not(it.userHasWritePermissionOnResource(RESOURCE_KEYS.EXPERIMENTAL.FEATURES)),
                        },
                        {
                            type: 'number',
                            key: 'EmailSettings.EmailBatchingInterval',
                            label: defineMessage({id: 'admin.experimental.emailBatchingInterval.title', defaultMessage: 'Email Batching Interval:'}),
                            help_text: defineMessage({id: 'admin.experimental.emailBatchingInterval.desc', defaultMessage: 'Specify the maximum frequency, in seconds, which the batching job checks for new notifications. Longer batching intervals will increase performance.'}),
                            help_text_markdown: false,
                            placeholder: defineMessage({id: 'admin.experimental.emailBatchingInterval.example', defaultMessage: 'E.g.: "30"'}),
                            isDisabled: it.not(it.userHasWritePermissionOnResource(RESOURCE_KEYS.EXPERIMENTAL.FEATURES)),
                        },
                        {
                            type: 'color',
                            key: 'EmailSettings.LoginButtonColor',
                            label: defineMessage({id: 'admin.experimental.emailSettingsLoginButtonColor.title', defaultMessage: 'Email Login Button Color:'}),
                            help_text: defineMessage({id: 'admin.experimental.emailSettingsLoginButtonColor.desc', defaultMessage: 'Specify the color of the email login button for white labeling purposes. Use a hex code with a #-sign before the code. This setting only applies to the mobile apps.'}),
                            help_text_markdown: false,
                            isDisabled: it.not(it.userHasWritePermissionOnResource(RESOURCE_KEYS.EXPERIMENTAL.FEATURES)),
                        },
                        {
                            type: 'color',
                            key: 'EmailSettings.LoginButtonBorderColor',
                            label: defineMessage({id: 'admin.experimental.emailSettingsLoginButtonBorderColor.title', defaultMessage: 'Email Login Button Border Color:'}),
                            help_text: defineMessage({id: 'admin.experimental.emailSettingsLoginButtonBorderColor.desc', defaultMessage: 'Specify the color of the email login button border for white labeling purposes. Use a hex code with a #-sign before the code. This setting only applies to the mobile apps.'}),
                            help_text_markdown: false,
                            isDisabled: it.not(it.userHasWritePermissionOnResource(RESOURCE_KEYS.EXPERIMENTAL.FEATURES)),
                        },
                        {
                            type: 'color',
                            key: 'EmailSettings.LoginButtonTextColor',
                            label: defineMessage({id: 'admin.experimental.emailSettingsLoginButtonTextColor.title', defaultMessage: 'Email Login Button Text Color:'}),
                            help_text: defineMessage({id: 'admin.experimental.emailSettingsLoginButtonTextColor.desc', defaultMessage: 'Specify the color of the email login button text for white labeling purposes. Use a hex code with a #-sign before the code. This setting only applies to the mobile apps.'}),
                            help_text_markdown: false,
                            isDisabled: it.not(it.userHasWritePermissionOnResource(RESOURCE_KEYS.EXPERIMENTAL.FEATURES)),
                        },
                        {
                            type: 'bool',
                            key: 'TeamSettings.EnableUserDeactivation',
                            label: defineMessage({id: 'admin.experimental.enableUserDeactivation.title', defaultMessage: 'Enable Account Deactivation:'}),
                            help_text: defineMessage({id: 'admin.experimental.enableUserDeactivation.desc', defaultMessage: 'When true, users may deactivate their own account from **Settings > Advanced**. If a user deactivates their own account, they will get an email notification confirming they were deactivated. When false, users may not deactivate their own account.'}),
                            help_text_markdown: true,
                            isDisabled: it.not(it.userHasWritePermissionOnResource(RESOURCE_KEYS.EXPERIMENTAL.FEATURES)),
                        },
                        {
                            type: 'bool',
                            key: 'TeamSettings.ExperimentalEnableAutomaticReplies',
                            label: defineMessage({id: 'admin.experimental.experimentalEnableAutomaticReplies.title', defaultMessage: 'Enable Automatic Replies:'}),
                            help_text: defineMessage({id: 'admin.experimental.experimentalEnableAutomaticReplies.desc', defaultMessage: 'When true, users can enable Automatic Replies in **Settings > Notifications**. Users set a custom message that will be automatically sent in response to Direct Messages. When false, disables the Automatic Direct Message Replies feature and hides it from Settings.'}),
                            help_text_markdown: true,
                            isDisabled: it.not(it.userHasWritePermissionOnResource(RESOURCE_KEYS.EXPERIMENTAL.FEATURES)),
                        },
                        {
                            type: 'bool',
                            key: 'ServiceSettings.EnableChannelViewedMessages',
                            label: defineMessage({id: 'admin.experimental.enableChannelViewedMessages.title', defaultMessage: 'Enable Channel Viewed WebSocket Messages:'}),
                            help_text: defineMessage({id: 'admin.experimental.enableChannelViewedMessages.desc', defaultMessage: 'This setting determines whether `channel_viewed` WebSocket events are sent, which synchronize unread notifications across clients and devices. Disabling the setting in larger deployments may improve server performance.'}),
                            help_text_markdown: false,
                            isDisabled: it.not(it.userHasWritePermissionOnResource(RESOURCE_KEYS.EXPERIMENTAL.FEATURES)),
                        },
                        {
                            type: 'bool',
                            key: 'ServiceSettings.ExperimentalEnableDefaultChannelLeaveJoinMessages',
                            label: defineMessage({id: 'admin.experimental.experimentalEnableDefaultChannelLeaveJoinMessages.title', defaultMessage: 'Enable Default Channel Leave/Join System Messages:'}),
                            help_text: defineMessage({id: 'admin.experimental.experimentalEnableDefaultChannelLeaveJoinMessages.desc', defaultMessage: 'This setting determines whether team leave/join system messages are posted in the default town-square channel.'}),
                            help_text_markdown: false,
                            isDisabled: it.not(it.userHasWritePermissionOnResource(RESOURCE_KEYS.EXPERIMENTAL.FEATURES)),
                        },
                        {
                            type: 'bool',
                            key: 'ServiceSettings.ExperimentalEnableHardenedMode',
                            label: defineMessage({id: 'admin.experimental.experimentalEnableHardenedMode.title', defaultMessage: 'Enable Hardened Mode:'}),
                            help_text: defineMessage({id: 'admin.experimental.experimentalEnableHardenedMode.desc', defaultMessage: 'Enables a hardened mode for Mattermost that makes user experience trade-offs in the interest of security. See <link>documentation</link> to learn more.'}), // eslint-disable-line formatjs/enforce-placeholders -- placeholders provided
                            help_text_values: {
                                link: (msg: string) => (
                                    <ExternalLink
                                        location='admin_console'
                                        href={DocLinks.ENABLE_HARDENED_MODE}
                                    >
                                        {msg}
                                    </ExternalLink>
                                ),
                            },
                            help_text_markdown: false,
                            isDisabled: it.not(it.userHasWritePermissionOnResource(RESOURCE_KEYS.EXPERIMENTAL.FEATURES)),
                        },
                        {
                            type: 'bool',
                            key: 'ThemeSettings.EnableThemeSelection',
                            label: defineMessage({id: 'admin.experimental.enableThemeSelection.title', defaultMessage: 'Enable Theme Selection:'}),
                            help_text: defineMessage({id: 'admin.experimental.enableThemeSelection.desc', defaultMessage: 'Enables the **Display > Theme** tab in Settings so users can select their theme.'}),
                            help_text_markdown: true,
                            isHidden: it.any(
                                it.not(it.licensed),
                                it.licensedForSku('starter'),
                            ),
                            isDisabled: it.not(it.userHasWritePermissionOnResource(RESOURCE_KEYS.EXPERIMENTAL.FEATURES)),
                        },
                        {
                            type: 'bool',
                            key: 'ThemeSettings.AllowCustomThemes',
                            label: defineMessage({id: 'admin.experimental.allowCustomThemes.title', defaultMessage: 'Allow Custom Themes:'}),
                            help_text: defineMessage({id: 'admin.experimental.allowCustomThemes.desc', defaultMessage: 'Enables the **Display > Theme > Custom Theme** section in Settings.'}),
                            help_text_markdown: true,
                            isHidden: it.any(
                                it.not(it.licensed),
                                it.licensedForSku('starter'),
                            ),
                            isDisabled: it.any(
                                it.not(it.userHasWritePermissionOnResource(RESOURCE_KEYS.EXPERIMENTAL.FEATURES)),
                                it.stateIsFalse('ThemeSettings.EnableThemeSelection'),
                            ),
                        },
                        {
                            type: 'dropdown',
                            key: 'ThemeSettings.DefaultTheme',
                            label: defineMessage({id: 'admin.experimental.defaultTheme.title', defaultMessage: 'Default Theme:'}),
                            help_text: defineMessage({id: 'admin.experimental.defaultTheme.desc', defaultMessage: 'Set a default theme that applies to all new users on the system.'}),
                            help_text_markdown: true,
                            options: [
                                {
                                    value: 'denim',
                                    display_name: defineMessage({id: 'admin.experimental.defaultTheme.options.denim', defaultMessage: 'Denim'}),
                                },
                                {
                                    value: 'sapphire',
                                    display_name: defineMessage({id: 'admin.experimental.defaultTheme.options.sapphire', defaultMessage: 'Sapphire'}),
                                },
                                {
                                    value: 'quartz',
                                    display_name: defineMessage({id: 'admin.experimental.defaultTheme.options.quartz', defaultMessage: 'Quartz'}),
                                },
                                {
                                    value: 'indigo',
                                    display_name: defineMessage({id: 'admin.experimental.defaultTheme.options.indigo', defaultMessage: 'Indigo'}),
                                },
                                {
                                    value: 'onyx',
                                    display_name: defineMessage({id: 'admin.experimental.defaultTheme.options.onyx', defaultMessage: 'Onyx'}),
                                },
                            ],
                            isHidden: it.any(
                                it.not(it.licensed),
                                it.licensedForSku('starter'),
                            ),
                            isDisabled: it.not(it.userHasWritePermissionOnResource(RESOURCE_KEYS.EXPERIMENTAL.FEATURES)),
                        },
                        {
                            type: 'bool',
                            key: 'ServiceSettings.EnableTutorial',
                            label: defineMessage({id: 'admin.experimental.enableTutorial.title', defaultMessage: 'Enable Tutorial:'}),
                            help_text: defineMessage({id: 'admin.experimental.enableTutorial.desc', defaultMessage: 'When true, users are prompted with a tutorial when they open Mattermost for the first time after account creation. When false, the tutorial is disabled, and users are placed in Town Square when they open Mattermost for the first time after account creation.'}),
                            help_text_markdown: false,
                            isDisabled: it.not(it.userHasWritePermissionOnResource(RESOURCE_KEYS.EXPERIMENTAL.FEATURES)),
                        },
                        {
                            type: 'bool',
                            key: 'ServiceSettings.EnableOnboardingFlow',
                            label: defineMessage({id: 'admin.experimental.enableOnboardingFlow.title', defaultMessage: 'Enable Onboarding:'}),
                            help_text: defineMessage({id: 'admin.experimental.enableOnboardingFlow.desc', defaultMessage: 'When true, new users are shown steps to complete as part of an onboarding process'}),
                            help_text_markdown: false,
                            isDisabled: it.not(it.userHasWritePermissionOnResource(RESOURCE_KEYS.EXPERIMENTAL.FEATURES)),
                        },
                        {
                            type: 'bool',
                            key: 'ServiceSettings.EnableUserTypingMessages',
                            label: defineMessage({id: 'admin.experimental.enableUserTypingMessages.title', defaultMessage: 'Enable User Typing Messages:'}),
                            help_text: defineMessage({id: 'admin.experimental.enableUserTypingMessages.desc', defaultMessage: 'This setting determines whether "user is typing..." messages are displayed below the message box. Disabling the setting in larger deployments may improve server performance.'}),
                            help_text_markdown: false,
                            isDisabled: it.not(it.userHasWritePermissionOnResource(RESOURCE_KEYS.EXPERIMENTAL.FEATURES)),
                        },
                        {
                            type: 'number',
                            key: 'ServiceSettings.TimeBetweenUserTypingUpdatesMilliseconds',
                            label: defineMessage({id: 'admin.experimental.timeBetweenUserTypingUpdatesMilliseconds.title', defaultMessage: 'User Typing Timeout:'}),
                            help_text: defineMessage({id: 'admin.experimental.timeBetweenUserTypingUpdatesMilliseconds.desc', defaultMessage: 'The number of milliseconds to wait between emitting user typing websocket events.'}),
                            help_text_markdown: false,
                            placeholder: defineMessage({id: 'admin.experimental.timeBetweenUserTypingUpdatesMilliseconds.example', defaultMessage: 'E.g.: "5000"'}),
                            isDisabled: it.any(
                                it.not(it.userHasWritePermissionOnResource(RESOURCE_KEYS.EXPERIMENTAL.FEATURES)),
                                it.stateIsFalse('ServiceSettings.EnableUserTypingMessages'),
                            ),
                        },
                        {
                            type: 'number',
                            key: 'ExperimentalSettings.UsersStatusAndProfileFetchingPollIntervalMilliseconds',
                            label: defineMessage({id: 'admin.experimental.UsersStatusAndProfileFetchingPollIntervalMilliseconds.title', defaultMessage: 'User\'s Status and Profile Fetching Poll Interval:'}),
                            help_text: defineMessage({id: 'admin.experimental.UsersStatusAndProfileFetchingPollIntervalMilliseconds.desc', defaultMessage: 'The number of milliseconds to wait between fetching user statuses and profiles periodically.'}),
                            help_text_markdown: false,
                            placeholder: defineMessage({id: 'admin.experimental.timeBetweenUserTypingUpdatesMilliseconds.example', defaultMessage: 'E.g.: "5000"'}),
                            isDisabled: it.not(it.userHasWritePermissionOnResource(RESOURCE_KEYS.EXPERIMENTAL.FEATURES)),
                        },
                        {
                            type: 'text',
                            key: 'TeamSettings.ExperimentalPrimaryTeam',
                            label: defineMessage({id: 'admin.experimental.experimentalPrimaryTeam.title', defaultMessage: 'Primary Team:'}),
                            help_text: defineMessage({id: 'admin.experimental.experimentalPrimaryTeam.desc', defaultMessage: 'The primary team of which users on the server are members. When a primary team is set, the options to join other teams or leave the primary team are disabled.'}),
                            help_text_markdown: true,
                            placeholder: defineMessage({id: 'admin.experimental.experimentalPrimaryTeam.example', defaultMessage: 'E.g.: "teamname"'}),
                            isDisabled: it.not(it.userHasWritePermissionOnResource(RESOURCE_KEYS.EXPERIMENTAL.FEATURES)),
                        },
                        {
                            type: 'color',
                            key: 'SamlSettings.LoginButtonColor',
                            label: defineMessage({id: 'admin.experimental.samlSettingsLoginButtonColor.title', defaultMessage: 'SAML Login Button Color:'}),
                            help_text: defineMessage({id: 'admin.experimental.samlSettingsLoginButtonColor.desc', defaultMessage: 'Specify the color of the SAML login button for white labeling purposes. Use a hex code with a #-sign before the code. This setting only applies to the mobile apps.'}),
                            help_text_markdown: false,
                            isHidden: it.not(it.licensedForFeature('SAML')),
                            isDisabled: it.not(it.userHasWritePermissionOnResource(RESOURCE_KEYS.EXPERIMENTAL.FEATURES)),
                        },
                        {
                            type: 'color',
                            key: 'SamlSettings.LoginButtonBorderColor',
                            label: defineMessage({id: 'admin.experimental.samlSettingsLoginButtonBorderColor.title', defaultMessage: 'SAML Login Button Border Color:'}),
                            help_text: defineMessage({id: 'admin.experimental.samlSettingsLoginButtonBorderColor.desc', defaultMessage: 'Specify the color of the SAML login button border for white labeling purposes. Use a hex code with a #-sign before the code. This setting only applies to the mobile apps.'}),
                            help_text_markdown: false,
                            isHidden: it.not(it.licensedForFeature('SAML')),
                            isDisabled: it.not(it.userHasWritePermissionOnResource(RESOURCE_KEYS.EXPERIMENTAL.FEATURES)),
                        },
                        {
                            type: 'color',
                            key: 'SamlSettings.LoginButtonTextColor',
                            label: defineMessage({id: 'admin.experimental.samlSettingsLoginButtonTextColor.title', defaultMessage: 'SAML Login Button Text Color:'}),
                            help_text: defineMessage({id: 'admin.experimental.samlSettingsLoginButtonTextColor.desc', defaultMessage: 'Specify the color of the SAML login button text for white labeling purposes. Use a hex code with a #-sign before the code. This setting only applies to the mobile apps.'}),
                            help_text_markdown: false,
                            isHidden: it.not(it.licensedForFeature('SAML')),
                            isDisabled: it.not(it.userHasWritePermissionOnResource(RESOURCE_KEYS.EXPERIMENTAL.FEATURES)),
                        },
                        {
                            type: 'bool',
                            key: 'EmailSettings.UseChannelInEmailNotifications',
                            label: defineMessage({id: 'admin.experimental.useChannelInEmailNotifications.title', defaultMessage: 'Use Channel Name in Email Notifications:'}),
                            help_text: defineMessage({id: 'admin.experimental.useChannelInEmailNotifications.desc', defaultMessage: 'When true, channel and team name appears in email notification subject lines. Useful for servers using only one team. When false, only team name appears in email notification subject line.'}),
                            help_text_markdown: false,
                            isDisabled: it.not(it.userHasWritePermissionOnResource(RESOURCE_KEYS.EXPERIMENTAL.FEATURES)),
                        },
                        {
                            type: 'number',
                            key: 'TeamSettings.UserStatusAwayTimeout',
                            label: defineMessage({id: 'admin.experimental.userStatusAwayTimeout.title', defaultMessage: 'User Status Away Timeout:'}),
                            help_text: defineMessage({id: 'admin.experimental.userStatusAwayTimeout.desc', defaultMessage: 'This setting defines the number of seconds after which the user\'s status indicator changes to "Away", when they are away from Mattermost.'}),
                            help_text_markdown: false,
                            placeholder: defineMessage({id: 'admin.experimental.userStatusAwayTimeout.example', defaultMessage: 'E.g.: "300"'}),
                            isDisabled: it.not(it.userHasWritePermissionOnResource(RESOURCE_KEYS.EXPERIMENTAL.FEATURES)),
                        },
                        {
                            type: 'bool',
                            key: 'ExperimentalSettings.DisableAppBar',
                            label: defineMessage({id: 'admin.experimental.disableAppBar.title', defaultMessage: 'Disable Apps Bar:'}),
                            help_text: defineMessage({id: 'admin.experimental.disableAppBar.desc', defaultMessage: 'When false, all integrations move from the channel header to the Apps Bar. Channel header plugin icons that haven\'t explicitly registered an Apps Bar icon will be moved to the Apps Bar which may result in rendering issues.'}),
                            help_text_markdown: true,
                            isHidden: it.licensedForFeature('Cloud'),
                            isDisabled: it.not(it.userHasWritePermissionOnResource(RESOURCE_KEYS.EXPERIMENTAL.FEATURES)),
                        },
                        {
                            type: 'bool',
                            key: 'ExperimentalSettings.DisableRefetchingOnBrowserFocus',
                            label: defineMessage({id: 'admin.experimental.disableRefetchingOnBrowserFocus.title', defaultMessage: 'Disable data refetching on browser refocus:'}),
                            help_text: defineMessage({id: 'admin.experimental.disableRefetchingOnBrowserFocus.desc', defaultMessage: 'When true, Mattermost will not refetch channels and channel members when the browser regains focus. This may result in improved performance for users with many channels and channel members.'}),
                            isDisabled: it.not(it.userHasWritePermissionOnResource(RESOURCE_KEYS.EXPERIMENTAL.FEATURES)),
                        },
                        {
                            type: 'bool',
                            key: 'ExperimentalSettings.DisableWakeUpReconnectHandler',
                            label: defineMessage({id: 'admin.experimental.disableWakeUpReconnectHandler.title', defaultMessage: 'Disable Wake Up Reconnect Handler:'}),
                            help_text: defineMessage({id: 'admin.experimental.disableWakeUpReconnectHandler.desc', defaultMessage: 'When true, Mattermost will not attempt to detect when the computer has woken up and refetch data. This might reduce the amount of regular network traffic the app is sending.'}),
                            isDisabled: it.not(it.userHasWritePermissionOnResource(RESOURCE_KEYS.EXPERIMENTAL.FEATURES)),
                        },
                        {
                            type: 'bool',
                            key: 'ExperimentalSettings.DelayChannelAutocomplete',
                            label: defineMessage({id: 'admin.experimental.delayChannelAutocomplete.title', defaultMessage: 'Delay Channel Autocomplete:'}),
                            help_text: defineMessage({id: 'admin.experimental.delayChannelAutocomplete.desc', defaultMessage: 'When true, the autocomplete for channel links (such as ~town-square) will only trigger after typing a tilde followed by a couple letters. When false, the autocomplete will appear as soon as the user types a tilde.'}),
                            isDisabled: it.not(it.userHasWritePermissionOnResource(RESOURCE_KEYS.EXPERIMENTAL.FEATURES)),
                        },
                        {
                            type: 'bool',
                            key: 'ExperimentalSettings.YoutubeReferrerPolicy',
                            label: defineMessage({id: 'admin.experimental.youtubeReferrerPolicy.title', defaultMessage: 'YouTube Referrer Policy:'}),
                            help_text: defineMessage({id: 'admin.experimental.youtubeReferrerPolicy.desc', defaultMessage: 'When true, the referrer policy for embedded YouTube videos will be set to "strict-origin-when-cross-origin" which resolves issues where YouTube video previews display as unavailable, while balancing the need to protect user privacy with some degree of referral data to support web functionalities, like analytics, logging, and third-party integrations. When false, the referrer policy will be set to "no-referrer" which enhances user privacy by not disclosing the source URL, but limits the ability to track user engagement and traffic sources in analytics tools.'}),
                            isDisabled: it.not(it.userHasWritePermissionOnResource(RESOURCE_KEYS.EXPERIMENTAL.FEATURES)),
                        },
                        {
                            type: 'bool',
                            key: 'ExperimentalSettings.ExperimentalChannelCategorySorting',
                            label: defineMessage({id: 'admin.experimental.channelCategorySorting.title', defaultMessage: 'Channel Category Sorting:'}),
                            help_text: defineMessage({id: 'admin.experimental.channelCategorySorting.desc', defaultMessage: 'When true, channels will be automatically sorted into categories based on their names using a "/" delimiter.'}),
                            isDisabled: it.not(it.userHasWritePermissionOnResource(RESOURCE_KEYS.EXPERIMENTAL.FEATURES)),
                        },
                    ],
                },
            },
            feature_flags: {
                url: 'experimental/feature_flags',
                title: featureFlagsMessages.title,
                isHidden: it.any(
                    it.not(it.userHasReadPermissionOnResource(RESOURCE_KEYS.EXPERIMENTAL.FEATURE_FLAGS)),
                ),
                isDisabled: true,
                searchableStrings: [
                    featureFlagsMessages.title,
                ],
                schema: {
                    id: 'Feature Flags',
                    component: FeatureFlags,
                },
            },
        },
    },
};

export default AdminDefinition;<|MERGE_RESOLUTION|>--- conflicted
+++ resolved
@@ -2162,7 +2162,7 @@
                                     type: 'bool',
                                     key: 'NativeAppSettings.MobileEnableSecureFilePreview',
                                     label: defineMessage({id: 'admin.mobileSecurity.secureFilePreviewTitle', defaultMessage: 'Enable Secure File Preview Mode:'}),
-                                    help_text: defineMessage({id: 'admin.mobileSecurity.secureFilePreviewDescription', defaultMessage: "Prevents file downloads, previews, and sharing for most file types, even if {mobileAllowDownloads} is enabled. Allows in-app previews for PDFs, videos, and images only. Files are stored temporarily in the app's cache and cannot be exported or shared."}),
+                                    help_text: defineMessage({id: 'admin.mobileSecurity.secureFilePreviewDescription', defaultMessage: "Prevents file downloads, previews, and sharing for most file types, even if {mobileAllowDownloads} is enabled. Allows in-app previews for PDFs, videos, and images only. Files are stored temporarily in the app's cache and cannot be exported or shared."}), // eslint-disable-line formatjs/enforce-placeholders -- placeholders provided
                                     help_text_values: {
                                         mobileAllowDownloads: (
                                             <a href='../site_config/file_sharing_downloads'>
@@ -2188,23 +2188,6 @@
                             ],
                         },
                         {
-<<<<<<< HEAD
-                            type: 'bool',
-                            key: 'NativeAppSettings.MobileEnableSecureFilePreview',
-                            label: defineMessage({id: 'admin.mobileSecurity.secureFilePreviewTitle', defaultMessage: 'Enable Secure File Preview Mode:'}),
-                            help_text: defineMessage({id: 'admin.mobileSecurity.secureFilePreviewDescription', defaultMessage: 'Prevents file downloads, previews, and sharing for most file types, even if {mobileAllowDownloads} is enabled. Allows in-app previews for PDFs, videos, and images only. Files are stored temporarily in the app’s cache and cannot be exported or shared.'}), // eslint-disable-line formatjs/enforce-placeholders -- placeholders provided
-                            help_text_values: {
-                                mobileAllowDownloads: (
-                                    <a href='../site_config/file_sharing_downloads'>
-                                        <b>
-                                            <FormattedMessage
-                                                id='admin.mobileSecurity.mobileAllowDownloads'
-                                                defaultMessage='Site Configuration > File Sharing and Downloads > Allow File Downloads on Mobile'
-                                            />
-                                        </b>
-                                    </a>
-                                ),
-=======
                             key: 'MobileSecuritySettings.Intune',
                             title: 'Microsoft Intune',
                             description: defineMessage({id: 'admin.mobileSecurity.sections.intune.description', defaultMessage: 'Configure Microsoft Intune Mobile Application Management (MAM) for App Protection Policies.'}),
@@ -2219,7 +2202,6 @@
                                     learnMoreURL: 'https://docs.mattermost.com/deployment/intune-mam.html',
                                     svgImage: IntuneMAMSvg,
                                 },
->>>>>>> 895aa387
                             },
                             settings: [
                                 {

--- conflicted
+++ resolved
@@ -12,46 +12,6 @@
     siteName?: string;
 }
 
-export interface ChannelSettingsState {
-    startCount: number;
-    endCount: number;
-    total: number;
-}
-
-<<<<<<< HEAD
-export class ChannelsSettings extends React.PureComponent<Props> {
-    constructor(props: Props) {
-        super(props);
-        this.state = {
-            startCount: 0,
-            endCount: 1,
-            total: 0,
-        };
-    }
-
-    render = () => {
-        return (
-            <div className='wrapper--fixed'>
-                <AdminHeader>
-                    <FormattedMessage
-                        id='admin.channel_settings.groupsPageTitle'
-                        defaultMessage='{siteName} Channels'
-                        values={{siteName: this.props.siteName}}
-                    />
-                </AdminHeader>
-
-                <div className='admin-console__wrapper'>
-                    <div className='admin-console__content'>
-                        <AdminPanel
-                            id='channels'
-                            title={defineMessage({id: 'admin.channel_settings.title', defaultMessage: 'Channels'})}
-                            subtitle={defineMessage({id: 'admin.channel_settings.description', defaultMessage: 'Manage channel settings.'})}
-                            subtitleValues={{...this.state}}
-                        >
-                            <ChannelsList/>
-                        </AdminPanel>
-                    </div>
-=======
 export const ChannelsSettings = ({siteName}: Props) => {
     return (
         <div className='wrapper--fixed'>
@@ -67,15 +27,12 @@
                 <div className='admin-console__content'>
                     <AdminPanel
                         id='channels'
-                        titleId={t('admin.channel_settings.title')}
-                        titleDefault='Channels'
-                        subtitleId={t('admin.channel_settings.description')}
-                        subtitleDefault={'Manage channel settings.'}
+                        title={defineMessage({id: 'admin.channel_settings.title', defaultMessage: 'Channels'})}
+                        subtitle={defineMessage({id: 'admin.channel_settings.description', defaultMessage: 'Manage channel settings.'})}
                         subtitleValues={{startCount: 0, endCount: 1, total: 0}}
                     >
                         <ChannelsList/>
                     </AdminPanel>
->>>>>>> cac50f59
                 </div>
             </div>
         </div>

--- conflicted
+++ resolved
@@ -4,18 +4,13 @@
 import React from 'react';
 import {FormattedMessage} from 'react-intl';
 
-<<<<<<< HEAD
-import {Group} from '@mattermost/types/groups';
-=======
-import type {Channel} from '@mattermost/types/channels';
 import type {Group} from '@mattermost/types/groups';
-import type {Team} from '@mattermost/types/teams';
->>>>>>> 0577a5aa
 
 import AbstractList from 'components/admin_console/team_channel_settings/abstract_list';
 
-import type {OwnProps, PropsFromRedux} from './index'; 
 import GroupRow from './group_row';
+
+import type {OwnProps, PropsFromRedux} from './index';
 
 const Header = () => {
     return (

// Copyright (c) 2015-present Mattermost, Inc. All Rights Reserved.
// See LICENSE.txt for license information.

import classNames from 'classnames';
import React from 'react';

import {RadioInput} from '@mattermost/design-system';

import Setting from './setting';

import './radio_setting.scss';

interface Props {
    id: string;
    label: React.ReactNode;
    values: Array<{ text: string; value: string }>;
    value: string;
    setByEnv: boolean;
    disabled?: boolean;
    helpText?: React.ReactNode;
    onChange(id: string, value: any): void;
}

const RadioSetting = ({
    id,
    label,
    values,
    value,
    setByEnv,
    disabled = false,
    helpText,
    onChange,
}: Props) => {
    const handleChange = (e: React.ChangeEvent<HTMLInputElement>) => {
        onChange(id, e.target.value);
    };

<<<<<<< HEAD
    const options = values.map(({value: optionValue, text}) => (
        <RadioInput
            key={optionValue}
            id={optionValue}
            dataTestId={optionValue}
            title={text}
            name={id}
            value={optionValue}
            checked={optionValue === value}
            handleChange={handleChange}
            disabled={disabled || setByEnv}
        />
    ));
=======
    const isDisabled = disabled || setByEnv;

    const options = values.map(({value: optionValue, text}) => {
        const labelClasses = classNames('RadioSetting__label', {
            'RadioSetting__label--disabled': isDisabled,
        });

        return (
            <label
                key={optionValue}
                className={labelClasses}
            >
                <input
                    type='radio'
                    className='RadioSetting__input'
                    value={optionValue}
                    name={id}
                    checked={optionValue === value}
                    onChange={handleChange}
                    disabled={isDisabled}
                />
                <span className='RadioSetting__text'>
                    {text}
                </span>
            </label>
        );
    });
>>>>>>> df0bce93

    return (
        <Setting
            label={label}
            inputId={id}
            helpText={helpText}
            setByEnv={setByEnv}
        >
            {options}
        </Setting>
    );
};

export default React.memo(RadioSetting);<|MERGE_RESOLUTION|>--- conflicted
+++ resolved
@@ -1,7 +1,6 @@
 // Copyright (c) 2015-present Mattermost, Inc. All Rights Reserved.
 // See LICENSE.txt for license information.
 
-import classNames from 'classnames';
 import React from 'react';
 
 import {RadioInput} from '@mattermost/design-system';
@@ -35,11 +34,11 @@
         onChange(id, e.target.value);
     };
 
-<<<<<<< HEAD
     const options = values.map(({value: optionValue, text}) => (
         <RadioInput
             key={optionValue}
             id={optionValue}
+            className='RadioSetting'
             dataTestId={optionValue}
             title={text}
             name={id}
@@ -49,35 +48,6 @@
             disabled={disabled || setByEnv}
         />
     ));
-=======
-    const isDisabled = disabled || setByEnv;
-
-    const options = values.map(({value: optionValue, text}) => {
-        const labelClasses = classNames('RadioSetting__label', {
-            'RadioSetting__label--disabled': isDisabled,
-        });
-
-        return (
-            <label
-                key={optionValue}
-                className={labelClasses}
-            >
-                <input
-                    type='radio'
-                    className='RadioSetting__input'
-                    value={optionValue}
-                    name={id}
-                    checked={optionValue === value}
-                    onChange={handleChange}
-                    disabled={isDisabled}
-                />
-                <span className='RadioSetting__text'>
-                    {text}
-                </span>
-            </label>
-        );
-    });
->>>>>>> df0bce93
 
     return (
         <Setting

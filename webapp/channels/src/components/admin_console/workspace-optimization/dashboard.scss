--- conflicted
+++ resolved
@@ -24,10 +24,7 @@
 }
 
 .WorkspaceOptimizationDashboard {
-<<<<<<< HEAD
-=======
-
->>>>>>> e1045755
+
     button[class*=' StyledChip'],
     button[class^='StyledChip'] {
         width: 120px;

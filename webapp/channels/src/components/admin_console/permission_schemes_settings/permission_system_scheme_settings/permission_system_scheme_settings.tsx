// Copyright (c) 2015-present Mattermost, Inc. All Rights Reserved.
// See LICENSE.txt for license information.

import React from 'react';
import type {WrappedComponentProps} from 'react-intl';
import {FormattedMessage, defineMessage, injectIntl} from 'react-intl';

import type {ClientConfig, ClientLicense} from '@mattermost/types/config';
import type {Role} from '@mattermost/types/roles';

import GeneralConstants from 'mattermost-redux/constants/general';
import type {ActionResult} from 'mattermost-redux/types/actions';

import BlockableLink from 'components/admin_console/blockable_link';
import ConfirmModal from 'components/confirm_modal';
import ExternalLink from 'components/external_link';
import FormError from 'components/form_error';
import LoadingScreen from 'components/loading_screen';
import SaveButton from 'components/save_button';
import AdminHeader from 'components/widgets/admin_console/admin_header';
import AdminPanelTogglable from 'components/widgets/admin_console/admin_panel_togglable';

import {PermissionsScope, DefaultRolePermissions, DocLinks} from 'utils/constants';

import GuestPermissionsTree, {GUEST_INCLUDED_PERMISSIONS} from '../guest_permissions_tree';
import PermissionsTree, {EXCLUDED_PERMISSIONS} from '../permissions_tree';
import PermissionsTreePlaybooks from '../permissions_tree_playbooks';

type Props = {
    config: Partial<ClientConfig>;
    roles: Record<string, Role>;
    license: ClientLicense;
    isDisabled?: boolean;
    actions: {
        loadRolesIfNeeded: (roles: string[]) => void;
        editRole: (role: Partial<Role> & {id: string}) => Promise<ActionResult>;
        setNavigationBlocked: (blocked: boolean) => void;
    };
    location: Location;
} & WrappedComponentProps;

type State = {
    showResetDefaultModal: boolean;
    loaded: boolean;
    saving: boolean;
    saveNeeded: boolean;
    serverError: null;
    roles: RolesState;
    selectedPermission?: string;
    openRoles: Record<string, boolean>;
    urlParams: URLSearchParams;
}

<<<<<<< HEAD
type RolesState = {
    system_admin: Role;
    team_admin: Role;
    channel_admin: Role;
    playbook_admin: Role;
    playbook_member: Role;
    run_admin: Role;
    run_member: Role;
    all_users: {name: string; display_name: string; permissions: Role['permissions']};
    guests: {name: string; display_name: string; permissions: Role['permissions']};
}

export default class PermissionSystemSchemeSettings extends React.PureComponent<Props, State> {
=======
class PermissionSystemSchemeSettings extends React.PureComponent<Props, State> {
>>>>>>> a07097ed
    private rolesNeeded: string[];

    constructor(props: Props) {
        super(props);
        this.state = {
            showResetDefaultModal: false,
            loaded: false,
            saving: false,
            saveNeeded: false,
            serverError: null,
            roles: {} as RolesState,
            openRoles: {
                guests: true,
                all_users: true,
                system_admin: true,
                team_admin: true,
                channel_admin: true,
                playbook_member: true,
                playbook_admin: true,
                run_member: true,
                run_admin: true,
            },
            urlParams: new URLSearchParams(props.location.search),
        };
        this.rolesNeeded = [
            GeneralConstants.SYSTEM_ADMIN_ROLE,
            GeneralConstants.SYSTEM_USER_ROLE,
            GeneralConstants.TEAM_ADMIN_ROLE,
            GeneralConstants.TEAM_USER_ROLE,
            GeneralConstants.CHANNEL_ADMIN_ROLE,
            GeneralConstants.CHANNEL_USER_ROLE,
            GeneralConstants.PLAYBOOK_ADMIN_ROLE,
            GeneralConstants.PLAYBOOK_MEMBER_ROLE,
            GeneralConstants.RUN_ADMIN_ROLE,
            GeneralConstants.RUN_MEMBER_ROLE,
            GeneralConstants.SYSTEM_GUEST_ROLE,
            GeneralConstants.TEAM_GUEST_ROLE,
            GeneralConstants.CHANNEL_GUEST_ROLE,
        ];
    }

    componentDidMount() {
        this.props.actions.loadRolesIfNeeded(this.rolesNeeded);
        if (this.rolesNeeded.every((roleName) => this.props.roles[roleName])) {
            this.loadRolesIntoState(this.props);
        }

        if (this.state.urlParams.get('rowIdFromQuery')) {
            setTimeout(() => {
                this.selectRow(this.state.urlParams.get('rowIdFromQuery')!);
            }, 1000);
        }
    }

    UNSAFE_componentWillReceiveProps(nextProps: Props) {
        if (!this.state.loaded && this.rolesNeeded.every((roleName) => nextProps.roles[roleName])) {
            this.loadRolesIntoState(nextProps);
        }
    }

    goToSelectedRow = () => {
        const selected = document.querySelector('.permission-row.selected,.permission-group-row.selected');
        if (selected) {
            if (this.state.openRoles.all_users) {
                selected.scrollIntoView({behavior: 'smooth', block: 'center'});
            } else {
                this.toggleRole('all_users');

                // Give it time to open and show everything
                setTimeout(() => {
                    selected.scrollIntoView({behavior: 'smooth', block: 'center'});
                }, 300);
            }
            return true;
        }
        return false;
    };

    selectRow = (permission: string) => {
        this.setState({selectedPermission: permission});

        // Wait until next render
        setTimeout(this.goToSelectedRow);

        // Remove selection after animation
        setTimeout(() => {
            this.setState({selectedPermission: undefined});
        }, 3000);
    };

    loadRolesIntoState(props: Props) {
        this.setState({
            loaded: true,
            roles: {
                system_admin: props.roles.system_admin,
                team_admin: props.roles.team_admin,
                channel_admin: props.roles.channel_admin,
                playbook_admin: props.roles.playbook_admin,
                playbook_member: props.roles.playbook_member,
                run_admin: props.roles.run_admin,
                run_member: props.roles.run_member,
                all_users: {
                    name: 'all_users',
                    display_name: 'All members',
                    permissions: props.roles.system_user.permissions?.
                        concat(props.roles.team_user.permissions).
                        concat(props.roles.channel_user.permissions).
                        concat(props.roles.playbook_member.permissions).
                        concat(props.roles.run_member.permissions),
                },
                guests: {
                    name: 'guests',
                    display_name: 'Guests',
                    permissions: props.roles.system_guest.permissions?.
                        concat(props.roles.team_guest.permissions).
                        concat(props.roles.channel_guest.permissions),
                },
            },
        });
    }

    deriveRolesFromAllUsers = (role: RolesState['all_users']): Record<string, Role> => {
        return {
            system_user: {
                ...this.props.roles.system_user,
                permissions: role.permissions?.filter((p) => PermissionsScope[p] === 'system_scope'),
            },
            team_user: {
                ...this.props.roles.team_user,
                permissions: role.permissions?.filter((p) => PermissionsScope[p] === 'team_scope'),
            },
            channel_user: {
                ...this.props.roles.channel_user,
                permissions: role.permissions?.filter((p) => PermissionsScope[p] === 'channel_scope'),
            },
            playbook_member: {
                ...this.props.roles.playbook_member,
                permissions: role.permissions?.filter((p) => PermissionsScope[p] === 'playbook_scope'),
            },
            run_member: {
                ...this.props.roles.run_member,
                permissions: role.permissions?.filter((p) => PermissionsScope[p] === 'run_scope'),
            },
        };
    };

    deriveRolesFromGuests = (role: RolesState['guests']): Record<string, Role> => {
        return {
            system_guest: {
                ...this.props.roles.system_guest,
                permissions: role.permissions?.filter((p) => PermissionsScope[p] === 'system_scope'),
            },
            team_guest: {
                ...this.props.roles.team_guest,
                permissions: role.permissions?.filter((p) => PermissionsScope[p] === 'team_scope'),
            },
            channel_guest: {
                ...this.props.roles.channel_guest,
                permissions: role.permissions?.filter((p) => PermissionsScope[p] === 'channel_scope'),
            },
        };
    };

    restoreExcludedPermissions = (roles: Record<string, Role>) => {
        for (const permission of this.props.roles.system_user.permissions) {
            if (EXCLUDED_PERMISSIONS.includes(permission)) {
                roles.system_user.permissions?.push(permission);
            }
        }
        for (const permission of this.props.roles.team_user.permissions) {
            if (EXCLUDED_PERMISSIONS.includes(permission)) {
                roles.team_user.permissions?.push(permission);
            }
        }
        for (const permission of this.props.roles.channel_user.permissions) {
            if (EXCLUDED_PERMISSIONS.includes(permission)) {
                roles.channel_user.permissions?.push(permission);
            }
        }
        for (const permission of this.props.roles.playbook_member.permissions) {
            if (EXCLUDED_PERMISSIONS.includes(permission)) {
                roles.playbook_member.permissions?.push(permission);
            }
        }
        return roles;
    };

    restoreGuestPermissions = (roles: Record<string, Role>) => {
        for (const permission of this.props.roles.system_guest.permissions) {
            if (!GUEST_INCLUDED_PERMISSIONS.includes(permission)) {
                roles.system_guest.permissions?.push(permission);
            }
        }
        for (const permission of this.props.roles.team_guest.permissions) {
            if (!GUEST_INCLUDED_PERMISSIONS.includes(permission)) {
                roles.team_guest.permissions?.push(permission);
            }
        }
        for (const permission of this.props.roles.channel_guest.permissions) {
            if (!GUEST_INCLUDED_PERMISSIONS.includes(permission)) {
                roles.channel_guest.permissions?.push(permission);
            }
        }
        return roles;
    };

    handleSubmit = async () => {
        const teamAdminPromise = this.props.actions.editRole(this.state.roles.team_admin);
        const channelAdminPromise = this.props.actions.editRole(this.state.roles.channel_admin);
        const playbookAdminPromise = this.props.actions.editRole(this.state.roles.playbook_admin);

        const derivedRoles = this.restoreExcludedPermissions(this.deriveRolesFromAllUsers(this.state.roles.all_users));
        const systemUserPromise = this.props.actions.editRole(derivedRoles.system_user);
        const teamUserPromise = this.props.actions.editRole(derivedRoles.team_user);
        const channelUserPromise = this.props.actions.editRole(derivedRoles.channel_user);
        const playbookMemberPromise = this.props.actions.editRole(derivedRoles.playbook_member);
        const runMemberPromise = this.props.actions.editRole(derivedRoles.run_member);

        const promises = [
            teamAdminPromise,
            channelAdminPromise,
            systemUserPromise,
            teamUserPromise,
            channelUserPromise,
            playbookAdminPromise,
            playbookMemberPromise,
            runMemberPromise,
        ];

        if (this.haveGuestAccountsPermissions()) {
            const guestRoles = this.restoreGuestPermissions(this.deriveRolesFromGuests(this.state.roles.guests));
            const systemGuestPromise = this.props.actions.editRole(guestRoles.system_guest);
            const teamGuestPromise = this.props.actions.editRole(guestRoles.team_guest);
            const channelGuestPromise = this.props.actions.editRole(guestRoles.channel_guest);
            promises.push(systemGuestPromise, teamGuestPromise, channelGuestPromise);
        }

        this.setState({saving: true});

        const results = await Promise.all(promises);
        let serverError = null;
        let saveNeeded = false;
        for (const result of results) {
            if (result.error) {
                serverError = result.error.message;
                saveNeeded = true;
                break;
            }
        }

        this.setState({serverError, saving: false, saveNeeded});
        this.props.actions.setNavigationBlocked(saveNeeded);
    };

    toggleRole = (roleId: string) => {
        const newOpenRoles = {...this.state.openRoles};
        newOpenRoles[roleId] = !newOpenRoles[roleId];
        this.setState({openRoles: newOpenRoles});
    };

    togglePermission = (roleId: string, permissions: Iterable<string>) => {
        const roles = {...this.state.roles};
        const role = {...roles[roleId as keyof RolesState]} as Role;
        const newPermissions = [...role.permissions!];
        for (const permission of permissions) {
            if (newPermissions.indexOf(permission) === -1) {
                newPermissions.push(permission);
            } else {
                newPermissions.splice(newPermissions.indexOf(permission), 1);
            }
        }
        role.permissions = newPermissions;
        roles[roleId as keyof RolesState] = role;

        this.setState({roles, saveNeeded: true});
        this.props.actions.setNavigationBlocked(true);
    };

    resetDefaults = () => {
        const newRolesState = JSON.parse(JSON.stringify({...this.state.roles}));

        Object.entries(DefaultRolePermissions).forEach(([roleName, permissions]) => {
            newRolesState[roleName].permissions = permissions;
        });

        this.setState({roles: newRolesState, saveNeeded: true});
        this.props.actions.setNavigationBlocked(true);
    };

    haveGuestAccountsPermissions = () => {
        return this.props.license.GuestAccountsPermissions === 'true';
    };

    render = () => {
        if (!this.state.loaded) {
            return <LoadingScreen/>;
        }
        const isLicensed = this.props.license?.IsLicensed === 'true';
        return (
            <div className='wrapper--fixed'>
                <AdminHeader withBackButton={true}>
                    <div>
                        <BlockableLink
                            to='/admin_console/user_management/permissions'
                            className='fa fa-angle-left back'
                        />
                        <FormattedMessage
                            id='admin.permissions.systemScheme'
                            defaultMessage='System Scheme'
                        />
                    </div>
                </AdminHeader>

                <div className='admin-console__wrapper'>
                    <div className='admin-console__content'>
                        <div className={'banner info'}>
                            <div className='banner__content'>
                                <span>
                                    <FormattedMessage
                                        id='admin.permissions.systemScheme.introBanner'
                                        defaultMessage='Configure the default permissions for Team Admins, Channel Admins and other members. This scheme is inherited by all teams unless a <link>Team Override Scheme</link>is applied in specific teams.'
                                        values={{
                                            link: (msg: React.ReactNode) => (
                                                <ExternalLink
                                                    href={DocLinks.ONBOARD_ADVANCED_PERMISSIONS}
                                                    location='permission_system_scheme_settings'
                                                >
                                                    {msg}
                                                </ExternalLink>
                                            ),
                                        }}
                                    />
                                </span>
                            </div>
                        </div>

                        {isLicensed && this.props.config.EnableGuestAccounts === 'true' &&
                            <AdminPanelTogglable
                                className='permissions-block'
                                open={this.state.openRoles.guests}
                                id='all_users'
                                onToggle={() => this.toggleRole('guests')}
                                title={defineMessage({id: 'admin.permissions.systemScheme.GuestsTitle', defaultMessage: 'Guests'})}
                                subtitle={defineMessage({id: 'admin.permissions.systemScheme.GuestsDescription', defaultMessage: 'Permissions granted to guest users.'})}
                            >
                                <GuestPermissionsTree
                                    selected={this.state.selectedPermission}
                                    role={this.state.roles.guests}
                                    scope={'system_scope'}
                                    onToggle={this.togglePermission}
                                    selectRow={this.selectRow}
                                    readOnly={this.props.isDisabled || !this.haveGuestAccountsPermissions()}
                                />
                            </AdminPanelTogglable>}

                        <AdminPanelTogglable
                            className='permissions-block'
                            open={this.state.openRoles.all_users}
                            id='all_users'
                            onToggle={() => this.toggleRole('all_users')}
                            title={defineMessage({id: 'admin.permissions.systemScheme.allMembersTitle', defaultMessage: 'All Members'})}
                            subtitle={defineMessage({id: 'admin.permissions.systemScheme.allMembersDescription', defaultMessage: 'Permissions granted to all members, including administrators and newly created users.'})}
                        >
                            <PermissionsTree
                                selected={this.state.selectedPermission}
                                role={this.state.roles.all_users}
                                scope={'system_scope'}
                                onToggle={this.togglePermission}
                                selectRow={this.selectRow}
                                readOnly={this.props.isDisabled}
                            />
                        </AdminPanelTogglable>

                        <AdminPanelTogglable
                            className='permissions-block'
                            open={this.state.openRoles.channel_admin}
                            onToggle={() => this.toggleRole('channel_admin')}
                            title={defineMessage({id: 'admin.permissions.systemScheme.channelAdminsTitle', defaultMessage: 'Channel Administrators'})}
                            subtitle={defineMessage({id: 'admin.permissions.systemScheme.channelAdminsDescription', defaultMessage: 'Permissions granted to channel creators and any users promoted to Channel Administrator.'})}
                        >
                            <PermissionsTree
                                parentRole={this.state.roles.all_users}
                                role={this.state.roles.channel_admin}
                                scope={'channel_scope'}
                                onToggle={this.togglePermission}
                                selectRow={this.selectRow}
                                readOnly={this.props.isDisabled}
                            />
                        </AdminPanelTogglable>

                        <AdminPanelTogglable
                            className='permissions-block'
                            open={this.state.openRoles.playbook_admin}
                            onToggle={() => this.toggleRole('playbook_admin')}
                            title={defineMessage({id: 'admin.permissions.systemScheme.playbookAdmin', defaultMessage: 'Playbook Administrator'})}
                            subtitle={defineMessage({id: 'admin.permissions.systemScheme.playbookAdminSubtitle', defaultMessage: 'Permissions granted to administrators of a playbook.'})}
                        >
                            <PermissionsTreePlaybooks
                                role={this.state.roles.playbook_admin}
                                parentRole={this.state.roles.all_users}
                                scope={'playbook_scope'}
                                onToggle={this.togglePermission}
                                selectRow={this.selectRow}
                                readOnly={this.props.isDisabled || false}
                                license={this.props.license}
                            />
                        </AdminPanelTogglable>

                        <AdminPanelTogglable
                            className='permissions-block'
                            open={this.state.openRoles.team_admin}
                            onToggle={() => this.toggleRole('team_admin')}
                            title={defineMessage({id: 'admin.permissions.systemScheme.teamAdminsTitle', defaultMessage: 'Team Administrators'})}
                            subtitle={defineMessage({id: 'admin.permissions.systemScheme.teamAdminsDescription', defaultMessage: 'Permissions granted to team creators and any users promoted to Team Administrator.'})}
                        >
                            <PermissionsTree
                                parentRole={this.state.roles.all_users}
                                role={this.state.roles.team_admin}
                                scope={'team_scope'}
                                onToggle={this.togglePermission}
                                selectRow={this.selectRow}
                                readOnly={this.props.isDisabled}
                            />
                        </AdminPanelTogglable>

                        <AdminPanelTogglable
                            className='permissions-block'
                            open={this.state.openRoles.system_admin}
                            onToggle={() => this.toggleRole('system_admin')}
                            title={defineMessage({id: 'admin.permissions.systemScheme.systemAdminsTitle', defaultMessage: 'System Administrators'})}
                            subtitle={defineMessage({id: 'admin.permissions.systemScheme.systemAdminsDescription', defaultMessage: 'Full permissions granted to System Administrators.'})}
                        >
                            <PermissionsTree
                                readOnly={true}
                                role={this.state.roles.system_admin}
                                scope={'system_scope'}
                                onToggle={this.togglePermission}
                                selectRow={this.selectRow}
                            />
                        </AdminPanelTogglable>
                    </div>
                </div>

                <div className='admin-console-save'>
                    <SaveButton
                        saving={this.state.saving}
                        disabled={this.props.isDisabled || !this.state.saveNeeded}
                        onClick={this.handleSubmit}
                        savingMessage={this.props.intl.formatMessage({id: 'admin.saving', defaultMessage: 'Saving Config...'})}
                    />
                    <BlockableLink
                        className='btn btn-tertiary'
                        to='/admin_console/user_management/permissions'
                    >
                        <FormattedMessage
                            id='admin.permissions.permissionSchemes.cancel'
                            defaultMessage='Cancel'
                        />
                    </BlockableLink>
                    <a
                        data-testid='resetPermissionsToDefault'
                        onClick={() => this.setState({showResetDefaultModal: true})}
                        className='btn btn-quaternary'
                    >
                        <FormattedMessage
                            id='admin.permissions.systemScheme.resetDefaultsButton'
                            defaultMessage='Reset to Defaults'
                        />
                    </a>
                    <div className='error-message'>
                        <FormError error={this.state.serverError}/>
                    </div>
                </div>

                <ConfirmModal
                    show={this.state.showResetDefaultModal}
                    title={
                        <FormattedMessage
                            id='admin.permissions.systemScheme.resetDefaultsButtonModalTitle'
                            defaultMessage='Reset to Default?'
                        />
                    }
                    message={
                        <FormattedMessage
                            id='admin.permissions.systemScheme.resetDefaultsButtonModalBody'
                            defaultMessage='This will reset all selections on this page to their default settings. Are you sure you want to reset?'
                        />
                    }
                    confirmButtonText={
                        <FormattedMessage
                            id='admin.permissions.systemScheme.resetDefaultsConfirmationButton'
                            defaultMessage='Yes, Reset'
                        />
                    }
                    onConfirm={() => {
                        this.resetDefaults();
                        this.setState({showResetDefaultModal: false});
                    }}
                    onCancel={() => this.setState({showResetDefaultModal: false})}
                />
            </div>
        );
    };
}

export default injectIntl(PermissionSystemSchemeSettings);<|MERGE_RESOLUTION|>--- conflicted
+++ resolved
@@ -51,7 +51,6 @@
     urlParams: URLSearchParams;
 }
 
-<<<<<<< HEAD
 type RolesState = {
     system_admin: Role;
     team_admin: Role;
@@ -64,10 +63,7 @@
     guests: {name: string; display_name: string; permissions: Role['permissions']};
 }
 
-export default class PermissionSystemSchemeSettings extends React.PureComponent<Props, State> {
-=======
 class PermissionSystemSchemeSettings extends React.PureComponent<Props, State> {
->>>>>>> a07097ed
     private rolesNeeded: string[];
 
     constructor(props: Props) {

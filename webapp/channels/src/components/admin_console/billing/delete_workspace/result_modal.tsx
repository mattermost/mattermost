// Copyright (c) 2015-present Mattermost, Inc. All Rights Reserved.
// See LICENSE.txt for license information.

import React from 'react';
import {FormattedMessage} from 'react-intl';
import {useDispatch, useSelector} from 'react-redux';

import IconMessage from 'components/purchase_modal/icon_message';
import FullScreenModal from 'components/widgets/modals/full_screen_modal';
import {useOpenCloudZendeskSupportForm} from 'components/common/hooks/useOpenZendeskForm';

import {closeModal} from 'actions/views/modals';
import {isModalOpen} from 'selectors/views/modals';
import {GlobalState} from 'types/store';
import {Modal} from 'react-bootstrap';

import './result_modal.scss';

type Props = {
    type?: string;
    onHide?: () => void;
    icon: JSX.Element;
    title: JSX.Element;
    subtitle: JSX.Element;
    primaryButtonText: JSX.Element;
    primaryButtonHandler: () => void;
    identifier: string;
    contactSupportButtonVisible?: boolean;
    resultType: string;
    ignoreExit: boolean;
};

export default function ResultModal({type, icon, title, subtitle, primaryButtonText, primaryButtonHandler, identifier, contactSupportButtonVisible, resultType, ignoreExit}: Props) {
    const dispatch = useDispatch();

    const [openContactSupport] = useOpenCloudZendeskSupportForm('Delete workspace', '');

    const isResultModalOpen = useSelector((state: GlobalState) =>
        isModalOpen(state, identifier),
    );

    const onHide = () => {
        dispatch(closeModal(identifier));
        if (typeof onHide === 'function') {
            onHide();
        }
    };

    const modalType = `delete-workspace-result_modal__${resultType}`;
    if (type === 'small') {
        return (
            <Modal
                className='ResultModal__small'
                show={isResultModalOpen}
                onHide={onHide}
            >
                <Modal.Header closeButton={true}/>
                <div className={modalType}>
                    <IconMessage
                        formattedTitle={title}
                        formattedSubtitle={subtitle}
                        error={false}
                        icon={icon}
                        formattedButtonText={primaryButtonText}
                        buttonHandler={primaryButtonHandler}
                        className={'success'}
                        formattedTertiaryButonText={
                            contactSupportButtonVisible ?
                                <FormattedMessage
                                    id={'admin.billing.deleteWorkspace.resultModal.ContactSupport'}
                                    defaultMessage={'Contact Support'}
                                /> :
                                undefined
                        }
                        tertiaryButtonHandler={contactSupportButtonVisible ? openContactUs : undefined}
                    />
                </div>
            </Modal>
        );
    }

    return (
        <FullScreenModal
            show={isResultModalOpen}
            onClose={onHide}
            ignoreExit={ignoreExit}
        >
            <div className={modalType}>
                <IconMessage
                    formattedTitle={title}
                    formattedSubtitle={subtitle}
                    error={false}
                    icon={icon}
                    formattedButtonText={primaryButtonText}
                    buttonHandler={primaryButtonHandler}
                    className={'success'}
                    formattedTertiaryButonText={
<<<<<<< HEAD
                        contactSupportButtonVisible ?
=======
                        props.contactSupportButtonVisible ? (
>>>>>>> 865b3d75
                            <FormattedMessage
                                id={'admin.billing.deleteWorkspace.resultModal.ContactSupport'}
                                defaultMessage={'Contact Support'}
                            />) : undefined
                    }
<<<<<<< HEAD
                    tertiaryButtonHandler={contactSupportButtonVisible ? openContactUs : undefined}
=======
                    tertiaryButtonHandler={props.contactSupportButtonVisible ? openContactSupport : undefined}
>>>>>>> 865b3d75
                />
            </div>
        </FullScreenModal>
    );
}<|MERGE_RESOLUTION|>--- conflicted
+++ resolved
@@ -95,21 +95,14 @@
                     buttonHandler={primaryButtonHandler}
                     className={'success'}
                     formattedTertiaryButonText={
-<<<<<<< HEAD
-                        contactSupportButtonVisible ?
-=======
-                        props.contactSupportButtonVisible ? (
->>>>>>> 865b3d75
+                        contactSupportButtonVisible ? (
+
                             <FormattedMessage
                                 id={'admin.billing.deleteWorkspace.resultModal.ContactSupport'}
                                 defaultMessage={'Contact Support'}
                             />) : undefined
                     }
-<<<<<<< HEAD
-                    tertiaryButtonHandler={contactSupportButtonVisible ? openContactUs : undefined}
-=======
-                    tertiaryButtonHandler={props.contactSupportButtonVisible ? openContactSupport : undefined}
->>>>>>> 865b3d75
+                    tertiaryButtonHandler={contactSupportButtonVisible ? openContactSupport : undefined}
                 />
             </div>
         </FullScreenModal>

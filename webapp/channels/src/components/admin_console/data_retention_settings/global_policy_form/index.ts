// Copyright (c) 2015-present Mattermost, Inc. All Rights Reserved.
// See LICENSE.txt for license information.

import {connect} from 'react-redux';
import {bindActionCreators} from 'redux';
import type {Dispatch} from 'redux';

import {
    updateConfig,
} from 'mattermost-redux/actions/admin';
<<<<<<< HEAD
=======
import {getEnvironmentConfig} from 'mattermost-redux/selectors/entities/admin';
import {getConfig} from 'mattermost-redux/selectors/entities/general';
import type {GenericAction, ActionFunc} from 'mattermost-redux/types/actions';
>>>>>>> bb88b92b

import {setNavigationBlocked} from 'actions/admin_actions.jsx';

import type {GlobalState} from 'types/store';

import GlobalPolicyForm from './global_policy_form';

<<<<<<< HEAD
function mapDispatchToProps(dispatch: Dispatch) {
=======
type Actions = {
    updateConfig: (config: Record<string, any>) => Promise<{ data?: AdminConfig; error?: ServerError }>;
    setNavigationBlocked: (blocked: boolean) => void;
};

function mapStateToProps(state: GlobalState) {
    const messageRetentionHours = getConfig(state).DataRetentionMessageRetentionHours;
    const fileRetentionHours = getConfig(state).DataRetentionFileRetentionHours;

    return {
        messageRetentionHours,
        fileRetentionHours,
        environmentConfig: getEnvironmentConfig(state),
    };
}

function mapDispatchToProps(dispatch: Dispatch<GenericAction>) {
>>>>>>> bb88b92b
    return {
        actions: bindActionCreators({
            updateConfig,
            setNavigationBlocked,
        }, dispatch),
    };
}

export default connect(mapStateToProps, mapDispatchToProps)(GlobalPolicyForm);<|MERGE_RESOLUTION|>--- conflicted
+++ resolved
@@ -8,26 +8,14 @@
 import {
     updateConfig,
 } from 'mattermost-redux/actions/admin';
-<<<<<<< HEAD
-=======
 import {getEnvironmentConfig} from 'mattermost-redux/selectors/entities/admin';
 import {getConfig} from 'mattermost-redux/selectors/entities/general';
-import type {GenericAction, ActionFunc} from 'mattermost-redux/types/actions';
->>>>>>> bb88b92b
 
 import {setNavigationBlocked} from 'actions/admin_actions.jsx';
 
 import type {GlobalState} from 'types/store';
 
 import GlobalPolicyForm from './global_policy_form';
-
-<<<<<<< HEAD
-function mapDispatchToProps(dispatch: Dispatch) {
-=======
-type Actions = {
-    updateConfig: (config: Record<string, any>) => Promise<{ data?: AdminConfig; error?: ServerError }>;
-    setNavigationBlocked: (blocked: boolean) => void;
-};
 
 function mapStateToProps(state: GlobalState) {
     const messageRetentionHours = getConfig(state).DataRetentionMessageRetentionHours;
@@ -40,8 +28,7 @@
     };
 }
 
-function mapDispatchToProps(dispatch: Dispatch<GenericAction>) {
->>>>>>> bb88b92b
+function mapDispatchToProps(dispatch: Dispatch) {
     return {
         actions: bindActionCreators({
             updateConfig,

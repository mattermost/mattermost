// Copyright (c) 2015-present Mattermost, Inc. All Rights Reserved.
// See LICENSE.txt for license information.

import React from 'react';
import type {ReactNode} from 'react';
import type {WrappedComponentProps} from 'react-intl';
import {FormattedMessage, defineMessages, injectIntl} from 'react-intl';

import type {AdminConfig} from '@mattermost/types/config';
import type {Job} from '@mattermost/types/jobs';

import ExternalLink from 'components/external_link';
import FormattedMarkdownMessage from 'components/formatted_markdown_message';

import {DocLinks, JobTypes, exportFormats} from 'utils/constants';
import {getSiteURL} from 'utils/url';

import type {BaseProps, BaseState} from './admin_settings';
import AdminSettings from './admin_settings';
import BooleanSetting from './boolean_setting';
import DropdownSetting from './dropdown_setting';
import JobsTable from './jobs';
import RadioSetting from './radio_setting';
import SettingsGroup from './settings_group';
import TextSetting from './text_setting';

interface State extends BaseState {
    enableComplianceExport: AdminConfig['MessageExportSettings']['EnableExport'];
    exportFormat: AdminConfig['MessageExportSettings']['ExportFormat'];
    exportJobStartTime: AdminConfig['MessageExportSettings']['DailyRunTime'];
    globalRelayCustomerType: AdminConfig['MessageExportSettings']['GlobalRelaySettings']['CustomerType'];
    globalRelaySMTPUsername: AdminConfig['MessageExportSettings']['GlobalRelaySettings']['SMTPUsername'];
    globalRelaySMTPPassword: AdminConfig['MessageExportSettings']['GlobalRelaySettings']['SMTPPassword'];
    globalRelayEmailAddress: AdminConfig['MessageExportSettings']['GlobalRelaySettings']['EmailAddress'];
    globalRelayCustomSMTPServerName: AdminConfig['MessageExportSettings']['GlobalRelaySettings']['CustomSMTPServerName'];
    globalRelayCustomSMTPPort: AdminConfig['MessageExportSettings']['GlobalRelaySettings']['CustomSMTPPort'];
    globalRelaySMTPServerTimeout: AdminConfig['MessageExportSettings']['GlobalRelaySettings']['SMTPServerTimeout'];
}

export const messages = defineMessages({
    globalRelayCustomerType_title: {id: 'admin.complianceExport.globalRelayCustomerType.title', defaultMessage: 'Customer Type:'},
    globalRelayCustomerType_description: {id: 'admin.complianceExport.globalRelayCustomerType.description', defaultMessage: 'The type of GlobalRelay customer account that your organization has.'},
    globalRelaySMTPUsername_title: {id: 'admin.complianceExport.globalRelaySMTPUsername.title', defaultMessage: 'SMTP Username:'},
    globalRelaySMTPUsername_description: {id: 'admin.complianceExport.globalRelaySMTPUsername.description', defaultMessage: 'The username that is used to authenticate against the GlobalRelay SMTP server.'},
    globalRelaySMTPPassword_title: {id: 'admin.complianceExport.globalRelaySMTPPassword.title', defaultMessage: 'SMTP Password:'},
    globalRelaySMTPPassword_description: {id: 'admin.complianceExport.globalRelaySMTPPassword.description', defaultMessage: 'The password that is used to authenticate against the GlobalRelay SMTP server.'},
    globalRelayEmailAddress_title: {id: 'admin.complianceExport.globalRelayEmailAddress.title', defaultMessage: 'Email Address:'},
    globalRelayEmailAddress_description: {id: 'admin.complianceExport.globalRelayEmailAddress.description', defaultMessage: 'The email address that your GlobalRelay server monitors for incoming Compliance Exports.'},
    complianceExportTitle: {id: 'admin.service.complianceExportTitle', defaultMessage: 'Enable Compliance Export:'},
    complianceExportDesc: {id: 'admin.service.complianceExportDesc', defaultMessage: 'When true, Mattermost will export all messages that were posted in the last 24 hours. The export task is scheduled to run once per day. See <link>the documentation</link> to learn more.'},
    exportJobStartTime_title: {id: 'admin.complianceExport.exportJobStartTime.title', defaultMessage: 'Compliance Export Time:'},
    exportJobStartTime_description: {id: 'admin.complianceExport.exportJobStartTime.description', defaultMessage: 'Set the start time of the daily scheduled compliance export job. Choose a time when fewer people are using your system. Must be a 24-hour time stamp in the form HH:MM.'},
    exportFormat_title: {id: 'admin.complianceExport.exportFormat.title', defaultMessage: 'Export Format:'},
    exportFormat_description: {id: 'admin.complianceExport.exportFormat.description', defaultMessage: 'Format of the compliance export. Corresponds to the system that you want to import the data into.\n \nFor Actiance XML, compliance export files are written to the "exports" subdirectory of the configured [Local Storage Directory]({siteURL}/admin_console/environment/file_storage). For Global Relay EML, they are emailed to the configured email address.'},
    createJob_title: {id: 'admin.complianceExport.createJob.title', defaultMessage: 'Run Compliance Export Job Now'},
    createJob_help: {id: 'admin.complianceExport.createJob.help', defaultMessage: 'Initiates a Compliance Export job immediately.'},
});

class MessageExportSettings extends AdminSettings<BaseProps & WrappedComponentProps, State> {
    getConfigFromState = (config: AdminConfig) => {
        config.MessageExportSettings.EnableExport = this.state.enableComplianceExport;
        config.MessageExportSettings.ExportFormat = this.state.exportFormat;
        config.MessageExportSettings.DailyRunTime = this.state.exportJobStartTime;

        if (this.state.exportFormat === exportFormats.EXPORT_FORMAT_GLOBALRELAY) {
            config.MessageExportSettings.GlobalRelaySettings = {
                CustomerType: this.state.globalRelayCustomerType,
                SMTPUsername: this.state.globalRelaySMTPUsername,
                SMTPPassword: this.state.globalRelaySMTPPassword,
                EmailAddress: this.state.globalRelayEmailAddress,
                CustomSMTPServerName: this.state.globalRelayCustomSMTPServerName,
                CustomSMTPPort: this.state.globalRelayCustomSMTPPort,
                SMTPServerTimeout: this.state.globalRelaySMTPServerTimeout,
            };
        }
        return config;
    };

    getStateFromConfig(config: AdminConfig) {
        const state: State = {
            enableComplianceExport: config.MessageExportSettings.EnableExport,
            exportFormat: config.MessageExportSettings.ExportFormat,
            exportJobStartTime: config.MessageExportSettings.DailyRunTime,
            globalRelayCustomerType: '',
            globalRelaySMTPUsername: '',
            globalRelaySMTPPassword: '',
            globalRelayEmailAddress: '',
            globalRelaySMTPServerTimeout: 0,
            globalRelayCustomSMTPServerName: '',
            globalRelayCustomSMTPPort: '',
            saveNeeded: false,
            saving: false,
            serverError: null,
            errorTooltip: false,
        };
        if (config.MessageExportSettings.GlobalRelaySettings) {
            state.globalRelayCustomerType = config.MessageExportSettings.GlobalRelaySettings.CustomerType;
            state.globalRelaySMTPUsername = config.MessageExportSettings.GlobalRelaySettings.SMTPUsername;
            state.globalRelaySMTPPassword = config.MessageExportSettings.GlobalRelaySettings.SMTPPassword;
            state.globalRelayEmailAddress = config.MessageExportSettings.GlobalRelaySettings.EmailAddress;
            state.globalRelayCustomSMTPServerName = config.MessageExportSettings.GlobalRelaySettings.CustomSMTPServerName;
            state.globalRelayCustomSMTPPort = config.MessageExportSettings.GlobalRelaySettings.CustomSMTPPort;
        }
        return state;
    }

    getJobDetails = (job: Job) => {
        if (job.data) {
            const message = [];
            if (job.data.messages_exported) {
                message.push(
                    <FormattedMessage
                        id='admin.complianceExport.messagesExportedCount'
                        defaultMessage='{count} messages exported.'
                        values={{
                            count: job.data.messages_exported,
                        }}
                    />,
                );
            }
            if (job.data.warning_count > 0) {
                if (job.data.export_type === exportFormats.EXPORT_FORMAT_GLOBALRELAY) {
                    message.push(
                        <div>
                            <FormattedMessage
                                id='admin.complianceExport.warningCount.globalrelay'
                                defaultMessage='{count} warning(s) encountered, see log for details'
                                values={{
                                    count: job.data.warning_count,
                                }}
                            />
                        </div>,
                    );
                } else {
                    message.push(
                        <div>
                            <FormattedMessage
                                id='admin.complianceExport.warningCount'
                                defaultMessage='{count} warning(s) encountered, see warning.txt for details'
                                values={{
                                    count: job.data.warning_count,
                                }}
                            />
                        </div>,
                    );
                }
            }
            return message;
        }
        return null;
    };

    renderTitle() {
        return (
            <FormattedMessage
                id='admin.complianceExport.title'
                defaultMessage='Compliance Export'
            />
        );
    }

    renderSettings = () => {
        const exportFormatOptions = [
            {value: exportFormats.EXPORT_FORMAT_ACTIANCE, text: this.props.intl.formatMessage({id: 'admin.complianceExport.exportFormat.actiance', defaultMessage: 'Actiance XML'})},
            {value: exportFormats.EXPORT_FORMAT_CSV, text: this.props.intl.formatMessage({id: 'admin.complianceExport.exportFormat.csv', defaultMessage: 'CSV'})},
            {value: exportFormats.EXPORT_FORMAT_GLOBALRELAY, text: this.props.intl.formatMessage({id: 'admin.complianceExport.exportFormat.globalrelay', defaultMessage: 'GlobalRelay EML'})},
        ];

        // if the export format is globalrelay, the user needs to set some additional parameters
        let globalRelaySettings;
        if (this.state.exportFormat === exportFormats.EXPORT_FORMAT_GLOBALRELAY) {
            const globalRelayCustomerType = (
                <RadioSetting
                    id='globalRelayCustomerType'
                    values={[
<<<<<<< HEAD
                        {value: 'A9', text: this.props.intl.formatMessage({id: 'admin.complianceExport.globalRelayCustomerType.a9.description', defaultMessage: 'A9/Type 9'})},
                        {value: 'A10', text: this.props.intl.formatMessage({id: 'admin.complianceExport.globalRelayCustomerType.a10.description', defaultMessage: 'A10/Type 10'})},
=======
                        {value: 'A9', text: Utils.localizeMessage('admin.complianceExport.globalRelayCustomerType.a9.description', 'A9/Type 9')},
                        {value: 'A10', text: Utils.localizeMessage('admin.complianceExport.globalRelayCustomerType.a10.description', 'A10/Type 10')},
                        {value: 'CUSTOM', text: Utils.localizeMessage('admin.complianceExport.globalRelayCustomerType.custom.description', 'Custom')},
>>>>>>> cac50f59
                    ]}
                    label={<FormattedMessage {...messages.globalRelayCustomerType_title}/>}
                    helpText={<FormattedMessage {...messages.globalRelayCustomerType_description}/>}
                    value={this.state.globalRelayCustomerType ? this.state.globalRelayCustomerType : ''}
                    onChange={this.handleChange}
                    setByEnv={this.isSetByEnv('DataRetentionSettings.GlobalRelaySettings.CustomerType')}
                    disabled={this.props.isDisabled || !this.state.enableComplianceExport}
                />
            );

            const globalRelaySMTPUsername = (
                <TextSetting
                    id='globalRelaySMTPUsername'
                    label={<FormattedMessage {...messages.globalRelaySMTPUsername_title}/>}
                    placeholder={this.props.intl.formatMessage({id: 'admin.complianceExport.globalRelaySMTPUsername.example', defaultMessage: 'E.g.: "globalRelayUser"'})}
                    helpText={<FormattedMessage {...messages.globalRelaySMTPUsername_description}/>}
                    value={this.state.globalRelaySMTPUsername ? this.state.globalRelaySMTPUsername : ''}
                    onChange={this.handleChange}
                    setByEnv={this.isSetByEnv('DataRetentionSettings.GlobalRelaySettings.SMTPUsername')}
                    disabled={this.props.isDisabled || !this.state.enableComplianceExport}
                />
            );

            const globalRelaySMTPPassword = (
                <TextSetting
                    id='globalRelaySMTPPassword'
                    label={<FormattedMessage {...messages.globalRelaySMTPPassword_title}/>}
                    placeholder={this.props.intl.formatMessage({id: 'admin.complianceExport.globalRelaySMTPPassword.example', defaultMessage: 'E.g.: "globalRelayPassword"'})}
                    helpText={<FormattedMessage {...messages.globalRelaySMTPPassword_description}/>}
                    value={this.state.globalRelaySMTPPassword ? this.state.globalRelaySMTPPassword : ''}
                    onChange={this.handleChange}
                    setByEnv={this.isSetByEnv('DataRetentionSettings.GlobalRelaySettings.SMTPPassword')}
                    disabled={this.props.isDisabled || !this.state.enableComplianceExport}
                />
            );

            const globalRelayEmail = (
                <TextSetting
                    id='globalRelayEmailAddress'
                    label={<FormattedMessage {...messages.globalRelayEmailAddress_title}/>}
                    placeholder={this.props.intl.formatMessage({id: 'admin.complianceExport.globalRelayEmailAddress.example', defaultMessage: 'E.g.: "globalrelay@mattermost.com"'})}
                    helpText={<FormattedMessage {...messages.globalRelayEmailAddress_description}/>}
                    value={this.state.globalRelayEmailAddress ? this.state.globalRelayEmailAddress : ''}
                    onChange={this.handleChange}
                    setByEnv={this.isSetByEnv('DataRetentionSettings.GlobalRelaySettings.EmailAddress')}
                    disabled={this.props.isDisabled || !this.state.enableComplianceExport}
                />
            );

            const globalRelaySMTPServerName = (
                <TextSetting
                    id='globalRelayCustomSMTPServerName'
                    label={
                        <FormattedMessage
                            id='admin.complianceExport.globalRelayCustomSMTPServerName.title'
                            defaultMessage='SMTP Server Name:'
                        />
                    }
                    placeholder={Utils.localizeMessage('admin.complianceExport.globalRelayCustomSMTPServerName.example', 'E.g.: "feeds.globalrelay.com"')}
                    helpText={
                        <FormattedMessage
                            id='admin.complianceExport.globalRelayCustomSMTPServerName.description'
                            defaultMessage='The SMTP server name that will receive your Global Relay EML.'
                        />
                    }
                    value={this.state.globalRelayCustomSMTPServerName ? this.state.globalRelayCustomSMTPServerName : ''}
                    onChange={this.handleChange}
                    setByEnv={this.isSetByEnv('DataRetentionSettings.GlobalRelaySettings.CustomSMTPServerName')}
                    disabled={this.props.isDisabled || !this.state.enableComplianceExport}
                />
            );

            const globalRelaySMTPPort = (
                <TextSetting
                    id='globalRelayCustomSMTPPort'
                    label={
                        <FormattedMessage
                            id='admin.complianceExport.globalRelayCustomSMTPPort.title'
                            defaultMessage='SMTP Server Port:'
                        />
                    }
                    placeholder={Utils.localizeMessage('admin.complianceExport.globalRelayCustomSMTPPort.example', 'E.g.: "25"')}
                    helpText={
                        <FormattedMessage
                            id='admin.complianceExport.globalRelayCustomSMTPPort.description'
                            defaultMessage='The SMTP server port that will receive your Global Relay EML.'
                        />
                    }
                    value={this.state.globalRelayCustomSMTPPort ? this.state.globalRelayCustomSMTPPort : ''}
                    onChange={this.handleChange}
                    setByEnv={this.isSetByEnv('DataRetentionSettings.GlobalRelaySettings.CustomSMTPPort')}
                    disabled={this.props.isDisabled || !this.state.enableComplianceExport}
                />
            );

            globalRelaySettings = (
                <SettingsGroup id={'globalRelaySettings'} >
                    {globalRelayCustomerType}
                    {globalRelaySMTPUsername}
                    {globalRelaySMTPPassword}
                    {globalRelayEmail}
                    {
                        this.state.globalRelayCustomerType === 'CUSTOM' &&
                        globalRelaySMTPServerName
                    }
                    {
                        this.state.globalRelayCustomerType === 'CUSTOM' &&
                        globalRelaySMTPPort
                    }
                </SettingsGroup>
            );
        }

        const dropdownHelpText = (
            <FormattedMarkdownMessage
                {...messages.exportFormat_description}
                values={{siteURL: getSiteURL()}}
            />
        );

        return (
            <SettingsGroup>
                <BooleanSetting
                    id='enableComplianceExport'
                    label={<FormattedMessage {...messages.complianceExportTitle}/>}
                    helpText={
                        <FormattedMessage
                            {...messages.complianceExportDesc}
                            values={{
                                link: (msg: ReactNode) => (
                                    <ExternalLink
                                        href={DocLinks.COMPILANCE_EXPORT}
                                        location='message_export_settings'
                                    >
                                        {msg}
                                    </ExternalLink>
                                ),
                            }}
                        />
                    }
                    value={this.state.enableComplianceExport}
                    onChange={this.handleChange}
                    setByEnv={this.isSetByEnv('DataRetentionSettings.EnableExport')}
                    disabled={this.props.isDisabled}
                />

                <TextSetting
                    id='exportJobStartTime'
                    label={<FormattedMessage {...messages.exportJobStartTime_title}/>}
                    placeholder={this.props.intl.formatMessage({id: 'admin.complianceExport.exportJobStartTime.example', defaultMessage: 'E.g.: "02:00"'})}
                    helpText={<FormattedMessage {...messages.exportJobStartTime_description}/>}
                    value={this.state.exportJobStartTime}
                    onChange={this.handleChange}
                    setByEnv={this.isSetByEnv('DataRetentionSettings.DailyRunTime')}
                    disabled={this.props.isDisabled || !this.state.enableComplianceExport}
                />

                <DropdownSetting
                    id='exportFormat'
                    values={exportFormatOptions}
                    label={<FormattedMessage {...messages.exportFormat_title}/>}
                    helpText={dropdownHelpText}
                    value={this.state.exportFormat}
                    onChange={this.handleChange}
                    setByEnv={this.isSetByEnv('DataRetentionSettings.ExportFormat')}
                    disabled={this.props.isDisabled || !this.state.enableComplianceExport}
                />

                {globalRelaySettings}

                <JobsTable
                    jobType={JobTypes.MESSAGE_EXPORT}
                    createJobButtonText={<FormattedMessage {...messages.createJob_title}/>}
                    createJobHelpText={<FormattedMessage {...messages.createJob_help}/>}
                    getExtraInfoText={this.getJobDetails}
                    disabled={this.props.isDisabled || !this.state.enableComplianceExport}
                />
            </SettingsGroup>
        );
    };
}

export default injectIntl(MessageExportSettings);<|MERGE_RESOLUTION|>--- conflicted
+++ resolved
@@ -51,7 +51,7 @@
     exportJobStartTime_title: {id: 'admin.complianceExport.exportJobStartTime.title', defaultMessage: 'Compliance Export Time:'},
     exportJobStartTime_description: {id: 'admin.complianceExport.exportJobStartTime.description', defaultMessage: 'Set the start time of the daily scheduled compliance export job. Choose a time when fewer people are using your system. Must be a 24-hour time stamp in the form HH:MM.'},
     exportFormat_title: {id: 'admin.complianceExport.exportFormat.title', defaultMessage: 'Export Format:'},
-    exportFormat_description: {id: 'admin.complianceExport.exportFormat.description', defaultMessage: 'Format of the compliance export. Corresponds to the system that you want to import the data into.\n \nFor Actiance XML, compliance export files are written to the "exports" subdirectory of the configured [Local Storage Directory]({siteURL}/admin_console/environment/file_storage). For Global Relay EML, they are emailed to the configured email address.'},
+    exportFormat_description: {id: 'admin.complianceExport.exportFormat.description', defaultMessage: 'Format of the compliance export. Corresponds to the system that you want to import the data into.{lineBreak} {lineBreak}For Actiance XML, compliance export files are written to the exports subdirectory of the configured [Local Storage Directory]({url}). For Global Relay EML, they are emailed to the configured email address.'},
     createJob_title: {id: 'admin.complianceExport.createJob.title', defaultMessage: 'Run Compliance Export Job Now'},
     createJob_help: {id: 'admin.complianceExport.createJob.help', defaultMessage: 'Initiates a Compliance Export job immediately.'},
 });
@@ -173,14 +173,9 @@
                 <RadioSetting
                     id='globalRelayCustomerType'
                     values={[
-<<<<<<< HEAD
                         {value: 'A9', text: this.props.intl.formatMessage({id: 'admin.complianceExport.globalRelayCustomerType.a9.description', defaultMessage: 'A9/Type 9'})},
                         {value: 'A10', text: this.props.intl.formatMessage({id: 'admin.complianceExport.globalRelayCustomerType.a10.description', defaultMessage: 'A10/Type 10'})},
-=======
-                        {value: 'A9', text: Utils.localizeMessage('admin.complianceExport.globalRelayCustomerType.a9.description', 'A9/Type 9')},
-                        {value: 'A10', text: Utils.localizeMessage('admin.complianceExport.globalRelayCustomerType.a10.description', 'A10/Type 10')},
-                        {value: 'CUSTOM', text: Utils.localizeMessage('admin.complianceExport.globalRelayCustomerType.custom.description', 'Custom')},
->>>>>>> cac50f59
+                        {value: 'CUSTOM', text: this.props.intl.formatMessage({id: 'admin.complianceExport.globalRelayCustomerType.custom.description', defaultMessage: 'Custom'})},
                     ]}
                     label={<FormattedMessage {...messages.globalRelayCustomerType_title}/>}
                     helpText={<FormattedMessage {...messages.globalRelayCustomerType_description}/>}
@@ -239,7 +234,7 @@
                             defaultMessage='SMTP Server Name:'
                         />
                     }
-                    placeholder={Utils.localizeMessage('admin.complianceExport.globalRelayCustomSMTPServerName.example', 'E.g.: "feeds.globalrelay.com"')}
+                    placeholder={this.props.intl.formatMessage({id: 'admin.complianceExport.globalRelayCustomSMTPServerName.example', defaultMessage: 'E.g.: "feeds.globalrelay.com"'})}
                     helpText={
                         <FormattedMessage
                             id='admin.complianceExport.globalRelayCustomSMTPServerName.description'
@@ -262,7 +257,7 @@
                             defaultMessage='SMTP Server Port:'
                         />
                     }
-                    placeholder={Utils.localizeMessage('admin.complianceExport.globalRelayCustomSMTPPort.example', 'E.g.: "25"')}
+                    placeholder={this.props.intl.formatMessage({id: 'admin.complianceExport.globalRelayCustomSMTPPort.example', defaultMessage: 'E.g.: "25"'})}
                     helpText={
                         <FormattedMessage
                             id='admin.complianceExport.globalRelayCustomSMTPPort.description'
@@ -297,7 +292,10 @@
         const dropdownHelpText = (
             <FormattedMarkdownMessage
                 {...messages.exportFormat_description}
-                values={{siteURL: getSiteURL()}}
+                values={{
+                    url: `${getSiteURL()}/admin_console/environment/file_storage`,
+                    lineBreak: '\n',
+                }}
             />
         );
 

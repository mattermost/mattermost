--- conflicted
+++ resolved
@@ -11,12 +11,6 @@
 import type {RouteComponentProps} from 'react-router-dom';
 import ReactSelect from 'react-select';
 
-<<<<<<< HEAD
-import type {Team, TeamMembership} from '@mattermost/types/teams';
-import type {UserProfile} from '@mattermost/types/users';
-
-import {isEmail} from 'mattermost-redux/utils/helpers';
-=======
 import {SyncIcon} from '@mattermost/compass-icons/components';
 import type {ServerError} from '@mattermost/types/errors';
 import type {UserPropertyField} from '@mattermost/types/properties';
@@ -25,7 +19,6 @@
 
 import type {ActionResult} from 'mattermost-redux/types/actions';
 import {isEmail, getInputTypeFromValueType} from 'mattermost-redux/utils/helpers';
->>>>>>> e882a16c
 
 import AdminUserCard from 'components/admin_console/admin_user_card/admin_user_card';
 import BlockableLink from 'components/admin_console/blockable_link';
@@ -40,6 +33,7 @@
 import AdminHeader from 'components/widgets/admin_console/admin_header';
 import AdminPanel from 'components/widgets/admin_console/admin_panel';
 import AtIcon from 'components/widgets/icons/at_icon';
+import EmailIcon from 'components/widgets/icons/email_icon';
 import SheidOutlineIcon from 'components/widgets/icons/shield_outline_icon';
 import LoadingSpinner from 'components/widgets/loading/loading_spinner';
 import WithTooltip from 'components/with_tooltip';
@@ -114,14 +108,12 @@
 export type State = {
     user?: UserProfile;
     emailField: string;
-<<<<<<< HEAD
     usernameField: string;
     authDataField: string;
-=======
+    authDataError?: string | null;
     customProfileAttributeFields: UserPropertyField[];
     customProfileAttributeValues: Record<string, string | string[]>;
     originalCpaValues: Record<string, string | string[]>;
->>>>>>> e882a16c
     isLoading: boolean;
     error?: string | null;
     emailError?: string | null;
@@ -142,14 +134,11 @@
         super(props);
         this.state = {
             emailField: '',
-<<<<<<< HEAD
             usernameField: '',
             authDataField: '',
-=======
             customProfileAttributeFields: [],
             customProfileAttributeValues: {},
             originalCpaValues: {},
->>>>>>> e882a16c
             isLoading: false,
             error: null,
             emailError: null,
@@ -170,15 +159,6 @@
         this.setState({isLoading: true});
 
         try {
-<<<<<<< HEAD
-            const {data, error} = await this.props.getUser(userId);
-            if (data) {
-                this.setState({
-                    user: data,
-                    emailField: data.email,
-                    usernameField: data.username,
-                    authDataField: data.auth_data || '',
-=======
             // Fetch user data and CPA values in parallel
             const [userResult, cpaResult] = await Promise.all([
                 this.props.getUser(userId) as ActionResult<UserProfile, ServerError>,
@@ -190,9 +170,10 @@
                 this.setState({
                     user: userResult.data,
                     emailField: userResult.data.email, // Set emailField to the email of the user for editing purposes
+                    usernameField: userResult.data.username,
+                    authDataField: userResult.data.auth_data || '',
                     customProfileAttributeValues: cpaValues,
                     originalCpaValues: {...cpaValues}, // Deep copy for change tracking
->>>>>>> e882a16c
                     isLoading: false,
                     emailError: null,
                     usernameError: null,
@@ -309,22 +290,6 @@
         }
     };
 
-    private hasUnsavedChanges = (emailValue?: string, usernameValue?: string, authDataValue?: string): boolean => {
-        if (!this.state.user) {
-            return false;
-        }
-
-        const emailToCheck = emailValue === undefined ? this.state.emailField : emailValue;
-        const usernameToCheck = usernameValue === undefined ? this.state.usernameField : usernameValue;
-        const authDataToCheck = authDataValue === undefined ? this.state.authDataField : authDataValue;
-
-        const didEmailChanged = this.state.user.auth_service === '' && emailToCheck !== this.state.user.email;
-        const didUsernameChanged = this.state.user.auth_service === '' && usernameToCheck !== this.state.user.username;
-        const didAuthDataChanged = authDataToCheck !== (this.state.user.auth_data || '');
-
-        return didEmailChanged || didUsernameChanged || didAuthDataChanged;
-    };
-
     handleEmailChange = (event: ChangeEvent<HTMLInputElement>) => {
         if (!this.state.user || this.state.user.auth_service) {
             return;
@@ -332,22 +297,18 @@
 
         const {target: {value}} = event;
 
-<<<<<<< HEAD
         // Validate email
         let emailError = null;
         if (value.trim() && !isEmail(value)) {
             emailError = this.props.intl.formatMessage({id: 'admin.user_item.invalidEmail', defaultMessage: 'Invalid email address'});
         }
 
-        const hasChanges = this.hasUnsavedChanges(value);
+        //const hasChanges = this.hasUnsavedChanges(value);
 
         this.setState({
             emailField: value,
             emailError,
-=======
-        this.setState({
-            emailField: value,
-            error: null, // Clear any validation errors when user starts editing
+            // error: null, // Clear any validation errors when user starts editing
         }, () => {
             this.checkForChanges();
         });
@@ -371,18 +332,19 @@
         }
 
         const emailChanged = this.state.emailField !== this.state.user.email;
+        const didUsernameChanged = this.state.usernameField !== this.state.user.username;
+        const didAuthDataChanged = this.state.authDataField !== (this.state.user.auth_data || '');
         const cpaChanged = this.hasCpaChanges();
-        const hasChanges = emailChanged || cpaChanged;
+
+        const hasChanges = emailChanged || didUsernameChanged || didAuthDataChanged || cpaChanged;
 
         this.setState({
->>>>>>> e882a16c
             isSaveNeeded: hasChanges,
         });
 
         this.props.setNavigationBlocked(hasChanges);
     };
 
-<<<<<<< HEAD
     handleUsernameChange = (event: ChangeEvent<HTMLInputElement>) => {
         if (!this.state.user || this.state.user.auth_service) {
             return;
@@ -396,15 +358,12 @@
             usernameError = this.props.intl.formatMessage({id: 'admin.user_item.invalidUsername', defaultMessage: 'Username cannot be empty'});
         }
 
-        const hasChanges = this.hasUnsavedChanges(undefined, value);
-
         this.setState({
             usernameField: value,
             usernameError,
-            isSaveNeeded: hasChanges,
+        }, () => {
+            this.checkForChanges();
         });
-
-        this.props.setNavigationBlocked(hasChanges);
     };
 
     handleAuthDataChange = (event: ChangeEvent<HTMLInputElement>) => {
@@ -413,15 +372,20 @@
         }
 
         const {target: {value}} = event;
-        const hasChanges = this.hasUnsavedChanges(undefined, undefined, value);
+
+        // Validate username
+        let authDataError = null;
+        if (!value.trim()) {
+            authDataError = this.props.intl.formatMessage({id: 'admin.user_item.invalidAuthData', defaultMessage: 'Auth Data cannot be empty'});
+        }
 
         this.setState({
             authDataField: value,
-            isSaveNeeded: hasChanges,
+            authDataError,
+        }, () => {
+            this.checkForChanges();
         });
-
-        this.props.setNavigationBlocked(hasChanges);
-=======
+    };
     hasCpaChanges = (): boolean => {
         const {customProfileAttributeValues, originalCpaValues} = this.state;
 
@@ -563,7 +527,118 @@
                     defaultMessage='Username'
                 />
                 <AtIcon/>
-                <span>{this.state.user?.username}</span>
+                {this.state.user?.auth_service ? (
+                    <WithTooltip
+                        title={this.props.intl.formatMessage({
+                            id: 'admin.userManagement.userDetail.managedByProvider.title',
+                            defaultMessage: 'Managed by login provider',
+                        })}
+                        hint={this.props.intl.formatMessage({
+                            id: 'admin.userManagement.userDetail.managedByProvider.username',
+                            defaultMessage: 'This username is managed by the {authService} login provider and cannot be changed here.',
+                        }, {
+                            authService: this.state.user.auth_service.toUpperCase(),
+                        })}
+                    >
+                        <input
+                            className='form-control'
+                            type='text'
+                            value={this.state.usernameField}
+                            disabled={true}
+                            readOnly={true}
+                            style={{cursor: 'not-allowed'}}
+                            placeholder={this.props.intl.formatMessage({
+                                id: 'admin.userManagement.userDetail.username.input',
+                                defaultMessage: 'Enter username',
+                            })}
+                        />
+                    </WithTooltip>
+                ) : (
+                    <>
+                        <input
+                            className={classNames('form-control', {
+                                error: this.state.usernameError,
+                            })}
+                            type='text'
+                            value={this.state.usernameField}
+                            onChange={this.handleUsernameChange}
+                            disabled={this.state.isSaving}
+                            placeholder={this.props.intl.formatMessage({
+                                id: 'admin.userManagement.userDetail.username.input',
+                                defaultMessage: 'Enter username',
+                            })}
+                            aria-describedby='username-error'
+                            aria-invalid={this.state.usernameError ? 'true' : 'false'}
+                        />
+                        {this.state.usernameError && (
+                            <div
+                                id='username-error'
+                                className='field-error'
+                                role='alert'
+                                aria-live='polite'
+                            >
+                                {this.state.usernameError}
+                            </div>
+                        )}
+                    </>
+                )}
+            </label>,
+        );
+
+        fields.push(
+            <label key='email'>
+                <FormattedMessage
+                    id='admin.userManagement.userDetail.email'
+                    defaultMessage='Email'
+                />
+                <EmailIcon/>
+                {this.state.user?.auth_service ? (
+                    <WithTooltip
+                        title={this.props.intl.formatMessage({
+                            id: 'admin.userManagement.userDetail.managedByProvider.title',
+                            defaultMessage: 'Managed by login provider',
+                        })}
+                        hint={this.props.intl.formatMessage({
+                            id: 'admin.userManagement.userDetail.managedByProvider.email',
+                            defaultMessage: 'This email is managed by the {authService} login provider and cannot be changed here.',
+                        }, {
+                            authService: this.state.user.auth_service.toUpperCase(),
+                        })}
+                    >
+                        <input
+                            className='form-control'
+                            type='text'
+                            value={this.state.emailField}
+                            disabled={true}
+                            readOnly={true}
+                            style={{cursor: 'not-allowed'}}
+                        />
+                    </WithTooltip>
+                ) : (
+                    <>
+                        <input
+                            className={classNames('form-control', {
+                                error: this.state.emailError,
+                            })}
+                            type='text'
+                            value={this.state.emailField}
+                            onChange={this.handleEmailChange}
+                            disabled={this.state.isSaving}
+                            aria-describedby='email-error'
+                            aria-invalid={this.state.emailError ? 'true' : 'false'}
+                        />
+                        {this.state.emailError && (
+                            <div
+                                id='email-error'
+                                className='field-error'
+                                role='alert'
+                                aria-live='polite'
+                            >
+                                {this.state.emailError}
+                            </div>
+                        )}
+                    </>
+                )}
             </label>,
         );
 
@@ -578,21 +653,42 @@
             </label>,
         );
 
-        fields.push(
-            <label key='email'>
-                <FormattedMessage
-                    id='admin.userManagement.userDetail.email'
-                    defaultMessage='Email'
-                />
-                <input
-                    className='form-control'
-                    type='text'
-                    value={this.state.emailField}
-                    onChange={this.handleEmailChange}
-                    disabled={this.state.isSaving || this.state.isLoading}
-                />
-            </label>,
-        );
+        if (this.state.user?.auth_data && this.state.user?.auth_service) {
+            fields.push(
+                <label key='authData'>
+                    <FormattedMessage
+                        id='admin.userManagement.userDetail.authData'
+                        defaultMessage='Auth Data'
+                    />
+                    <SheidOutlineIcon/>
+                    <input
+                        className={classNames('form-control', {
+                            error: this.state.usernameError,
+                        })}
+                        type='text'
+                        value={this.state.authDataField}
+                        onChange={this.handleAuthDataChange}
+                        disabled={this.state.isSaving}
+                        placeholder={this.props.intl.formatMessage({
+                            id: 'admin.userManagement.userDetail.authData.input',
+                            defaultMessage: 'Enter auth data',
+                        })}
+                        aria-describedby='authdata-error'
+                        aria-invalid={this.state.authDataError ? 'true' : 'false'}
+                    />
+                    {this.state.usernameError && (
+                        <div
+                            id='authdata-error'
+                            className='field-error'
+                            role='alert'
+                            aria-live='polite'
+                        >
+                            {this.state.authDataError}
+                        </div>
+                    )}
+                </label>,
+            );
+        }
 
         // Add CPA fields
         for (const field of sortedCpaFields) {
@@ -637,7 +733,6 @@
             isSaveNeeded: false,
         });
         this.props.setNavigationBlocked(false);
->>>>>>> e882a16c
     };
 
     handleSubmit = async (event: MouseEvent<HTMLButtonElement>) => {
@@ -647,7 +742,6 @@
             return;
         }
 
-<<<<<<< HEAD
         // Check for validation errors before proceeding
         if (this.state.emailError || this.state.usernameError) {
             return;
@@ -668,7 +762,7 @@
     handleConfirmSave = async () => {
         if (!this.state.user) {
             return;
-=======
+        }
         if (!this.state.isSaveNeeded) {
             return;
         }
@@ -705,7 +799,6 @@
                     }
                 }
             }
->>>>>>> e882a16c
         }
 
         this.setState({
@@ -715,13 +808,15 @@
         });
 
         try {
-<<<<<<< HEAD
+            const promises = [];
+
             let userData: UserProfile = this.state.user;
 
             // Handle email/username updates (only if no auth_service)
             const emailChanged = !this.state.user.auth_service && this.state.emailField !== this.state.user.email;
             const usernameChanged = !this.state.user.auth_service && this.state.usernameField !== this.state.user.username;
 
+            // Update user profile if email changed
             if (emailChanged || usernameChanged) {
                 const updatedUser: UserProfile = {...this.state.user};
 
@@ -733,12 +828,74 @@
                     updatedUser.username = this.state.usernameField.trim();
                 }
 
-                const {data, error} = await this.props.patchUser(updatedUser);
-                if (data) {
-                    userData = data;
-                } else {
-                    throw new Error(error ? error.message : 'Failed to update user profile');
+                promises.push(this.props.patchUser(updatedUser));
+            }
+
+            // Update CPA values if changed
+            if (cpaChanged) {
+                // Get only changed CPA values and save each one using Redux action
+                const {customProfileAttributeFields} = this.props;
+                for (const field of customProfileAttributeFields) {
+                    const currentValue = this.state.customProfileAttributeValues[field.id];
+                    const originalValue = this.state.originalCpaValues[field.id];
+
+                    // Check if this field value has changed
+                    let hasChanged = false;
+                    if (Array.isArray(currentValue) && Array.isArray(originalValue)) {
+                        hasChanged = currentValue.length !== originalValue.length ||
+                                   currentValue.some((val, idx) => val !== originalValue[idx]);
+                    } else {
+                        hasChanged = currentValue !== originalValue;
+                    }
+
+                    if (hasChanged) {
+                        promises.push(this.props.saveCustomProfileAttribute(this.state.user!.id, field.id, currentValue || ''));
+                    }
                 }
+            }
+
+            // Execute all updates in parallel
+            const results = await Promise.all(promises);
+
+            // Handle results
+            let updatedUser = this.state.user;
+            let resultIndex = 0;
+
+            // Handle user update result if email was changed
+            if (emailChanged) {
+                const userResult = results[resultIndex] as ActionResult<UserProfile, ServerError>;
+                if (userResult.data) {
+                    updatedUser = userResult.data;
+                } else if (userResult.error) {
+                    throw new Error(userResult.error.message);
+                }
+                resultIndex++;
+            }
+
+            // Handle CPA update results if CPA values were changed
+            if (cpaChanged) {
+                // Check remaining results for any CPA save errors
+                for (let i = resultIndex; i < results.length; i++) {
+                    const cpaResult = results[i] as ActionResult<Record<string, string | string[]>, ServerError>;
+                    if (cpaResult.error) {
+                        throw new Error(cpaResult.error.message);
+                    }
+                }
+            }
+
+            // Update state with successful results
+            this.setState({
+                user: updatedUser,
+                emailField: updatedUser.email,
+                originalCpaValues: {...this.state.customProfileAttributeValues}, // Update original values
+                error: null,
+                isSaving: false,
+                isSaveNeeded: false,
+            });
+
+            // Refresh user data to ensure we have latest CPA values from server
+            if (cpaChanged) {
+                await this.props.getCustomProfileAttributeValues(this.state.user.id);
             }
 
             // Handle auth_data update
@@ -759,81 +916,6 @@
                 } else {
                     throw new Error(error ? error.message : 'Failed to update user auth data');
                 }
-=======
-            const promises = [];
-
-            // Update user profile if email changed
-            if (emailChanged) {
-                const updatedUser = Object.assign({}, this.state.user, {email: this.state.emailField.trim().toLowerCase()});
-                promises.push(this.props.patchUser(updatedUser));
-            }
-
-            // Update CPA values if changed
-            if (cpaChanged) {
-                // Get only changed CPA values and save each one using Redux action
-                const {customProfileAttributeFields} = this.props;
-                for (const field of customProfileAttributeFields) {
-                    const currentValue = this.state.customProfileAttributeValues[field.id];
-                    const originalValue = this.state.originalCpaValues[field.id];
-
-                    // Check if this field value has changed
-                    let hasChanged = false;
-                    if (Array.isArray(currentValue) && Array.isArray(originalValue)) {
-                        hasChanged = currentValue.length !== originalValue.length ||
-                                   currentValue.some((val, idx) => val !== originalValue[idx]);
-                    } else {
-                        hasChanged = currentValue !== originalValue;
-                    }
-
-                    if (hasChanged) {
-                        promises.push(this.props.saveCustomProfileAttribute(this.state.user!.id, field.id, currentValue || ''));
-                    }
-                }
-            }
-
-            // Execute all updates in parallel
-            const results = await Promise.all(promises);
-
-            // Handle results
-            let updatedUser = this.state.user;
-            let resultIndex = 0;
-
-            // Handle user update result if email was changed
-            if (emailChanged) {
-                const userResult = results[resultIndex] as ActionResult<UserProfile, ServerError>;
-                if (userResult.data) {
-                    updatedUser = userResult.data;
-                } else if (userResult.error) {
-                    throw new Error(userResult.error.message);
-                }
-                resultIndex++;
-            }
-
-            // Handle CPA update results if CPA values were changed
-            if (cpaChanged) {
-                // Check remaining results for any CPA save errors
-                for (let i = resultIndex; i < results.length; i++) {
-                    const cpaResult = results[i] as ActionResult<Record<string, string | string[]>, ServerError>;
-                    if (cpaResult.error) {
-                        throw new Error(cpaResult.error.message);
-                    }
-                }
-            }
-
-            // Update state with successful results
-            this.setState({
-                user: updatedUser,
-                emailField: updatedUser.email,
-                originalCpaValues: {...this.state.customProfileAttributeValues}, // Update original values
-                error: null,
-                isSaving: false,
-                isSaveNeeded: false,
-            });
-
-            // Refresh user data to ensure we have latest CPA values from server
-            if (cpaChanged) {
-                await this.props.getCustomProfileAttributeValues(this.state.user.id);
->>>>>>> e882a16c
             }
 
             this.setState({
@@ -972,156 +1054,7 @@
                             body={
                                 <>
                                     <span>{this.state.user?.position ?? ''}</span>
-<<<<<<< HEAD
-                                    <label>
-                                        <FormattedMessage
-                                            id='admin.userManagement.userDetail.email'
-                                            defaultMessage='Email'
-                                        />
-                                        <EmailIcon/>
-                                        {this.state.user?.auth_service ? (
-                                            <WithTooltip
-                                                title={this.props.intl.formatMessage({
-                                                    id: 'admin.userManagement.userDetail.managedByProvider.title',
-                                                    defaultMessage: 'Managed by login provider',
-                                                })}
-                                                hint={this.props.intl.formatMessage({
-                                                    id: 'admin.userManagement.userDetail.managedByProvider.email',
-                                                    defaultMessage: 'This email is managed by the {authService} login provider and cannot be changed here.',
-                                                }, {
-                                                    authService: this.state.user.auth_service.toUpperCase(),
-                                                })}
-                                            >
-                                                <input
-                                                    className='form-control'
-                                                    type='text'
-                                                    value={this.state.emailField}
-                                                    disabled={true}
-                                                    readOnly={true}
-                                                    style={{cursor: 'not-allowed'}}
-                                                />
-                                            </WithTooltip>
-                                        ) : (
-                                            <>
-                                                <input
-                                                    className={classNames('form-control', {
-                                                        error: this.state.emailError,
-                                                    })}
-                                                    type='text'
-                                                    value={this.state.emailField}
-                                                    onChange={this.handleEmailChange}
-                                                    disabled={this.state.isSaving}
-                                                    aria-describedby='email-error'
-                                                    aria-invalid={this.state.emailError ? 'true' : 'false'}
-                                                />
-                                                {this.state.emailError && (
-                                                    <div
-                                                        id='email-error'
-                                                        className='field-error'
-                                                        role='alert'
-                                                        aria-live='polite'
-                                                    >
-                                                        {this.state.emailError}
-                                                    </div>
-                                                )}
-                                            </>
-                                        )}
-                                    </label>
-                                    <label>
-                                        <FormattedMessage
-                                            id='admin.userManagement.userDetail.username'
-                                            defaultMessage='Username'
-                                        />
-                                        <AtIcon/>
-                                        {this.state.user?.auth_service ? (
-                                            <WithTooltip
-                                                title={this.props.intl.formatMessage({
-                                                    id: 'admin.userManagement.userDetail.managedByProvider.title',
-                                                    defaultMessage: 'Managed by login provider',
-                                                })}
-                                                hint={this.props.intl.formatMessage({
-                                                    id: 'admin.userManagement.userDetail.managedByProvider.username',
-                                                    defaultMessage: 'This username is managed by the {authService} login provider and cannot be changed here.',
-                                                }, {
-                                                    authService: this.state.user.auth_service.toUpperCase(),
-                                                })}
-                                            >
-                                                <input
-                                                    className='form-control'
-                                                    type='text'
-                                                    value={this.state.usernameField}
-                                                    disabled={true}
-                                                    readOnly={true}
-                                                    style={{cursor: 'not-allowed'}}
-                                                    placeholder={this.props.intl.formatMessage({
-                                                        id: 'admin.userManagement.userDetail.username.input',
-                                                        defaultMessage: 'Enter username',
-                                                    })}
-                                                />
-                                            </WithTooltip>
-                                        ) : (
-                                            <>
-                                                <input
-                                                    className={classNames('form-control', {
-                                                        error: this.state.usernameError,
-                                                    })}
-                                                    type='text'
-                                                    value={this.state.usernameField}
-                                                    onChange={this.handleUsernameChange}
-                                                    disabled={this.state.isSaving}
-                                                    placeholder={this.props.intl.formatMessage({
-                                                        id: 'admin.userManagement.userDetail.username.input',
-                                                        defaultMessage: 'Enter username',
-                                                    })}
-                                                    aria-describedby='username-error'
-                                                    aria-invalid={this.state.usernameError ? 'true' : 'false'}
-                                                />
-                                                {this.state.usernameError && (
-                                                    <div
-                                                        id='username-error'
-                                                        className='field-error'
-                                                        role='alert'
-                                                        aria-live='polite'
-                                                    >
-                                                        {this.state.usernameError}
-                                                    </div>
-                                                )}
-                                            </>
-                                        )}
-                                    </label>
-                                    <label>
-                                        <FormattedMessage
-                                            id='admin.userManagement.userDetail.authenticationMethod'
-                                            defaultMessage='Authentication Method'
-                                        />
-                                        <SheidOutlineIcon/>
-                                        <span>{getUserAuthenticationTextField(this.props.intl, this.props.mfaEnabled, this.state.user)}</span>
-                                    </label>
-                                    {this.state.user?.auth_service && (
-                                        <label>
-=======
                                     {this.renderTwoColumnLayout()}
-                                    {Boolean(this.state.user?.auth_data && this.state.user?.auth_service) && (
-                                        <label className='auth-data-field'>
->>>>>>> e882a16c
-                                            <FormattedMessage
-                                                id='admin.userManagement.userDetail.authData'
-                                                defaultMessage='Auth Data'
-                                            />
-                                            <SheidOutlineIcon/>
-                                            <input
-                                                className='form-control'
-                                                type='text'
-                                                value={this.state.authDataField}
-                                                onChange={this.handleAuthDataChange}
-                                                disabled={this.state.isSaving}
-                                                placeholder={this.props.intl.formatMessage({
-                                                    id: 'admin.userManagement.userDetail.authData.input',
-                                                    defaultMessage: 'Enter auth data',
-                                                })}
-                                            />
-                                        </label>
-                                    )}
                                 </>
                             }
                             footer={
@@ -1260,22 +1193,10 @@
 
                 {/* Footer */}
                 <div className='admin-console-save'>
-<<<<<<< HEAD
-                    <SaveButton
-                        saving={this.state.isSaving}
-                        disabled={!this.state.isSaveNeeded || this.state.isLoading || this.state.isSaving || this.state.emailError !== null || this.state.usernameError !== null}
-                        onClick={this.handleSubmit}
-                    />
-                    <div
-                        className='error-message'
-                        role='alert'
-                        aria-live='polite'
-                    >
-=======
                     <div className='admin-console-save-buttons'>
                         <SaveButton
                             saving={this.state.isSaving}
-                            disabled={!this.state.isSaveNeeded || this.state.isLoading || this.state.isSaving}
+                            disabled={!this.state.isSaveNeeded || this.state.isLoading || this.state.isSaving || this.state.emailError !== null || this.state.usernameError !== null}
                             onClick={this.handleSubmit}
                         />
                         {this.state.isSaveNeeded && (
@@ -1293,8 +1214,11 @@
                             </button>
                         )}
                     </div>
-                    <div className='error-message'>
->>>>>>> e882a16c
+                    <div
+                        className='error-message'
+                        role='alert'
+                        aria-live='polite'
+                    >
                         <FormError error={this.state.error}/>
                     </div>
                 </div>

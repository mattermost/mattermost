--- conflicted
+++ resolved
@@ -1,55 +1,3 @@
-<<<<<<< HEAD
-@import 'utils/variables';
-
-.SystemUserDetail__field-label {
-    display: block;
-    margin-top: 12px;
-    margin-bottom: 4px;
-    font-size: 12px;
-    font-weight: bold;
-}
-
-.SystemUserDetail__input {
-    display: inline-block;
-    max-width: 320px;
-    height: 40px;
-}
-
-.SystemUserDetail .add-team-button {
-    position: relative;
-    margin-left: 10px;
-}
-
-.SystemUserDetail .team-btn__content {
-    opacity: 1;
-}
-
-.SystemUserDetail__field-text {
-    vertical-align: middle;
-}
-
-.SystemUserDetail__field-icon {
-    display: inline-block;
-    width: 16px;
-    height: 16px;
-    margin: 0 8px 0 0;
-    fill: rgba(61, 60, 64, 0.64);
-    vertical-align: middle;
-}
-
-.SystemUserDetail__error {
-    padding-top: 8px;
-    padding-left: 15px;
-}
-
-.SystemUserDetail__actions-menu-icon svg {
-    width: 18px;
-    color: #333;
-}
-
-.SystemUserDetail .MenuItem .SystemUserDetail__action-remove-team {
-    color: #8b0008;
-=======
 .SystemUserDetail {
     .AdminUserCard__body {
         label {
@@ -89,5 +37,4 @@
         align-items: center;
         justify-content: center;
     }
->>>>>>> 845f28cb
 }
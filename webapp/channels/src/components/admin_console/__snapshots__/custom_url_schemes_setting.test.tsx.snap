// Jest Snapshot v1, https://goo.gl/fbAQLP

exports[`components/AdminConsole/CustomUrlSchemeSetting initial state with multiple items 1`] = `
<<<<<<< HEAD
<Settings
  helpText="Allows message text to link if it begins with any of the comma-separated URL schemes listed. By default, the following schemes will create links: \\"http\\", \\"https\\", \\"ftp\\", \\"tel\\", and \\"mailto\\"."
  inputId="MySetting"
  label="Custom URL Schemes:"
  nested={false}
=======
<CustomURLSchemesSetting
  disabled={false}
  id="MySetting"
  intl={
    Object {
      "$t": [Function],
      "defaultFormats": Object {},
      "defaultLocale": "en",
      "defaultRichTextElements": undefined,
      "fallbackOnEmptyString": true,
      "formatDate": [Function],
      "formatDateTimeRange": [Function],
      "formatDateToParts": [Function],
      "formatDisplayName": [Function],
      "formatList": [Function],
      "formatListToParts": [Function],
      "formatMessage": [Function],
      "formatNumber": [Function],
      "formatNumberToParts": [Function],
      "formatPlural": [Function],
      "formatRelativeTime": [Function],
      "formatTime": [Function],
      "formatTimeToParts": [Function],
      "formats": Object {},
      "formatters": Object {
        "getDateTimeFormat": [Function],
        "getDisplayNames": [Function],
        "getListFormat": [Function],
        "getMessageFormat": [Function],
        "getNumberFormat": [Function],
        "getPluralRules": [Function],
        "getRelativeTimeFormat": [Function],
      },
      "locale": "en",
      "messages": Object {},
      "onError": [Function],
      "onWarn": [Function],
      "textComponent": "span",
      "timeZone": "Etc/UTC",
    }
  }
  onChange={[MockFunction]}
>>>>>>> bbe432b3
  setByEnv={false}
  value={
    Array [
      "git",
      "smtp",
      "steam",
    ]
  }
>
  <Memo(Settings)
    helpText="Allows message text to link if it begins with any of the comma-separated URL schemes listed. By default, the following schemes will create links: \\"http\\", \\"https\\", \\"ftp\\", \\"tel\\", and \\"mailto\\"."
    inputId="MySetting"
    label="Custom URL Schemes:"
    setByEnv={false}
  >
    <div
      className="form-group"
      data-testid="MySetting"
    >
      <label
        className="control-label col-sm-4"
        htmlFor="MySetting"
      >
        Custom URL Schemes:
      </label>
      <div
        className="col-sm-8"
      >
        <input
          className="form-control"
          disabled={false}
          id="MySetting"
          onChange={[Function]}
          placeholder="E.g.: \\"git,smtp\\""
          type="text"
          value="git,smtp,steam"
        />
        <div
          className="help-text"
          data-testid="MySettinghelp-text"
        >
          Allows message text to link if it begins with any of the comma-separated URL schemes listed. By default, the following schemes will create links: "http", "https", "ftp", "tel", and "mailto".
        </div>
      </div>
    </div>
  </Memo(Settings)>
</CustomURLSchemesSetting>
`;

exports[`components/AdminConsole/CustomUrlSchemeSetting initial state with no items 1`] = `
<<<<<<< HEAD
<Settings
  helpText="Allows message text to link if it begins with any of the comma-separated URL schemes listed. By default, the following schemes will create links: \\"http\\", \\"https\\", \\"ftp\\", \\"tel\\", and \\"mailto\\"."
  inputId="MySetting"
  label="Custom URL Schemes:"
  nested={false}
=======
<CustomURLSchemesSetting
  disabled={false}
  id="MySetting"
  intl={
    Object {
      "$t": [Function],
      "defaultFormats": Object {},
      "defaultLocale": "en",
      "defaultRichTextElements": undefined,
      "fallbackOnEmptyString": true,
      "formatDate": [Function],
      "formatDateTimeRange": [Function],
      "formatDateToParts": [Function],
      "formatDisplayName": [Function],
      "formatList": [Function],
      "formatListToParts": [Function],
      "formatMessage": [Function],
      "formatNumber": [Function],
      "formatNumberToParts": [Function],
      "formatPlural": [Function],
      "formatRelativeTime": [Function],
      "formatTime": [Function],
      "formatTimeToParts": [Function],
      "formats": Object {},
      "formatters": Object {
        "getDateTimeFormat": [Function],
        "getDisplayNames": [Function],
        "getListFormat": [Function],
        "getMessageFormat": [Function],
        "getNumberFormat": [Function],
        "getPluralRules": [Function],
        "getRelativeTimeFormat": [Function],
      },
      "locale": "en",
      "messages": Object {},
      "onError": [Function],
      "onWarn": [Function],
      "textComponent": "span",
      "timeZone": "Etc/UTC",
    }
  }
  onChange={[MockFunction]}
>>>>>>> bbe432b3
  setByEnv={false}
  value={Array []}
>
  <Memo(Settings)
    helpText="Allows message text to link if it begins with any of the comma-separated URL schemes listed. By default, the following schemes will create links: \\"http\\", \\"https\\", \\"ftp\\", \\"tel\\", and \\"mailto\\"."
    inputId="MySetting"
    label="Custom URL Schemes:"
    setByEnv={false}
  >
    <div
      className="form-group"
      data-testid="MySetting"
    >
      <label
        className="control-label col-sm-4"
        htmlFor="MySetting"
      >
        Custom URL Schemes:
      </label>
      <div
        className="col-sm-8"
      >
        <input
          className="form-control"
          disabled={false}
          id="MySetting"
          onChange={[Function]}
          placeholder="E.g.: \\"git,smtp\\""
          type="text"
          value=""
        />
        <div
          className="help-text"
          data-testid="MySettinghelp-text"
        >
          Allows message text to link if it begins with any of the comma-separated URL schemes listed. By default, the following schemes will create links: "http", "https", "ftp", "tel", and "mailto".
        </div>
      </div>
    </div>
  </Memo(Settings)>
</CustomURLSchemesSetting>
`;

exports[`components/AdminConsole/CustomUrlSchemeSetting initial state with one item 1`] = `
<<<<<<< HEAD
<Settings
  helpText="Allows message text to link if it begins with any of the comma-separated URL schemes listed. By default, the following schemes will create links: \\"http\\", \\"https\\", \\"ftp\\", \\"tel\\", and \\"mailto\\"."
  inputId="MySetting"
  label="Custom URL Schemes:"
  nested={false}
=======
<CustomURLSchemesSetting
  disabled={false}
  id="MySetting"
  intl={
    Object {
      "$t": [Function],
      "defaultFormats": Object {},
      "defaultLocale": "en",
      "defaultRichTextElements": undefined,
      "fallbackOnEmptyString": true,
      "formatDate": [Function],
      "formatDateTimeRange": [Function],
      "formatDateToParts": [Function],
      "formatDisplayName": [Function],
      "formatList": [Function],
      "formatListToParts": [Function],
      "formatMessage": [Function],
      "formatNumber": [Function],
      "formatNumberToParts": [Function],
      "formatPlural": [Function],
      "formatRelativeTime": [Function],
      "formatTime": [Function],
      "formatTimeToParts": [Function],
      "formats": Object {},
      "formatters": Object {
        "getDateTimeFormat": [Function],
        "getDisplayNames": [Function],
        "getListFormat": [Function],
        "getMessageFormat": [Function],
        "getNumberFormat": [Function],
        "getPluralRules": [Function],
        "getRelativeTimeFormat": [Function],
      },
      "locale": "en",
      "messages": Object {},
      "onError": [Function],
      "onWarn": [Function],
      "textComponent": "span",
      "timeZone": "Etc/UTC",
    }
  }
  onChange={[MockFunction]}
>>>>>>> bbe432b3
  setByEnv={false}
  value={
    Array [
      "git",
    ]
  }
>
  <Memo(Settings)
    helpText="Allows message text to link if it begins with any of the comma-separated URL schemes listed. By default, the following schemes will create links: \\"http\\", \\"https\\", \\"ftp\\", \\"tel\\", and \\"mailto\\"."
    inputId="MySetting"
    label="Custom URL Schemes:"
    setByEnv={false}
  >
    <div
      className="form-group"
      data-testid="MySetting"
    >
      <label
        className="control-label col-sm-4"
        htmlFor="MySetting"
      >
        Custom URL Schemes:
      </label>
      <div
        className="col-sm-8"
      >
        <input
          className="form-control"
          disabled={false}
          id="MySetting"
          onChange={[Function]}
          placeholder="E.g.: \\"git,smtp\\""
          type="text"
          value="git"
        />
        <div
          className="help-text"
          data-testid="MySettinghelp-text"
        >
          Allows message text to link if it begins with any of the comma-separated URL schemes listed. By default, the following schemes will create links: "http", "https", "ftp", "tel", and "mailto".
        </div>
      </div>
    </div>
  </Memo(Settings)>
</CustomURLSchemesSetting>
`;

exports[`components/AdminConsole/CustomUrlSchemeSetting renders properly when disabled 1`] = `
<<<<<<< HEAD
<Settings
  helpText="Allows message text to link if it begins with any of the comma-separated URL schemes listed. By default, the following schemes will create links: \\"http\\", \\"https\\", \\"ftp\\", \\"tel\\", and \\"mailto\\"."
  inputId="MySetting"
  label="Custom URL Schemes:"
  nested={false}
=======
<CustomURLSchemesSetting
  disabled={true}
  id="MySetting"
  intl={
    Object {
      "$t": [Function],
      "defaultFormats": Object {},
      "defaultLocale": "en",
      "defaultRichTextElements": undefined,
      "fallbackOnEmptyString": true,
      "formatDate": [Function],
      "formatDateTimeRange": [Function],
      "formatDateToParts": [Function],
      "formatDisplayName": [Function],
      "formatList": [Function],
      "formatListToParts": [Function],
      "formatMessage": [Function],
      "formatNumber": [Function],
      "formatNumberToParts": [Function],
      "formatPlural": [Function],
      "formatRelativeTime": [Function],
      "formatTime": [Function],
      "formatTimeToParts": [Function],
      "formats": Object {},
      "formatters": Object {
        "getDateTimeFormat": [Function],
        "getDisplayNames": [Function],
        "getListFormat": [Function],
        "getMessageFormat": [Function],
        "getNumberFormat": [Function],
        "getPluralRules": [Function],
        "getRelativeTimeFormat": [Function],
      },
      "locale": "en",
      "messages": Object {},
      "onError": [Function],
      "onWarn": [Function],
      "textComponent": "span",
      "timeZone": "Etc/UTC",
    }
  }
  onChange={[MockFunction]}
>>>>>>> bbe432b3
  setByEnv={false}
  value={
    Array [
      "git",
      "smtp",
    ]
  }
>
  <Memo(Settings)
    helpText="Allows message text to link if it begins with any of the comma-separated URL schemes listed. By default, the following schemes will create links: \\"http\\", \\"https\\", \\"ftp\\", \\"tel\\", and \\"mailto\\"."
    inputId="MySetting"
    label="Custom URL Schemes:"
    setByEnv={false}
  >
    <div
      className="form-group"
      data-testid="MySetting"
    >
      <label
        className="control-label col-sm-4"
        htmlFor="MySetting"
      >
        Custom URL Schemes:
      </label>
      <div
        className="col-sm-8"
      >
        <input
          className="form-control"
          disabled={true}
          id="MySetting"
          onChange={[Function]}
          placeholder="E.g.: \\"git,smtp\\""
          type="text"
          value="git,smtp"
        />
        <div
          className="help-text"
          data-testid="MySettinghelp-text"
        >
          Allows message text to link if it begins with any of the comma-separated URL schemes listed. By default, the following schemes will create links: "http", "https", "ftp", "tel", and "mailto".
        </div>
      </div>
    </div>
  </Memo(Settings)>
</CustomURLSchemesSetting>
`;

exports[`components/AdminConsole/CustomUrlSchemeSetting renders properly when set by environment variable 1`] = `
<<<<<<< HEAD
<Settings
  helpText="Allows message text to link if it begins with any of the comma-separated URL schemes listed. By default, the following schemes will create links: \\"http\\", \\"https\\", \\"ftp\\", \\"tel\\", and \\"mailto\\"."
  inputId="MySetting"
  label="Custom URL Schemes:"
  nested={false}
=======
<CustomURLSchemesSetting
  disabled={false}
  id="MySetting"
  intl={
    Object {
      "$t": [Function],
      "defaultFormats": Object {},
      "defaultLocale": "en",
      "defaultRichTextElements": undefined,
      "fallbackOnEmptyString": true,
      "formatDate": [Function],
      "formatDateTimeRange": [Function],
      "formatDateToParts": [Function],
      "formatDisplayName": [Function],
      "formatList": [Function],
      "formatListToParts": [Function],
      "formatMessage": [Function],
      "formatNumber": [Function],
      "formatNumberToParts": [Function],
      "formatPlural": [Function],
      "formatRelativeTime": [Function],
      "formatTime": [Function],
      "formatTimeToParts": [Function],
      "formats": Object {},
      "formatters": Object {
        "getDateTimeFormat": [Function],
        "getDisplayNames": [Function],
        "getListFormat": [Function],
        "getMessageFormat": [Function],
        "getNumberFormat": [Function],
        "getPluralRules": [Function],
        "getRelativeTimeFormat": [Function],
      },
      "locale": "en",
      "messages": Object {},
      "onError": [Function],
      "onWarn": [Function],
      "textComponent": "span",
      "timeZone": "Etc/UTC",
    }
  }
  onChange={[MockFunction]}
>>>>>>> bbe432b3
  setByEnv={true}
  value={
    Array [
      "git",
      "smtp",
    ]
  }
>
  <Memo(Settings)
    helpText="Allows message text to link if it begins with any of the comma-separated URL schemes listed. By default, the following schemes will create links: \\"http\\", \\"https\\", \\"ftp\\", \\"tel\\", and \\"mailto\\"."
    inputId="MySetting"
    label="Custom URL Schemes:"
    setByEnv={true}
  >
    <div
      className="form-group"
      data-testid="MySetting"
    >
      <label
        className="control-label col-sm-4"
        htmlFor="MySetting"
      >
        Custom URL Schemes:
      </label>
      <div
        className="col-sm-8"
      >
        <input
          className="form-control"
          disabled={true}
          id="MySetting"
          onChange={[Function]}
          placeholder="E.g.: \\"git,smtp\\""
          type="text"
          value="git,smtp"
        />
        <div
          className="help-text"
          data-testid="MySettinghelp-text"
        >
          Allows message text to link if it begins with any of the comma-separated URL schemes listed. By default, the following schemes will create links: "http", "https", "ftp", "tel", and "mailto".
        </div>
        <SetByEnv>
          <div
            className="alert alert-warning"
          >
            <FormattedMessage
              defaultMessage="This setting has been set through an environment variable. It cannot be changed through the System Console."
              id="admin.set_by_env"
            >
              <span>
                This setting has been set through an environment variable. It cannot be changed through the System Console.
              </span>
            </FormattedMessage>
          </div>
        </SetByEnv>
      </div>
    </div>
  </Memo(Settings)>
</CustomURLSchemesSetting>
`;<|MERGE_RESOLUTION|>--- conflicted
+++ resolved
@@ -1,13 +1,6 @@
 // Jest Snapshot v1, https://goo.gl/fbAQLP
 
 exports[`components/AdminConsole/CustomUrlSchemeSetting initial state with multiple items 1`] = `
-<<<<<<< HEAD
-<Settings
-  helpText="Allows message text to link if it begins with any of the comma-separated URL schemes listed. By default, the following schemes will create links: \\"http\\", \\"https\\", \\"ftp\\", \\"tel\\", and \\"mailto\\"."
-  inputId="MySetting"
-  label="Custom URL Schemes:"
-  nested={false}
-=======
 <CustomURLSchemesSetting
   disabled={false}
   id="MySetting"
@@ -50,7 +43,6 @@
     }
   }
   onChange={[MockFunction]}
->>>>>>> bbe432b3
   setByEnv={false}
   value={
     Array [
@@ -101,13 +93,6 @@
 `;
 
 exports[`components/AdminConsole/CustomUrlSchemeSetting initial state with no items 1`] = `
-<<<<<<< HEAD
-<Settings
-  helpText="Allows message text to link if it begins with any of the comma-separated URL schemes listed. By default, the following schemes will create links: \\"http\\", \\"https\\", \\"ftp\\", \\"tel\\", and \\"mailto\\"."
-  inputId="MySetting"
-  label="Custom URL Schemes:"
-  nested={false}
-=======
 <CustomURLSchemesSetting
   disabled={false}
   id="MySetting"
@@ -150,7 +135,6 @@
     }
   }
   onChange={[MockFunction]}
->>>>>>> bbe432b3
   setByEnv={false}
   value={Array []}
 >
@@ -195,13 +179,6 @@
 `;
 
 exports[`components/AdminConsole/CustomUrlSchemeSetting initial state with one item 1`] = `
-<<<<<<< HEAD
-<Settings
-  helpText="Allows message text to link if it begins with any of the comma-separated URL schemes listed. By default, the following schemes will create links: \\"http\\", \\"https\\", \\"ftp\\", \\"tel\\", and \\"mailto\\"."
-  inputId="MySetting"
-  label="Custom URL Schemes:"
-  nested={false}
-=======
 <CustomURLSchemesSetting
   disabled={false}
   id="MySetting"
@@ -244,7 +221,6 @@
     }
   }
   onChange={[MockFunction]}
->>>>>>> bbe432b3
   setByEnv={false}
   value={
     Array [
@@ -293,13 +269,6 @@
 `;
 
 exports[`components/AdminConsole/CustomUrlSchemeSetting renders properly when disabled 1`] = `
-<<<<<<< HEAD
-<Settings
-  helpText="Allows message text to link if it begins with any of the comma-separated URL schemes listed. By default, the following schemes will create links: \\"http\\", \\"https\\", \\"ftp\\", \\"tel\\", and \\"mailto\\"."
-  inputId="MySetting"
-  label="Custom URL Schemes:"
-  nested={false}
-=======
 <CustomURLSchemesSetting
   disabled={true}
   id="MySetting"
@@ -342,7 +311,6 @@
     }
   }
   onChange={[MockFunction]}
->>>>>>> bbe432b3
   setByEnv={false}
   value={
     Array [
@@ -392,13 +360,6 @@
 `;
 
 exports[`components/AdminConsole/CustomUrlSchemeSetting renders properly when set by environment variable 1`] = `
-<<<<<<< HEAD
-<Settings
-  helpText="Allows message text to link if it begins with any of the comma-separated URL schemes listed. By default, the following schemes will create links: \\"http\\", \\"https\\", \\"ftp\\", \\"tel\\", and \\"mailto\\"."
-  inputId="MySetting"
-  label="Custom URL Schemes:"
-  nested={false}
-=======
 <CustomURLSchemesSetting
   disabled={false}
   id="MySetting"
@@ -441,7 +402,6 @@
     }
   }
   onChange={[MockFunction]}
->>>>>>> bbe432b3
   setByEnv={true}
   value={
     Array [

// Copyright (c) 2015-present Mattermost, Inc. All Rights Reserved.
// See LICENSE.txt for license information.

import React, {useCallback, useEffect, useMemo, useState} from 'react';
import {useIntl} from 'react-intl';
import {useDispatch} from 'react-redux';

import type {TeamReviewerSetting} from '@mattermost/types/config';
import type {Team, TeamSearchOpts} from '@mattermost/types/teams';

import {searchTeams} from 'mattermost-redux/actions/teams';

import DataGrid from 'components/admin_console/data_grid/data_grid';
import Toggle from 'components/toggle';
import {TeamIcon} from 'components/widgets/team_icon/team_icon';

import * as Utils from 'utils/utils';

import {UserSelector} from '../../user_multiselector/user_multiselector';

import './team_reviewers_section.scss';

const GET_TEAMS_PAGE_SIZE = 10;

type Props = {
    teamReviewersSetting: Record<string, TeamReviewerSetting>;
    onChange: (updatedTeamSettings: Record<string, TeamReviewerSetting>) => void;
    disabled?: boolean;
}

export default function TeamReviewers({teamReviewersSetting, onChange, disabled}: Props): JSX.Element {
    const intl = useIntl();
    const dispatch = useDispatch();

    const [page, setPage] = useState(0);
    const [total, setTotal] = useState(0);
    const [startCount, setStartCount] = useState(1);
    const [endCount, setEndCount] = useState(100);
    const [teamSearchTerm, setTeamSearchTerm] = useState<string>('');
    const [teams, setTeams] = useState<Team[]>([]);

    const setPaginationValues = useCallback((page: number, total: number) => {
        const startCount = (page * GET_TEAMS_PAGE_SIZE) + 1;
        const endCount = Math.min((page + 1) * GET_TEAMS_PAGE_SIZE, total);

        setStartCount(startCount);
        setEndCount(endCount);
    }, []);

    useEffect(() => {
        const fetchTeams = async (term: string) => {
            try {
                const teamsResponse = await dispatch(searchTeams(term || '', {page, per_page: GET_TEAMS_PAGE_SIZE} as TeamSearchOpts));

                if (teamsResponse && teamsResponse.data) {
                    setTotal(teamsResponse.data.total_count);

                    if (teamsResponse.data.teams.length > 0) {
                        setTeams(teamsResponse.data.teams);
                    }

                    setPaginationValues(page, teamsResponse.data.total_count);
                }
            } catch (error) {
                // eslint-disable-next-line no-console
                console.error(error);
            }
        };

        fetchTeams(teamSearchTerm);
    }, [dispatch, page, setPaginationValues, teamSearchTerm]);

    const getHandleToggle = useCallback((teamId: string) => {
        return () => {
            const updatedTeamSettings = {...teamReviewersSetting};
            if (!updatedTeamSettings[teamId]) {
                updatedTeamSettings[teamId] = {Enabled: false, ReviewerIds: []};
            }

            updatedTeamSettings[teamId] = {
                ...updatedTeamSettings[teamId],
                Enabled: updatedTeamSettings[teamId].Enabled ? !updatedTeamSettings[teamId].Enabled : true,
            };

            onChange(updatedTeamSettings);
        };
    }, [onChange, teamReviewersSetting]);

    const getHandleReviewersChange = useCallback((teamId: string) => {
        return (reviewerIDs: string[]) => {
            const updatedTeamSettings = {...teamReviewersSetting};
            if (!updatedTeamSettings[teamId]) {
                updatedTeamSettings[teamId] = {Enabled: false, ReviewerIds: []};
            }

            updatedTeamSettings[teamId] = {
                ...updatedTeamSettings[teamId],
                ReviewerIds: reviewerIDs,
            };
            onChange(updatedTeamSettings);
        };
    }, [onChange, teamReviewersSetting]);

    const columns = useMemo(() => {
        return [
            {
                name: intl.formatMessage({id: 'admin.contentFlagging.reviewerSettings.header.team', defaultMessage: 'Team'}),
                field: 'team',
                fixed: true,
            },
            {
                name: intl.formatMessage({id: 'admin.contentFlagging.reviewerSettings.header.reviewers', defaultMessage: 'Reviewers'}),
                field: 'reviewers',
                fixed: true,
            },
            {
                name: intl.formatMessage({id: 'admin.contentFlagging.reviewerSettings.header.enabled', defaultMessage: 'Enabled'}),
                field: 'enabled',
                fixed: true,
            },
        ];
    }, [intl]);

    const rows = useMemo(() => {
        return teams.map((team) => ({
            cells: {
                id: team.id,
                team: (
                    <div className='TeamReviewers__team'>
                        <TeamIcon
                            size='xxs'
                            url={Utils.imageURLForTeam(team)}
                            content={team.display_name}
                            intl={intl}
                        />
                        <span
                            data-testid='teamName'
                            className='TeamReviewers__team-name'
                        >
                            {team.display_name}
                        </span>
                    </div>
                ),
                reviewers: (
                    <UserSelector
                        isMulti={true}
                        id={`team_content_reviewer_${team.id}`}
                        multiSelectInitialValue={teamReviewersSetting[team.id]?.ReviewerIds || []}
                        multiSelectOnChange={getHandleReviewersChange(team.id)}
                        disabled={disabled}
                    />
                ),
                enabled: (
                    <Toggle
                        id={`team_content_reviewer_toggle_${team.id}`}
                        ariaLabel={intl.formatMessage({id: 'admin.contentFlagging.reviewerSettings.toggle', defaultMessage: 'Enable or disable content reviewers for this team'})}
                        size='btn-md'
                        onToggle={getHandleToggle(team.id)}
                        toggled={teamReviewersSetting[team.id]?.Enabled || false}
                        disabled={disabled}
                    />
                ),
            },
        }));
    }, [disabled, getHandleReviewersChange, getHandleToggle, intl, teamReviewersSetting, teams]);

    const nextPage = useCallback(() => {
        if ((page * GET_TEAMS_PAGE_SIZE) + GET_TEAMS_PAGE_SIZE < total) {
            setPage((prevPage) => prevPage + 1);
        }
    }, [page, total]);

    const previousPage = useCallback(() => {
        if (page > 0) {
            setPage((prevPage) => prevPage - 1);
        }
    }, [page]);

    const setSearchTerm = useCallback((term: string) => {
        setTeamSearchTerm(term);
        setPage(0); // Reset to first page on new search
    }, []);

    const handleDisableForAllTeams = useCallback(() => {
        const updatedTeamSettings: Record<string, TeamReviewerSetting> = {};

        Object.entries(teamReviewersSetting).forEach(([teamId, teamSettings]) => {
            updatedTeamSettings[teamId] = {
                ...teamSettings,
                Enabled: false,
            };
        });

        onChange(updatedTeamSettings);
    }, [onChange, teamReviewersSetting]);

    const disableAllBtn = useMemo(() => (
        <div className='TeamReviewers__disable-all'>
            <button
                data-testid='disableForAllTeamsButton'
                className='btn btn-link icon-close'
                aria-label={intl.formatMessage({id: 'admin.contentFlagging.reviewerSettings.disableAll', defaultMessage: 'Disable for all teams'})}
<<<<<<< HEAD
                disabled={disabled}
                aria-disabled={disabled}
=======
                onClick={handleDisableForAllTeams}
>>>>>>> e1a00a4e
            >
                {intl.formatMessage({id: 'admin.contentFlagging.reviewerSettings.disableAll', defaultMessage: 'Disable for all teams'})}
            </button>
        </div>
<<<<<<< HEAD
    ), [disabled, intl]);
=======
    ), [handleDisableForAllTeams, intl]);
>>>>>>> e1a00a4e

    return (
        <div className='TeamReviewers'>
            <DataGrid
                rows={rows}
                columns={columns}
                page={page}
                startCount={startCount}
                endCount={endCount}
                loading={false}
                nextPage={nextPage}
                previousPage={previousPage}
                total={total}
                onSearch={setSearchTerm}
                extraComponent={disableAllBtn}
                term={teamSearchTerm}
                disabled={disabled}
            />
        </div>
    );
}<|MERGE_RESOLUTION|>--- conflicted
+++ resolved
@@ -200,21 +200,14 @@
                 data-testid='disableForAllTeamsButton'
                 className='btn btn-link icon-close'
                 aria-label={intl.formatMessage({id: 'admin.contentFlagging.reviewerSettings.disableAll', defaultMessage: 'Disable for all teams'})}
-<<<<<<< HEAD
                 disabled={disabled}
                 aria-disabled={disabled}
-=======
                 onClick={handleDisableForAllTeams}
->>>>>>> e1a00a4e
             >
                 {intl.formatMessage({id: 'admin.contentFlagging.reviewerSettings.disableAll', defaultMessage: 'Disable for all teams'})}
             </button>
         </div>
-<<<<<<< HEAD
-    ), [disabled, intl]);
-=======
-    ), [handleDisableForAllTeams, intl]);
->>>>>>> e1a00a4e
+    ), [disabled, intl, handleDisableForAllTeams]);
 
     return (
         <div className='TeamReviewers'>

--- conflicted
+++ resolved
@@ -94,17 +94,6 @@
                 return;
             }
 
-<<<<<<< HEAD
-            // Create a string key from the current value to track what we've loaded
-            const valueKey = param.join(',');
-
-            // Skip if we already loaded this exact set of values
-            if (lastLoadedValue.current === valueKey) {
-                return;
-            }
-
-=======
->>>>>>> a83b9f37
             // Fetch user profiles
             await dispatch(getMissingProfilesByIds(param));
 
@@ -121,11 +110,6 @@
                 await Promise.allSettled(groupFetchPromises);
             }
 
-<<<<<<< HEAD
-            // Mark this set of values as loaded
-            lastLoadedValue.current = valueKey;
-=======
->>>>>>> a83b9f37
             initialDataLoaded.current = true;
         };
 

--- conflicted
+++ resolved
@@ -1,34 +1,21 @@
 // Copyright (c) 2015-present Mattermost, Inc. All Rights Reserved.
 // See LICENSE.txt for license information.
 
+import {isEqual} from 'lodash';
 import React from 'react';
 import {Modal} from 'react-bootstrap';
 import {FormattedMessage} from 'react-intl';
-import {isEqual} from 'lodash';
 
 import type {Channel} from '@mattermost/types/channels';
+import type {Group, GroupSearchParams} from '@mattermost/types/groups';
+import type {TeamMembership} from '@mattermost/types/teams';
 import type {UserProfile} from '@mattermost/types/users';
 import type {RelationOneToOne} from '@mattermost/types/utilities';
 
 import {Client4} from 'mattermost-redux/client';
-<<<<<<< HEAD
-import {RelationOneToOne} from '@mattermost/types/utilities';
-import {ActionResult} from 'mattermost-redux/types/actions';
-import {Channel} from '@mattermost/types/channels';
-import {UserProfile} from '@mattermost/types/users';
-import {Group, GroupSearchParams} from '@mattermost/types/groups';
-import {TeamMembership} from '@mattermost/types/teams';
-
+import type {ActionResult} from 'mattermost-redux/types/actions';
+import {filterGroupsMatchingTerm} from 'mattermost-redux/utils/group_utils';
 import {displayUsername, filterProfilesStartingWithTerm, isGuest} from 'mattermost-redux/utils/user_utils';
-import {filterGroupsMatchingTerm} from 'mattermost-redux/utils/group_utils';
-import {localizeMessage, sortUsersAndGroups} from 'utils/utils';
-import ProfilePicture from 'components/profile_picture';
-import MultiSelect, {Value} from 'components/multiselect/multiselect';
-import AddIcon from 'components/widgets/icons/fa_add_icon';
-=======
-import type {ActionResult} from 'mattermost-redux/types/actions';
-import {displayUsername, filterProfilesStartingWithTerm, isGuest} from 'mattermost-redux/utils/user_utils';
->>>>>>> 791ee405
 
 import InvitationModal from 'components/invitation_modal';
 import MultiSelect from 'components/multiselect/multiselect';
@@ -39,11 +26,11 @@
 import BotTag from 'components/widgets/tag/bot_tag';
 import GuestTag from 'components/widgets/tag/guest_tag';
 
+import Constants, {ModalIdentifiers} from 'utils/constants';
+import {localizeMessage, sortUsersAndGroups} from 'utils/utils';
+
 import GroupOption from './group_option';
 import TeamWarningBanner from './team_warning_banner';
-
-import Constants, {ModalIdentifiers} from 'utils/constants';
-import {localizeMessage} from 'utils/utils';
 
 const USERS_PER_PAGE = 50;
 const USERS_FROM_DMS = 10;
@@ -385,7 +372,6 @@
         if (this.isUser(option)) {
             const ProfilesInGroup = this.props.profilesInCurrentChannel.map((user) => user.id);
 
-<<<<<<< HEAD
             const userMapping: Record<string, string> = {};
             for (let i = 0; i < ProfilesInGroup.length; i++) {
                 userMapping[ProfilesInGroup[i]] = 'Already in channel';
@@ -420,43 +406,12 @@
                                         {'@'}{option.username}
                                     </span>
                                 }
-=======
-        return (
-            <div
-                key={option.id}
-                ref={isSelected ? this.selectedItemRef : option.id}
-                className={'more-modal__row clickable ' + rowSelected}
-                onClick={() => onAdd(option)}
-                onMouseMove={() => onMouseMove(option)}
-            >
-                <ProfilePicture
-                    src={Client4.getProfilePictureUrl(option.id, option.last_picture_update)}
-                    status={this.props.userStatuses[option.id]}
-                    size='md'
-                    username={option.username}
-                />
-                <div className='more-modal__details'>
-                    <div className='more-modal__name'>
-                        <span className='d-flex'>
-                            <span>{displayName}</span>
-                            {option.is_bot && <BotTag/>}
-                            {isGuest(option.roles) && <GuestTag className='popoverlist'/>}
-                            {displayName === option.username ? null : (
->>>>>>> 791ee405
                                 <span
                                     style={{position: 'absolute', right: 20}}
                                     className='light'
                                 >
                                     {userMapping[option.id]}
                                 </span>
-<<<<<<< HEAD
-=======
-                            )}
-                            <span
-                                className='ml-2 light flex-auto'
-                            >
-                                {userMapping[option.id]}
->>>>>>> 791ee405
                             </span>
                         </div>
                     </div>

--- conflicted
+++ resolved
@@ -184,19 +184,11 @@
 
         let users: UserProfileValue[];
         if (props.channel.policy_enforced) {
-<<<<<<< HEAD
             // ABAC mode: Use local state with fresh API data, completely bypass Redux
             const filteredUsers = filterProfilesStartingWithTerm(abacFilteredUsers, term);
             users = filterOutDeletedAndExcludedAndNotInTeamUsers(filteredUsers, excludedAndNotInTeamUserIds);
         } else {
             // Non-ABAC mode: existing logic
-=======
-            // When ABAC is enabled, only use the ABAC-filtered profilesNotInCurrentChannel
-            const filteredUsers = filterProfilesStartingWithTerm(props.profilesNotInCurrentChannel, term);
-            users = filterOutDeletedAndExcludedAndNotInTeamUsers(filteredUsers, excludedAndNotInTeamUserIds);
-        } else {
-            // When ABAC is not enabled, use the current logic
->>>>>>> e99aa4e4
             const filteredUsers = filterProfilesStartingWithTerm(props.profilesNotInCurrentChannel.concat(props.profilesInCurrentChannel), term);
             users = filterOutDeletedAndExcludedAndNotInTeamUsers(filteredUsers, excludedAndNotInTeamUserIds);
 
@@ -499,15 +491,7 @@
         props.channel.group_constrained,
         props.channel.policy_enforced,
         props.actions,
-<<<<<<< HEAD
         fetchAbacUsers,
-
-        // Removing these dependencies as they cause an infinite loop
-        // These profiles are updated by the actions above, which triggers the effect again
-        // props.profilesNotInCurrentChannel,
-        // props.profilesInCurrentChannel,
-=======
->>>>>>> e99aa4e4
     ]);
 
     // Compute options with useMemo to ensure they're always fresh

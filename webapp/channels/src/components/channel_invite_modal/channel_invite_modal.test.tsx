--- conflicted
+++ resolved
@@ -766,16 +766,6 @@
         expect(guestInviteLinks).toHaveLength(0);
     });
 
-<<<<<<< HEAD
-    test('should force fresh API call when ABAC is enforced', async () => {
-        // For ABAC channels, we use Client4 directly, not the Redux action
-        const {Client4} = require('mattermost-redux/client');
-        Client4.getProfilesNotInChannel.mockResolvedValue([]);
-
-        const props = {
-            ...baseProps,
-            channel: {...channel, policy_enforced: true},
-=======
     test('should NOT filter out groups when  NOT ABAC is enforced', async () => {
         const mockGroups = [
             {
@@ -805,53 +795,27 @@
             channel: channelWithPolicy,
             groups: mockGroups,
             profilesNotInCurrentChannel: [users[0]],
->>>>>>> e99aa4e4
         };
 
         await act(async () => {
             renderWithContext(<ChannelInviteModal {...props}/>);
         });
 
-<<<<<<< HEAD
-        // Wait for the API call to complete
-        await act(async () => {
-            await new Promise((resolve) => setTimeout(resolve, 0));
-        });
-
-        // For ABAC channels, we should call Client4 directly, not the Redux action
-        expect(Client4.getProfilesNotInChannel).toHaveBeenCalledWith(
-            props.channel.team_id,
-            props.channel.id,
-            props.channel.group_constrained,
-            0,
-            50,
-            '',
-        );
-    });
-
-    test('should ignore contaminated Redux data when ABAC is enforced', async () => {
-        // Mock Client4 to return only user-1 for ABAC channels (ignoring contaminated Redux data)
+        const input = screen.getByRole('combobox', {name: /search for people/i});
+        await userEvent.type(input, '@');
+
+        // Should only show users, not groups when ABAC is enforced
+        expect(getUserSpan('user-1')).toBeInTheDocument();
+
+        // Groups should appear in the dropdown
+        expect(getUserSpan('Developers')).toBeInTheDocument();
+    });
+
+    test('should filter out groups when ABAC is enforced', async () => {
+        // Mock Client4 to return user-1 for ABAC channels
         const {Client4} = require('mattermost-redux/client');
         Client4.getProfilesNotInChannel.mockResolvedValue([users[0]]);
 
-        const props = {
-            ...baseProps,
-            channel: {...channel, policy_enforced: true},
-            profilesNotInCurrentChannel: [users[0]], // Clean ABAC data
-            profilesFromRecentDMs: [users[1]], // Contaminated data
-            includeUsers: {[users[1].id]: users[1]}, // Contaminated data
-=======
-        const input = screen.getByRole('combobox', {name: /search for people/i});
-        await userEvent.type(input, '@');
-
-        // Should only show users, not groups when ABAC is enforced
-        expect(getUserSpan('user-1')).toBeInTheDocument();
-
-        // Groups should appear in the dropdown
-        expect(getUserSpan('Developers')).toBeInTheDocument();
-    });
-
-    test('should filter out groups when ABAC is enforced', async () => {
         const mockGroups = [
             {
                 id: 'group1',
@@ -880,14 +844,79 @@
             channel: channelWithPolicy,
             groups: mockGroups,
             profilesNotInCurrentChannel: [users[0]],
->>>>>>> e99aa4e4
         };
 
         await act(async () => {
             renderWithContext(<ChannelInviteModal {...props}/>);
         });
 
-<<<<<<< HEAD
+        // Wait for the API call to complete and state to update
+        await act(async () => {
+            await new Promise((resolve) => setTimeout(resolve, 0));
+        });
+
+        const input = screen.getByRole('combobox', {name: /search for people/i});
+        await userEvent.type(input, 'user');
+
+        // Wait for the search to complete
+        await act(async () => {
+            await new Promise((resolve) => setTimeout(resolve, 0));
+        });
+
+        // Should only show users, not groups when ABAC is enforced
+        expect(getUserSpan('user-1')).toBeInTheDocument();
+
+        // Groups should not appear in the dropdown
+        expect(screen.queryByText('Developers')).toBeNull();
+    });
+
+    test('should force fresh API call when ABAC is enforced', async () => {
+        // For ABAC channels, we use Client4 directly, not the Redux action
+        const {Client4} = require('mattermost-redux/client');
+        Client4.getProfilesNotInChannel.mockResolvedValue([]);
+
+        const props = {
+            ...baseProps,
+            channel: {...channel, policy_enforced: true},
+        };
+
+        await act(async () => {
+            renderWithContext(<ChannelInviteModal {...props}/>);
+        });
+
+        // Wait for the API call to complete
+        await act(async () => {
+            await new Promise((resolve) => setTimeout(resolve, 0));
+        });
+
+        // For ABAC channels, we should call Client4 directly, not the Redux action
+        expect(Client4.getProfilesNotInChannel).toHaveBeenCalledWith(
+            props.channel.team_id,
+            props.channel.id,
+            props.channel.group_constrained,
+            0,
+            50,
+            '',
+        );
+    });
+
+    test('should ignore contaminated Redux data when ABAC is enforced', async () => {
+        // Mock Client4 to return only user-1 for ABAC channels (ignoring contaminated Redux data)
+        const {Client4} = require('mattermost-redux/client');
+        Client4.getProfilesNotInChannel.mockResolvedValue([users[0]]);
+
+        const props = {
+            ...baseProps,
+            channel: {...channel, policy_enforced: true},
+            profilesNotInCurrentChannel: [users[0]], // Clean ABAC data
+            profilesFromRecentDMs: [users[1]], // Contaminated data
+            includeUsers: {[users[1].id]: users[1]}, // Contaminated data
+        };
+
+        await act(async () => {
+            renderWithContext(<ChannelInviteModal {...props}/>);
+        });
+
         // Wait for the API call to complete and state to update
         await act(async () => {
             await new Promise((resolve) => setTimeout(resolve, 0));
@@ -904,15 +933,5 @@
         // Should only show clean ABAC data
         expect(getUserSpan('user-1')).toBeInTheDocument();
         expect(screen.queryByText('user-2')).toBeNull();
-=======
-        const input = screen.getByRole('combobox', {name: /search for people/i});
-        await userEvent.type(input, '@');
-
-        // Should only show users, not groups when ABAC is enforced
-        expect(getUserSpan('user-1')).toBeInTheDocument();
-
-        // Groups should not appear in the dropdown
-        expect(screen.queryByText('Developers')).toBeNull();
->>>>>>> e99aa4e4
     });
 });
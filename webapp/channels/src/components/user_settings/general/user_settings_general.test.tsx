--- conflicted
+++ resolved
@@ -360,19 +360,6 @@
         expect(saveCustomProfileAttribute).toHaveBeenCalledWith('user_id', 'field1', 'Updated Value');
     });
 
-<<<<<<< HEAD
-    test('should not show custom attribute input field when LDAP attribute is set', async () => {
-        const props = {
-            ...requiredProps,
-            enableCustomProfileAttributes: true,
-            customProfileAttributeFields: [
-                {
-                    ...customProfileAttribute,
-                    attrs: {ldap: 'ldap_field'},
-                },
-            ],
-            user: {...user, auth_service: 'ldap'},
-=======
     test('submitAttribute() should handle server error', async () => {
         const saveCustomProfileAttribute = jest.fn().mockResolvedValue({error: {message: 'Server Error'}});
         const props = {
@@ -381,31 +368,11 @@
             actions: {...requiredProps.actions, saveCustomProfileAttribute},
             customProfileAttributeFields: [customProfileAttribute],
             user: {...user},
->>>>>>> a9f09cad
-            activeSection: 'customAttribute_field1',
-        };
-
-        renderWithContext(<UserSettingsGeneral {...props}/>);
-
-<<<<<<< HEAD
-        expect(screen.queryByRole('button', {name: 'Save'})).not.toBeInTheDocument();
-        expect(screen.queryByRole('textbox', {name: customProfileAttribute.name})).not.toBeInTheDocument();
-        expect(await screen.findByText('This field is handled through your login provider. If you want to change it, you need to do so through your login provider.')).toBeInTheDocument();
-    });
-
-    test('should not show custom attribute input field when SAML attribute is set', async () => {
-        const props = {
-            ...requiredProps,
-            enableCustomProfileAttributes: true,
-            customProfileAttributeFields: [
-                {
-                    ...customProfileAttribute,
-                    attrs: {saml: 'saml_field'},
-                },
-            ],
-            user: {...user, auth_service: 'saml'},
-            activeSection: 'customAttribute_field1',
-=======
+            activeSection: 'customAttribute_field1',
+        };
+
+        renderWithContext(<UserSettingsGeneral {...props}/>);
+
         userEvent.clear(screen.getByRole('textbox', {name: `${customProfileAttribute.name}`}));
         userEvent.type(screen.getByRole('textbox', {name: `${customProfileAttribute.name}`}), 'Updated Value');
         userEvent.click(screen.getByRole('button', {name: 'Save'}));
@@ -439,30 +406,10 @@
                 ...requiredProps.actions,
                 saveCustomProfileAttribute,
             },
->>>>>>> a9f09cad
-        };
-
-        renderWithContext(<UserSettingsGeneral {...props}/>);
-
-<<<<<<< HEAD
-        expect(await screen.queryByRole('button', {name: 'Save'})).not.toBeInTheDocument();
-        expect(screen.queryByRole('textbox', {name: customProfileAttribute.name})).not.toBeInTheDocument();
-        expect(await screen.findByText('This field is handled through your login provider. If you want to change it, you need to do so through your login provider.')).toBeInTheDocument();
-    });
-
-    test('should show custom attribute input field when LDAP auth but no LDAP attribute set', async () => {
-        const props = {
-            ...requiredProps,
-            enableCustomProfileAttributes: true,
-            customProfileAttributeFields: [
-                {
-                    ...customProfileAttribute,
-                    attrs: {ldap: ''},
-                },
-            ],
-            user: {...user, auth_service: 'ldap'},
-            activeSection: 'customAttribute_field1',
-=======
+        };
+
+        renderWithContext(<UserSettingsGeneral {...props}/>);
+
         const select = await screen.findByText('Select');
         userEvent.click(select);
         userEvent.click(await screen.findByText('Option 2'));
@@ -499,15 +446,10 @@
                 ...requiredProps.actions,
                 saveCustomProfileAttribute,
             },
->>>>>>> a9f09cad
-        };
-
-        renderWithContext(<UserSettingsGeneral {...props}/>);
-
-<<<<<<< HEAD
-        expect(await screen.getByRole('button', {name: 'Save'})).toBeInTheDocument();
-        expect(screen.queryByRole('textbox', {name: customProfileAttribute.name})).toBeInTheDocument();
-=======
+        };
+
+        renderWithContext(<UserSettingsGeneral {...props}/>);
+
         const select = await screen.findByText('Select');
         userEvent.click(select);
         userEvent.click(await screen.findByText('Option 1'));
@@ -562,6 +504,73 @@
         userEvent.click(saveButton);
 
         expect(props.actions.saveCustomProfileAttribute).toHaveBeenCalledWith('user_id', 'field1', '');
->>>>>>> a9f09cad
+    });
+
+    test('should not show custom attribute input field when LDAP attribute is set', async () => {
+        const props = {
+            ...requiredProps,
+            enableCustomProfileAttributes: true,
+            customProfileAttributeFields: [
+                {
+                    ...customProfileAttribute,
+                    attrs: {
+                        ...customProfileAttribute.attrs,
+                        ldap: 'ldap_field',
+                    },
+                },
+            ],
+            user: {...user, auth_service: 'ldap'},
+            activeSection: 'customAttribute_field1',
+        };
+
+        renderWithContext(<UserSettingsGeneral {...props}/>);
+        expect(screen.queryByRole('button', {name: 'Save'})).not.toBeInTheDocument();
+        expect(screen.queryByRole('textbox', {name: customProfileAttribute.name})).not.toBeInTheDocument();
+        expect(await screen.findByText('This field is handled through your login provider. If you want to change it, you need to do so through your login provider.')).toBeInTheDocument();
+    });
+
+    test('should not show custom attribute input field when SAML attribute is set', async () => {
+        const props = {
+            ...requiredProps,
+            enableCustomProfileAttributes: true,
+            customProfileAttributeFields: [
+                {
+                    ...customProfileAttribute,
+                    attrs: {
+                        ...customProfileAttribute.attrs,
+                        saml: 'saml_field',
+                    },
+                },
+            ],
+            user: {...user, auth_service: 'saml'},
+            activeSection: 'customAttribute_field1',
+        };
+
+        renderWithContext(<UserSettingsGeneral {...props}/>);
+        expect(await screen.queryByRole('button', {name: 'Save'})).not.toBeInTheDocument();
+        expect(screen.queryByRole('textbox', {name: customProfileAttribute.name})).not.toBeInTheDocument();
+        expect(await screen.findByText('This field is handled through your login provider. If you want to change it, you need to do so through your login provider.')).toBeInTheDocument();
+    });
+
+    test('should show custom attribute input field when LDAP auth but no LDAP attribute set', async () => {
+        const props = {
+            ...requiredProps,
+            enableCustomProfileAttributes: true,
+            customProfileAttributeFields: [
+                {
+                    ...customProfileAttribute,
+                    attrs: {
+                        ...customProfileAttribute.attrs,
+                        ldap: '',
+                    },
+                },
+            ],
+            user: {...user, auth_service: 'ldap'},
+            activeSection: 'customAttribute_field1',
+        };
+
+        renderWithContext(<UserSettingsGeneral {...props}/>);
+        expect(await screen.getByRole('button', {name: 'Save'})).toBeInTheDocument();
+        expect(screen.queryByRole('textbox', {name: customProfileAttribute.name})).toBeInTheDocument();
     });
 });
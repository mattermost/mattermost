// Copyright (c) 2015-present Mattermost, Inc. All Rights Reserved.
// See LICENSE.txt for license information.

/* eslint-disable max-lines */

import React, {PureComponent} from 'react';
import {defineMessage, defineMessages, FormattedDate, FormattedMessage, FormattedList, injectIntl} from 'react-intl';
import type {IntlShape} from 'react-intl';
import ReactSelect from 'react-select';
import type {OnChangeValue, ActionMeta, StylesConfig} from 'react-select';

import type {UserPropertyField, PropertyFieldOption} from '@mattermost/types/properties';
import type {UserProfile} from '@mattermost/types/users';

import type {LogErrorOptions} from 'mattermost-redux/actions/errors';
import {LogErrorBarMode} from 'mattermost-redux/actions/errors';
import type {ActionResult} from 'mattermost-redux/types/actions';
import {isEmail} from 'mattermost-redux/utils/helpers';

import {trackEvent} from 'actions/telemetry_actions.jsx';

import SettingItem from 'components/setting_item';
import SettingItemMax from 'components/setting_item_max';
import SettingPicture from 'components/setting_picture';
import LoadingWrapper from 'components/widgets/loading/loading_wrapper';

import {AnnouncementBarMessages, AnnouncementBarTypes, AcceptedProfileImageTypes, Constants, ValidationErrors} from 'utils/constants';
import {validHttpUrl} from 'utils/url';
import * as Utils from 'utils/utils';

import SettingDesktopHeader from '../headers/setting_desktop_header';
import SettingMobileHeader from '../headers/setting_mobile_header';

const holders = defineMessages({
    usernameReserved: {
        id: 'user.settings.general.usernameReserved',
        defaultMessage: 'This username is reserved, please choose a new one.',
    },
    usernameGroupNameUniqueness: {
        id: 'user.settings.general.usernameGroupNameUniqueness',
        defaultMessage: 'This username conflicts with an existing group name.',
    },
    usernameRestrictions: {
        id: 'user.settings.general.usernameRestrictions',
        defaultMessage: "Username must begin with a letter, and contain between {min} to {max} lowercase characters made up of numbers, letters, and the symbols '.', '-', and '_'.",
    },
    validEmail: {
        id: 'user.settings.general.validEmail',
        defaultMessage: 'Please enter a valid email address.',
    },
    validUrl: {
        id: 'user.settings.general.validUrl',
        defaultMessage: 'Please enter a valid url.',
    },
    emailMatch: {
        id: 'user.settings.general.emailMatch',
        defaultMessage: 'The new emails you entered do not match.',
    },
    incorrectPassword: {
        id: 'user.settings.general.incorrectPassword',
        defaultMessage: 'Your password is incorrect.',
    },
    emptyPassword: {
        id: 'user.settings.general.emptyPassword',
        defaultMessage: 'Please enter your current password.',
    },
    validImage: {
        id: 'user.settings.general.validImage',
        defaultMessage: 'Only BMP, JPG, JPEG, or PNG images may be used for profile pictures',
    },
    imageTooLarge: {
        id: 'user.settings.general.imageTooLarge',
        defaultMessage: 'Unable to upload profile image. File is too large.',
    },
    uploadImage: {
        id: 'user.settings.general.uploadImage',
        defaultMessage: "Click 'Edit' to upload an image.",
    },
    uploadImageMobile: {
        id: 'user.settings.general.mobile.uploadImage',
        defaultMessage: 'Click to upload an image',
    },
    fullName: {
        id: 'user.settings.general.fullName',
        defaultMessage: 'Full Name',
    },
    nickname: {
        id: 'user.settings.general.nickname',
        defaultMessage: 'Nickname',
    },
    username: {
        id: 'user.settings.general.username',
        defaultMessage: 'Username',
    },
    profilePicture: {
        id: 'user.settings.general.profilePicture',
        defaultMessage: 'Profile Picture',
    },
    close: {
        id: 'user.settings.general.close',
        defaultMessage: 'Close',
    },
    position: {
        id: 'user.settings.general.position',
        defaultMessage: 'Position',
    },
});

export type SelectOption = {
    value: string;
    label: string;
};

const selectStyles: StylesConfig<SelectOption, true> = {
    valueContainer: (baseStyles) => ({
        ...baseStyles,
        height: 'auto',
        minHeight: '38px',
        flexWrap: 'wrap',
        whiteSpace: 'normal',
    }),
    multiValue: (baseStyles) => ({
        ...baseStyles,
        margin: '2px',
    }),
    control: (baseStyles) => ({
        ...baseStyles,
        height: 'auto',
        minHeight: '38px',
    }),
    multiValueLabel: (baseStyles) => ({
        ...baseStyles,
        padding: '2px 6px',
    }),
};

export type Props = {
    intl: IntlShape;
    user: UserProfile;
    updateSection: (section: string) => void;
    updateTab: (notifications: string) => void;
    activeSection?: string;
    closeModal: () => void;
    collapseModal: () => void;
    isMobileView: boolean;
    maxFileSize: number;
    customProfileAttributeFields: UserPropertyField[];
    actions: {
        logError: ({message, type}: {message: any; type: string}, options?: LogErrorOptions) => void;
        clearErrors: () => void;
        updateMe: (user: UserProfile) => Promise<ActionResult>;
        sendVerificationEmail: (email: string) => Promise<ActionResult>;
        setDefaultProfileImage: (id: string) => void;
        uploadProfileImage: (id: string, file: File) => Promise<ActionResult>;
<<<<<<< HEAD
        saveCustomProfileAttribute: (userID: string, attributeID: string, attributeValue: string) => Promise<ActionResult<Record<string, string | string[]>>>;
        getCustomProfileAttributeValues: (userID: string) => Promise<ActionResult<Record<string, string | string[]>>>;
=======
        saveCustomProfileAttribute: (userID: string, attributeID: string, attributeValue: string | string[]) => Promise<ActionResult<Record<string, string | string[]>>>;
        getCustomProfileAttributeValues: (userID: string) => Promise<ActionResult<Record<string, string>>>;
>>>>>>> c417ac1b
    };
    requireEmailVerification?: boolean;
    ldapFirstNameAttributeSet?: boolean;
    ldapLastNameAttributeSet?: boolean;
    samlFirstNameAttributeSet?: boolean;
    samlLastNameAttributeSet?: boolean;
    ldapNicknameAttributeSet?: boolean;
    samlNicknameAttributeSet?: boolean;
    ldapPositionAttributeSet?: boolean;
    samlPositionAttributeSet?: boolean;
    ldapPictureAttributeSet?: boolean;
    enableCustomProfileAttributes: boolean;
}

type State = {
    username: string;
    firstName: string;
    lastName: string;
    nickname: string;
    position: string;
    originalEmail: string;
    email: string;
    confirmEmail: string;
    currentPassword: string;
    pictureFile: File | null;
    loadingPicture: boolean;
    sectionIsSaving: boolean;
    showSpinner: boolean;
    resendStatus?: string;
    clientError?: string | null;
    serverError?: string | {server_error_id: string; message: string};
    emailError?: string;
    customAttributeValues: Record<string, string | string[]>;
}

export class UserSettingsGeneralTab extends PureComponent<Props, State> {
    public submitActive = false;

    constructor(props: Props) {
        super(props);
        this.state = this.setupInitialState(props);
    }

    componentDidMount() {
        if (this.props.enableCustomProfileAttributes && !this.props.user.custom_profile_attributes) {
            this.props.actions.getCustomProfileAttributeValues(this.props.user.id);
        }
    }

    handleEmailResend = (email: string) => {
        this.setState({resendStatus: 'sending', showSpinner: true});
        this.props.actions.sendVerificationEmail(email).then(({data, error: err}) => {
            if (data) {
                this.setState({resendStatus: 'success'});
            } else if (err) {
                this.setState({resendStatus: 'failure'});
            }
        });
    };

    createEmailResendLink = (email: string) => {
        return (
            <span className='resend-verification-wrapper'>
                <LoadingWrapper
                    loading={this.state.showSpinner}
                    text={defineMessage({id: 'user.settings.general.sending', defaultMessage: 'Sending'})}
                >
                    <a
                        onClick={() => {
                            this.handleEmailResend(email);
                            setTimeout(() => {
                                this.setState({
                                    showSpinner: false,
                                });
                            }, 500);
                        }}
                    >
                        <FormattedMessage
                            id='user.settings.general.sendAgain'
                            defaultMessage='Send again'
                        />
                    </a>
                </LoadingWrapper>
            </span>
        );
    };

    submitUsername = () => {
        const user = Object.assign({}, this.props.user);
        const username = this.state.username.trim().toLowerCase();

        const {formatMessage} = this.props.intl;
        const usernameError = Utils.isValidUsername(username);
        if (usernameError) {
            let errObj;
            if (usernameError.id === ValidationErrors.RESERVED_NAME) {
                errObj = {clientError: formatMessage(holders.usernameReserved), serverError: ''};
            } else {
                errObj = {clientError: formatMessage(holders.usernameRestrictions, {min: Constants.MIN_USERNAME_LENGTH, max: Constants.MAX_USERNAME_LENGTH}), serverError: ''};
            }
            this.setState(errObj);
            return;
        }

        if (user.username === username) {
            this.updateSection('');
            return;
        }

        user.username = username;

        trackEvent('settings', 'user_settings_update', {field: 'username'});

        this.submitUser(user, false);
    };

    submitNickname = () => {
        const user = Object.assign({}, this.props.user);
        const nickname = this.state.nickname.trim();

        if (user.nickname === nickname) {
            this.updateSection('');
            return;
        }

        user.nickname = nickname;

        trackEvent('settings', 'user_settings_update', {field: 'nickname'});

        this.submitUser(user, false);
    };

    submitName = () => {
        const user = Object.assign({}, this.props.user);
        const firstName = this.state.firstName.trim();
        const lastName = this.state.lastName.trim();

        if (user.first_name === firstName && user.last_name === lastName) {
            this.updateSection('');
            return;
        }

        user.first_name = firstName;
        user.last_name = lastName;

        trackEvent('settings', 'user_settings_update', {field: 'fullname'});

        this.submitUser(user, false);
    };

    submitEmail = () => {
        const user = Object.assign({}, this.props.user);
        const email = this.state.email.trim().toLowerCase();
        const confirmEmail = this.state.confirmEmail.trim().toLowerCase();
        const currentPassword = this.state.currentPassword;

        const {formatMessage} = this.props.intl;

        if (email === user.email && (confirmEmail === '' || confirmEmail === user.email)) {
            this.updateSection('');
            return;
        }

        if (email === '' || !isEmail(email)) {
            this.setState({emailError: formatMessage(holders.validEmail), clientError: '', serverError: ''});
            return;
        }

        if (email !== confirmEmail) {
            this.setState({emailError: formatMessage(holders.emailMatch), clientError: '', serverError: ''});
            return;
        }

        if (currentPassword === '') {
            this.setState({emailError: formatMessage(holders.emptyPassword), clientError: '', serverError: ''});
            return;
        }

        user.email = email;
        user.password = currentPassword;
        trackEvent('settings', 'user_settings_update', {field: 'email'});
        this.submitUser(user, true);
    };

    submitUser = (user: UserProfile, emailUpdated: boolean) => {
        const {formatMessage} = this.props.intl;
        this.setState({sectionIsSaving: true});

        this.props.actions.updateMe(user).
            then(({data, error: err}) => {
                if (data) {
                    this.updateSection('');

                    const verificationEnabled = this.props.requireEmailVerification && emailUpdated;
                    if (verificationEnabled) {
                        this.props.actions.clearErrors();
                        this.props.actions.logError({
                            message: AnnouncementBarMessages.EMAIL_VERIFICATION_REQUIRED,
                            type: AnnouncementBarTypes.SUCCESS,
                        }, {errorBarMode: LogErrorBarMode.Always});
                    }
                } else if (err) {
                    let serverError;
                    if (err.server_error_id &&
                        err.server_error_id === 'api.user.check_user_password.invalid.app_error') {
                        serverError = formatMessage(holders.incorrectPassword);
                    } else if (err.server_error_id === 'app.user.group_name_conflict') {
                        serverError = formatMessage(holders.usernameGroupNameUniqueness);
                    } else if (err.message) {
                        serverError = err.message;
                    } else {
                        serverError = err;
                    }
                    this.setState({serverError, emailError: '', clientError: '', sectionIsSaving: false});
                }
            });
    };

    setDefaultProfilePicture = async () => {
        try {
            await this.props.actions.setDefaultProfileImage(this.props.user.id);
            this.updateSection('');
            this.submitActive = false;
        } catch (err) {
            let serverError;
            if (err.message) {
                serverError = err.message;
            } else {
                serverError = err;
            }
            this.setState({serverError, emailError: '', clientError: '', sectionIsSaving: false});
        }
    };

    submitPicture = () => {
        if (!this.state.pictureFile) {
            return;
        }

        if (!this.submitActive) {
            return;
        }

        trackEvent('settings', 'user_settings_update', {field: 'picture'});

        const {formatMessage} = this.props.intl;
        const file = this.state.pictureFile;

        if (!AcceptedProfileImageTypes.includes(file.type)) {
            this.setState({clientError: formatMessage(holders.validImage), serverError: ''});
            return;
        } else if (file.size > this.props.maxFileSize) {
            this.setState({clientError: formatMessage(holders.imageTooLarge), serverError: ''});
            return;
        }

        this.setState({loadingPicture: true});

        this.props.actions.uploadProfileImage(this.props.user.id, file).
            then(({data, error: err}) => {
                if (data) {
                    this.updateSection('');
                    this.submitActive = false;
                } else if (err) {
                    const state = this.setupInitialState(this.props);
                    state.serverError = err.message;
                    this.setState(state);
                }
            });
    };

    submitPosition = () => {
        const user = Object.assign({}, this.props.user);
        const position = this.state.position.trim();

        if (user.position === position) {
            this.updateSection('');
            return;
        }

        user.position = position;

        trackEvent('settings', 'user_settings_update', {field: 'position'});

        this.submitUser(user, false);
    };

    submitAttribute = async (settings: string[]) => {
        const {formatMessage} = this.props.intl;

        const attributeID = settings[0];
        const attributeField = this.props.customProfileAttributeFields.find((field) => field.id === attributeID);
        if (attributeField === undefined) {
            return;
        }
        let attributeValue: string | string[] = this.state.customAttributeValues?.[attributeID];

        if (typeof attributeValue === 'string' && attributeField.attrs && attributeField.attrs.value_type) {
            if (attributeField.attrs.value_type === 'email') {
                if (attributeValue !== '' && !isEmail(attributeValue)) {
                    this.setState({clientError: formatMessage(holders.validEmail), emailError: '', serverError: ''});
                    return;
                }
            }
            if (attributeField.attrs.value_type === 'url') {
                if (attributeValue !== '' && !validHttpUrl(attributeValue)) {
                    this.setState({clientError: formatMessage(holders.validUrl), emailError: '', serverError: ''});
                    return;
                }
            }
        }
        if (attributeField.type === 'multiselect' && !attributeValue) {
            attributeValue = [];
        }
        trackEvent('settings', 'user_settings_update', {field: 'customAttributeValues-' + attributeID});

        this.setState({sectionIsSaving: true});

        this.props.actions.saveCustomProfileAttribute(this.props.user.id, attributeID, attributeValue as string).
            then(({data, error: err}) => {
                if (data) {
                    this.updateSection('');
                    this.setState({customAttributeValues: {...this.state.customAttributeValues, ...data}});
                } else if (err) {
                    const serverError = err.message;
                    this.setState({serverError, emailError: '', clientError: '', sectionIsSaving: false});
                }
            });
    };

    updateUsername = (e: React.ChangeEvent<HTMLInputElement>) => {
        this.setState({username: e.target.value});
    };

    updateFirstName = (e: React.ChangeEvent<HTMLInputElement>) => {
        this.setState({firstName: e.target.value});
    };

    updateLastName = (e: React.ChangeEvent<HTMLInputElement>) => {
        this.setState({lastName: e.target.value});
    };

    updateNickname = (e: React.ChangeEvent<HTMLInputElement>) => {
        this.setState({nickname: e.target.value});
    };

    updatePosition = (e: React.ChangeEvent<HTMLInputElement>) => {
        this.setState({position: e.target.value});
    };

    updateEmail = (e: React.ChangeEvent<HTMLInputElement>) => {
        this.setState({email: e.target.value});
    };

    updateConfirmEmail = (e: React.ChangeEvent<HTMLInputElement>) => {
        this.setState({confirmEmail: e.target.value});
    };

    updateCurrentPassword = (e: React.ChangeEvent<HTMLInputElement>) => {
        this.setState({currentPassword: e.target.value});
    };

    updatePicture = (e: React.ChangeEvent<HTMLInputElement>) => {
        if (e.target.files && e.target.files[0]) {
            this.setState({pictureFile: e.target.files[0]});

            this.submitActive = true;
            this.setState({clientError: null});
        } else {
            this.setState({pictureFile: null});
        }
    };

    updateSelectAttribute = (selectedOption: OnChangeValue<SelectOption, boolean>, action: ActionMeta<SelectOption>, fieldID: string) => {
        const attributeValues = {...this.state.customAttributeValues};

        if (!selectedOption) {
            attributeValues[fieldID] = '';
        } else if (Array.isArray(selectedOption)) {
            // Handle multi-select
            attributeValues[fieldID] = selectedOption.
                filter((option): option is SelectOption =>
                    Boolean(option && Object.hasOwn(option, 'value'))).
                map((option) => option.value);
        } else if ('value' in selectedOption) {
            // Handle single select
            attributeValues[fieldID] = selectedOption.value || '';
        } else {
            attributeValues[fieldID] = '';
        }

        this.setState({customAttributeValues: attributeValues});
    };

    updateAttribute = (e: React.ChangeEvent<HTMLInputElement>) => {
        const attributeValues = Object.assign({}, this.state.customAttributeValues);
        const id = e.target.id.substring(e.target.id.indexOf('_') + 1);
        attributeValues[id] = e.target.value;
        this.setState({customAttributeValues: attributeValues});
    };

    updateSection = (section: string) => {
        this.setState(Object.assign({}, this.setupInitialState(this.props), {clientError: '', serverError: '', emailError: '', sectionIsSaving: false}));
        this.submitActive = false;
        this.props.updateSection(section);
    };

    setupInitialState(props: Props) {
        const user = props.user;
        return {
            username: user.username,
            firstName: user.first_name,
            lastName: user.last_name,
            nickname: user.nickname,
            position: user.position,
            originalEmail: user.email,
            email: '',
            confirmEmail: '',
            currentPassword: '',
            pictureFile: null,
            loadingPicture: false,
            sectionIsSaving: false,
            showSpinner: false,
            serverError: '',
            customAttributeValues: user.custom_profile_attributes || {},
        };
    }

    createEmailSection() {
        const {formatMessage} = this.props.intl;

        const active = this.props.activeSection === 'email';
        let max = null;
        if (active) {
            const emailVerificationEnabled = this.props.requireEmailVerification;
            const inputs = [];

            let helpText = (
                <FormattedMessage
                    id='user.settings.general.emailHelp1'
                    defaultMessage='Email is used for sign-in, notifications, and password reset. Email requires verification if changed.'
                />
            );

            if (!emailVerificationEnabled) {
                helpText = (
                    <FormattedMessage
                        id='user.settings.general.emailHelp3'
                        defaultMessage='Email is used for sign-in, notifications, and password reset.'
                    />
                );
            }

            let submit = null;

            if (this.props.user.auth_service === '') {
                inputs.push(
                    <div key='currentEmailSetting'>
                        <div className='form-group'>
                            <span className='as-bs-label col-sm-5 control-label'>
                                <FormattedMessage
                                    id='user.settings.general.currentEmail'
                                    defaultMessage='Current Email'
                                />
                            </span>
                            <div className='col-sm-7'>
                                <span className='as-bs-label control-label word-break--all text-left'>{this.state.originalEmail}</span>
                            </div>
                        </div>
                    </div>,
                );

                inputs.push(
                    <div key='emailSetting'>
                        <div className='form-group'>
                            <label
                                className='col-sm-5 control-label'
                                htmlFor='primaryEmail'
                            >
                                <FormattedMessage
                                    id='user.settings.general.newEmail'
                                    defaultMessage='New Email'
                                />
                            </label>
                            <div className='col-sm-7'>
                                <input
                                    autoFocus={true}
                                    id='primaryEmail'
                                    className='form-control'
                                    type='email'
                                    onChange={this.updateEmail}
                                    maxLength={Constants.MAX_EMAIL_LENGTH}
                                    value={this.state.email}
                                    aria-label={formatMessage({id: 'user.settings.general.newEmail', defaultMessage: 'New Email'})}
                                />
                            </div>
                        </div>
                    </div>,
                );

                inputs.push(
                    <div key='confirmEmailSetting'>
                        <div className='form-group'>
                            <label
                                className='col-sm-5 control-label'
                                htmlFor='confirmEmail'
                            >
                                <FormattedMessage
                                    id='user.settings.general.confirmEmail'
                                    defaultMessage='Confirm Email'
                                />
                            </label>
                            <div className='col-sm-7'>
                                <input
                                    id='confirmEmail'
                                    className='form-control'
                                    type='email'
                                    onChange={this.updateConfirmEmail}
                                    maxLength={Constants.MAX_EMAIL_LENGTH}
                                    value={this.state.confirmEmail}
                                    aria-label={formatMessage({id: 'user.settings.general.confirmEmail', defaultMessage: 'Confirm Email'})}
                                />
                            </div>
                        </div>
                    </div>,
                );

                inputs.push(
                    <div key='currentPassword'>
                        <div className='form-group'>
                            <label
                                className='col-sm-5 control-label'
                                htmlFor='currentPassword'
                            >
                                <FormattedMessage
                                    id='user.settings.general.currentPassword'
                                    defaultMessage='Current Password'
                                />
                            </label>
                            <div className='col-sm-7'>
                                <input
                                    id='currentPassword'
                                    className='form-control'
                                    type='password'
                                    onChange={this.updateCurrentPassword}
                                    value={this.state.currentPassword}
                                    aria-label={formatMessage({id: 'user.settings.general.currentPassword', defaultMessage: 'Current Password'})}
                                />
                            </div>
                        </div>
                        {helpText}
                    </div>,
                );

                submit = this.submitEmail;
            } else if (this.props.user.auth_service === Constants.GITLAB_SERVICE) {
                inputs.push(
                    <div
                        key='oauthEmailInfo'
                        className='form-group'
                    >
                        <div className='setting-list__hint pb-3'>
                            <FormattedMessage
                                id='user.settings.general.emailGitlabCantUpdate'
                                defaultMessage='Login occurs through GitLab. Email cannot be updated. Email address used for notifications is {email}.'
                                values={{
                                    email: this.state.originalEmail,
                                }}
                            />
                        </div>
                        {helpText}
                    </div>,
                );
            } else if (this.props.user.auth_service === Constants.GOOGLE_SERVICE) {
                inputs.push(
                    <div
                        key='oauthEmailInfo'
                        className='form-group'
                    >
                        <div className='setting-list__hint pb-3'>
                            <FormattedMessage
                                id='user.settings.general.emailGoogleCantUpdate'
                                defaultMessage='Login occurs through Google Apps. Email cannot be updated. Email address used for notifications is {email}.'
                                values={{
                                    email: this.state.originalEmail,
                                }}
                            />
                        </div>
                        {helpText}
                    </div>,
                );
            } else if (this.props.user.auth_service === Constants.OFFICE365_SERVICE) {
                inputs.push(
                    <div
                        key='oauthEmailInfo'
                        className='form-group'
                    >
                        <div className='setting-list__hint pb-3'>
                            <FormattedMessage
                                id='user.settings.general.emailOffice365CantUpdate'
                                defaultMessage='Login occurs through Entra ID. Email cannot be updated. Email address used for notifications is {email}.'
                                values={{
                                    email: this.state.originalEmail,
                                }}
                            />
                        </div>
                        {helpText}
                    </div>,
                );
            } else if (this.props.user.auth_service === Constants.OPENID_SERVICE) {
                inputs.push(
                    <div
                        key='oauthEmailInfo'
                        className='form-group'
                    >
                        <div className='setting-list__hint pb-3'>
                            <FormattedMessage
                                id='user.settings.general.emailOpenIdCantUpdate'
                                defaultMessage='Login occurs through OpenID Connect. Email cannot be updated. Email address used for notifications is {email}.'
                                values={{
                                    email: this.state.originalEmail,
                                }}
                            />
                        </div>
                        {helpText}
                    </div>,
                );
            } else if (this.props.user.auth_service === Constants.LDAP_SERVICE) {
                inputs.push(
                    <div
                        key='oauthEmailInfo'
                        className='pb-2'
                    >
                        <div className='setting-list__hint pb-3'>
                            <FormattedMessage
                                id='user.settings.general.emailLdapCantUpdate'
                                defaultMessage='Login occurs through AD/LDAP. Email cannot be updated. Email address used for notifications is {email}.'
                                values={{
                                    email: this.state.originalEmail,
                                }}
                            />
                        </div>
                    </div>,
                );
            } else if (this.props.user.auth_service === Constants.SAML_SERVICE) {
                inputs.push(
                    <div
                        key='oauthEmailInfo'
                        className='pb-2'
                    >
                        <div className='setting-list__hint pb-3'>
                            <FormattedMessage
                                id='user.settings.general.emailSamlCantUpdate'
                                defaultMessage='Login occurs through SAML. Email cannot be updated. Email address used for notifications is {email}.'
                                values={{
                                    email: this.state.originalEmail,
                                }}
                            />
                        </div>
                        {helpText}
                    </div>,
                );
            }

            max = (
                <SettingItemMax
                    title={
                        <FormattedMessage
                            id='user.settings.general.email'
                            defaultMessage='Email'
                        />
                    }
                    inputs={inputs}
                    submit={submit}
                    saving={this.state.sectionIsSaving}
                    serverError={this.state.serverError}
                    clientError={this.state.emailError}
                    updateSection={this.updateSection}
                />
            );
        }

        let describe: JSX.Element|string = '';
        if (this.props.user.auth_service === '') {
            describe = this.props.user.email;
        } else if (this.props.user.auth_service === Constants.GITLAB_SERVICE) {
            describe = (
                <FormattedMessage
                    id='user.settings.general.loginGitlab'
                    defaultMessage='Login done through GitLab ({email})'
                    values={{
                        email: this.state.originalEmail,
                    }}
                />
            );
        } else if (this.props.user.auth_service === Constants.GOOGLE_SERVICE) {
            describe = (
                <FormattedMessage
                    id='user.settings.general.loginGoogle'
                    defaultMessage='Login done through Google Apps ({email})'
                    values={{
                        email: this.state.originalEmail,
                    }}
                />
            );
        } else if (this.props.user.auth_service === Constants.OFFICE365_SERVICE) {
            describe = (
                <FormattedMessage
                    id='user.settings.general.loginOffice365'
                    defaultMessage='Login done through Entra ID ({email})'
                    values={{
                        email: this.state.originalEmail,
                    }}
                />
            );
        } else if (this.props.user.auth_service === Constants.LDAP_SERVICE) {
            describe = (
                <FormattedMessage
                    id='user.settings.general.loginLdap'
                    defaultMessage='Login done through AD/LDAP ({email})'
                    values={{
                        email: this.state.originalEmail,
                    }}
                />
            );
        } else if (this.props.user.auth_service === Constants.SAML_SERVICE) {
            describe = (
                <FormattedMessage
                    id='user.settings.general.loginSaml'
                    defaultMessage='Login done through SAML ({email})'
                    values={{
                        email: this.state.originalEmail,
                    }}
                />
            );
        }

        return (
            <SettingItem
                active={active}
                areAllSectionsInactive={this.props.activeSection === ''}
                title={
                    <FormattedMessage
                        id='user.settings.general.email'
                        defaultMessage='Email'
                    />
                }
                describe={describe}
                section={'email'}
                updateSection={this.updateSection}
                max={max}
            />
        );
    }

    createNameSection = () => {
        const user = this.props.user;
        const {formatMessage} = this.props.intl;

        const active = this.props.activeSection === 'name';
        let max = null;
        if (active) {
            const inputs = [];

            let extraInfo;
            let submit = null;
            if (
                (this.props.user.auth_service === Constants.LDAP_SERVICE &&
                    (this.props.ldapFirstNameAttributeSet || this.props.ldapLastNameAttributeSet)) ||
                (this.props.user.auth_service === Constants.SAML_SERVICE &&
                    (this.props.samlFirstNameAttributeSet || this.props.samlLastNameAttributeSet)) ||
                (Constants.OAUTH_SERVICES.includes(this.props.user.auth_service))
            ) {
                extraInfo = (
                    <span>
                        <FormattedMessage
                            id='user.settings.general.field_handled_externally'
                            defaultMessage='This field is handled through your login provider. If you want to change it, you need to do so through your login provider.'
                        />
                    </span>
                );
            } else {
                inputs.push(
                    <div
                        key='firstNameSetting'
                        className='form-group'
                    >
                        <label
                            className='col-sm-5 control-label'
                            htmlFor='firstName'
                        >
                            <FormattedMessage
                                id='user.settings.general.firstName'
                                defaultMessage='First Name'
                            />
                        </label>
                        <div className='col-sm-7'>
                            <input
                                id='firstName'
                                autoFocus={true}
                                className='form-control'
                                type='text'
                                onChange={this.updateFirstName}
                                maxLength={Constants.MAX_FIRSTNAME_LENGTH}
                                value={this.state.firstName}
                                onFocus={Utils.moveCursorToEnd}
                                aria-label={formatMessage({id: 'user.settings.general.firstName', defaultMessage: 'First Name'})}
                            />
                        </div>
                    </div>,
                );

                inputs.push(
                    <div
                        key='lastNameSetting'
                        className='form-group'
                    >
                        <label
                            className='col-sm-5 control-label'
                            htmlFor='lastName'
                        >
                            <FormattedMessage
                                id='user.settings.general.lastName'
                                defaultMessage='Last Name'
                            />
                        </label>
                        <div className='col-sm-7'>
                            <input
                                id='lastName'
                                className='form-control'
                                type='text'
                                onChange={this.updateLastName}
                                maxLength={Constants.MAX_LASTNAME_LENGTH}
                                value={this.state.lastName}
                                aria-label={formatMessage({id: 'user.settings.general.lastName', defaultMessage: 'Last Name'})}
                            />
                        </div>
                    </div>,
                );

                const notifClick = (e: React.MouseEvent<HTMLAnchorElement>) => {
                    e.preventDefault();
                    this.updateSection('');
                    this.props.updateTab('notifications');
                };

                const notifLink = (
                    <a
                        href='#'
                        onClick={notifClick.bind(this)}
                    >
                        <FormattedMessage
                            id='user.settings.general.notificationsLink'
                            defaultMessage='Notifications'
                        />
                    </a>
                );

                extraInfo = (
                    <span>
                        <FormattedMessage
                            id='user.settings.general.notificationsExtra'
                            defaultMessage='By default, you will receive mention notifications when someone types your first name. Go to {notify} settings to change this default.'
                            values={{
                                notify: (notifLink),
                            }}
                        />
                    </span>
                );

                submit = this.submitName;
            }

            max = (
                <SettingItemMax
                    title={formatMessage(holders.fullName)}
                    inputs={inputs}
                    submit={submit}
                    saving={this.state.sectionIsSaving}
                    serverError={this.state.serverError}
                    clientError={this.state.clientError}
                    updateSection={this.updateSection}
                    extraInfo={extraInfo}
                />
            );
        }

        let describe: JSX.Element|string = '';

        if (user.first_name && user.last_name) {
            describe = user.first_name + ' ' + user.last_name;
        } else if (user.first_name) {
            describe = user.first_name;
        } else if (user.last_name) {
            describe = user.last_name;
        } else {
            describe = (
                <FormattedMessage
                    id='user.settings.general.emptyName'
                    defaultMessage="Click 'Edit' to add your full name"
                />
            );
            if (this.props.isMobileView) {
                describe = (
                    <FormattedMessage
                        id='user.settings.general.mobile.emptyName'
                        defaultMessage='Click to add your full name'
                    />
                );
            }
        }

        return (
            <SettingItem
                active={active}
                areAllSectionsInactive={this.props.activeSection === ''}
                title={formatMessage(holders.fullName)}
                describe={describe}
                section={'name'}
                updateSection={this.updateSection}
                max={max}
            />
        );
    };

    createNicknameSection = () => {
        const user = this.props.user;
        const {formatMessage} = this.props.intl;

        const active = this.props.activeSection === 'nickname';
        let max = null;
        if (active) {
            const inputs = [];

            let extraInfo;
            let submit = null;
            if ((this.props.user.auth_service === 'ldap' && this.props.ldapNicknameAttributeSet) || (this.props.user.auth_service === Constants.SAML_SERVICE && this.props.samlNicknameAttributeSet)) {
                extraInfo = (
                    <span>
                        <FormattedMessage
                            id='user.settings.general.field_handled_externally'
                            defaultMessage='This field is handled through your login provider. If you want to change it, you need to do so through your login provider.'
                        />
                    </span>
                );
            } else {
                let nicknameLabel: JSX.Element|string = (
                    <FormattedMessage
                        id='user.settings.general.nickname'
                        defaultMessage='Nickname'
                    />
                );
                if (this.props.isMobileView) {
                    nicknameLabel = '';
                }

                inputs.push(
                    <div
                        key='nicknameSetting'
                        className='form-group'
                    >
                        <label className='col-sm-5 control-label'>{nicknameLabel}</label>
                        <div className='col-sm-7'>
                            <input
                                id='nickname'
                                autoFocus={true}
                                className='form-control'
                                type='text'
                                onChange={this.updateNickname}
                                value={this.state.nickname}
                                maxLength={Constants.MAX_NICKNAME_LENGTH}
                                autoCapitalize='off'
                                aria-label={formatMessage({id: 'user.settings.general.nickname', defaultMessage: 'Nickname'})}
                            />
                        </div>
                    </div>,
                );

                extraInfo = (
                    <span>
                        <FormattedMessage
                            id='user.settings.general.nicknameExtra'
                            defaultMessage='Use Nickname for a name you might be called that is different from your first name and username. This is most often used when two or more people have similar sounding names and usernames.'
                        />
                    </span>
                );

                submit = this.submitNickname;
            }

            max = (
                <SettingItemMax
                    title={formatMessage(holders.nickname)}
                    inputs={inputs}
                    submit={submit}
                    saving={this.state.sectionIsSaving}
                    serverError={this.state.serverError}
                    clientError={this.state.clientError}
                    updateSection={this.updateSection}
                    extraInfo={extraInfo}
                />
            );
        }

        let describe: JSX.Element|string = '';
        if (user.nickname) {
            describe = user.nickname;
        } else {
            describe = (
                <FormattedMessage
                    id='user.settings.general.emptyNickname'
                    defaultMessage="Click 'Edit' to add a nickname"
                />
            );
            if (this.props.isMobileView) {
                describe = (
                    <FormattedMessage
                        id='user.settings.general.mobile.emptyNickname'
                        defaultMessage='Click to add a nickname'
                    />
                );
            }
        }

        return (
            <SettingItem
                active={active}
                areAllSectionsInactive={this.props.activeSection === ''}
                title={formatMessage(holders.nickname)}
                describe={describe}
                section={'nickname'}
                updateSection={this.updateSection}
                max={max}
            />
        );
    };

    createUsernameSection = () => {
        const {formatMessage} = this.props.intl;

        const active = this.props.activeSection === 'username';
        let max = null;
        if (active) {
            const inputs = [];

            let extraInfo;
            let submit = null;
            if (this.props.user.auth_service === '') {
                let usernameLabel: JSX.Element | string = (
                    <FormattedMessage
                        id='user.settings.general.username'
                        defaultMessage='Username'
                    />
                );
                if (this.props.isMobileView) {
                    usernameLabel = '';
                }

                inputs.push(
                    <div
                        key='usernameSetting'
                        className='form-group'
                    >
                        <label className='col-sm-5 control-label'>{usernameLabel}</label>
                        <div className='col-sm-7'>
                            <input
                                id='username'
                                autoFocus={true}
                                maxLength={Constants.MAX_USERNAME_LENGTH}
                                className='form-control'
                                type='text'
                                onChange={this.updateUsername}
                                value={this.state.username}
                                autoCapitalize='off'
                                onFocus={Utils.moveCursorToEnd}
                                aria-label={formatMessage({id: 'user.settings.general.username', defaultMessage: 'Username'})}
                            />
                        </div>
                    </div>,
                );

                extraInfo = (
                    <span>
                        <FormattedMessage
                            id='user.settings.general.usernameInfo'
                            defaultMessage='Pick something easy for teammates to recognize and recall.'
                        />
                    </span>
                );

                submit = this.submitUsername;
            } else {
                extraInfo = (
                    <span>
                        <FormattedMessage
                            id='user.settings.general.field_handled_externally'
                            defaultMessage='This field is handled through your login provider. If you want to change it, you need to do so through your login provider.'
                        />
                    </span>
                );
            }

            max = (
                <SettingItemMax
                    title={formatMessage(holders.username)}
                    inputs={inputs}
                    submit={submit}
                    saving={this.state.sectionIsSaving}
                    serverError={this.state.serverError}
                    clientError={this.state.clientError}
                    updateSection={this.updateSection}
                    extraInfo={extraInfo}
                />
            );
        }
        return (
            <SettingItem
                active={active}
                areAllSectionsInactive={this.props.activeSection === ''}
                title={formatMessage(holders.username)}
                describe={this.props.user.username}
                section={'username'}
                updateSection={this.updateSection}
                max={max}
            />
        );
    };

    createPositionSection = () => {
        const user = this.props.user;
        const {formatMessage} = this.props.intl;

        const active = this.props.activeSection === 'position';
        let max = null;
        if (active) {
            const inputs = [];

            let extraInfo: JSX.Element|string;
            let submit = null;
            if ((this.props.user.auth_service === Constants.LDAP_SERVICE && this.props.ldapPositionAttributeSet) || (this.props.user.auth_service === Constants.SAML_SERVICE && this.props.samlPositionAttributeSet)) {
                extraInfo = (
                    <span>
                        <FormattedMessage
                            id='user.settings.general.field_handled_externally'
                            defaultMessage='This field is handled through your login provider. If you want to change it, you need to do so through your login provider.'
                        />
                    </span>
                );
            } else {
                let positionLabel: JSX.Element | string = (
                    <FormattedMessage
                        id='user.settings.general.position'
                        defaultMessage='Position'
                    />
                );
                if (this.props.isMobileView) {
                    positionLabel = '';
                }

                inputs.push(
                    <div
                        key='positionSetting'
                        className='form-group'
                    >
                        <label className='col-sm-5 control-label'>{positionLabel}</label>
                        <div className='col-sm-7'>
                            <input
                                id='position'
                                autoFocus={true}
                                className='form-control'
                                type='text'
                                onChange={this.updatePosition}
                                value={this.state.position}
                                maxLength={Constants.MAX_POSITION_LENGTH}
                                autoCapitalize='off'
                                onFocus={Utils.moveCursorToEnd}
                                aria-label={formatMessage({id: 'user.settings.general.position', defaultMessage: 'Position'})}
                            />
                        </div>
                    </div>,
                );

                extraInfo = (
                    <span>
                        <FormattedMessage
                            id='user.settings.general.positionExtra'
                            defaultMessage='Use Position for your role or job title. This will be shown in your profile popover.'
                        />
                    </span>
                );

                submit = this.submitPosition;
            }

            max = (
                <SettingItemMax
                    title={formatMessage(holders.position)}
                    inputs={inputs}
                    submit={submit}
                    saving={this.state.sectionIsSaving}
                    serverError={this.state.serverError}
                    clientError={this.state.clientError}
                    updateSection={this.updateSection}
                    extraInfo={extraInfo}
                />
            );
        }

        let describe: JSX.Element|string = '';
        if (user.position) {
            describe = user.position;
        } else {
            describe = (
                <FormattedMessage
                    id='user.settings.general.emptyPosition'
                    defaultMessage="Click 'Edit' to add your job title / position"
                />
            );
            if (this.props.isMobileView) {
                describe = (
                    <FormattedMessage
                        id='user.settings.general.mobile.emptyPosition'
                        defaultMessage='Click to add your job title / position'
                    />
                );
            }
        }

        return (
            <SettingItem
                active={active}
                areAllSectionsInactive={this.props.activeSection === ''}
                title={formatMessage(holders.position)}
                describe={describe}
                section={'position'}
                updateSection={this.updateSection}
                max={max}
            />
        );
    };

    createCustomAttributeSection = () => {
        const {formatMessage} = this.props.intl;
        if (this.props.customProfileAttributeFields == null) {
            return <></>;
        }

        const attributeSections = this.props.customProfileAttributeFields.map((attribute) => {
            const sectionName = 'customAttribute_' + attribute.id;
            const active = this.props.activeSection === sectionName;
            let max = null;

            const getDisplayValue = (attributeValue: string | string[]) => {
                if (!attributeValue || (!Array.isArray(attributeValue) && !attributeValue.length)) {
                    return '';
                }

                if (attribute.type === 'select' || attribute.type === 'multiselect') {
                    const attribOptions = attribute.attrs.options;
                    if (!attribOptions) {
                        return '';
                    }
                    if (Array.isArray(attributeValue)) {
                        return attributeValue.map((value) => {
                            const option = attribOptions.find((o) => o.id === value);
                            return {label: option?.name, value: option?.id};
                        });
                    }

                    // Handle single select
                    const option = attribOptions.find((o) => o.id === attributeValue);
                    return {label: option?.name, value: option?.id};
                }

                return attributeValue as string;
            };

            if (active) {
                const inputs = [];

                let attributeLabel: JSX.Element | string = (
                    attribute.name
                );
                if (this.props.isMobileView) {
                    attributeLabel = '';
                }

                if (attribute.type === 'select' || attribute.type === 'multiselect') {
                    const attribOptions: PropertyFieldOption[] = attribute.attrs!.options as PropertyFieldOption[];
                    const opts = attribOptions.map((o) => {
                        return {label: o.name, value: o.id} as SelectOption;
                    });
                    inputs.push(
                        <ReactSelect
                            isMulti={attribute.type === 'multiselect' ? true : undefined}
                            key={sectionName}
                            id={'customProfileAttribute_' + attribute.id}
                            inputId={'customProfileAttribute_' + attribute.id + '_input'}
                            className='react-select inlineSelect'
                            classNamePrefix='react-select'
                            options={opts}
                            isClearable={true}
                            isSearchable={false}
                            isDisabled={false}
                            placeholder={formatMessage({
                                id: 'user.settings.general.select',
                                defaultMessage: 'Select',
                            })}
                            components={{IndicatorSeparator: null}}
                            styles={selectStyles}
                            value={getDisplayValue(this.state.customAttributeValues[attribute.id]) as SelectOption}
                            onChange={(v, a) => this.updateSelectAttribute(v, a, attribute.id)}
                        />,
                    );
                } else {
                    const inputType = attribute.type as string;
                    inputs.push(
                        <div
                            key={sectionName}
                            className='form-group'
                        >
                            <label className='col-sm-5 control-label'>{attributeLabel}</label>
                            <div className='col-sm-7'>
                                <input
                                    id={sectionName}
                                    autoFocus={true}
                                    className='form-control'
                                    type={inputType}
                                    onChange={this.updateAttribute}
                                    value={getDisplayValue(this.state.customAttributeValues[attribute.id]) as string}
                                    maxLength={Constants.MAX_CUSTOM_ATTRIBUTE_LENGTH}
                                    autoCapitalize='off'
                                    onFocus={Utils.moveCursorToEnd}
                                    aria-label={attribute.name}
                                />
                            </div>
                        </div>,
                    );
                }
                const extraInfo = (
                    <span>
                        <FormattedMessage
                            id='user.settings.general.attributeExtra'
                            defaultMessage='This will be shown in your profile popover.'
                        />
                    </span>
                );

                max = (
                    <SettingItemMax
                        key={'settingItemMax_' + attribute.id}
                        title={attribute.name}
                        inputs={inputs}
                        submit={this.submitAttribute.bind(this, [attribute.id])}
                        saving={this.state.sectionIsSaving}
                        serverError={this.state.serverError}
                        clientError={this.state.clientError}
                        updateSection={this.updateSection}
                        extraInfo={extraInfo}
                    />
                );
            }
            let describe: JSX.Element|string = '';
<<<<<<< HEAD
            const attributeValue = this.props.user.custom_profile_attributes?.[attribute.id];
            if (attributeValue) {
                describe = attributeValue as string;
            } else {
=======
            if (this.props.user.custom_profile_attributes?.[attribute.id]) {
                const attributeValue = getDisplayValue(this.props.user.custom_profile_attributes?.[attribute.id]);
                if (typeof attributeValue === 'string') {
                    describe = attributeValue;
                } else if (Array.isArray(attributeValue) && attributeValue.length > 0) {
                    describe = <FormattedList value={attributeValue.map((attrib) => attrib.label)}/>;
                } else if (!Array.isArray(attributeValue) && Object.hasOwn(attributeValue, 'label')) {
                    describe = attributeValue.label || '';
                }
            }
            if (!describe) {
>>>>>>> c417ac1b
                describe = (
                    <FormattedMessage
                        id='user.settings.general.emptyAttribute'
                        defaultMessage="Click 'Edit' to add your custom attribute"
                    />
                );
                if (this.props.isMobileView) {
                    describe = (
                        <FormattedMessage
                            id='user.settings.general.mobile.emptyAttribute'
                            defaultMessage='Click to add your custom attribute'
                        />
                    );
                }
            }

            return (
                <div key={sectionName}>
                    <SettingItem
                        key={'settingItem_' + attribute.id}
                        active={active}
                        areAllSectionsInactive={this.props.activeSection === ''}
                        title={attribute.name}
                        describe={describe}
                        section={sectionName}
                        updateSection={this.updateSection}
                        max={max}
                    />
                    <div className='divider-dark'/>
                </div>
            );
        });
        return <>{attributeSections}</>;
    };

    createPictureSection = () => {
        const user = this.props.user;
        const {formatMessage} = this.props.intl;

        const active = this.props.activeSection === 'picture';
        let max = null;

        if (active) {
            let submit = null;
            let setDefault = null;
            let helpText = null;
            let imgSrc = null;

            if ((this.props.user.auth_service === Constants.LDAP_SERVICE || this.props.user.auth_service === Constants.SAML_SERVICE) && this.props.ldapPictureAttributeSet) {
                helpText = (
                    <span>
                        <FormattedMessage
                            id='user.settings.general.field_handled_externally'
                            defaultMessage='This field is handled through your login provider. If you want to change it, you need to do so through your login provider.'
                        />
                    </span>
                );
            } else {
                submit = this.submitPicture;
                setDefault = user.last_picture_update > 0 ? this.setDefaultProfilePicture : null;
                imgSrc = Utils.imageURLForUser(user.id, user.last_picture_update);
                helpText = (
                    <FormattedMessage
                        id='setting_picture.help.profile'
                        defaultMessage='Upload a picture in BMP, JPG, JPEG, or PNG format. Maximum file size: {max}'
                        values={{max: Utils.fileSizeToString(this.props.maxFileSize)}}
                    />
                );
            }

            max = (
                <SettingPicture
                    title={formatMessage(holders.profilePicture)}
                    onSubmit={submit}
                    onSetDefault={setDefault}
                    src={imgSrc}
                    defaultImageSrc={Utils.defaultImageURLForUser(user.id)}
                    serverError={this.state.serverError}
                    clientError={this.state.clientError}
                    updateSection={(e: React.MouseEvent) => {
                        this.updateSection('');
                        e.preventDefault();
                    }}
                    file={this.state.pictureFile}
                    onFileChange={this.updatePicture}
                    submitActive={this.submitActive}
                    loadingPicture={this.state.loadingPicture}
                    maxFileSize={this.props.maxFileSize}
                    helpText={helpText}
                />
            );
        }

        let minMessage: JSX.Element|string = formatMessage(holders.uploadImage);
        if (this.props.isMobileView) {
            minMessage = formatMessage(holders.uploadImageMobile);
        }
        if (user.last_picture_update > 0) {
            minMessage = (
                <FormattedMessage
                    id='user.settings.general.imageUpdated'
                    defaultMessage='Image last updated {date}'
                    values={{
                        date: (
                            <FormattedDate
                                value={new Date(user.last_picture_update)}
                                day='2-digit'
                                month='short'
                                year='numeric'
                            />
                        ),
                    }}
                />
            );
        }
        return (
            <SettingItem
                active={active}
                areAllSectionsInactive={this.props.activeSection === ''}
                title={formatMessage(holders.profilePicture)}
                describe={minMessage}
                section={'picture'}
                updateSection={this.updateSection}
                max={max}
            />
        );
    };

    render() {
        const nameSection = this.createNameSection();
        const nicknameSection = this.createNicknameSection();
        const usernameSection = this.createUsernameSection();
        const positionSection = this.createPositionSection();
        const emailSection = this.createEmailSection();
        const customAttributeSection = this.createCustomAttributeSection();
        const pictureSection = this.createPictureSection();

        return (
            <div
                id='profileSettings'
                aria-labelledby='profileButton'
                role='tabpanel'
            >
                <SettingMobileHeader
                    closeModal={this.props.closeModal}
                    collapseModal={this.props.collapseModal}
                    text={
                        <FormattedMessage
                            id='user.settings.modal.profile'
                            defaultMessage='Profile'
                        />
                    }
                />
                <div className='user-settings'>
                    <SettingDesktopHeader
                        id='generalSettingsTitle'
                        text={
                            <FormattedMessage
                                id='user.settings.modal.profile'
                                defaultMessage='Profile'
                            />
                        }
                    />
                    <div className='divider-dark first'/>
                    {nameSection}
                    <div className='divider-light'/>
                    {usernameSection}
                    <div className='divider-light'/>
                    {nicknameSection}
                    <div className='divider-light'/>
                    {positionSection}
                    <div className='divider-light'/>
                    {emailSection}
                    <div className='divider-light'/>
                    {customAttributeSection}
                    {pictureSection}
                    <div className='divider-dark'/>
                </div>
            </div>
        );
    }
}

export default injectIntl(UserSettingsGeneralTab);<|MERGE_RESOLUTION|>--- conflicted
+++ resolved
@@ -152,13 +152,8 @@
         sendVerificationEmail: (email: string) => Promise<ActionResult>;
         setDefaultProfileImage: (id: string) => void;
         uploadProfileImage: (id: string, file: File) => Promise<ActionResult>;
-<<<<<<< HEAD
-        saveCustomProfileAttribute: (userID: string, attributeID: string, attributeValue: string) => Promise<ActionResult<Record<string, string | string[]>>>;
         getCustomProfileAttributeValues: (userID: string) => Promise<ActionResult<Record<string, string | string[]>>>;
-=======
         saveCustomProfileAttribute: (userID: string, attributeID: string, attributeValue: string | string[]) => Promise<ActionResult<Record<string, string | string[]>>>;
-        getCustomProfileAttributeValues: (userID: string) => Promise<ActionResult<Record<string, string>>>;
->>>>>>> c417ac1b
     };
     requireEmailVerification?: boolean;
     ldapFirstNameAttributeSet?: boolean;
@@ -1522,12 +1517,6 @@
                 );
             }
             let describe: JSX.Element|string = '';
-<<<<<<< HEAD
-            const attributeValue = this.props.user.custom_profile_attributes?.[attribute.id];
-            if (attributeValue) {
-                describe = attributeValue as string;
-            } else {
-=======
             if (this.props.user.custom_profile_attributes?.[attribute.id]) {
                 const attributeValue = getDisplayValue(this.props.user.custom_profile_attributes?.[attribute.id]);
                 if (typeof attributeValue === 'string') {
@@ -1539,7 +1528,6 @@
                 }
             }
             if (!describe) {
->>>>>>> c417ac1b
                 describe = (
                     <FormattedMessage
                         id='user.settings.general.emptyAttribute'

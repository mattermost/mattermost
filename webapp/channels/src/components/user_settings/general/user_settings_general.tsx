--- conflicted
+++ resolved
@@ -152,13 +152,8 @@
         sendVerificationEmail: (email: string) => Promise<ActionResult>;
         setDefaultProfileImage: (id: string) => void;
         uploadProfileImage: (id: string, file: File) => Promise<ActionResult>;
-<<<<<<< HEAD
-        saveCustomProfileAttribute: (userID: string, attributeID: string, attributeValue: string) => Promise<ActionResult<Record<string, string | string[]>>>;
+        saveCustomProfileAttribute: (userID: string, attributeID: string, attributeValue: string | string[]) => Promise<ActionResult<Record<string, string | string[]>>>;
         getCustomProfileAttributeValues: (userID: string) => Promise<ActionResult<Record<string, string | string[]>>>;
-=======
-        saveCustomProfileAttribute: (userID: string, attributeID: string, attributeValue: string | string[]) => Promise<ActionResult<Record<string, string | string[]>>>;
-        getCustomProfileAttributeValues: (userID: string) => Promise<ActionResult<Record<string, string>>>;
->>>>>>> 8172e3c3
     };
     requireEmailVerification?: boolean;
     ldapFirstNameAttributeSet?: boolean;
@@ -1519,12 +1514,6 @@
                 );
             }
             let describe: JSX.Element|string = '';
-<<<<<<< HEAD
-            const attributeValue = this.props.user.custom_profile_attributes?.[attribute.id];
-            if (attributeValue) {
-                describe = attributeValue as string;
-            } else {
-=======
             if (this.props.user.custom_profile_attributes?.[attribute.id]) {
                 const attributeValue = getDisplayValue(this.props.user.custom_profile_attributes?.[attribute.id]);
                 if (typeof attributeValue === 'string') {
@@ -1536,7 +1525,6 @@
                 }
             }
             if (!describe) {
->>>>>>> 8172e3c3
                 describe = (
                     <FormattedMessage
                         id='user.settings.general.emptyAttribute'

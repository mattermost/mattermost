--- conflicted
+++ resolved
@@ -7,14 +7,8 @@
 import type {ReactNode} from 'react';
 import {FormattedMessage, defineMessages} from 'react-intl';
 
-<<<<<<< HEAD
-import type {PreferenceType} from '@mattermost/types/preferences';
-=======
 import type {PreferencesType, PreferenceType} from '@mattermost/types/preferences';
 import type {UserProfile} from '@mattermost/types/users';
-
-import type {ActionResult} from 'mattermost-redux/types/actions';
->>>>>>> 1ff54a31
 
 import {emitUserLoggedOutEvent} from 'actions/global_actions';
 
@@ -43,30 +37,16 @@
     sync_drafts: Props['syncDrafts'];
 };
 
-<<<<<<< HEAD
-type OwnProps = {
-=======
 export type OwnProps = {
     adminMode?: boolean;
     user: UserProfile;
     userPreferences?: PreferencesType;
-}
-
-export type Props = OwnProps & {
-    advancedSettingsCategory: PreferenceType[];
-    sendOnCtrlEnter: string;
-    codeBlockOnCtrlEnter: string;
-    formatting: string;
-    joinLeave: string;
-    unreadScrollPosition: string;
-    syncDrafts: string;
->>>>>>> 1ff54a31
     updateSection: (section?: string) => void;
     activeSection: string;
     closeModal: () => void;
     collapseModal: () => void;
     syncedDraftsAreAllowed: boolean;
-};
+}
 
 export type Props = OwnProps & PropsFromRedux;
 
@@ -95,6 +75,7 @@
         };
 
         const isSaving = false;
+
         const showDeactivateAccountModal = false;
 
         return {

// Copyright (c) 2015-present Mattermost, Inc. All Rights Reserved.
// See LICENSE.txt for license information.

import {connect} from 'react-redux';
import {ActionCreatorsMapObject, bindActionCreators, Dispatch} from 'redux';

import {getConfig, isPerformanceDebuggingEnabled} from 'mattermost-redux/selectors/entities/general';
import {getCurrentUser} from 'mattermost-redux/selectors/entities/users';
import {get, getUnreadScrollPositionPreference, makeGetCategory, syncedDraftsAreAllowed} from 'mattermost-redux/selectors/entities/preferences';
import {savePreferences} from 'mattermost-redux/actions/preferences';
import {updateUserActive, revokeAllSessionsForUser} from 'mattermost-redux/actions/users';

import {Preferences} from 'utils/constants';

import {GlobalState} from 'types/store';
import {ActionFunc} from 'mattermost-redux/types/actions';

import AdvancedSettingsDisplay, {Props} from './user_settings_advanced';

function makeMapStateToProps() {
    const getAdvancedSettingsCategory = makeGetCategory();

    return (state: GlobalState) => {
        const config = getConfig(state);

        const enablePreviewFeatures = config.EnablePreviewFeatures === 'true';
        const enableUserDeactivation = config.EnableUserDeactivation === 'true';
<<<<<<< HEAD
        const disableWebappPrefetchAllowed = isPerformanceDebuggingEnabled(state);
=======
        const enableJoinLeaveMessage = config.EnableJoinLeaveMessageByDefault === 'true';
>>>>>>> 4f0f3845

        return {
            advancedSettingsCategory: getAdvancedSettingsCategory(state, Preferences.CATEGORY_ADVANCED_SETTINGS),
            sendOnCtrlEnter: get(state, Preferences.CATEGORY_ADVANCED_SETTINGS, 'send_on_ctrl_enter', 'false'),
            codeBlockOnCtrlEnter: get(state, Preferences.CATEGORY_ADVANCED_SETTINGS, 'code_block_ctrl_enter', 'true'),
            formatting: get(state, Preferences.CATEGORY_ADVANCED_SETTINGS, 'formatting', 'true'),
            joinLeave: get(state, Preferences.CATEGORY_ADVANCED_SETTINGS, 'join_leave', enableJoinLeaveMessage.toString()),
            syncDrafts: get(state, Preferences.CATEGORY_ADVANCED_SETTINGS, 'sync_drafts', 'true'),
            currentUser: getCurrentUser(state),
            unreadScrollPosition: getUnreadScrollPositionPreference(state),
            enablePreviewFeatures,
            enableUserDeactivation,
            syncedDraftsAreAllowed: syncedDraftsAreAllowed(state),
            disableWebappPrefetchAllowed,
            dataPrefetchEnabled: get(state, Preferences.CATEGORY_ADVANCED_SETTINGS, 'data_prefetch', 'true'),
        };
    };
}

function mapDispatchToProps(dispatch: Dispatch) {
    return {
        actions: bindActionCreators<ActionCreatorsMapObject<ActionFunc>, Props['actions']>({
            savePreferences,
            updateUserActive,
            revokeAllSessionsForUser,
        }, dispatch),
    };
}

export default connect(makeMapStateToProps, mapDispatchToProps)(AdvancedSettingsDisplay);<|MERGE_RESOLUTION|>--- conflicted
+++ resolved
@@ -25,11 +25,8 @@
 
         const enablePreviewFeatures = config.EnablePreviewFeatures === 'true';
         const enableUserDeactivation = config.EnableUserDeactivation === 'true';
-<<<<<<< HEAD
         const disableWebappPrefetchAllowed = isPerformanceDebuggingEnabled(state);
-=======
         const enableJoinLeaveMessage = config.EnableJoinLeaveMessageByDefault === 'true';
->>>>>>> 4f0f3845
 
         return {
             advancedSettingsCategory: getAdvancedSettingsCategory(state, Preferences.CATEGORY_ADVANCED_SETTINGS),

// Copyright (c) 2015-present Mattermost, Inc. All Rights Reserved.
// See LICENSE.txt for license information.

/* eslint-disable max-lines */

import React, {ChangeEvent, RefObject} from 'react';
import {FormattedMessage} from 'react-intl';

import {ActionResult} from 'mattermost-redux/types/actions';

import Constants, {NotificationLevels} from 'utils/constants';
import * as NotificationSounds from 'utils/notification_sounds';
import {a11yFocus, localizeMessage, moveCursorToEnd} from 'utils/utils';
import {t} from 'utils/i18n';

import SettingItem from 'components/setting_item';
import LocalizedIcon from 'components/localized_icon';

import {UserNotifyProps, UserProfile} from '@mattermost/types/users';

import SettingItemMax from 'components/setting_item_max';

import DesktopNotificationSettings from './desktop_notification_setting/desktop_notification_settings';
import EmailNotificationSetting from './email_notification_setting';
import ManageAutoResponder from './manage_auto_responder/manage_auto_responder';

export type Props = {
    user: UserProfile;
    updateSection: (section: string) => void;
    activeSection: string;
    closeModal: () => void;
    collapseModal: () => void;
    sendPushNotifications: boolean;
    enableAutoResponder: boolean;
    actions: {
        updateMe: (user: UserProfile) => Promise<ActionResult>;
    };
    isCollapsedThreadsEnabled: boolean;
    isCallsEnabled: boolean;
}

type State = {
    enableEmail: UserNotifyProps['email'];
    desktopActivity: UserNotifyProps['desktop'];
    desktopThreads: UserNotifyProps['desktop_threads'];
    pushThreads: UserNotifyProps['push_threads'];
    emailThreads: UserNotifyProps['email_threads'];
    pushActivity: UserNotifyProps['push'];
    pushStatus: UserNotifyProps['push_status'];
    desktopSound: UserNotifyProps['desktop_sound'];
    callsDesktopSound: UserNotifyProps['calls_desktop_sound'];
    desktopNotificationSound: UserNotifyProps['desktop_notification_sound'];
    callsNotificationSound: UserNotifyProps['calls_notification_sound'];
    usernameKey: boolean;
    customKeys: string;
    customKeysChecked: boolean;
    firstNameKey: boolean;
    channelKey: boolean;
    autoResponderActive: boolean;
    autoResponderMessage: UserNotifyProps['auto_responder_message'];
    notifyCommentsLevel: UserNotifyProps['comments'];
    isSaving: boolean;
    serverError: string;
};

function getNotificationsStateFromProps(props: Props): State {
    const user = props.user;

    let desktop: UserNotifyProps['desktop'] = NotificationLevels.MENTION;
    let desktopThreads: UserNotifyProps['desktop_threads'] = NotificationLevels.ALL;
    let pushThreads: UserNotifyProps['push_threads'] = NotificationLevels.ALL;
    let emailThreads: UserNotifyProps['email_threads'] = NotificationLevels.ALL;
    let sound: UserNotifyProps['desktop_sound'] = 'true';
    let callsSound: UserNotifyProps['calls_desktop_sound'] = 'true';
    let desktopNotificationSound: UserNotifyProps['desktop_notification_sound'] = 'Bing';
    let callsNotificationSound: UserNotifyProps['calls_notification_sound'] = 'Dynamic';
    let comments: UserNotifyProps['comments'] = 'never';
    let enableEmail: UserNotifyProps['email'] = 'true';
    let pushActivity: UserNotifyProps['push'] = NotificationLevels.MENTION;
    let pushStatus: UserNotifyProps['push_status'] = Constants.UserStatuses.AWAY;
    let autoResponderActive = false;
    let autoResponderMessage: UserNotifyProps['auto_responder_message'] = localizeMessage(
        'user.settings.notifications.autoResponderDefault',
        'Hello, I am out of office and unable to respond to messages.',
    );

    if (user.notify_props) {
        if (user.notify_props.desktop) {
            desktop = user.notify_props.desktop;
        }
        if (user.notify_props.desktop_threads) {
            desktopThreads = user.notify_props.desktop_threads;
        }
        if (user.notify_props.push_threads) {
            pushThreads = user.notify_props.push_threads;
        }
        if (user.notify_props.email_threads) {
            emailThreads = user.notify_props.email_threads;
        }
        if (user.notify_props.desktop_sound) {
            sound = user.notify_props.desktop_sound;
        }
        if (user.notify_props.calls_desktop_sound) {
            callsSound = user.notify_props.calls_desktop_sound;
        }
        if (user.notify_props.desktop_notification_sound) {
            desktopNotificationSound = user.notify_props.desktop_notification_sound;
        }
        if (user.notify_props.calls_notification_sound) {
            callsNotificationSound = user.notify_props.calls_notification_sound;
        }
        if (user.notify_props.comments) {
            comments = user.notify_props.comments;
        }
        if (user.notify_props.email) {
            enableEmail = user.notify_props.email;
        }
        if (user.notify_props.push) {
            pushActivity = user.notify_props.push;
        }
        if (user.notify_props.push_status) {
            pushStatus = user.notify_props.push_status;
        }

        if (user.notify_props.auto_responder_active) {
            autoResponderActive = user.notify_props.auto_responder_active === 'true';
        }

        if (user.notify_props.auto_responder_message) {
            autoResponderMessage = user.notify_props.auto_responder_message;
        }
    }

    let usernameKey = false;
    let customKeys = '';
    let firstNameKey = false;
    let channelKey = false;

    if (user.notify_props) {
        if (user.notify_props.mention_keys) {
            const keys = user.notify_props.mention_keys.split(',');

            if (keys.indexOf(user.username) === -1) {
                usernameKey = false;
            } else {
                usernameKey = true;
                keys.splice(keys.indexOf(user.username), 1);
                if (keys.indexOf(`@${user.username}`) !== -1) {
                    keys.splice(keys.indexOf(`@${user.username}`), 1);
                }
            }

            customKeys = keys.join(',');
        }

        if (user.notify_props.first_name) {
            firstNameKey = user.notify_props.first_name === 'true';
        }

        if (user.notify_props.channel) {
            channelKey = user.notify_props.channel === 'true';
        }
    }

    return {
        desktopActivity: desktop,
        desktopThreads,
        pushThreads,
        emailThreads,
        enableEmail,
        pushActivity,
        pushStatus,
        desktopSound: sound,
        callsDesktopSound: callsSound,
        desktopNotificationSound,
        callsNotificationSound,
        usernameKey,
        customKeys,
        customKeysChecked: customKeys.length > 0,
        firstNameKey,
        channelKey,
        autoResponderActive,
        autoResponderMessage,
        notifyCommentsLevel: comments,
        isSaving: false,
        serverError: '',
    };
}

export default class NotificationsTab extends React.PureComponent<Props, State> {
    customCheckRef: RefObject<HTMLInputElement>;
    customMentionsRef: RefObject<HTMLInputElement>;
    drawerRef: RefObject<HTMLHeadingElement>;
    wrapperRef: RefObject<HTMLDivElement>;

    static defaultProps = {
        activeSection: '',
    };

    constructor(props: Props) {
        super(props);

        this.state = getNotificationsStateFromProps(props);
        this.customCheckRef = React.createRef();
        this.customMentionsRef = React.createRef();
        this.drawerRef = React.createRef();
        this.wrapperRef = React.createRef();
    }

    handleSubmit = (): void => {
        const data: UserNotifyProps = {} as UserNotifyProps;
        data.email = this.state.enableEmail;
        data.desktop_sound = this.state.desktopSound;
<<<<<<< HEAD
        data.calls_desktop_sound = this.state.callsDesktopSound;
        if (!isDesktopApp() || (window.desktop && semver.gte(window.desktop.version || '', '4.6.0'))) {
            data.desktop_notification_sound = this.state.desktopNotificationSound;
            data.calls_notification_sound = this.state.callsNotificationSound;
        }
=======
        data.desktop_notification_sound = this.state.desktopNotificationSound;
>>>>>>> 36027ac1
        data.desktop = this.state.desktopActivity;
        data.desktop_threads = this.state.desktopThreads;
        data.email_threads = this.state.emailThreads;
        data.push_threads = this.state.pushThreads;
        data.push = this.state.pushActivity;
        data.push_status = this.state.pushStatus;
        data.comments = this.state.notifyCommentsLevel;
        data.auto_responder_active = this.state.autoResponderActive.toString() as UserNotifyProps['auto_responder_active'];
        data.auto_responder_message = this.state.autoResponderMessage;

        if (!data.auto_responder_message || data.auto_responder_message === '') {
            data.auto_responder_message = localizeMessage(
                'user.settings.notifications.autoResponderDefault',
                'Hello, I am out of office and unable to respond to messages.',
            );
        }

        const mentionKeys = [];
        if (this.state.usernameKey) {
            mentionKeys.push(this.props.user.username);
        }

        let stringKeys = mentionKeys.join(',');
        if (this.state.customKeys.length > 0 && this.state.customKeysChecked) {
            stringKeys += ',' + this.state.customKeys;
        }

        data.mention_keys = stringKeys;
        data.first_name = this.state.firstNameKey.toString() as UserNotifyProps['first_name'];
        data.channel = this.state.channelKey.toString() as UserNotifyProps['channel'];

        this.setState({isSaving: true});
        NotificationSounds.stopTryNotificationRing();

        this.props.actions.updateMe({notify_props: data} as UserProfile).
            then(({data: result, error: err}) => {
                if (result) {
                    this.handleUpdateSection('');
                    this.setState(getNotificationsStateFromProps(this.props));
                } else if (err) {
                    this.setState({serverError: err.message, isSaving: false});
                }
            });
    };

    handleCancel = (): void => {
        this.setState(getNotificationsStateFromProps(this.props));
        NotificationSounds.stopTryNotificationRing();
    };

    handleUpdateSection = (section: string): void => {
        if (section) {
            this.props.updateSection(section);
        } else {
            this.props.updateSection('');
        }
        this.setState({isSaving: false});
        this.handleCancel();
    };

    setStateValue = (key: string, value: string | boolean): void => {
        const data: {[key: string]: string | boolean } = {};
        data[key] = value;
        this.setState((prevState) => ({...prevState, ...data}));
    };

    handleNotifyPushThread = (e: ChangeEvent<HTMLInputElement>): void => {
        const pushThreads = e.target.checked ? NotificationLevels.ALL : NotificationLevels.MENTION;
        this.setState({pushThreads});
    };

    handleNotifyCommentsRadio = (notifyCommentsLevel: UserNotifyProps['comments'], e?: React.ChangeEvent): void => {
        this.setState({notifyCommentsLevel});
        a11yFocus(e?.currentTarget as HTMLElement);
    };

    handlePushRadio = (pushActivity: UserNotifyProps['push'], e?: React.ChangeEvent): void => {
        this.setState({pushActivity});
        a11yFocus(e?.currentTarget as HTMLElement);
    };

    handlePushStatusRadio = (pushStatus: UserNotifyProps['push_status'], e?: React.ChangeEvent): void => {
        this.setState({pushStatus});
        a11yFocus(e?.currentTarget as HTMLElement);
    };

    handleEmailRadio = (enableEmail: UserNotifyProps['email']): void => this.setState({enableEmail});

    updateUsernameKey = (val: boolean): void => this.setState({usernameKey: val});

    updateFirstNameKey = (val: boolean): void => this.setState({firstNameKey: val});

    updateChannelKey = (val: boolean): void => this.setState({channelKey: val});

    updateCustomMentionKeys = (): void => {
        const checked = this.customCheckRef.current?.checked;

        if (checked) {
            const text = this.customMentionsRef.current?.value || '';

            // remove all spaces and split string into individual keys
            this.setState({customKeys: text.replace(/ /g, ''), customKeysChecked: true});
        } else {
            this.setState({customKeys: '', customKeysChecked: false});
        }
    };

    onCustomChange = (): void => {
        if (this.customCheckRef.current) {
            this.customCheckRef.current.checked = true;
        }
        this.updateCustomMentionKeys();
    };

    createPushNotificationSection = () => {
        const active = this.props.activeSection === 'push';
        const inputs = [];
        let submit = null;
        let max = null;

        if (active) {
            if (this.props.sendPushNotifications) {
                const pushActivityRadio = [false, false, false];
                if (this.state.pushActivity === NotificationLevels.ALL) {
                    pushActivityRadio[0] = true;
                } else if (this.state.pushActivity === NotificationLevels.NONE) {
                    pushActivityRadio[2] = true;
                } else {
                    pushActivityRadio[1] = true;
                }

                const pushStatusRadio = [false, false, false];
                if (this.state.pushStatus === Constants.UserStatuses.ONLINE) {
                    pushStatusRadio[0] = true;
                } else if (this.state.pushStatus === Constants.UserStatuses.AWAY) {
                    pushStatusRadio[1] = true;
                } else {
                    pushStatusRadio[2] = true;
                }

                let pushThreadsNotificationSelection = null;
                if (this.props.isCollapsedThreadsEnabled && this.state.pushActivity === NotificationLevels.MENTION) {
                    pushThreadsNotificationSelection = (
                        <React.Fragment key='userNotificationPushThreadsOptions'>
                            <hr/>
                            <fieldset>
                                <legend className='form-legend'>
                                    <FormattedMessage
                                        id='user.settings.notifications.threads.push'
                                        defaultMessage='Thread reply notifications'
                                    />
                                </legend>
                                <div className='checkbox'>
                                    <label>
                                        <input
                                            id='pushThreadsNotificationAllActivity'
                                            type='checkbox'
                                            name='pushThreadsNotificationLevel'
                                            checked={this.state.pushThreads === NotificationLevels.ALL}
                                            onChange={this.handleNotifyPushThread}
                                        />
                                        <FormattedMessage
                                            id='user.settings.notifications.push_threads.allActivity'
                                            defaultMessage={'Notify me about threads I\'m following'}
                                        />
                                    </label>
                                    <br/>
                                </div>
                                <div className='mt-5'>
                                    <FormattedMessage
                                        id='user.settings.notifications.push_threads'
                                        defaultMessage={'When enabled, any reply to a thread you\'re following will send a mobile push notification.'}
                                    />
                                </div>
                            </fieldset>
                        </React.Fragment>
                    );
                }
                let pushStatusSettings;
                if (this.state.pushActivity !== NotificationLevels.NONE) {
                    pushStatusSettings = (
                        <React.Fragment key='userNotificationPushStatusOptions'>
                            <hr/>
                            <fieldset>
                                <legend className='form-legend'>
                                    <FormattedMessage
                                        id='user.settings.notifications.push_notification.status'
                                        defaultMessage='Trigger push notifications when'
                                    />
                                </legend>
                                <div className='radio'>
                                    <label>
                                        <input
                                            id='pushNotificationOnline'
                                            type='radio'
                                            name='pushNotificationStatus'
                                            checked={pushStatusRadio[0]}
                                            onChange={this.handlePushStatusRadio.bind(this, Constants.UserStatuses.ONLINE)}
                                        />
                                        <FormattedMessage
                                            id='user.settings.push_notification.online'
                                            defaultMessage='Online, away or offline'
                                        />
                                    </label>
                                </div>
                                <div className='radio'>
                                    <label>
                                        <input
                                            id='pushNotificationAway'
                                            type='radio'
                                            name='pushNotificationStatus'
                                            checked={pushStatusRadio[1]}
                                            onChange={this.handlePushStatusRadio.bind(this, Constants.UserStatuses.AWAY)}
                                        />
                                        <FormattedMessage
                                            id='user.settings.push_notification.away'
                                            defaultMessage='Away or offline'
                                        />
                                    </label>
                                </div>
                                <div className='radio'>
                                    <label>
                                        <input
                                            id='pushNotificationOffline'
                                            type='radio'
                                            name='pushNotificationStatus'
                                            checked={pushStatusRadio[2]}
                                            onChange={this.handlePushStatusRadio.bind(this, Constants.UserStatuses.OFFLINE)}
                                        />
                                        <FormattedMessage
                                            id='user.settings.push_notification.offline'
                                            defaultMessage='Offline'
                                        />
                                    </label>
                                </div>
                                <div className='mt-5'>
                                    <span>
                                        <FormattedMessage
                                            id='user.settings.push_notification.status_info'
                                            defaultMessage='Notification alerts are only pushed to your mobile device when your availability matches the selection above.'
                                        />
                                    </span>
                                </div>
                            </fieldset>
                        </React.Fragment>
                    );
                }

                inputs.push(
                    <div>
                        <fieldset key='userNotificationLevelOption'>
                            <legend className='form-legend'>
                                <FormattedMessage
                                    id='user.settings.push_notification.send'
                                    defaultMessage='Send mobile push notifications'
                                />
                            </legend>
                            <div className='radio'>
                                <label>
                                    <input
                                        id='pushNotificationAllActivity'
                                        type='radio'
                                        name='pushNotificationLevel'
                                        checked={pushActivityRadio[0]}
                                        onChange={this.handlePushRadio.bind(this, NotificationLevels.ALL)}
                                    />
                                    <FormattedMessage
                                        id='user.settings.push_notification.allActivity'
                                        defaultMessage='For all activity'
                                    />
                                </label>
                            </div>
                            <div className='radio'>
                                <label>
                                    <input
                                        id='pushNotificationMentions'
                                        type='radio'
                                        name='pushNotificationLevel'
                                        checked={pushActivityRadio[1]}
                                        onChange={this.handlePushRadio.bind(this, NotificationLevels.MENTION)}
                                    />
                                    <FormattedMessage
                                        id='user.settings.push_notification.onlyMentions'
                                        defaultMessage='For mentions and direct messages'
                                    />
                                </label>
                            </div>
                            <div className='radio'>
                                <label>
                                    <input
                                        id='pushNotificationNever'
                                        type='radio'
                                        name='pushNotificationLevel'
                                        checked={pushActivityRadio[2]}
                                        onChange={this.handlePushRadio.bind(this, NotificationLevels.NONE)}
                                    />
                                    <FormattedMessage
                                        id='user.settings.notifications.never'
                                        defaultMessage='Never'
                                    />
                                </label>
                            </div>
                            <div className='mt-5'>
                                <FormattedMessage
                                    id='user.settings.push_notification.info'
                                    defaultMessage='Notification alerts are pushed to your mobile device when there is activity in Mattermost.'
                                />
                            </div>
                        </fieldset>
                    </div>,
                    pushStatusSettings,
                    pushThreadsNotificationSelection,
                );

                submit = this.handleSubmit;
            } else {
                inputs.push(
                    <div
                        key='oauthEmailInfo'
                        className='pt-2'
                    >
                        <FormattedMessage
                            id='user.settings.push_notification.disabled_long'
                            defaultMessage='Push notifications have not been enabled by your System Administrator.'
                        />
                    </div>,
                );
            }
            max = (
                <SettingItemMax
                    title={localizeMessage('user.settings.notifications.push', 'Mobile Push Notifications')}
                    inputs={inputs}
                    submit={submit}
                    serverError={this.state.serverError}
                    updateSection={this.handleUpdateSection}
                />
            );
        }

        let describe: JSX.Element;
        if (this.state.pushActivity === NotificationLevels.ALL) {
            if (this.state.pushStatus === Constants.UserStatuses.AWAY) {
                describe = (
                    <FormattedMessage
                        id='user.settings.push_notification.allActivityAway'
                        defaultMessage='For all activity when away or offline'
                    />
                );
            } else if (this.state.pushStatus === Constants.UserStatuses.OFFLINE) {
                describe = (
                    <FormattedMessage
                        id='user.settings.push_notification.allActivityOffline'
                        defaultMessage='For all activity when offline'
                    />
                );
            } else {
                describe = (
                    <FormattedMessage
                        id='user.settings.push_notification.allActivityOnline'
                        defaultMessage='For all activity when online, away or offline'
                    />
                );
            }
        } else if (this.state.pushActivity === NotificationLevels.NONE) {
            describe = (
                <FormattedMessage
                    id='user.settings.notifications.never'
                    defaultMessage='Never'
                />
            );
        } else if (this.props.sendPushNotifications) {
            if (this.state.pushStatus === Constants.UserStatuses.AWAY) { //eslint-disable-line no-lonely-if
                describe = (
                    <FormattedMessage
                        id='user.settings.push_notification.onlyMentionsAway'
                        defaultMessage='For mentions and direct messages when away or offline'
                    />
                );
            } else if (this.state.pushStatus === Constants.UserStatuses.OFFLINE) {
                describe = (
                    <FormattedMessage
                        id='user.settings.push_notification.onlyMentionsOffline'
                        defaultMessage='For mentions and direct messages when offline'
                    />
                );
            } else {
                describe = (
                    <FormattedMessage
                        id='user.settings.push_notification.onlyMentionsOnline'
                        defaultMessage='For mentions and direct messages when online, away or offline'
                    />
                );
            }
        } else {
            describe = (
                <FormattedMessage
                    id='user.settings.push_notification.disabled'
                    defaultMessage='Push notifications are not enabled'
                />
            );
        }

        return (
            <SettingItem
                active={active}
                areAllSectionsInactive={this.props.activeSection === ''}
                title={localizeMessage('user.settings.notifications.push', 'Mobile Push Notifications')}
                describe={describe}
                section={'push'}
                updateSection={this.handleUpdateSection}
                max={max}
            />
        );
    };

    createKeysSection = () => {
        const serverError = this.state.serverError;
        const user = this.props.user;
        const active = this.props.activeSection === 'keys';

        let max = null;
        if (active) {
            const inputs = [];

            if (user.first_name) {
                const handleUpdateFirstNameKey = (e: ChangeEvent<HTMLInputElement>): void => this.updateFirstNameKey(e.target.checked);
                inputs.push(
                    <div key='userNotificationFirstNameOption'>
                        <div className='checkbox'>
                            <label>
                                <input
                                    id='notificationTriggerFirst'
                                    type='checkbox'
                                    checked={this.state.firstNameKey}
                                    onChange={handleUpdateFirstNameKey}
                                />
                                <FormattedMessage
                                    id='user.settings.notifications.sensitiveName'
                                    defaultMessage='Your case sensitive first name "{first_name}"'
                                    values={{
                                        first_name: user.first_name,
                                    }}
                                />
                            </label>
                        </div>
                    </div>,
                );
            }

            const handleUpdateUsernameKey = (e: ChangeEvent<HTMLInputElement>): void => this.updateUsernameKey(e.target.checked);
            inputs.push(
                <div key='userNotificationUsernameOption'>
                    <div className='checkbox'>
                        <label>
                            <input
                                id='notificationTriggerUsername'
                                type='checkbox'
                                checked={this.state.usernameKey}
                                onChange={handleUpdateUsernameKey}
                            />
                            <FormattedMessage
                                id='user.settings.notifications.sensitiveUsername'
                                defaultMessage='Your non case-sensitive username "{username}"'
                                values={{
                                    username: user.username,
                                }}
                            />
                        </label>
                    </div>
                </div>,
            );

            const handleUpdateChannelKey = (e: ChangeEvent<HTMLInputElement>): void => this.updateChannelKey(e.target.checked);
            inputs.push(
                <div key='userNotificationChannelOption'>
                    <div className='checkbox'>
                        <label>
                            <input
                                id='notificationTriggerShouts'
                                type='checkbox'
                                checked={this.state.channelKey}
                                onChange={handleUpdateChannelKey}
                            />
                            <FormattedMessage
                                id='user.settings.notifications.channelWide'
                                defaultMessage='Channel-wide mentions "@channel", "@all", "@here"'
                            />
                        </label>
                    </div>
                </div>,
            );

            inputs.push(
                <div key='userNotificationCustomOption'>
                    <div className='checkbox'>
                        <label>
                            <input
                                id='notificationTriggerCustom'
                                ref={this.customCheckRef}
                                type='checkbox'
                                checked={this.state.customKeysChecked}
                                onChange={this.updateCustomMentionKeys}
                            />
                            <FormattedMessage
                                id='user.settings.notifications.sensitiveWords'
                                defaultMessage='Other non-case sensitive words, separated by commas:'
                            />
                        </label>
                    </div>
                    <input
                        id='notificationTriggerCustomText'
                        autoFocus={this.state.customKeysChecked}
                        ref={this.customMentionsRef}
                        className='form-control mentions-input'
                        type='text'
                        defaultValue={this.state.customKeys}
                        onChange={this.onCustomChange}
                        onFocus={moveCursorToEnd}
                        aria-labelledby='notificationTriggerCustom'
                    />
                </div>,
            );

            const extraInfo = (
                <span>
                    <FormattedMessage
                        id='user.settings.notifications.mentionsInfo'
                        defaultMessage='Mentions trigger when someone sends a message that includes your username (@{username}) or any of the options selected above.'
                        values={{
                            username: user.username,
                        }}
                    />
                </span>
            );

            max = (
                <SettingItemMax
                    title={localizeMessage('user.settings.notifications.wordsTrigger', 'Words That Trigger Mentions')}
                    inputs={inputs}
                    submit={this.handleSubmit}
                    saving={this.state.isSaving}
                    serverError={serverError}
                    extraInfo={extraInfo}
                    updateSection={this.handleUpdateSection}
                />
            );
        }

        let keys = ['@' + user.username];
        if (this.state.firstNameKey) {
            keys.push(user.first_name);
        }
        if (this.state.usernameKey) {
            keys.push(user.username);
        }

        if (this.state.channelKey) {
            keys.push('@channel');
            keys.push('@all');
            keys.push('@here');
        }
        if (this.state.customKeys.length > 0) {
            keys = keys.concat(this.state.customKeys.split(','));
        }

        let describe: JSX.Element | string = '';
        for (let i = 0; i < keys.length; i++) {
            if (keys[i] !== '') {
                describe += '"' + keys[i] + '", ';
            }
        }

        if (describe.length > 0) {
            describe = describe.substring(0, describe.length - 2);
        } else {
            describe = (
                <FormattedMessage
                    id='user.settings.notifications.noWords'
                    defaultMessage='No words configured'
                />
            );
        }

        return (
            <SettingItem
                active={active}
                areAllSectionsInactive={this.props.activeSection === ''}
                title={localizeMessage('user.settings.notifications.wordsTrigger', 'Words That Trigger Mentions')}
                describe={describe}
                section={'keys'}
                updateSection={this.handleUpdateSection}
                max={max}

            />);
    };

    createCommentsSection = () => {
        const serverError = this.state.serverError;

        const active = this.props.activeSection === 'comments';
        let max = null;
        if (active) {
            const commentsActive = [false, false, false];
            if (this.state.notifyCommentsLevel === 'never') {
                commentsActive[2] = true;
            } else if (this.state.notifyCommentsLevel === 'root') {
                commentsActive[1] = true;
            } else {
                commentsActive[0] = true;
            }

            const inputs = [];

            inputs.push(
                <fieldset key='userNotificationLevelOption'>
                    <legend className='form-legend hidden-label'>
                        {localizeMessage('user.settings.notifications.comments', 'Reply notifications')}
                    </legend>
                    <div className='radio'>
                        <label>
                            <input
                                id='notificationCommentsAny'
                                type='radio'
                                name='commentsNotificationLevel'
                                checked={commentsActive[0]}
                                onChange={this.handleNotifyCommentsRadio.bind(this, 'any')}
                            />
                            <FormattedMessage
                                id='user.settings.notifications.commentsAny'
                                defaultMessage='Trigger notifications on messages in reply threads that I start or participate in'
                            />
                        </label>
                        <br/>
                    </div>
                    <div className='radio'>
                        <label>
                            <input
                                id='notificationCommentsRoot'
                                type='radio'
                                name='commentsNotificationLevel'
                                checked={commentsActive[1]}
                                onChange={this.handleNotifyCommentsRadio.bind(this, 'root')}
                            />
                            <FormattedMessage
                                id='user.settings.notifications.commentsRoot'
                                defaultMessage='Trigger notifications on messages in threads that I start'
                            />
                        </label>
                        <br/>
                    </div>
                    <div className='radio'>
                        <label>
                            <input
                                id='notificationCommentsNever'
                                type='radio'
                                name='commentsNotificationLevel'
                                checked={commentsActive[2]}
                                onChange={this.handleNotifyCommentsRadio.bind(this, 'never')}
                            />
                            <FormattedMessage
                                id='user.settings.notifications.commentsNever'
                                defaultMessage="Do not trigger notifications on messages in reply threads unless I'm mentioned"
                            />
                        </label>
                    </div>
                </fieldset>,
            );

            const extraInfo = (
                <span>
                    <FormattedMessage
                        id='user.settings.notifications.commentsInfo'
                        defaultMessage="In addition to notifications for when you're mentioned, select if you would like to receive notifications on reply threads."
                    />
                </span>
            );

            max = (
                <SettingItemMax
                    title={localizeMessage('user.settings.notifications.comments', 'Reply notifications')}
                    extraInfo={extraInfo}
                    inputs={inputs}
                    submit={this.handleSubmit}
                    saving={this.state.isSaving}
                    serverError={serverError}
                    updateSection={this.handleUpdateSection}
                />
            );
        }

        let describe: JSX.Element;
        if (this.state.notifyCommentsLevel === 'never') {
            describe = (
                <FormattedMessage
                    id='user.settings.notifications.commentsNever'
                    defaultMessage="Do not trigger notifications on messages in reply threads unless I'm mentioned"
                />
            );
        } else if (this.state.notifyCommentsLevel === 'root') {
            describe = (
                <FormattedMessage
                    id='user.settings.notifications.commentsRoot'
                    defaultMessage='Trigger notifications on messages in threads that I start'
                />
            );
        } else {
            describe = (
                <FormattedMessage
                    id='user.settings.notifications.commentsAny'
                    defaultMessage='Trigger notifications on messages in reply threads that I start or participate in'
                />
            );
        }

        return (
            <SettingItem
                active={active}
                title={localizeMessage('user.settings.notifications.comments', 'Reply notifications')}
                describe={describe}
                section={'comments'}
                updateSection={this.handleUpdateSection}
                max={max}
                areAllSectionsInactive={this.props.activeSection === ''}
            />
        );
    };

    createAutoResponderSection = () => {
        if (this.props.enableAutoResponder) {
            const describe = this.state.autoResponderActive ? (
                <FormattedMessage
                    id='user.settings.notifications.autoResponderEnabled'
                    defaultMessage='Enabled'
                />
            ) : (
                <FormattedMessage
                    id='user.settings.notifications.autoResponderDisabled'
                    defaultMessage='Disabled'
                />
            );

            return (
                <SettingItem
                    active={this.props.activeSection === 'auto-responder'}
                    areAllSectionsInactive={this.props.activeSection === ''}
                    title={
                        <FormattedMessage
                            id='user.settings.notifications.autoResponder'
                            defaultMessage='Automatic Direct Message Replies'
                        />
                    }
                    describe={describe}
                    section={'auto-responder'}
                    updateSection={this.handleUpdateSection}
                    max={(
                        <div>
                            <ManageAutoResponder
                                autoResponderActive={this.state.autoResponderActive}
                                autoResponderMessage={this.state.autoResponderMessage || ''}
                                updateSection={this.handleUpdateSection}
                                setParentState={this.setStateValue}
                                submit={this.handleSubmit}
                                error={this.state.serverError}
                                saving={this.state.isSaving}
                            />
                            <div className='divider-dark'/>
                        </div>
                    )}
                />
            );
        }

        return null;
    };

    render() {
        const autoResponderSection = this.createAutoResponderSection();
        const commentsSection = this.createCommentsSection();
        const keysSection = this.createKeysSection();
        const pushNotificationSection = this.createPushNotificationSection();
        const enableEmailProp = this.state.enableEmail === 'true';

        return (
            <div id='notificationSettings'>
                <div className='modal-header'>
                    <button
                        id='closeButton'
                        type='button'
                        className='close'
                        data-dismiss='modal'
                        onClick={this.props.closeModal}
                    >
                        <span aria-hidden='true'>{'×'}</span>
                    </button>
                    <h4
                        className='modal-title'
                        ref={this.drawerRef}
                    >
                        <div className='modal-back'>
                            <LocalizedIcon
                                className='fa fa-angle-left'
                                ariaLabel={{
                                    id: t('generic_icons.collapse'),
                                    defaultMessage: 'Collapse Icon',
                                }}
                                onClick={this.props.collapseModal}
                            />
                        </div>
                        <FormattedMessage
                            id='user.settings.notifications.title'
                            defaultMessage='Notification Settings'
                        />
                    </h4>
                </div>
                <div
                    ref={this.wrapperRef}
                    className='user-settings'
                >
                    <h3
                        id='notificationSettingsTitle'
                        className='tab-header'
                    >
                        <FormattedMessage
                            id='user.settings.notifications.header'
                            defaultMessage='Notifications'
                        />
                    </h3>
                    <div className='divider-dark first'/>
                    <DesktopNotificationSettings
                        activity={this.state.desktopActivity}
                        threads={this.state.desktopThreads}
                        sound={this.state.desktopSound}
                        callsSound={this.state.callsDesktopSound}
                        updateSection={this.handleUpdateSection}
                        setParentState={this.setStateValue}
                        submit={this.handleSubmit}
                        saving={this.state.isSaving}
                        cancel={this.handleCancel}
                        error={this.state.serverError}
                        active={this.props.activeSection === 'desktop'}
                        selectedSound={this.state.desktopNotificationSound || 'default'}
                        callsSelectedSound={this.state.callsNotificationSound || 'default'}
                        isCollapsedThreadsEnabled={this.props.isCollapsedThreadsEnabled}
                        areAllSectionsInactive={this.props.activeSection === ''}
                        isCallsEnabled={this.props.isCallsEnabled}
                    />
                    <div className='divider-light'/>
                    <EmailNotificationSetting
                        activeSection={this.props.activeSection}
                        updateSection={this.handleUpdateSection}
                        enableEmail={enableEmailProp}
                        onSubmit={this.handleSubmit}
                        onCancel={this.handleCancel}
                        onChange={this.handleEmailRadio}
                        saving={this.state.isSaving}
                        serverError={this.state.serverError}
                        isCollapsedThreadsEnabled={this.props.isCollapsedThreadsEnabled}
                        setParentState={this.setStateValue}
                        threads={this.state.emailThreads || ''}
                    />
                    <div className='divider-light'/>
                    {pushNotificationSection}
                    <div className='divider-light'/>
                    {keysSection}
                    <div className='divider-light'/>
                    {!this.props.isCollapsedThreadsEnabled && (
                        <>
                            {commentsSection}
                            <div className='divider-light'/>
                        </>
                    )}
                    {autoResponderSection}
                    <div className='divider-dark'/>
                </div>
            </div>

        );
    }
}<|MERGE_RESOLUTION|>--- conflicted
+++ resolved
@@ -211,15 +211,9 @@
         const data: UserNotifyProps = {} as UserNotifyProps;
         data.email = this.state.enableEmail;
         data.desktop_sound = this.state.desktopSound;
-<<<<<<< HEAD
         data.calls_desktop_sound = this.state.callsDesktopSound;
-        if (!isDesktopApp() || (window.desktop && semver.gte(window.desktop.version || '', '4.6.0'))) {
-            data.desktop_notification_sound = this.state.desktopNotificationSound;
-            data.calls_notification_sound = this.state.callsNotificationSound;
-        }
-=======
         data.desktop_notification_sound = this.state.desktopNotificationSound;
->>>>>>> 36027ac1
+        data.calls_notification_sound = this.state.callsNotificationSound;
         data.desktop = this.state.desktopActivity;
         data.desktop_threads = this.state.desktopThreads;
         data.email_threads = this.state.emailThreads;

// Copyright (c) 2015-present Mattermost, Inc. All Rights Reserved.
// See LICENSE.txt for license information.

/* eslint-disable max-lines */

import React, {ChangeEvent, RefObject} from 'react';
import {FormattedMessage, injectIntl, WrappedComponentProps} from 'react-intl';
import CreatableReactSelect from 'react-select/creatable';
import {Styles as ReactSelectStyles, ValueType} from 'react-select';

import {UserNotifyProps, UserProfile} from '@mattermost/types/users';
import {ServerError} from '@mattermost/types/errors';

import {ActionResult} from 'mattermost-redux/types/actions';

import Constants, {NotificationLevels} from 'utils/constants';
import {stopTryNotificationRing} from 'utils/notification_sounds';
import {a11yFocus} from 'utils/utils';
import {t} from 'utils/i18n';

import SettingItem from 'components/setting_item';
import LocalizedIcon from 'components/localized_icon';
import SettingItemMax from 'components/setting_item_max';

import DesktopNotificationSettings from './desktop_notification_setting/desktop_notification_settings';
import EmailNotificationSetting from './email_notification_setting';
import ManageAutoResponder from './manage_auto_responder/manage_auto_responder';

import type {PropsFromRedux} from './index';
import './user_settings_notifications.scss';

type MultiInputValue = {
    label: string;
    value: string;
}

type OwnProps = {
    user: UserProfile;
    updateSection: (section: string) => void;
    activeSection: string;
    closeModal: () => void;
    collapseModal: () => void;
}

type Props = PropsFromRedux & OwnProps & WrappedComponentProps;

type State = {
    enableEmail: UserNotifyProps['email'];
    desktopActivity: UserNotifyProps['desktop'];
    desktopThreads: UserNotifyProps['desktop_threads'];
    pushThreads: UserNotifyProps['push_threads'];
    emailThreads: UserNotifyProps['email_threads'];
    pushActivity: UserNotifyProps['push'];
    pushStatus: UserNotifyProps['push_status'];
    desktopSound: UserNotifyProps['desktop_sound'];
    callsDesktopSound: UserNotifyProps['calls_desktop_sound'];
    desktopNotificationSound: UserNotifyProps['desktop_notification_sound'];
    callsNotificationSound: UserNotifyProps['calls_notification_sound'];
    usernameKey: boolean;
    isCustomKeysWithNotificationInputChecked: boolean;
    customKeysWithNotification: MultiInputValue[];
    customKeysWithHighlight: MultiInputValue[];
    firstNameKey: boolean;
    channelKey: boolean;
    autoResponderActive: boolean;
    autoResponderMessage: UserNotifyProps['auto_responder_message'];
    notifyCommentsLevel: UserNotifyProps['comments'];
    isSaving: boolean;
    serverError: string;
};

function getNotificationsStateFromProps(props: Props): State {
    let desktop: UserNotifyProps['desktop'] = NotificationLevels.MENTION;
    let desktopThreads: UserNotifyProps['desktop_threads'] = NotificationLevels.ALL;
    let pushThreads: UserNotifyProps['push_threads'] = NotificationLevels.ALL;
    let emailThreads: UserNotifyProps['email_threads'] = NotificationLevels.ALL;
    let sound: UserNotifyProps['desktop_sound'] = 'true';
    let callsSound: UserNotifyProps['calls_desktop_sound'] = 'true';
    let desktopNotificationSound: UserNotifyProps['desktop_notification_sound'] = 'Bing';
    let callsNotificationSound: UserNotifyProps['calls_notification_sound'] = 'Calm';
    let comments: UserNotifyProps['comments'] = 'never';
    let enableEmail: UserNotifyProps['email'] = 'true';
    let pushActivity: UserNotifyProps['push'] = NotificationLevels.MENTION;
    let pushStatus: UserNotifyProps['push_status'] = Constants.UserStatuses.AWAY;
    let autoResponderActive = false;
    let autoResponderMessage: UserNotifyProps['auto_responder_message'] = props.intl.formatMessage({
        id: 'user.settings.notifications.autoResponderDefault',
        defaultMessage: 'Hello, I am out of office and unable to respond to messages.',
    });

    if (props.user.notify_props) {
        if (props.user.notify_props.desktop) {
            desktop = props.user.notify_props.desktop;
        }
        if (props.user.notify_props.desktop_threads) {
            desktopThreads = props.user.notify_props.desktop_threads;
        }
        if (props.user.notify_props.push_threads) {
            pushThreads = props.user.notify_props.push_threads;
        }
        if (props.user.notify_props.email_threads) {
            emailThreads = props.user.notify_props.email_threads;
        }
        if (props.user.notify_props.desktop_sound) {
            sound = props.user.notify_props.desktop_sound;
        }
        if (props.user.notify_props.calls_desktop_sound) {
            callsSound = props.user.notify_props.calls_desktop_sound;
        }
        if (props.user.notify_props.desktop_notification_sound) {
            desktopNotificationSound = props.user.notify_props.desktop_notification_sound;
        }
        if (props.user.notify_props.calls_notification_sound) {
            callsNotificationSound = props.user.notify_props.calls_notification_sound;
        }
        if (props.user.notify_props.comments) {
            comments = props.user.notify_props.comments;
        }
        if (props.user.notify_props.email) {
            enableEmail = props.user.notify_props.email;
        }
        if (props.user.notify_props.push) {
            pushActivity = props.user.notify_props.push;
        }
        if (props.user.notify_props.push_status) {
            pushStatus = props.user.notify_props.push_status;
        }

        if (props.user.notify_props.auto_responder_active) {
            autoResponderActive = props.user.notify_props.auto_responder_active === 'true';
        }

        if (props.user.notify_props.auto_responder_message) {
            autoResponderMessage = props.user.notify_props.auto_responder_message;
        }
    }

    let usernameKey = false;
    let firstNameKey = false;
    let channelKey = false;
    let isCustomKeysWithNotificationInputChecked = false;
    const customKeysWithNotification: MultiInputValue[] = [];
    const customKeysWithHighlight: MultiInputValue[] = [];

    if (props.user.notify_props) {
        if (props.user.notify_props.mention_keys) {
            const mentionKeys = props.user.notify_props.mention_keys.split(',').filter((key) => key.length > 0);
            mentionKeys.forEach((mentionKey) => {
                // Remove username(s) from list of keys
                if (mentionKey !== props.user.username && mentionKey !== `@${props.user.username}`) {
                    customKeysWithNotification.push({
                        label: mentionKey,
                        value: mentionKey,
                    });
                }
            });

            // Check if username is in list of keys, if so, set the checkbox to true
            usernameKey = mentionKeys.includes(props.user.username);

            // Check if there are any keys in the list, if so, set the checkbox of custom keys to true
            isCustomKeysWithNotificationInputChecked = customKeysWithNotification.length > 0;
        }

        if (props.user.notify_props.highlight_keys) {
            const highlightKeys = props.user.notify_props.highlight_keys.split(',').filter((key) => key.length > 0);

            highlightKeys.forEach((highlightKey) => {
                customKeysWithHighlight.push({
                    label: highlightKey,
                    value: highlightKey,
                });
            });
        }

        if (props.user.notify_props.first_name) {
            firstNameKey = props.user.notify_props.first_name === 'true';
        }

        if (props.user.notify_props.channel) {
            channelKey = props.user.notify_props.channel === 'true';
        }
    }

    return {
        desktopActivity: desktop,
        desktopThreads,
        pushThreads,
        emailThreads,
        enableEmail,
        pushActivity,
        pushStatus,
        desktopSound: sound,
        callsDesktopSound: callsSound,
        desktopNotificationSound,
        callsNotificationSound,
        usernameKey,
        customKeysWithNotification,
        customKeysWithHighlight,
        isCustomKeysWithNotificationInputChecked,
        firstNameKey,
        channelKey,
        autoResponderActive,
        autoResponderMessage,
        notifyCommentsLevel: comments,
        isSaving: false,
        serverError: '',
    };
}

class NotificationsTab extends React.PureComponent<Props, State> {
    drawerRef: RefObject<HTMLHeadingElement>;
    wrapperRef: RefObject<HTMLDivElement>;

    static defaultProps = {
        activeSection: '',
    };

    constructor(props: Props) {
        super(props);

        this.state = getNotificationsStateFromProps(props);
        this.drawerRef = React.createRef();
        this.wrapperRef = React.createRef();
    }

    handleSubmit = async () => {
        const data: UserNotifyProps = {} as UserNotifyProps;
        data.email = this.state.enableEmail;
        data.desktop_sound = this.state.desktopSound;
        data.calls_desktop_sound = this.state.callsDesktopSound;
        data.desktop_notification_sound = this.state.desktopNotificationSound;
        data.calls_notification_sound = this.state.callsNotificationSound;
        data.desktop = this.state.desktopActivity;
        data.desktop_threads = this.state.desktopThreads;
        data.email_threads = this.state.emailThreads;
        data.push_threads = this.state.pushThreads;
        data.push = this.state.pushActivity;
        data.push_status = this.state.pushStatus;
        data.comments = this.state.notifyCommentsLevel;
        data.auto_responder_active = this.state.autoResponderActive.toString() as UserNotifyProps['auto_responder_active'];
        data.auto_responder_message = this.state.autoResponderMessage;
        data.first_name = this.state.firstNameKey.toString() as UserNotifyProps['first_name'];
        data.channel = this.state.channelKey.toString() as UserNotifyProps['channel'];

        if (!data.auto_responder_message || data.auto_responder_message === '') {
            data.auto_responder_message = this.props.intl.formatMessage({
                id: 'user.settings.notifications.autoResponderDefault',
                defaultMessage: 'Hello, I am out of office and unable to respond to messages.',
            });
        }

        const mentionKeys: string[] = [];
        if (this.state.usernameKey) {
            mentionKeys.push(this.props.user.username);
        }
        if (this.state.isCustomKeysWithNotificationInputChecked && this.state.customKeysWithNotification.length > 0) {
            this.state.customKeysWithNotification.forEach((key) => {
                mentionKeys.push(key.value);
            });
        }
        data.mention_keys = mentionKeys.join(',');
<<<<<<< HEAD

        const highlightKeys: string[] = [];
        if (this.state.customKeysWithHighlight.length > 0) {
            this.state.customKeysWithHighlight.forEach((key) => {
                highlightKeys.push(key.value);
            });
        }
        data.highlight_keys = highlightKeys.join(',');
=======
>>>>>>> 2ef33765

        this.setState({isSaving: true});
        stopTryNotificationRing();

        const {data: updatedUser, error} = await this.props.updateMe({notify_props: data}) as ActionResult<Partial<UserProfile>, ServerError>;
        if (updatedUser) {
            this.handleUpdateSection('');
            this.setState(getNotificationsStateFromProps(this.props));
        } else if (error) {
            this.setState({serverError: error.message, isSaving: false});
        }
    };

    handleCancel = (): void => {
        this.setState(getNotificationsStateFromProps(this.props));
        stopTryNotificationRing();
    };

    handleUpdateSection = (section: string): void => {
        if (section) {
            this.props.updateSection(section);
        } else {
            this.props.updateSection('');
        }
        this.setState({isSaving: false});
        this.handleCancel();
    };

    setStateValue = (key: string, value: string | boolean): void => {
        const data: {[key: string]: string | boolean } = {};
        data[key] = value;
        this.setState((prevState) => ({...prevState, ...data}));
    };

    handleNotifyPushThread = (e: ChangeEvent<HTMLInputElement>): void => {
        const pushThreads = e.target.checked ? NotificationLevels.ALL : NotificationLevels.MENTION;
        this.setState({pushThreads});
    };

    handleNotifyCommentsRadio = (notifyCommentsLevel: UserNotifyProps['comments'], e?: React.ChangeEvent): void => {
        this.setState({notifyCommentsLevel});
        a11yFocus(e?.currentTarget as HTMLElement);
    };

    handlePushRadio = (pushActivity: UserNotifyProps['push'], e?: React.ChangeEvent): void => {
        this.setState({pushActivity});
        a11yFocus(e?.currentTarget as HTMLElement);
    };

    handlePushStatusRadio = (pushStatus: UserNotifyProps['push_status'], e?: React.ChangeEvent): void => {
        this.setState({pushStatus});
        a11yFocus(e?.currentTarget as HTMLElement);
    };

    handleEmailRadio = (enableEmail: UserNotifyProps['email']): void => this.setState({enableEmail});

    handleChangeForUsernameKeyCheckbox = (event: ChangeEvent<HTMLInputElement>) => {
        const {target: {checked}} = event;
        this.setState({usernameKey: checked});
    };

    handleChangeForFirstNameKeyCheckbox = (event: ChangeEvent<HTMLInputElement>) => {
        const {target: {checked}} = event;
        this.setState({firstNameKey: checked});
    };

    handleChangeForChannelKeyCheckbox = (event: ChangeEvent<HTMLInputElement>) => {
        const {target: {checked}} = event;
        this.setState({channelKey: checked});
    };

    handleChangeForCustomKeysWithNotificationCheckbox = (event: ChangeEvent<HTMLInputElement>) => {
        const {target: {checked}} = event;
        this.setState({isCustomKeysWithNotificationInputChecked: checked});
    };

    handleChangeForCustomKeysWithNotificationInput = (values: ValueType<{ value: string }>) => {
        if (values && Array.isArray(values) && values.length > 0) {
            // Check the custom keys input checkbox when atleast a single key is entered
            if (this.state.isCustomKeysWithNotificationInputChecked === false) {
                this.setState({
                    isCustomKeysWithNotificationInputChecked: true,
                });
            }

            const customKeysWithNotification = values.
                map((value: MultiInputValue) => {
                    // Remove all spaces from the value
                    const formattedValue = value.value.trim().replace(/ /g, '');
                    return {value: formattedValue, label: formattedValue};
                }).
                filter((value) => value.value.length > 0);
            this.setState({customKeysWithNotification});
        } else {
            this.setState({
                isCustomKeysWithNotificationInputChecked: false,
                customKeysWithNotification: [],
            });
        }
    };

    handleChangeForCustomKeysWithHightlightInput = (values: ValueType<{ value: string }>) => {
        if (values && Array.isArray(values) && values.length > 0) {
            const customKeysWithHighlight = values.
                map((value: MultiInputValue) => {
                    // Remove all spaces from the value
                    const formattedValue = value.value.trim().replace(/ /g, '');
                    return {value: formattedValue, label: formattedValue};
                }).
                filter((value) => value.value.length > 0);
            this.setState({customKeysWithHighlight});
        } else {
            this.setState({
                customKeysWithHighlight: [],
            });
        }
    };

    createPushNotificationSection = () => {
        const active = this.props.activeSection === 'push';
        const inputs = [];
        let submit = null;
        let max = null;

        if (active) {
            if (this.props.sendPushNotifications) {
                const pushActivityRadio = [false, false, false];
                if (this.state.pushActivity === NotificationLevels.ALL) {
                    pushActivityRadio[0] = true;
                } else if (this.state.pushActivity === NotificationLevels.NONE) {
                    pushActivityRadio[2] = true;
                } else {
                    pushActivityRadio[1] = true;
                }

                const pushStatusRadio = [false, false, false];
                if (this.state.pushStatus === Constants.UserStatuses.ONLINE) {
                    pushStatusRadio[0] = true;
                } else if (this.state.pushStatus === Constants.UserStatuses.AWAY) {
                    pushStatusRadio[1] = true;
                } else {
                    pushStatusRadio[2] = true;
                }

                let pushThreadsNotificationSelection = null;
                if (this.props.isCollapsedThreadsEnabled && this.state.pushActivity === NotificationLevels.MENTION) {
                    pushThreadsNotificationSelection = (
                        <React.Fragment key='userNotificationPushThreadsOptions'>
                            <hr/>
                            <fieldset>
                                <legend className='form-legend'>
                                    <FormattedMessage
                                        id='user.settings.notifications.threads.push'
                                        defaultMessage='Thread reply notifications'
                                    />
                                </legend>
                                <div className='checkbox'>
                                    <label>
                                        <input
                                            id='pushThreadsNotificationAllActivity'
                                            type='checkbox'
                                            name='pushThreadsNotificationLevel'
                                            checked={this.state.pushThreads === NotificationLevels.ALL}
                                            onChange={this.handleNotifyPushThread}
                                        />
                                        <FormattedMessage
                                            id='user.settings.notifications.push_threads.allActivity'
                                            defaultMessage={'Notify me about threads I\'m following'}
                                        />
                                    </label>
                                    <br/>
                                </div>
                                <div className='mt-5'>
                                    <FormattedMessage
                                        id='user.settings.notifications.push_threads'
                                        defaultMessage={'When enabled, any reply to a thread you\'re following will send a mobile push notification.'}
                                    />
                                </div>
                            </fieldset>
                        </React.Fragment>
                    );
                }
                let pushStatusSettings;
                if (this.state.pushActivity !== NotificationLevels.NONE) {
                    pushStatusSettings = (
                        <React.Fragment key='userNotificationPushStatusOptions'>
                            <hr/>
                            <fieldset>
                                <legend className='form-legend'>
                                    <FormattedMessage
                                        id='user.settings.notifications.push_notification.status'
                                        defaultMessage='Trigger push notifications when'
                                    />
                                </legend>
                                <div className='radio'>
                                    <label>
                                        <input
                                            id='pushNotificationOnline'
                                            type='radio'
                                            name='pushNotificationStatus'
                                            checked={pushStatusRadio[0]}
                                            onChange={this.handlePushStatusRadio.bind(this, Constants.UserStatuses.ONLINE)}
                                        />
                                        <FormattedMessage
                                            id='user.settings.push_notification.online'
                                            defaultMessage='Online, away or offline'
                                        />
                                    </label>
                                </div>
                                <div className='radio'>
                                    <label>
                                        <input
                                            id='pushNotificationAway'
                                            type='radio'
                                            name='pushNotificationStatus'
                                            checked={pushStatusRadio[1]}
                                            onChange={this.handlePushStatusRadio.bind(this, Constants.UserStatuses.AWAY)}
                                        />
                                        <FormattedMessage
                                            id='user.settings.push_notification.away'
                                            defaultMessage='Away or offline'
                                        />
                                    </label>
                                </div>
                                <div className='radio'>
                                    <label>
                                        <input
                                            id='pushNotificationOffline'
                                            type='radio'
                                            name='pushNotificationStatus'
                                            checked={pushStatusRadio[2]}
                                            onChange={this.handlePushStatusRadio.bind(this, Constants.UserStatuses.OFFLINE)}
                                        />
                                        <FormattedMessage
                                            id='user.settings.push_notification.offline'
                                            defaultMessage='Offline'
                                        />
                                    </label>
                                </div>
                                <div className='mt-5'>
                                    <span>
                                        <FormattedMessage
                                            id='user.settings.push_notification.status_info'
                                            defaultMessage='Notification alerts are only pushed to your mobile device when your availability matches the selection above.'
                                        />
                                    </span>
                                </div>
                            </fieldset>
                        </React.Fragment>
                    );
                }

                inputs.push(
                    <div>
                        <fieldset key='userNotificationLevelOption'>
                            <legend className='form-legend'>
                                <FormattedMessage
                                    id='user.settings.push_notification.send'
                                    defaultMessage='Send mobile push notifications'
                                />
                            </legend>
                            <div className='radio'>
                                <label>
                                    <input
                                        id='pushNotificationAllActivity'
                                        type='radio'
                                        name='pushNotificationLevel'
                                        checked={pushActivityRadio[0]}
                                        onChange={this.handlePushRadio.bind(this, NotificationLevels.ALL)}
                                    />
                                    <FormattedMessage
                                        id='user.settings.push_notification.allActivity'
                                        defaultMessage='For all activity'
                                    />
                                </label>
                            </div>
                            <div className='radio'>
                                <label>
                                    <input
                                        id='pushNotificationMentions'
                                        type='radio'
                                        name='pushNotificationLevel'
                                        checked={pushActivityRadio[1]}
                                        onChange={this.handlePushRadio.bind(this, NotificationLevels.MENTION)}
                                    />
                                    <FormattedMessage
                                        id='user.settings.push_notification.onlyMentions'
                                        defaultMessage='For mentions and direct messages'
                                    />
                                </label>
                            </div>
                            <div className='radio'>
                                <label>
                                    <input
                                        id='pushNotificationNever'
                                        type='radio'
                                        name='pushNotificationLevel'
                                        checked={pushActivityRadio[2]}
                                        onChange={this.handlePushRadio.bind(this, NotificationLevels.NONE)}
                                    />
                                    <FormattedMessage
                                        id='user.settings.notifications.never'
                                        defaultMessage='Never'
                                    />
                                </label>
                            </div>
                            <div className='mt-5'>
                                <FormattedMessage
                                    id='user.settings.push_notification.info'
                                    defaultMessage='Notification alerts are pushed to your mobile device when there is activity in Mattermost.'
                                />
                            </div>
                        </fieldset>
                    </div>,
                    pushStatusSettings,
                    pushThreadsNotificationSelection,
                );

                submit = this.handleSubmit;
            } else {
                inputs.push(
                    <div
                        key='oauthEmailInfo'
                        className='pt-2'
                    >
                        <FormattedMessage
                            id='user.settings.push_notification.disabled_long'
                            defaultMessage='Push notifications have not been enabled by your System Administrator.'
                        />
                    </div>,
                );
            }
            max = (
                <SettingItemMax
                    title={this.props.intl.formatMessage({id: 'user.settings.notifications.push', defaultMessage: 'Mobile Push Notifications'})}
                    inputs={inputs}
                    submit={submit}
                    serverError={this.state.serverError}
                    updateSection={this.handleUpdateSection}
                />
            );
        }

        let describe: JSX.Element;
        if (this.state.pushActivity === NotificationLevels.ALL) {
            if (this.state.pushStatus === Constants.UserStatuses.AWAY) {
                describe = (
                    <FormattedMessage
                        id='user.settings.push_notification.allActivityAway'
                        defaultMessage='For all activity when away or offline'
                    />
                );
            } else if (this.state.pushStatus === Constants.UserStatuses.OFFLINE) {
                describe = (
                    <FormattedMessage
                        id='user.settings.push_notification.allActivityOffline'
                        defaultMessage='For all activity when offline'
                    />
                );
            } else {
                describe = (
                    <FormattedMessage
                        id='user.settings.push_notification.allActivityOnline'
                        defaultMessage='For all activity when online, away or offline'
                    />
                );
            }
        } else if (this.state.pushActivity === NotificationLevels.NONE) {
            describe = (
                <FormattedMessage
                    id='user.settings.notifications.never'
                    defaultMessage='Never'
                />
            );
        } else if (this.props.sendPushNotifications) {
            if (this.state.pushStatus === Constants.UserStatuses.AWAY) { //eslint-disable-line no-lonely-if
                describe = (
                    <FormattedMessage
                        id='user.settings.push_notification.onlyMentionsAway'
                        defaultMessage='For mentions and direct messages when away or offline'
                    />
                );
            } else if (this.state.pushStatus === Constants.UserStatuses.OFFLINE) {
                describe = (
                    <FormattedMessage
                        id='user.settings.push_notification.onlyMentionsOffline'
                        defaultMessage='For mentions and direct messages when offline'
                    />
                );
            } else {
                describe = (
                    <FormattedMessage
                        id='user.settings.push_notification.onlyMentionsOnline'
                        defaultMessage='For mentions and direct messages when online, away or offline'
                    />
                );
            }
        } else {
            describe = (
                <FormattedMessage
                    id='user.settings.push_notification.disabled'
                    defaultMessage='Push notifications are not enabled'
                />
            );
        }

        return (
            <SettingItem
                title={this.props.intl.formatMessage({id: 'user.settings.notifications.push', defaultMessage: 'Mobile Push Notifications'})}
                active={active}
                areAllSectionsInactive={this.props.activeSection === ''}
                describe={describe}
                section={'push'}
                updateSection={this.handleUpdateSection}
                max={max}
            />
        );
    };

    createKeywordsWithNotificationSection = () => {
        const serverError = this.state.serverError;
        const user = this.props.user;
        const isSectionExpanded = this.props.activeSection === 'keysWithNotification';

        let expandedSection = null;
        if (isSectionExpanded) {
            const inputs = [];

            if (user.first_name) {
                inputs.push(
                    <div key='userNotificationFirstNameOption'>
                        <div className='checkbox'>
                            <label>
                                <input
                                    id='notificationTriggerFirst'
                                    type='checkbox'
                                    checked={this.state.firstNameKey}
                                    onChange={this.handleChangeForFirstNameKeyCheckbox}
                                />
                                <FormattedMessage
                                    id='user.settings.notifications.sensitiveName'
                                    defaultMessage='Your case-sensitive first name "{first_name}"'
                                    values={{
                                        first_name: user.first_name,
                                    }}
                                />
                            </label>
                        </div>
                    </div>,
                );
            }

            inputs.push(
                <div key='userNotificationUsernameOption'>
                    <div className='checkbox'>
                        <label>
                            <input
                                id='notificationTriggerUsername'
                                type='checkbox'
                                checked={this.state.usernameKey}
                                onChange={this.handleChangeForUsernameKeyCheckbox}
                            />
                            <FormattedMessage
                                id='user.settings.notifications.sensitiveUsername'
                                defaultMessage='Your non case-sensitive username "{username}"'
                                values={{
                                    username: user.username,
                                }}
                            />
                        </label>
                    </div>
                </div>,
            );

            inputs.push(
                <div key='userNotificationChannelOption'>
                    <div className='checkbox'>
                        <label>
                            <input
                                id='notificationTriggerShouts'
                                type='checkbox'
                                checked={this.state.channelKey}
                                onChange={this.handleChangeForChannelKeyCheckbox}
                            />
                            <FormattedMessage
                                id='user.settings.notifications.channelWide'
                                defaultMessage='Channel-wide mentions "@channel", "@all", "@here"'
                            />
                        </label>
                    </div>
                </div>,
            );

            inputs.push(
                <div
                    key='userNotificationCustomOption'
                    className='customKeywordsWithNotificationSubsection'
                >
                    <div className='checkbox'>
                        <label>
                            <input
                                id='notificationTriggerCustom'
                                type='checkbox'
                                checked={this.state.isCustomKeysWithNotificationInputChecked}
                                onChange={this.handleChangeForCustomKeysWithNotificationCheckbox}
                            />
                            <FormattedMessage
                                id='user.settings.notifications.sensitiveCustomWords'
                                defaultMessage='Other non case-sensitive words, press TAB to seperate keywords:'
                            />
                        </label>
                    </div>
                    <CreatableReactSelect
                        inputId='notificationTriggerCustomText'
                        autoFocus={true}
                        isClearable={false}
                        isMulti={true}
                        styles={customKeywordsWithNotificationStyles}
                        className='multiInput'
                        placeholder=''
                        components={{
                            DropdownIndicator: () => null,
                            Menu: () => null,
                            MenuList: () => null,
                        }}
                        aria-labelledby='notificationTriggerCustom'
                        onChange={this.handleChangeForCustomKeysWithNotificationInput}
                        value={this.state.customKeysWithNotification}
                    />
                </div>,
            );

            const extraInfo = (
                <FormattedMessage
                    id='user.settings.notifications.keywordsWithNotification.extraInfo'
                    defaultMessage='Notifications get triggered when someone sends a message that includes your username ("@{username}") or any of the options selected above.'
                    values={{
                        username: user.username,
                    }}
                />
            );

            expandedSection = (
                <SettingItemMax
                    title={this.props.intl.formatMessage({id: 'user.settings.notifications.keywordsWithNotification.title', defaultMessage: 'Keywords that trigger Notifications'})}
                    inputs={inputs}
                    submit={this.handleSubmit}
                    saving={this.state.isSaving}
                    serverError={serverError}
                    extraInfo={extraInfo}
                    updateSection={this.handleUpdateSection}
                />
            );
        }

        const selectedMentionKeys = ['@' + user.username];
        if (this.state.firstNameKey) {
            selectedMentionKeys.push(user.first_name);
        }
        if (this.state.usernameKey) {
            selectedMentionKeys.push(user.username);
        }
        if (this.state.channelKey) {
            selectedMentionKeys.push('@channel');
            selectedMentionKeys.push('@all');
            selectedMentionKeys.push('@here');
        }
        if (this.state.customKeysWithNotification.length > 0) {
            const customKeysWithNotificationStringArray = this.state.customKeysWithNotification.map((key) => key.value);
            selectedMentionKeys.push(...customKeysWithNotificationStringArray);
        }
        const collapsedDescription = selectedMentionKeys.filter((key) => key.trim().length !== 0).map((key) => `"${key}"`).join(', ');

        return (
            <SettingItem
                title={this.props.intl.formatMessage({id: 'user.settings.notifications.keywordsWithNotification.title', defaultMessage: 'Keywords that trigger Notifications'})}
                section='keysWithNotification'
                active={isSectionExpanded}
                areAllSectionsInactive={this.props.activeSection === ''}
                describe={collapsedDescription}
                updateSection={this.handleUpdateSection}
                max={expandedSection}
            />);
    };

    createKeywordsWithHighlightSection = () => {
        const isSectionExpanded = this.props.activeSection === 'keysWithHighlight';

        let expandedSection = null;
        if (isSectionExpanded) {
            const inputs = [(
                <div
                    key='userNotificationHighlightOption'
                    className='customKeywordsWithNotificationSubsection'
                >
                    <label htmlFor='mentionKeysWithHighlightInput'>
                        <FormattedMessage
                            id='user.settings.notifications.keywordsWithHighlight.inputTitle'
                            defaultMessage='Enter keywords, press TAB to seperate them:'
                        />
                    </label>
                    <CreatableReactSelect
                        inputId='mentionKeysWithHighlightInput'
                        autoFocus={true}
                        isClearable={false}
                        isMulti={true}
                        styles={customKeywordsWithNotificationStyles}
                        className='multiInput'
                        components={{
                            DropdownIndicator: () => null,
                            Menu: () => null,
                            MenuList: () => null,
                        }}
                        placeholder=''
                        aria-labelledby='mentionKeysWithHighlightInput'
                        onChange={this.handleChangeForCustomKeysWithHightlightInput}
                        value={this.state.customKeysWithHighlight}
                    />
                </div>
            )];

            const extraInfo = (
                <FormattedMessage
                    id='user.settings.notifications.keywordsWithHighlight.extraInfo'
                    defaultMessage='These keywords will get be shown to you with a highlight when anyone sends a message that includes them.'
                />
            );

            expandedSection = (
                <SettingItemMax
                    title={this.props.intl.formatMessage({id: 'user.settings.notifications.keywordsWithHighlight.title', defaultMessage: 'Keywords That Get Highlighted (without notifications)'})}
                    inputs={inputs}
                    submit={this.handleSubmit}
                    saving={this.state.isSaving}
                    serverError={this.state.serverError}
                    extraInfo={extraInfo}
                    updateSection={this.handleUpdateSection}
                />
            );
        }

        let collapsedDescription = '';
        if (this.state.customKeysWithHighlight.length > 0) {
            const customKeysWithHighlightStringArray = this.state.customKeysWithHighlight.map((key) => key.value);
            collapsedDescription = customKeysWithHighlightStringArray.map((key) => `"${key}"`).join(', ');
        } else {
            collapsedDescription = this.props.intl.formatMessage({id: 'user.settings.notifications.keywordsWithHighlight.none', defaultMessage: 'None'});
        }

        return (
            <SettingItem
                title={this.props.intl.formatMessage({id: 'user.settings.notifications.keywordsWithHighlight.title', defaultMessage: 'Keywords That Get Highlighted (without notifications)'})}
                section='keysWithHighlight'
                active={isSectionExpanded}
                areAllSectionsInactive={this.props.activeSection === ''}
                describe={collapsedDescription}
                updateSection={this.handleUpdateSection}
                max={expandedSection}
            />);
    };

    createCommentsSection = () => {
        const serverError = this.state.serverError;

        const active = this.props.activeSection === 'comments';
        let max = null;
        if (active) {
            const commentsActive = [false, false, false];
            if (this.state.notifyCommentsLevel === 'never') {
                commentsActive[2] = true;
            } else if (this.state.notifyCommentsLevel === 'root') {
                commentsActive[1] = true;
            } else {
                commentsActive[0] = true;
            }

            const inputs = [];

            inputs.push(
                <fieldset key='userNotificationLevelOption'>
                    <legend className='form-legend hidden-label'>
                        <FormattedMessage
                            id='user.settings.notifications.comments'
                            defaultMessage='Reply notifications'
                        />
                    </legend>
                    <div className='radio'>
                        <label>
                            <input
                                id='notificationCommentsAny'
                                type='radio'
                                name='commentsNotificationLevel'
                                checked={commentsActive[0]}
                                onChange={this.handleNotifyCommentsRadio.bind(this, 'any')}
                            />
                            <FormattedMessage
                                id='user.settings.notifications.commentsAny'
                                defaultMessage='Trigger notifications on messages in reply threads that I start or participate in'
                            />
                        </label>
                        <br/>
                    </div>
                    <div className='radio'>
                        <label>
                            <input
                                id='notificationCommentsRoot'
                                type='radio'
                                name='commentsNotificationLevel'
                                checked={commentsActive[1]}
                                onChange={this.handleNotifyCommentsRadio.bind(this, 'root')}
                            />
                            <FormattedMessage
                                id='user.settings.notifications.commentsRoot'
                                defaultMessage='Trigger notifications on messages in threads that I start'
                            />
                        </label>
                        <br/>
                    </div>
                    <div className='radio'>
                        <label>
                            <input
                                id='notificationCommentsNever'
                                type='radio'
                                name='commentsNotificationLevel'
                                checked={commentsActive[2]}
                                onChange={this.handleNotifyCommentsRadio.bind(this, 'never')}
                            />
                            <FormattedMessage
                                id='user.settings.notifications.commentsNever'
                                defaultMessage="Do not trigger notifications on messages in reply threads unless I'm mentioned"
                            />
                        </label>
                    </div>
                </fieldset>,
            );

            const extraInfo = (
                <span>
                    <FormattedMessage
                        id='user.settings.notifications.commentsInfo'
                        defaultMessage="In addition to notifications for when you're mentioned, select if you would like to receive notifications on reply threads."
                    />
                </span>
            );

            max = (
                <SettingItemMax
                    title={this.props.intl.formatMessage({id: 'user.settings.notifications.comments', defaultMessage: 'Reply notifications'})}
                    extraInfo={extraInfo}
                    inputs={inputs}
                    submit={this.handleSubmit}
                    saving={this.state.isSaving}
                    serverError={serverError}
                    updateSection={this.handleUpdateSection}
                />
            );
        }

        let describe: JSX.Element;
        if (this.state.notifyCommentsLevel === 'never') {
            describe = (
                <FormattedMessage
                    id='user.settings.notifications.commentsNever'
                    defaultMessage="Do not trigger notifications on messages in reply threads unless I'm mentioned"
                />
            );
        } else if (this.state.notifyCommentsLevel === 'root') {
            describe = (
                <FormattedMessage
                    id='user.settings.notifications.commentsRoot'
                    defaultMessage='Trigger notifications on messages in threads that I start'
                />
            );
        } else {
            describe = (
                <FormattedMessage
                    id='user.settings.notifications.commentsAny'
                    defaultMessage='Trigger notifications on messages in reply threads that I start or participate in'
                />
            );
        }

        return (
            <SettingItem
                title={this.props.intl.formatMessage({id: 'user.settings.notifications.comments', defaultMessage: 'Reply notifications'})}
                active={active}
                describe={describe}
                section={'comments'}
                updateSection={this.handleUpdateSection}
                max={max}
                areAllSectionsInactive={this.props.activeSection === ''}
            />
        );
    };

    createAutoResponderSection = () => {
        const describe = this.state.autoResponderActive ? (
            <FormattedMessage
                id='user.settings.notifications.autoResponderEnabled'
                defaultMessage='Enabled'
            />
        ) : (
            <FormattedMessage
                id='user.settings.notifications.autoResponderDisabled'
                defaultMessage='Disabled'
            />
        );

        return (
            <SettingItem
                active={this.props.activeSection === 'auto-responder'}
                areAllSectionsInactive={this.props.activeSection === ''}
                title={
                    <FormattedMessage
                        id='user.settings.notifications.autoResponder'
                        defaultMessage='Automatic Direct Message Replies'
                    />
                }
                describe={describe}
                section={'auto-responder'}
                updateSection={this.handleUpdateSection}
                max={(
                    <div>
                        <ManageAutoResponder
                            autoResponderActive={this.state.autoResponderActive}
                            autoResponderMessage={this.state.autoResponderMessage || ''}
                            updateSection={this.handleUpdateSection}
                            setParentState={this.setStateValue}
                            submit={this.handleSubmit}
                            error={this.state.serverError}
                            saving={this.state.isSaving}
                        />
                        <div className='divider-dark'/>
                    </div>
                )}
            />
        );
    };

    render() {
        const pushNotificationSection = this.createPushNotificationSection();
        const keywordsWithNotificationSection = this.createKeywordsWithNotificationSection();
        const keywordsWithHighlightSection = this.createKeywordsWithHighlightSection();
        const commentsSection = this.createCommentsSection();
        const autoResponderSection = this.createAutoResponderSection();

        return (
            <div id='notificationSettings'>
                <div className='modal-header'>
                    <button
                        id='closeButton'
                        type='button'
                        className='close'
                        data-dismiss='modal'
                        onClick={this.props.closeModal}
                    >
                        <span aria-hidden='true'>{'×'}</span>
                    </button>
                    <h4
                        className='modal-title'
                        ref={this.drawerRef}
                    >
                        <div className='modal-back'>
                            <LocalizedIcon
                                className='fa fa-angle-left'
                                ariaLabel={{
                                    id: t('generic_icons.collapse'),
                                    defaultMessage: 'Collapse Icon',
                                }}
                                onClick={this.props.collapseModal}
                            />
                        </div>
                        <FormattedMessage
                            id='user.settings.notifications.title'
                            defaultMessage='Notification Settings'
                        />
                    </h4>
                </div>
                <div
                    ref={this.wrapperRef}
                    className='user-settings'
                >
                    <h3
                        id='notificationSettingsTitle'
                        className='tab-header'
                    >
                        <FormattedMessage
                            id='user.settings.notifications.header'
                            defaultMessage='Notifications'
                        />
                    </h3>
                    <div className='divider-dark first'/>
                    <DesktopNotificationSettings
                        activity={this.state.desktopActivity}
                        threads={this.state.desktopThreads}
                        sound={this.state.desktopSound}
                        callsSound={this.state.callsDesktopSound}
                        updateSection={this.handleUpdateSection}
                        setParentState={this.setStateValue}
                        submit={this.handleSubmit}
                        saving={this.state.isSaving}
                        cancel={this.handleCancel}
                        error={this.state.serverError}
                        active={this.props.activeSection === 'desktop'}
                        selectedSound={this.state.desktopNotificationSound || 'default'}
                        callsSelectedSound={this.state.callsNotificationSound || 'default'}
                        isCollapsedThreadsEnabled={this.props.isCollapsedThreadsEnabled}
                        areAllSectionsInactive={this.props.activeSection === ''}
                        isCallsRingingEnabled={this.props.isCallsRingingEnabled}
                    />
                    <div className='divider-light'/>
                    <EmailNotificationSetting
                        activeSection={this.props.activeSection}
                        updateSection={this.handleUpdateSection}
                        enableEmail={this.state.enableEmail === 'true'}
                        onSubmit={this.handleSubmit}
                        onCancel={this.handleCancel}
                        onChange={this.handleEmailRadio}
                        saving={this.state.isSaving}
                        serverError={this.state.serverError}
                        isCollapsedThreadsEnabled={this.props.isCollapsedThreadsEnabled}
                        setParentState={this.setStateValue}
                        threads={this.state.emailThreads || ''}
                    />
                    <div className='divider-light'/>
                    {pushNotificationSection}
                    <div className='divider-light'/>
                    {keywordsWithNotificationSection}
                    <div className='divider-light'/>
                    {keywordsWithHighlightSection}
                    <div className='divider-light'/>
                    {!this.props.isCollapsedThreadsEnabled && (
                        <>
                            {commentsSection}
                            <div className='divider-light'/>
                        </>
                    )}
                    {this.props.enableAutoResponder && (
                        autoResponderSection
                    )}
                    <div className='divider-dark'/>
                </div>
            </div>

        );
    }
}

const customKeywordsWithNotificationStyles: ReactSelectStyles = {
    indicatorSeparator: ((indicatorSeperatorStyles) => ({
        ...indicatorSeperatorStyles,
        display: 'none',
    })),
    multiValueRemove: ((multiValueRemoveStyles) => ({
        ...multiValueRemoveStyles,
        cursor: 'pointer',
        ':hover': {
            backgroundColor: 'rgba(var(--center-channel-color-rgb), 0.16)',
        },
    })),
};

export default injectIntl(NotificationsTab);<|MERGE_RESOLUTION|>--- conflicted
+++ resolved
@@ -260,7 +260,6 @@
             });
         }
         data.mention_keys = mentionKeys.join(',');
-<<<<<<< HEAD
 
         const highlightKeys: string[] = [];
         if (this.state.customKeysWithHighlight.length > 0) {
@@ -269,8 +268,6 @@
             });
         }
         data.highlight_keys = highlightKeys.join(',');
-=======
->>>>>>> 2ef33765
 
         this.setState({isSaving: true});
         stopTryNotificationRing();

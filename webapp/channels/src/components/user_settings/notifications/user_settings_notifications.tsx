--- conflicted
+++ resolved
@@ -65,10 +65,6 @@
     isCustomKeysWithNotificationInputChecked: boolean;
     customKeysWithNotification: MultiInputValue[];
     customKeysWithNotificationInputValue: string;
-<<<<<<< HEAD
-    customKeysWithHighlight: MultiInputValue[];
-=======
->>>>>>> c8873813
     firstNameKey: boolean;
     channelKey: boolean;
     autoResponderActive: boolean;
@@ -149,10 +145,6 @@
     let channelKey = false;
     let isCustomKeysWithNotificationInputChecked = false;
     const customKeysWithNotification: MultiInputValue[] = [];
-<<<<<<< HEAD
-    const customKeysWithHighlight: MultiInputValue[] = [];
-=======
->>>>>>> c8873813
 
     if (props.user.notify_props) {
         if (props.user.notify_props.mention_keys) {
@@ -192,10 +184,6 @@
         callsNotificationSound,
         usernameKey,
         customKeysWithNotification,
-<<<<<<< HEAD
-        customKeysWithHighlight,
-=======
->>>>>>> c8873813
         isCustomKeysWithNotificationInputChecked,
         customKeysWithNotificationInputValue: '',
         firstNameKey,
@@ -260,17 +248,6 @@
             });
         }
         data.mention_keys = mentionKeys.join(',');
-<<<<<<< HEAD
-
-        const highlightKeys: string[] = [];
-        if (this.state.customKeysWithHighlight.length > 0) {
-            this.state.customKeysWithHighlight.forEach((key) => {
-                highlightKeys.push(key.value);
-            });
-        }
-        data.highlight_keys = highlightKeys.join(',');
-=======
->>>>>>> c8873813
 
         this.setState({isSaving: true});
         stopTryNotificationRing();
@@ -390,7 +367,6 @@
 
         if (!this.state.isCustomKeysWithNotificationInputChecked) {
             this.setState({isCustomKeysWithNotificationInputChecked: true});
-<<<<<<< HEAD
         }
     };
 
@@ -403,31 +379,11 @@
         }
     };
 
-=======
-        }
-    };
-
-    handleOnKeydownForCustomKeysWithNotificationInput = (event: React.KeyboardEvent) => {
-        if (event.key === Constants.KeyCodes.COMMA[0] || event.key === Constants.KeyCodes.TAB[0]) {
-            const unsavedCustomKeyWithNotification = this.state.customKeysWithNotificationInputValue?.trim()?.replace(WHITE_SPACE_REGEX, '')?.replace(COMMA_REGEX, '') ?? '';
-            if (unsavedCustomKeyWithNotification.length > 0) {
-                this.updateCustomKeysWithNotificationWithInputValue(unsavedCustomKeyWithNotification);
-            }
-        }
-    };
-
->>>>>>> c8873813
     handleChangeForCustomKeysWithNotificationInputValue = (value: string) => {
         // Check if input contains comma, if so, add the value to the list of custom keys
         if (!value.includes(Constants.KeyCodes.COMMA[0])) {
             const formattedValue = value.trim().replace(WHITE_SPACE_REGEX, '');
-<<<<<<< HEAD
-            if (formattedValue.length > 0) {
-                this.setState({customKeysWithNotificationInputValue: formattedValue});
-            }
-=======
             this.setState({customKeysWithNotificationInputValue: formattedValue});
->>>>>>> c8873813
         }
     };
 
@@ -435,26 +391,6 @@
         const unsavedCustomKeyWithNotification = this.state.customKeysWithNotificationInputValue?.trim()?.replace(WHITE_SPACE_REGEX, '')?.replace(COMMA_REGEX, '') ?? '';
         if (unsavedCustomKeyWithNotification.length > 0) {
             this.updateCustomKeysWithNotificationWithInputValue(unsavedCustomKeyWithNotification);
-<<<<<<< HEAD
-        }
-    };
-
-    handleChangeForCustomKeysWithHightlightInput = (values: ValueType<{ value: string }>) => {
-        if (values && Array.isArray(values) && values.length > 0) {
-            const customKeysWithHighlight = values.
-                map((value: MultiInputValue) => {
-                    // Remove all spaces from the value
-                    const formattedValue = value.value.trim().replace(WHITE_SPACE_REGEX, '');
-                    return {value: formattedValue, label: formattedValue};
-                }).
-                filter((value) => value.value.length > 0);
-            this.setState({customKeysWithHighlight});
-        } else {
-            this.setState({
-                customKeysWithHighlight: [],
-            });
-=======
->>>>>>> c8873813
         }
     };
 
@@ -914,7 +850,6 @@
         if (this.state.customKeysWithNotification.length > 0) {
             const customKeysWithNotificationStringArray = this.state.customKeysWithNotification.map((key) => key.value);
             selectedMentionKeys.push(...customKeysWithNotificationStringArray);
-<<<<<<< HEAD
         }
         const collapsedDescription = selectedMentionKeys.filter((key) => key.trim().length !== 0).map((key) => `"${key}"`).join(', ');
 
@@ -922,90 +857,6 @@
             <SettingItem
                 title={this.props.intl.formatMessage({id: 'user.settings.notifications.keywordsWithNotification.title', defaultMessage: 'Keywords that trigger Notifications'})}
                 section='keysWithNotification'
-                active={isSectionExpanded}
-                areAllSectionsInactive={this.props.activeSection === ''}
-                describe={collapsedDescription}
-                updateSection={this.handleUpdateSection}
-                max={expandedSection}
-            />);
-    };
-
-    createKeywordsWithHighlightSection = () => {
-        const isSectionExpanded = this.props.activeSection === 'keysWithHighlight';
-
-        let expandedSection = null;
-        if (isSectionExpanded) {
-            const inputs = [(
-                <div
-                    key='userNotificationHighlightOption'
-                    className='customKeywordsWithNotificationSubsection'
-                >
-                    <label htmlFor='mentionKeysWithHighlightInput'>
-                        <FormattedMessage
-                            id='user.settings.notifications.keywordsWithHighlight.inputTitle'
-                            defaultMessage='Enter keywords, press TAB to seperate them:'
-                        />
-                    </label>
-                    <CreatableReactSelect
-                        inputId='mentionKeysWithHighlightInput'
-                        autoFocus={true}
-                        isClearable={false}
-                        isMulti={true}
-                        styles={customKeywordsWithNotificationStyles}
-                        className='multiInput'
-                        components={{
-                            DropdownIndicator: () => null,
-                            Menu: () => null,
-                            MenuList: () => null,
-                        }}
-                        placeholder=''
-                        aria-labelledby='mentionKeysWithHighlightInput'
-                        onChange={this.handleChangeForCustomKeysWithHightlightInput}
-                        value={this.state.customKeysWithHighlight}
-                    />
-                </div>
-            )];
-
-            const extraInfo = (
-                <FormattedMessage
-                    id='user.settings.notifications.keywordsWithHighlight.extraInfo'
-                    defaultMessage='These keywords will get be shown to you with a highlight when anyone sends a message that includes them.'
-                />
-            );
-
-            expandedSection = (
-                <SettingItemMax
-                    title={this.props.intl.formatMessage({id: 'user.settings.notifications.keywordsWithHighlight.title', defaultMessage: 'Keywords That Get Highlighted (without notifications)'})}
-                    inputs={inputs}
-                    submit={this.handleSubmit}
-                    saving={this.state.isSaving}
-                    serverError={this.state.serverError}
-                    extraInfo={extraInfo}
-                    updateSection={this.handleUpdateSection}
-                />
-            );
-=======
->>>>>>> c8873813
-        }
-        const collapsedDescription = selectedMentionKeys.filter((key) => key.trim().length !== 0).map((key) => `"${key}"`).join(', ');
-
-        let collapsedDescription = '';
-        if (this.state.customKeysWithHighlight.length > 0) {
-            const customKeysWithHighlightStringArray = this.state.customKeysWithHighlight.map((key) => key.value);
-            collapsedDescription = customKeysWithHighlightStringArray.map((key) => `"${key}"`).join(', ');
-        } else {
-            collapsedDescription = this.props.intl.formatMessage({id: 'user.settings.notifications.keywordsWithHighlight.none', defaultMessage: 'None'});
-        }
-
-        return (
-            <SettingItem
-<<<<<<< HEAD
-                title={this.props.intl.formatMessage({id: 'user.settings.notifications.keywordsWithHighlight.title', defaultMessage: 'Keywords That Get Highlighted (without notifications)'})}
-                section='keysWithHighlight'
-=======
-                title={this.props.intl.formatMessage({id: 'user.settings.notifications.keywordsWithNotification.title', defaultMessage: 'Keywords that trigger Notifications'})}
-                section='keysWithNotification'
->>>>>>> c8873813
                 active={isSectionExpanded}
                 areAllSectionsInactive={this.props.activeSection === ''}
                 describe={collapsedDescription}
@@ -1195,10 +1046,6 @@
     render() {
         const pushNotificationSection = this.createPushNotificationSection();
         const keywordsWithNotificationSection = this.createKeywordsWithNotificationSection();
-<<<<<<< HEAD
-        const keywordsWithHighlightSection = this.createKeywordsWithHighlightSection();
-=======
->>>>>>> c8873813
         const commentsSection = this.createCommentsSection();
         const autoResponderSection = this.createAutoResponderSection();
 
@@ -1284,11 +1131,6 @@
                     {pushNotificationSection}
                     <div className='divider-light'/>
                     {keywordsWithNotificationSection}
-<<<<<<< HEAD
-                    <div className='divider-light'/>
-                    {keywordsWithHighlightSection}
-=======
->>>>>>> c8873813
                     <div className='divider-light'/>
                     {!this.props.isCollapsedThreadsEnabled && (
                         <>

--- conflicted
+++ resolved
@@ -788,10 +788,7 @@
                         isMulti={true}
                         styles={customKeywordsWithNotificationStyles}
                         className='multiInput'
-<<<<<<< HEAD
-=======
                         placeholder=''
->>>>>>> 4e2574bf
                         components={{
                             DropdownIndicator: () => null,
                             Menu: () => null,

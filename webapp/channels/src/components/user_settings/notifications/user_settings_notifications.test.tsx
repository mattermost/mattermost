--- conflicted
+++ resolved
@@ -1,23 +1,12 @@
 // Copyright (c) 2015-present Mattermost, Inc. All Rights Reserved.
 // See LICENSE.txt for license information.
 
-<<<<<<< HEAD
 import React from 'react';
-import {IntlShape} from 'react-intl';
+import {type IntlShape} from 'react-intl';
 
 import {renderWithFullContext, screen} from 'tests/react_testing_utils';
 import {TestHelper} from 'utils/test_helper';
 
-=======
-import {shallow} from 'enzyme';
-import React from 'react';
-import type {ComponentProps} from 'react';
-
-import type {UserNotifyProps} from '@mattermost/types/users';
-
-import {TestHelper} from 'utils/test_helper';
-
->>>>>>> d13429aa
 import UserSettingsNotifications from './user_settings_notifications';
 
 describe('components/user_settings/display/UserSettingsDisplay', () => {

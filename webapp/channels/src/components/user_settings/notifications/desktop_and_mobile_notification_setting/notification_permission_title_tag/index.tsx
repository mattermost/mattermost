// Copyright (c) 2015-present Mattermost, Inc. All Rights Reserved.
// See LICENSE.txt for license information.

import React from 'react';
import {useIntl} from 'react-intl';

import {useDesktopNotificationPermission} from 'components/common/hooks/use_desktop_notification_permission';
import Tag from 'components/widgets/tag/tag';

import {
    getNotificationPermission,
    isNotificationAPISupported,
    NotificationPermissionDenied,
    NotificationPermissionNeverGranted,
} from 'utils/notifications';

export default function NotificationPermissionTitleTag() {
    const {formatMessage} = useIntl();

    const desktopPermission = useDesktopNotificationPermission();

    if (!isNotificationAPISupported()) {
        return (
            <Tag
                size='sm'
                variant='danger'
                icon='alert-outline'
                text={formatMessage({
                    id: 'user.settings.notifications.desktopAndMobile.notificationSection.noPermissionIssueTag',
                    defaultMessage: 'Not supported',
                })}
            />
        );
    }

    if (
<<<<<<< HEAD
        (isNotificationAPISupported() && getNotificationPermission() === NotificationPermissionNeverGranted) ||
        (isNotificationAPISupported() && getNotificationPermission() === NotificationPermissionDenied) ||
        desktopPermission === NotificationPermissionDenied
=======
        getNotificationPermission() === NotificationPermissionNeverGranted ||
        getNotificationPermission() === NotificationPermissionDenied
>>>>>>> 726090e9
    ) {
        return (
            <Tag
                size='sm'
                variant='dangerDim'
                icon='alert-outline'
                text={formatMessage({
                    id: 'user.settings.notifications.desktopAndMobile.notificationSection.permissionIssueTag',
                    defaultMessage: 'Permission required',
                })}
            />
        );
    }

    return null;
}<|MERGE_RESOLUTION|>--- conflicted
+++ resolved
@@ -34,14 +34,9 @@
     }
 
     if (
-<<<<<<< HEAD
-        (isNotificationAPISupported() && getNotificationPermission() === NotificationPermissionNeverGranted) ||
-        (isNotificationAPISupported() && getNotificationPermission() === NotificationPermissionDenied) ||
+        getNotificationPermission() === NotificationPermissionNeverGranted ||
+        getNotificationPermission() === NotificationPermissionDenied ||
         desktopPermission === NotificationPermissionDenied
-=======
-        getNotificationPermission() === NotificationPermissionNeverGranted ||
-        getNotificationPermission() === NotificationPermissionDenied
->>>>>>> 726090e9
     ) {
         return (
             <Tag

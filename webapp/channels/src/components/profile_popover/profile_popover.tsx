// Copyright (c) 2015-present Mattermost, Inc. All Rights Reserved.
// See LICENSE.txt for license information.

import React, {useCallback, useEffect, useMemo, useState} from 'react';
import {useDispatch, useSelector} from 'react-redux';

import {getCurrentChannelId, getCurrentUserId} from 'mattermost-redux/selectors/entities/common';
import {getFeatureFlagValue} from 'mattermost-redux/selectors/entities/general';
import {getCurrentRelativeTeamUrl, getCurrentTeamId} from 'mattermost-redux/selectors/entities/teams';
import {getCurrentTimezone} from 'mattermost-redux/selectors/entities/timezone';
import {getStatusForUserId, getUser} from 'mattermost-redux/selectors/entities/users';

import {openDirectChannelToUserId} from 'actions/channel_actions';
import * as GlobalActions from 'actions/global_actions';
import {closeModal} from 'actions/views/modals';
import {getMembershipForEntities} from 'actions/views/profile_popover';
import {getSelectedPost} from 'selectors/rhs';
import {getIsMobileView} from 'selectors/views/browser';

import Pluggable from 'plugins/pluggable';
import {getHistory} from 'utils/browser_history';
import {A11yCustomEventTypes, UserStatuses} from 'utils/constants';
import type {A11yFocusEventDetail} from 'utils/constants';
import * as Utils from 'utils/utils';

import type {GlobalState} from 'types/store';

import ProfilePopoverAvatar from './profile_popover_avatar';
import ProfilePopoverCustomAttributes from './profile_popover_custom_attributes';
import ProfilePopoverCustomStatus from './profile_popover_custom_status';
import ProfilePopoverEmail from './profile_popover_email';
import ProfilePopoverLastActive from './profile_popover_last_active';
import ProfilePopoverName from './profile_popover_name';
import ProfilePopoverOtherUserRow from './profile_popover_other_user_row';
import ProfilePopoverOverrideDisclaimer from './profile_popover_override_disclaimer';
import ProfilePopoverPosition from './profile_popover_position';
import ProfilePopoverSelfUserRow from './profile_popover_self_user_row';
import ProfilePopoverTimezone from './profile_popover_timezone';
import ProfilePopoverTitle from './profile_popover_title';

import './profile_popover.scss';

const PLUGGABLE_COMPONENT_NAME_PROFILE_POPOVER = 'PopoverUserAttributes';
export interface Props {
    userId: string;
    src: string;
    channelId?: string;
    hideStatus?: boolean;
    fromWebhook?: boolean;
    hide?: () => void;
    returnFocus?: () => void;
    overwriteIcon?: string;
    overwriteName?: string;
}

/**
 * The profile popover, or hover card, that appears with user information when clicking
 * on the username, profile picture of a user, or others.
 * However this component should not be used directly, instead use the `ProfilePopoverController` which is
 * what is default exported from 'components/profile_popover'.
 */
const ProfilePopover = ({
    userId,
    src,
    channelId: channelIdProp,
    hideStatus,
    fromWebhook,
    hide,
    returnFocus,
    overwriteIcon,
    overwriteName,
}: Props) => {
    const dispatch = useDispatch();
    const user = useSelector((state: GlobalState) => getUser(state, userId));
    const currentTeamId = useSelector((state: GlobalState) => getCurrentTeamId(state));
    const channelId = useSelector((state: GlobalState) => (channelIdProp || getDefaultChannelId(state)));
    const isMobileView = useSelector(getIsMobileView);
    const teamUrl = useSelector(getCurrentRelativeTeamUrl);
    const modals = useSelector((state: GlobalState) => state.views.modals);
    const status = useSelector((state: GlobalState) => getStatusForUserId(state, userId) || UserStatuses.OFFLINE);
    const currentUserTimezone = useSelector(getCurrentTimezone);
    const currentUserId = useSelector(getCurrentUserId);
    const enableCustomProfileAttributes = useSelector((state: GlobalState) => getFeatureFlagValue(state, 'CustomProfileAttributes') === 'true' && !fromWebhook);

    const [loadingDMChannel, setLoadingDMChannel] = useState<string>();

    const handleReturnFocus = useMemo(() => {
        if (returnFocus) {
            return returnFocus;
        }

        const previouslyFocused = document.activeElement;
        return () => {
            document.dispatchEvent(new CustomEvent<A11yFocusEventDetail>(
                A11yCustomEventTypes.FOCUS, {
                    detail: {
                        target: previouslyFocused as HTMLElement,
                        keyboardOnly: true,
                    },
                },
            ));
        };
    }, [returnFocus]);

    const handleCloseModals = useCallback(() => {
        for (const modal in modals?.modalState) {
            if (!Object.hasOwn(modals, modal)) {
                continue;
            }
            if (modals?.modalState[modal].open) {
                dispatch(closeModal(modal));
            }
        }
    }, [modals, dispatch]);

    const handleShowDirectChannel = useCallback(async (e: React.MouseEvent<HTMLButtonElement>) => {
        e.preventDefault();
        if (!user) {
            return;
        }

        if (loadingDMChannel !== undefined) {
            return;
        }
        setLoadingDMChannel(user.id);

        handleCloseModals();
        const result = await dispatch(openDirectChannelToUserId(user.id));
        if (!result.error) {
            if (isMobileView) {
                GlobalActions.emitCloseRightHandSide();
            }
            setLoadingDMChannel(undefined);
            hide?.();
            getHistory().push(`${teamUrl}/messages/@${user.username}`);
        }
    }, [user, loadingDMChannel, handleCloseModals, isMobileView, hide, teamUrl, dispatch]);

    useEffect(() => {
        if (currentTeamId && userId) {
            dispatch(getMembershipForEntities(
                currentTeamId,
                userId,
                channelId,
            ));
        }
    }, [channelId, userId, currentTeamId, dispatch]);

    if (!user) {
        return null;
    }

    const urlSrc = overwriteIcon || src;
    const haveOverrideProp = Boolean(overwriteIcon || overwriteName);
    const fullname = overwriteName || Utils.getFullName(user);

    return (
        <div className='user-profile-popover_container'>
            <ProfilePopoverTitle
                channelId={channelId}
                isBot={user.is_bot}
                returnFocus={handleReturnFocus}
                roles={user.roles}
                userId={user.id}
                hide={hide}
            />
            <div className='user-profile-popover-content'>
                <ProfilePopoverAvatar
                    hideStatus={hideStatus}
                    urlSrc={urlSrc}
                    username={user.username}
                    status={status}
                />
                <ProfilePopoverLastActive userId={user.id}/>
                <ProfilePopoverName
                    user={user}
                    haveOverrideProp={haveOverrideProp}
                    fullname={fullname}
                />
                <hr/>
                <ProfilePopoverEmail
                    email={user.email}
                    haveOverrideProp={haveOverrideProp}
                    isBot={user.is_bot}
                    userId={user.id}
                />
                <ProfilePopoverPosition
                    position={user.position}
                    haveOverrideProp={haveOverrideProp}
                />
                {enableCustomProfileAttributes && (
                    <ProfilePopoverCustomAttributes
                        userID={userId}
                    />
                )}
                <div className='user-profile-popover-pluggables'>
                    <Pluggable
                        pluggableName={PLUGGABLE_COMPONENT_NAME_PROFILE_POPOVER}
                        user={user}
                        hide={hide}
                        status={hideStatus ? null : status}
                        fromWebhook={fromWebhook}
                    />
                </div>
<<<<<<< HEAD
=======

                {enableCustomProfileAttributes && !user.is_bot && (
                    <ProfilePopoverCustomAttributes
                        userID={userId}
                        hideStatus={hideStatus}
                    />
                )}
>>>>>>> 131cf039
                <ProfilePopoverTimezone
                    currentUserTimezone={currentUserTimezone}
                    profileUserTimezone={user.timezone}
                    haveOverrideProp={haveOverrideProp}
                />
                <ProfilePopoverCustomStatus
                    currentUserId={currentUserId}
                    currentUserTimezone={currentUserTimezone}
                    haveOverrideProp={haveOverrideProp}
                    hideStatus={hideStatus}
                    user={user}
                    returnFocus={handleReturnFocus}
                    hide={hide}
                />
            </div>
            <div className='user-profile-popover-bottom-row'>
                <hr className='user-popover__bottom-row-hr'/>
                <ProfilePopoverOverrideDisclaimer
                    haveOverrideProp={haveOverrideProp}
                    username={user.username}
                />
                <ProfilePopoverSelfUserRow
                    currentUserId={currentUserId}
                    handleCloseModals={handleCloseModals}
                    handleShowDirectChannel={handleShowDirectChannel}
                    haveOverrideProp={haveOverrideProp}
                    returnFocus={handleReturnFocus}
                    userId={user.id}
                    hide={hide}
                />
                <ProfilePopoverOtherUserRow
                    currentUserId={currentUserId}
                    fullname={fullname}
                    handleCloseModals={handleCloseModals}
                    handleShowDirectChannel={handleShowDirectChannel}
                    haveOverrideProp={haveOverrideProp}
                    returnFocus={handleReturnFocus}
                    user={user}
                    hide={hide}
                />
                <Pluggable
                    pluggableName='PopoverUserActions'
                    user={user}
                    hide={hide}
                    status={hideStatus ? null : status}
                />
            </div>
        </div>
    );
};

function getDefaultChannelId(state: GlobalState) {
    const selectedPost = getSelectedPost(state);
    return selectedPost.exists ? selectedPost.channel_id : getCurrentChannelId(state);
}

export default React.memo(ProfilePopover);<|MERGE_RESOLUTION|>--- conflicted
+++ resolved
@@ -33,7 +33,6 @@
 import ProfilePopoverName from './profile_popover_name';
 import ProfilePopoverOtherUserRow from './profile_popover_other_user_row';
 import ProfilePopoverOverrideDisclaimer from './profile_popover_override_disclaimer';
-import ProfilePopoverPosition from './profile_popover_position';
 import ProfilePopoverSelfUserRow from './profile_popover_self_user_row';
 import ProfilePopoverTimezone from './profile_popover_timezone';
 import ProfilePopoverTitle from './profile_popover_title';
@@ -182,17 +181,7 @@
                     email={user.email}
                     haveOverrideProp={haveOverrideProp}
                     isBot={user.is_bot}
-                    userId={user.id}
-                />
-                <ProfilePopoverPosition
-                    position={user.position}
-                    haveOverrideProp={haveOverrideProp}
-                />
-                {enableCustomProfileAttributes && (
-                    <ProfilePopoverCustomAttributes
-                        userID={userId}
-                    />
-                )}
+                />
                 <div className='user-profile-popover-pluggables'>
                     <Pluggable
                         pluggableName={PLUGGABLE_COMPONENT_NAME_PROFILE_POPOVER}
@@ -202,8 +191,6 @@
                         fromWebhook={fromWebhook}
                     />
                 </div>
-<<<<<<< HEAD
-=======
 
                 {enableCustomProfileAttributes && !user.is_bot && (
                     <ProfilePopoverCustomAttributes
@@ -211,7 +198,6 @@
                         hideStatus={hideStatus}
                     />
                 )}
->>>>>>> 131cf039
                 <ProfilePopoverTimezone
                     currentUserTimezone={currentUserTimezone}
                     profileUserTimezone={user.timezone}

--- conflicted
+++ resolved
@@ -83,11 +83,7 @@
         open: isOpen,
         onOpenChange: setOpen,
         whileElementsMounted: autoUpdate,
-<<<<<<< HEAD
-        middleware: [autoPlacement({allowedPlacements: ['right']}), shift()],
-=======
         middleware: [autoPlacement(), shift()],
->>>>>>> f6a2f00f
     });
 
     const {isMounted, styles: transitionStyles} = useTransitionStyles(floatingContext, TRANSITION_STYLE_PROPS);

// Copyright (c) 2015-present Mattermost, Inc. All Rights Reserved.
// See LICENSE.txt for license information.

import classNames from 'classnames';
import React from 'react';
import type {ChangeEvent, ElementType, FocusEvent, KeyboardEvent, MouseEvent} from 'react';
import {FormattedMessage} from 'react-intl';

import type {Channel} from '@mattermost/types/channels';
import type {UserProfile} from '@mattermost/types/users';

import type {ActionResult} from 'mattermost-redux/types/actions';

import AutosizeTextarea from 'components/autosize_textarea';
import PostMarkdown from 'components/post_markdown';
import AtMentionProvider from 'components/suggestion/at_mention_provider';
import ChannelMentionProvider from 'components/suggestion/channel_mention_provider';
import AppCommandProvider from 'components/suggestion/command_provider/app_provider';
import CommandProvider from 'components/suggestion/command_provider/command_provider';
import EmoticonProvider from 'components/suggestion/emoticon_provider';
import type Provider from 'components/suggestion/provider';
import SuggestionBox from 'components/suggestion/suggestion_box';
import type SuggestionBoxComponent from 'components/suggestion/suggestion_box/suggestion_box';
import SuggestionList from 'components/suggestion/suggestion_list';

import * as Utils from 'utils/utils';

import type {TextboxElement} from './index';

const ALL = ['all'];

export type Props = {
    id: string;
    channelId: string;
    rootId?: string;
    tabIndex?: number;
    value: string;
    onChange: (e: ChangeEvent<TextboxElement>) => void;
    onKeyPress: (e: KeyboardEvent<any>) => void;
    onComposition?: () => void;
    onHeightChange?: (height: number, maxHeight: number) => void;
    onWidthChange?: (width: number) => void;
    createMessage: string;
    onKeyDown?: (e: KeyboardEvent<TextboxElement>) => void;
    onMouseUp?: (e: React.MouseEvent<TextboxElement>) => void;
    onKeyUp?: (e: React.KeyboardEvent<TextboxElement>) => void;
    onBlur?: (e: FocusEvent<TextboxElement>) => void;
    onFocus?: (e: FocusEvent<TextboxElement>) => void;
    supportsCommands?: boolean;
    handlePostError?: (message: JSX.Element | null) => void;
    onPaste?: (e: ClipboardEvent) => void;
    suggestionList?: React.ComponentProps<typeof SuggestionBox>['listComponent'];
    suggestionListPosition?: React.ComponentProps<typeof SuggestionList>['position'];
    alignWithTextbox?: boolean;
    emojiEnabled?: boolean;
    characterLimit: number;
    disabled?: boolean;
    badConnection?: boolean;
    currentUserId: string;
    currentTeamId: string;
    preview?: boolean;
    autocompleteGroups: Array<{ id: string }> | null;
    delayChannelAutocomplete: boolean;
    actions: {
        autocompleteUsersInChannel: (prefix: string, channelId: string) => Promise<ActionResult>;
        autocompleteChannels: (term: string, success: (channels: Channel[]) => void, error: () => void) => Promise<ActionResult>;
        searchAssociatedGroupsForReference: (prefix: string, teamId: string, channelId: string | undefined) => Promise<{ data: any }>;
    };
    useChannelMentions: boolean;
    inputComponent?: ElementType;
    openWhenEmpty?: boolean;
    priorityProfiles?: UserProfile[];
    hasLabels?: boolean;
};

const VISIBLE = {visibility: 'visible'};
const HIDDEN = {visibility: 'hidden'};

export default class Textbox extends React.PureComponent<Props> {
    private readonly suggestionProviders: Provider[];
    private readonly wrapper: React.RefObject<HTMLDivElement>;
    private readonly message: React.RefObject<SuggestionBoxComponent>;
    private readonly preview: React.RefObject<HTMLDivElement>;

    static defaultProps = {
        supportsCommands: true,
        inputComponent: AutosizeTextarea,
        suggestionList: SuggestionList,
    };

    constructor(props: Props) {
        super(props);

        this.suggestionProviders = [];

        if (props.supportsCommands) {
            this.suggestionProviders.push(new AppCommandProvider({
                teamId: this.props.currentTeamId,
                channelId: this.props.channelId,
                rootId: this.props.rootId,
            }));
        }

        this.suggestionProviders.push(
            new AtMentionProvider({
                currentUserId: this.props.currentUserId,
                channelId: this.props.channelId,
                autocompleteUsersInChannel: (prefix: string) => this.props.actions.autocompleteUsersInChannel(prefix, this.props.channelId),
                useChannelMentions: this.props.useChannelMentions,
                autocompleteGroups: this.props.autocompleteGroups,
                searchAssociatedGroupsForReference: (prefix: string) => this.props.actions.searchAssociatedGroupsForReference(prefix, this.props.currentTeamId, this.props.channelId),
                priorityProfiles: this.props.priorityProfiles,
            }),
            new ChannelMentionProvider(props.actions.autocompleteChannels, props.delayChannelAutocomplete),
            new EmoticonProvider(),
        );

        if (props.supportsCommands) {
            this.suggestionProviders.push(new CommandProvider({
                teamId: this.props.currentTeamId,
                channelId: this.props.channelId,
                rootId: this.props.rootId,
            }));
        }

        this.checkMessageLength(props.value);
        this.wrapper = React.createRef();
        this.message = React.createRef();
        this.preview = React.createRef();
    }

    handleChange = (e: React.ChangeEvent<HTMLInputElement>) => {
        this.props.onChange(e);
    };

    updateSuggestions(prevProps: Props) {
        if (this.props.channelId !== prevProps.channelId ||
            this.props.currentUserId !== prevProps.currentUserId ||
            this.props.autocompleteGroups !== prevProps.autocompleteGroups ||
            this.props.useChannelMentions !== prevProps.useChannelMentions ||
            this.props.currentTeamId !== prevProps.currentTeamId ||
            this.props.priorityProfiles !== prevProps.priorityProfiles) {
            // Update channel id for AtMentionProvider.
            for (const provider of this.suggestionProviders) {
                if (provider instanceof AtMentionProvider) {
                    provider.setProps({
                        currentUserId: this.props.currentUserId,
                        channelId: this.props.channelId,
                        autocompleteUsersInChannel: (prefix: string) => this.props.actions.autocompleteUsersInChannel(prefix, this.props.channelId),
                        useChannelMentions: this.props.useChannelMentions,
                        autocompleteGroups: this.props.autocompleteGroups,
                        searchAssociatedGroupsForReference: (prefix: string) => this.props.actions.searchAssociatedGroupsForReference(prefix, this.props.currentTeamId, this.props.channelId),
                        priorityProfiles: this.props.priorityProfiles,
                    });
                }
            }
        }

        if (this.props.channelId !== prevProps.channelId ||
            this.props.currentTeamId !== prevProps.currentTeamId ||
            this.props.rootId !== prevProps.rootId) {
            // Update channel id for CommandProvider and AppCommandProvider.
            for (const provider of this.suggestionProviders) {
                if (provider instanceof CommandProvider) {
                    provider.setProps({
                        teamId: this.props.currentTeamId,
                        channelId: this.props.channelId,
                        rootId: this.props.rootId,
                    });
                }
                if (provider instanceof AppCommandProvider) {
                    provider.setProps({
                        teamId: this.props.currentTeamId,
                        channelId: this.props.channelId,
                        rootId: this.props.rootId,
                    });
                }
            }
        }

        if (this.props.delayChannelAutocomplete !== prevProps.delayChannelAutocomplete) {
            for (const provider of this.suggestionProviders) {
                if (provider instanceof ChannelMentionProvider) {
                    provider.setProps({
                        delayChannelAutocomplete: this.props.delayChannelAutocomplete,
                    });
                }
            }
        }

        if (prevProps.value !== this.props.value) {
            this.checkMessageLength(this.props.value);
        }
    }

    componentDidUpdate(prevProps: Props) {
        if (!prevProps.preview && this.props.preview) {
            this.preview.current?.focus();
        }

        this.updateSuggestions(prevProps);
    }

    checkMessageLength = (message: string) => {
        if (this.props.handlePostError) {
            if (message.length > this.props.characterLimit) {
                const errorMessage = (
                    <FormattedMessage
                        id='create_post.error_message'
                        defaultMessage='Your message is too long. Character count: {length}/{limit}'
                        values={{
                            length: message.length,
                            limit: this.props.characterLimit,
                        }}
                    />);
                this.props.handlePostError(errorMessage);
            } else {
                this.props.handlePostError(null);
            }
        }
    };

    // adding in the HTMLDivElement to support event handling in preview state
    handleKeyDown = (e: KeyboardEvent<TextboxElement | HTMLDivElement>) => {
        // since we do only handle the sending when in preview mode this is fine to be casted
        this.props.onKeyDown?.(e as KeyboardEvent<TextboxElement>);
    };

    handleMouseUp = (e: MouseEvent<TextboxElement>) => this.props.onMouseUp?.(e);

    handleKeyUp = (e: KeyboardEvent<TextboxElement>) => this.props.onKeyUp?.(e);

    // adding in the HTMLDivElement to support event handling in preview state
    handleBlur = (e: FocusEvent<TextboxElement | HTMLDivElement>) => {
        // since we do only handle the sending when in preview mode this is fine to be casted
        this.props.onBlur?.(e as FocusEvent<TextboxElement>);
    };

    getInputBox = () => {
        return this.message.current?.getTextbox();
    };

    focus = () => {
        const textbox = this.getInputBox();
        if (textbox) {
            textbox.focus();
            Utils.placeCaretAtEnd(textbox);
            setTimeout(() => {
                Utils.scrollToCaret(textbox);
            });

            // reset character count warning
            this.checkMessageLength(textbox.value);
        }
    };

    blur = () => {
        this.getInputBox()?.blur();
    };

    getStyle = () => {
        return this.props.preview ? HIDDEN : VISIBLE;
    };

    render() {
        let textboxClassName = 'form-control custom-textarea textbox-edit-area';
        if (this.props.emojiEnabled) {
            textboxClassName += ' custom-textarea--emoji-picker';
        }
        if (this.props.badConnection) {
            textboxClassName += ' bad-connection';
        }
        if (this.props.hasLabels) {
            textboxClassName += ' textarea--has-labels';
        }

<<<<<<< HEAD
        if (this.props.preview) {
            return (
                <div
                    ref={this.wrapper}
                    className='textarea-wrapper'
                >
                    <div
                        tabIndex={this.props.tabIndex || 0}
                        ref={this.preview}
                        className={classNames('form-control custom-textarea textbox-preview-area', {'textarea--has-labels': this.props.hasLabels})}
                        onKeyPress={this.props.onKeyPress}
                        onKeyDown={this.handleKeyDown}
                        onBlur={this.handleBlur}
                    >
                        <PostMarkdown
                            message={this.props.value}
                            channelId={this.props.channelId}
                            imageProps={{hideUtilities: true}}
                        />
                    </div>
                </div>
            );
        }

=======
>>>>>>> b2abd533
        return (
            <div
                ref={this.wrapper}
                className={classNames('textarea-wrapper', {'textarea-wrapper-preview': this.props.preview})}
            >
                <div
                    tabIndex={this.props.tabIndex || 0}
                    ref={this.preview}
                    className={classNames('form-control custom-textarea textbox-preview-area', {'textarea--has-labels': this.props.hasLabels})}
                    onKeyPress={this.props.onKeyPress}
                    onKeyDown={this.handleKeyDown}
                    onBlur={this.handleBlur}
                >
                    <PostMarkdown
                        message={this.props.value}
                        mentionKeys={[]}
                        channelId={this.props.channelId}
                        imageProps={{hideUtilities: true}}
                    />
                </div>
                <SuggestionBox
                    id={this.props.id}
                    ref={this.message}
                    className={textboxClassName}
                    spellCheck='true'
                    placeholder={this.props.createMessage}
                    onChange={this.handleChange}
                    onKeyPress={this.props.onKeyPress}
                    onKeyDown={this.handleKeyDown}
                    onMouseUp={this.handleMouseUp}
                    onKeyUp={this.handleKeyUp}
                    onComposition={this.props.onComposition}
                    onBlur={this.handleBlur}
                    onFocus={this.props.onFocus}
                    onHeightChange={this.props.onHeightChange}
                    onWidthChange={this.props.onWidthChange}
                    onPaste={this.props.onPaste}
                    style={this.getStyle()}
                    inputComponent={this.props.inputComponent}
                    listComponent={this.props.suggestionList}
                    listPosition={this.props.suggestionListPosition}
                    providers={this.suggestionProviders}
                    channelId={this.props.channelId}
                    value={this.props.value}
                    renderDividers={ALL}
                    disabled={this.props.disabled}
                    contextId={this.props.channelId}
                    openWhenEmpty={this.props.openWhenEmpty}
                    alignWithTextbox={this.props.alignWithTextbox}
                />
            </div>
        );
    }
}<|MERGE_RESOLUTION|>--- conflicted
+++ resolved
@@ -274,33 +274,6 @@
             textboxClassName += ' textarea--has-labels';
         }
 
-<<<<<<< HEAD
-        if (this.props.preview) {
-            return (
-                <div
-                    ref={this.wrapper}
-                    className='textarea-wrapper'
-                >
-                    <div
-                        tabIndex={this.props.tabIndex || 0}
-                        ref={this.preview}
-                        className={classNames('form-control custom-textarea textbox-preview-area', {'textarea--has-labels': this.props.hasLabels})}
-                        onKeyPress={this.props.onKeyPress}
-                        onKeyDown={this.handleKeyDown}
-                        onBlur={this.handleBlur}
-                    >
-                        <PostMarkdown
-                            message={this.props.value}
-                            channelId={this.props.channelId}
-                            imageProps={{hideUtilities: true}}
-                        />
-                    </div>
-                </div>
-            );
-        }
-
-=======
->>>>>>> b2abd533
         return (
             <div
                 ref={this.wrapper}
@@ -316,7 +289,6 @@
                 >
                     <PostMarkdown
                         message={this.props.value}
-                        mentionKeys={[]}
                         channelId={this.props.channelId}
                         imageProps={{hideUtilities: true}}
                     />

--- conflicted
+++ resolved
@@ -1,36 +1,20 @@
 // Copyright (c) 2015-present Mattermost, Inc. All Rights Reserved.
 // See LICENSE.txt for license information.
 
-<<<<<<< HEAD
+import type {
+    StripeCardElementChangeEvent,
+} from '@stripe/stripe-js';
 import React, {useRef} from 'react';
 import {FormattedMessage, useIntl} from 'react-intl';
 
-import {
-=======
-import type {
->>>>>>> 791ee405
-    StripeCardElementChangeEvent,
-} from '@stripe/stripe-js';
-import {getName} from 'country-list';
-import React from 'react';
-import {FormattedMessage} from 'react-intl';
-
-<<<<<<< HEAD
-import {CloudCustomer, PaymentMethod} from '@mattermost/types/cloud';
-=======
-import type {PaymentMethod} from '@mattermost/types/cloud';
->>>>>>> 791ee405
+import type {CloudCustomer, PaymentMethod} from '@mattermost/types/cloud';
 
 import type {Theme} from 'mattermost-redux/selectors/entities/preferences';
 
 import DropdownInput from 'components/dropdown_input';
 import Input from 'components/widgets/inputs/input/input';
-<<<<<<< HEAD
-=======
-
->>>>>>> 791ee405
+
 import {COUNTRIES} from 'utils/countries';
-import * as Utils from 'utils/utils';
 
 import type {BillingDetails} from 'types/cloud/sku';
 

--- conflicted
+++ resolved
@@ -30,13 +30,8 @@
 export type Props = {
     isExpanded: boolean;
     isOpen: boolean;
-<<<<<<< HEAD
     channel?: Channel;
-    team: Team;
-=======
-    channel: Channel;
     team?: Team;
->>>>>>> 80e67ace
     teamId: Team['id'];
     productId: ProductIdentifier;
     postRightVisible: boolean;

--- conflicted
+++ resolved
@@ -171,25 +171,10 @@
         } else if (!this.props.isOpen && wasOpen) {
             // RHS just was closed, restore focus to the previous element had it
             // this will have to change for upcoming work specially for search and probalby plugins
-<<<<<<< HEAD
-            setTimeout(() => {
-                if (this.previousActiveElement) {
-                    document.dispatchEvent(
-                        new CustomEvent<A11yFocusEventDetail>(A11yCustomEventTypes.FOCUS, {
-                            detail: {
-                                target: this.previousActiveElement,
-                                keyboardOnly: false,
-                            },
-                        }),
-                    );
-                    this.previousActiveElement = null;
-                }
-            }, 0);
-=======
             if (a11yController.originElement) {
                 a11yController.restoreOriginFocus();
             } else {
-                requestAnimationFrame(() => {
+                setTimeout(() => {
                     if (this.previousActiveElement) {
                         document.dispatchEvent(
                             new CustomEvent<A11yFocusEventDetail>(A11yCustomEventTypes.FOCUS, {
@@ -201,9 +186,8 @@
                         );
                         this.previousActiveElement = null;
                     }
-                });
+                }, 0);
             }
->>>>>>> 882654d8
         }
     }
 

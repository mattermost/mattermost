--- conflicted
+++ resolved
@@ -4,16 +4,6 @@
 <Modal
   animation={true}
   aria-labelledby="moreChannelsModalLabel"
-<<<<<<< HEAD
-  aria-modal={true}
-  autoCloseOnCancelButton={true}
-  autoCloseOnConfirmButton={false}
-  bodyPadding={true}
-  compassDesign={true}
-  enforceFocus={false}
-  headerButton={
-    <Memo(Connect(TeamPermissionGate))
-=======
   autoFocus={true}
   backdrop={true}
   bsClass="modal"
@@ -58,7 +48,6 @@
       />
     </ModalTitle>
     <Connect(TeamPermissionGate)
->>>>>>> 6c9ec24f
       permissions={
         Array [
           "create_public_channel",

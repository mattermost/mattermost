// Copyright (c) 2015-present Mattermost, Inc. All Rights Reserved.
// See LICENSE.txt for license information.

import React from 'react';
import {connect} from 'react-redux';
import {bindActionCreators} from 'redux';
import type {Dispatch} from 'redux';

import {getCloudProducts, getCloudSubscription, getInvoices} from 'mattermost-redux/actions/cloud';
import {getClientConfig} from 'mattermost-redux/actions/general';
import {getAdminAnalytics, getConfig} from 'mattermost-redux/selectors/entities/admin';
import {getTheme} from 'mattermost-redux/selectors/entities/preferences';
import {getCurrentTeam} from 'mattermost-redux/selectors/entities/teams';

import {completeStripeAddPaymentMethod, subscribeCloudSubscription} from 'actions/cloud';
import {closeModal, openModal} from 'actions/views/modals';
import {getCloudDelinquentInvoices, isCloudDelinquencyGreaterThan90Days, isCwsMockMode} from 'selectors/cloud';
import {isModalOpen} from 'selectors/views/modals';

import {makeAsyncComponent} from 'components/async_load';
import withGetCloudSubscription from 'components/common/hocs/cloud/with_get_cloud_subscription';
import {getStripePublicKey} from 'components/payment_form/stripe';

import {daysToExpiration} from 'utils/cloud_utils';
import {ModalIdentifiers} from 'utils/constants';
import {getCloudContactSalesLink, getCloudSupportLink} from 'utils/contact_support_sales';
import {findOnlyYearlyProducts} from 'utils/products';

import type {GlobalState} from 'types/store';

const PurchaseModal = makeAsyncComponent('PurchaseModal', React.lazy(() => import('./purchase_modal')));

function mapStateToProps(state: GlobalState) {
    const subscription = state.entities.cloud.subscription;

    const isDelinquencyModal = Boolean(state.entities.cloud.subscription?.delinquent_since);
    const isRenewalModal = daysToExpiration(Number(state.entities.cloud.subscription?.end_at)) <= 60 && !isDelinquencyModal && getConfig(state).FeatureFlags?.CloudAnnualRenewals;
    const products = state.entities.cloud!.products;
    const yearlyProducts = findOnlyYearlyProducts(products || {});

    const customer = state.entities.cloud.customer;
    const customerEmail = customer?.email || '';
    const firstName = customer?.contact_first_name || '';
    const lastName = customer?.contact_last_name || '';
    const companyName = customer?.name || '';
    const contactSalesLink = getCloudContactSalesLink(firstName, lastName, companyName, customerEmail, 'mattermost', 'in-product-cloud');
    const contactSupportLink = getCloudSupportLink(customerEmail, 'Cloud purchase', '', window.location.host);
    const stripePublicKey = getStripePublicKey(state);

    return {
        show: isModalOpen(state, ModalIdentifiers.CLOUD_PURCHASE),
        products,
        yearlyProducts,
        cwsMockMode: isCwsMockMode(state),
        contactSupportLink,
        invoices: getCloudDelinquentInvoices(state),
        isCloudDelinquencyGreaterThan90Days: isCloudDelinquencyGreaterThan90Days(state),
        isFreeTrial: subscription?.is_free_trial === 'true',
        isComplianceBlocked: subscription?.compliance_blocked === 'true',
        contactSalesLink,
        productId: subscription?.product_id,
        customer,
        currentTeam: getCurrentTeam(state),
        theme: getTheme(state),
        isDelinquencyModal,
        isRenewalModal,
        usersCount: Number(getAdminAnalytics(state)!.TOTAL_USERS) || 1,
        stripePublicKey,
        subscription,
    };
}
<<<<<<< HEAD

type Actions = {
    closeModal: () => void;
    openModal: <P>(modalData: ModalData<P>) => void;
    getCloudProducts: () => void;
    completeStripeAddPaymentMethod: (stripe: Stripe, billingDetails: BillingDetails, cwsMockMode: boolean) => Promise<boolean | null>;
    subscribeCloudSubscription: typeof subscribeCloudSubscription;
    getClientConfig: () => void;
    getCloudSubscription: () => void;
    getInvoices: () => void;
}
=======
>>>>>>> 978f3359

function mapDispatchToProps(dispatch: Dispatch) {
    return {
        actions: bindActionCreators(
            {
                closeModal: () => closeModal(ModalIdentifiers.CLOUD_PURCHASE),
                openModal,
                getCloudProducts,
                completeStripeAddPaymentMethod,
                subscribeCloudSubscription,
                getClientConfig,
                getInvoices,
                getCloudSubscription,
            },
            dispatch,
        ),
    };
}

export default connect(mapStateToProps, mapDispatchToProps)(withGetCloudSubscription(PurchaseModal));<|MERGE_RESOLUTION|>--- conflicted
+++ resolved
@@ -69,20 +69,6 @@
         subscription,
     };
 }
-<<<<<<< HEAD
-
-type Actions = {
-    closeModal: () => void;
-    openModal: <P>(modalData: ModalData<P>) => void;
-    getCloudProducts: () => void;
-    completeStripeAddPaymentMethod: (stripe: Stripe, billingDetails: BillingDetails, cwsMockMode: boolean) => Promise<boolean | null>;
-    subscribeCloudSubscription: typeof subscribeCloudSubscription;
-    getClientConfig: () => void;
-    getCloudSubscription: () => void;
-    getInvoices: () => void;
-}
-=======
->>>>>>> 978f3359
 
 function mapDispatchToProps(dispatch: Dispatch) {
     return {

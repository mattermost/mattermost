// Copyright (c) 2015-present Mattermost, Inc. All Rights Reserved.
// See LICENSE.txt for license information.

import {connect} from 'react-redux';
import {ActionCreatorsMapObject, bindActionCreators, Dispatch} from 'redux';

import {addMessageIntoHistory} from 'mattermost-redux/actions/posts';
import {Preferences, Permissions} from 'mattermost-redux/constants';
import {getConfig} from 'mattermost-redux/selectors/entities/general';
import {getChannel} from 'mattermost-redux/selectors/entities/channels';
import {haveIChannelPermission} from 'mattermost-redux/selectors/entities/roles';
import {getCurrentTeamId} from 'mattermost-redux/selectors/entities/teams';
import {getCurrentUserId, isCurrentUserSystemAdmin} from 'mattermost-redux/selectors/entities/users';
import {getBool} from 'mattermost-redux/selectors/entities/preferences';

import {unsetEditingPost} from 'actions/post_actions';
import {openModal} from 'actions/views/modals';
import {scrollPostListToBottom} from 'actions/views/channel';
import {editPost} from 'actions/views/posts';
import {getEditingPost} from 'selectors/posts';
import {GlobalState} from 'types/store';
import Constants, {RHSStates, StoragePrefixes} from 'utils/constants';
import {setGlobalItem} from '../../actions/storage';
import {getIsRhsOpen, getPostDraft, getRhsState} from '../../selectors/rhs';
import {runMessageWillBeUpdatedHooks} from 'actions/hooks';

import EditPost, {Actions} from './edit_post';

function mapStateToProps(state: GlobalState) {
    const config = getConfig(state);
    const editingPost = getEditingPost(state);
    const currentUserId = getCurrentUserId(state);
    const channelId = editingPost.post.channel_id;
    const teamId = getCurrentTeamId(state);
    const draft = getPostDraft(state, StoragePrefixes.EDIT_DRAFT, editingPost.postId);

    const isAuthor = editingPost?.post?.user_id === currentUserId;
    const deletePermission = isAuthor ? Permissions.DELETE_POST : Permissions.DELETE_OTHERS_POSTS;
    const editPermission = isAuthor ? Permissions.EDIT_POST : Permissions.EDIT_OTHERS_POSTS;

    const channel = getChannel(state, channelId);
    const useChannelMentions = haveIChannelPermission(state, teamId, channelId, Permissions.USE_CHANNEL_MENTIONS);

    return {
        canEditPost: haveIChannelPermission(state, teamId, channelId, editPermission),
        canDeletePost: haveIChannelPermission(state, teamId, channelId, deletePermission),
        codeBlockOnCtrlEnter: getBool(state, Preferences.CATEGORY_ADVANCED_SETTINGS, 'code_block_ctrl_enter', true),
        ctrlSend: getBool(state, Preferences.CATEGORY_ADVANCED_SETTINGS, 'send_on_ctrl_enter'),
        draft,
        config,
        editingPost,
        teamId,
        channelId,
        maxPostSize: parseInt(config.MaxPostSize || '0', 10) || Constants.DEFAULT_CHARACTER_LIMIT,
        readOnlyChannel: !isCurrentUserSystemAdmin(state) && channel.name === Constants.DEFAULT_CHANNEL,
        useChannelMentions,
        isRHSOpened: getIsRhsOpen(state),
        isEditHistoryShowing: getRhsState(state) === RHSStates.EDIT_HISTORY,
    };
}

function mapDispatchToProps(dispatch: Dispatch) {
    return {
        actions: bindActionCreators<ActionCreatorsMapObject<any>, Actions>({
            scrollPostListToBottom,
            addMessageIntoHistory,
            editPost,
            setDraft: setGlobalItem,
            unsetEditingPost,
            openModal,
<<<<<<< HEAD
            getPostEditHistory,
            runMessageWillBeUpdatedHooks,
=======
>>>>>>> 29bd0c93
        }, dispatch),
    };
}

export default connect(mapStateToProps, mapDispatchToProps)(EditPost);<|MERGE_RESOLUTION|>--- conflicted
+++ resolved
@@ -68,11 +68,7 @@
             setDraft: setGlobalItem,
             unsetEditingPost,
             openModal,
-<<<<<<< HEAD
-            getPostEditHistory,
             runMessageWillBeUpdatedHooks,
-=======
->>>>>>> 29bd0c93
         }, dispatch),
     };
 }

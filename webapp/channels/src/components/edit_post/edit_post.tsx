// Copyright (c) 2015-present Mattermost, Inc. All Rights Reserved.
// See LICENSE.txt for license information.

import classNames from 'classnames';
import React, {useCallback, useEffect, useRef, useState} from 'react';
import {useIntl} from 'react-intl';
import {useDispatch, useSelector} from 'react-redux';

import {EmoticonPlusOutlineIcon, InformationOutlineIcon} from '@mattermost/compass-icons/components';
import type {Emoji} from '@mattermost/types/emojis';
import type {Post} from '@mattermost/types/posts';
import type {ScheduledPost} from '@mattermost/types/schedule_post';
import {scheduledPostToPost} from '@mattermost/types/schedule_post';

import {getChannel} from 'mattermost-redux/selectors/entities/channels';
import type {ActionResult} from 'mattermost-redux/types/actions';
import {getEmojiName} from 'mattermost-redux/utils/emoji_utils';

import {openModal} from 'actions/views/modals';
import {getConnectionId} from 'selectors/general';

import DeletePostModal from 'components/delete_post_modal';
import DeleteScheduledPostModal
    from 'components/drafts/draft_actions/schedule_post_actions/delete_scheduled_post_modal';
import EmojiPickerOverlay from 'components/emoji_picker/emoji_picker_overlay';
import Textbox from 'components/textbox';
import type {TextboxClass, TextboxElement} from 'components/textbox';

import {AppEvents, Constants, ModalIdentifiers, StoragePrefixes} from 'utils/constants';
import * as Keyboard from 'utils/keyboard';
import type {ApplyMarkdownOptions} from 'utils/markdown/apply_markdown';
import {applyMarkdown} from 'utils/markdown/apply_markdown';
import {
    formatGithubCodePaste,
    formatMarkdownMessage,
    getHtmlTable,
    hasHtmlLink,
    isGitHubCodeBlock,
} from 'utils/paste';
import {postMessageOnKeyPress, splitMessageBasedOnCaretPosition} from 'utils/post_utils';
import {allAtMentions} from 'utils/text_formatting';
import * as Utils from 'utils/utils';

import type {GlobalState} from 'types/store';
import type {PostDraft} from 'types/store/draft';

import EditPostFooter from './edit_post_footer';

import './style.scss';

export type Actions = {
    addMessageIntoHistory: (message: string) => void;
    editPost: (input: Partial<Post>) => Promise<Post>;
    setDraft: (name: string, value: PostDraft | null) => void;
    unsetEditingPost: () => void;
    scrollPostListToBottom: () => void;
    runMessageWillBeUpdatedHooks: (newPost: Partial<Post>, oldPost: Post) => Promise<ActionResult>;
    updateScheduledPost: (scheduledPost: ScheduledPost, connectionId: string) => Promise<ActionResult>;
}

export type Props = {
    canEditPost?: boolean;
    canDeletePost?: boolean;
    readOnlyChannel?: boolean;
    teamId: string;
    channelId: string;
    codeBlockOnCtrlEnter: boolean;
    ctrlSend: boolean;
    draft: PostDraft;
    config: {
        EnableEmojiPicker?: string;
        EnableGifPicker?: string;
    };
    maxPostSize: number;
    useChannelMentions: boolean;
    editingPost: {
        post: Post | null;
        postId?: string;
        refocusId?: string;
        title?: string;
        isRHS?: boolean;
    };
    isRHSOpened: boolean;
    isEditHistoryShowing: boolean;
    actions: Actions;
    scheduledPost?: ScheduledPost;
    afterSave?: () => void;
    onCancel?: () => void;
    onDeleteScheduledPost?: () => Promise<{error?: string}>;
};

export type State = {
    editText: string;
    selectionRange: {start: number; end: number};
    postError: React.ReactNode;
    errorClass: string | null;
    showEmojiPicker: boolean;
    renderScrollbar: boolean;
    scrollbarWidth: number;
    prevShowState: boolean;
};

const {KeyCodes} = Constants;

const TOP_OFFSET = 0;
const RIGHT_OFFSET = 10;

const EditPost = ({editingPost, actions, canEditPost, config, channelId, draft, scheduledPost, afterSave, onCancel, onDeleteScheduledPost, ...rest}: Props): JSX.Element | null => {
    const connectionId = useSelector(getConnectionId);
    const channel = useSelector((state: GlobalState) => getChannel(state, channelId));

    const dispatch = useDispatch();

    const [editText, setEditText] = useState<string>(
        draft.message || editingPost?.post?.message_source || editingPost?.post?.message || scheduledPost?.message || '',
    );
    const [selectionRange, setSelectionRange] = useState<State['selectionRange']>({start: editText.length, end: editText.length});
    const caretPosition = useRef<number>(editText.length);
    const [postError, setPostError] = useState<React.ReactNode | null>(null);
    const [errorClass, setErrorClass] = useState<string>('');
    const [showEmojiPicker, setShowEmojiPicker] = useState<boolean>(false);
    const [renderScrollbar, setRenderScrollbar] = useState<boolean>(false);
    const [showMentionHelper, setShowMentionHelper] = useState<boolean>(false);

    const textboxRef = useRef<TextboxClass>(null);
    const emojiButtonRef = useRef<HTMLButtonElement>(null);
    const wrapperRef = useRef<HTMLDivElement>(null);

    // using a ref here makes sure that the unmounting callback (saveDraft) is fired with the correct value.
    // If we would just use the editText value from the state it would be a stale since it is encapsuled in the
    // function closure on initial render
    const draftRef = useRef<PostDraft>(draft);
    const saveDraftFrame = useRef<number|null>();

    const id = scheduledPost ? scheduledPost.id : editingPost.postId;
    const draftStorageId = `${StoragePrefixes.EDIT_DRAFT}${id}`;

    const {formatMessage} = useIntl();

    const saveDraft = useCallback(() => {
        // to be run on unmount and only when there is an active saveDraftFrame timer
        if (saveDraftFrame.current && editingPost.postId) {
            actions.setDraft(draftStorageId, draftRef.current);
            clearTimeout(saveDraftFrame.current);
            saveDraftFrame.current = null;
        }
    }, [actions, draftStorageId, editingPost.postId]);

    useEffect(() => saveDraft, [saveDraft]);

    useEffect(() => {
        if (saveDraftFrame.current) {
            clearTimeout(saveDraftFrame.current);
        }

        saveDraftFrame.current = window.setTimeout(() => {
            actions.setDraft(draftStorageId, draftRef.current);
        }, Constants.SAVE_DRAFT_TIMEOUT);

        if (!scheduledPost) {
            const isMentions = allAtMentions(editText).length > 0;
            setShowMentionHelper(isMentions);
        }
    }, [actions, draftStorageId, editText, scheduledPost]);

    useEffect(() => {
        const focusTextBox = () => textboxRef?.current?.focus();

        document.addEventListener(AppEvents.FOCUS_EDIT_TEXTBOX, focusTextBox);
        return () => document.removeEventListener(AppEvents.FOCUS_EDIT_TEXTBOX, focusTextBox);
    }, []);

    useEffect(() => {
        if (selectionRange.start === selectionRange.end) {
            Utils.setCaretPosition(textboxRef.current?.getInputBox(), selectionRange.start);
        } else {
            Utils.setSelectionRange(textboxRef.current?.getInputBox(), selectionRange.start, selectionRange.end);
        }
    }, [selectionRange]);

    // just a helper so it's not always needed to update with setting both properties to the same value
    const setSelectionRangeByCaretPosition = (position: number) => setSelectionRange({start: position, end: position});

    const handleBlur = (e: React.FocusEvent<TextboxElement, Element>) => {
        const target = e.target as HTMLTextAreaElement;
        caretPosition.current = target.selectionEnd;
    };

    const handlePaste = useCallback((e: ClipboardEvent) => {
        const {clipboardData, target} = e;
        if (
            !clipboardData ||
            !clipboardData.items ||
            !canEditPost ||
            (target as HTMLTextAreaElement).id !== 'edit_textbox'
        ) {
            return;
        }

        const hasLinks = hasHtmlLink(clipboardData);
        const table = getHtmlTable(clipboardData);
        if (!table && !hasLinks) {
            return;
        }

        e.preventDefault();

        let message = editText;
        let newCaretPosition = selectionRange.start;

        if (table && isGitHubCodeBlock(table.className)) {
            const {formattedMessage, formattedCodeBlock} = formatGithubCodePaste({selectionStart: (target as any).selectionStart, selectionEnd: (target as any).selectionEnd, message, clipboardData});
            message = formattedMessage;
            newCaretPosition = selectionRange.start + formattedCodeBlock.length;
        } else {
            message = formatMarkdownMessage(clipboardData, editText.trim(), newCaretPosition).formattedMessage;
            newCaretPosition = message.length - (editText.length - newCaretPosition);
        }

        setEditText(message);
        setSelectionRangeByCaretPosition(newCaretPosition);
    }, [canEditPost, selectionRange, editText]);

    const isSaveDisabled = () => {
        const {post} = editingPost;
        const hasAttachments = post && post.file_ids && post.file_ids.length > 0;

        if (hasAttachments) {
            return !canEditPost;
        }

        if (editText.trim() !== '') {
            return !canEditPost;
        }

        return !rest.canDeletePost;
    };

    const applyHotkeyMarkdown = (params: ApplyMarkdownOptions) => {
        if (params.selectionStart === null || params.selectionEnd === null) {
            return;
        }

        const res = applyMarkdown(params);

        setEditText(res.message);
        setSelectionRange({start: res.selectionStart, end: res.selectionEnd});
    };

    const handleRefocusAndExit = (refocusId: string|null) => {
        if (refocusId) {
            const element = document.getElementById(refocusId);
            element?.focus();
        }

        actions.unsetEditingPost();
    };

    const handleAutomatedRefocusAndExit = () => {
        draftRef.current = {
            ...draftRef.current,
            message: '',
        };
        handleRefocusAndExit(editingPost.refocusId || null);
    };

    const handleEdit = async () => {
        if (scheduledPost) {
            await handleEditScheduledPost();
            return;
        }

        if (!editingPost.post || isSaveDisabled()) {
            return;
        }

        let updatedPost = {
            message: editText,
            id: editingPost.postId,
            channel_id: editingPost.post.channel_id,
        };

        const hookResult = await actions.runMessageWillBeUpdatedHooks(updatedPost, editingPost.post);
        if (hookResult.error && hookResult.error.message) {
            setPostError(<>{hookResult.error.message}</>);
            return;
        }

        updatedPost = hookResult.data;

        if (postError) {
            setErrorClass('animation--highlight');
            setTimeout(() => setErrorClass(''), Constants.ANIMATION_TIMEOUT);
            return;
        }

        if (updatedPost.message === (editingPost.post?.message_source || editingPost.post?.message)) {
            handleAutomatedRefocusAndExit();
            return;
        }

        const hasAttachment = Boolean(
            editingPost.post?.file_ids && editingPost.post?.file_ids.length > 0,
        );
        if (updatedPost.message.trim().length === 0 && !hasAttachment) {
            handleRefocusAndExit(null);

            const deletePostModalData = {
                modalId: ModalIdentifiers.DELETE_POST,
                dialogType: DeletePostModal,
                dialogProps: {
                    post: editingPost.post,
                    isRHS: editingPost.isRHS,
                },
            };

            dispatch(openModal(deletePostModalData));
            return;
        }

        await actions.editPost(updatedPost as Post);

        handleAutomatedRefocusAndExit();
        afterSave?.();
    };

    const handleCancel = useCallback(() => {
        onCancel?.();
        handleAutomatedRefocusAndExit();
    }, [onCancel, handleAutomatedRefocusAndExit]);

    const handleEditScheduledPost = useCallback(async () => {
<<<<<<< HEAD
        const saveDisabled = isSaveDisabled();
        if (!scheduledPost || saveDisabled || !channel || !onDeleteScheduledPost) {
=======
        if (!scheduledPost || isSaveDisabled() || !channel || !onDeleteScheduledPost) {
>>>>>>> 65ed87bd
            return;
        }

        const post = scheduledPostToPost(scheduledPost);

        let updatedPost = {
            message: editText,
            id: scheduledPost.id,
            channel_id: scheduledPost?.channel_id,
        };

        const hookResult = await actions.runMessageWillBeUpdatedHooks(updatedPost, post);
        if (hookResult.error && hookResult.error.message) {
            setPostError(<>{hookResult.error.message}</>);
            return;
        }

        updatedPost = hookResult.data;

        if (postError) {
            setErrorClass('animation--highlight');
            setTimeout(() => setErrorClass(''), Constants.ANIMATION_TIMEOUT);
            return;
        }

        if (updatedPost.message === post.message) {
            handleAutomatedRefocusAndExit();
            return;
        }

        const hasAttachment = Boolean(
            scheduledPost.file_ids && scheduledPost.file_ids.length > 0,
        );
        if (updatedPost.message.trim().length === 0 && !hasAttachment) {
            handleRefocusAndExit(null);

            const deleteScheduledPostModalData = {
                modalId: ModalIdentifiers.DELETE_DRAFT,
                dialogType: DeleteScheduledPostModal,
                dialogProps: {
                    channelDisplayName: channel.display_name,
                    onConfirm: onDeleteScheduledPost,
                },
            };

            dispatch(openModal(deleteScheduledPostModalData));
            return;
        }

        const updatedScheduledPost = {
            ...scheduledPost,
            message: updatedPost.message,
        };

        const response = await actions.updateScheduledPost(updatedScheduledPost, connectionId);
        if (response.error) {
            setPostError(response.error.message);
        } else {
            handleAutomatedRefocusAndExit();
            afterSave?.();
        }
    }, [
        actions,
        connectionId,
        editText,
        handleAutomatedRefocusAndExit,
        handleRefocusAndExit,
        isSaveDisabled,
        postError,
        scheduledPost,
        afterSave,
        channel,
        onDeleteScheduledPost,
    ]);

    const handleEditKeyPress = (e: React.KeyboardEvent) => {
        const {ctrlSend, codeBlockOnCtrlEnter} = rest;
        const inputBox = textboxRef.current?.getInputBox();

        const {allowSending, ignoreKeyPress} = postMessageOnKeyPress(
            e,
            editText,
            ctrlSend,
            codeBlockOnCtrlEnter,
            Date.now(),
            0,
            inputBox.selectionStart,
        );

        if (ignoreKeyPress) {
            e.preventDefault();
            e.stopPropagation();
            return;
        }

        if (allowSending && textboxRef.current) {
            e.preventDefault();
            textboxRef.current.blur();
            handleEdit();
        }
    };

    const handleKeyDown = (e: React.KeyboardEvent<TextboxElement>) => {
        const {ctrlSend, codeBlockOnCtrlEnter} = rest;

        const ctrlOrMetaKeyPressed = e.ctrlKey || e.metaKey;
        const ctrlKeyCombo = Keyboard.cmdOrCtrlPressed(e) && !e.altKey && !e.shiftKey;
        const ctrlAltCombo = Keyboard.cmdOrCtrlPressed(e, true) && e.altKey;
        const ctrlEnterKeyCombo =
            (ctrlSend || codeBlockOnCtrlEnter) &&
            Keyboard.isKeyPressed(e, KeyCodes.ENTER) &&
            ctrlOrMetaKeyPressed;
        const markdownLinkKey = Keyboard.isKeyPressed(e, KeyCodes.K);
        const ctrlShiftCombo = Keyboard.cmdOrCtrlPressed(e, true) && e.shiftKey;
        const lastMessageReactionKeyCombo = ctrlShiftCombo && Keyboard.isKeyPressed(e, KeyCodes.BACK_SLASH);

        // listen for line break key combo and insert new line character
        if (Utils.isUnhandledLineBreakKeyCombo(e)) {
            e.stopPropagation(); // perhaps this should happen in all of these cases? or perhaps Modal should not be listening?
            setEditText(Utils.insertLineBreakFromKeyEvent(e.nativeEvent));
        } else if (ctrlEnterKeyCombo) {
            handleEdit();
        } else if (Keyboard.isKeyPressed(e, KeyCodes.ESCAPE) && !showEmojiPicker) {
            onCancel?.();
            handleAutomatedRefocusAndExit();
        } else if (ctrlAltCombo && markdownLinkKey) {
            applyHotkeyMarkdown({
                markdownMode: 'link',
                selectionStart: e.currentTarget.selectionStart,
                selectionEnd: e.currentTarget.selectionEnd,
                message: e.currentTarget.value,
            });
        } else if (ctrlKeyCombo && Keyboard.isKeyPressed(e, KeyCodes.B)) {
            applyHotkeyMarkdown({
                markdownMode: 'bold',
                selectionStart: e.currentTarget.selectionStart,
                selectionEnd: e.currentTarget.selectionEnd,
                message: e.currentTarget.value,
            });
        } else if (ctrlKeyCombo && Keyboard.isKeyPressed(e, KeyCodes.I)) {
            applyHotkeyMarkdown({
                markdownMode: 'italic',
                selectionStart: e.currentTarget.selectionStart,
                selectionEnd: e.currentTarget.selectionEnd,
                message: e.currentTarget.value,
            });
        } else if (lastMessageReactionKeyCombo) {
            // Stop document from handling the hotkey and opening the reaction
            e.stopPropagation();
            e.preventDefault();
        }
    };

    const handleChange = (e: React.ChangeEvent<TextboxElement>) => {
        const message = e.target.value;

        draftRef.current = {
            ...draftRef.current,
            message,
        };

        setEditText(message);
    };

    const handleHeightChange = (height: number, maxHeight: number) => setRenderScrollbar(height > maxHeight);

    const handlePostError = (_postError: React.ReactNode) => {
        if (_postError !== postError) {
            setPostError(_postError);
        }
    };

    const hideEmojiPicker = () => {
        setShowEmojiPicker(false);
        textboxRef.current?.focus();
    };

    const handleEmojiClick = (emoji?: Emoji) => {
        if (!emoji) {
            return;
        }

        const emojiAlias = getEmojiName(emoji);
        if (!emojiAlias) {
            //Oops.. There went something wrong
            return;
        }

        let newMessage = `:${emojiAlias}: `;
        let newCaretPosition = newMessage.length;

        if (editText.length > 0) {
            const {firstPiece, lastPiece} = splitMessageBasedOnCaretPosition(
                caretPosition.current,
                editText,
            );

            // check whether the first piece of the message is empty when cursor
            // is placed at beginning of message and avoid adding an empty string at the beginning of the message
            newMessage = firstPiece === '' ? `:${emojiAlias}: ${lastPiece}` : `${firstPiece} :${emojiAlias}: ${lastPiece}`;
            newCaretPosition = firstPiece === '' ? `:${emojiAlias}: `.length : `${firstPiece} :${emojiAlias}: `.length;
        }

        draftRef.current = {
            ...draftRef.current,
            message: newMessage,
        };

        setEditText(newMessage);
        setSelectionRangeByCaretPosition(newCaretPosition);
        setShowEmojiPicker(false);
        textboxRef.current?.focus();
    };

    const handleGifClick = (gif: string) => {
        let newMessage = gif;

        if (editText.length > 0) {
            newMessage = (/\s+$/).test(editText) ? `${editText}${gif}` : `${editText} ${gif}`;
        }

        draftRef.current = {
            ...draftRef.current,
            message: newMessage,
        };

        setEditText(newMessage);
        setShowEmojiPicker(false);
        textboxRef.current?.focus();
    };

    const toggleEmojiPicker = (e?: React.MouseEvent<HTMLButtonElement, MouseEvent>): void => {
        e?.stopPropagation();
        setShowEmojiPicker(!showEmojiPicker);
        if (showEmojiPicker) {
            textboxRef.current?.focus();
        }
    };

    const getEmojiTargetRef = useCallback(() => emojiButtonRef.current, [emojiButtonRef]);

    let emojiPicker = null;

    if (config.EnableEmojiPicker === 'true') {
        emojiPicker = (
            <>
                <EmojiPickerOverlay
                    show={showEmojiPicker}
                    target={getEmojiTargetRef}
                    onHide={hideEmojiPicker}
                    onEmojiClick={handleEmojiClick}
                    onGifClick={handleGifClick}
                    enableGifPicker={config.EnableGifPicker === 'true'}
                    topOffset={TOP_OFFSET}
                    rightOffset={RIGHT_OFFSET}
                />
                <button
                    aria-label={formatMessage({id: 'emoji_picker.emojiPicker.button.ariaLabel', defaultMessage: 'select an emoji'})}
                    id='editPostEmoji'
                    ref={emojiButtonRef}
                    className='style--none post-action'
                    onClick={toggleEmojiPicker}
                >
                    <EmoticonPlusOutlineIcon
                        size={18}
                        color='currentColor'
                    />
                </button>
            </>
        );
    }

    let rootId = '';
    if (editingPost.post) {
        rootId = editingPost.post.root_id || editingPost.post.id;
    }

    return (
        <div
            className={classNames('post--editing__wrapper', {
                scroll: renderScrollbar,
            })}
            ref={wrapperRef}
        >
            <Textbox
                tabIndex={0}
                rootId={rootId}
                onChange={handleChange}
                onKeyPress={handleEditKeyPress}
                onKeyDown={handleKeyDown}
                onBlur={handleBlur}
                onHeightChange={handleHeightChange}
                handlePostError={handlePostError}
                onPaste={handlePaste}
                value={editText}
                channelId={channelId}
                emojiEnabled={config.EnableEmojiPicker === 'true'}
                createMessage={formatMessage({id: 'edit_post.editPost', defaultMessage: 'Edit the post...'})}
                supportsCommands={false}
                suggestionListPosition='bottom'
                id='edit_textbox'
                ref={textboxRef}
                characterLimit={rest.maxPostSize}
                useChannelMentions={rest.useChannelMentions}
            />
            <div className='post-body__actions'>
                {emojiPicker}
            </div>
            { showMentionHelper ? (
                <div className='post-body__info'>
                    <span className='post-body__info__icon'>
                        <InformationOutlineIcon
                            size={14}
                            color='currentColor'
                        />
                    </span>
                    <span>{
                        formatMessage({
                            id: 'edit_post.no_notification_trigger_on_mention',
                            defaultMessage: "Editing this message with an '@mention' will not notify the recipient.",
                        })
                    }</span>
                </div>) : null
            }
            <EditPostFooter
                onSave={handleEdit}
                onCancel={handleCancel}
            />
            {postError && (
                <div className={classNames('edit-post-footer', {'has-error': postError})}>
                    <label className={classNames('post-error', errorClass)}>{postError}</label>
                </div>
            )}
        </div>
    );
};

export default EditPost;<|MERGE_RESOLUTION|>--- conflicted
+++ resolved
@@ -330,12 +330,7 @@
     }, [onCancel, handleAutomatedRefocusAndExit]);
 
     const handleEditScheduledPost = useCallback(async () => {
-<<<<<<< HEAD
-        const saveDisabled = isSaveDisabled();
-        if (!scheduledPost || saveDisabled || !channel || !onDeleteScheduledPost) {
-=======
         if (!scheduledPost || isSaveDisabled() || !channel || !onDeleteScheduledPost) {
->>>>>>> 65ed87bd
             return;
         }
 

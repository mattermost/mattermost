// Copyright (c) 2015-present Mattermost, Inc. All Rights Reserved.
// See LICENSE.txt for license information.

import React from 'react';
import {useIntl} from 'react-intl';
import {useSelector} from 'react-redux';

import {getEditingPostDetailsAndPost} from 'selectors/posts';

import AdvancedTextEditor from 'components/advanced_text_editor/advanced_text_editor';

import {Locations, StoragePrefixes} from 'utils/constants';

<<<<<<< HEAD
import DeletePostModal from 'components/delete_post_modal';
import DeleteScheduledPostModal
    from 'components/drafts/draft_actions/schedule_post_actions/delete_scheduled_post_modal';
import EmojiPickerOverlay from 'components/emoji_picker/emoji_picker_overlay';
import Textbox from 'components/textbox';
import type {TextboxClass, TextboxElement} from 'components/textbox';

import {AppEvents, Constants, ModalIdentifiers, StoragePrefixes} from 'utils/constants';
import * as Keyboard from 'utils/keyboard';
import type {ApplyMarkdownOptions} from 'utils/markdown/apply_markdown';
import {applyMarkdown} from 'utils/markdown/apply_markdown';
import {
    formatGithubCodePaste,
    formatMarkdownMessage,
    getHtmlTable,
    hasHtmlLink,
    isGitHubCodeBlock,
} from 'utils/paste';
import {postMessageOnKeyPress, splitMessageBasedOnCaretPosition} from 'utils/post_utils';
import {allAtMentions} from 'utils/text_formatting';
import * as Utils from 'utils/utils';

import type {GlobalState} from 'types/store';
import type {PostDraft} from 'types/store/draft';

import EditPostFooter from './edit_post_footer';

import './style.scss';

export type Actions = {
    addMessageIntoHistory: (message: string) => void;
    editPost: (input: Partial<Post> & {id: string}) => Promise<ActionResult>;
    setDraft: (name: string, value: PostDraft | null) => void;
    unsetEditingPost: () => void;
    scrollPostListToBottom: () => void;
    runMessageWillBeUpdatedHooks: (newPost: Partial<Post>, oldPost: Post) => Promise<ActionResult>;
    updateScheduledPost: (scheduledPost: ScheduledPost, connectionId: string) => Promise<ActionResult>;
}

export type Props = {
    canEditPost?: boolean;
    canDeletePost?: boolean;
    readOnlyChannel?: boolean;
    teamId: string;
    channelId: string;
    codeBlockOnCtrlEnter: boolean;
    ctrlSend: boolean;
    draft: PostDraft;
    config: {
        EnableEmojiPicker?: string;
        EnableGifPicker?: string;
    };
    maxPostSize: number;
    useChannelMentions: boolean;
    editingPost: {
        post: Post | null;
        postId?: string;
        refocusId?: string;
        title?: string;
        isRHS?: boolean;
    };
    isRHSOpened: boolean;
    isEditHistoryShowing: boolean;
    actions: Actions;
    scheduledPost?: ScheduledPost;
    afterSave?: () => void;
    onCancel?: () => void;
    onDeleteScheduledPost?: () => Promise<{error?: string}>;
};

export type State = {
    editText: string;
    selectionRange: {start: number; end: number};
    postError: React.ReactNode;
    errorClass: string | null;
    showEmojiPicker: boolean;
    renderScrollbar: boolean;
    scrollbarWidth: number;
    prevShowState: boolean;
};

const {KeyCodes} = Constants;

const TOP_OFFSET = 0;
const RIGHT_OFFSET = 10;

const EditPost = ({editingPost, actions, canEditPost, config, channelId, draft, scheduledPost, afterSave, onCancel, onDeleteScheduledPost, ...rest}: Props): JSX.Element | null => {
    const connectionId = useSelector(getConnectionId);
    const channel = useSelector((state: GlobalState) => getChannel(state, channelId));

    const dispatch = useDispatch();

    const [editText, setEditText] = useState<string>(
        draft.message || editingPost?.post?.message_source || editingPost?.post?.message || scheduledPost?.message || '',
    );
    const [selectionRange, setSelectionRange] = useState<State['selectionRange']>({start: editText.length, end: editText.length});
    const caretPosition = useRef<number>(editText.length);
    const [postError, setPostError] = useState<React.ReactNode | null>(null);
    const [errorClass, setErrorClass] = useState<string>('');
    const [showEmojiPicker, setShowEmojiPicker] = useState<boolean>(false);
    const [renderScrollbar, setRenderScrollbar] = useState<boolean>(false);
    const [showMentionHelper, setShowMentionHelper] = useState<boolean>(false);

    const textboxRef = useRef<TextboxClass>(null);
    const emojiButtonRef = useRef<HTMLButtonElement>(null);
    const wrapperRef = useRef<HTMLDivElement>(null);

    // using a ref here makes sure that the unmounting callback (saveDraft) is fired with the correct value.
    // If we would just use the editText value from the state it would be a stale since it is encapsuled in the
    // function closure on initial render
    const draftRef = useRef<PostDraft>(draft);
    const saveDraftFrame = useRef<number|null>();

    const id = scheduledPost ? scheduledPost.id : editingPost.postId;
    const draftStorageId = `${StoragePrefixes.EDIT_DRAFT}${id}`;
=======
import './edit_post.scss';
>>>>>>> 6f732044

export default function EditPost() {
    const {formatMessage} = useIntl();

    const editingPostDetailsAndPost = useSelector(getEditingPostDetailsAndPost);

    if (!editingPostDetailsAndPost.show) {
        return null;
    }

    const channelId = editingPostDetailsAndPost.post.channel_id;
    const location = editingPostDetailsAndPost.isRHS ? Locations.RHS_COMMENT : Locations.CENTER;
    const rootId = editingPostDetailsAndPost.post.root_id || editingPostDetailsAndPost.post.id || '';
    const storageKey = `${StoragePrefixes.EDIT_DRAFT}${editingPostDetailsAndPost.post.id}`;

    return (
        <div className='post-edit__container'>
            <AdvancedTextEditor
                location={location}
                channelId={channelId}
                postId={rootId}
                isInEditMode={true}
                storageKey={storageKey}
                placeholder={formatMessage({id: 'edit_post.editPost', defaultMessage: 'Edit the post...'})}
            />
        </div>
    );
}<|MERGE_RESOLUTION|>--- conflicted
+++ resolved
@@ -11,125 +11,7 @@
 
 import {Locations, StoragePrefixes} from 'utils/constants';
 
-<<<<<<< HEAD
-import DeletePostModal from 'components/delete_post_modal';
-import DeleteScheduledPostModal
-    from 'components/drafts/draft_actions/schedule_post_actions/delete_scheduled_post_modal';
-import EmojiPickerOverlay from 'components/emoji_picker/emoji_picker_overlay';
-import Textbox from 'components/textbox';
-import type {TextboxClass, TextboxElement} from 'components/textbox';
-
-import {AppEvents, Constants, ModalIdentifiers, StoragePrefixes} from 'utils/constants';
-import * as Keyboard from 'utils/keyboard';
-import type {ApplyMarkdownOptions} from 'utils/markdown/apply_markdown';
-import {applyMarkdown} from 'utils/markdown/apply_markdown';
-import {
-    formatGithubCodePaste,
-    formatMarkdownMessage,
-    getHtmlTable,
-    hasHtmlLink,
-    isGitHubCodeBlock,
-} from 'utils/paste';
-import {postMessageOnKeyPress, splitMessageBasedOnCaretPosition} from 'utils/post_utils';
-import {allAtMentions} from 'utils/text_formatting';
-import * as Utils from 'utils/utils';
-
-import type {GlobalState} from 'types/store';
-import type {PostDraft} from 'types/store/draft';
-
-import EditPostFooter from './edit_post_footer';
-
-import './style.scss';
-
-export type Actions = {
-    addMessageIntoHistory: (message: string) => void;
-    editPost: (input: Partial<Post> & {id: string}) => Promise<ActionResult>;
-    setDraft: (name: string, value: PostDraft | null) => void;
-    unsetEditingPost: () => void;
-    scrollPostListToBottom: () => void;
-    runMessageWillBeUpdatedHooks: (newPost: Partial<Post>, oldPost: Post) => Promise<ActionResult>;
-    updateScheduledPost: (scheduledPost: ScheduledPost, connectionId: string) => Promise<ActionResult>;
-}
-
-export type Props = {
-    canEditPost?: boolean;
-    canDeletePost?: boolean;
-    readOnlyChannel?: boolean;
-    teamId: string;
-    channelId: string;
-    codeBlockOnCtrlEnter: boolean;
-    ctrlSend: boolean;
-    draft: PostDraft;
-    config: {
-        EnableEmojiPicker?: string;
-        EnableGifPicker?: string;
-    };
-    maxPostSize: number;
-    useChannelMentions: boolean;
-    editingPost: {
-        post: Post | null;
-        postId?: string;
-        refocusId?: string;
-        title?: string;
-        isRHS?: boolean;
-    };
-    isRHSOpened: boolean;
-    isEditHistoryShowing: boolean;
-    actions: Actions;
-    scheduledPost?: ScheduledPost;
-    afterSave?: () => void;
-    onCancel?: () => void;
-    onDeleteScheduledPost?: () => Promise<{error?: string}>;
-};
-
-export type State = {
-    editText: string;
-    selectionRange: {start: number; end: number};
-    postError: React.ReactNode;
-    errorClass: string | null;
-    showEmojiPicker: boolean;
-    renderScrollbar: boolean;
-    scrollbarWidth: number;
-    prevShowState: boolean;
-};
-
-const {KeyCodes} = Constants;
-
-const TOP_OFFSET = 0;
-const RIGHT_OFFSET = 10;
-
-const EditPost = ({editingPost, actions, canEditPost, config, channelId, draft, scheduledPost, afterSave, onCancel, onDeleteScheduledPost, ...rest}: Props): JSX.Element | null => {
-    const connectionId = useSelector(getConnectionId);
-    const channel = useSelector((state: GlobalState) => getChannel(state, channelId));
-
-    const dispatch = useDispatch();
-
-    const [editText, setEditText] = useState<string>(
-        draft.message || editingPost?.post?.message_source || editingPost?.post?.message || scheduledPost?.message || '',
-    );
-    const [selectionRange, setSelectionRange] = useState<State['selectionRange']>({start: editText.length, end: editText.length});
-    const caretPosition = useRef<number>(editText.length);
-    const [postError, setPostError] = useState<React.ReactNode | null>(null);
-    const [errorClass, setErrorClass] = useState<string>('');
-    const [showEmojiPicker, setShowEmojiPicker] = useState<boolean>(false);
-    const [renderScrollbar, setRenderScrollbar] = useState<boolean>(false);
-    const [showMentionHelper, setShowMentionHelper] = useState<boolean>(false);
-
-    const textboxRef = useRef<TextboxClass>(null);
-    const emojiButtonRef = useRef<HTMLButtonElement>(null);
-    const wrapperRef = useRef<HTMLDivElement>(null);
-
-    // using a ref here makes sure that the unmounting callback (saveDraft) is fired with the correct value.
-    // If we would just use the editText value from the state it would be a stale since it is encapsuled in the
-    // function closure on initial render
-    const draftRef = useRef<PostDraft>(draft);
-    const saveDraftFrame = useRef<number|null>();
-
-    const id = scheduledPost ? scheduledPost.id : editingPost.postId;
-    const draftStorageId = `${StoragePrefixes.EDIT_DRAFT}${id}`;
-=======
 import './edit_post.scss';
->>>>>>> 6f732044
 
 export default function EditPost() {
     const {formatMessage} = useIntl();

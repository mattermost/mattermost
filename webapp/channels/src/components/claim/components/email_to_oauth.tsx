// Copyright (c) 2015-present Mattermost, Inc. All Rights Reserved.
// See LICENSE.txt for license information.

import classNames from 'classnames';
import React, {useState, useRef} from 'react';
import {FormattedMessage, useIntl} from 'react-intl';

import type {AuthChangeResponse} from '@mattermost/types/users';

import {emailToOAuth} from 'actions/admin_actions.jsx';

import LoginMfa from 'components/login/login_mfa';

import Constants, {ClaimErrors} from 'utils/constants';
import {toTitleCase} from 'utils/utils';

import type {SubmitOptions} from './email_to_ldap';
import ErrorLabel from './error_label';

type Props = {
    newType: string | null;
    email: string;
    siteName?: string;
}

const EmailToOAuth = (props: Props) => {
    const {formatMessage} = useIntl();

    const [showMfa, setShowMfa] = useState(false);
    const [password, setPassword] = useState('');
    const [serverError, setServerError] = useState<string>('');
    const passwordInput = useRef<HTMLInputElement>(null);

    const preSubmit = (e: React.FormEvent) => {
        e.preventDefault();

        const password = passwordInput.current?.value;
        if (!password) {
            setServerError(formatMessage({id: 'claim.email_to_oauth.pwdError', defaultMessage: 'Please enter your password.'}));
            return;
        }

        setPassword(password);

        setServerError('');

        submit({loginId: props.email, password});
    };

    const submit = ({loginId, password, token = ''}: SubmitOptions) => {
        emailToOAuth(
            loginId,
            password,
            token,
            props.newType,
            (data: AuthChangeResponse) => {
                if (data.follow_link) {
                    window.location.href = data.follow_link;
                }
            },
            (err: {server_error_id: string; message: string}) => {
                if (!showMfa && err.server_error_id === ClaimErrors.MFA_VALIDATE_TOKEN_AUTHENTICATE) {
                    setShowMfa(true);
                } else {
                    setServerError(err.message);
                    setShowMfa(false);
                }
            },
        );
    };

    const type = (props.newType === Constants.SAML_SERVICE ? Constants.SAML_SERVICE.toUpperCase() : toTitleCase(props.newType || ''));
    const uiType = `${type} SSO`;
<<<<<<< HEAD
    const titleMessage = {
        id: t('claim.email_to_oauth.title'),
        defaultMessage: 'Switch Email/Password Account to {uiType}',
    };
=======
>>>>>>> 2b8432bd

    if (showMfa) {
        return (
            <LoginMfa
                loginId={props.email}
                password={password}
                title={formatMessage({id: 'claim.email_to_oauth.title', defaultMessage: 'Switch Email/Password Account to {uiType}'})}
                onSubmit={submit}
            />
        );
    }
    return (
        <>
            <h3>
                <FormattedMessage
                    id='claim.email_to_oauth.title'
                    defaultMessage='Switch Email/Password Account to {uiType}'
                    values={{uiType}}
                />
            </h3>
            <form onSubmit={preSubmit}>
                <p>
                    <FormattedMessage
                        id='claim.email_to_oauth.ssoType'
                        defaultMessage='Upon claiming your account, you will only be able to login with {type} SSO'
                        values={{type}}
                    />
                </p>
                <p>
                    <FormattedMessage
                        id='claim.email_to_oauth.ssoNote'
                        defaultMessage='You must already have a valid {type} account'
                        values={{type}}
                    />
                </p>
                <p>
                    <FormattedMessage
                        id='claim.email_to_oauth.enterPwd'
                        defaultMessage='Enter the password for your {site} account'
                        values={{site: props.siteName}}
                    />
                </p>
                <div className={classNames('form-group', {'has-error': serverError})}>
                    <input
                        type='password'
                        className='form-control'
                        name='password'
                        ref={passwordInput}
                        placeholder={formatMessage({id: 'claim.email_to_oauth.pwd', defaultMessage: 'Password'})}
                        spellCheck='false'
                    />
                </div>
                <ErrorLabel errorText={serverError}/>
                <button
                    type='submit'
                    className='btn btn-primary'
                >
                    <FormattedMessage
                        id='claim.email_to_oauth.switchTo'
                        defaultMessage='Switch Account to {uiType}'
                        values={{uiType}}
                    />
                </button>
            </form>
        </>
    );
};

export default EmailToOAuth;
<|MERGE_RESOLUTION|>--- conflicted
+++ resolved
@@ -71,13 +71,6 @@
 
     const type = (props.newType === Constants.SAML_SERVICE ? Constants.SAML_SERVICE.toUpperCase() : toTitleCase(props.newType || ''));
     const uiType = `${type} SSO`;
-<<<<<<< HEAD
-    const titleMessage = {
-        id: t('claim.email_to_oauth.title'),
-        defaultMessage: 'Switch Email/Password Account to {uiType}',
-    };
-=======
->>>>>>> 2b8432bd
 
     if (showMfa) {
         return (

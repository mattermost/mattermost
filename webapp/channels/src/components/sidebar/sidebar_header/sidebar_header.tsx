--- conflicted
+++ resolved
@@ -1,35 +1,13 @@
 // Copyright (c) 2015-present Mattermost, Inc. All Rights Reserved.
 // See LICENSE.txt for license information.
 
-<<<<<<< HEAD
-import React, {useCallback} from 'react';
-import {useDispatch, useSelector} from 'react-redux';
-
-import {getCurrentTeam} from 'mattermost-redux/selectors/entities/teams';
-
-import {setAddChannelDropdown} from 'actions/views/add_channel_dropdown';
-import {isAddChannelDropdownOpen} from 'selectors/views/add_channel_dropdown';
-
-import AddChannelDropdown from 'components/sidebar/add_channel_dropdown';
-import {OnboardingTourSteps} from 'components/tours';
-import {useShowOnboardingTutorialStep} from 'components/tours/onboarding_tour';
-
-import type {GlobalState} from 'types/store';
-
-import SidebarTeamMenu from './sidebar_team_menu';
-=======
-import React, {useState} from 'react';
+import React from 'react';
 import {useSelector} from 'react-redux';
 
 import {getCurrentTeam} from 'mattermost-redux/selectors/entities/teams';
 
-import useGetUsageDeltas from 'components/common/hooks/useGetUsageDeltas';
-import MainMenu from 'components/main_menu';
-import MenuWrapper from 'components/widgets/menu/menu_wrapper';
-import WithTooltip from 'components/with_tooltip';
-
 import SidebarBrowseOrAddChannelMenu from './sidebar_browse_or_add_channel_menu';
->>>>>>> 1373c059
+import SidebarTeamMenu from './sidebar_team_menu';
 
 import './sidebar_header.scss';
 
@@ -47,69 +25,15 @@
 }
 
 const SidebarHeader = (props: Props) => {
-<<<<<<< HEAD
-    const dispatch = useDispatch();
-    const currentTeam = useSelector((state: GlobalState) => getCurrentTeam(state));
-    const showCreateTutorialTip = useShowOnboardingTutorialStep(OnboardingTourSteps.CREATE_AND_JOIN_CHANNELS);
-    const showInviteTutorialTip = useShowOnboardingTutorialStep(OnboardingTourSteps.INVITE_PEOPLE);
-    const isAddChannelOpen = useSelector(isAddChannelDropdownOpen);
-    const openAddChannelOpen = useCallback((open: boolean) => {
-        dispatch(setAddChannelDropdown(open));
-    }, []);
-=======
     const currentTeam = useSelector(getCurrentTeam);
-    const usageDeltas = useGetUsageDeltas();
->>>>>>> 1373c059
 
     if (!currentTeam) {
         return null;
     }
 
     return (
-<<<<<<< HEAD
         <header className='sidebarHeaderContainer'>
             <SidebarTeamMenu currentTeam={currentTeam}/>
-            <AddChannelDropdown
-                showNewChannelModal={props.showNewChannelModal}
-                showMoreChannelsModal={props.showMoreChannelsModal}
-                invitePeopleModal={props.invitePeopleModal}
-                showCreateCategoryModal={props.showCreateCategoryModal}
-                canCreateChannel={props.canCreateChannel}
-                canJoinPublicChannel={props.canJoinPublicChannel}
-                handleOpenDirectMessagesModal={props.handleOpenDirectMessagesModal}
-                unreadFilterEnabled={props.unreadFilterEnabled}
-                showCreateTutorialTip={showCreateTutorialTip}
-                showInviteTutorialTip={showInviteTutorialTip}
-                isAddChannelOpen={isAddChannelOpen}
-                openAddChannelOpen={openAddChannelOpen}
-                canCreateCustomGroups={props.canCreateCustomGroups}
-                showCreateUserGroupModal={props.showCreateUserGroupModal}
-                userGroupsEnabled={props.userGroupsEnabled}
-            />
-=======
-        <header
-            id='sidebar-header-container'
-            className='sidebarHeaderContainer'
-        >
-            <MenuWrapper
-                onToggle={handleMenuToggle}
-                className='SidebarHeaderMenuWrapper test-team-header'
-            >
-                <WithTooltip
-                    title={currentTeam.description ? currentTeam.description : currentTeam.display_name}
-                >
-                    <h1 className='sidebarHeader'>
-                        <button className='style--none sidebar-header'>
-                            <span className='title'>{currentTeam.display_name}</span>
-                            <i className='icon icon-chevron-down'/>
-                        </button>
-                    </h1>
-                </WithTooltip>
-                <MainMenu
-                    id='sidebarDropdownMenu'
-                    usageDeltaTeams={usageDeltas.teams.active}
-                />
-            </MenuWrapper>
             {(props.canCreateChannel || props.canJoinPublicChannel) && (
                 <SidebarBrowseOrAddChannelMenu
                     canCreateChannel={props.canCreateChannel}
@@ -124,7 +48,6 @@
                     onInvitePeopleClick={props.invitePeopleModal}
                 />
             )}
->>>>>>> 1373c059
         </header>
     );
 };

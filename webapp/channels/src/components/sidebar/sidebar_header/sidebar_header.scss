--- conflicted
+++ resolved
@@ -1,6 +1,4 @@
 .sidebarHeaderContainer {
-<<<<<<< HEAD
-=======
     display: flex;
     height: 55px;
     flex-direction: row;
@@ -8,18 +6,6 @@
     align-items: center;
     justify-content: space-between;
     padding: 0 16px;
-}
-
-.sidebarHeader {
->>>>>>> 1373c059
-    display: flex;
-    height: 55px;
-    flex-direction: row;
-    flex-wrap: nowrap;
-    align-items: center;
-    justify-content: space-between;
-    padding: 0 16px;
-    gap: 8px;
 
     button#sidebarTeamMenuButton {
         display: flex;

// Copyright (c) 2015-present Mattermost, Inc. All Rights Reserved.
// See LICENSE.txt for license information.

import React from 'react';
import {FormattedMessage} from 'react-intl';

import {trackEvent} from 'actions/telemetry_actions';

import QuickSwitchModal from 'components/quick_switch_modal';

import {ModalData} from 'types/actions';

import Constants, {ModalIdentifiers} from 'utils/constants';
import * as Keyboard from 'utils/keyboard';
import * as UserAgent from 'utils/user_agent';
import * as Utils from 'utils/utils';

import ChannelFilter from '../channel_filter';

export type Props = {
    canGoForward: boolean;
    canGoBack: boolean;
    canJoinPublicChannel: boolean;
    showMoreChannelsModal: () => void;
    showCreateUserGroupModal: () => void;
    invitePeopleModal: () => void;
    showNewChannelModal: () => void;
    showCreateCategoryModal: () => void;
    handleOpenDirectMessagesModal: (e: Event) => void;
    unreadFilterEnabled: boolean;
    canCreateChannel: boolean;
    showUnreadsCategory: boolean;
    isQuickSwitcherOpen: boolean;
    userGroupsEnabled: boolean;
    canCreateCustomGroups: boolean;
    actions: {
        openModal: <P>(modalData: ModalData<P>) => void;
        closeModal: (modalId: string) => void;
        goBack: () => void;
        goForward: () => void;
    };
};

export default class ChannelNavigator extends React.PureComponent<Props> {
    componentDidMount() {
        document.addEventListener('keydown', this.handleShortcut);
        document.addEventListener('keydown', this.handleQuickSwitchKeyPress);
    }

    componentWillUnmount() {
        document.removeEventListener('keydown', this.handleShortcut);
        document.removeEventListener('keydown', this.handleQuickSwitchKeyPress);
    }

    openQuickSwitcher = (e: React.MouseEvent<HTMLButtonElement, MouseEvent>) => {
        e.preventDefault();

        trackEvent('ui', 'ui_sidebar_open_channel_switcher_v2');

        this.props.actions.openModal({
            modalId: ModalIdentifiers.QUICK_SWITCH,
            dialogType: QuickSwitchModal,
        });
    };

    handleShortcut = (e: KeyboardEvent) => {
        const {actions: {closeModal}} = this.props;

        if (Keyboard.cmdOrCtrlPressed(e) && e.shiftKey) {
            if (Keyboard.isKeyPressed(e, Constants.KeyCodes.M)) {
                e.preventDefault();
                closeModal(ModalIdentifiers.QUICK_SWITCH);
            }
            if (Keyboard.isKeyPressed(e, Constants.KeyCodes.L)) {
                // just close the modal if it's open, but let someone else handle the shortcut
                closeModal(ModalIdentifiers.QUICK_SWITCH);
            }
        }
    };

    handleQuickSwitchKeyPress = (e: KeyboardEvent) => {
<<<<<<< HEAD
        if (Utils.cmdOrCtrlPressed(e) && !e.shiftKey && Utils.isKeyPressed(e, Constants.KeyCodes.K)) {
            if (!e.altKey && !Utils.isTextSelectedInPostOrReply(e)) {
=======
        if (Keyboard.cmdOrCtrlPressed(e) && !e.shiftKey && Keyboard.isKeyPressed(e, Constants.KeyCodes.K)) {
            if (!e.altKey) {
>>>>>>> 4b1d6145
                e.preventDefault();
                this.toggleQuickSwitchModal();
            }
        }
    };

    toggleQuickSwitchModal = () => {
        const {isQuickSwitcherOpen, actions: {openModal, closeModal}} = this.props;

        if (isQuickSwitcherOpen) {
            closeModal(ModalIdentifiers.QUICK_SWITCH);
        } else {
            openModal({
                modalId: ModalIdentifiers.QUICK_SWITCH,
                dialogType: QuickSwitchModal,
            });
        }
    };

    goBack = () => {
        trackEvent('ui', 'ui_history_back');
        this.props.actions.goBack();
    };

    goForward = () => {
        trackEvent('ui', 'ui_history_forward');
        this.props.actions.goForward();
    };

    render() {
        return (
            <div className={'SidebarChannelNavigator webapp'}>
                {!this.props.showUnreadsCategory && <ChannelFilter/>}
                <button
                    className={'SidebarChannelNavigator_jumpToButton'}
                    onClick={this.openQuickSwitcher}
                    aria-label={Utils.localizeMessage('sidebar_left.channel_navigator.channelSwitcherLabel', 'Channel Switcher')}
                >
                    <i className='icon icon-magnify'/>
                    <FormattedMessage
                        id='sidebar_left.channel_navigator.jumpTo'
                        defaultMessage='Find channel'
                    />
                    <div className={'SidebarChannelNavigator_shortcutText'}>
                        {`${UserAgent.isMac() ? '⌘' : 'Ctrl+'}K`}
                    </div>
                </button>
            </div>
        );
    }
}<|MERGE_RESOLUTION|>--- conflicted
+++ resolved
@@ -79,13 +79,8 @@
     };
 
     handleQuickSwitchKeyPress = (e: KeyboardEvent) => {
-<<<<<<< HEAD
-        if (Utils.cmdOrCtrlPressed(e) && !e.shiftKey && Utils.isKeyPressed(e, Constants.KeyCodes.K)) {
+        if (Keyboard.cmdOrCtrlPressed(e) && !e.shiftKey && Keyboard.isKeyPressed(e, Constants.KeyCodes.K)) {
             if (!e.altKey && !Utils.isTextSelectedInPostOrReply(e)) {
-=======
-        if (Keyboard.cmdOrCtrlPressed(e) && !e.shiftKey && Keyboard.isKeyPressed(e, Constants.KeyCodes.K)) {
-            if (!e.altKey) {
->>>>>>> 4b1d6145
                 e.preventDefault();
                 this.toggleQuickSwitchModal();
             }

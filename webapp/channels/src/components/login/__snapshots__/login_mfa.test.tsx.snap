// Jest Snapshot v1, https://goo.gl/fbAQLP

exports[`components/login/LoginMfa should match snapshot 1`] = `
<Column
  SVGElement={<Svg />}
  extraContent={
    <div
      className="login-mfa-form"
    >
      <BrandedInput>
        <ForwardRef
          autoFocus={true}
          containerClassName="login-mfa-form-input"
          disabled={false}
          inputSize="large"
          name="token"
          onChange={[Function]}
          placeholder="Enter MFA Token"
          type="text"
          value=""
        />
      </BrandedInput>
      <div
        className="login-mfa-form-button-container"
      >
<<<<<<< HEAD
        <BrandedButton>
          <SaveButton
            btnClass=""
            defaultMessage="Submit"
            disabled={true}
            extraClasses="login-mfa-form-button-submit large"
            onClick={[Function]}
            saving={false}
            savingMessage="Logging in…"
          />
        </BrandedButton>
=======
        <SaveButton
          defaultMessage="Submit"
          disabled={true}
          extraClasses="login-mfa-form-button-submit large"
          onClick={[Function]}
          saving={false}
          savingMessage="Logging in…"
        />
>>>>>>> 60ffd00d
      </div>
    </div>
  }
  message="To complete the sign in process, please enter a token from your smartphone's authenticator"
  onEnterKeyDown={[Function]}
  title="Enter MFA Token"
/>
`;<|MERGE_RESOLUTION|>--- conflicted
+++ resolved
@@ -7,35 +7,20 @@
     <div
       className="login-mfa-form"
     >
-      <BrandedInput>
-        <ForwardRef
-          autoFocus={true}
-          containerClassName="login-mfa-form-input"
-          disabled={false}
-          inputSize="large"
-          name="token"
-          onChange={[Function]}
-          placeholder="Enter MFA Token"
-          type="text"
-          value=""
-        />
-      </BrandedInput>
+      <ForwardRef
+        autoFocus={true}
+        containerClassName="login-mfa-form-input"
+        disabled={false}
+        inputSize="large"
+        name="token"
+        onChange={[Function]}
+        placeholder="Enter MFA Token"
+        type="text"
+        value=""
+      />
       <div
         className="login-mfa-form-button-container"
       >
-<<<<<<< HEAD
-        <BrandedButton>
-          <SaveButton
-            btnClass=""
-            defaultMessage="Submit"
-            disabled={true}
-            extraClasses="login-mfa-form-button-submit large"
-            onClick={[Function]}
-            saving={false}
-            savingMessage="Logging in…"
-          />
-        </BrandedButton>
-=======
         <SaveButton
           defaultMessage="Submit"
           disabled={true}
@@ -44,7 +29,6 @@
           saving={false}
           savingMessage="Logging in…"
         />
->>>>>>> 60ffd00d
       </div>
     </div>
   }

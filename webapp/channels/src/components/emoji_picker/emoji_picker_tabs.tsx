// Copyright (c) 2015-present Mattermost, Inc. All Rights Reserved.
// See LICENSE.txt for license information.

import React, {useCallback, useRef, useState} from 'react';
import {Tab, Tabs} from 'react-bootstrap';
import type {WrappedComponentProps} from 'react-intl';
import {injectIntl, FormattedMessage} from 'react-intl';

import type {Emoji} from '@mattermost/types/emojis';

import {makeAsyncComponent} from 'components/async_load';
import EmojiPicker from 'components/emoji_picker';
import EmojiPickerHeader from 'components/emoji_picker/components/emoji_picker_header';
import EmojiIcon from 'components/widgets/icons/emoji_icon';
import GifIcon from 'components/widgets/icons/giphy_icon';

const GifPicker = makeAsyncComponent('GifPicker', React.lazy(() => import('components/gif_picker/gif_picker')));

<<<<<<< HEAD
export interface Props {
=======
export interface Props extends WrappedComponentProps {
    style?: CSSProperties;
    rightOffset?: number;
    topOffset?: number;
    leftOffset?: number;
    placement?: ('top' | 'bottom' | 'left' | 'right');
>>>>>>> ae9e6174
    onEmojiClose: () => void;
    onEmojiClick: (emoji: Emoji) => void;
    onGifClick?: (gif: string) => void;
    onAddCustomEmojiClick?: () => void;
    enableGifPicker?: boolean;
}

<<<<<<< HEAD
export default function EmojiPickerTabs(props: Props) {
    const [filter, setFilter] = useState('');

    const rootPickerNodeRef = useRef<HTMLDivElement>(null);
    const getRootPickerNode = useCallback(() => rootPickerNodeRef.current, []);
=======
type State = {
    emojiTabVisible: boolean;
    filter: string;
    activeKey: number;
}

class EmojiPickerTabs extends PureComponent<Props, State> {
    private rootPickerNodeRef: RefObject<HTMLDivElement>;

    static defaultProps = {
        rightOffset: 0,
        topOffset: 0,
        leftOffset: 0,
    };

    constructor(props: Props) {
        super(props);

        this.state = {
            emojiTabVisible: true,
            filter: '',
            activeKey: 1,
        };

        this.rootPickerNodeRef = createRef();
    }

    handleEmojiPickerClose = () => {
        this.props.onEmojiClose();
    };

    handleFilterChange = (filter: string) => {
        this.setState({filter});
    };

    getRootPickerNode = () => {
        return this.rootPickerNodeRef.current;
    };

    render() {
        const {intl} = this.props;
        let pickerStyle;

        if (this.props.style && !(this.props.style.left === 0 && this.props.style.top === 0)) {
            if (this.props.placement === 'top' || this.props.placement === 'bottom') {
                // Only take the top/bottom position passed by React Bootstrap since we want to be right-aligned
                pickerStyle = {
                    top: this.props.style.top,
                    bottom: this.props.style.bottom,
                    right: this.props?.rightOffset,
                };
            } else {
                pickerStyle = {...this.props.style};
            }

            if (pickerStyle.top) {
                pickerStyle.top = (this.props.topOffset || 0) + (pickerStyle.top as number);
            } else {
                pickerStyle.top = this.props.topOffset;
            }

            if (pickerStyle.left) {
                (pickerStyle.left as number) += (this.props.leftOffset || 0);
            }
        }

        if (this.props.enableGifPicker && typeof this.props.onGifClick != 'undefined') {
            return (
                <div
                    id='emojiGifPicker'
                    ref={this.rootPickerNodeRef}
                    style={pickerStyle}
                    className={classNames('a11y__popup', 'emoji-picker', {
                        bottom: this.props.placement === 'bottom',
                    })}
                    role='dialog'
                    aria-label={this.state.activeKey === 1 ? intl.formatMessage({id: 'emoji_gif_picker.dialog.emojis', defaultMessage: 'Emoji Picker'}) : intl.formatMessage({id: 'emoji_gif_picker.dialog.gifs', defaultMessage: 'GIF Picker'})
                    }

                    aria-modal='true'
                >
                    <Tabs
                        id='emoji-picker-tabs'
                        defaultActiveKey={1}
                        justified={true}
                        mountOnEnter={true}
                        unmountOnExit={true}
                        activeKey={this.state.activeKey}
                        onSelect={(activeKey) => this.setState({activeKey})}
                    >
                        <EmojiPickerHeader handleEmojiPickerClose={this.handleEmojiPickerClose}/>
                        <Tab
                            eventKey={1}
                            title={
                                <div className={'custom-emoji-tab__icon__text'}>
                                    <EmojiIcon
                                        className='custom-emoji-tab__icon'
                                        aria-hidden={true}
                                    />
                                    <FormattedMessage
                                        id='emoji_gif_picker.tabs.emojis'
                                        defaultMessage='Emojis'
                                    />
                                </div>
                            }
                            unmountOnExit={true}
                            tabClassName={'custom-emoji-tab'}
                        >
                            <EmojiPicker
                                filter={this.state.filter}
                                onEmojiClick={this.props.onEmojiClick}
                                handleFilterChange={this.handleFilterChange}
                                handleEmojiPickerClose={this.handleEmojiPickerClose}
                            />
                        </Tab>
                        <Tab
                            eventKey={2}
                            title={
                                <div className={'custom-emoji-tab__icon__text'}>
                                    <GifIcon
                                        className='custom-emoji-tab__icon'
                                        aria-hidden={true}
                                    />
                                    <FormattedMessage
                                        id='emoji_gif_picker.tabs.gifs'
                                        defaultMessage='GIFs'
                                    />
                                </div>
                            }
                            unmountOnExit={true}
                            tabClassName={'custom-emoji-tab'}
                        >
                            <GifPicker
                                filter={this.state.filter}
                                getRootPickerNode={this.getRootPickerNode}
                                onGifClick={this.props.onGifClick}
                                handleFilterChange={this.handleFilterChange}
                            />
                        </Tab>
                    </Tabs>
                </div>
            );
        }
>>>>>>> ae9e6174

    if (props.enableGifPicker && typeof props.onGifClick != 'undefined') {
        return (
            <div
<<<<<<< HEAD
                id='emojiGifPicker'
                ref={rootPickerNodeRef}
                className='a11y__popup emoji-picker'
=======
                id='emojiPicker'
                style={pickerStyle}
                className={classNames('a11y__popup', 'emoji-picker', 'emoji-picker--single', {
                    bottom: this.props.placement === 'bottom',
                })}
                role='dialog'
                aria-label={
                    intl.formatMessage({id: 'emoji_gif_picker.dialog.emojis', defaultMessage: 'Emoji Picker'})}
                aria-modal='true'
>>>>>>> ae9e6174
            >
                <Tabs
                    id='emoji-picker-tabs'
                    defaultActiveKey={1}
                    justified={true}
                    mountOnEnter={true}
                    unmountOnExit={true}
                >
                    <EmojiPickerHeader handleEmojiPickerClose={props.onEmojiClose}/>
                    <Tab
                        eventKey={1}
                        title={
                            <div className={'custom-emoji-tab__icon__text'}>
                                <EmojiIcon
                                    className='custom-emoji-tab__icon'
                                    aria-hidden={true}
                                />
                                <FormattedMessage
                                    id='emoji_gif_picker.tabs.emojis'
                                    defaultMessage='Emojis'
                                />
                            </div>
                        }
                        unmountOnExit={true}
                        tabClassName={'custom-emoji-tab'}
                    >
                        <EmojiPicker
                            filter={filter}
                            onEmojiClick={props.onEmojiClick}
                            handleFilterChange={setFilter}
                            handleEmojiPickerClose={props.onEmojiClose}
                        />
                    </Tab>
                    <Tab
                        eventKey={2}
                        title={
                            <div className={'custom-emoji-tab__icon__text'}>
                                <GifIcon
                                    className='custom-emoji-tab__icon'
                                    aria-hidden={true}
                                />
                                <FormattedMessage
                                    id='emoji_gif_picker.tabs.gifs'
                                    defaultMessage='GIFs'
                                />
                            </div>
                        }
                        unmountOnExit={true}
                        tabClassName={'custom-emoji-tab'}
                    >
                        <GifPicker
                            filter={filter}
                            getRootPickerNode={getRootPickerNode}
                            onGifClick={props.onGifClick}
                            handleFilterChange={setFilter}
                        />
                    </Tab>
                </Tabs>
            </div>
        );
    }
<<<<<<< HEAD

    return (
        <div
            id='emojiPicker'
            className='a11y__popup emoji-picker emoji-picker--single'
        >
            <EmojiPickerHeader handleEmojiPickerClose={props.onEmojiClose}/>
            <EmojiPicker
                filter={filter}
                onEmojiClick={props.onEmojiClick}
                handleFilterChange={setFilter}
                handleEmojiPickerClose={props.onEmojiClose}
                onAddCustomEmojiClick={props.onAddCustomEmojiClick}
            />
        </div>
    );
}
=======
}

export default injectIntl(EmojiPickerTabs);
>>>>>>> ae9e6174
<|MERGE_RESOLUTION|>--- conflicted
+++ resolved
@@ -3,8 +3,7 @@
 
 import React, {useCallback, useRef, useState} from 'react';
 import {Tab, Tabs} from 'react-bootstrap';
-import type {WrappedComponentProps} from 'react-intl';
-import {injectIntl, FormattedMessage} from 'react-intl';
+import {FormattedMessage, useIntl} from 'react-intl';
 
 import type {Emoji} from '@mattermost/types/emojis';
 
@@ -16,16 +15,7 @@
 
 const GifPicker = makeAsyncComponent('GifPicker', React.lazy(() => import('components/gif_picker/gif_picker')));
 
-<<<<<<< HEAD
 export interface Props {
-=======
-export interface Props extends WrappedComponentProps {
-    style?: CSSProperties;
-    rightOffset?: number;
-    topOffset?: number;
-    leftOffset?: number;
-    placement?: ('top' | 'bottom' | 'left' | 'right');
->>>>>>> ae9e6174
     onEmojiClose: () => void;
     onEmojiClick: (emoji: Emoji) => void;
     onGifClick?: (gif: string) => void;
@@ -33,176 +23,24 @@
     enableGifPicker?: boolean;
 }
 
-<<<<<<< HEAD
 export default function EmojiPickerTabs(props: Props) {
+    const intl = useIntl();
+
+    const [activeKey, setActiveKey] = useState(1);
     const [filter, setFilter] = useState('');
 
     const rootPickerNodeRef = useRef<HTMLDivElement>(null);
     const getRootPickerNode = useCallback(() => rootPickerNodeRef.current, []);
-=======
-type State = {
-    emojiTabVisible: boolean;
-    filter: string;
-    activeKey: number;
-}
-
-class EmojiPickerTabs extends PureComponent<Props, State> {
-    private rootPickerNodeRef: RefObject<HTMLDivElement>;
-
-    static defaultProps = {
-        rightOffset: 0,
-        topOffset: 0,
-        leftOffset: 0,
-    };
-
-    constructor(props: Props) {
-        super(props);
-
-        this.state = {
-            emojiTabVisible: true,
-            filter: '',
-            activeKey: 1,
-        };
-
-        this.rootPickerNodeRef = createRef();
-    }
-
-    handleEmojiPickerClose = () => {
-        this.props.onEmojiClose();
-    };
-
-    handleFilterChange = (filter: string) => {
-        this.setState({filter});
-    };
-
-    getRootPickerNode = () => {
-        return this.rootPickerNodeRef.current;
-    };
-
-    render() {
-        const {intl} = this.props;
-        let pickerStyle;
-
-        if (this.props.style && !(this.props.style.left === 0 && this.props.style.top === 0)) {
-            if (this.props.placement === 'top' || this.props.placement === 'bottom') {
-                // Only take the top/bottom position passed by React Bootstrap since we want to be right-aligned
-                pickerStyle = {
-                    top: this.props.style.top,
-                    bottom: this.props.style.bottom,
-                    right: this.props?.rightOffset,
-                };
-            } else {
-                pickerStyle = {...this.props.style};
-            }
-
-            if (pickerStyle.top) {
-                pickerStyle.top = (this.props.topOffset || 0) + (pickerStyle.top as number);
-            } else {
-                pickerStyle.top = this.props.topOffset;
-            }
-
-            if (pickerStyle.left) {
-                (pickerStyle.left as number) += (this.props.leftOffset || 0);
-            }
-        }
-
-        if (this.props.enableGifPicker && typeof this.props.onGifClick != 'undefined') {
-            return (
-                <div
-                    id='emojiGifPicker'
-                    ref={this.rootPickerNodeRef}
-                    style={pickerStyle}
-                    className={classNames('a11y__popup', 'emoji-picker', {
-                        bottom: this.props.placement === 'bottom',
-                    })}
-                    role='dialog'
-                    aria-label={this.state.activeKey === 1 ? intl.formatMessage({id: 'emoji_gif_picker.dialog.emojis', defaultMessage: 'Emoji Picker'}) : intl.formatMessage({id: 'emoji_gif_picker.dialog.gifs', defaultMessage: 'GIF Picker'})
-                    }
-
-                    aria-modal='true'
-                >
-                    <Tabs
-                        id='emoji-picker-tabs'
-                        defaultActiveKey={1}
-                        justified={true}
-                        mountOnEnter={true}
-                        unmountOnExit={true}
-                        activeKey={this.state.activeKey}
-                        onSelect={(activeKey) => this.setState({activeKey})}
-                    >
-                        <EmojiPickerHeader handleEmojiPickerClose={this.handleEmojiPickerClose}/>
-                        <Tab
-                            eventKey={1}
-                            title={
-                                <div className={'custom-emoji-tab__icon__text'}>
-                                    <EmojiIcon
-                                        className='custom-emoji-tab__icon'
-                                        aria-hidden={true}
-                                    />
-                                    <FormattedMessage
-                                        id='emoji_gif_picker.tabs.emojis'
-                                        defaultMessage='Emojis'
-                                    />
-                                </div>
-                            }
-                            unmountOnExit={true}
-                            tabClassName={'custom-emoji-tab'}
-                        >
-                            <EmojiPicker
-                                filter={this.state.filter}
-                                onEmojiClick={this.props.onEmojiClick}
-                                handleFilterChange={this.handleFilterChange}
-                                handleEmojiPickerClose={this.handleEmojiPickerClose}
-                            />
-                        </Tab>
-                        <Tab
-                            eventKey={2}
-                            title={
-                                <div className={'custom-emoji-tab__icon__text'}>
-                                    <GifIcon
-                                        className='custom-emoji-tab__icon'
-                                        aria-hidden={true}
-                                    />
-                                    <FormattedMessage
-                                        id='emoji_gif_picker.tabs.gifs'
-                                        defaultMessage='GIFs'
-                                    />
-                                </div>
-                            }
-                            unmountOnExit={true}
-                            tabClassName={'custom-emoji-tab'}
-                        >
-                            <GifPicker
-                                filter={this.state.filter}
-                                getRootPickerNode={this.getRootPickerNode}
-                                onGifClick={this.props.onGifClick}
-                                handleFilterChange={this.handleFilterChange}
-                            />
-                        </Tab>
-                    </Tabs>
-                </div>
-            );
-        }
->>>>>>> ae9e6174
 
     if (props.enableGifPicker && typeof props.onGifClick != 'undefined') {
         return (
             <div
-<<<<<<< HEAD
                 id='emojiGifPicker'
                 ref={rootPickerNodeRef}
                 className='a11y__popup emoji-picker'
-=======
-                id='emojiPicker'
-                style={pickerStyle}
-                className={classNames('a11y__popup', 'emoji-picker', 'emoji-picker--single', {
-                    bottom: this.props.placement === 'bottom',
-                })}
                 role='dialog'
-                aria-label={
-                    intl.formatMessage({id: 'emoji_gif_picker.dialog.emojis', defaultMessage: 'Emoji Picker'})}
+                aria-label={activeKey === 1 ? intl.formatMessage({id: 'emoji_gif_picker.dialog.emojis', defaultMessage: 'Emoji Picker'}) : intl.formatMessage({id: 'emoji_gif_picker.dialog.gifs', defaultMessage: 'GIF Picker'})}
                 aria-modal='true'
->>>>>>> ae9e6174
             >
                 <Tabs
                     id='emoji-picker-tabs'
@@ -210,6 +48,8 @@
                     justified={true}
                     mountOnEnter={true}
                     unmountOnExit={true}
+                    activeKey={activeKey}
+                    onSelect={(activeKey) => setActiveKey(activeKey)}
                 >
                     <EmojiPickerHeader handleEmojiPickerClose={props.onEmojiClose}/>
                     <Tab
@@ -264,12 +104,14 @@
             </div>
         );
     }
-<<<<<<< HEAD
 
     return (
         <div
             id='emojiPicker'
             className='a11y__popup emoji-picker emoji-picker--single'
+            role='dialog'
+            aria-label={intl.formatMessage({id: 'emoji_gif_picker.dialog.emojis', defaultMessage: 'Emoji Picker'})}
+            aria-modal='true'
         >
             <EmojiPickerHeader handleEmojiPickerClose={props.onEmojiClose}/>
             <EmojiPicker
@@ -281,9 +123,4 @@
             />
         </div>
     );
-}
-=======
-}
-
-export default injectIntl(EmojiPickerTabs);
->>>>>>> ae9e6174
+}
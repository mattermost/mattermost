--- conflicted
+++ resolved
@@ -7,11 +7,7 @@
 
 import type {EmojiCategory} from '@mattermost/types/emojis';
 
-<<<<<<< HEAD
 import {EMOJI_CATEGORIES} from '../constants';
-=======
-import {emojiCategories} from '../constants';
->>>>>>> 895aa387
 
 interface Props {
     categoryName: EmojiCategory;
@@ -19,7 +15,7 @@
 }
 
 function EmojiPickerCategoryRow({categoryName, style}: Props) {
-    const category = emojiCategories[categoryName];
+    const category = EMOJI_CATEGORIES[categoryName];
 
     return (
         <div
@@ -31,11 +27,7 @@
                 className='emoji-picker__category-header'
                 id={`emojipickercat-${categoryName}`}
             >
-<<<<<<< HEAD
-                <FormattedMessage {...EMOJI_CATEGORIES[categoryName].label}/>
-=======
                 <FormattedMessage {...category.label}/>
->>>>>>> 895aa387
             </div>
         </div>
     );

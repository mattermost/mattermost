// Copyright (c) 2015-present Mattermost, Inc. All Rights Reserved.
// See LICENSE.txt for license information.

import React, {useRef, useState, useEffect, useCallback, memo, useMemo} from 'react';
import {FormattedMessage} from 'react-intl';
import type {FixedSizeList} from 'react-window';
import type InfiniteLoader from 'react-window-infinite-loader';
<<<<<<< HEAD

import {throttle} from 'lodash';
=======
import throttle from 'lodash/throttle';
>>>>>>> 5443f9d3

import type {Emoji, EmojiCategory} from '@mattermost/types/emojis';

import {isSystemEmoji} from 'mattermost-redux/utils/emoji_utils';

import EmojiPickerCategories from 'components/emoji_picker/components/emoji_picker_categories';
import EmojiPickerCurrentResults from 'components/emoji_picker/components/emoji_picker_current_results';
import EmojiPickerCustomEmojiButton from 'components/emoji_picker/components/emoji_picker_custom_emoji_button';
import EmojiPickerPreview from 'components/emoji_picker/components/emoji_picker_preview';
import EmojiPickerSearch from 'components/emoji_picker/components/emoji_picker_search';
import EmojiPickerSkin from 'components/emoji_picker/components/emoji_picker_skin';
import {
    CATEGORIES,
    RECENT_EMOJI_CATEGORY,
    RECENT,
    SMILEY_EMOTION,
    SEARCH_RESULTS,
    EMOJI_PER_ROW,
    CUSTOM_EMOJI_SEARCH_THROTTLE_TIME_MS,
} from 'components/emoji_picker/constants';
import {NavigationDirection} from 'components/emoji_picker/types';
import type {CategoryOrEmojiRow, Categories, EmojiCursor, EmojiPosition, EmojiRow} from 'components/emoji_picker/types';
import {createCategoryAndEmojiRows, getCursorProperties, getUpdatedCategoriesAndAllEmojis} from 'components/emoji_picker/utils';
import NoResultsIndicator from 'components/no_results_indicator';
import {NoResultsVariant} from 'components/no_results_indicator/types';

import type {PropsFromRedux} from './index';

interface Props extends PropsFromRedux {
    filter: string;
    onEmojiClick: (emoji: Emoji) => void;
    handleFilterChange: (filter: string) => void;
    handleEmojiPickerClose: () => void;
}

const EmojiPicker = ({
    filter,
    onEmojiClick,
    handleFilterChange,
    handleEmojiPickerClose,
    customEmojisEnabled = false,
    customEmojiPage = 0,
    emojiMap,
    recentEmojis,
    userSkinTone,
    currentTeamName,
    actions: {
        getCustomEmojis,
        searchCustomEmojis,
        incrementEmojiPickerPage,
        setUserSkinTone,
    },
}: Props) => {
    const getInitialActiveCategory = () => (recentEmojis.length ? RECENT : SMILEY_EMOTION);
    const [activeCategory, setActiveCategory] = useState<EmojiCategory>(getInitialActiveCategory);

    const [cursor, setCursor] = useState<EmojiCursor>({
        rowIndex: -1,
        emojiId: '',
        emoji: undefined,
    });

    // On the first load, categories doesnt contain emojiIds until later when getUpdatedCategoriesAndAllEmojis is called
    const getInitialCategories = () => (recentEmojis.length ? {...RECENT_EMOJI_CATEGORY, ...CATEGORIES} : CATEGORIES);
    const [categories, setCategories] = useState<Categories>(getInitialCategories);

    const [allEmojis, setAllEmojis] = useState<Record<string, Emoji>>({});

    const [categoryOrEmojisRows, setCategoryOrEmojisRows] = useState<CategoryOrEmojiRow[]>([]);

    // contains all emojis visible on screen sorted by category
    const [emojiPositions, setEmojiPositionsArray] = useState<EmojiPosition[]>([]);

    const searchInputRef = useRef<HTMLInputElement>(null);

    const infiniteLoaderRef = React.useRef<InfiniteLoader & {_listRef: FixedSizeList<CategoryOrEmojiRow[]>}>(null);

    const shouldRunCreateCategoryAndEmojiRows = useRef<boolean>();

    const throttledSearchCustomEmoji = useRef(throttle((newFilter, customEmojisEnabled) => {
        if (customEmojisEnabled && newFilter && newFilter.trim().length) {
            searchCustomEmojis(newFilter);
        }
    }, CUSTOM_EMOJI_SEARCH_THROTTLE_TIME_MS));

    useEffect(() => {
        // Delay taking focus because this briefly renders offscreen when using an Overlay
        // so focusing it immediately on mount can cause weird scrolling
        const searchFocusAnimationFrame = window.requestAnimationFrame(() => {
            searchInputRef.current?.focus();
        });

        const rootComponent = document.getElementById('root');
        rootComponent?.classList.add('emoji-picker--active');

        return () => {
            rootComponent?.classList.remove('emoji-picker--active');
            window.cancelAnimationFrame(searchFocusAnimationFrame);
        };
    }, []);

    useEffect(() => {
        shouldRunCreateCategoryAndEmojiRows.current = true;

        const [updatedCategories, updatedAllEmojis] = getUpdatedCategoriesAndAllEmojis(emojiMap, recentEmojis, userSkinTone, allEmojis);
        setAllEmojis(updatedAllEmojis);
        setCategories(updatedCategories);
    }, [emojiMap, userSkinTone, recentEmojis]);

    useEffect(() => {
        shouldRunCreateCategoryAndEmojiRows.current = false;

        const [updatedCategoryOrEmojisRows, updatedEmojiPositions] = createCategoryAndEmojiRows(allEmojis, categories, filter, userSkinTone);

        setCategoryOrEmojisRows(updatedCategoryOrEmojisRows);
        setEmojiPositionsArray(updatedEmojiPositions);
        throttledSearchCustomEmoji.current(filter, customEmojisEnabled);
    }, [filter, shouldRunCreateCategoryAndEmojiRows.current, customEmojisEnabled]);

    useEffect(() => {
        searchInputRef.current?.focus();
    }, []);

    // clear out the active category on search input
    useEffect(() => {
        if (activeCategory !== getInitialActiveCategory()) {
            setActiveCategory(getInitialActiveCategory());
        }

        // eslint-disable-next-line no-underscore-dangle
        infiniteLoaderRef?.current?._listRef?.scrollToItem(0, 'start');
    }, [filter]);

    // scroll as little as possible on cursor navigation
    useEffect(() => {
        if (cursor.emojiId) {
            // eslint-disable-next-line no-underscore-dangle
            infiniteLoaderRef?.current?._listRef?.scrollToItem(cursor.rowIndex, 'auto');
        }
    }, [cursor.rowIndex]);

    const focusOnSearchInput = useCallback(() => {
        searchInputRef.current?.focus();
    }, []);

    const getEmojiById = (emojiId: string) => {
        if (!emojiId) {
            return null;
        }
        const emoji = allEmojis[emojiId] || allEmojis[emojiId.toUpperCase()] || allEmojis[emojiId.toLowerCase()];
        return emoji;
    };

    const handleCategoryClick = useCallback((categoryRowIndex: CategoryOrEmojiRow['index'], categoryName: EmojiCategory, emojiId: string) => {
        if (!categoryName || categoryName === activeCategory || !emojiId) {
            return;
        }

        setActiveCategory(categoryName);

        // eslint-disable-next-line no-underscore-dangle
        infiniteLoaderRef?.current?._listRef?.scrollToItem(categoryRowIndex, 'start');

        const cursorEmoji = getEmojiById(emojiId);
        if (cursorEmoji) {
            setCursor({
                rowIndex: categoryRowIndex + 1, // +1 because next row is the emoji row
                emojiId,
                emoji: cursorEmoji,
            });
        }
    }, [activeCategory]);

    const resetCursor = useCallback(() => {
        setCursor({
            rowIndex: -1,
            emojiId: '',
            emoji: undefined,
        });
    }, []);

    const [cursorCategory, cursorCategoryIndex, cursorEmojiIndex] = getCursorProperties(cursor.rowIndex, cursor.emojiId, categoryOrEmojisRows as EmojiRow[]);

    function calculateNewCursorForUpArrow(cursorCategory: string, emojiPositions: EmojiPosition[], currentCursorsPositionIndex: number, categories: Categories, focusOnSearchInput: () => void) {
        if ((currentCursorsPositionIndex - EMOJI_PER_ROW) >= 0) {
            // Emoji is present up a row in same x position
            const upTheRowCategoryName = emojiPositions[currentCursorsPositionIndex - EMOJI_PER_ROW].categoryName as EmojiCategory;

            if (upTheRowCategoryName !== cursorCategory) {
                // If up the row emoji is in different category, move to that category's last emoji
                const upTheRowCategorysEmojis = categories[upTheRowCategoryName].emojiIds || [];
                const lastEmojiIdUpTheRow = upTheRowCategorysEmojis[upTheRowCategorysEmojis.length - 1];
                const lastEmojiPositionUpTheRow = emojiPositions.find((emojiPosition) => {
                    return emojiPosition.emojiId.toLowerCase() === lastEmojiIdUpTheRow.toLowerCase() && emojiPosition.categoryName === upTheRowCategoryName;
                });
                return lastEmojiPositionUpTheRow;
            }

            // If up the row emoji is in same category, move up in same category
            return emojiPositions[currentCursorsPositionIndex - EMOJI_PER_ROW];
        }

        // When emojis in the assumingly top row are less than EMOJI_PER_ROW,
        // Check if those are of different category
        const startingEmojisOfDifferentCategory = emojiPositions.slice(0, currentCursorsPositionIndex).reverse().find((emojiPosition) => {
            return emojiPosition.categoryName !== cursorCategory;
        });

        if (startingEmojisOfDifferentCategory) {
            return startingEmojisOfDifferentCategory;
        }

        // We are already at the first row, so focus on search
        focusOnSearchInput();
        return undefined;
    }

    function calculateNewCursorForRightOrLeftArrow(moveTo: NavigationDirection, emojiPositions: EmojiPosition[], currentCursorIndexInEmojis: number, focusOnSearchInput: () => void) {
        if (moveTo === NavigationDirection.NextEmoji && ((currentCursorIndexInEmojis + 1) < emojiPositions.length)) {
            // When next emoji is present, move to next emoji
            return emojiPositions[currentCursorIndexInEmojis + 1];
        }
        if (moveTo === NavigationDirection.PreviousEmoji && ((currentCursorIndexInEmojis - 1) >= 0)) {
            // When previous emoji is present, move to previous emoji
            return emojiPositions[currentCursorIndexInEmojis - 1];
        }
        if (moveTo === NavigationDirection.PreviousEmoji && ((currentCursorIndexInEmojis - 1) < 0)) {
            // If cursor was at first emoji then focus on search input
            focusOnSearchInput();
            return undefined;
        }

        return undefined;
    }

    function calculateNewCursorForDownArrow(cursorCategory: string, emojiPositions: EmojiPosition[], currentCursorsPositionIndex: number, categories: Categories) {
        if ((currentCursorsPositionIndex + EMOJI_PER_ROW) < emojiPositions.length) {
            // Emoji is present down a row in same x position
            const downTheRowCategoryName = emojiPositions[currentCursorsPositionIndex + EMOJI_PER_ROW].categoryName as EmojiCategory;

            if (downTheRowCategoryName !== cursorCategory) {
                // If down the row emoji is in different category, move to that category's first emoji
                const downTheRowCategorysEmojis = categories[downTheRowCategoryName].emojiIds || [];
                const firstEmojiIdDownTheRow = downTheRowCategorysEmojis[0];
                const firstEmojiPositionDownTheRow = emojiPositions.find((emojiPosition) => {
                    return emojiPosition.emojiId.toLowerCase() === firstEmojiIdDownTheRow.toLowerCase() && emojiPosition.categoryName === downTheRowCategoryName;
                });
                return firstEmojiPositionDownTheRow;
            }

            // If down the row emoji is in same category, move to down in same category
            return emojiPositions[currentCursorsPositionIndex + EMOJI_PER_ROW];
        }

        // When emoji down the row is not present.
        // Check if the remaining emojis are of different category
        const endingEmojisOfDifferentCategory = emojiPositions.slice(currentCursorsPositionIndex + 1, emojiPositions.length).find((emojiPosition) => {
            return emojiPosition.categoryName !== cursorCategory;
        });

        if (endingEmojisOfDifferentCategory) {
            return endingEmojisOfDifferentCategory;
        }

        return undefined;
    }

    const handleKeyboardEmojiNavigation = (moveTo: NavigationDirection) => {
        // No navigateable emoji are present in the resutls
        if (emojiPositions.length === 0) {
            return;
        }

        let newCursor;
        if (cursor.emojiId.length !== 0 && cursor.rowIndex !== -1) {
            // If cursor is on an emoji
            const currentCursorsPositionIndex = emojiPositions.findIndex((emojiPosition) =>
                emojiPosition.rowIndex === cursor.rowIndex && emojiPosition.emojiId.toLowerCase() === cursor.emojiId.toLowerCase());

            if (currentCursorsPositionIndex === -1) {
                newCursor = undefined;
            } else if (moveTo === NavigationDirection.NextEmoji || moveTo === NavigationDirection.PreviousEmoji) {
                newCursor = calculateNewCursorForRightOrLeftArrow(moveTo, emojiPositions, currentCursorsPositionIndex, focusOnSearchInput);
            } else if (moveTo === NavigationDirection.NextEmojiRow) {
                newCursor = calculateNewCursorForDownArrow(cursorCategory, emojiPositions, currentCursorsPositionIndex, categories);
            } else if (moveTo === NavigationDirection.PreviousEmojiRow) {
                newCursor = calculateNewCursorForUpArrow(cursorCategory, emojiPositions, currentCursorsPositionIndex, categories, focusOnSearchInput);
            }
        } else if (cursor.emojiId.length === 0 && cursor.rowIndex === -1) {
            if (moveTo === NavigationDirection.NextEmoji || moveTo === NavigationDirection.NextEmojiRow) {
                // if no cursor is selected, set the first emoji on arrows right & down
                if (emojiPositions.length !== 0) {
                    newCursor = emojiPositions[0];
                }
            }
        }

        // If newCursorIndex is less than 0, abort and do nothing
        if (newCursor === undefined) {
            return;
        }

        const newCursorEmoji = getEmojiById(newCursor.emojiId);
        if (!newCursorEmoji) {
            return;
        }

        setCursor({
            rowIndex: newCursor.rowIndex,
            emojiId: newCursor.emojiId,
            emoji: newCursorEmoji,
        });
    };

    const handleEnterOnEmoji = useCallback(() => {
        const clickedEmoji = cursor.emoji;

        if (clickedEmoji) {
            onEmojiClick(clickedEmoji);
        }
    }, [cursor.emojiId]);

    const handleEmojiOnMouseOver = (mouseOverCursor: EmojiCursor) => {
        if (mouseOverCursor.emojiId !== cursor.emojiId || cursor.emojiId === '') {
            setCursor(mouseOverCursor);
        }
    };

    const cursorEmojiName = useMemo(() => {
        const {emoji} = cursor;

        if (!emoji) {
            return '';
        }

        const name = isSystemEmoji(emoji) ? emoji.short_name : emoji.name;
        return name.replace(/_/g, ' ');
    }, [cursor.emojiId]);

    const areSearchResultsEmpty = filter.length !== 0 && categoryOrEmojisRows.length === 1 && categoryOrEmojisRows?.[0]?.items?.[0]?.categoryName === SEARCH_RESULTS;

    return (
        <div
            className='emoji-picker__inner'
            role='application'
        >
            <div
                aria-live='assertive'
                className='sr-only'
            >
                <FormattedMessage
                    id='emoji_picker_item.emoji_aria_label'
                    defaultMessage='{emojiName} emoji'
                    values={{
                        emojiName: cursorEmojiName,
                    }}
                />
            </div>
            <div className='emoji-picker__search-container'>
                <EmojiPickerSearch
                    ref={searchInputRef}
                    value={filter}
                    cursorCategoryIndex={cursorCategoryIndex}
                    cursorEmojiIndex={cursorEmojiIndex}
                    focus={focusOnSearchInput}
                    onEnter={handleEnterOnEmoji}
                    onChange={handleFilterChange}
                    onKeyDown={handleKeyboardEmojiNavigation}
                    resetCursorPosition={resetCursor}
                />
                <EmojiPickerSkin
                    userSkinTone={userSkinTone}
                    onSkinSelected={setUserSkinTone}
                />
            </div>
            <EmojiPickerCategories
                isFiltering={filter.length > 0}
                active={activeCategory}
                categories={categories}
                onClick={handleCategoryClick}
                onKeyDown={handleKeyboardEmojiNavigation}
                focusOnSearchInput={focusOnSearchInput}
            />
            {areSearchResultsEmpty ? (
                <NoResultsIndicator
                    variant={NoResultsVariant.ChannelSearch}
                    titleValues={{channelName: `"${filter}"`}}
                />
            ) : (
                <EmojiPickerCurrentResults
                    ref={infiniteLoaderRef}
                    isFiltering={filter.length > 0}
                    activeCategory={activeCategory}
                    categoryOrEmojisRows={categoryOrEmojisRows}
                    cursorEmojiId={cursor.emojiId}
                    cursorRowIndex={cursor.rowIndex}
                    setActiveCategory={setActiveCategory}
                    onEmojiClick={onEmojiClick}
                    onEmojiMouseOver={handleEmojiOnMouseOver}
                    getCustomEmojis={getCustomEmojis}
                    customEmojiPage={customEmojiPage}
                    incrementEmojiPickerPage={incrementEmojiPickerPage}
                    customEmojisEnabled={customEmojisEnabled}
                />
            )}
            <div className='emoji-picker__footer'>
                <EmojiPickerPreview
                    emoji={cursor.emoji}
                />
                <EmojiPickerCustomEmojiButton
                    currentTeamName={currentTeamName}
                    customEmojisEnabled={customEmojisEnabled}
                    handleEmojiPickerClose={handleEmojiPickerClose}
                />
            </div>
        </div>
    );
};

export default memo(EmojiPicker);<|MERGE_RESOLUTION|>--- conflicted
+++ resolved
@@ -5,12 +5,8 @@
 import {FormattedMessage} from 'react-intl';
 import type {FixedSizeList} from 'react-window';
 import type InfiniteLoader from 'react-window-infinite-loader';
-<<<<<<< HEAD
-
-import {throttle} from 'lodash';
-=======
+
 import throttle from 'lodash/throttle';
->>>>>>> 5443f9d3
 
 import type {Emoji, EmojiCategory} from '@mattermost/types/emojis';
 

// Copyright (c) 2015-present Mattermost, Inc. All Rights Reserved.
// See LICENSE.txt for license information.

/* eslint-disable max-lines */

import React from 'react';

import type {Channel, ChannelMemberCountsByGroup} from '@mattermost/types/channels';
import type {Emoji} from '@mattermost/types/emojis';
import type {ServerError} from '@mattermost/types/errors';
import type {FileInfo} from '@mattermost/types/files';
import {GroupSource} from '@mattermost/types/groups';
import type {Group} from '@mattermost/types/groups';
import type {CommandArgs} from '@mattermost/types/integrations';
import {PostPriority} from '@mattermost/types/posts';
import type {Post, PostMetadata, PostPriorityMetadata} from '@mattermost/types/posts';
import type {PreferenceType} from '@mattermost/types/preferences';

import {Posts} from 'mattermost-redux/constants';
import type {ActionResult} from 'mattermost-redux/types/actions';
import {getEmojiName} from 'mattermost-redux/utils/emoji_utils';
import {sortFileInfos} from 'mattermost-redux/utils/file_utils';

import * as GlobalActions from 'actions/global_actions';

import AdvancedTextEditor from 'components/advanced_text_editor/advanced_text_editor';
import EditChannelHeaderModal from 'components/edit_channel_header_modal';
import EditChannelPurposeModal from 'components/edit_channel_purpose_modal';
import FileLimitStickyBanner from 'components/file_limit_sticky_banner';
import type {FilePreviewInfo} from 'components/file_preview/file_preview';
import type {FileUpload as FileUploadClass} from 'components/file_upload/file_upload';
import NotifyConfirmModal from 'components/notify_confirm_modal';
import PersistNotificationConfirmModal from 'components/persist_notification_confirm_modal';
import PostPriorityPickerOverlay from 'components/post_priority/post_priority_picker_overlay';
import ResetStatusModal from 'components/reset_status_modal';
import type TextboxClass from 'components/textbox/textbox';

import Constants, {
    StoragePrefixes,
    ModalIdentifiers,
    Locations,
    A11yClassNames,
    Preferences,
    AdvancedTextEditor as AdvancedTextEditorConst,
} from 'utils/constants';
import type EmojiMap from 'utils/emoji_map';
import * as Keyboard from 'utils/keyboard';
import {applyMarkdown} from 'utils/markdown/apply_markdown';
import type {ApplyMarkdownOptions} from 'utils/markdown/apply_markdown';
import {
    containsAtChannel,
    specialMentionsInText,
    postMessageOnKeyPress,
    shouldFocusMainTextbox,
    isErrorInvalidSlashCommand,
    splitMessageBasedOnCaretPosition,
    groupsMentionedInText,
    mentionsMinusSpecialMentionsInText,
    hasRequestedPersistentNotifications,
} from 'utils/post_utils';
import * as UserAgent from 'utils/user_agent';
import * as Utils from 'utils/utils';

import type {ModalData} from 'types/actions';
import type {PostDraft} from 'types/store/draft';
import type {PluginComponent} from 'types/store/plugins';

import PriorityLabels from './priority_labels';

const KeyCodes = Constants.KeyCodes;

function isDraftEmpty(draft: PostDraft): boolean {
    return !draft || (!draft.message && draft.fileInfos.length === 0);
}

type TextboxElement = HTMLInputElement | HTMLTextAreaElement;

export type Props = {

    // ref passed from channelView for EmojiPickerOverlay
    getChannelView?: () => void;

    // Data used in notifying user for @all and @channel
    currentChannelMembersCount: number;

    // Data used in multiple places of the component
    currentChannel?: Channel;

    //Data used for DM prewritten messages
    currentChannelTeammateUsername?: string;

    //Data used in executing commands for channel actions passed down to client4 function
    currentTeamId: string;

    //Data used for posting message
    currentUserId: string;

    //Force message submission on CTRL/CMD + ENTER
    codeBlockOnCtrlEnter?: boolean;

    //Flag used for handling submit
    ctrlSend?: boolean;

    //Flag used for adding a class center to Postbox based on user pref
    fullWidthTextBox?: boolean;

    // Data used for deciding if tutorial tip is to be shown
    showSendTutorialTip: boolean;

    // Data used populating message state when triggered by shortcuts
    messageInHistoryItem?: string;

    // Data used for populating message state from previous draft
    draft: PostDraft;

    // Data used for knowing if the draft came from a WS event
    isRemoteDraft: boolean;

    // Data used dispatching handleViewAction ex: edit post
    latestReplyablePostId?: string;
    locale: string;

    // Data used for calling edit of post
    currentUsersLatestPost?: Post | null;

    //Whether or not file upload is allowed.
    canUploadFiles: boolean;

    //Whether to show the emoji picker.
    enableEmojiPicker: boolean;

    //Whether to show the gif picker.
    enableGifPicker: boolean;

    //Whether to check with the user before notifying the whole channel.
    enableConfirmNotificationsToChannel: boolean;

    //The maximum length of a post
    maxPostSize: number;
    emojiMap: EmojiMap;

    //If our connection is bad
    badConnection: boolean;

    //Whether to display a confirmation modal to reset status.
    userIsOutOfOffice: boolean;
    rhsExpanded: boolean;

    //If RHS open
    rhsOpen: boolean;

    canPost: boolean;

    //To determine if the current user can send special channel mentions
    useChannelMentions: boolean;

    //Should preview be showed
    shouldShowPreview: boolean;

    isFormattingBarHidden: boolean;

    isPostPriorityEnabled: boolean;

    actions: {

        //Set show preview for textbox
        setShowPreview: (showPreview: boolean) => void;

        // func called after message submit.
        addMessageIntoHistory: (message: string) => void;

        // func called for navigation through messages by Up arrow
        moveHistoryIndexBack: (index: string) => Promise<ActionResult>;

        // func called for navigation through messages by Down arrow
        moveHistoryIndexForward: (index: string) => Promise<ActionResult>;

        submitReaction: (postId: string, action: string, emojiName: string) => void;

        // func called for adding a reaction
        addReaction: (postId: string, emojiName: string) => void;

        // func called for posting message
        onSubmitPost: (post: Post, fileInfos: FileInfo[]) => void;

        // func called for removing a reaction
        removeReaction: (postId: string, emojiName: string) => void;

        // func called on load of component to clear drafts
        clearDraftUploads: () => void;

        //hooks called before a message is sent to the server
        runMessageWillBePostedHooks: (originalPost: Post) => Promise<ActionResult<Post>>;

        //hooks called before a slash command is sent to the server
        runSlashCommandWillBePostedHooks: (originalMessage: string, originalArgs: CommandArgs) => Promise<ActionResult>;

        // func called for setting drafts
        setDraft: (name: string, value: PostDraft | null, draftChannelId: string, save?: boolean) => void;

        // func called for editing posts
        setEditingPost: (postId?: string, refocusId?: string, title?: string, isRHS?: boolean) => void;

        // func called for opening the last replayable post in the RHS
        selectPostFromRightHandSideSearchByPostId: (postId: string) => void;

        //Function to open a modal
        openModal: <P>(modalData: ModalData<P>) => void;

        executeCommand: (message: string, args: CommandArgs) => Promise<ActionResult>;

        //Function to get the users timezones in the channel
        getChannelTimezones: (channelId: string) => Promise<ActionResult<string[]>>;
        scrollPostListToBottom: () => void;

        //Function to set or unset emoji picker for last message
        emitShortcutReactToLastPostFrom: (emittedFrom: 'CENTER' | 'RHS_ROOT' | 'NO_WHERE') => void;

        getChannelMemberCountsByGroup: (channelId: string) => void;

        //Function used to advance the tutorial forward
        savePreferences: (userId: string, preferences: PreferenceType[]) => Promise<ActionResult>;

        searchAssociatedGroupsForReference: (prefix: string, teamId: string, channelId: string | undefined) => Promise<{ data: any }>;
    };

    groupsWithAllowReference: Map<string, Group> | null;
    channelMemberCountsByGroup: ChannelMemberCountsByGroup;
    useLDAPGroupMentions: boolean;
    useCustomGroupMentions: boolean;
    postEditorActions: PluginComponent[];
}

type State = {
    message: string;
    caretPosition: number;
    submitting: boolean;
    showEmojiPicker: boolean;
    uploadsProgressPercent: {[clientID: string]: FilePreviewInfo};
    renderScrollbar: boolean;
    scrollbarWidth: number;
    currentChannel?: Channel;
    errorClass: string | null;
    serverError: (ServerError & {submittedMessage?: string}) | null;
    postError?: React.ReactNode;
    showFormat: boolean;
    isFormattingBarHidden: boolean;
    showPostPriorityPicker: boolean;
};

class AdvancedCreatePost extends React.PureComponent<Props, State> {
    static defaultProps = {
        latestReplyablePostId: '',
    };

    private lastBlurAt = 0;
    private lastChannelSwitchAt = 0;
    private draftsForChannel: {[channelID: string]: PostDraft | null} = {};
    private lastOrientation?: string;
    private saveDraftFrame?: number | null;
    private isDraftSubmitting = false;
    private isNonFormattedPaste = false;
    private timeoutId: number | null = null;

    private topDiv: React.RefObject<HTMLFormElement>;
    private textboxRef: React.RefObject<TextboxClass>;
    private fileUploadRef: React.RefObject<FileUploadClass>;

    static getDerivedStateFromProps(props: Props, state: State): Partial<State> {
        let updatedState: Partial<State> = {
            currentChannel: props.currentChannel,
        };
        if (
            props.currentChannel?.id !== state.currentChannel?.id ||
            (props.isRemoteDraft && props.draft.message !== state.message)
        ) {
            updatedState = {
                ...updatedState,
                message: props.draft.message,
                submitting: false,
                serverError: null,
            };
        }
        return updatedState;
    }

    constructor(props: Props) {
        super(props);
        this.state = {
            message: props.draft.message,
            caretPosition: props.draft.message.length,
            submitting: false,
            showEmojiPicker: false,
            uploadsProgressPercent: {},
            renderScrollbar: false,
            scrollbarWidth: 0,
            currentChannel: props.currentChannel,
            errorClass: null,
            serverError: null,
            showFormat: false,
            isFormattingBarHidden: props.isFormattingBarHidden,
            showPostPriorityPicker: false,
        };

        this.topDiv = React.createRef<HTMLFormElement>();
        this.textboxRef = React.createRef<TextboxClass>();
        this.fileUploadRef = React.createRef<FileUploadClass>();
    }

    componentDidMount() {
        const {actions} = this.props;
        this.onOrientationChange();
        actions.setShowPreview(false);
        actions.clearDraftUploads();
        this.focusTextbox();
        document.addEventListener('keydown', this.documentKeyHandler);
        window.addEventListener('beforeunload', this.unloadHandler);
        this.setOrientationListeners();
        this.getChannelMemberCountsByGroup();
    }

    componentDidUpdate(prevProps: Props, prevState: State) {
        const {currentChannel, actions} = this.props;
        if (prevProps.currentChannel?.id !== currentChannel?.id) {
            this.lastChannelSwitchAt = Date.now();
            this.focusTextbox();
            this.saveDraftWithShow(prevProps);
            this.getChannelMemberCountsByGroup();
        }

        if (currentChannel?.id !== prevProps.currentChannel?.id) {
            actions.setShowPreview(false);
        }

        // Focus on textbox when emoji picker is closed
        if (prevState.showEmojiPicker && !this.state.showEmojiPicker) {
            this.focusTextbox();
        }

        // Focus on textbox when returned from preview mode
        if (prevProps.shouldShowPreview && !this.props.shouldShowPreview) {
            this.focusTextbox();
        }
    }

    componentWillUnmount() {
        document.removeEventListener('keydown', this.documentKeyHandler);
        window.removeEventListener('beforeunload', this.unloadHandler);
        this.removeOrientationListeners();
        this.saveDraftWithShow();
        if (this.timeoutId !== null) {
            clearTimeout(this.timeoutId);
        }
    }

    getChannelMemberCountsByGroup = () => {
        const {useLDAPGroupMentions, useCustomGroupMentions, currentChannel, actions, draft} = this.props;

        if ((useLDAPGroupMentions || useCustomGroupMentions) && currentChannel?.id) {
            const mentions = mentionsMinusSpecialMentionsInText(draft.message);

            if (mentions.length === 1) {
                actions.searchAssociatedGroupsForReference(mentions[0], this.props.currentTeamId, currentChannel.id);
            } else if (mentions.length > 1) {
                actions.getChannelMemberCountsByGroup(currentChannel.id);
            }
        }
    };

    unloadHandler = () => {
        this.saveDraftWithShow();
    };

    saveDraftWithShow = (props = this.props) => {
        if (this.saveDraftFrame && props.currentChannel) {
            const channelId = props.currentChannel.id;
            const draft = this.draftsForChannel[channelId];

            if (draft) {
                this.draftsForChannel[channelId] = {
                    ...draft,
                    show: !isDraftEmpty(draft),
                } as PostDraft;
            }
        }

        this.saveDraft(props, true);
    };

    saveDraft = (props = this.props, save = false) => {
        if (this.saveDraftFrame && props.currentChannel) {
            const channelId = props.currentChannel.id;
            props.actions.setDraft(StoragePrefixes.DRAFT + channelId, this.draftsForChannel[channelId], channelId, save);
            clearTimeout(this.saveDraftFrame);
            this.saveDraftFrame = null;
        }
    };

    setShowPreview = (newPreviewValue: boolean) => {
        this.props.actions.setShowPreview(newPreviewValue);
    };

    setOrientationListeners = () => {
        if (window.screen.orientation && 'onchange' in window.screen.orientation) {
            window.screen.orientation.addEventListener('change', this.onOrientationChange);
        } else if ('onorientationchange' in window) {
            window.addEventListener('orientationchange', this.onOrientationChange);
        }
    };

    removeOrientationListeners = () => {
        if (window.screen.orientation && 'onchange' in window.screen.orientation) {
            window.screen.orientation.removeEventListener('change', this.onOrientationChange);
        } else if ('onorientationchange' in window) {
            window.removeEventListener('orientationchange', this.onOrientationChange);
        }
    };

    onOrientationChange = () => {
        if (!UserAgent.isIosWeb()) {
            return;
        }

        const LANDSCAPE_ANGLE = 90;
        let orientation = 'portrait';
        if (window.orientation) {
            orientation = Math.abs(window.orientation as number) === LANDSCAPE_ANGLE ? 'landscape' : 'portrait';
        }

        if (window.screen.orientation) {
            orientation = window.screen.orientation.type.split('-')[0];
        }

        if (
            this.lastOrientation &&
            orientation !== this.lastOrientation &&
            (document.activeElement || {}).id === 'post_textbox'
        ) {
            this.textboxRef.current?.blur();
        }

        this.lastOrientation = orientation;
    };

    handlePostError = (postError: React.ReactNode) => {
        if (this.state.postError !== postError) {
            this.setState({postError});
        }
    };

    toggleEmojiPicker = (e?: React.MouseEvent<HTMLButtonElement, MouseEvent>): void => {
        e?.stopPropagation();
        this.setState({showEmojiPicker: !this.state.showEmojiPicker});
    };

    hideEmojiPicker = () => {
        this.handleEmojiClose();
    };

    doSubmit = async (e?: React.FormEvent) => {
        const channelId = this.props.currentChannel?.id;
        if (!channelId) {
            return;
        }

        if (e) {
            e.preventDefault();
        }

        if (this.props.draft.uploadsInProgress.length > 0 || this.state.submitting) {
            return;
        }

        let message = this.state.message;

        let ignoreSlash = false;
        const serverError = this.state.serverError;

        if (serverError && isErrorInvalidSlashCommand(serverError) && serverError.submittedMessage === message) {
            message = serverError.submittedMessage;
            ignoreSlash = true;
        }

        const post = {} as Post;
        post.file_ids = [];
        post.message = message;
        post.props = this.props.draft.props || {};
        post.metadata = (this.props.draft.metadata || {}) as PostMetadata;

        if (post.message.trim().length === 0 && this.props.draft.fileInfos.length === 0) {
            return;
        }

        if (this.state.postError) {
            this.setState({errorClass: 'animation--highlight'});
            setTimeout(() => {
                this.setState({errorClass: null});
            }, Constants.ANIMATION_TIMEOUT);
            return;
        }

        this.props.actions.addMessageIntoHistory(this.state.message);

        this.setState({submitting: true, serverError: null});

        const fasterThanHumanWillClick = 150;
        const forceFocus = Date.now() - this.lastBlurAt < fasterThanHumanWillClick;
        this.focusTextbox(forceFocus);

        const isReaction = Utils.REACTION_PATTERN.exec(post.message);
        if (post.message.indexOf('/') === 0 && !ignoreSlash) {
            this.setState({message: '', postError: null});
            let args: CommandArgs = {
                channel_id: channelId,
                team_id: this.props.currentTeamId,
            };

            const hookResult = await this.props.actions.runSlashCommandWillBePostedHooks(post.message, args);

            if (hookResult.error) {
                this.setState({
                    serverError: {
                        ...hookResult.error,
                        submittedMessage: post.message,
                    },
                    message: post.message,
                });
            } else if (!hookResult.data.message && !hookResult.data.args) {
                // do nothing with an empty return from a hook
            } else {
                post.message = hookResult.data.message;
                args = hookResult.data.args;

                const {error} = await this.props.actions.executeCommand(post.message, args);

                if (error) {
                    if (error.sendMessage) {
                        await this.sendMessage(post);
                    } else {
                        this.setState({
                            serverError: {
                                ...error,
                                submittedMessage: post.message,
                            },
                            message: post.message,
                        });
                    }
                }
            }
        } else if (isReaction && this.props.emojiMap.has(isReaction[2])) {
            this.sendReaction(isReaction);

            this.setState({message: ''});
        } else {
            const {error} = await this.sendMessage(post);

            if (!error) {
                this.setState({message: ''});
            }
        }

        this.setState({
            submitting: false,
            postError: null,
            showFormat: false,
        });

        if (this.saveDraftFrame) {
            clearTimeout(this.saveDraftFrame);
        }

        this.isDraftSubmitting = false;
        this.removeDraft(channelId);
    };

    handleNotifyAllConfirmation = () => {
        this.doSubmit();
    };

    showNotifyAllModal = (mentions: string[], channelTimezoneCount: number, memberNotifyCount: number) => {
        this.props.actions.openModal({
            modalId: ModalIdentifiers.NOTIFY_CONFIRM_MODAL,
            dialogType: NotifyConfirmModal,
            dialogProps: {
                mentions,
                channelTimezoneCount,
                memberNotifyCount,
                onConfirm: () => this.handleNotifyAllConfirmation(),
                onExited: () => {
                    this.isDraftSubmitting = false;
                },
            },
        });
    };

    showPersistNotificationModal = (message: string, specialMentions: {[key: string]: boolean}, channelType: Channel['type']) => {
        this.props.actions.openModal({
            modalId: ModalIdentifiers.PERSIST_NOTIFICATION_CONFIRM_MODAL,
            dialogType: PersistNotificationConfirmModal,
            dialogProps: {
                currentChannelTeammateUsername: this.props.currentChannelTeammateUsername,
                specialMentions,
                channelType,
                message,
                onConfirm: this.handleNotifyAllConfirmation,
            },
        });
    };

    getStatusFromSlashCommand = () => {
        const {message} = this.state;
        const tokens = message.split(' ');

        if (tokens.length > 0) {
            return tokens[0].substring(1);
        }
        return '';
    };

    isStatusSlashCommand = (command: string) => {
        return command === 'online' || command === 'away' || command === 'dnd' || command === 'offline';
    };

    handleSubmit = async (e: React.FormEvent) => {
        const {
            currentChannel: updateChannel,
            userIsOutOfOffice,
            groupsWithAllowReference,
            channelMemberCountsByGroup,
            currentChannelMembersCount,
            useLDAPGroupMentions,
            useCustomGroupMentions,
        } = this.props;

        if (!updateChannel) {
            return;
        }

        this.setShowPreview(false);
        this.isDraftSubmitting = true;

        const notificationsToChannel = this.props.enableConfirmNotificationsToChannel && this.props.useChannelMentions;
        let memberNotifyCount = 0;
        let channelTimezoneCount = 0;
        let mentions: string[] = [];

        const specialMentions = specialMentionsInText(this.state.message);
        const hasSpecialMentions = Object.values(specialMentions).includes(true);

        if (this.props.enableConfirmNotificationsToChannel && !hasSpecialMentions && (useLDAPGroupMentions || useCustomGroupMentions)) {
            // Groups mentioned in users text
            const mentionGroups = groupsMentionedInText(this.state.message, groupsWithAllowReference);
            if (mentionGroups.length > 0) {
                mentionGroups.
                    forEach((group) => {
                        if (group.source === GroupSource.Ldap && !useLDAPGroupMentions) {
                            return;
                        }
                        if (group.source === GroupSource.Custom && !useCustomGroupMentions) {
                            return;
                        }
                        const mappedValue = channelMemberCountsByGroup[group.id];
                        if (mappedValue && mappedValue.channel_member_count > Constants.NOTIFY_ALL_MEMBERS && mappedValue.channel_member_count > memberNotifyCount) {
                            memberNotifyCount = mappedValue.channel_member_count;
                            channelTimezoneCount = mappedValue.channel_member_timezones_count;
                        }
                        mentions.push(`@${group.name}`);
                    });
                mentions = [...new Set(mentions)];
            }
        }

        if (notificationsToChannel && currentChannelMembersCount > Constants.NOTIFY_ALL_MEMBERS && hasSpecialMentions) {
            memberNotifyCount = currentChannelMembersCount - 1;

            for (const k in specialMentions) {
                if (specialMentions[k]) {
                    mentions.push('@' + k);
                }
            }

            const {data} = await this.props.actions.getChannelTimezones(updateChannel.id);
            channelTimezoneCount = data ? data.length : 0;
        }

        const isDirectOrGroup =
            updateChannel.type === Constants.DM_CHANNEL || updateChannel.type === Constants.GM_CHANNEL;

        if (
            this.props.isPostPriorityEnabled &&
            hasRequestedPersistentNotifications(this.props.draft?.metadata?.priority)
        ) {
            this.showPersistNotificationModal(this.state.message, specialMentions, updateChannel.type);
            this.isDraftSubmitting = false;
            return;
        } else if (memberNotifyCount > 0) {
            this.showNotifyAllModal(mentions, channelTimezoneCount, memberNotifyCount);
            return;
        }

        const status = this.getStatusFromSlashCommand();
        if (userIsOutOfOffice && this.isStatusSlashCommand(status)) {
            const resetStatusModalData = {
                modalId: ModalIdentifiers.RESET_STATUS,
                dialogType: ResetStatusModal,
                dialogProps: {newStatus: status},
            };

            this.props.actions.openModal(resetStatusModalData);

            this.setState({message: ''});
            this.isDraftSubmitting = false;
            return;
        }

        if (this.state.message.trimEnd() === '/header') {
            const editChannelHeaderModalData = {
                modalId: ModalIdentifiers.EDIT_CHANNEL_HEADER,
                dialogType: EditChannelHeaderModal,
                dialogProps: {channel: updateChannel},
            };

            this.props.actions.openModal(editChannelHeaderModalData);

            this.setState({message: ''});
            this.isDraftSubmitting = false;
            return;
        }

        if (!isDirectOrGroup && this.state.message.trimEnd() === '/purpose') {
            const editChannelPurposeModalData = {
                modalId: ModalIdentifiers.EDIT_CHANNEL_PURPOSE,
                dialogType: EditChannelPurposeModal,
                dialogProps: {channel: updateChannel},
            };

            this.props.actions.openModal(editChannelPurposeModalData);

            this.setState({message: ''});
            this.isDraftSubmitting = false;
            return;
        }

        await this.doSubmit(e);
    };

    sendMessage = async (originalPost: Post): Promise<ActionResult> => {
        const {
            actions,
            currentChannel,
            currentUserId,
            draft,
            useLDAPGroupMentions,
            useChannelMentions,
            groupsWithAllowReference,
            useCustomGroupMentions,
        } = this.props;

        if (!currentChannel) {
            return {data: false};
        }

        let post = originalPost;

        post.channel_id = currentChannel.id;

        const time = Utils.getTimestamp();
        const userId = currentUserId;
        post.pending_post_id = `${userId}:${time}`;
        post.user_id = userId;
        post.create_at = time;
        post.metadata = {
            ...originalPost.metadata,
        } as PostMetadata;

        post.props = {
            ...originalPost.props,
        };

        if (!useChannelMentions && containsAtChannel(post.message, {checkAllMentions: true})) {
            post.props.mentionHighlightDisabled = true;
        }
        if (!useLDAPGroupMentions && !useCustomGroupMentions && groupsMentionedInText(post.message, groupsWithAllowReference)) {
            post.props.disable_group_highlight = true;
        }

        const hookResult = await actions.runMessageWillBePostedHooks(post);

        if (hookResult.error) {
            this.setState({
                serverError: hookResult.error,
                submitting: false,
            });

            this.isDraftSubmitting = false;
            return hookResult;
        }

        post = hookResult.data!;

        actions.onSubmitPost(post, draft.fileInfos);
        actions.scrollPostListToBottom();

        this.setState({submitting: false});
        this.isDraftSubmitting = false;

        return {data: true};
    };

    sendReaction(isReaction: RegExpExecArray) {
        const action = isReaction[1];
        const emojiName = isReaction[2];
        const postId = this.props.latestReplyablePostId;

        if (postId) {
            this.props.actions.submitReaction(postId, action, emojiName);
        }

        this.removeDraft();
    }

    focusTextbox = (keepFocus = false) => {
        const postTextboxDisabled = !this.props.canPost;
        if (this.textboxRef.current && postTextboxDisabled) {
            this.textboxRef.current.blur(); // Fixes Firefox bug which causes keyboard shortcuts to be ignored (MM-22482)
            return;
        }
        if (this.textboxRef.current && (keepFocus || !UserAgent.isMobile())) {
            this.textboxRef.current.focus();
        }
    };

    postMsgKeyPress = (e: React.KeyboardEvent<TextboxElement>) => {
        const {ctrlSend, codeBlockOnCtrlEnter} = this.props;

        const {allowSending, withClosedCodeBlock, ignoreKeyPress, message} = postMessageOnKeyPress(
            e,
            this.state.message,
            Boolean(ctrlSend),
            Boolean(codeBlockOnCtrlEnter),
            Date.now(),
            this.lastChannelSwitchAt,
            this.state.caretPosition,
        ) as {
            allowSending: boolean;
            withClosedCodeBlock?: boolean;
            ignoreKeyPress?: boolean;
            message?: string;
        };

        if (ignoreKeyPress) {
            e.preventDefault();
            e.stopPropagation();
            return;
        }

        if (allowSending && this.isValidPersistentNotifications()) {
            if (e.persist) {
                e.persist();
            }
            if (this.textboxRef.current) {
                this.isDraftSubmitting = true;
                this.textboxRef.current.blur();
            }

            if (withClosedCodeBlock && message) {
                this.setState({message}, () => this.handleSubmit(e));
            } else {
                this.handleSubmit(e);
            }

            this.setShowPreview(false);
        }

        this.emitTypingEvent();
    };

    emitTypingEvent = () => {
<<<<<<< HEAD
        if (!this.props.currentChannel) {
            return;
        }
        const channelId = this.props.currentChannel.id;
        GlobalActions.emitLocalUserTypingEvent(channelId, '');
=======
        const channelId = this.props.currentChannel?.id;
        if (channelId) {
            GlobalActions.emitLocalUserTypingEvent(channelId, '');
        }
>>>>>>> f4a3a2ec
    };

    handleChange = (e: React.ChangeEvent<TextboxElement>) => {
        const message = e.target.value;

        let serverError = this.state.serverError;
        if (isErrorInvalidSlashCommand(serverError)) {
            serverError = null;
        }

        this.setState({
            message,
            serverError,
        });

        const draft = {
            ...this.props.draft,
            message,
        };

        this.handleDraftChange(draft);
    };

    handleDraftChange = (draft: PostDraft, channelId = this.props.currentChannel?.id, instant = false) => {
<<<<<<< HEAD
        if (!channelId) {
            return;
        }

=======
>>>>>>> f4a3a2ec
        if (this.saveDraftFrame) {
            clearTimeout(this.saveDraftFrame);
        }

        if (!channelId) {
            return;
        }

        if (instant) {
            this.props.actions.setDraft(StoragePrefixes.DRAFT + channelId, draft, channelId);
        } else {
            this.saveDraftFrame = window.setTimeout(() => {
                this.props.actions.setDraft(StoragePrefixes.DRAFT + channelId, draft, channelId);
            }, Constants.SAVE_DRAFT_TIMEOUT);
        }

        this.draftsForChannel[channelId] = draft;
    };

    removeDraft = (channelId = this.props.currentChannel?.id) => {
        if (!channelId) {
            return;
        }
        this.props.actions.setDraft(StoragePrefixes.DRAFT + channelId, null, channelId);
        this.draftsForChannel[channelId] = null;
    };

    handleFileUploadChange = () => {
        this.focusTextbox();
    };

    handleUploadStart = (clientIds: string[], channelId: string) => {
        const uploadsInProgress = [...this.props.draft.uploadsInProgress, ...clientIds];

        const draft = {
            ...this.props.draft,
            uploadsInProgress,
        };

        this.handleDraftChange(draft, channelId, true);

        // this is a bit redundant with the code that sets focus when the file input is clicked,
        // but this also resets the focus after a drag and drop
        this.focusTextbox();
    };

    handleUploadProgress = (filePreviewInfo: FilePreviewInfo) => {
        const uploadsProgressPercent = {
            ...this.state.uploadsProgressPercent,
            [filePreviewInfo.clientId]: filePreviewInfo,
        };
        this.setState({uploadsProgressPercent});
    };

    handleFileUploadComplete = (fileInfos: FileInfo[], clientIds: string[], channelId: string) => {
        const draft = {...this.draftsForChannel[channelId]!};

        // remove each finished file from uploads
        for (let i = 0; i < clientIds.length; i++) {
            if (draft.uploadsInProgress) {
                const index = draft.uploadsInProgress.indexOf(clientIds[i]);

                if (index !== -1) {
                    draft.uploadsInProgress = draft.uploadsInProgress.filter((item, itemIndex) => index !== itemIndex);
                }
            }
        }

        if (draft.fileInfos) {
            draft.fileInfos = sortFileInfos(draft.fileInfos.concat(fileInfos), this.props.locale);
        }

        this.handleDraftChange(draft, channelId, true);
    };

    handleUploadError = (uploadError: string | ServerError | null, clientId?: string, channelId?: string) => {
        if (clientId && channelId) {
            const draft = {...this.draftsForChannel[channelId]!};

            if (draft.uploadsInProgress) {
                const index = draft.uploadsInProgress.indexOf(clientId);

                if (index !== -1) {
                    const uploadsInProgress = draft.uploadsInProgress.filter((item, itemIndex) => index !== itemIndex);
                    const modifiedDraft = {
                        ...draft,
                        uploadsInProgress,
                    };
                    this.handleDraftChange(modifiedDraft, channelId, true);
                }
            }
        }

        if (typeof uploadError === 'string') {
            if (uploadError.length !== 0) {
                this.setState({serverError: new Error(uploadError)});
            }
        } else {
            this.setState({serverError: uploadError});
        }
    };

    removePreview = (id: string) => {
        if (!this.props.currentChannel) {
            return;
        }
        let modifiedDraft = {} as PostDraft;
        const draft = {...this.props.draft};

        // Clear previous errors
        this.setState({serverError: null});

        // id can either be the id of an uploaded file or the client id of an in progress upload
        let index = draft.fileInfos.findIndex((info) => info.id === id);
        if (index === -1) {
            index = draft.uploadsInProgress.indexOf(id);

            if (index !== -1) {
                const uploadsInProgress = draft.uploadsInProgress.filter((item, itemIndex) => index !== itemIndex);

                modifiedDraft = {
                    ...draft,
                    uploadsInProgress,
                };

                if (this.fileUploadRef.current && this.fileUploadRef.current) {
                    this.fileUploadRef.current.cancelUpload(id);
                }
            }
        } else {
            const fileInfos = draft.fileInfos.filter((item, itemIndex) => index !== itemIndex);

            modifiedDraft = {
                ...draft,
                fileInfos,
            };
        }

        this.handleDraftChange(modifiedDraft, this.props.currentChannel?.id, true);
        this.handleFileUploadChange();

        if (this.saveDraftFrame) {
            clearTimeout(this.saveDraftFrame);
        }

        this.saveDraftFrame = window.setTimeout(() => {}, Constants.SAVE_DRAFT_TIMEOUT);
    };

    focusTextboxIfNecessary = (e: KeyboardEvent) => {
        // Focus should go to the RHS when it is expanded
        if (this.props.rhsExpanded) {
            return;
        }

        // Hacky fix to avoid cursor jumping textbox sometimes
        if (this.props.rhsOpen && document.activeElement?.tagName === 'BODY') {
            return;
        }

        // Bit of a hack to not steal focus from the channel switch modal if it's open
        // This is a special case as the channel switch modal does not enforce focus like
        // most modals do
        if (document.getElementsByClassName('channel-switch-modal').length) {
            return;
        }

        if (shouldFocusMainTextbox(e, document.activeElement)) {
            this.focusTextbox();
        }
    };

    documentKeyHandler = (e: KeyboardEvent) => {
        const ctrlOrMetaKeyPressed = e.ctrlKey || e.metaKey;
        const lastMessageReactionKeyCombo = ctrlOrMetaKeyPressed && e.shiftKey && Keyboard.isKeyPressed(e, KeyCodes.BACK_SLASH);
        if (lastMessageReactionKeyCombo) {
            this.reactToLastMessage(e);
            return;
        }

        this.focusTextboxIfNecessary(e);
    };

    getFileUploadTarget = () => {
        return this.textboxRef.current?.getInputBox();
    };

    fillMessageFromHistory() {
        const lastMessage = this.props.messageInHistoryItem;
        this.setState({
            message: lastMessage || '',
        });
    }

    handleMouseUpKeyUp = (e: React.MouseEvent | React.KeyboardEvent) => {
        this.setState({
            caretPosition: (e.target as HTMLInputElement).selectionStart || 0,
        });
    };

    editLastPost = (e: React.KeyboardEvent) => {
        e.preventDefault();

        const lastPost = this.props.currentUsersLatestPost;
        if (!lastPost) {
            return;
        }

        let type;
        if (lastPost.root_id && lastPost.root_id.length > 0) {
            type = Utils.localizeMessage('create_post.comment', Posts.MESSAGE_TYPES.COMMENT);
        } else {
            type = Utils.localizeMessage('create_post.post', Posts.MESSAGE_TYPES.POST);
        }
        if (this.textboxRef.current) {
            this.textboxRef.current.blur();
        }
        this.props.actions.setEditingPost(lastPost.id, 'post_textbox', type);
    };

    replyToLastPost = (e: React.KeyboardEvent) => {
        e.preventDefault();
        const latestReplyablePostId = this.props.latestReplyablePostId;
        const replyBox = document.getElementById('reply_textbox');
        if (replyBox) {
            replyBox.focus();
        }
        if (latestReplyablePostId) {
            this.props.actions.selectPostFromRightHandSideSearchByPostId(latestReplyablePostId);
        }
    };

    loadPrevMessage = (e: React.KeyboardEvent) => {
        e.preventDefault();
        this.props.actions.moveHistoryIndexBack(Posts.MESSAGE_TYPES.POST).then(() => this.fillMessageFromHistory());
    };

    loadNextMessage = (e: React.KeyboardEvent) => {
        e.preventDefault();
        this.props.actions.moveHistoryIndexForward(Posts.MESSAGE_TYPES.POST).then(() => this.fillMessageFromHistory());
    };

    applyMarkdown = (params: ApplyMarkdownOptions) => {
        if (this.props.shouldShowPreview) {
            return;
        }

        const res = applyMarkdown(params);

        this.setState({
            message: res.message,
        }, () => {
            const textbox = this.textboxRef.current?.getInputBox();
            Utils.setSelectionRange(textbox, res.selectionStart, res.selectionEnd);

            const draft = {
                ...this.props.draft,
                message: this.state.message,
            };

            this.handleDraftChange(draft);
        });
    };

    reactToLastMessage = (e: KeyboardEvent) => {
        e.preventDefault();

        const {rhsExpanded, actions: {emitShortcutReactToLastPostFrom}} = this.props;
        const noModalsAreOpen = document.getElementsByClassName(A11yClassNames.MODAL).length === 0;
        const noPopupsDropdownsAreOpen = document.getElementsByClassName(A11yClassNames.POPUP).length === 0;

        // Block keyboard shortcut react to last message when :
        // - RHS is completely expanded
        // - Any dropdown/popups are open
        // - Any modals are open
        if (!rhsExpanded && noModalsAreOpen && noPopupsDropdownsAreOpen) {
            emitShortcutReactToLastPostFrom(Locations.CENTER);
        }
    };

    handleBlur = () => {
        if (!this.isDraftSubmitting) {
            this.saveDraftWithShow();
        }

        this.lastBlurAt = Date.now();
    };

    handleEmojiClose = () => {
        this.setState({showEmojiPicker: false});
    };

    setMessageAndCaretPosition = (newMessage: string, newCaretPosition: number) => {
        const textbox = this.textboxRef.current?.getInputBox();

        this.setState({
            message: newMessage,
            caretPosition: newCaretPosition,
        }, () => {
            Utils.setCaretPosition(textbox, newCaretPosition);

            const draft = {
                ...this.props.draft,
                message: this.state.message,
            };

            this.handleDraftChange(draft);
        });
    };

    prefillMessage = (message: string, shouldFocus?: boolean) => {
        this.setMessageAndCaretPosition(message, message.length);

        if (shouldFocus) {
            const inputBox = this.textboxRef.current?.getInputBox();
            if (inputBox) {
                // programmatic click needed to close the create post tip
                inputBox.click();
            }
            this.focusTextbox(true);
        }
    };

    handleEmojiClick = (emoji: Emoji) => {
        const emojiAlias = getEmojiName(emoji);

        if (!emojiAlias) {
            //Oops.. There went something wrong
            return;
        }

        if (this.state.message === '') {
            const newMessage = ':' + emojiAlias + ': ';
            this.setMessageAndCaretPosition(newMessage, newMessage.length);
        } else {
            const {message} = this.state;
            const {firstPiece, lastPiece} = splitMessageBasedOnCaretPosition(this.state.caretPosition, message);

            // check whether the first piece of the message is empty when cursor is placed at beginning of message and avoid adding an empty string at the beginning of the message
            const newMessage =
                firstPiece === '' ? `:${emojiAlias}: ${lastPiece}` : `${firstPiece} :${emojiAlias}: ${lastPiece}`;

            const newCaretPosition =
                firstPiece === '' ? `:${emojiAlias}: `.length : `${firstPiece} :${emojiAlias}: `.length;
            this.setMessageAndCaretPosition(newMessage, newCaretPosition);
        }

        this.handleEmojiClose();
    };

    handleGifClick = (gif: string) => {
        if (this.state.message === '') {
            this.setState({message: gif});
        } else {
            const newMessage = (/\s+$/).test(this.state.message) ? this.state.message + gif : this.state.message + ' ' + gif;
            this.setState({message: newMessage});

            const draft = {
                ...this.props.draft,
                message: newMessage,
            };

            this.handleDraftChange(draft);
        }
        this.handleEmojiClose();
    };

    toggleAdvanceTextEditor = () => {
        this.setState({
            isFormattingBarHidden:
                !this.state.isFormattingBarHidden,
        });
        this.props.actions.savePreferences(this.props.currentUserId, [{
            category: Preferences.ADVANCED_TEXT_EDITOR,
            user_id: this.props.currentUserId,
            name: AdvancedTextEditorConst.POST,
            value: String(!this.state.isFormattingBarHidden),
        }]);
    };

    handleRemovePriority = () => {
        this.handlePostPriorityApply();
    };

    handlePostPriorityApply = (settings?: PostPriorityMetadata) => {
        if (!this.props.currentChannel) {
            return;
        }
        const updatedDraft = {
            ...this.props.draft,
        };

        if (settings?.priority || settings?.requested_ack) {
            updatedDraft.metadata = {
                priority: {
                    ...settings,
                    priority: settings!.priority || '',
                    requested_ack: settings!.requested_ack,
                },
            };
        } else {
            updatedDraft.metadata = {};
        }

        this.handleDraftChange(updatedDraft, this.props.currentChannel?.id, true);
        this.focusTextbox();
    };

    handlePostPriorityHide = () => {
        this.focusTextbox(true);
    };

    hasPrioritySet = () => {
        return (
            this.props.isPostPriorityEnabled &&
            this.props.draft.metadata?.priority && (
                this.props.draft.metadata.priority.priority ||
                this.props.draft.metadata.priority.requested_ack
            )
        );
    };

    isValidPersistentNotifications = (): boolean => {
        if (!this.hasPrioritySet()) {
            return true;
        }

        const {currentChannel} = this.props;
        const {priority, persistent_notifications: persistentNotifications} = this.props.draft.metadata!.priority!;
        if (priority !== PostPriority.URGENT || !persistentNotifications) {
            return true;
        }

        if (currentChannel?.type === Constants.DM_CHANNEL) {
            return true;
        }

        if (this.hasSpecialMentions()) {
            return false;
        }

        const mentions = mentionsMinusSpecialMentionsInText(this.state.message);

        return mentions.length > 0;
    };

    getSpecialMentions = (): {[key: string]: boolean} => {
        return specialMentionsInText(this.state.message);
    };

    hasSpecialMentions = (): boolean => {
        return Object.values(this.getSpecialMentions()).includes(true);
    };

    onMessageChange = (message: string, callback?: (() => void) | undefined) => {
        this.handleDraftChange({
            ...this.props.draft,
            message,
        });
        this.setState({message}, callback);
    };

    render() {
        const {draft, canPost} = this.props;

        const pluginItems = this.props.postEditorActions?.
            map((item) => {
                if (!item.component) {
                    return null;
                }

                const Component = item.component as any;
                return (
                    <Component
                        key={item.id}
                        draft={draft}
                        getSelectedText={() => {
                            const input = this.textboxRef.current?.getInputBox();

                            return {
                                start: input.selectionStart,
                                end: input.selectionEnd,
                            };
                        }}
                        updateText={(message: string) => {
                            this.setState({
                                message,
                            });
                            this.handleDraftChange({
                                ...this.props.draft,
                                message,
                            });
                        }}
                    />
                );
            });

        let centerClass = '';
        if (!this.props.fullWidthTextBox) {
            centerClass = 'center';
        }

        if (!this.props.currentChannel || !this.props.currentChannel.id) {
            return null;
        }

        return (
            <form
                id='create_post'
                ref={this.topDiv}
                data-testid='create-post'
                className={centerClass}
                onSubmit={this.handleSubmit}
            >
                {canPost && (draft.fileInfos.length > 0 || draft.uploadsInProgress.length > 0) && (
                    <FileLimitStickyBanner/>
                )}
                <AdvancedTextEditor
                    location={Locations.CENTER}
                    currentUserId={this.props.currentUserId}
                    postError={this.state.postError}
                    message={this.state.message}
                    showEmojiPicker={this.state.showEmojiPicker}
                    uploadsProgressPercent={this.state.uploadsProgressPercent}
                    currentChannel={this.state.currentChannel}
                    postId={''}
                    channelId={this.props.currentChannel.id}
                    errorClass={this.state.errorClass}
                    serverError={this.state.serverError}
                    isFormattingBarHidden={this.state.isFormattingBarHidden}
                    draft={draft}
                    showSendTutorialTip={this.props.showSendTutorialTip}
                    handleSubmit={this.handleSubmit}
                    removePreview={this.removePreview}
                    setShowPreview={this.setShowPreview}
                    shouldShowPreview={this.props.shouldShowPreview}
                    maxPostSize={this.props.maxPostSize}
                    canPost={canPost}
                    applyMarkdown={this.applyMarkdown}
                    useChannelMentions={this.props.useChannelMentions}
                    badConnection={this.props.badConnection}
                    canUploadFiles={this.props.canUploadFiles}
                    enableEmojiPicker={this.props.enableEmojiPicker}
                    enableGifPicker={this.props.enableGifPicker}
                    handleBlur={this.handleBlur}
                    handlePostError={this.handlePostError}
                    emitTypingEvent={this.emitTypingEvent}
                    handleMouseUpKeyUp={this.handleMouseUpKeyUp}
                    postMsgKeyPress={this.postMsgKeyPress}
                    handleChange={this.handleChange}
                    toggleEmojiPicker={this.toggleEmojiPicker}
                    handleGifClick={this.handleGifClick}
                    handleEmojiClick={this.handleEmojiClick}
                    hideEmojiPicker={this.hideEmojiPicker}
                    toggleAdvanceTextEditor={this.toggleAdvanceTextEditor}
                    handleUploadProgress={this.handleUploadProgress}
                    handleUploadError={this.handleUploadError}
                    handleFileUploadComplete={this.handleFileUploadComplete}
                    handleUploadStart={this.handleUploadStart}
                    handleFileUploadChange={this.handleFileUploadChange}
                    getFileUploadTarget={this.getFileUploadTarget}
                    fileUploadRef={this.fileUploadRef}
                    prefillMessage={this.prefillMessage}
                    textboxRef={this.textboxRef}
                    disableSend={!this.isValidPersistentNotifications()}
                    labels={this.hasPrioritySet() ? (
                        <PriorityLabels
                            canRemove={!this.props.shouldShowPreview}
                            hasError={!this.isValidPersistentNotifications()}
                            specialMentions={this.getSpecialMentions()}
                            onRemove={this.handleRemovePriority}
                            persistentNotifications={draft!.metadata!.priority?.persistent_notifications}
                            priority={draft!.metadata!.priority?.priority}
                            requestedAck={draft!.metadata!.priority?.requested_ack}
                        />
                    ) : undefined}
                    additionalControls={[
                        this.props.isPostPriorityEnabled && (
                            <PostPriorityPickerOverlay
                                key='post-priority-picker-key'
                                settings={draft?.metadata?.priority}
                                onApply={this.handlePostPriorityApply}
                                onClose={this.handlePostPriorityHide}
                                disabled={this.props.shouldShowPreview}
                            />
                        ),
                        ...(pluginItems || []),
                    ].filter(Boolean)}
                    codeBlockOnCtrlEnter={this.props.codeBlockOnCtrlEnter}
                    ctrlSend={this.props.ctrlSend}
                    loadNextMessage={this.loadNextMessage}
                    loadPrevMessage={this.loadPrevMessage}
                    onEditLatestPost={this.editLastPost}
                    onMessageChange={this.onMessageChange}
                    replyToLastPost={this.replyToLastPost}
                    caretPosition={this.state.caretPosition}
                />
            </form>
        );
    }
}

export default AdvancedCreatePost;<|MERGE_RESOLUTION|>--- conflicted
+++ resolved
@@ -876,18 +876,10 @@
     };
 
     emitTypingEvent = () => {
-<<<<<<< HEAD
-        if (!this.props.currentChannel) {
-            return;
-        }
-        const channelId = this.props.currentChannel.id;
-        GlobalActions.emitLocalUserTypingEvent(channelId, '');
-=======
         const channelId = this.props.currentChannel?.id;
         if (channelId) {
             GlobalActions.emitLocalUserTypingEvent(channelId, '');
         }
->>>>>>> f4a3a2ec
     };
 
     handleChange = (e: React.ChangeEvent<TextboxElement>) => {
@@ -912,13 +904,6 @@
     };
 
     handleDraftChange = (draft: PostDraft, channelId = this.props.currentChannel?.id, instant = false) => {
-<<<<<<< HEAD
-        if (!channelId) {
-            return;
-        }
-
-=======
->>>>>>> f4a3a2ec
         if (this.saveDraftFrame) {
             clearTimeout(this.saveDraftFrame);
         }
@@ -1057,7 +1042,7 @@
             };
         }
 
-        this.handleDraftChange(modifiedDraft, this.props.currentChannel?.id, true);
+        this.handleDraftChange(modifiedDraft, this.props.currentChannel.id, true);
         this.handleFileUploadChange();
 
         if (this.saveDraftFrame) {
@@ -1322,7 +1307,7 @@
             updatedDraft.metadata = {};
         }
 
-        this.handleDraftChange(updatedDraft, this.props.currentChannel?.id, true);
+        this.handleDraftChange(updatedDraft, this.props.currentChannel.id, true);
         this.focusTextbox();
     };
 

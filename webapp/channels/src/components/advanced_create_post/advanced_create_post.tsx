--- conflicted
+++ resolved
@@ -1088,196 +1088,6 @@
         });
     };
 
-<<<<<<< HEAD
-    handleKeyDown = (e: React.KeyboardEvent<TextboxElement>) => {
-        const messageIsEmpty = this.state.message.length === 0;
-        const draftMessageIsEmpty = this.props.draft.message.length === 0;
-        const ctrlOrMetaKeyPressed = e.ctrlKey || e.metaKey;
-
-        // fix for FF not capturing the paste without formatting event when using ctrl|cmd + shift + v
-        if (e.key === KeyCodes.V[0] && ctrlOrMetaKeyPressed) {
-            if (e.shiftKey) {
-                this.isNonFormattedPaste = true;
-                this.timeoutId = window.setTimeout(() => {
-                    this.isNonFormattedPaste = false;
-                }, 250);
-            }
-        }
-
-        const ctrlEnterKeyCombo = (this.props.ctrlSend || this.props.codeBlockOnCtrlEnter) &&
-            Keyboard.isKeyPressed(e, KeyCodes.ENTER) &&
-            ctrlOrMetaKeyPressed;
-
-        const ctrlKeyCombo = Keyboard.cmdOrCtrlPressed(e) && !e.altKey && !e.shiftKey;
-        const ctrlAltCombo = Keyboard.cmdOrCtrlPressed(e, true) && e.altKey;
-        const shiftAltCombo = !Keyboard.cmdOrCtrlPressed(e) && e.shiftKey && e.altKey;
-
-        // listen for line break key combo and insert new line character
-        if (Utils.isUnhandledLineBreakKeyCombo(e)) {
-            this.setState({message: Utils.insertLineBreakFromKeyEvent(e.nativeEvent)});
-            return;
-        }
-
-        if (ctrlEnterKeyCombo) {
-            this.setShowPreview(false);
-            this.postMsgKeyPress(e);
-            return;
-        }
-
-        const {message} = this.state;
-
-        if (Keyboard.isKeyPressed(e, KeyCodes.ESCAPE)) {
-            this.textboxRef.current?.blur();
-        }
-
-        if (
-            !e.ctrlKey &&
-            !e.metaKey &&
-            !e.altKey &&
-            !e.shiftKey &&
-            Keyboard.isKeyPressed(e, KeyCodes.UP) &&
-            message === ''
-        ) {
-            e.preventDefault();
-            if (this.textboxRef.current) {
-                this.textboxRef.current.blur();
-            }
-
-            this.editLastPost(e);
-        }
-
-        const {
-            selectionStart,
-            selectionEnd,
-            value,
-        } = e.target as TextboxElement;
-
-        if (ctrlKeyCombo) {
-            if (draftMessageIsEmpty && Keyboard.isKeyPressed(e, KeyCodes.UP)) {
-                e.stopPropagation();
-                e.preventDefault();
-                this.loadPrevMessage(e);
-            } else if (draftMessageIsEmpty && Keyboard.isKeyPressed(e, KeyCodes.DOWN)) {
-                e.stopPropagation();
-                e.preventDefault();
-                this.loadNextMessage(e);
-            } else if (Keyboard.isKeyPressed(e, KeyCodes.B)) {
-                e.stopPropagation();
-                e.preventDefault();
-                this.applyMarkdown({
-                    markdownMode: 'bold',
-                    selectionStart,
-                    selectionEnd,
-                    message: value,
-                });
-            } else if (Keyboard.isKeyPressed(e, KeyCodes.I)) {
-                e.stopPropagation();
-                e.preventDefault();
-                this.applyMarkdown({
-                    markdownMode: 'italic',
-                    selectionStart,
-                    selectionEnd,
-                    message: value,
-                });
-            } else if (Utils.isTextSelectedInPostOrReply(e) && Keyboard.isKeyPressed(e, KeyCodes.K)) {
-                e.stopPropagation();
-                e.preventDefault();
-                this.applyMarkdown({
-                    markdownMode: 'link',
-                    selectionStart,
-                    selectionEnd,
-                    message: value,
-                });
-            }
-        } else if (ctrlAltCombo) {
-            if (Keyboard.isKeyPressed(e, KeyCodes.K)) {
-                e.stopPropagation();
-                e.preventDefault();
-                this.applyMarkdown({
-                    markdownMode: 'link',
-                    selectionStart,
-                    selectionEnd,
-                    message: value,
-                });
-            } else if (Keyboard.isKeyPressed(e, KeyCodes.C)) {
-                e.stopPropagation();
-                e.preventDefault();
-                this.applyMarkdown({
-                    markdownMode: 'code',
-                    selectionStart,
-                    selectionEnd,
-                    message: value,
-                });
-            } else if (Keyboard.isKeyPressed(e, KeyCodes.E)) {
-                e.stopPropagation();
-                e.preventDefault();
-                this.toggleEmojiPicker();
-            } else if (Keyboard.isKeyPressed(e, KeyCodes.T)) {
-                e.stopPropagation();
-                e.preventDefault();
-                this.toggleAdvanceTextEditor();
-            } else if (Keyboard.isKeyPressed(e, KeyCodes.P) && message.length) {
-                e.stopPropagation();
-                e.preventDefault();
-                this.setShowPreview(!this.props.shouldShowPreview);
-            }
-        } else if (shiftAltCombo) {
-            if (Keyboard.isKeyPressed(e, KeyCodes.X)) {
-                e.stopPropagation();
-                e.preventDefault();
-                this.applyMarkdown({
-                    markdownMode: 'strike',
-                    selectionStart,
-                    selectionEnd,
-                    message: value,
-                });
-            } else if (Keyboard.isKeyPressed(e, KeyCodes.SEVEN)) {
-                e.preventDefault();
-                this.applyMarkdown({
-                    markdownMode: 'ol',
-                    selectionStart,
-                    selectionEnd,
-                    message: value,
-                });
-            } else if (Keyboard.isKeyPressed(e, KeyCodes.EIGHT)) {
-                e.preventDefault();
-                this.applyMarkdown({
-                    markdownMode: 'ul',
-                    selectionStart,
-                    selectionEnd,
-                    message: value,
-                });
-            } else if (Keyboard.isKeyPressed(e, KeyCodes.NINE)) {
-                e.preventDefault();
-                this.applyMarkdown({
-                    markdownMode: 'quote',
-                    selectionStart,
-                    selectionEnd,
-                    message: value,
-                });
-            }
-        }
-        const upKeyOnly = !ctrlOrMetaKeyPressed && !e.altKey && !e.shiftKey && Keyboard.isKeyPressed(e, KeyCodes.UP);
-        const shiftUpKeyCombo = !ctrlOrMetaKeyPressed && !e.altKey && e.shiftKey && Keyboard.isKeyPressed(e, KeyCodes.UP);
-        const ctrlShiftCombo = Keyboard.cmdOrCtrlPressed(e, true) && e.shiftKey;
-
-        if (upKeyOnly && messageIsEmpty) {
-            this.editLastPost(e);
-        } else if (shiftUpKeyCombo && messageIsEmpty) {
-            this.replyToLastPost(e);
-        } else if (ctrlShiftCombo && Keyboard.isKeyPressed(e, KeyCodes.E)) {
-            e.stopPropagation();
-            e.preventDefault();
-            this.toggleEmojiPicker();
-        } else if (((UserAgent.isMac() && ctrlShiftCombo) || (!UserAgent.isMac() && ctrlAltCombo)) && Keyboard.isKeyPressed(e, KeyCodes.P) && this.state.message.length) {
-            this.setShowPreview(!this.props.shouldShowPreview);
-        } else if (ctrlAltCombo && Keyboard.isKeyPressed(e, KeyCodes.T)) {
-            this.toggleAdvanceTextEditor();
-        }
-    };
-
-=======
->>>>>>> 3116c7ad
     editLastPost = (e: React.KeyboardEvent) => {
         e.preventDefault();
 

--- conflicted
+++ resolved
@@ -904,51 +904,11 @@
         this.draftsForChannel[channelId] = draft;
     };
 
-<<<<<<< HEAD
     removeDraft = (channelId = this.props.currentChannel.id) => {
         this.props.actions.setDraft(StoragePrefixes.DRAFT + channelId, null, channelId);
         this.draftsForChannel[channelId] = null;
     };
 
-    pasteHandler = (event: ClipboardEvent) => {
-        const {clipboardData, target} = event;
-
-        if (!clipboardData || !clipboardData.items || !target || ((target as TextboxElement)?.id !== 'post_textbox')) {
-            return;
-        }
-
-        const {selectionStart, selectionEnd} = target as TextboxElement;
-
-        const hasSelection = !isNil(selectionStart) && !isNil(selectionEnd) && selectionStart < selectionEnd;
-        const hasTextUrl = isTextUrl(clipboardData);
-        const hasHTMLLinks = !this.isNonFormattedPaste && hasHtmlLink(clipboardData);
-        const htmlTable = getHtmlTable(clipboardData);
-        const shouldApplyLinkMarkdown = hasSelection && hasTextUrl;
-        const shouldApplyGithubCodeBlock = htmlTable && isGitHubCodeBlock(htmlTable.className);
-
-        if (!htmlTable && !hasHTMLLinks && !shouldApplyLinkMarkdown) {
-            return;
-        }
-
-        event.preventDefault();
-
-        const message = this.state.message;
-
-        // execCommand's insertText' triggers a 'change' event, hence we need not set respective state explicitly.
-        if (shouldApplyLinkMarkdown) {
-            const formattedLink = formatMarkdownLinkMessage({selectionStart, selectionEnd, message, clipboardData});
-            execCommandInsertText(formattedLink);
-        } else if (shouldApplyGithubCodeBlock) {
-            const {formattedCodeBlock} = formatGithubCodePaste({selectionStart, selectionEnd, message, clipboardData});
-            execCommandInsertText(formattedCodeBlock);
-        } else {
-            const {formattedMarkdown} = formatMarkdownMessage(clipboardData, message, this.state.caretPosition);
-            execCommandInsertText(formattedMarkdown);
-        }
-    };
-
-=======
->>>>>>> 1f372545
     handleFileUploadChange = () => {
         this.focusTextbox();
     };

// Copyright (c) 2015-present Mattermost, Inc. All Rights Reserved.
// See LICENSE.txt for license information.

import React, {useMemo, memo} from 'react';
import {defineMessage, useIntl} from 'react-intl';
<<<<<<< HEAD
import {useSelector} from 'react-redux';
=======
>>>>>>> 762ff9b9
import styled from 'styled-components';

import {getChannel, getDirectTeammate} from 'mattermost-redux/selectors/entities/channels';

import {trackEvent} from 'actions/telemetry_actions';

import Chip from 'components/common/chip/chip';

<<<<<<< HEAD
import type {GlobalState} from 'types/store';

=======
>>>>>>> 762ff9b9
type Props = {
    prefillMessage: (msg: string, shouldFocus: boolean) => void;
    channelId: string;
    currentUserId: string;
    currentChannelTeammateUsername?: string;
}

const UsernameMention = styled.span`
    margin-left: 5px;
    color: var(--link-color);
`;

const ChipContainer = styled.div`
    display: flex;
    flex-wrap: wrap;
`;

const PrewrittenChips = ({channelId, currentUserId, currentChannelTeammateUsername, prefillMessage}: Props) => {
    const {formatMessage} = useIntl();
    const channelType = useSelector((state: GlobalState) => getChannel(state, channelId)?.type || 'O');
    const channelTeammate = useSelector((state: GlobalState) => getDirectTeammate(state, channelId)?.id || '');

    const chips = useMemo(() => {
        const customChip = {
            event: 'prefilled_message_selected_custom',
<<<<<<< HEAD
            message: undefined,
            display: defineMessage({id: 'create_post.prewritten.custom', defaultMessage: 'Custom message...'}),
=======
            message: defineMessage({
                id: '',
                defaultMessage: '',
            }),
            display: defineMessage({
                id: 'create_post.prewritten.custom',
                defaultMessage: 'Custom message...',
            }),
>>>>>>> 762ff9b9
            leadingIcon: '',
        };

        if (channelType === 'O' || channelType === 'P' || channelType === 'G') {
            return [
                {
                    event: 'prefilled_message_selected_team_hi',
<<<<<<< HEAD
                    message: defineMessage({id: 'create_post.prewritten.tip.team_hi_message', defaultMessage: ':wave: Hi team!'}),
                    display: defineMessage({id: 'create_post.prewritten.tip.team_hi', defaultMessage: 'Hi team!'}),
=======
                    message: defineMessage({
                        id: 'create_post.prewritten.tip.team_hi_message',
                        defaultMessage: ':wave: Hi team!',
                    }),
                    display: defineMessage({
                        id: 'create_post.prewritten.tip.team_hi',
                        defaultMessage: 'Hi team!',
                    }),
>>>>>>> 762ff9b9
                    leadingIcon: 'wave',
                },
                {
                    event: 'prefilled_message_selected_team_excited',
<<<<<<< HEAD
                    message: defineMessage({id: 'create_post.prewritten.tip.team_excited_message', defaultMessage: ':raised_hands: Excited to be here!'}),
                    display: defineMessage({id: 'create_post.prewritten.tip.team_excited', defaultMessage: 'Excited to be here!'}),
=======
                    message: defineMessage({
                        id: 'create_post.prewritten.tip.team_excited_message',
                        defaultMessage: ':raised_hands: Excited to be here!',
                    }),
                    display: defineMessage({
                        id: 'create_post.prewritten.tip.team_excited',
                        defaultMessage: 'Excited to be here!',
                    }),
>>>>>>> 762ff9b9
                    leadingIcon: 'raised_hands',
                },
                {
                    event: 'prefilled_message_selected_team_hey',
<<<<<<< HEAD
                    message: defineMessage({id: 'create_post.prewritten.tip.team_hey_message', defaultMessage: ':smile: Hey everyone!'}),
                    display: defineMessage({id: 'create_post.prewritten.tip.team_hey', defaultMessage: 'Hey everyone!'}),
=======
                    message: defineMessage({
                        id: 'create_post.prewritten.tip.team_hey_message',
                        defaultMessage: ':smile: Hey everyone!',
                    }),
                    display: defineMessage({
                        id: 'create_post.prewritten.tip.team_hey',
                        defaultMessage: 'Hey everyone!',
                    }),
>>>>>>> 762ff9b9
                    leadingIcon: 'smile',
                },
                customChip,
            ];
        }

        if (channelTeammate === currentUserId) {
            return [
                {
                    event: 'prefilled_message_selected_self_note',
<<<<<<< HEAD
                    message: defineMessage({id: 'create_post.prewritten.tip.self_note', defaultMessage: 'Note to self...'}),
                    display: defineMessage({id: 'create_post.prewritten.tip.self_note', defaultMessage: 'Note to self...'}),
=======
                    message: defineMessage({
                        id: 'create_post.prewritten.tip.self_note',
                        defaultMessage: 'Note to self...',
                    }),
                    display: defineMessage({
                        id: 'create_post.prewritten.tip.self_note',
                        defaultMessage: 'Note to self...',
                    }),
>>>>>>> 762ff9b9
                    leadingIcon: '',
                },
                {
                    event: 'prefilled_message_selected_self_should',
<<<<<<< HEAD
                    message: defineMessage({id: 'create_post.prewritten.tip.self_should', defaultMessage: 'Tomorrow I should...'}),
                    display: defineMessage({id: 'create_post.prewritten.tip.self_should', defaultMessage: 'Tomorrow I should...'}),
=======
                    message: defineMessage({
                        id: 'create_post.prewritten.tip.self_should',
                        defaultMessage: 'Tomorrow I should...',
                    }),
                    display: defineMessage({
                        id: 'create_post.prewritten.tip.self_should',
                        defaultMessage: 'Tomorrow I should...',
                    }),
>>>>>>> 762ff9b9
                    leadingIcon: '',
                },
                customChip,
            ];
        }

        return [
            {
                event: 'prefilled_message_selected_dm_hey',
<<<<<<< HEAD
                message: defineMessage({id: 'create_post.prewritten.tip.dm_hey_message', defaultMessage: ':wave: Hey @{username}'}),
                display: defineMessage({id: 'create_post.prewritten.tip.dm_hey', defaultMessage: 'Hey'}),
=======
                message: defineMessage({
                    id: 'create_post.prewritten.tip.dm_hey_message',
                    defaultMessage: ':wave: Hey @{username}',
                }),
                display: defineMessage({
                    id: 'create_post.prewritten.tip.dm_hey',
                    defaultMessage: 'Hey',
                }),
>>>>>>> 762ff9b9
                leadingIcon: 'wave',
            },
            {
                event: 'prefilled_message_selected_dm_hello',
<<<<<<< HEAD
                message: defineMessage({id: 'create_post.prewritten.tip.dm_hello_message', defaultMessage: ':v: Oh hello'}),
                display: defineMessage({id: 'create_post.prewritten.tip.dm_hello', defaultMessage: 'Oh hello'}),
=======
                message: defineMessage({
                    id: 'create_post.prewritten.tip.dm_hello_message',
                    defaultMessage: ':v: Oh hello',
                }),
                display: defineMessage({
                    id: 'create_post.prewritten.tip.dm_hello',
                    defaultMessage: 'Oh hello',
                }),
>>>>>>> 762ff9b9
                leadingIcon: 'v',
            },
            customChip,
        ];
    }, [channelType, channelTeammate, currentUserId]);

    return (
        <ChipContainer>
            {chips.map(({event, message, display, leadingIcon}) => {
                const values = {username: currentChannelTeammateUsername};
<<<<<<< HEAD
                const messageToPrefill = message ? formatMessage(message, values) : '';

                const additionalMarkup = display.id === 'create_post.prewritten.tip.dm_hey' ? (
=======
                const messageToPrefill = message.id ? formatMessage(
                    message,
                    values,
                ) : '';

                const additionalMarkup = message.id === 'create_post.prewritten.tip.dm_hey' ? (
>>>>>>> 762ff9b9
                    <UsernameMention>
                        {'@'}{currentChannelTeammateUsername}
                    </UsernameMention>
                ) : null;

                return (
                    <Chip
                        key={display.id}
<<<<<<< HEAD
                        display={display}
=======
                        id={display.id}
                        defaultMessage={display.defaultMessage}
>>>>>>> 762ff9b9
                        additionalMarkup={additionalMarkup}
                        values={values}
                        onClick={() => {
                            if (event) {
                                trackEvent('ui', event);
                            }
                            prefillMessage(messageToPrefill, true);
                        }}
<<<<<<< HEAD
                        otherOption={!message}
=======
                        otherOption={!message.id}
>>>>>>> 762ff9b9
                        leadingIcon={leadingIcon}
                    />
                );
            })}
        </ChipContainer>
    );
};

export default memo(PrewrittenChips);<|MERGE_RESOLUTION|>--- conflicted
+++ resolved
@@ -3,10 +3,7 @@
 
 import React, {useMemo, memo} from 'react';
 import {defineMessage, useIntl} from 'react-intl';
-<<<<<<< HEAD
 import {useSelector} from 'react-redux';
-=======
->>>>>>> 762ff9b9
 import styled from 'styled-components';
 
 import {getChannel, getDirectTeammate} from 'mattermost-redux/selectors/entities/channels';
@@ -15,11 +12,8 @@
 
 import Chip from 'components/common/chip/chip';
 
-<<<<<<< HEAD
 import type {GlobalState} from 'types/store';
 
-=======
->>>>>>> 762ff9b9
 type Props = {
     prefillMessage: (msg: string, shouldFocus: boolean) => void;
     channelId: string;
@@ -45,10 +39,6 @@
     const chips = useMemo(() => {
         const customChip = {
             event: 'prefilled_message_selected_custom',
-<<<<<<< HEAD
-            message: undefined,
-            display: defineMessage({id: 'create_post.prewritten.custom', defaultMessage: 'Custom message...'}),
-=======
             message: defineMessage({
                 id: '',
                 defaultMessage: '',
@@ -57,7 +47,6 @@
                 id: 'create_post.prewritten.custom',
                 defaultMessage: 'Custom message...',
             }),
->>>>>>> 762ff9b9
             leadingIcon: '',
         };
 
@@ -65,10 +54,6 @@
             return [
                 {
                     event: 'prefilled_message_selected_team_hi',
-<<<<<<< HEAD
-                    message: defineMessage({id: 'create_post.prewritten.tip.team_hi_message', defaultMessage: ':wave: Hi team!'}),
-                    display: defineMessage({id: 'create_post.prewritten.tip.team_hi', defaultMessage: 'Hi team!'}),
-=======
                     message: defineMessage({
                         id: 'create_post.prewritten.tip.team_hi_message',
                         defaultMessage: ':wave: Hi team!',
@@ -77,15 +62,10 @@
                         id: 'create_post.prewritten.tip.team_hi',
                         defaultMessage: 'Hi team!',
                     }),
->>>>>>> 762ff9b9
                     leadingIcon: 'wave',
                 },
                 {
                     event: 'prefilled_message_selected_team_excited',
-<<<<<<< HEAD
-                    message: defineMessage({id: 'create_post.prewritten.tip.team_excited_message', defaultMessage: ':raised_hands: Excited to be here!'}),
-                    display: defineMessage({id: 'create_post.prewritten.tip.team_excited', defaultMessage: 'Excited to be here!'}),
-=======
                     message: defineMessage({
                         id: 'create_post.prewritten.tip.team_excited_message',
                         defaultMessage: ':raised_hands: Excited to be here!',
@@ -94,15 +74,10 @@
                         id: 'create_post.prewritten.tip.team_excited',
                         defaultMessage: 'Excited to be here!',
                     }),
->>>>>>> 762ff9b9
                     leadingIcon: 'raised_hands',
                 },
                 {
                     event: 'prefilled_message_selected_team_hey',
-<<<<<<< HEAD
-                    message: defineMessage({id: 'create_post.prewritten.tip.team_hey_message', defaultMessage: ':smile: Hey everyone!'}),
-                    display: defineMessage({id: 'create_post.prewritten.tip.team_hey', defaultMessage: 'Hey everyone!'}),
-=======
                     message: defineMessage({
                         id: 'create_post.prewritten.tip.team_hey_message',
                         defaultMessage: ':smile: Hey everyone!',
@@ -111,7 +86,6 @@
                         id: 'create_post.prewritten.tip.team_hey',
                         defaultMessage: 'Hey everyone!',
                     }),
->>>>>>> 762ff9b9
                     leadingIcon: 'smile',
                 },
                 customChip,
@@ -122,10 +96,6 @@
             return [
                 {
                     event: 'prefilled_message_selected_self_note',
-<<<<<<< HEAD
-                    message: defineMessage({id: 'create_post.prewritten.tip.self_note', defaultMessage: 'Note to self...'}),
-                    display: defineMessage({id: 'create_post.prewritten.tip.self_note', defaultMessage: 'Note to self...'}),
-=======
                     message: defineMessage({
                         id: 'create_post.prewritten.tip.self_note',
                         defaultMessage: 'Note to self...',
@@ -134,15 +104,10 @@
                         id: 'create_post.prewritten.tip.self_note',
                         defaultMessage: 'Note to self...',
                     }),
->>>>>>> 762ff9b9
                     leadingIcon: '',
                 },
                 {
                     event: 'prefilled_message_selected_self_should',
-<<<<<<< HEAD
-                    message: defineMessage({id: 'create_post.prewritten.tip.self_should', defaultMessage: 'Tomorrow I should...'}),
-                    display: defineMessage({id: 'create_post.prewritten.tip.self_should', defaultMessage: 'Tomorrow I should...'}),
-=======
                     message: defineMessage({
                         id: 'create_post.prewritten.tip.self_should',
                         defaultMessage: 'Tomorrow I should...',
@@ -151,7 +116,6 @@
                         id: 'create_post.prewritten.tip.self_should',
                         defaultMessage: 'Tomorrow I should...',
                     }),
->>>>>>> 762ff9b9
                     leadingIcon: '',
                 },
                 customChip,
@@ -161,10 +125,6 @@
         return [
             {
                 event: 'prefilled_message_selected_dm_hey',
-<<<<<<< HEAD
-                message: defineMessage({id: 'create_post.prewritten.tip.dm_hey_message', defaultMessage: ':wave: Hey @{username}'}),
-                display: defineMessage({id: 'create_post.prewritten.tip.dm_hey', defaultMessage: 'Hey'}),
-=======
                 message: defineMessage({
                     id: 'create_post.prewritten.tip.dm_hey_message',
                     defaultMessage: ':wave: Hey @{username}',
@@ -173,15 +133,10 @@
                     id: 'create_post.prewritten.tip.dm_hey',
                     defaultMessage: 'Hey',
                 }),
->>>>>>> 762ff9b9
                 leadingIcon: 'wave',
             },
             {
                 event: 'prefilled_message_selected_dm_hello',
-<<<<<<< HEAD
-                message: defineMessage({id: 'create_post.prewritten.tip.dm_hello_message', defaultMessage: ':v: Oh hello'}),
-                display: defineMessage({id: 'create_post.prewritten.tip.dm_hello', defaultMessage: 'Oh hello'}),
-=======
                 message: defineMessage({
                     id: 'create_post.prewritten.tip.dm_hello_message',
                     defaultMessage: ':v: Oh hello',
@@ -190,7 +145,6 @@
                     id: 'create_post.prewritten.tip.dm_hello',
                     defaultMessage: 'Oh hello',
                 }),
->>>>>>> 762ff9b9
                 leadingIcon: 'v',
             },
             customChip,
@@ -201,18 +155,12 @@
         <ChipContainer>
             {chips.map(({event, message, display, leadingIcon}) => {
                 const values = {username: currentChannelTeammateUsername};
-<<<<<<< HEAD
-                const messageToPrefill = message ? formatMessage(message, values) : '';
-
-                const additionalMarkup = display.id === 'create_post.prewritten.tip.dm_hey' ? (
-=======
                 const messageToPrefill = message.id ? formatMessage(
                     message,
                     values,
                 ) : '';
 
                 const additionalMarkup = message.id === 'create_post.prewritten.tip.dm_hey' ? (
->>>>>>> 762ff9b9
                     <UsernameMention>
                         {'@'}{currentChannelTeammateUsername}
                     </UsernameMention>
@@ -221,12 +169,7 @@
                 return (
                     <Chip
                         key={display.id}
-<<<<<<< HEAD
                         display={display}
-=======
-                        id={display.id}
-                        defaultMessage={display.defaultMessage}
->>>>>>> 762ff9b9
                         additionalMarkup={additionalMarkup}
                         values={values}
                         onClick={() => {
@@ -235,11 +178,7 @@
                             }
                             prefillMessage(messageToPrefill, true);
                         }}
-<<<<<<< HEAD
-                        otherOption={!message}
-=======
                         otherOption={!message.id}
->>>>>>> 762ff9b9
                         leadingIcon={leadingIcon}
                     />
                 );

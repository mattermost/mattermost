--- conflicted
+++ resolved
@@ -199,11 +199,7 @@
     children,
     isFile,
     onClick,
-<<<<<<< HEAD
-    ...props
-=======
     ...otherProps
->>>>>>> b6f83c84
 }, ref) => {
     const siteURL = getSiteURL();
     const openInNewTab = shouldOpenInNewTab(href, siteURL);
@@ -213,11 +209,7 @@
     if (prefixed || openInNewTab) {
         return (
             <StyledExternalLink
-<<<<<<< HEAD
-                {...props}
-=======
                 {...otherProps}
->>>>>>> b6f83c84
                 href={prefixed ? href.substring(1) : href}
                 rel='noopener noreferrer'
                 target='_blank'
@@ -232,11 +224,7 @@
     if (href.startsWith(siteURL) && !isFile) {
         return (
             <StyledLink
-<<<<<<< HEAD
-                {...props}
-=======
                 {...otherProps}
->>>>>>> b6f83c84
                 to={href.slice(siteURL.length)}
                 ref={ref}
             >
@@ -247,11 +235,7 @@
 
     return (
         <StyledAnchor
-<<<<<<< HEAD
-            {...props}
-=======
             {...otherProps}
->>>>>>> b6f83c84
             href={href}
             ref={ref}
             onClick={onClick}

// Copyright (c) 2015-present Mattermost, Inc. All Rights Reserved.
// See LICENSE.txt for license information.

import {useEffect, useMemo, useState} from 'react';
import {useDispatch, useSelector} from 'react-redux';

import type {Channel} from '@mattermost/types/channels';
import type {GlobalState} from '@mattermost/types/store';

import {Permissions} from 'mattermost-redux/constants';
import {getChannelBookmarks} from 'mattermost-redux/selectors/entities/channel_bookmarks';
import {getChannel, getMyChannelMember} from 'mattermost-redux/selectors/entities/channels';
import {getConfig, getFeatureFlagValue, getLicense} from 'mattermost-redux/selectors/entities/general';
import {haveIChannelPermission} from 'mattermost-redux/selectors/entities/roles';
import {insertWithoutDuplicates} from 'mattermost-redux/utils/array_utils';

import {fetchChannelBookmarks, reorderBookmark} from 'actions/channel_bookmarks';
import {loadCustomEmojisIfNeeded} from 'actions/emoji_actions';

import Constants from 'utils/constants';
import {trimmedEmojiName} from 'utils/emoji_utils';
import {canUploadFiles, isPublicLinksEnabled} from 'utils/file_utils';

export const MAX_BOOKMARKS_PER_CHANNEL = 50;

const {OPEN_CHANNEL, PRIVATE_CHANNEL, GM_CHANNEL, DM_CHANNEL} = Constants as {OPEN_CHANNEL: 'O'; PRIVATE_CHANNEL: 'P'; GM_CHANNEL: 'G'; DM_CHANNEL: 'D'};

type TAction = 'add' | 'edit' | 'delete' | 'order';
type TActionKey = `${TAction}${typeof OPEN_CHANNEL | typeof PRIVATE_CHANNEL}`;

const key = (a: TAction, c: typeof OPEN_CHANNEL | typeof PRIVATE_CHANNEL): TActionKey => {
    return `${a}${c}`;
};

const BOOKMARK_PERMISSION = {

    // open channel
    [key('add', OPEN_CHANNEL)]: Permissions.ADD_BOOKMARK_PUBLIC_CHANNEL,
    [key('edit', OPEN_CHANNEL)]: Permissions.EDIT_BOOKMARK_PUBLIC_CHANNEL,
    [key('delete', OPEN_CHANNEL)]: Permissions.DELETE_BOOKMARK_PUBLIC_CHANNEL,
    [key('order', OPEN_CHANNEL)]: Permissions.ORDER_BOOKMARK_PUBLIC_CHANNEL,

    // private channel
    [key('add', PRIVATE_CHANNEL)]: Permissions.ADD_BOOKMARK_PRIVATE_CHANNEL,
    [key('edit', PRIVATE_CHANNEL)]: Permissions.EDIT_BOOKMARK_PRIVATE_CHANNEL,
    [key('delete', PRIVATE_CHANNEL)]: Permissions.DELETE_BOOKMARK_PRIVATE_CHANNEL,
    [key('order', PRIVATE_CHANNEL)]: Permissions.ORDER_BOOKMARK_PRIVATE_CHANNEL,
} as const;

export const useChannelBookmarkPermission = (channelId: string, action: TAction) => {
    return useSelector((state: GlobalState) => getHaveIChannelBookmarkPermission(state, channelId, action));
};

export const getHaveIChannelBookmarkPermission = (state: GlobalState, channelId: string, action: TAction) => {
    const channel: Channel | undefined = getChannel(state, channelId);

    if (!channel) {
        return false;
    }
    const {type} = channel;

    if (type === 'threads') {
        return false;
    }

    if (type === GM_CHANNEL || type === DM_CHANNEL) {
        const myMembership = getMyChannelMember(state, channelId);
        return myMembership?.channel_id === channelId;
    }

    const permission = BOOKMARK_PERMISSION[key(action, type)];

    return channel && permission && haveIChannelPermission(state, channel.team_id, channelId, permission);
};

export const useCanUploadFiles = () => {
    return useSelector((state: GlobalState) => canUploadFiles(getConfig(state)));
};

export const useCanGetPublicLink = () => {
    return useSelector((state: GlobalState) => isPublicLinksEnabled(getConfig(state)));
};

export const useCanGetLinkPreviews = () => {
    return useSelector((state: GlobalState) => getConfig(state).EnableLinkPreviews === 'true');
};

export const getIsChannelBookmarksEnabled = (state: GlobalState) => {
    const isEnabled = getFeatureFlagValue(state, 'ChannelBookmarks') === 'true';

    if (!isEnabled) {
        return false;
    }

    const license = getLicense(state);

    return license?.IsLicensed === 'true';
};

export const useChannelBookmarks = (channelId: string) => {
    const dispatch = useDispatch();
    const bookmarks = useSelector((state: GlobalState) => getChannelBookmarks(state, channelId));

    const order = useMemo(() => {
        return Object.keys(bookmarks).sort((a, b) => bookmarks[a].sort_order - bookmarks[b].sort_order);
    }, [bookmarks]);
    const [tempOrder, setTempOrder] = useState<typeof order>();

    useEffect(() => {
        if (tempOrder) {
            setTempOrder(undefined);
        }
    }, [order]);

    useEffect(() => {
        if (channelId) {
            dispatch(fetchChannelBookmarks(channelId));
        }
    }, [channelId]);

    useEffect(() => {
        const emojis = Object.values(bookmarks).reduce<string[]>((result, {emoji}) => {
            if (emoji) {
                result.push(trimmedEmojiName(emoji));
            }

            return result;
        }, []);

        if (emojis.length) {
            dispatch(loadCustomEmojisIfNeeded(emojis));
        }
    }, [bookmarks]);

    const reorder = async (id: string, prevOrder: number, nextOrder: number) => {
        setTempOrder(insertWithoutDuplicates(order, id, nextOrder));
<<<<<<< HEAD
        await dispatch(reorderBookmark(channelId, id, nextOrder));
=======
        const {error} = await dispatch(reorderBookmark(channelId, id, nextOrder));

        if (error) {
            setTempOrder(undefined);
        }
>>>>>>> b6f83c84
    };

    return {
        bookmarks,
        order: tempOrder ?? order,
        reorder,
    } as const;
};
<|MERGE_RESOLUTION|>--- conflicted
+++ resolved
@@ -134,15 +134,11 @@
 
     const reorder = async (id: string, prevOrder: number, nextOrder: number) => {
         setTempOrder(insertWithoutDuplicates(order, id, nextOrder));
-<<<<<<< HEAD
-        await dispatch(reorderBookmark(channelId, id, nextOrder));
-=======
         const {error} = await dispatch(reorderBookmark(channelId, id, nextOrder));
 
         if (error) {
             setTempOrder(undefined);
         }
->>>>>>> b6f83c84
     };
 
     return {

--- conflicted
+++ resolved
@@ -11,14 +11,10 @@
 
 import EditedPostItem from './edited_post_item';
 
-<<<<<<< HEAD
-import {PropsFromRedux} from '.';
+import type {PropsFromRedux} from './index';
 import AlertIcon from 'components/common/svg_images_components/alert_svg';
 
 import './post_edit_history.scss';
-=======
-import type {PropsFromRedux} from './index';
->>>>>>> 178dbb9f
 
 const renderView = (props: Record<string, unknown>): JSX.Element => (
     <div

.PricingModal {
    .modal-dialog {
        position: absolute;
        top: 50%;
        left: 50%;
        width: 1440px;
        margin: auto;
        transform: translate(-50%, -50%) !important;
    }

    .modal-header {
        height: 77px;
        min-height: 77px;
    }

    .PricingModal__header {
        display: flex;
        align-items: center;
        justify-content: space-between;
        border: none;
        border-bottom: 1px solid rgba(var(--center-channel-color-rgb), 0.08);
        font-size: 22px;
        font-weight: 600;

        .header_lhs {
            display: flex;
            align-items: center;

            h1 {
                margin: 0;
                color: var(--center-channel-color);
                font-family: 'Metropolis', sans-serif;
                font-size: 22px;
                font-style: normal;
                font-weight: 600;
                line-height: 28px;
            }

            div {
                padding-left: 8px;
                border-left: 1px solid rgba(var(--center-channel-color-rgb), 0.16);
                margin-left: 8px;
                color: rgba(var(--center-channel-color-rgb), 0.75);
                font-family: 'Open Sans';
                font-size: 12px;
                font-style: normal;
                font-weight: 400;
                line-height: 20px;
            }
        }

        &::before,
        &::after {
            display: none;
        }
<<<<<<< HEAD

        // beat regular modal-header in specificity
        &.modal-header {
            background-color: var(--center-channel-bg);
            color: var(--center-channel-color);
        }

        .icon-close {
            padding: 0;
            border: none;
            -moz-appearance: none;
            -webkit-appearance: none;
            appearance: none;
            background: none;
            color: rgb(var(--center-channel-color-rgb), 0.75);
            cursor: pointer;
            font: inherit;
            outline: inherit;

            &:hover,
            &:active,
            &:focus {
                color: rgb(var(--center-channel-color-rgb), 0.75);
            }
        }
=======
>>>>>>> 98a2fe8e
    }

    .modal-body {
        display: flex;
        height: 623px;
        min-height: 623px;
        flex-direction: column;
        padding: 0 71px;
        overflow-x: visible;
        overflow-y: scroll;

        .alert-option {
            display: flex;
            width: 100%;
            flex-direction: column;
            text-align: right;

            span {
                color: var(--center-channel-color);
                font-family: 'Open Sans';
                font-size: 14px;
                font-style: normal;
                font-weight: 600;
                line-height: 20px;
                text-align: right;
            }

            a {
                color: var(--denim-button-bg);
                font-family: 'Open Sans';
                font-size: 14px;
                font-style: normal;
                font-weight: 600;
                line-height: 20px;
            }
        }
    }

    .PricingModal__body {
        position: relative;
        display: flex;
        align-self: center;
        margin-bottom: 111px;
        gap: 48px;

        .BlankCard {
            position: relative;
            width: 280px;

            .image {
                margin-top: 8px;
            }

            hr {
                border-top: 1px solid rgba(var(--center-channel-color-rgb), 0.16);
            }

            .description {
                border-bottom: 1px solid rgba(var(--center-channel-color-rgb) 0.16);
                text-align: left;

                .title {
                    margin-top: 24px;
                    margin-bottom: 8px;
                    font-family: 'Open Sans';
                    font-size: 14px;
                    font-style: normal;
                    font-weight: 600;
                    line-height: 20px;

                    .questions {
                        margin-right: 2px;
                        color: var(--center-channel-color);
                    }

                    .contact {
                        color: var(--denim-button-bg);
                    }
                }

                .content {
                    margin-bottom: 25px;
                    color: rgba(var(--center-channel-color-rgb), 0.75);
                    font-family: 'Open Sans';
                    font-size: 14px;
                    font-style: normal;
                    font-weight: 400;
                    line-height: 20px;
                }
            }

            .self-hosted-interest {
                padding: 8px;
                margin-top: 24px;
                background: rgba(var(--denim-button-bg-rgb), 0.08);
                border-radius: 8px;
                font-family: 'Open Sans';
                font-size: 14px;
                font-style: normal;
                font-weight: 600;
                line-height: 20px;

                .interested {
                    margin-right: 2px;
                    color: var(--center-channel-color);
                }

                .learn {
                    color: var(--denim-button-bg);
                }
            }
        }

        .PlanCard {
            position: relative;
            width: 280px;

            .planLabel {
                position: absolute;
                top: -36px;
                right: 0;
                left: 0;
                display: flex;
                width: auto;
                height: 36px;
                align-items: center;
                justify-content: center;
                padding: 14px;
                margin-right: auto;
                margin-left: auto;
                border-radius: 13px 13px 0 0;
                font-size: 12px;
                font-style: normal;
                font-weight: 600;
                gap: 5px;
                letter-spacing: 0.02em;
                line-height: 16px;
                text-align: center;
                text-transform: uppercase;
            }

            .top {
                height: 18px;
                border-radius: 4px 4px 0 0;
            }

            .bottom {
                height: auto;
                border: 1px solid rgba(var(--center-channel-text-rgb), 0.08);
                border-top: 1px solid var(--center-channel-bg);
                background-color: var(--center-channel-bg);
                border-radius: 0 0 4px 4px;
                box-shadow: var(--elevation-6);

                .bottom_container {
                    padding-right: 24px;
                    padding-left: 24px;
                    margin-bottom: 24px;

                    .plan_price_rate_section {
                        width: 100%;
                        height: 221px;
                        text-align: center;

                        h3 {
                            margin-top: 32px;
                            color: var(--center-channel-color);
                            font-family: 'Metropolis';
                            font-size: 24px;
                            font-style: normal;
                            font-weight: 700;
                            line-height: 31px;
                            text-align: center;
                        }

                        h1 {
                            margin: 0;
                            color: var(--center-channel-color);
                            font-family: 'Metropolis';
                            font-size: 52px;
                            font-style: normal;
                            font-weight: 700;
                            letter-spacing: -0.02em;
                            line-height: 60px;
                        }

                        span,
                        p {
                            margin-bottom: 32px;
                            color: rgba(var(--center-channel-color-rgb), 0.75);
                            font-family: 'Metropolis';
                            font-size: 16px;
                            font-style: normal;
                            font-weight: 400;
                            line-height: 24px;
                        }

                        .plan_rate {
                            margin-bottom: 0;
                        }

                        .building_img {
                            padding-top: 0;
                        }

                        .building_img__expanded {
                            padding-top: 14px;
                        }

                        .billed_annually {
                            font-family: 'Open sans', sans-serif;
                            font-size: 16px;
                        }
                    }

                    .plan_price_rate_section__expanded {
                        height: 244px;

                        span,
                        p {
                            margin-bottom: 45px;
                        }
                    }

                    .contact_sales_cta {
                        height: 49px;
                        margin-top: 16px;
                        text-align: center;
                    }

                    .contact_sales_cta__reduced {
                        height: 32px;
                        margin-top: 0;
                    }

                    .plan_limits_cta {
                        height: 21px;
                    }

                    .plan_limits_cta__expanded {
                        height: 32px;
                    }

                    .plan_buttons {
                        height: auto;

                        .plan_action_btn {
                            width: 100%;
                            height: 40px;
                            padding: 10px 24px;
                            border: none;
                            background: none;
                            border-radius: 4px;
                            color: var(--denim-button-bg);
                            font-weight: 600;

                            &.grayed {
                                background: rgba(var(--center-channel-color-rgb), 0.08);
                                color: rgba(var(--center-channel-color-rgb), 0.32);
                                cursor: not-allowed;
                            }

                            &.secondary {
                                background: rgba(var(--denim-button-bg-rgb), 0.08);
                                color: var(--denim-button-bg);
                            }

                            &.active {
                                border: 1px solid var(--denim-button-bg);
                            }

                            &.special {
                                background: var(--denim-button-bg);
                                color: var(--button-color);
                            }

                            &.green {
                                background: var(--denim-status-online);
                                color: var(--button-color);
                            }
                        }
                    }

                    .plan_briefing {
                        height: auto;

                        hr {
                            border-top: 1px solid rgba(var(--center-channel-color-rgb), 0.16);
                        }

                        .plan_briefing_content {
                            margin-top: 16px;

                            .title {
                                color: var(--center-channel-color);
                                font-family: 'Metropolis';
                                font-size: 13px;
                                font-style: normal;
                                font-weight: 600;
                                letter-spacing: -0.02em;
                                line-height: 24px;
                                white-space: nowrap;
                            }

                            .item {
                                display: flex;
                                max-height: 72px;

                                .bullet {
                                    display: inline-block;
                                    margin: 8px 8px 0 0;
                                    color: var(--button-bg);
                                    font-size: 10px;
                                }

                                p {
                                    margin: 0;
                                    color: rgba(var(--center-channel-color-rgb), 0.75);
                                    font-family: 'Metropolis';
                                    font-size: 14px;
                                    font-style: normal;
                                    font-weight: 400;
                                    letter-spacing: -0.02em;
                                    line-height: 24px;
                                }
                            }
                        }

                        .plan_briefing_content__reduced {
                            margin-top: 0;
                        }
                    }
                }

                .plan_add_ons {
                    position: relative;
                    height: auto;
                    padding: 37px 24px 24px 24px;
                    background-color: rgba(var(--center-channel-text-rgb), 0.75);
                    border-radius: 0 0 4px 4px;
                    color: var(--sidebar-text);

                    .illustration {
                        position: absolute;
                        top: 24px;
                        right: 36px;
                    }

                    .title {
                        font-family: 'Metropolis';
                        font-size: 16px;
                        font-style: normal;
                        font-weight: 700;
                        line-height: 24px;
                    }

                    .item,
                    .subitem {
                        font-weight: 400;

                        &_title {
                            display: flex;

                            .bullet {
                                display: inline-block;
                                margin: 8px 8px 0 0;
                                font-size: 5px;
                            }
                        }
                    }

                    .item {
                        margin-left: 5px;
                    }

                    .subitem {
                        margin-left: 20px;
                    }
                }
            }

            .bottom__round {
                border: 1px solid rgba(var(--center-channel-color-rgb), 0.16);
                border-radius: 8px;
            }
        }
    }
}<|MERGE_RESOLUTION|>--- conflicted
+++ resolved
@@ -53,34 +53,6 @@
         &::after {
             display: none;
         }
-<<<<<<< HEAD
-
-        // beat regular modal-header in specificity
-        &.modal-header {
-            background-color: var(--center-channel-bg);
-            color: var(--center-channel-color);
-        }
-
-        .icon-close {
-            padding: 0;
-            border: none;
-            -moz-appearance: none;
-            -webkit-appearance: none;
-            appearance: none;
-            background: none;
-            color: rgb(var(--center-channel-color-rgb), 0.75);
-            cursor: pointer;
-            font: inherit;
-            outline: inherit;
-
-            &:hover,
-            &:active,
-            &:focus {
-                color: rgb(var(--center-channel-color-rgb), 0.75);
-            }
-        }
-=======
->>>>>>> 98a2fe8e
     }
 
     .modal-body {

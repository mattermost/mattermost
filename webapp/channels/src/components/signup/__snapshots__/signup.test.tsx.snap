// Jest Snapshot v1, https://goo.gl/fbAQLP

exports[`components/signup/Signup should match snapshot for all signup options enabled with EnableUserCreaton disabled 1`] = `
<div
  className="signup-body"
>
  <div
    className="signup-body-content"
  >
    <div
      className="signup-body-message with-alternate-link"
    >
      <h1
        className="signup-body-message-title"
      >
        Let’s get started
      </h1>
      <p
        className="signup-body-message-subtitle"
      >
        Create your Mattermost account to start collaborating with your team
      </p>
      <div
        className="signup-body-message-svg"
      >
        <Svg />
      </div>
    </div>
    <div
      className="signup-body-action"
    >
      <AlternateLink
        alternateLinkLabel="Log in"
        alternateLinkPath="/login"
        alternateMessage="Already have an account?"
        className="signup-body-alternate-link"
      />
      <div
        className="signup-body-card"
      >
        <div
          className="signup-body-card-content"
          onKeyDown={[Function]}
          tabIndex={0}
        >
          <p
            className="signup-body-card-title"
          >
            Create your account with one of the following:
          </p>
          <div
            className="signup-body-card-form-login-options column"
          >
            <ExternalLoginButton
              direction="column"
              icon={<LockIcon />}
              id="ldap"
              key="ldap"
              label="AD/LDAP Credentials"
              onClick={[Function]}
              url="/login?extra=create_ldap"
            />
            <ExternalLoginButton
              direction="column"
              icon={<LockIcon />}
              id="saml"
              key="saml"
              label="SAML"
              onClick={[Function]}
              url="/login/sso/saml?action=signup"
            />
          </div>
        </div>
      </div>
    </div>
  </div>
</div>
`;

exports[`components/signup/Signup should match snapshot for all signup options enabled with isLicensed disabled 1`] = `
<div
  className="signup-body"
>
  <BrandedBody
    className="signup-body-content"
  >
    <div
      className="signup-body-message with-alternate-link"
    >
      <div />
      <h1
        className="signup-body-message-title"
      >
        Let’s get started
      </h1>
      <p
        className="signup-body-message-subtitle"
      >
        Create your Mattermost account to start collaborating with your team
      </p>
      <div
        className="signup-body-message-svg"
      >
        <Svg />
      </div>
    </div>
    <div
      className="signup-body-action"
    >
      <AlternateLink
        alternateLinkLabel="Log in"
        alternateLinkPath="/login"
        alternateMessage="Already have an account?"
        className="signup-body-alternate-link"
      />
      <LoginSignupBlock
        className="signup-body-card"
      >
        <div
          className="signup-body-card-content"
          onKeyDown={[Function]}
          tabIndex={0}
        >
          <p
            className="signup-body-card-title"
          >
            Create your account
          </p>
          <div
            className="signup-body-card-form"
          >
            <ForwardRef
              autoFocus={true}
              className="signup-body-card-form-email-input"
              customMessage={null}
              disabled={false}
              inputSize="large"
              name="email"
              onBlur={[Function]}
              onChange={[Function]}
              placeholder="Email address"
              type="text"
              value=""
            />
            <ForwardRef
              autoFocus={false}
              className="signup-body-card-form-name-input"
              customMessage={
                Object {
                  "type": "info",
                  "value": "You can use lowercase letters, numbers, periods, dashes, and underscores.",
                }
              }
              disabled={false}
              inputSize="large"
              name="name"
              onBlur={[Function]}
              onChange={[Function]}
              placeholder="Choose a Username"
              type="text"
              value=""
            />
            <ForwardRef
              className="signup-body-card-form-password-input"
              createMode={true}
              disabled={false}
              error=""
              info="Must be 5-72 characters long."
              inputSize="large"
              onBlur={[Function]}
              onChange={[Function]}
              value=""
            />
            <div
              className="newsletter"
            >
              <span
                className="interested"
              >
                Interested in receiving Mattermost security, product, promotions, and company updates updates via newsletter?
              </span>
              <span
                className="link"
              >
                Sign up at 
                <ForwardRef
                  href="https://mattermost.com/security-updates/"
                  key=".1"
                  location="signup"
                >
                  https://mattermost.com/security-updates/
                </ForwardRef>
                .
              </span>
            </div>
<<<<<<< HEAD
            <BrandedButton>
              <SaveButton
                btnClass=""
                defaultMessage="Create account"
                disabled={true}
                extraClasses="signup-body-card-form-button-submit large"
                onClick={[Function]}
                saving={false}
                savingMessage="Creating account…"
              />
            </BrandedButton>
=======
            <SaveButton
              defaultMessage="Create account"
              disabled={true}
              extraClasses="signup-body-card-form-button-submit large"
              onClick={[Function]}
              saving={false}
              savingMessage="Creating account…"
            />
>>>>>>> 60ffd00d
          </div>
          <div
            className="signup-body-card-form-divider"
          >
            <span
              className="signup-body-card-form-divider-label"
            >
              or create an account with
            </span>
          </div>
          <div
            className="signup-body-card-form-login-options"
          >
            <ExternalLoginButton
              icon={<LoginGitlabIcon />}
              id="gitlab"
              key="gitlab"
              label="GitLab"
              onClick={[Function]}
              style={
                Object {
                  "borderColor": "",
                  "color": "",
                }
              }
              url="/oauth/gitlab/signup"
            />
          </div>
          <p
            className="signup-body-card-agreement"
          >
            <FormattedMarkdownMessage
              defaultMessage="By proceeding to create your account and use {siteName}, you agree to our [Terms of Use]({TermsOfServiceLink}) and [Privacy Policy]({PrivacyPolicyLink}). If you do not agree, you cannot use {siteName}."
              id="create_team.agreement"
              values={
                Object {
                  "PrivacyPolicyLink": "!undefined",
                  "TermsOfServiceLink": "!undefined",
                  "siteName": "Mattermost",
                }
              }
            />
          </p>
        </div>
      </LoginSignupBlock>
    </div>
  </BrandedBody>
</div>
`;

exports[`components/signup/Signup should match snapshot for all signup options enabled with isLicensed enabled 1`] = `
<div
  className="signup-body"
>
  <BrandedBody
    className="signup-body-content"
  >
    <div
      className="signup-body-message with-alternate-link"
    >
      <div />
      <h1
        className="signup-body-message-title"
      >
        Let’s get started
      </h1>
      <p
        className="signup-body-message-subtitle"
      >
        Create your Mattermost account to start collaborating with your team
      </p>
      <div
        className="signup-body-message-svg"
      >
        <Svg />
      </div>
    </div>
    <div
      className="signup-body-action"
    >
      <AlternateLink
        alternateLinkLabel="Log in"
        alternateLinkPath="/login"
        alternateMessage="Already have an account?"
        className="signup-body-alternate-link"
      />
      <LoginSignupBlock
        className="signup-body-card"
      >
        <div
          className="signup-body-card-content"
          onKeyDown={[Function]}
          tabIndex={0}
        >
          <p
            className="signup-body-card-title"
          >
            Create your account
          </p>
          <div
            className="signup-body-card-form"
          >
            <ForwardRef
              autoFocus={true}
              className="signup-body-card-form-email-input"
              customMessage={null}
              disabled={false}
              inputSize="large"
              name="email"
              onBlur={[Function]}
              onChange={[Function]}
              placeholder="Email address"
              type="text"
              value=""
            />
            <ForwardRef
              autoFocus={false}
              className="signup-body-card-form-name-input"
              customMessage={
                Object {
                  "type": "info",
                  "value": "You can use lowercase letters, numbers, periods, dashes, and underscores.",
                }
              }
              disabled={false}
              inputSize="large"
              name="name"
              onBlur={[Function]}
              onChange={[Function]}
              placeholder="Choose a Username"
              type="text"
              value=""
            />
            <ForwardRef
              className="signup-body-card-form-password-input"
              createMode={true}
              disabled={false}
              error=""
              info="Must be 5-72 characters long."
              inputSize="large"
              onBlur={[Function]}
              onChange={[Function]}
              value=""
            />
            <div
              className="newsletter"
            >
              <span
                className="interested"
              >
                Interested in receiving Mattermost security, product, promotions, and company updates updates via newsletter?
              </span>
              <span
                className="link"
              >
                Sign up at 
                <ForwardRef
                  href="https://mattermost.com/security-updates/"
                  key=".1"
                  location="signup"
                >
                  https://mattermost.com/security-updates/
                </ForwardRef>
                .
              </span>
            </div>
<<<<<<< HEAD
            <BrandedButton>
              <SaveButton
                btnClass=""
                defaultMessage="Create account"
                disabled={true}
                extraClasses="signup-body-card-form-button-submit large"
                onClick={[Function]}
                saving={false}
                savingMessage="Creating account…"
              />
            </BrandedButton>
=======
            <SaveButton
              defaultMessage="Create account"
              disabled={true}
              extraClasses="signup-body-card-form-button-submit large"
              onClick={[Function]}
              saving={false}
              savingMessage="Creating account…"
            />
>>>>>>> 60ffd00d
          </div>
          <div
            className="signup-body-card-form-divider"
          >
            <span
              className="signup-body-card-form-divider-label"
            >
              or create an account with
            </span>
          </div>
          <div
            className="signup-body-card-form-login-options"
          >
            <ExternalLoginButton
              icon={<LoginGitlabIcon />}
              id="gitlab"
              key="gitlab"
              label="GitLab"
              onClick={[Function]}
              style={
                Object {
                  "borderColor": "",
                  "color": "",
                }
              }
              url="/oauth/gitlab/signup"
            />
            <ExternalLoginButton
              icon={<LoginGoggleIcon />}
              id="google"
              key="google"
              label="Google"
              onClick={[Function]}
              url="/oauth/google/signup"
            />
            <ExternalLoginButton
              icon={<LoginOffice365Icon />}
              id="office365"
              key="office365"
              label="Entra ID"
              onClick={[Function]}
              url="/oauth/office365/signup"
            />
            <ExternalLoginButton
              icon={<LoginOpenIdIcon />}
              id="openid"
              key="openid"
              label="Open ID"
              onClick={[Function]}
              style={
                Object {
                  "borderColor": "",
                  "color": "",
                }
              }
              url="/oauth/openid/signup"
            />
            <ExternalLoginButton
              icon={<LockIcon />}
              id="ldap"
              key="ldap"
              label="AD/LDAP Credentials"
              onClick={[Function]}
              url="/login?extra=create_ldap"
            />
            <ExternalLoginButton
              icon={<LockIcon />}
              id="saml"
              key="saml"
              label="SAML"
              onClick={[Function]}
              url="/login/sso/saml?action=signup"
            />
          </div>
          <p
            className="signup-body-card-agreement"
          >
            <FormattedMarkdownMessage
              defaultMessage="By proceeding to create your account and use {siteName}, you agree to our [Terms of Use]({TermsOfServiceLink}) and [Privacy Policy]({PrivacyPolicyLink}). If you do not agree, you cannot use {siteName}."
              id="create_team.agreement"
              values={
                Object {
                  "PrivacyPolicyLink": "!undefined",
                  "TermsOfServiceLink": "!undefined",
                  "siteName": "Mattermost",
                }
              }
            />
          </p>
        </div>
      </LoginSignupBlock>
    </div>
  </BrandedBody>
</div>
`;<|MERGE_RESOLUTION|>--- conflicted
+++ resolved
@@ -81,13 +81,12 @@
 <div
   className="signup-body"
 >
-  <BrandedBody
+  <div
     className="signup-body-content"
   >
     <div
       className="signup-body-message with-alternate-link"
     >
-      <div />
       <h1
         className="signup-body-message-title"
       >
@@ -113,7 +112,7 @@
         alternateMessage="Already have an account?"
         className="signup-body-alternate-link"
       />
-      <LoginSignupBlock
+      <div
         className="signup-body-card"
       >
         <div
@@ -193,19 +192,6 @@
                 .
               </span>
             </div>
-<<<<<<< HEAD
-            <BrandedButton>
-              <SaveButton
-                btnClass=""
-                defaultMessage="Create account"
-                disabled={true}
-                extraClasses="signup-body-card-form-button-submit large"
-                onClick={[Function]}
-                saving={false}
-                savingMessage="Creating account…"
-              />
-            </BrandedButton>
-=======
             <SaveButton
               defaultMessage="Create account"
               disabled={true}
@@ -214,7 +200,6 @@
               saving={false}
               savingMessage="Creating account…"
             />
->>>>>>> 60ffd00d
           </div>
           <div
             className="signup-body-card-form-divider"
@@ -259,9 +244,9 @@
             />
           </p>
         </div>
-      </LoginSignupBlock>
-    </div>
-  </BrandedBody>
+      </div>
+    </div>
+  </div>
 </div>
 `;
 
@@ -269,13 +254,12 @@
 <div
   className="signup-body"
 >
-  <BrandedBody
+  <div
     className="signup-body-content"
   >
     <div
       className="signup-body-message with-alternate-link"
     >
-      <div />
       <h1
         className="signup-body-message-title"
       >
@@ -301,7 +285,7 @@
         alternateMessage="Already have an account?"
         className="signup-body-alternate-link"
       />
-      <LoginSignupBlock
+      <div
         className="signup-body-card"
       >
         <div
@@ -381,19 +365,6 @@
                 .
               </span>
             </div>
-<<<<<<< HEAD
-            <BrandedButton>
-              <SaveButton
-                btnClass=""
-                defaultMessage="Create account"
-                disabled={true}
-                extraClasses="signup-body-card-form-button-submit large"
-                onClick={[Function]}
-                saving={false}
-                savingMessage="Creating account…"
-              />
-            </BrandedButton>
-=======
             <SaveButton
               defaultMessage="Create account"
               disabled={true}
@@ -402,7 +373,6 @@
               saving={false}
               savingMessage="Creating account…"
             />
->>>>>>> 60ffd00d
           </div>
           <div
             className="signup-body-card-form-divider"
@@ -493,8 +463,8 @@
             />
           </p>
         </div>
-      </LoginSignupBlock>
-    </div>
-  </BrandedBody>
+      </div>
+    </div>
+  </div>
 </div>
 `;
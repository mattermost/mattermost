--- conflicted
+++ resolved
@@ -102,11 +102,7 @@
             }
         }
 
-<<<<<<< HEAD
-        const canFlagContent = channel && !post.type.startsWith('system') && contentFlaggingEnabledInTeam(state, channel.team_id);
-=======
         const canFlagContent = channel && !isSystemMessage(post) && contentFlaggingEnabledInTeam(state, channel.team_id);
->>>>>>> dad26d38
 
         return {
             channelIsArchived: isArchivedChannel(channel),

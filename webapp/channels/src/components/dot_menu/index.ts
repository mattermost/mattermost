--- conflicted
+++ resolved
@@ -66,15 +66,9 @@
         const config = getConfig(state);
         const userId = getCurrentUserId(state);
         const channel = getChannel(state, post.channel_id);
-<<<<<<< HEAD
-        const currentTeam = getCurrentTeam(state) || {};
+        const currentTeam = getCurrentTeam(state);
         const team = channel ? getTeam(state, channel.team_id) : undefined;
-        const teamUrl = `${getSiteURL()}/${team?.name || currentTeam.name}`;
-=======
-        const currentTeam = getCurrentTeam(state);
-        const team = getTeam(state, channel.team_id);
         const teamUrl = `${getSiteURL()}/${team?.name || currentTeam?.name}`;
->>>>>>> 80e67ace
         const isMilitaryTime = getBool(state, Preferences.CATEGORY_DISPLAY_SETTINGS, Preferences.USE_MILITARY_TIME, false);
 
         const systemMessage = isSystemMessage(post);

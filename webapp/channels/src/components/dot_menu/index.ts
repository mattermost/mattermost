// Copyright (c) 2015-present Mattermost, Inc. All Rights Reserved.
// See LICENSE.txt for license information.

import type {ComponentProps} from 'react';
import {connect} from 'react-redux';
import {bindActionCreators} from 'redux';
import type {Dispatch} from 'redux';

import type {Post} from '@mattermost/types/posts';

import {savePreferences} from 'mattermost-redux/actions/preferences';
import {setThreadFollow} from 'mattermost-redux/actions/threads';
import {getChannel} from 'mattermost-redux/selectors/entities/channels';
import {getLicense, getConfig} from 'mattermost-redux/selectors/entities/general';
import {getPost} from 'mattermost-redux/selectors/entities/posts';
import {getBool, isCollapsedThreadsEnabled} from 'mattermost-redux/selectors/entities/preferences';
import {
    getCurrentTeamId,
    getCurrentTeam,
    getTeam,
    contentFlaggingEnabledInTeam,
} from 'mattermost-redux/selectors/entities/teams';
import {makeGetThreadOrSynthetic} from 'mattermost-redux/selectors/entities/threads';
import {getCurrentTimezone} from 'mattermost-redux/selectors/entities/timezone';
import {getCurrentUserId, getCurrentUserMentionKeys} from 'mattermost-redux/selectors/entities/users';
import {isSystemMessage} from 'mattermost-redux/utils/post_utils';

import {burnPostNow} from 'actions/burn_on_read_deletion';
import {resolvePageComment, unresolvePageComment} from 'actions/pages';
import {
    flagPost,
    unflagPost,
    pinPost,
    unpinPost,
    setEditingPost,
    markPostAsUnread,
} from 'actions/post_actions';
import {openModal, closeModal} from 'actions/views/modals';
import {isBurnOnReadPost, isThisPostBurnOnReadPost, shouldDisplayConcealedPlaceholder} from 'selectors/burn_on_read_posts';
import {makeCanWrangler} from 'selectors/posts';
import {getIsMobileView} from 'selectors/views/browser';
import {isPageCommentResolved} from 'selectors/wiki_posts';

import {isArchivedChannel} from 'utils/channel_utils';
import {Locations, Preferences} from 'utils/constants';
import {isPageComment} from 'utils/page_utils';
import * as PostUtils from 'utils/post_utils';
import {matchUserMentionTriggersWithMessageMentions} from 'utils/post_utils';
import {allAtMentions} from 'utils/text_formatting';
import {getSiteURL} from 'utils/url';

import type {GlobalState} from 'types/store';

import DotMenu from './dot_menu';

type Props = {
    post: Post;
    location?: ComponentProps<typeof DotMenu>['location'];
};

function makeMapStateToProps() {
    const getThreadOrSynthetic = makeGetThreadOrSynthetic();
    const canWrangler = makeCanWrangler();

    return function mapStateToProps(state: GlobalState, ownProps: Props) {
        const {post} = ownProps;

        const license = getLicense(state);
        const config = getConfig(state);
        const userId = getCurrentUserId(state);
        const channel = getChannel(state, post.channel_id);
        const currentTeam = getCurrentTeam(state);
        const team = channel ? getTeam(state, channel.team_id) : undefined;
        const teamUrl = `${getSiteURL()}/${team?.name || currentTeam?.name}`;
        const isMilitaryTime = getBool(state, Preferences.CATEGORY_DISPLAY_SETTINGS, Preferences.USE_MILITARY_TIME, false);

        const systemMessage = isSystemMessage(post);
        const collapsedThreads = isCollapsedThreadsEnabled(state);

        const rootId = post.root_id || post.id;
        let threadId = rootId;
        let isFollowingThread = false;
        let isMentionedInRootPost = false;
        let threadReplyCount = 0;

        if (
            collapsedThreads &&
            rootId && !systemMessage &&
            (

                // default prop location would be CENTER
                !ownProps.location ||
                ownProps.location === Locations.RHS_ROOT ||
                ownProps.location === Locations.RHS_COMMENT ||
                ownProps.location === Locations.CENTER
            )
        ) {
            const root = getPost(state, rootId);
            if (root) {
                const thread = getThreadOrSynthetic(state, root);
                threadReplyCount = thread.reply_count;
                const currentUserMentionKeys = getCurrentUserMentionKeys(state);
                const rootMessageMentionKeys = allAtMentions(root.message);
                isFollowingThread = thread.is_following;
                isMentionedInRootPost = thread.reply_count === 0 &&
                    matchUserMentionTriggersWithMessageMentions(currentUserMentionKeys, rootMessageMentionKeys);
                threadId = thread.id;
            }
        }

<<<<<<< HEAD
        const canFlagContent = channel && !isSystemMessage(post) && contentFlaggingEnabledInTeam(state, channel.team_id);
        const isPageCommentPost = isPageComment(post);
        const isResolved = isPageCommentPost ? isPageCommentResolved(post) : false;
        const wikiId = isPageCommentPost ? (post.props?.wiki_id as string) : null;
        const pageId = isPageCommentPost ? (post.props?.page_id as string) : null;
=======
        const canFlagContent = channel && !isSystemMessage(post) && !isThisPostBurnOnReadPost(post) && contentFlaggingEnabledInTeam(state, channel.team_id);
>>>>>>> 3a288a4b

        return {
            channelIsArchived: isArchivedChannel(channel),
            components: state.plugins.components,
            postEditTimeLimit: config.PostEditTimeLimit,
            isLicensed: license.IsLicensed === 'true',
            teamId: getCurrentTeamId(state),
            canEdit: PostUtils.canEditPost(state, post, license, config, channel, userId),
            canDelete: PostUtils.canDeletePost(state, post, channel),
            teamUrl,
            userId,
            threadId,
            isFollowingThread,
            isMentionedInRootPost,
            isCollapsedThreadsEnabled: collapsedThreads,
            threadReplyCount,
            isMobileView: getIsMobileView(state),
            timezone: getCurrentTimezone(state),
            isMilitaryTime,
            canMove: channel ? canWrangler(state, channel.type, threadReplyCount) : false,
            canFlagContent,
            isBurnOnReadPost: isBurnOnReadPost(state, post.id),
            isUnrevealedBurnOnReadPost: shouldDisplayConcealedPlaceholder(state, post.id),
            isPageComment: isPageCommentPost,
            isCommentResolved: isResolved,
            wikiId,
            pageId,
        };
    };
}

function mapDispatchToProps(dispatch: Dispatch) {
    return {
        actions: bindActionCreators({
            flagPost,
            unflagPost,
            setEditingPost,
            pinPost,
            unpinPost,
            openModal,
            closeModal,
            markPostAsUnread,
            setThreadFollow,
            burnPostNow,
            savePreferences,
            resolvePageComment,
            unresolvePageComment,
        }, dispatch),
    };
}

export default connect(makeMapStateToProps, mapDispatchToProps)(DotMenu);<|MERGE_RESOLUTION|>--- conflicted
+++ resolved
@@ -108,15 +108,11 @@
             }
         }
 
-<<<<<<< HEAD
-        const canFlagContent = channel && !isSystemMessage(post) && contentFlaggingEnabledInTeam(state, channel.team_id);
         const isPageCommentPost = isPageComment(post);
         const isResolved = isPageCommentPost ? isPageCommentResolved(post) : false;
         const wikiId = isPageCommentPost ? (post.props?.wiki_id as string) : null;
         const pageId = isPageCommentPost ? (post.props?.page_id as string) : null;
-=======
         const canFlagContent = channel && !isSystemMessage(post) && !isThisPostBurnOnReadPost(post) && contentFlaggingEnabledInTeam(state, channel.team_id);
->>>>>>> 3a288a4b
 
         return {
             channelIsArchived: isArchivedChannel(channel),

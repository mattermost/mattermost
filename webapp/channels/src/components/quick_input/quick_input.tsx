// Copyright (c) 2015-present Mattermost, Inc. All Rights Reserved.
// See LICENSE.txt for license information.

import classNames from 'classnames';
import type {ReactComponentLike} from 'prop-types';
import React from 'react';
import type {ReactNode} from 'react';
import {FormattedMessage} from 'react-intl';

import AutosizeTextarea from 'components/autosize_textarea';
import WithTooltip from 'components/with_tooltip';

export type Props = {

    /**
     * Whether to delay updating the value of the textbox from props. Should only be used
     * on textboxes that to properly compose CJK characters as the user types.
     */
    delayInputUpdate?: boolean;

    /**
     * An optional React component that will be used instead of an HTML input when rendering
     */
    inputComponent?: ReactComponentLike;

    /**
     * The string value displayed in this input
     */
    value: string;

    /**
     * When true, and an onClear callback is defined, show an X on the input field that clears
     * the input when clicked.
     */
    clearable?: boolean;

    /**
     * The optional tooltip text to display on the X shown when clearable. Pass a components
     * such as FormattedMessage to localize.
     */
    clearableTooltipText?: string | ReactNode;

    /**
     * Callback to clear the input value, and used in tandem with the clearable prop above.
     */
    onClear?: () => void;

    /**
     * ClassName for the clear button container
     */
    clearClassName?: string;

    /**
     * Callback to handle the change event of the input
     */
    onChange?: (event: React.ChangeEvent<HTMLInputElement>) => void;

    /**
     * Callback to handle the key up of the input
     */
    onKeyUp?: (event: React.KeyboardEvent) => void;

    /**
     * Callback to handle the key down of the input
     */
    onKeyDown?: (event: React.KeyboardEvent) => void;

    /**
     * When true, and an onClear callback is defined, show an X on the input field even if
     * the input is empty.
     */
    clearableWithoutValue?: boolean;

    forwardedRef?: ((instance: HTMLInputElement | HTMLTextAreaElement | null) => void) | React.MutableRefObject<HTMLInputElement | HTMLTextAreaElement | null> | null;

    maxLength?: number;
    className?: string;
    placeholder?: string;
    autoFocus?: boolean;
    type?: string;
    id?: string;
    onInput?: (e?: React.FormEvent<HTMLInputElement>) => void;
    tabIndex?: number;
<<<<<<< HEAD
    size?: 'md' | 'lg';
=======
    role?: string;
>>>>>>> 3d2aa70b
}

// A component that can be used to make controlled inputs that function properly in certain
// environments (ie. IE11) where typing quickly would sometimes miss inputs
export class QuickInput extends React.PureComponent<Props> {
    private input?: HTMLInputElement | HTMLTextAreaElement;

    static defaultProps = {
        delayInputUpdate: false,
        value: '',
        clearable: false,
    };

    componentDidMount() {
        if (this.props.autoFocus) {
            requestAnimationFrame(() => {
                this.input?.focus();
            });
        }
    }

    componentDidUpdate(prevProps: Props) {
        if (prevProps.value !== this.props.value) {
            if (this.props.delayInputUpdate) {
                requestAnimationFrame(this.updateInputFromProps);
            } else {
                this.updateInputFromProps();
            }
        }
    }

    private updateInputFromProps = () => {
        if (!this.input || this.input.value === this.props.value) {
            return;
        }

        this.input.value = this.props.value;
    };

    private setInputRef = (input: HTMLInputElement) => {
        if (this.props.forwardedRef) {
            if (typeof this.props.forwardedRef === 'function') {
                this.props.forwardedRef(input);
            } else {
                this.props.forwardedRef.current = input;
            }
        }

        this.input = input;
    };

    private onClear = (e: React.MouseEvent<HTMLButtonElement> | React.TouchEvent) => {
        e.preventDefault();
        e.stopPropagation();

        if (this.props.onClear) {
            this.props.onClear();
        }

        this.input?.focus();
    };

    render() {
        let clearableTooltipText = this.props.clearableTooltipText || '';
        if (!clearableTooltipText) {
            clearableTooltipText = (
                <FormattedMessage
                    id={'input.clear'}
                    defaultMessage='Clear'
                />
            );
        }

        const {
            value,
            inputComponent,
            clearable,
            clearClassName,
            clearableWithoutValue,
            size = 'md',
            ...props
        } = this.props;

        Reflect.deleteProperty(props, 'delayInputUpdate');
        Reflect.deleteProperty(props, 'onClear');
        Reflect.deleteProperty(props, 'clearableTooltipText');
        Reflect.deleteProperty(props, 'channelId');
        Reflect.deleteProperty(props, 'clearClassName');
        Reflect.deleteProperty(props, 'tooltipPosition');
        Reflect.deleteProperty(props, 'forwardedRef');

        if (inputComponent !== AutosizeTextarea) {
            Reflect.deleteProperty(props, 'onHeightChange');
            Reflect.deleteProperty(props, 'onWidthChange');
        }

        const inputElement = React.createElement(
            inputComponent || 'input',
            {
                ...props,
                ref: this.setInputRef,
                defaultValue: value, // Only set the defaultValue since the real one will be updated using componentDidUpdate
                className: classNames(props.className, {
                    'form-control--lg': size === 'lg',
                }),
            },
        );

        const showClearButton = this.props.onClear && (clearableWithoutValue || (clearable && value));

        return (
            <div className='input-wrapper'>
                {inputElement}
                {showClearButton && (
                    <WithTooltip title={clearableTooltipText}>
                        <button
                            data-testid='input-clear'
                            className={classNames(clearClassName, 'input-clear visible')}
                            onClick={this.onClear}
                        >
                            <span
                                className='input-clear-x'
                                aria-hidden='true'
                            >
                                <i className='icon icon-close-circle'/>
                            </span>
                        </button>
                    </WithTooltip>
                )}
            </div>
        );
    }
}

type ForwardedProps = Omit<React.ComponentPropsWithoutRef<typeof QuickInput>, 'forwardedRef'>;

const forwarded = React.forwardRef<HTMLInputElement | HTMLTextAreaElement, ForwardedProps>((props, ref) => (
    <QuickInput
        forwardedRef={ref}
        {...props}
    />
));
forwarded.displayName = 'QuickInput';

export default forwarded;<|MERGE_RESOLUTION|>--- conflicted
+++ resolved
@@ -81,11 +81,8 @@
     id?: string;
     onInput?: (e?: React.FormEvent<HTMLInputElement>) => void;
     tabIndex?: number;
-<<<<<<< HEAD
     size?: 'md' | 'lg';
-=======
     role?: string;
->>>>>>> 3d2aa70b
 }
 
 // A component that can be used to make controlled inputs that function properly in certain

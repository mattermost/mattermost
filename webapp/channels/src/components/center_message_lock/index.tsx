--- conflicted
+++ resolved
@@ -6,12 +6,6 @@
 
 import {EyeOffOutlineIcon} from '@mattermost/compass-icons/components';
 
-<<<<<<< HEAD
-import {getOldestPostTimeInChannel} from 'mattermost-redux/selectors/entities/posts';
-import {getCurrentTeam} from 'mattermost-redux/selectors/entities/teams';
-
-=======
->>>>>>> 78050bb0
 import useGetServerLimits from 'components/common/hooks/useGetServerLimits';
 import useOpenPricingModal from 'components/common/hooks/useOpenPricingModal';
 
@@ -21,50 +15,13 @@
     const intl = useIntl();
 
     const {openPricingModal} = useOpenPricingModal();
-<<<<<<< HEAD
-
-    const [serverLimits, limitsLoaded] = useGetServerLimits();
-    const currentTeam = useSelector(getCurrentTeam);
-
-    // firstInaccessiblePostTime is the most recently inaccessible post's created at date.
-    // It is used as a backup for when there are no available posts in the channel;
-    // The message then shows that the user can retrieve messages prior to the day
-    // **after** the most recent day with inaccessible posts.
-    const oldestPostTime = useSelector((state: GlobalState) => getOldestPostTimeInChannel(state, props.channelId || '')) || getNextDay(props.firstInaccessiblePostTime);
-=======
 
     const [limitsLoaded] = useGetServerLimits();
->>>>>>> 78050bb0
 
     if (!limitsLoaded) {
         return null;
     }
 
-<<<<<<< HEAD
-    const dateFormat: FormatDateOptions = {month: 'long', day: 'numeric'};
-    if (Date.now() - oldestPostTime >= ONE_YEAR_MS) {
-        dateFormat.year = 'numeric';
-    }
-    const titleValues = {
-        date: intl.formatDate(oldestPostTime, dateFormat),
-        team: currentTeam?.display_name,
-    };
-
-    const limit = intl.formatNumber(serverLimits?.postHistoryLimit || 0);
-
-    const title = intl.formatMessage({
-        id: 'workspace_limits.message_history.locked.title.admin',
-        defaultMessage: 'Unlock messages prior to {date} in {team}',
-    }, titleValues);
-
-    const description = intl.formatMessage(
-        {
-            id: 'workspace_limits.message_history.locked.description.admin',
-            defaultMessage: 'To view and search all of the messages in your workspace\'s history, rather than just the most recent {limit} messages, upgrade to one of our paid plans. <a>Review our plan options and pricing.</a>',
-        },
-        {
-            limit,
-=======
     const title = intl.formatMessage({
         id: 'workspace_limits.message_history.locked.title.admin',
         defaultMessage: 'Limited history is displayed',
@@ -76,7 +33,6 @@
             defaultMessage: 'Full access to message history is included in <a>paid plans</a>',
         },
         {
->>>>>>> 78050bb0
             a: (chunks: React.ReactNode | React.ReactNodeArray) => (
                 <a
                     href='#'

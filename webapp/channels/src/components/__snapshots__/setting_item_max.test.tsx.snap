--- conflicted
+++ resolved
@@ -76,38 +76,9 @@
         className="setting-list-item"
       >
         <hr />
-<<<<<<< HEAD
-=======
-        <div
-          role="alert"
-        >
-          <div
-            className="form-group"
-          >
-            <label
-              className="col-sm-12 has-error"
-            >
-              <i
-                className="icon icon-alert-circle-outline"
-                role="img"
-              />
-              <span
-                className="sr-only"
-              >
-                <MemoizedFormattedMessage
-                  defaultMessage="Error"
-                  id="setting_item_max.error"
-                />
-              </span>
-              <span
-                id="clientError"
-              >
-                clientError
-              </span>
-            </label>
-          </div>
-        </div>
->>>>>>> efc8094b
+        <div
+          role="alert"
+        />
         <SaveButton
           disabled={false}
           onClick={[Function]}

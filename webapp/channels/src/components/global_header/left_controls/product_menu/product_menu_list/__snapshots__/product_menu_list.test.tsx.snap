// Jest Snapshot v1, https://goo.gl/fbAQLP

exports[`components/global/product_switcher_menu should match snapshot with id 1`] = `
<MenuGroup>
  <div
    onClick={[Function]}
  >
    <MenuCloudTrial
      id="menuCloudTrial"
    />
    <MenuItemCloudLimit
      id="menuItemCloudLimit"
    />
    <Connect(SystemPermissionGate)
      permissions={
        Array [
          "sysconsole_write_about_edition_and_license",
        ]
      }
    >
      <MenuStartTrial
        id="startTrial"
      />
    </Connect(SystemPermissionGate)>
    <Connect(SystemPermissionGate)
      permissions={
        Array [
          "sysconsole_read_about_edition_and_license",
          "sysconsole_read_billing",
          "sysconsole_read_reporting_site_statistics",
          "sysconsole_read_reporting_team_statistics",
          "sysconsole_read_reporting_server_logs",
          "sysconsole_read_user_management_users",
          "sysconsole_read_user_management_groups",
          "sysconsole_read_user_management_teams",
          "sysconsole_read_user_management_channels",
          "sysconsole_read_user_management_permissions",
          "sysconsole_read_site_customization",
          "sysconsole_read_site_localization",
          "sysconsole_read_site_users_and_teams",
          "sysconsole_read_site_notifications",
          "sysconsole_read_site_announcement_banner",
          "sysconsole_read_site_emoji",
          "sysconsole_read_site_posts",
          "sysconsole_read_site_file_sharing_and_downloads",
          "sysconsole_read_site_public_links",
          "sysconsole_read_site_notices",
          "sysconsole_read_environment_web_server",
          "sysconsole_read_environment_database",
          "sysconsole_read_environment_elasticsearch",
          "sysconsole_read_environment_file_storage",
          "sysconsole_read_environment_image_proxy",
          "sysconsole_read_environment_smtp",
          "sysconsole_read_environment_push_notification_server",
          "sysconsole_read_environment_high_availability",
          "sysconsole_read_environment_rate_limiting",
          "sysconsole_read_environment_logging",
          "sysconsole_read_environment_session_lengths",
          "sysconsole_read_environment_performance_monitoring",
          "sysconsole_read_environment_developer",
          "sysconsole_read_authentication_signup",
          "sysconsole_read_authentication_email",
          "sysconsole_read_authentication_password",
          "sysconsole_read_authentication_mfa",
          "sysconsole_read_authentication_ldap",
          "sysconsole_read_authentication_saml",
          "sysconsole_read_authentication_openid",
          "sysconsole_read_authentication_guest_access",
          "sysconsole_read_plugins",
          "sysconsole_read_integrations_integration_management",
          "sysconsole_read_integrations_bot_accounts",
          "sysconsole_read_integrations_gif",
          "sysconsole_read_integrations_cors",
          "sysconsole_read_compliance_data_retention_policy",
          "sysconsole_read_compliance_compliance_export",
          "sysconsole_read_compliance_compliance_monitoring",
          "sysconsole_read_compliance_custom_terms_of_service",
          "sysconsole_read_experimental_features",
          "sysconsole_read_experimental_feature_flags",
          "sysconsole_read_experimental_bleve",
          "sysconsole_read_products_boards",
        ]
      }
    >
      <MenuItemLink
        icon={
          <ApplicationCogIcon
            size={16}
          />
        }
        id="systemConsole"
        show={true}
        text={
          <React.Fragment>
            System Console
          </React.Fragment>
        }
        to="/admin_console"
      />
    </Connect(SystemPermissionGate)>
    <MenuItemLink
      icon={
        <WebhookIncomingIcon
          size={16}
        />
      }
      id="integrations"
      show={false}
      text="Integrations"
      to="//integrations"
    />
    <MenuItemToggleModalRedux
      dialogProps={
        Object {
          "backButtonAction": [Function],
        }
      }
      dialogType={
        Object {
          "$$typeof": Symbol(react.memo),
          "WrappedComponent": [Function],
          "compare": null,
          "type": [Function],
        }
      }
      disabled={false}
      icon={
        <AccountMultipleOutlineIcon
          size={16}
        />
      }
      id="userGroups"
      modalId="user_groups"
      show={false}
      sibling={false}
      text="User Groups"
    />
    <Connect(TeamPermissionGate)
      permissions={
        Array [
          "sysconsole_write_plugins",
        ]
      }
      teamId=""
    >
      <MenuItemToggleModalRedux
        dialogProps={
          Object {
            "openedFrom": "product_menu",
          }
        }
        dialogType={
          Object {
            "$$typeof": Symbol(react.memo),
            "WrappedComponent": [Function],
            "compare": null,
            "type": [Function],
          }
        }
        icon={
<<<<<<< HEAD
          <AppsIcon
=======
          <Icon
            glyph="view-grid-plus-outline"
>>>>>>> 22b3d9e4
            size={16}
          />
        }
        id="marketplaceModal"
        modalId="plugin_marketplace"
        show={false}
        text="App Marketplace"
      />
    </Connect(TeamPermissionGate)>
    <MenuItemExternalLink
      icon={
        <DownloadOutlineIcon
          size={16}
        />
      }
      id="nativeAppLink"
      show={true}
      text="Download Apps"
      url="test–link"
    />
    <MenuItemToggleModalRedux
      dialogType={
        Object {
          "$$typeof": Symbol(react.memo),
          "WrappedComponent": [Function],
          "compare": null,
          "type": [Function],
        }
      }
      icon={
        <InformationOutlineIcon
          size={16}
        />
      }
      id="about"
      modalId="about"
      show={true}
      text="About "
    />
  </div>
</MenuGroup>
`;

exports[`components/global/product_switcher_menu should match snapshot with most of the thing enabled 1`] = `
<MenuGroup>
  <div
    onClick={[Function]}
  >
    <MenuCloudTrial
      id="menuCloudTrial"
    />
    <MenuItemCloudLimit
      id="menuItemCloudLimit"
    />
    <Connect(SystemPermissionGate)
      permissions={
        Array [
          "sysconsole_write_about_edition_and_license",
        ]
      }
    >
      <MenuStartTrial
        id="startTrial"
      />
    </Connect(SystemPermissionGate)>
    <Connect(SystemPermissionGate)
      permissions={
        Array [
          "sysconsole_read_about_edition_and_license",
          "sysconsole_read_billing",
          "sysconsole_read_reporting_site_statistics",
          "sysconsole_read_reporting_team_statistics",
          "sysconsole_read_reporting_server_logs",
          "sysconsole_read_user_management_users",
          "sysconsole_read_user_management_groups",
          "sysconsole_read_user_management_teams",
          "sysconsole_read_user_management_channels",
          "sysconsole_read_user_management_permissions",
          "sysconsole_read_site_customization",
          "sysconsole_read_site_localization",
          "sysconsole_read_site_users_and_teams",
          "sysconsole_read_site_notifications",
          "sysconsole_read_site_announcement_banner",
          "sysconsole_read_site_emoji",
          "sysconsole_read_site_posts",
          "sysconsole_read_site_file_sharing_and_downloads",
          "sysconsole_read_site_public_links",
          "sysconsole_read_site_notices",
          "sysconsole_read_environment_web_server",
          "sysconsole_read_environment_database",
          "sysconsole_read_environment_elasticsearch",
          "sysconsole_read_environment_file_storage",
          "sysconsole_read_environment_image_proxy",
          "sysconsole_read_environment_smtp",
          "sysconsole_read_environment_push_notification_server",
          "sysconsole_read_environment_high_availability",
          "sysconsole_read_environment_rate_limiting",
          "sysconsole_read_environment_logging",
          "sysconsole_read_environment_session_lengths",
          "sysconsole_read_environment_performance_monitoring",
          "sysconsole_read_environment_developer",
          "sysconsole_read_authentication_signup",
          "sysconsole_read_authentication_email",
          "sysconsole_read_authentication_password",
          "sysconsole_read_authentication_mfa",
          "sysconsole_read_authentication_ldap",
          "sysconsole_read_authentication_saml",
          "sysconsole_read_authentication_openid",
          "sysconsole_read_authentication_guest_access",
          "sysconsole_read_plugins",
          "sysconsole_read_integrations_integration_management",
          "sysconsole_read_integrations_bot_accounts",
          "sysconsole_read_integrations_gif",
          "sysconsole_read_integrations_cors",
          "sysconsole_read_compliance_data_retention_policy",
          "sysconsole_read_compliance_compliance_export",
          "sysconsole_read_compliance_compliance_monitoring",
          "sysconsole_read_compliance_custom_terms_of_service",
          "sysconsole_read_experimental_features",
          "sysconsole_read_experimental_feature_flags",
          "sysconsole_read_experimental_bleve",
          "sysconsole_read_products_boards",
        ]
      }
    >
      <MenuItemLink
        icon={
          <ApplicationCogIcon
            size={16}
          />
        }
        id="systemConsole"
        show={true}
        text={
          <React.Fragment>
            System Console
          </React.Fragment>
        }
        to="/admin_console"
      />
    </Connect(SystemPermissionGate)>
    <MenuItemLink
      icon={
        <WebhookIncomingIcon
          size={16}
        />
      }
      id="integrations"
      show={true}
      text="Integrations"
      to="//integrations"
    />
    <MenuItemToggleModalRedux
      dialogProps={
        Object {
          "backButtonAction": [Function],
        }
      }
      dialogType={
        Object {
          "$$typeof": Symbol(react.memo),
          "WrappedComponent": [Function],
          "compare": null,
          "type": [Function],
        }
      }
      disabled={false}
      icon={
        <AccountMultipleOutlineIcon
          size={16}
        />
      }
      id="userGroups"
      modalId="user_groups"
      show={false}
      sibling={false}
      text="User Groups"
    />
    <Connect(TeamPermissionGate)
      permissions={
        Array [
          "sysconsole_write_plugins",
        ]
      }
      teamId=""
    >
      <MenuItemToggleModalRedux
        dialogProps={
          Object {
            "openedFrom": "product_menu",
          }
        }
        dialogType={
          Object {
            "$$typeof": Symbol(react.memo),
            "WrappedComponent": [Function],
            "compare": null,
            "type": [Function],
          }
        }
        icon={
<<<<<<< HEAD
          <AppsIcon
=======
          <Icon
            glyph="view-grid-plus-outline"
>>>>>>> 22b3d9e4
            size={16}
          />
        }
        id="marketplaceModal"
        modalId="plugin_marketplace"
        show={true}
        text="App Marketplace"
      />
    </Connect(TeamPermissionGate)>
    <MenuItemExternalLink
      icon={
        <DownloadOutlineIcon
          size={16}
        />
      }
      id="nativeAppLink"
      show={true}
      text="Download Apps"
      url="test–link"
    />
    <MenuItemToggleModalRedux
      dialogType={
        Object {
          "$$typeof": Symbol(react.memo),
          "WrappedComponent": [Function],
          "compare": null,
          "type": [Function],
        }
      }
      icon={
        <InformationOutlineIcon
          size={16}
        />
      }
      id="about"
      modalId="about"
      show={true}
      text="About "
    />
  </div>
</MenuGroup>
`;

exports[`components/global/product_switcher_menu should match userGroups snapshot with EnableCustomGroups config 1`] = `
<MenuItemToggleModalRedux
  dialogProps={
    Object {
      "backButtonAction": [Function],
    }
  }
  dialogType={
    Object {
      "$$typeof": Symbol(react.memo),
      "WrappedComponent": [Function],
      "compare": null,
      "type": [Function],
    }
  }
  disabled={false}
  icon={
    <AccountMultipleOutlineIcon
      size={16}
    />
  }
  id="userGroups"
  modalId="user_groups"
  show={true}
  sibling={false}
  text="User Groups"
/>
`;

exports[`components/global/product_switcher_menu should match userGroups snapshot with cloud free 1`] = `
<MenuItemToggleModalRedux
  dialogProps={
    Object {
      "backButtonAction": [Function],
    }
  }
  dialogType={
    Object {
      "$$typeof": Symbol(react.memo),
      "WrappedComponent": [Function],
      "compare": null,
      "type": [Function],
    }
  }
  disabled={true}
  icon={
    <AccountMultipleOutlineIcon
      size={16}
    />
  }
  id="userGroups"
  modalId="user_groups"
  show={true}
  sibling={
    <RestrictedIndicator
      blocked={true}
      feature="mattermost.feature.custom_user_groups"
      messageAdminPostTrial="User groups are a way to organize users and apply actions to all users within that group. Upgrade to the Professional plan to create unlimited user groups."
      messageAdminPreTrial="Create unlimited user groups with one of our paid plans. Get the full experience of Enterprise when you start a free, 30 day trial."
      messageEndUser="User groups are a way to organize users and apply actions to all users within that group."
      minimumPlanRequiredForFeature="professional"
      titleAdminPostTrial="Upgrade to create unlimited user groups"
      titleAdminPreTrial="Try unlimited user groups with a free trial"
      titleEndUser="User groups available in paid plans"
      tooltipMessage="During your trial you are able to create user groups. These user groups will be archived after your trial."
    />
  }
  text="User Groups"
/>
`;

exports[`components/global/product_switcher_menu should match userGroups snapshot with cloud free trial 1`] = `
<MenuItemToggleModalRedux
  dialogProps={
    Object {
      "backButtonAction": [Function],
    }
  }
  dialogType={
    Object {
      "$$typeof": Symbol(react.memo),
      "WrappedComponent": [Function],
      "compare": null,
      "type": [Function],
    }
  }
  disabled={false}
  icon={
    <AccountMultipleOutlineIcon
      size={16}
    />
  }
  id="userGroups"
  modalId="user_groups"
  show={true}
  sibling={
    <RestrictedIndicator
      blocked={false}
      feature="mattermost.feature.custom_user_groups"
      messageAdminPostTrial="User groups are a way to organize users and apply actions to all users within that group. Upgrade to the Professional plan to create unlimited user groups."
      messageAdminPreTrial="Create unlimited user groups with one of our paid plans. Get the full experience of Enterprise when you start a free, 30 day trial."
      messageEndUser="User groups are a way to organize users and apply actions to all users within that group."
      minimumPlanRequiredForFeature="professional"
      titleAdminPostTrial="Upgrade to create unlimited user groups"
      titleAdminPreTrial="Try unlimited user groups with a free trial"
      titleEndUser="User groups available in paid plans"
      tooltipMessage="During your trial you are able to create user groups. These user groups will be archived after your trial."
    />
  }
  text="User Groups"
/>
`;

exports[`components/global/product_switcher_menu should show integrations should show integrations modal 1`] = `
<Fragment>
  <li
    className="MenuGroup menu-divider"
    onClick={[Function]}
  />
  <div
    onClick={[Function]}
  >
    <MenuCloudTrial
      id="menuCloudTrial"
    />
    <MenuItemCloudLimit
      id="menuItemCloudLimit"
    />
    <Connect(SystemPermissionGate)
      permissions={
        Array [
          "sysconsole_write_about_edition_and_license",
        ]
      }
    >
      <MenuStartTrial
        id="startTrial"
      />
    </Connect(SystemPermissionGate)>
    <Connect(SystemPermissionGate)
      permissions={
        Array [
          "sysconsole_read_about_edition_and_license",
          "sysconsole_read_billing",
          "sysconsole_read_reporting_site_statistics",
          "sysconsole_read_reporting_team_statistics",
          "sysconsole_read_reporting_server_logs",
          "sysconsole_read_user_management_users",
          "sysconsole_read_user_management_groups",
          "sysconsole_read_user_management_teams",
          "sysconsole_read_user_management_channels",
          "sysconsole_read_user_management_permissions",
          "sysconsole_read_site_customization",
          "sysconsole_read_site_localization",
          "sysconsole_read_site_users_and_teams",
          "sysconsole_read_site_notifications",
          "sysconsole_read_site_announcement_banner",
          "sysconsole_read_site_emoji",
          "sysconsole_read_site_posts",
          "sysconsole_read_site_file_sharing_and_downloads",
          "sysconsole_read_site_public_links",
          "sysconsole_read_site_notices",
          "sysconsole_read_environment_web_server",
          "sysconsole_read_environment_database",
          "sysconsole_read_environment_elasticsearch",
          "sysconsole_read_environment_file_storage",
          "sysconsole_read_environment_image_proxy",
          "sysconsole_read_environment_smtp",
          "sysconsole_read_environment_push_notification_server",
          "sysconsole_read_environment_high_availability",
          "sysconsole_read_environment_rate_limiting",
          "sysconsole_read_environment_logging",
          "sysconsole_read_environment_session_lengths",
          "sysconsole_read_environment_performance_monitoring",
          "sysconsole_read_environment_developer",
          "sysconsole_read_authentication_signup",
          "sysconsole_read_authentication_email",
          "sysconsole_read_authentication_password",
          "sysconsole_read_authentication_mfa",
          "sysconsole_read_authentication_ldap",
          "sysconsole_read_authentication_saml",
          "sysconsole_read_authentication_openid",
          "sysconsole_read_authentication_guest_access",
          "sysconsole_read_plugins",
          "sysconsole_read_integrations_integration_management",
          "sysconsole_read_integrations_bot_accounts",
          "sysconsole_read_integrations_gif",
          "sysconsole_read_integrations_cors",
          "sysconsole_read_compliance_data_retention_policy",
          "sysconsole_read_compliance_compliance_export",
          "sysconsole_read_compliance_compliance_monitoring",
          "sysconsole_read_compliance_custom_terms_of_service",
          "sysconsole_read_experimental_features",
          "sysconsole_read_experimental_feature_flags",
          "sysconsole_read_experimental_bleve",
          "sysconsole_read_products_boards",
        ]
      }
    >
      <MenuItemLink
        icon={
          <ApplicationCogIcon
            size={16}
          />
        }
        id="systemConsole"
        show={true}
        text={
          <React.Fragment>
            System Console
          </React.Fragment>
        }
        to="/admin_console"
      />
    </Connect(SystemPermissionGate)>
    <MenuItemLink
      icon={
        <WebhookIncomingIcon
          size={16}
        />
      }
      id="integrations"
      show={true}
      text="Integrations"
      to="//integrations"
    />
    <MenuItemToggleModalRedux
      dialogProps={
        Object {
          "backButtonAction": [Function],
        }
      }
      dialogType={
        Object {
          "$$typeof": Symbol(react.memo),
          "WrappedComponent": [Function],
          "compare": null,
          "type": [Function],
        }
      }
      disabled={false}
      icon={
        <AccountMultipleOutlineIcon
          size={16}
        />
      }
      id="userGroups"
      modalId="user_groups"
      show={false}
      sibling={false}
      text="User Groups"
    />
    <Connect(TeamPermissionGate)
      permissions={
        Array [
          "sysconsole_write_plugins",
        ]
      }
      teamId=""
    >
      <MenuItemToggleModalRedux
        dialogProps={
          Object {
            "openedFrom": "product_menu",
          }
        }
        dialogType={
          Object {
            "$$typeof": Symbol(react.memo),
            "WrappedComponent": [Function],
            "compare": null,
            "type": [Function],
          }
        }
        icon={
<<<<<<< HEAD
          <AppsIcon
=======
          <Icon
            glyph="view-grid-plus-outline"
>>>>>>> 22b3d9e4
            size={16}
          />
        }
        id="marketplaceModal"
        modalId="plugin_marketplace"
        show={false}
        text="App Marketplace"
      />
    </Connect(TeamPermissionGate)>
    <MenuItemExternalLink
      icon={
        <DownloadOutlineIcon
          size={16}
        />
      }
      id="nativeAppLink"
      show={true}
      text="Download Apps"
      url="test–link"
    />
    <MenuItemToggleModalRedux
      dialogType={
        Object {
          "$$typeof": Symbol(react.memo),
          "WrappedComponent": [Function],
          "compare": null,
          "type": [Function],
        }
      }
      icon={
        <InformationOutlineIcon
          size={16}
        />
      }
      id="about"
      modalId="about"
      show={true}
      text="About "
    />
  </div>
</Fragment>
`;<|MERGE_RESOLUTION|>--- conflicted
+++ resolved
@@ -158,12 +158,7 @@
           }
         }
         icon={
-<<<<<<< HEAD
-          <AppsIcon
-=======
-          <Icon
-            glyph="view-grid-plus-outline"
->>>>>>> 22b3d9e4
+          <ViewGridPlusOutlineIcon
             size={16}
           />
         }
@@ -365,12 +360,7 @@
           }
         }
         icon={
-<<<<<<< HEAD
-          <AppsIcon
-=======
-          <Icon
-            glyph="view-grid-plus-outline"
->>>>>>> 22b3d9e4
+          <ViewGridPlusOutlineIcon
             size={16}
           />
         }
@@ -689,12 +679,7 @@
           }
         }
         icon={
-<<<<<<< HEAD
-          <AppsIcon
-=======
-          <Icon
-            glyph="view-grid-plus-outline"
->>>>>>> 22b3d9e4
+          <ViewGridPlusOutlineIcon
             size={16}
           />
         }

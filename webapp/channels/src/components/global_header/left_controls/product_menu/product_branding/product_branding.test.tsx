// Copyright (c) 2015-present Mattermost, Inc. All Rights Reserved.
// See LICENSE.txt for license information.

import React from 'react';
import {shallow} from 'enzyme';
<<<<<<< HEAD
=======
import Icon from '@mattermost/compass-components/foundations/icon'; // eslint-disable-line no-restricted-imports

>>>>>>> 6be0ed0d
import {TopLevelProducts} from 'utils/constants';

import * as productUtils from 'utils/products';
import {TestHelper} from 'utils/test_helper';

import ProductBranding from './product_branding';

describe('components/ProductBranding', () => {
    test('should show correct icon glyph when we are on Channels', () => {
        const currentProductSpy = jest.spyOn(productUtils, 'useCurrentProduct');
        currentProductSpy.mockReturnValue(null);

        const wrapper = shallow(
            <ProductBranding/>,
        );

        expect(wrapper).toMatchSnapshot();
    });

    test('should show correct icon glyph when we are on Playbooks', () => {
        const currentProductSpy = jest.spyOn(productUtils, 'useCurrentProduct');
        currentProductSpy.mockReturnValue(TestHelper.makeProduct(TopLevelProducts.PLAYBOOKS));
        const wrapper = shallow(
            <ProductBranding/>,
        );

        expect(wrapper).toMatchSnapshot();
    });

    test('should show correct icon glyph when we are on Boards', () => {
        const currentProductSpy = jest.spyOn(productUtils, 'useCurrentProduct');
        currentProductSpy.mockReturnValue(TestHelper.makeProduct(TopLevelProducts.BOARDS));

        const wrapper = shallow(
            <ProductBranding/>,
        );

        expect(wrapper).toMatchSnapshot();
    });
});<|MERGE_RESOLUTION|>--- conflicted
+++ resolved
@@ -3,11 +3,7 @@
 
 import React from 'react';
 import {shallow} from 'enzyme';
-<<<<<<< HEAD
-=======
-import Icon from '@mattermost/compass-components/foundations/icon'; // eslint-disable-line no-restricted-imports
 
->>>>>>> 6be0ed0d
 import {TopLevelProducts} from 'utils/constants';
 
 import * as productUtils from 'utils/products';

--- conflicted
+++ resolved
@@ -24,10 +24,7 @@
 import MenuWrapper from 'components/widgets/menu/menu_wrapper';
 
 import type {A11yFocusEventDetail} from 'utils/constants';
-<<<<<<< HEAD
 import Constants, {A11yCustomEventTypes} from 'utils/constants';
-=======
->>>>>>> 65ed87bd
 import {relativeFormatDate} from 'utils/datetime';
 import {isKeyPressed} from 'utils/keyboard';
 import {getCurrentMomentForTimezone} from 'utils/timezone';
@@ -69,11 +66,7 @@
     time: Moment;
     handleChange: (date: Moment) => void;
     timezone?: string;
-<<<<<<< HEAD
-    setIsDatePickerOpen?: (isDatePickerOpen: boolean) => void;
-=======
     setIsInteracting?: (interacting: boolean) => void;
->>>>>>> 65ed87bd
     relativeDate?: boolean;
     timePickerInterval?: number;
 }
@@ -116,15 +109,9 @@
         const currentTime = getCurrentMomentForTimezone(timezone);
         let startTime = moment(time).startOf('day');
         if (currentTime.isSame(time, 'date')) {
-<<<<<<< HEAD
-            startTime = getRoundedTime(currentTime, props.timePickerInterval);
-        }
-        setTimeOptions(getTimeInIntervals(startTime, props.timePickerInterval));
-=======
             startTime = getRoundedTime(currentTime, timePickerInterval);
         }
         setTimeOptions(getTimeInIntervals(startTime, timePickerInterval));
->>>>>>> 65ed87bd
     };
 
     useEffect(setTimeAndOptions, [time]);
@@ -132,11 +119,7 @@
     const handleDayChange = (day: Date, modifiers: DayModifiers) => {
         if (modifiers.today) {
             const currentTime = getCurrentMomentForTimezone(timezone);
-<<<<<<< HEAD
-            const roundedTime = getRoundedTime(currentTime, props.timePickerInterval);
-=======
             const roundedTime = getRoundedTime(currentTime, timePickerInterval);
->>>>>>> 65ed87bd
             handleChange(roundedTime);
         } else {
             const dayWithTimezone = timezone ? moment(day).tz(timezone, true) : moment(day);
@@ -165,11 +148,7 @@
     }, []);
 
     const formatDate = (date: Moment): string => {
-<<<<<<< HEAD
-        return props.relativeDate ? relativeFormatDate(date, formatMessage, DATE_FORMAT) : DateTime.fromJSDate(date.toDate()).toFormat(DATE_FORMAT);
-=======
         return relativeDate ? relativeFormatDate(date, formatMessage, DATE_FORMAT) : DateTime.fromJSDate(date.toDate()).toFormat(DATE_FORMAT);
->>>>>>> 65ed87bd
     };
 
     const inputIcon = (

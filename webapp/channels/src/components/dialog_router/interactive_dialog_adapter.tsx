// Copyright (c) 2015-present Mattermost, Inc. All Rights Reserved.
// See LICENSE.txt for license information.

import React from 'react';
import {injectIntl} from 'react-intl';
import type {WrappedComponentProps} from 'react-intl';

import type {AppForm, AppCallRequest} from '@mattermost/types/apps';
import type {DialogElement, DialogSubmission, SubmitDialogResponse} from '@mattermost/types/integrations';

import type {ActionResult} from 'mattermost-redux/types/actions';

import {makeAsyncComponent} from 'components/async_load';

import {createCallContext} from 'utils/apps';
import {
    convertDialogToAppForm,
    convertAppFormValuesToDialogSubmission,
    type ConversionOptions,
    type ValidationError,
} from 'utils/dialog_conversion';
import type EmojiMap from 'utils/emoji_map';

import type {DoAppCallResult} from 'types/apps';

const AppsFormContainer = makeAsyncComponent('AppsFormContainer', React.lazy(() => import('components/apps_form/apps_form_container')));

type ConversionContext = ConversionOptions;

// Enhanced Props interface with better type safety
interface Props extends WrappedComponentProps {

    // Legacy InteractiveDialog props (now properly typed)
    elements?: DialogElement[];
    title?: string;
    introductionText?: string;
    iconUrl?: string;
    submitLabel?: string;
    url?: string;
    callbackId?: string;
    state?: string;
    notifyOnCancel?: boolean;
    emojiMap?: EmojiMap;
    onExited?: () => void;
    actions: {
        submitInteractiveDialog: (submission: DialogSubmission) => Promise<ActionResult<SubmitDialogResponse>>;
    };

    // Enhanced configuration options
    conversionOptions?: Partial<ConversionContext>;
}

/**
 * Enhanced InteractiveDialogAdapter with comprehensive validation and type safety
 *
 * This adapter converts legacy InteractiveDialog components to use the modern AppsForm
 * system while maintaining backward compatibility. It includes:
 *
 * - Two modes: Legacy (default) and Enhanced for gradual migration
 * - Enhanced TypeScript interfaces for better type safety
 * - XSS prevention through string sanitization (always enabled)
 * - Detailed error handling and logging
 * - Backwards compatible with existing InteractiveDialog implementations
 *
 * @example
 * ```tsx
 * // Backwards compatible - works with existing dialogs
 * <InteractiveDialogAdapter
 *   elements={dialogElements}
 *   title="Sample Dialog"
 *   actions={{ submitInteractiveDialog }}
 *   onExited={() => console.log('Dialog closed')}
 * />
 *
 * // Enhanced mode with full validation for new implementations
 * <InteractiveDialogAdapter
 *   elements={dialogElements}
 *   title="Sample Dialog"
 *   conversionOptions={{
 *     enhanced: true
 *   }}
 *   actions={{ submitInteractiveDialog }}
 *   onExited={() => console.log('Dialog closed')}
 * />
 * ```
 */
class InteractiveDialogAdapter extends React.PureComponent<Props> {
    // Default conversion context - enhanced mode disabled for backwards compatibility
    private readonly conversionContext: ConversionContext = {
        enhanced: false, // Legacy mode: minimal validation, non-blocking errors
        ...this.props.conversionOptions,
    };

    /**
     * Logging utilities for adapter diagnostics
     */
    private logWarn = (message: string, data?: unknown): void => {
        console.warn('[InteractiveDialogAdapter]', message, data || ''); // eslint-disable-line no-console
    };

    private logError = (message: string, error?: unknown): void => {
        console.error('[InteractiveDialogAdapter]', message, error || ''); // eslint-disable-line no-console
    };

    /**
     * Handle validation errors from conversion
     */
    private handleValidationErrors = (errors: ValidationError[]): {error?: string} => {
        if (errors.length === 0) {
            return {};
        }

        if (this.conversionContext.enhanced) {
            const formattedErrors = errors.map((e) => e.message);
            const errorMessage = this.props.intl.formatMessage({
                id: 'interactive_dialog.validation_failed',
                defaultMessage: 'Dialog validation failed: {errors}',
            }, {
                errors: formattedErrors.join(', '),
            });
            return {error: errorMessage};
        }
        this.logWarn('Dialog validation errors detected (non-blocking)', {
            errorCount: errors.length,
            errors: errors.map((e) => ({
                field: e.field,
                message: e.message,
                code: e.code,
            })),
            note: 'These are warnings - processing will continue for backwards compatibility',
        });
        return {};
    };

<<<<<<< HEAD
    /**
     * Convert DialogElement to AppField with enhanced type safety and validation
     */
    private convertElement = (element: DialogElement, index?: number): AppField => {
        // Validate element before conversion (single validation pass)
        if (this.conversionContext.validateInputs) {
            const errors = this.validateDialogElement(element, index ?? 0);
            if (errors.length > 0) {
                if (this.conversionContext.strictMode) {
                    const errorMessage = this.props.intl.formatMessage({
                        id: 'interactive_dialog.element_validation_failed',
                        defaultMessage: 'Element validation failed: {errors}',
                    }, {
                        errors: errors.map((e) => e.message).join(', '),
                    });
                    throw new Error(errorMessage);
                } else {
                    // Log validation errors in non-strict mode but continue conversion
                    this.logWarn(`Element validation errors for ${element.name || 'unnamed'}`, {
                        errors,
                        element: element.name,
                        index,
                    });
                }
            }
        }

        // Enhanced type mapping with comprehensive coverage
        const getFieldType = (): string => {
            switch (element.type) {
            case 'text':
                return AppFieldTypes.TEXT;
            case 'textarea':
                return AppFieldTypes.TEXT; // Use TEXT type with textarea subtype
            case 'select':
                if (element.data_source === 'users') {
                    return AppFieldTypes.USER;
                }
                if (element.data_source === 'channels') {
                    return AppFieldTypes.CHANNEL;
                }
                return AppFieldTypes.STATIC_SELECT;

            case 'bool':
                return AppFieldTypes.BOOL;
            case 'radio':
                return AppFieldTypes.RADIO;
            case 'date':
                return AppFieldTypes.DATE;
            case 'datetime':
                return AppFieldTypes.DATETIME;
            default:
                this.logWarn('Unknown dialog element type encountered', {
                    elementType: element.type,
                    elementName: element.name,
                    fallbackType: 'TEXT',
                });
                return AppFieldTypes.TEXT;
            }
        };

        // Enhanced default value handling with type safety
        const getDefaultValue = (): AppFormValue => {
            if (element.default === null || element.default === undefined) {
                return null;
            }

            switch (element.type) {
            case 'bool': {
                // Comprehensive boolean conversion
                if (typeof element.default === 'boolean') {
                    return element.default;
                }
                const boolString = String(element.default).toLowerCase().trim();
                return boolString === 'true' || boolString === '1' || boolString === 'yes';
            }

            case 'select':
            case 'radio': {
                if (element.options && element.default) {
                    const defaultOption = element.options.find((option) => option.value === element.default);
                    if (defaultOption) {
                        return {
                            label: this.sanitizeString(defaultOption.text),
                            value: this.sanitizeString(defaultOption.value),
                        };
                    }
                    this.logWarn('Default value not found in options', {
                        elementName: element.name,
                        defaultValue: element.default,
                        availableOptions: element.options?.map((opt) => opt.value),
                    });
                }
                return null;
            }

            case 'text':
            case 'textarea': {
                // Match original interactive dialog: e.default ?? null
                const defaultValue = element.default ?? null;
                return defaultValue === null ? null : this.sanitizeString(defaultValue);
            }

            case 'date':
            case 'datetime': {
                // Date and datetime values should be passed through as strings (ISO format)
                const defaultValue = element.default ?? null;
                return defaultValue === null ? null : this.sanitizeString(defaultValue);
            }

            default:
                return this.sanitizeString(element.default);
            }
        };

        // Enhanced options mapping with validation
        const getOptions = (): AppSelectOption[] | undefined => {
            if (!element.options) {
                return undefined;
            }

            return element.options.map((option, index) => {
                if (!option.text?.trim() && this.conversionContext.validateInputs) {
                    this.logWarn('Empty option text detected', {
                        elementName: element.name,
                        optionIndex: index,
                        optionValue: option.value,
                    });
                }
                if (!option.value?.trim() && this.conversionContext.validateInputs) {
                    this.logWarn('Empty option value detected', {
                        elementName: element.name,
                        optionIndex: index,
                        optionText: option.text,
                    });
                }

                return {
                    label: this.sanitizeString(option.text || ''),
                    value: this.sanitizeString(option.value || ''),
                };
            });
        };

        // Build the AppField with comprehensive validation
        const appField: AppField = {
            name: this.sanitizeString(element.name),
            type: getFieldType(),
            label: this.sanitizeString(element.display_name),
            description: element.help_text ? this.sanitizeString(element.help_text) : undefined,
            hint: element.placeholder ? this.sanitizeString(element.placeholder) : undefined,
            is_required: !element.optional,
            readonly: false,
            value: getDefaultValue(),
        };

        // Add type-specific properties
        if (element.type === 'textarea') {
            appField.subtype = 'textarea';
        } else if (element.type === 'text' && element.subtype) {
            appField.subtype = element.subtype;
        }
=======
    private convertToAppForm = (): {form?: AppForm; error?: string} => {
        const {elements, title, introductionText, iconUrl, submitLabel} = this.props;
>>>>>>> 3b1ac28c

        const {form, errors} = convertDialogToAppForm(
            elements,
            title,
            introductionText,
            iconUrl,
            submitLabel,
            this.conversionContext,
        );

        const {error} = this.handleValidationErrors(errors);
        if (error) {
            return {error};
        }

        return {form};
    };

    /**
     * Enhanced submission adapter with comprehensive input validation and sanitization
     */
    private submitAdapter = async (call: AppCallRequest): Promise<DoAppCallResult<unknown>> => {
        try {
            // Validate and convert AppCallRequest values back to legacy format
            const values = call.values || {};
            const {submission: convertedValues, errors} = convertAppFormValuesToDialogSubmission(
                values,
                this.props.elements,
                this.conversionContext,
            );

            // Handle validation errors if any
            if (errors.length > 0) {
                this.logWarn('Form submission validation errors', {
                    errorCount: errors.length,
                    errors,
                });
            }

            const legacySubmission: DialogSubmission = {
                url: this.props.url || '',
                callback_id: this.props.callbackId || '',
                state: this.props.state || '',
                submission: convertedValues as {[x: string]: string},
                user_id: '',
                channel_id: '',
                team_id: '',
                cancelled: false,
            };

            const result = await this.props.actions.submitInteractiveDialog(legacySubmission);

            // Handle server-side validation errors from the response data (like original dialog)
            if (result?.data?.error || result?.data?.errors) {
                return {
                    error: {
                        type: 'error' as const,
                        text: result.data.error || this.props.intl.formatMessage({
                            id: 'interactive_dialog.submission_failed_validation',
                            defaultMessage: 'Submission failed with validation errors',
                        }),
                        data: {
                            errors: result.data.errors || {},
                        },
                    },
                };
            }

            // Handle network/action-level errors
            if (result?.error) {
                return {
                    error: {
                        type: 'error' as const,
                        text: this.props.intl.formatMessage({
                            id: 'interactive_dialog.submission_failed',
                            defaultMessage: 'Submission failed',
                        }),
                        data: {
                            errors: {},
                        },
                    },
                };
            }

            // Success response
            return {
                data: {
                    type: 'ok' as const,
                    text: '',
                },
            };
        } catch (error) {
            this.logError('Dialog submission failed', {
                error: error instanceof Error ? error.message : String(error),
                callbackId: this.props.callbackId,
                url: this.props.url,
            });
            return {
                error: {
                    type: 'error' as const,
                    text: error instanceof Error ? error.message : this.props.intl.formatMessage({
                        id: 'interactive_dialog.submission_failed',
                        defaultMessage: 'Submission failed',
                    }),
                    data: {
                        errors: {
                            form: String(error),
                        },
                    },
                },
            };
        }
    };

    /**
<<<<<<< HEAD
     * Convert Apps Form values back to Interactive Dialog submission format with validation
     */
    private convertAppFormValuesToDialogSubmission = (values: AppFormValues): Record<string, unknown> => {
        const {elements} = this.props;
        const submission: Record<string, unknown> = {};

        if (!elements) {
            return submission;
        }

        elements.forEach((element) => {
            const value = values[element.name];

            if (value === null || value === undefined) {
                // Skip null/undefined values unless field is required
                if (!element.optional && this.conversionContext.validateInputs) {
                    this.logWarn('Required field has null/undefined value', {
                        fieldName: element.name,
                        fieldType: element.type,
                        isOptional: element.optional,
                    });
                }
                return;
            }

            // Type-safe value conversion with validation
            switch (element.type) {
            case 'text':
            case 'textarea':
                if (element.subtype === 'number') {
                    // Handle numeric inputs
                    const numValue = Number(value);
                    submission[element.name] = isNaN(numValue) ? this.sanitizeString(value) : numValue;
                } else {
                    const stringValue = this.sanitizeString(value);

                    // Validate length constraints
                    if (this.conversionContext.validateInputs) {
                        if (element.min_length !== undefined && stringValue.length < element.min_length) {
                            this.logWarn('Field value too short', {
                                fieldName: element.name,
                                actualLength: stringValue.length,
                                minLength: element.min_length,
                            });
                        }
                        if (element.max_length !== undefined && stringValue.length > element.max_length) {
                            this.logWarn('Field value too long', {
                                fieldName: element.name,
                                actualLength: stringValue.length,
                                maxLength: element.max_length,
                            });
                        }
                    }
                    submission[element.name] = stringValue;
                }
                break;
            case 'bool':
                submission[element.name] = Boolean(value);
                break;

            case 'radio':
                submission[element.name] = this.sanitizeString(value);
                break;

            case 'select':
                if (element.data_source === 'users' || element.data_source === 'channels') {
                    // Handle user/channel selects
                    if (typeof value === 'object' && value !== null && 'value' in value) {
                        submission[element.name] = this.sanitizeString((value as AppSelectOption).value);
                    } else {
                        submission[element.name] = this.sanitizeString(value);
                    }
                }

                // Handle static selects
                if (typeof value === 'object' && value !== null && 'value' in value) {
                    const selectOption = value as AppSelectOption;

                    // Validate that the selected option exists in the original options
                    if (this.conversionContext.validateInputs && element.options) {
                        const validOption = element.options.find((opt) => opt.value === selectOption.value);
                        if (!validOption) {
                            this.logWarn('Selected value not found in options', {
                                fieldName: element.name,
                                selectedValue: selectOption.value,
                                availableOptions: element.options.map((opt) => opt.value),
                            });
                        }
                    }
                    submission[element.name] = this.sanitizeString(selectOption.value);
                } else {
                    submission[element.name] = this.sanitizeString(value);
                }
                break;

            case 'date':
            case 'datetime':
                // Date and datetime values should be passed through as strings (ISO format)
                submission[element.name] = this.sanitizeString(value);
                break;

            default:
                this.logWarn('Unknown element type in submission conversion', {
                    fieldName: element.name,
                    elementType: element.type,
                    fallbackBehavior: 'treating as string',
                });
                submission[element.name] = this.sanitizeString(value);
            }
        });

        return submission;
    };

    /**
=======
>>>>>>> 3b1ac28c
     * Enhanced cancel adapter with proper error handling
     */
    private cancelAdapter = async (): Promise<void> => {
        if (!this.props.notifyOnCancel) {
            return;
        }

        const cancelSubmission: DialogSubmission = {
            url: this.props.url || '',
            callback_id: this.props.callbackId || '',
            state: this.props.state || '',
            cancelled: true,
            user_id: '',
            channel_id: '',
            team_id: '',
            submission: {},
        };

        try {
            const result = await this.props.actions.submitInteractiveDialog(cancelSubmission);

            if (result?.error) {
                this.logError('Failed to notify server of dialog cancellation', {
                    error: result.error,
                    callbackId: this.props.callbackId,
                    url: this.props.url,
                });
            }
        } catch (error) {
            this.logError('Failed to notify server of dialog cancellation', {
                error: error instanceof Error ? error.message : String(error),
                callbackId: this.props.callbackId,
                url: this.props.url,
            });
        }

        // Don't throw here as cancellation should always succeed from UX perspective
    };

    /**
     * No-op lookup adapter for unsupported legacy feature
     */
    private performLookupCall = async (): Promise<DoAppCallResult<unknown>> => {
        this.logWarn('Unexpected lookup call in Interactive Dialog adapter - this should not happen');
        return {
            data: {
                type: 'ok' as const,
                data: {items: []},
            },
        };
    };

    /**
     * No-op refresh adapter for unsupported legacy feature
     */
    private refreshOnSelect = async (): Promise<DoAppCallResult<unknown>> => {
        this.logWarn('Unexpected refresh call in Interactive Dialog adapter - this should not happen');
        return {
            data: {
                type: 'ok' as const,
            },
        };
    };

    /**
     * No-op ephemeral response adapter for legacy compatibility
     */
    private postEphemeralCallResponseForContext = (): void => {
    };

    render() {
        const {form, error} = this.convertToAppForm();

        if (error) {
            this.logError('Failed to convert dialog to app form', error);
            return null;
        }

        if (!form) {
            this.logError('No form generated from dialog conversion');
            return null;
        }

        // Create a minimal context for legacy interactive dialogs
        const context = createCallContext(
            'legacy-interactive-dialog', // app_id for legacy dialogs
            'interactive_dialog', // location
        );

        return (
            <AppsFormContainer
                form={form}
                context={context}
                onExited={this.props.onExited || (() => {})}
                onHide={this.cancelAdapter}
                actions={{
                    doAppSubmit: this.submitAdapter,
                    doAppFetchForm: this.refreshOnSelect,
                    doAppLookup: this.performLookupCall,
                    postEphemeralCallResponseForContext: this.postEphemeralCallResponseForContext,
                }}
            />
        );
    }
}

export default injectIntl(InteractiveDialogAdapter);<|MERGE_RESOLUTION|>--- conflicted
+++ resolved
@@ -132,173 +132,8 @@
         return {};
     };
 
-<<<<<<< HEAD
-    /**
-     * Convert DialogElement to AppField with enhanced type safety and validation
-     */
-    private convertElement = (element: DialogElement, index?: number): AppField => {
-        // Validate element before conversion (single validation pass)
-        if (this.conversionContext.validateInputs) {
-            const errors = this.validateDialogElement(element, index ?? 0);
-            if (errors.length > 0) {
-                if (this.conversionContext.strictMode) {
-                    const errorMessage = this.props.intl.formatMessage({
-                        id: 'interactive_dialog.element_validation_failed',
-                        defaultMessage: 'Element validation failed: {errors}',
-                    }, {
-                        errors: errors.map((e) => e.message).join(', '),
-                    });
-                    throw new Error(errorMessage);
-                } else {
-                    // Log validation errors in non-strict mode but continue conversion
-                    this.logWarn(`Element validation errors for ${element.name || 'unnamed'}`, {
-                        errors,
-                        element: element.name,
-                        index,
-                    });
-                }
-            }
-        }
-
-        // Enhanced type mapping with comprehensive coverage
-        const getFieldType = (): string => {
-            switch (element.type) {
-            case 'text':
-                return AppFieldTypes.TEXT;
-            case 'textarea':
-                return AppFieldTypes.TEXT; // Use TEXT type with textarea subtype
-            case 'select':
-                if (element.data_source === 'users') {
-                    return AppFieldTypes.USER;
-                }
-                if (element.data_source === 'channels') {
-                    return AppFieldTypes.CHANNEL;
-                }
-                return AppFieldTypes.STATIC_SELECT;
-
-            case 'bool':
-                return AppFieldTypes.BOOL;
-            case 'radio':
-                return AppFieldTypes.RADIO;
-            case 'date':
-                return AppFieldTypes.DATE;
-            case 'datetime':
-                return AppFieldTypes.DATETIME;
-            default:
-                this.logWarn('Unknown dialog element type encountered', {
-                    elementType: element.type,
-                    elementName: element.name,
-                    fallbackType: 'TEXT',
-                });
-                return AppFieldTypes.TEXT;
-            }
-        };
-
-        // Enhanced default value handling with type safety
-        const getDefaultValue = (): AppFormValue => {
-            if (element.default === null || element.default === undefined) {
-                return null;
-            }
-
-            switch (element.type) {
-            case 'bool': {
-                // Comprehensive boolean conversion
-                if (typeof element.default === 'boolean') {
-                    return element.default;
-                }
-                const boolString = String(element.default).toLowerCase().trim();
-                return boolString === 'true' || boolString === '1' || boolString === 'yes';
-            }
-
-            case 'select':
-            case 'radio': {
-                if (element.options && element.default) {
-                    const defaultOption = element.options.find((option) => option.value === element.default);
-                    if (defaultOption) {
-                        return {
-                            label: this.sanitizeString(defaultOption.text),
-                            value: this.sanitizeString(defaultOption.value),
-                        };
-                    }
-                    this.logWarn('Default value not found in options', {
-                        elementName: element.name,
-                        defaultValue: element.default,
-                        availableOptions: element.options?.map((opt) => opt.value),
-                    });
-                }
-                return null;
-            }
-
-            case 'text':
-            case 'textarea': {
-                // Match original interactive dialog: e.default ?? null
-                const defaultValue = element.default ?? null;
-                return defaultValue === null ? null : this.sanitizeString(defaultValue);
-            }
-
-            case 'date':
-            case 'datetime': {
-                // Date and datetime values should be passed through as strings (ISO format)
-                const defaultValue = element.default ?? null;
-                return defaultValue === null ? null : this.sanitizeString(defaultValue);
-            }
-
-            default:
-                return this.sanitizeString(element.default);
-            }
-        };
-
-        // Enhanced options mapping with validation
-        const getOptions = (): AppSelectOption[] | undefined => {
-            if (!element.options) {
-                return undefined;
-            }
-
-            return element.options.map((option, index) => {
-                if (!option.text?.trim() && this.conversionContext.validateInputs) {
-                    this.logWarn('Empty option text detected', {
-                        elementName: element.name,
-                        optionIndex: index,
-                        optionValue: option.value,
-                    });
-                }
-                if (!option.value?.trim() && this.conversionContext.validateInputs) {
-                    this.logWarn('Empty option value detected', {
-                        elementName: element.name,
-                        optionIndex: index,
-                        optionText: option.text,
-                    });
-                }
-
-                return {
-                    label: this.sanitizeString(option.text || ''),
-                    value: this.sanitizeString(option.value || ''),
-                };
-            });
-        };
-
-        // Build the AppField with comprehensive validation
-        const appField: AppField = {
-            name: this.sanitizeString(element.name),
-            type: getFieldType(),
-            label: this.sanitizeString(element.display_name),
-            description: element.help_text ? this.sanitizeString(element.help_text) : undefined,
-            hint: element.placeholder ? this.sanitizeString(element.placeholder) : undefined,
-            is_required: !element.optional,
-            readonly: false,
-            value: getDefaultValue(),
-        };
-
-        // Add type-specific properties
-        if (element.type === 'textarea') {
-            appField.subtype = 'textarea';
-        } else if (element.type === 'text' && element.subtype) {
-            appField.subtype = element.subtype;
-        }
-=======
     private convertToAppForm = (): {form?: AppForm; error?: string} => {
         const {elements, title, introductionText, iconUrl, submitLabel} = this.props;
->>>>>>> 3b1ac28c
 
         const {form, errors} = convertDialogToAppForm(
             elements,
@@ -414,124 +249,6 @@
     };
 
     /**
-<<<<<<< HEAD
-     * Convert Apps Form values back to Interactive Dialog submission format with validation
-     */
-    private convertAppFormValuesToDialogSubmission = (values: AppFormValues): Record<string, unknown> => {
-        const {elements} = this.props;
-        const submission: Record<string, unknown> = {};
-
-        if (!elements) {
-            return submission;
-        }
-
-        elements.forEach((element) => {
-            const value = values[element.name];
-
-            if (value === null || value === undefined) {
-                // Skip null/undefined values unless field is required
-                if (!element.optional && this.conversionContext.validateInputs) {
-                    this.logWarn('Required field has null/undefined value', {
-                        fieldName: element.name,
-                        fieldType: element.type,
-                        isOptional: element.optional,
-                    });
-                }
-                return;
-            }
-
-            // Type-safe value conversion with validation
-            switch (element.type) {
-            case 'text':
-            case 'textarea':
-                if (element.subtype === 'number') {
-                    // Handle numeric inputs
-                    const numValue = Number(value);
-                    submission[element.name] = isNaN(numValue) ? this.sanitizeString(value) : numValue;
-                } else {
-                    const stringValue = this.sanitizeString(value);
-
-                    // Validate length constraints
-                    if (this.conversionContext.validateInputs) {
-                        if (element.min_length !== undefined && stringValue.length < element.min_length) {
-                            this.logWarn('Field value too short', {
-                                fieldName: element.name,
-                                actualLength: stringValue.length,
-                                minLength: element.min_length,
-                            });
-                        }
-                        if (element.max_length !== undefined && stringValue.length > element.max_length) {
-                            this.logWarn('Field value too long', {
-                                fieldName: element.name,
-                                actualLength: stringValue.length,
-                                maxLength: element.max_length,
-                            });
-                        }
-                    }
-                    submission[element.name] = stringValue;
-                }
-                break;
-            case 'bool':
-                submission[element.name] = Boolean(value);
-                break;
-
-            case 'radio':
-                submission[element.name] = this.sanitizeString(value);
-                break;
-
-            case 'select':
-                if (element.data_source === 'users' || element.data_source === 'channels') {
-                    // Handle user/channel selects
-                    if (typeof value === 'object' && value !== null && 'value' in value) {
-                        submission[element.name] = this.sanitizeString((value as AppSelectOption).value);
-                    } else {
-                        submission[element.name] = this.sanitizeString(value);
-                    }
-                }
-
-                // Handle static selects
-                if (typeof value === 'object' && value !== null && 'value' in value) {
-                    const selectOption = value as AppSelectOption;
-
-                    // Validate that the selected option exists in the original options
-                    if (this.conversionContext.validateInputs && element.options) {
-                        const validOption = element.options.find((opt) => opt.value === selectOption.value);
-                        if (!validOption) {
-                            this.logWarn('Selected value not found in options', {
-                                fieldName: element.name,
-                                selectedValue: selectOption.value,
-                                availableOptions: element.options.map((opt) => opt.value),
-                            });
-                        }
-                    }
-                    submission[element.name] = this.sanitizeString(selectOption.value);
-                } else {
-                    submission[element.name] = this.sanitizeString(value);
-                }
-                break;
-
-            case 'date':
-            case 'datetime':
-                // Date and datetime values should be passed through as strings (ISO format)
-                submission[element.name] = this.sanitizeString(value);
-                break;
-
-            default:
-                this.logWarn('Unknown element type in submission conversion', {
-                    fieldName: element.name,
-                    elementType: element.type,
-                    fallbackBehavior: 'treating as string',
-                });
-                submission[element.name] = this.sanitizeString(value);
-            }
-        });
-
-        return submission;
-    };
-
-    /**
-=======
->>>>>>> 3b1ac28c
      * Enhanced cancel adapter with proper error handling
      */
     private cancelAdapter = async (): Promise<void> => {

// Copyright (c) 2015-present Mattermost, Inc. All Rights Reserved.
// See LICENSE.txt for license information.

import React from 'react';
import {injectIntl} from 'react-intl';
import type {WrappedComponentProps} from 'react-intl';

import type {AppForm, AppField, AppCallRequest, AppFormValue, AppSelectOption, AppFormValues} from '@mattermost/types/apps';
import type {DialogElement, DialogSubmission, SubmitDialogResponse} from '@mattermost/types/integrations';

import {AppFieldTypes} from 'mattermost-redux/constants/apps';
import type {ActionResult} from 'mattermost-redux/types/actions';

import {createCallContext} from 'utils/apps';
import type EmojiMap from 'utils/emoji_map';

import type {DoAppCallResult} from 'types/apps';

type ValidationError = {
    field: string;
    message: string;
    code: 'REQUIRED' | 'TOO_LONG' | 'TOO_SHORT' | 'INVALID_TYPE' | 'INVALID_FORMAT' | 'CONVERSION_ERROR';
};

type ConversionContext = {
    validateInputs: boolean;
    sanitizeStrings: boolean;
    strictMode: boolean;
    enableDebugLogging: boolean;
};

// Enhanced Props interface with better type safety
interface Props extends WrappedComponentProps {

    // Legacy InteractiveDialog props (now properly typed)
    elements?: DialogElement[];
    title?: string;
    introductionText?: string;
    iconUrl?: string;
    submitLabel?: string;
    url?: string;
    callbackId?: string;
    state?: string;
    notifyOnCancel?: boolean;
    emojiMap?: EmojiMap;
    onExited?: () => void;
    actions: {
        submitInteractiveDialog: (submission: DialogSubmission) => Promise<ActionResult<SubmitDialogResponse>>;
        lookupInteractiveDialog: (submission: DialogSubmission) => Promise<ActionResult<{items: Array<{text: string; value: string}>}>>;
    };

    // Enhanced configuration options
    conversionOptions?: Partial<ConversionContext>;
}

/**
 * Enhanced InteractiveDialogAdapter with comprehensive validation and type safety
 *
 * This adapter converts legacy InteractiveDialog components to use the modern AppsForm
 * system while maintaining backward compatibility. It includes:
 *
 * - Optional comprehensive input validation (disabled by default for backwards compatibility)
 * - Enhanced TypeScript interfaces for better type safety
 * - XSS prevention through string sanitization (enabled by default)
 * - Configurable validation and conversion options
 * - Detailed error handling and logging
 * - Backwards compatible with existing InteractiveDialog implementations
 *
 * @example
 * ```tsx
 * // Backwards compatible - works with existing dialogs
 * <InteractiveDialogAdapter
 *   elements={dialogElements}
 *   title="Sample Dialog"
 *   actions={{ submitInteractiveDialog }}
 *   onExited={() => console.log('Dialog closed')}
 * />
 *
 * // Enhanced with validation for new implementations
 * <InteractiveDialogAdapter
 *   elements={dialogElements}
 *   title="Sample Dialog"
 *   conversionOptions={{
 *     validateInputs: true,
 *     strictMode: false,
 *     enableDebugLogging: true
 *   }}
 *   actions={{ submitInteractiveDialog }}
 *   onExited={() => console.log('Dialog closed')}
 * />
 * ```
 */
class InteractiveDialogAdapter extends React.PureComponent<Props> {
    // Default conversion context with enhanced options
    // NOTE: validateInputs defaults to false for backwards compatibility
    private readonly conversionContext: ConversionContext = {
        validateInputs: false, // Default to false for backwards compatibility
        sanitizeStrings: true,
        strictMode: false,
        enableDebugLogging: false,
        ...this.props.conversionOptions,
    };

    /**
     * Logging utility following Mattermost webapp conventions
     * Uses standard console methods with ESLint disable comments
     */
    private logDebug = (message: string, data?: unknown): void => {
        if (this.conversionContext.enableDebugLogging) {
            console.debug('[InteractiveDialogAdapter]', message, data || ''); // eslint-disable-line no-console
        }
    };

    private logWarn = (message: string, data?: unknown): void => {
        if (this.conversionContext.validateInputs) {
            console.warn('[InteractiveDialogAdapter]', message, data || ''); // eslint-disable-line no-console
        }
    };

    private logError = (message: string, error?: unknown): void => {
        // Always log errors regardless of settings
        console.error('[InteractiveDialogAdapter]', message, error || ''); // eslint-disable-line no-console
    };

    /**
     * Validate individual dialog element
     */
    private validateDialogElement = (element: DialogElement, index: number): ValidationError[] => {
        const errors: ValidationError[] = [];
        const fieldPrefix = `elements[${index}]`;

        // Required field validation - only for truly required fields
        if (!element.name?.trim()) {
            errors.push({
                field: `${fieldPrefix}.name`,
                message: 'Element name is required',
                code: 'REQUIRED',
            });
        }

        if (!element.display_name?.trim()) {
            errors.push({
                field: `${fieldPrefix}.display_name`,
                message: 'Element display_name is required',
                code: 'REQUIRED',
            });
        }

        if (!element.type?.trim()) {
            errors.push({
                field: `${fieldPrefix}.type`,
                message: 'Element type is required',
                code: 'REQUIRED',
            });
        }

        // Length validation based on server-side limits
        if (element.name && element.name.length > 300) { // Server limit is 300 chars
            errors.push({
                field: `${fieldPrefix}.name`,
                message: `Element name too long: ${element.name.length} > 300 characters (server limit)`,
                code: 'TOO_LONG',
            });
        }

        if (element.display_name && element.display_name.length > 24) { // Server limit is 24 chars
            errors.push({
                field: `${fieldPrefix}.display_name`,
                message: `Element display_name too long: ${element.display_name.length} > 24 characters (server limit)`,
                code: 'TOO_LONG',
            });
        }

        // Validate help text length if present
        if (element.help_text && element.help_text.length > 150) { // Server limit is 150 chars
            errors.push({
                field: `${fieldPrefix}.help_text`,
                message: `Element help_text too long: ${element.help_text.length} > 150 characters (server limit)`,
                code: 'TOO_LONG',
            });
        }

        // Optimized validation for select/radio options
        if ((element.type === 'select' || element.type === 'radio') && element.options) {
            const optionType = element.type === 'radio' ? 'Radio option' : 'Option';

            for (let optIndex = 0; optIndex < element.options.length; optIndex++) {
                const option = element.options[optIndex];

                if (!option.text?.trim()) {
                    errors.push({
                        field: `${fieldPrefix}.options[${optIndex}].text`,
                        message: `${optionType} text is required`,
                        code: 'REQUIRED',
                    });
                }
                if (option.value === null || option.value === undefined || String(option.value).trim() === '') {
                    errors.push({
                        field: `${fieldPrefix}.options[${optIndex}].value`,
                        message: `${optionType} value is required`,
                        code: 'REQUIRED',
                    });
                }
            }
        }

        // Validation for text fields with proper server limits
        if (element.type === 'text' || element.type === 'textarea') {
            // Validate min/max length relationship
            if (element.min_length !== undefined && element.max_length !== undefined) {
                if (element.min_length > element.max_length) {
                    errors.push({
                        field: `${fieldPrefix}.min_length`,
                        message: 'min_length cannot be greater than max_length',
                        code: 'INVALID_FORMAT',
                    });
                }
            }

            // Validate against server limits
            const maxLengthLimit = element.type === 'textarea' ? 3000 : 150;
            if (element.max_length !== undefined && element.max_length > maxLengthLimit) {
                errors.push({
                    field: `${fieldPrefix}.max_length`,
                    message: `max_length too large: ${element.max_length} > ${maxLengthLimit} (server limit for ${element.type})`,
                    code: 'TOO_LONG',
                });
            }
        }

        // Validation for select fields
        if (element.type === 'select') {
            // Warn if both options and data_source are provided
            if (element.options && element.data_source) {
                errors.push({
                    field: `${fieldPrefix}.options`,
                    message: 'Select element cannot have both options and data_source',
                    code: 'INVALID_FORMAT',
                });
            }

            // Validate max_length for select fields (server limit is 3000)
            if (element.max_length !== undefined && element.max_length > 3000) {
                errors.push({
                    field: `${fieldPrefix}.max_length`,
                    message: `max_length too large: ${element.max_length} > 3000 (server limit for select)`,
                    code: 'TOO_LONG',
                });
            }
        }

        // Log warning for multiselect on non-select elements
        if (element.multiselect && element.type !== 'select') {
            this.logWarn('multiselect property ignored for non-select element', {
                fieldName: element.name,
                elementType: element.type,
                note: 'multiselect only applies to select elements',
            });
        }

        // Validation for bool fields
        if (element.type === 'bool') {
            // Validate max_length for bool fields (server limit is 150)
            if (element.max_length !== undefined && element.max_length > 150) {
                errors.push({
                    field: `${fieldPrefix}.max_length`,
                    message: `max_length too large: ${element.max_length} > 150 (server limit for bool)`,
                    code: 'TOO_LONG',
                });
            }
        }

        return errors;
    };

    /**
     * Sanitize string input to prevent XSS attacks
     */
    private sanitizeString = (input: unknown): string => {
        if (!this.conversionContext.sanitizeStrings) {
            return String(input);
        }

        const str = String(input);

        // Remove script tags and other potentially dangerous content
        return str.
            replace(/<script\b[^<]*(?:(?!<\/script>)<[^<]*)*<\/script>/gi, '').
            replace(/<iframe\b[^<]*(?:(?!<\/iframe>)<[^<]*)*<\/iframe>/gi, '').
            replace(/javascript:/gi, '').
            replace(/on\w+\s*=/gi, ''); // Remove event handlers like onclick=
    };

    private convertToAppForm = (): AppForm => {
        const {elements, title, introductionText, iconUrl, submitLabel} = this.props;

        // Convert elements with validation done per element
        const convertedFields: AppField[] = [];
        const validationErrors: ValidationError[] = [];

        // Validate title upfront if validation is enabled
        if (this.conversionContext.validateInputs) {
            if (!title?.trim()) {
                validationErrors.push({
                    field: 'title',
                    message: 'Dialog title is required',
                    code: 'REQUIRED',
                });
            }
        }

        // Convert elements with single validation pass
        elements?.forEach((element, index) => {
            try {
                const convertedField = this.convertElement(element, index);
                convertedFields.push(convertedField);
            } catch (error) {
                if (this.conversionContext.validateInputs) {
                    validationErrors.push({
                        field: `elements[${index}]`,
                        message: error instanceof Error ? error.message : 'Conversion failed',
                        code: 'CONVERSION_ERROR',
                    });
                }

                // In non-strict mode, continue with a placeholder field
                if (!this.conversionContext.strictMode) {
                    convertedFields.push({
                        name: element.name || `element_${index}`,
                        type: AppFieldTypes.TEXT,
                        label: element.display_name || 'Invalid Field',
                        description: 'This field could not be converted properly',
                    });
                }
            }
        });

        // Handle validation errors if any
        if (validationErrors.length > 0 && this.conversionContext.validateInputs) {
            this.logWarn('Dialog validation errors detected (non-blocking)', {
                errorCount: validationErrors.length,
                errors: validationErrors,
                note: 'These are warnings - processing will continue for backwards compatibility',
            });
            if (this.conversionContext.strictMode) {
                const errorMessage = this.props.intl.formatMessage({
                    id: 'interactive_dialog.validation_failed',
                    defaultMessage: 'Dialog validation failed: {errors}',
                }, {
                    errors: validationErrors.map((e) => e.message).join(', '),
                });
                throw new Error(errorMessage);
            }
        }

        return {
            title: this.sanitizeString(title || ''),
            icon: iconUrl,
            header: introductionText ? this.sanitizeString(introductionText) : undefined,
            submit_label: submitLabel ? this.sanitizeString(submitLabel) : undefined,
            submit: {
                path: '/submit',
                expand: {},
            },
            fields: convertedFields,
        };
    };

    /**
     * Convert DialogElement to AppField with enhanced type safety and validation
     */
    private convertElement = (element: DialogElement, index?: number): AppField => {
        // Validate element before conversion (single validation pass)
        if (this.conversionContext.validateInputs) {
            const errors = this.validateDialogElement(element, index ?? 0);
            if (errors.length > 0) {
                if (this.conversionContext.strictMode) {
                    const errorMessage = this.props.intl.formatMessage({
                        id: 'interactive_dialog.element_validation_failed',
                        defaultMessage: 'Element validation failed: {errors}',
                    }, {
                        errors: errors.map((e) => e.message).join(', '),
                    });
                    throw new Error(errorMessage);
                } else {
                    // Log validation errors in non-strict mode but continue conversion
                    this.logWarn(`Element validation errors for ${element.name || 'unnamed'}`, {
                        errors,
                        element: element.name,
                        index,
                    });
                }
            }
        }

        // Enhanced type mapping with comprehensive coverage
        const getFieldType = (): string => {
            switch (element.type) {
            case 'text':
                return AppFieldTypes.TEXT;
            case 'textarea':
                return AppFieldTypes.TEXT; // Use TEXT type with textarea subtype
            case 'select':
                if (element.data_source === 'users') {
                    return AppFieldTypes.USER;
                }
                if (element.data_source === 'channels') {
                    return AppFieldTypes.CHANNEL;
                }
                if (element.data_source === 'dynamic') {
                    return AppFieldTypes.DYNAMIC_SELECT;
                }
                return AppFieldTypes.STATIC_SELECT;
            case 'bool':
                return AppFieldTypes.BOOL;
            case 'radio':
                return AppFieldTypes.RADIO;
            case 'date':
                return AppFieldTypes.DATE;
            case 'datetime':
                return AppFieldTypes.DATETIME;
            default:
                this.logWarn('Unknown dialog element type encountered', {
                    elementType: element.type,
                    elementName: element.name,
                    fallbackType: 'TEXT',
                });
                return AppFieldTypes.TEXT;
            }
        };

        // Enhanced default value handling with type safety
        const getDefaultValue = (): AppFormValue => {
            if (element.default === null || element.default === undefined) {
                return null;
            }

            switch (element.type) {
            case 'bool': {
                // Comprehensive boolean conversion
                if (typeof element.default === 'boolean') {
                    return element.default;
                }
                const boolString = String(element.default).toLowerCase().trim();
                return boolString === 'true' || boolString === '1' || boolString === 'yes';
            }

            case 'select':
            case 'radio': {
                // Handle dynamic selects that use data_source instead of static options
                if (element.type === 'select' && element.data_source === 'dynamic' && element.default) {
                    return {
                        label: this.sanitizeString(element.default),
                        value: this.sanitizeString(element.default),
                    };
                }
                if (element.options && element.default) {
                    // Handle multiselect defaults (comma-separated values)
                    if (element.type === 'select' && element.multiselect) {
                        const defaultValues = Array.isArray(element.default) ?
                            element.default :
                            String(element.default).split(',').map((val) => val.trim());

                        const defaultOptions = defaultValues.map((value) => {
                            const option = element.options!.find((opt) => opt.value === value);
                            if (option) {
                                return {
                                    label: this.sanitizeString(option.text),
                                    value: this.sanitizeString(option.value),
                                };
                            }
                            this.logWarn('Default multiselect value not found in options', {
                                elementName: element.name,
                                defaultValue: value,
                                availableOptions: element.options?.map((opt) => opt.value),
                            });
                            return null;
                        }).filter(Boolean) as AppSelectOption[];

                        return defaultOptions.length > 0 ? defaultOptions : null;
                    }

                    // Single select default
                    const defaultOption = element.options.find((option) => option.value === element.default);
                    if (defaultOption) {
                        return {
                            label: this.sanitizeString(defaultOption.text),
                            value: this.sanitizeString(defaultOption.value),
                        };
                    }
                    this.logWarn('Default value not found in options', {
                        elementName: element.name,
                        defaultValue: element.default,
                        availableOptions: element.options?.map((opt) => opt.value),
                    });
                }
                return null;
            }

            case 'dynamic_select': {
                // For dynamic selects, default value should be a simple AppSelectOption
                // Since options are loaded dynamically, we can't validate against static options
                if (element.default) {
                    // If default is a string, create a basic option with the same label/value
                    // The actual label will be resolved when the field is loaded
                    return {
                        label: this.sanitizeString(element.default),
                        value: this.sanitizeString(element.default),
                    };
                }
                return null;
            }

            case 'text':
            case 'textarea': {
                // Match original interactive dialog: e.default ?? null
                const defaultValue = element.default ?? null;
                return defaultValue === null ? null : this.sanitizeString(defaultValue);
            }

            case 'date':
            case 'datetime': {
                // Date and datetime values should be passed through as strings (ISO format)
                const defaultValue = element.default ?? null;
                return defaultValue === null ? null : this.sanitizeString(defaultValue);
            }

            default:
                return this.sanitizeString(element.default);
            }
        };

        // Enhanced options mapping with validation
        const getOptions = (): AppSelectOption[] | undefined => {
            if (!element.options) {
                return undefined;
            }

            return element.options.map((option, index) => {
                if (!option.text?.trim() && this.conversionContext.validateInputs) {
                    this.logWarn('Empty option text detected', {
                        elementName: element.name,
                        optionIndex: index,
                        optionValue: option.value,
                    });
                }
                if (!option.value?.trim() && this.conversionContext.validateInputs) {
                    this.logWarn('Empty option value detected', {
                        elementName: element.name,
                        optionIndex: index,
                        optionText: option.text,
                    });
                }

                return {
                    label: this.sanitizeString(option.text || ''),
                    value: this.sanitizeString(option.value || ''),
                };
            });
        };

        // Build the AppField with comprehensive validation
        const appField: AppField = {
            name: this.sanitizeString(element.name),
            type: getFieldType(),
            label: this.sanitizeString(element.display_name),
            description: element.help_text ? this.sanitizeString(element.help_text) : undefined,
            hint: element.placeholder ? this.sanitizeString(element.placeholder) : undefined,
            is_required: !element.optional,
            readonly: false,
            value: getDefaultValue(),
        };

        // Add type-specific properties
        if (element.type === 'textarea') {
            appField.subtype = 'textarea';
        } else if (element.type === 'text' && element.subtype) {
            appField.subtype = element.subtype;
        }

        // Add length constraints for text fields
        if (element.type === 'text' || element.type === 'textarea') {
            if (element.min_length !== undefined) {
                appField.min_length = Math.max(0, element.min_length);
            }
            if (element.max_length !== undefined) {
                appField.max_length = Math.max(0, element.max_length);
            }
        }

        // Add options for select and radio fields
        if (element.type === 'select' || element.type === 'radio') {
            appField.options = getOptions();

<<<<<<< HEAD
            // Add multiselect support for select fields
            if (element.type === 'select' && element.multiselect) {
                appField.multiselect = true;
=======
            if (element.type === 'select' && element.data_source === 'dynamic') {
                appField.lookup = {
                    path: element.data_source_url || '',
                };
>>>>>>> 15e86734
            }
        }

        return appField;
    };

    /**
     * Enhanced submission adapter with comprehensive input validation and sanitization
     */
    private submitAdapter = async (call: AppCallRequest): Promise<DoAppCallResult<unknown>> => {
        try {
            // Validate and convert AppCallRequest values back to legacy format
            const values = call.values || {};
            const convertedValues = this.convertAppFormValuesToDialogSubmission(values);

            const legacySubmission: DialogSubmission = {
                url: this.props.url || '',
                callback_id: this.props.callbackId || '',
                state: this.props.state || '',
                submission: convertedValues as {[x: string]: string},
                user_id: '',
                channel_id: '',
                team_id: '',
                cancelled: false,
            };

            const result = await this.props.actions.submitInteractiveDialog(legacySubmission);

            // Handle server-side validation errors from the response data (like original dialog)
            if (result?.data?.error || result?.data?.errors) {
                return {
                    error: {
                        type: 'error' as const,
                        text: result.data.error || this.props.intl.formatMessage({
                            id: 'interactive_dialog.submission_failed_validation',
                            defaultMessage: 'Submission failed with validation errors',
                        }),
                        data: {
                            errors: result.data.errors || {},
                        },
                    },
                };
            }

            // Handle network/action-level errors
            if (result?.error) {
                return {
                    error: {
                        type: 'error' as const,
                        text: this.props.intl.formatMessage({
                            id: 'interactive_dialog.submission_failed',
                            defaultMessage: 'Submission failed',
                        }),
                        data: {
                            errors: {},
                        },
                    },
                };
            }

            // Success response
            return {
                data: {
                    type: 'ok' as const,
                    text: '',
                },
            };
        } catch (error) {
            this.logError('Dialog submission failed', {
                error: error instanceof Error ? error.message : String(error),
                callbackId: this.props.callbackId,
                url: this.props.url,
            });
            return {
                error: {
                    type: 'error' as const,
                    text: error instanceof Error ? error.message : this.props.intl.formatMessage({
                        id: 'interactive_dialog.submission_failed',
                        defaultMessage: 'Submission failed',
                    }),
                    data: {
                        errors: {
                            form: String(error),
                        },
                    },
                },
            };
        }
    };

    /**
     * Convert Apps Form values back to Interactive Dialog submission format with validation
     */
    private convertAppFormValuesToDialogSubmission = (values: AppFormValues): Record<string, unknown> => {
        const {elements} = this.props;
        const submission: Record<string, unknown> = {};

        if (!elements) {
            return submission;
        }

        elements.forEach((element) => {
            const value = values[element.name];

            if (value === null || value === undefined) {
                // Skip null/undefined values unless field is required
                if (!element.optional && this.conversionContext.validateInputs) {
                    this.logWarn('Required field has null/undefined value', {
                        fieldName: element.name,
                        fieldType: element.type,
                        isOptional: element.optional,
                    });
                }
                return;
            }

            // Type-safe value conversion with validation
            switch (element.type) {
            case 'text':
            case 'textarea':
                if (element.subtype === 'number') {
                    // Handle numeric inputs
                    const numValue = Number(value);
                    submission[element.name] = isNaN(numValue) ? this.sanitizeString(value) : numValue;
                } else {
                    const stringValue = this.sanitizeString(value);

                    // Validate length constraints
                    if (this.conversionContext.validateInputs) {
                        if (element.min_length !== undefined && stringValue.length < element.min_length) {
                            this.logWarn('Field value too short', {
                                fieldName: element.name,
                                actualLength: stringValue.length,
                                minLength: element.min_length,
                            });
                        }
                        if (element.max_length !== undefined && stringValue.length > element.max_length) {
                            this.logWarn('Field value too long', {
                                fieldName: element.name,
                                actualLength: stringValue.length,
                                maxLength: element.max_length,
                            });
                        }
                    }
                    submission[element.name] = stringValue;
                }
                break;
            case 'bool':
                submission[element.name] = Boolean(value);
                break;

            case 'radio':
                submission[element.name] = this.sanitizeString(value);
                break;

            case 'select':
                // Handle multiselect arrays
                if (Array.isArray(value)) {
                    if (element.multiselect) {
                        // For multiselect, convert array of AppSelectOption to array of values
                        const multiValues = value.map((item) => {
                            if (typeof item === 'object' && item !== null && 'value' in item) {
                                return this.sanitizeString((item as AppSelectOption).value);
                            }
                            return this.sanitizeString(item);
                        });
                        submission[element.name] = multiValues;
                    } else {
                        this.logWarn('Received array value for non-multiselect field', {
                            fieldName: element.name,
                            valueType: 'array',
                            multiselect: element.multiselect,
                        });

                        // Fallback: use first value
                        submission[element.name] = value.length > 0 ? this.sanitizeString(value[0]) : '';
                    }
<<<<<<< HEAD
                }

                // Single value handling
                if (!Array.isArray(value)) {
                    if (element.data_source === 'users' || element.data_source === 'channels') {
                        // Handle user/channel selects
                        if (typeof value === 'object' && value !== null && 'value' in value) {
                            submission[element.name] = this.sanitizeString((value as AppSelectOption).value);
                        } else {
                            submission[element.name] = this.sanitizeString(value);
                        }
                    } else if (typeof value === 'object' && value !== null && 'value' in value) {
                        // Handle static selects
                        const selectOption = value as AppSelectOption;

                        // Validate that the selected option exists in the original options
                        if (this.conversionContext.validateInputs && element.options) {
                            const validOption = element.options.find((opt) => opt.value === selectOption.value);
                            if (!validOption) {
                                this.logWarn('Selected value not found in options', {
                                    fieldName: element.name,
                                    selectedValue: selectOption.value,
                                    availableOptions: element.options.map((opt) => opt.value),
                                });
                            }
=======
                } else if (element.data_source === 'dynamic') {
                    // Handle dynamic selects - options are loaded dynamically via lookup calls
                    if (typeof value === 'object' && value !== null && 'value' in value) {
                        const selectOption = value as AppSelectOption;
                        submission[element.name] = this.sanitizeString(selectOption.value);
                    } else {
                        submission[element.name] = this.sanitizeString(value);
                    }
                } else if (typeof value === 'object' && value !== null && 'value' in value) {
                    // Handle static selects
                    const selectOption = value as AppSelectOption;

                    // Validate that the selected option exists in the original options
                    if (this.conversionContext.validateInputs && element.options) {
                        const validOption = element.options.find((opt) => opt.value === selectOption.value);
                        if (!validOption) {
                            this.logWarn('Selected value not found in options', {
                                fieldName: element.name,
                                selectedValue: selectOption.value,
                                availableOptions: element.options.map((opt) => opt.value),
                            });
>>>>>>> 15e86734
                        }
                        submission[element.name] = this.sanitizeString(selectOption.value);
                    } else {
                        submission[element.name] = this.sanitizeString(value);
                    }
                }
                break;

<<<<<<< HEAD
            case 'date':
            case 'datetime':
                // Date and datetime values should be passed through as strings (ISO format)
                submission[element.name] = this.sanitizeString(value);
=======
            case 'dynamic_select':
                // Handle dynamic selects - options are loaded dynamically via lookup calls
                if (typeof value === 'object' && value !== null && 'value' in value) {
                    const selectOption = value as AppSelectOption;
                    submission[element.name] = this.sanitizeString(selectOption.value);
                } else {
                    submission[element.name] = this.sanitizeString(value);
                }
>>>>>>> 15e86734
                break;

            default:
                this.logWarn('Unknown element type in submission conversion', {
                    fieldName: element.name,
                    elementType: element.type,
                    fallbackBehavior: 'treating as string',
                });
                submission[element.name] = this.sanitizeString(value);
            }
        });

        return submission;
    };

    /**
     * Enhanced cancel adapter with proper error handling
     */
    private cancelAdapter = async (): Promise<void> => {
        if (!this.props.notifyOnCancel) {
            return;
        }

        try {
            const cancelSubmission: DialogSubmission = {
                url: this.props.url || '',
                callback_id: this.props.callbackId || '',
                state: this.props.state || '',
                cancelled: true,
                user_id: '',
                channel_id: '',
                team_id: '',
                submission: {},
            };

            await this.props.actions.submitInteractiveDialog(cancelSubmission);
        } catch (error) {
            this.logError('Failed to notify server of dialog cancellation', {
                error: error instanceof Error ? error.message : String(error),
                callbackId: this.props.callbackId,
                url: this.props.url,
            });

            // Don't throw here as cancellation should always succeed from UX perspective
        }
    };

    /**
     * Handles dynamic lookup requests for interactive dialog select fields.
     * Validates the lookup URL, processes form values, and makes the lookup call
     * to fetch dynamic options for select elements.
     *
     * @param call - The app call request containing lookup parameters
     * @returns Promise resolving to lookup response with options or error
     */
    private performLookupCall = async (call: AppCallRequest): Promise<DoAppCallResult<unknown>> => {
        const {url, callbackId, state} = this.props;

        // Get the lookup path from the call or field configuration
        let lookupPath = call.path;

        // If the field has a lookup path defined, use that instead
        if (!lookupPath && call.selected_field) {
            const field = this.props.elements?.find((element) => element.name === call.selected_field);
            if (field?.data_source === 'dynamic' && field?.data_source_url) {
                lookupPath = field.data_source_url;
            }
        }

        // If still no path, fall back to the dialog URL
        if (!lookupPath) {
            lookupPath = url || '';
        }

        // Validate URL for security
        if (!lookupPath) {
            return {
                error: {
                    type: 'error' as const,
                    text: 'No lookup URL provided',
                },
            };
        }

        if (!lookupPath || !this.isValidLookupURL(lookupPath)) {
            return {
                error: {
                    type: 'error' as const,
                    text: 'Invalid lookup URL: must be HTTPS URL or /plugins/ path',
                },
            };
        }

        // Convert AppSelectOption values to their raw value before submission
        const processedValues = this.convertAppFormValuesToDialogSubmission(call.values || {});

        // For dynamic select, we need to make a lookup call to get options
        const dialog: DialogSubmission = {
            url: lookupPath || '',
            callback_id: callbackId ?? '',
            state: state ?? '',
            submission: processedValues as { [x: string]: string },
            user_id: '',
            channel_id: '',
            team_id: '',
            cancelled: false,
        };

        // Add the query and selected field to the submission
        if (call.query) {
            dialog.submission.query = call.query;
        }

        if (call.selected_field) {
            dialog.submission.selected_field = call.selected_field;
        }

        try {
            const response = await this.props.actions.lookupInteractiveDialog(dialog);

            // Convert the response to the format expected by AppsFormContainer
            if (response?.data?.items) {
                return {
                    data: {
                        type: 'ok' as const,
                        data: {
                            items: response.data.items.map((item) => ({
                                label: item.text,
                                value: item.value,
                            })),
                        },
                    },
                };
            }

            if (response?.error) {
                return {
                    error: {
                        type: 'error' as const,
                        text: response.error.message || 'Lookup failed',
                    },
                };
            }

            return {
                data: {
                    type: 'ok' as const,
                    data: {
                        items: [],
                    },
                },
            };
        } catch (error) {
            // Log the full error for debugging but return a sanitized message to the user
            this.logError('Lookup request failed', error);

            return {
                error: {
                    type: 'error' as const,
                    text: this.getSafeErrorMessage(error),
                },
            };
        }
    };

    /**
     * No-op refresh adapter for unsupported legacy feature
     * Interactive Dialogs don't support refresh on select
     */
    private refreshOnSelect = async (): Promise<DoAppCallResult<unknown>> => {
        if (this.conversionContext.validateInputs) {
            this.logWarn('Refresh on select is not supported in Interactive Dialogs', {
                feature: 'refresh on select',
                suggestion: 'Consider migrating to full Apps Framework',
            });
        }
        return {
            data: {
                type: 'ok' as const,
            },
        };
    };

    /**
     * No-op ephemeral response adapter for legacy compatibility
     */
    private postEphemeralCallResponseForContext = (): void => {
        // No-op for legacy dialogs - ephemeral responses not supported
    };

    /**
     * Validates if a URL is safe for lookup operations
     */
    private isValidLookupURL = (url: string): boolean => {
        if (!url) {
            return false;
        }

        // Only allow HTTPS for external URLs (more secure than HTTP)
        if (url.startsWith('https://')) {
            return true; // Simple check, full validation happens server-side
        }

        // Only allow plugin paths that start with /plugins/
        if (url.startsWith('/plugins/')) {
            // Additional validation for plugin paths - ensure no path traversal
            if (url.includes('..') || url.includes('//')) {
                return false;
            }
            return true;
        }

        return false;
    };

    /**
     * Gets a safe error message for display to users
     */
    private getSafeErrorMessage = (error: unknown): string => {
        if (error instanceof Error) {
            return error.message;
        }
        return this.props.intl.formatMessage({
            id: 'interactive_dialog.lookup_failed',
            defaultMessage: 'Lookup failed',
        });
    };

    render() {
        const appForm = this.convertToAppForm();

        // Create a minimal context for legacy interactive dialogs
        const context = createCallContext(
            'legacy-interactive-dialog', // app_id for legacy dialogs
            'interactive_dialog', // location
        );

        // Dynamic import of AppsFormContainer to avoid circular dependency
        return (
            <DynamicAppsFormContainer
                form={appForm}
                context={context}
                onExited={this.props.onExited || (() => {})}
                onHide={this.cancelAdapter}
                actions={{
                    doAppSubmit: this.submitAdapter,
                    doAppFetchForm: this.refreshOnSelect,
                    doAppLookup: this.performLookupCall,
                    postEphemeralCallResponseForContext: this.postEphemeralCallResponseForContext,
                }}
            />
        );
    }
}

// Dynamic wrapper component for AppsFormContainer to avoid circular dependency
const DynamicAppsFormContainer: React.FC<any> = (props) => {
    const [AppsFormContainer, setAppsFormContainer] = React.useState<React.ComponentType<any> | null>(null);

    React.useEffect(() => {
        const loadComponent = async () => {
            const {default: Component} = await import('components/apps_form/apps_form_container');
            setAppsFormContainer(() => Component);
        };
        loadComponent();
    }, []);

    if (!AppsFormContainer) {
        return null; // Loading state
    }

    return <AppsFormContainer {...props}/>;
};

export default injectIntl(InteractiveDialogAdapter);<|MERGE_RESOLUTION|>--- conflicted
+++ resolved
@@ -592,16 +592,15 @@
         if (element.type === 'select' || element.type === 'radio') {
             appField.options = getOptions();
 
-<<<<<<< HEAD
             // Add multiselect support for select fields
             if (element.type === 'select' && element.multiselect) {
                 appField.multiselect = true;
-=======
+            }
+
             if (element.type === 'select' && element.data_source === 'dynamic') {
                 appField.lookup = {
                     path: element.data_source_url || '',
                 };
->>>>>>> 15e86734
             }
         }
 
@@ -779,7 +778,6 @@
                         // Fallback: use first value
                         submission[element.name] = value.length > 0 ? this.sanitizeString(value[0]) : '';
                     }
-<<<<<<< HEAD
                 }
 
                 // Single value handling
@@ -805,29 +803,6 @@
                                     availableOptions: element.options.map((opt) => opt.value),
                                 });
                             }
-=======
-                } else if (element.data_source === 'dynamic') {
-                    // Handle dynamic selects - options are loaded dynamically via lookup calls
-                    if (typeof value === 'object' && value !== null && 'value' in value) {
-                        const selectOption = value as AppSelectOption;
-                        submission[element.name] = this.sanitizeString(selectOption.value);
-                    } else {
-                        submission[element.name] = this.sanitizeString(value);
-                    }
-                } else if (typeof value === 'object' && value !== null && 'value' in value) {
-                    // Handle static selects
-                    const selectOption = value as AppSelectOption;
-
-                    // Validate that the selected option exists in the original options
-                    if (this.conversionContext.validateInputs && element.options) {
-                        const validOption = element.options.find((opt) => opt.value === selectOption.value);
-                        if (!validOption) {
-                            this.logWarn('Selected value not found in options', {
-                                fieldName: element.name,
-                                selectedValue: selectOption.value,
-                                availableOptions: element.options.map((opt) => opt.value),
-                            });
->>>>>>> 15e86734
                         }
                         submission[element.name] = this.sanitizeString(selectOption.value);
                     } else {
@@ -836,12 +811,6 @@
                 }
                 break;
 
-<<<<<<< HEAD
-            case 'date':
-            case 'datetime':
-                // Date and datetime values should be passed through as strings (ISO format)
-                submission[element.name] = this.sanitizeString(value);
-=======
             case 'dynamic_select':
                 // Handle dynamic selects - options are loaded dynamically via lookup calls
                 if (typeof value === 'object' && value !== null && 'value' in value) {
@@ -850,7 +819,12 @@
                 } else {
                     submission[element.name] = this.sanitizeString(value);
                 }
->>>>>>> 15e86734
+                break;
+
+            case 'date':
+            case 'datetime':
+                // Date and datetime values should be passed through as strings (ISO format)
+                submission[element.name] = this.sanitizeString(value);
                 break;
 
             default:

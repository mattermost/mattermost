// Copyright (c) 2015-present Mattermost, Inc. All Rights Reserved.
// See LICENSE.txt for license information.

import {waitFor} from '@testing-library/react';
import React from 'react';

import type {DialogElement} from '@mattermost/types/integrations';

import {AppFieldTypes} from 'mattermost-redux/constants/apps';

import {renderWithContext} from 'tests/react_testing_utils';
import EmojiMap from 'utils/emoji_map';

import InteractiveDialogAdapter from './interactive_dialog_adapter';

// Mock AppsFormContainer to avoid dynamic import complexity in tests
const MockAppsFormContainer = jest.fn((props: any) => {
    return (
        <div data-testid='apps-form-container'>
            <div data-testid='form-title'>{props.form?.title}</div>
            <div data-testid='form-header'>{props.form?.header}</div>
            <div data-testid='form-icon'>{props.form?.icon}</div>
            <div data-testid='form-fields-count'>{props.form?.fields?.length || 0}</div>
            {props.form?.fields?.map((field: any) => (
                <div
                    key={field.name}
                    data-testid={`field-${field.name}`}
                >
                    <span data-testid={`field-type-${field.name}`}>{field.type}</span>
                    <span data-testid={`field-value-${field.name}`}>{JSON.stringify(field.value)}</span>
                    <span data-testid={`field-required-${field.name}`}>{field.is_required ? 'required' : 'optional'}</span>
                </div>
            ))}
        </div>
    );
});

jest.mock('components/apps_form/apps_form_container', () => {
    return {
        __esModule: true,
        default: MockAppsFormContainer,
    };
});

// Mock console methods for testing logging
const mockConsole = {
    debug: jest.fn(),
    warn: jest.fn(),
    error: jest.fn(),
};

describe('components/interactive_dialog/InteractiveDialogAdapter', () => {
    const baseProps = {
        url: 'https://example.com',
        callbackId: 'abc123',
        title: 'Test Dialog',
        introductionText: 'Test introduction',
        iconUrl: 'https://example.com/icon.png',
        submitLabel: 'Submit',
        state: 'test-state',
        notifyOnCancel: true,
        emojiMap: new EmojiMap(new Map()),
        onExited: jest.fn(),
        actions: {
            submitInteractiveDialog: jest.fn().mockResolvedValue({data: {}}),
            lookupInteractiveDialog: jest.fn().mockResolvedValue({data: {items: []}}),
        },
        elements: [] as DialogElement[],
    };

    beforeEach(() => {
        // Mock console methods before each test
        global.console.debug = mockConsole.debug;
        global.console.warn = mockConsole.warn;
        global.console.error = mockConsole.error;
    });

    afterEach(() => {
        jest.clearAllMocks();
        mockConsole.debug.mockClear();
        mockConsole.warn.mockClear();
        mockConsole.error.mockClear();
    });

    describe('Basic Rendering and Conversion', () => {
        test('should render AppsFormContainer with correct basic props', async () => {
            const {getByTestId} = renderWithContext(
                <InteractiveDialogAdapter {...baseProps}/>,
            );

            await waitFor(() => {
                expect(getByTestId('apps-form-container')).toBeInTheDocument();
            });

            expect(getByTestId('form-title')).toHaveTextContent('Test Dialog');
            expect(getByTestId('form-header')).toHaveTextContent('Test introduction');
            expect(getByTestId('form-icon')).toHaveTextContent('https://example.com/icon.png');
        });

        test('should convert text element correctly', async () => {
            const textElement: DialogElement = {
                name: 'test-text',
                type: 'text',
                display_name: 'Test Text',
                help_text: 'Help text',
                placeholder: 'Enter text',
                default: 'default value',
                optional: false,
                max_length: 100,
                subtype: '',
                min_length: 0,
                data_source: '',
                options: [],
            };

            const props = {
                ...baseProps,
                elements: [textElement],
            };

            const {getByTestId} = renderWithContext(
                <InteractiveDialogAdapter {...props}/>,
            );

            await waitFor(() => {
                expect(getByTestId('form-fields-count')).toHaveTextContent('1');
            });
            expect(getByTestId('field-test-text')).toBeInTheDocument();
            expect(getByTestId('field-type-test-text')).toHaveTextContent(AppFieldTypes.TEXT);
            expect(getByTestId('field-value-test-text')).toHaveTextContent('"default value"');
            expect(getByTestId('field-required-test-text')).toHaveTextContent('required');
        });

        test('should convert select element with default option', async () => {
            const selectElement: DialogElement = {
                name: 'test-select',
                type: 'select',
                display_name: 'Test Select',
                help_text: 'Help text',
                placeholder: 'Choose option',
                default: 'option2',
                optional: false,
                max_length: 0,
                min_length: 0,
                subtype: '',
                data_source: '',
                options: [
                    {text: 'Option 1', value: 'option1'},
                    {text: 'Option 2', value: 'option2'},
                    {text: 'Option 3', value: 'option3'},
                ],
            };

            const props = {
                ...baseProps,
                elements: [selectElement],
            };

            const {getByTestId} = renderWithContext(
                <InteractiveDialogAdapter {...props}/>,
            );

            await waitFor(() => {
                expect(getByTestId('field-type-test-select')).toHaveTextContent(AppFieldTypes.STATIC_SELECT);
            });

            // Check that the default value was converted to AppSelectOption format
            const valueText = getByTestId('field-value-test-select').textContent;
            expect(valueText).toContain('Option 2');
            expect(valueText).toContain('option2');
        });

        test('should convert bool element with proper boolean conversion', async () => {
            const boolElement: DialogElement = {
                name: 'test-bool',
                type: 'bool',
                display_name: 'Test Boolean',
                help_text: 'Boolean field',
                placeholder: 'Check this',
                default: 'true',
                optional: false,
                max_length: 0,
                min_length: 0,
                subtype: '',
                data_source: '',
                options: [],
            };

            const props = {
                ...baseProps,
                elements: [boolElement],
            };

            const {getByTestId} = renderWithContext(
                <InteractiveDialogAdapter {...props}/>,
            );

            await waitFor(() => {
                expect(getByTestId('field-type-test-bool')).toHaveTextContent(AppFieldTypes.BOOL);
            });
            expect(getByTestId('field-value-test-bool')).toHaveTextContent('true');
        });
    });

    describe('XSS Prevention and Sanitization', () => {
        test('should sanitize title with script tags', async () => {
            const maliciousTitle = 'Test <script>alert("xss")</script> Dialog';
            const props = {
                ...baseProps,
                title: maliciousTitle,
            };

            const {getByTestId} = renderWithContext(
                <InteractiveDialogAdapter {...props}/>,
            );

            await waitFor(() => {
                expect(getByTestId('form-title')).toHaveTextContent('Test Dialog');
            });
        });

        test('should sanitize introduction text with iframe tags', async () => {
            const maliciousIntro = 'Introduction <iframe src="evil.com"></iframe> text';
            const props = {
                ...baseProps,
                introductionText: maliciousIntro,
            };

            const {getByTestId} = renderWithContext(
                <InteractiveDialogAdapter {...props}/>,
            );

            await waitFor(() => {
                expect(getByTestId('form-header')).toHaveTextContent('Introduction text');
            });
        });

        test('should sanitize element values with event handlers', async () => {
            const maliciousElement: DialogElement = {
                name: 'test-malicious',
                type: 'text',
                display_name: 'Test <img src=x onerror=alert(1)>',
                help_text: 'Help text',
                placeholder: '',
                default: 'value with onclick=alert("xss")',
                optional: false,
                max_length: 0,
                min_length: 0,
                subtype: '',
                data_source: '',
                options: [],
            };

            const props = {
                ...baseProps,
                elements: [maliciousElement],
            };

            const {getByTestId} = renderWithContext(
                <InteractiveDialogAdapter {...props}/>,
            );

            await waitFor(() => {
                expect(getByTestId('field-test-malicious')).toBeInTheDocument();
            });

            // Check that the default value was sanitized
            const valueText = getByTestId('field-value-test-malicious').textContent;
            expect(valueText).toContain('value with alert(\\"xss\\")');
            expect(valueText).not.toContain('onclick=');
        });

        test('should disable sanitization when sanitizeStrings is false', async () => {
            const maliciousTitle = 'Test <script>alert("xss")</script> Dialog';
            const props = {
                ...baseProps,
                title: maliciousTitle,
                conversionOptions: {
                    sanitizeStrings: false,
                },
            };

            const {getByTestId} = renderWithContext(
                <InteractiveDialogAdapter {...props}/>,
            );

            await waitFor(() => {
                expect(getByTestId('form-title')).toHaveTextContent(maliciousTitle);
            });
        });
    });

    describe('Validation Functionality', () => {
        test('should not validate by default (backwards compatibility)', async () => {
            const invalidElement: DialogElement = {
                name: '', // Invalid: missing name
                type: 'text',
                display_name: '', // Invalid: missing display_name
                help_text: '',
                placeholder: '',
                default: '',
                optional: false,
                max_length: 0,
                min_length: 0,
                subtype: '',
                data_source: '',
                options: [],
            };

            const props = {
                ...baseProps,
                title: '', // Invalid: missing title
                elements: [invalidElement],
            };

            // Should not throw or show warnings in console by default
            expect(() => {
                renderWithContext(
                    <InteractiveDialogAdapter {...props}/>,
                );
            }).not.toThrow();

            expect(mockConsole.warn).not.toHaveBeenCalled();
        });

        test('should validate when validateInputs is enabled', async () => {
            const invalidElement: DialogElement = {
                name: '', // Invalid: missing name
                type: 'text',
                display_name: '', // Invalid: missing display_name
                help_text: '',
                placeholder: '',
                default: '',
                optional: false,
                max_length: 0,
                min_length: 0,
                subtype: '',
                data_source: '',
                options: [],
            };

            const props = {
                ...baseProps,
                title: 'This title is way too long for the server limit of 24 characters',
                elements: [invalidElement],
                conversionOptions: {
                    validateInputs: true,
                },
            };

            renderWithContext(
                <InteractiveDialogAdapter {...props}/>,
            );

            await waitFor(() => {
                // Should warn about element validation errors
                expect(mockConsole.warn).toHaveBeenCalledWith(
                    '[InteractiveDialogAdapter]',
                    'Element validation errors for unnamed',
                    expect.any(Object),
                );
            });
        });

        test('should throw errors in strict mode', async () => {
            const invalidElement: DialogElement = {
                name: '', // Invalid: missing name
                type: 'text',
                display_name: '', // Invalid: missing display_name
                help_text: '',
                placeholder: '',
                default: '',
                optional: false,
                max_length: 0,
                min_length: 0,
                subtype: '',
                data_source: '',
                options: [],
            };

            const props = {
                ...baseProps,
                elements: [invalidElement],
                conversionOptions: {
                    validateInputs: true,
                    strictMode: true,
                },
            };

            expect(() => {
                renderWithContext(
                    <InteractiveDialogAdapter {...props}/>,
                );
            }).toThrow('Dialog validation failed:');
        });

        test('should validate server-side length limits', async () => {
            const longNameElement: DialogElement = {
                name: 'a'.repeat(301), // Exceeds 300 char limit
                type: 'text',
                display_name: 'b'.repeat(25), // Exceeds 24 char limit
                help_text: 'c'.repeat(151), // Exceeds 150 char limit
                placeholder: '',
                default: '',
                optional: false,
                max_length: 4000, // Exceeds 150 char limit for text
                min_length: 0,
                subtype: '',
                data_source: '',
                options: [],
            };

            const props = {
                ...baseProps,
                elements: [longNameElement],
                conversionOptions: {
                    validateInputs: true,
                },
            };

            renderWithContext(
                <InteractiveDialogAdapter {...props}/>,
            );

            await waitFor(() => {
                expect(mockConsole.warn).toHaveBeenCalledWith(
                    '[InteractiveDialogAdapter]',
                    'Element validation errors for ' + 'a'.repeat(301),
                    expect.objectContaining({
                        errors: expect.arrayContaining([
                            expect.objectContaining({
                                field: 'elements[0].name',
                                code: 'TOO_LONG',
                                message: expect.stringContaining('300 characters'),
                            }),
                            expect.objectContaining({
                                field: 'elements[0].display_name',
                                code: 'TOO_LONG',
                                message: expect.stringContaining('24 characters'),
                            }),
                            expect.objectContaining({
                                field: 'elements[0].help_text',
                                code: 'TOO_LONG',
                                message: expect.stringContaining('150 characters'),
                            }),
                            expect.objectContaining({
                                field: 'elements[0].max_length',
                                code: 'TOO_LONG',
                                message: expect.stringContaining('150 (server limit for text)'),
                            }),
                        ]),
                    }),
                );
            });
        });

        test('should validate select options', async () => {
            const invalidSelectElement: DialogElement = {
                name: 'test-select',
                type: 'select',
                display_name: 'Test Select',
                help_text: '',
                placeholder: '',
                default: '',
                optional: false,
                max_length: 0,
                min_length: 0,
                subtype: '',
                data_source: '',
                options: [
                    {text: '', value: 'valid'}, // Invalid: empty text
                    {text: 'Valid Text', value: ''}, // Invalid: empty value
                ],
            };

            const props = {
                ...baseProps,
                elements: [invalidSelectElement],
                conversionOptions: {
                    validateInputs: true,
                },
            };

            renderWithContext(
                <InteractiveDialogAdapter {...props}/>,
            );

            await waitFor(() => {
                expect(mockConsole.warn).toHaveBeenCalledWith(
                    '[InteractiveDialogAdapter]',
                    'Element validation errors for test-select',
                    expect.objectContaining({
                        errors: expect.arrayContaining([
                            expect.objectContaining({
                                field: 'elements[0].options[0].text',
                                code: 'REQUIRED',
                            }),
                            expect.objectContaining({
                                field: 'elements[0].options[1].value',
                                code: 'REQUIRED',
                            }),
                        ]),
                    }),
                );
            });
        });

        test('should validate conflicting select configuration', async () => {
            const conflictingSelectElement: DialogElement = {
                name: 'test-select',
                type: 'select',
                display_name: 'Test Select',
                help_text: '',
                placeholder: '',
                default: '',
                optional: false,
                max_length: 0,
                min_length: 0,
                subtype: '',
                data_source: 'users', // Conflict: has both data_source and options
                options: [
                    {text: 'Option 1', value: 'option1'},
                ],
            };

            const props = {
                ...baseProps,
                elements: [conflictingSelectElement],
                conversionOptions: {
                    validateInputs: true,
                },
            };

            renderWithContext(
                <InteractiveDialogAdapter {...props}/>,
            );

            await waitFor(() => {
                expect(mockConsole.warn).toHaveBeenCalledWith(
                    '[InteractiveDialogAdapter]',
                    'Element validation errors for test-select',
                    expect.objectContaining({
                        errors: expect.arrayContaining([
                            expect.objectContaining({
                                field: 'elements[0].options',
                                code: 'INVALID_FORMAT',
                                message: 'Select element cannot have both options and data_source',
                            }),
                        ]),
                    }),
                );
            });
        });
    });

    describe('Enhanced Logging', () => {
        test('should not log debug messages by default', async () => {
            const props = {
                ...baseProps,
                conversionOptions: {
                    enableDebugLogging: false,
                },
            };

            renderWithContext(
                <InteractiveDialogAdapter {...props}/>,
            );

            expect(mockConsole.debug).not.toHaveBeenCalled();
        });

        test('should log debug messages when enabled', async () => {
            const props = {
                ...baseProps,
                conversionOptions: {
                    enableDebugLogging: true,
                    validateInputs: true,
                },
            };

            renderWithContext(
                <InteractiveDialogAdapter {...props}/>,
            );

            // Debug logging should be enabled but we need to trigger some debug calls
            // This test verifies the logging infrastructure is set up correctly
            expect(mockConsole.debug).not.toHaveBeenCalled(); // No debug calls in normal rendering
        });

        test('should warn about unknown element types', async () => {
            const unknownElement: DialogElement = {
                name: 'test-unknown',
                type: 'unknown-type' as any,
                display_name: 'Unknown Element',
                help_text: '',
                placeholder: '',
                default: '',
                optional: false,
                max_length: 0,
                min_length: 0,
                subtype: '',
                data_source: '',
                options: [],
            };

            const props = {
                ...baseProps,
                elements: [unknownElement],
                conversionOptions: {
                    validateInputs: true,
                },
            };

            renderWithContext(
                <InteractiveDialogAdapter {...props}/>,
            );

            await waitFor(() => {
                expect(mockConsole.warn).toHaveBeenCalledWith(
                    '[InteractiveDialogAdapter]',
                    'Unknown dialog element type encountered',
                    expect.objectContaining({
                        elementType: 'unknown-type',
                        elementName: 'test-unknown',
                        fallbackType: 'TEXT',
                    }),
                );
            });
        });
    });

    describe('Enhanced Type Safety and Default Values', () => {
        test('should handle boolean conversion correctly', async () => {
            const booleanTests = [
                {default: true, expected: true, name: 'true'},
                {default: false, expected: false, name: 'false'},
                {default: 'true', expected: true, name: 'string-true'},
                {default: 'false', expected: false, name: 'string-false'},
                {default: '1', expected: true, name: 'one'},
                {default: '0', expected: false, name: 'zero'},
                {default: 'yes', expected: true, name: 'yes'},
                {default: 'no', expected: false, name: 'no'},
                {default: 'invalid', expected: false, name: 'invalid'},
            ];

            // Test all boolean conversions in parallel to avoid await-in-loop
            const testPromises = booleanTests.map(async (test) => {
                const boolElement: DialogElement = {
                    name: `test-bool-${test.name}`,
                    type: 'bool',
                    display_name: 'Test Boolean',
                    help_text: '',
                    placeholder: '',
                    default: test.default as any,
                    optional: false,
                    max_length: 0,
                    min_length: 0,
                    subtype: '',
                    data_source: '',
                    options: [],
                };

                const props = {
                    ...baseProps,
                    elements: [boolElement],
                };

                const {getByTestId} = renderWithContext(
                    <InteractiveDialogAdapter {...props}/>,
                );

                await waitFor(() => {
                    expect(getByTestId(`field-value-test-bool-${test.name}`)).toHaveTextContent(String(test.expected));
                });
            });

            await Promise.all(testPromises);
        });

        test('should handle numeric subtype conversion', async () => {
            const numericElement: DialogElement = {
                name: 'test-numeric',
                type: 'text',
                display_name: 'Test Numeric',
                help_text: '',
                placeholder: '',
                default: '123.45',
                optional: false,
                max_length: 0,
                min_length: 0,
                subtype: 'number',
                data_source: '',
                options: [],
            };

            const props = {
                ...baseProps,
                elements: [numericElement],
            };

            const {getByTestId} = renderWithContext(
                <InteractiveDialogAdapter {...props}/>,
            );

            await waitFor(() => {
                expect(getByTestId('field-value-test-numeric')).toHaveTextContent('"123.45"');
            });
        });

        test('should handle empty default values correctly', async () => {
            const emptyDefaultElement: DialogElement = {
                name: 'test-empty-default',
                type: 'text',
                display_name: 'Test Empty Default',
                help_text: '',
                placeholder: '',
                default: '', // Empty default value
                optional: true,
                max_length: 0,
                min_length: 0,
                subtype: '',
                data_source: '',
                options: [],
            };

            const props = {
                ...baseProps,
                elements: [emptyDefaultElement],
            };

            const {getByTestId} = renderWithContext(
                <InteractiveDialogAdapter {...props}/>,
            );

            await waitFor(() => {
                // Should preserve empty string as-is
                expect(getByTestId('field-value-test-empty-default')).toHaveTextContent('""');
            });
        });

        test('should handle undefined/falsy default values correctly', async () => {
            const undefinedDefaultElement: DialogElement = {
                name: 'test-undefined-default',
                type: 'text',
                display_name: 'Test Undefined Default',
                help_text: '',
                placeholder: '',
                default: '', // Empty string (falsy) default value
                optional: true,
                max_length: 0,
                min_length: 0,
                subtype: '',
                data_source: '',
                options: [],
            };

            const props = {
                ...baseProps,
                elements: [undefinedDefaultElement],
            };

            const {getByTestId} = renderWithContext(
                <InteractiveDialogAdapter {...props}/>,
            );

            await waitFor(() => {
                // Should preserve empty string as-is (matches original dialog behavior)
                expect(getByTestId('field-value-test-undefined-default')).toHaveTextContent('""');
            });
        });

        test('should handle missing default values in select options', async () => {
            const selectElement: DialogElement = {
                name: 'test-select',
                type: 'select',
                display_name: 'Test Select',
                help_text: '',
                placeholder: '',
                default: 'nonexistent', // This option doesn't exist
                optional: false,
                max_length: 0,
                min_length: 0,
                subtype: '',
                data_source: '',
                options: [
                    {text: 'Option 1', value: 'option1'},
                    {text: 'Option 2', value: 'option2'},
                ],
            };

            const props = {
                ...baseProps,
                elements: [selectElement],
                conversionOptions: {
                    validateInputs: true,
                },
            };

            renderWithContext(
                <InteractiveDialogAdapter {...props}/>,
            );

            await waitFor(() => {
                expect(mockConsole.warn).toHaveBeenCalledWith(
                    '[InteractiveDialogAdapter]',
                    'Default value not found in options',
                    expect.objectContaining({
                        elementName: 'test-select',
                        defaultValue: 'nonexistent',
                        availableOptions: ['option1', 'option2'],
                    }),
                );
            });
        });
    });

    describe('Backwards Compatibility', () => {
        test('should work with minimal dialog configuration', async () => {
            const minimalProps = {
                actions: {
                    submitInteractiveDialog: jest.fn(),
                    lookupInteractiveDialog: jest.fn(),
                },
            };

            expect(() => {
                renderWithContext(
                    <InteractiveDialogAdapter {...minimalProps}/>,
                );
            }).not.toThrow();
        });

        test('should handle empty elements array', async () => {
            const props = {
                ...baseProps,
                elements: [],
            };

            const {getByTestId} = renderWithContext(
                <InteractiveDialogAdapter {...props}/>,
            );

            await waitFor(() => {
                expect(getByTestId('form-fields-count')).toHaveTextContent('0');
            });
        });

        test('should handle undefined elements', async () => {
            const props = {
                ...baseProps,
                elements: undefined,
            };

            const {getByTestId} = renderWithContext(
                <InteractiveDialogAdapter {...props}/>,
            );

            await waitFor(() => {
                expect(getByTestId('form-fields-count')).toHaveTextContent('0');
            });
        });
    });

    describe('Submit and Cancel Functionality', () => {
        test('should handle submit adapter with successful response', async () => {
            const mockSubmitSuccess = jest.fn().mockResolvedValue({
                data: {}, // Success response (no error or errors)
            });

            const textElement: DialogElement = {
                name: 'test-field',
                type: 'text',
                display_name: 'Test Field',
                help_text: '',
                placeholder: '',
                default: 'test value',
                optional: false,
                max_length: 0,
                min_length: 0,
                subtype: '',
                data_source: '',
                options: [],
            };

            const props = {
                ...baseProps,
                elements: [textElement],
                actions: {
                    submitInteractiveDialog: mockSubmitSuccess,
                    lookupInteractiveDialog: jest.fn().mockResolvedValue({data: {items: []}}),
                },
            };

            const {getByTestId} = renderWithContext(
                <InteractiveDialogAdapter {...props}/>,
            );

            await waitFor(() => {
                expect(getByTestId('apps-form-container')).toBeInTheDocument();
            });

            // Verify MockAppsFormContainer received the submit action
            expect(MockAppsFormContainer).toHaveBeenCalledWith(
                expect.objectContaining({
                    actions: expect.objectContaining({
                        doAppSubmit: expect.any(Function),
                    }),
                }),
                {},
            );
        });

        test('should handle submit adapter with server validation errors', async () => {
            const mockSubmitWithErrors = jest.fn().mockResolvedValue({
                data: {
                    error: 'Validation failed',
                    errors: {
                        'test-field': 'Field is required',
                    },
                },
            });

            const props = {
                ...baseProps,
                actions: {
                    submitInteractiveDialog: mockSubmitWithErrors,
                    lookupInteractiveDialog: jest.fn().mockResolvedValue({data: {items: []}}),
                },
            };

            const {getByTestId} = renderWithContext(
                <InteractiveDialogAdapter {...props}/>,
            );

            await waitFor(() => {
                expect(getByTestId('apps-form-container')).toBeInTheDocument();
            });

            // Get the submit adapter function
            const mockCall = MockAppsFormContainer.mock.calls[0][0];
            const submitAdapter = mockCall.actions.doAppSubmit;

            // Test the submit adapter directly
            const result = await submitAdapter({
                values: {'test-field': 'test value'},
            });

            expect(result.error).toBeDefined();
            expect(result.error.text).toBe('Validation failed');
            expect(result.error.data.errors).toEqual({'test-field': 'Field is required'});
        });

        test('should handle submit adapter with network error', async () => {
            const mockSubmitWithNetworkError = jest.fn().mockResolvedValue({
                error: {
                    message: 'Network connection failed',
                },
            });

            const props = {
                ...baseProps,
                actions: {
                    submitInteractiveDialog: mockSubmitWithNetworkError,
                    lookupInteractiveDialog: jest.fn().mockResolvedValue({data: {items: []}}),
                },
            };

            const {getByTestId} = renderWithContext(
                <InteractiveDialogAdapter {...props}/>,
            );

            await waitFor(() => {
                expect(getByTestId('apps-form-container')).toBeInTheDocument();
            });

            // Get the submit adapter function and test error handling
            const mockCall = MockAppsFormContainer.mock.calls[0][0];
            const submitAdapter = mockCall.actions.doAppSubmit;

            const result = await submitAdapter({
                values: {},
            });

            expect(result.error).toBeDefined();
            expect(result.error.type).toBe('error');
        });

        test('should handle submit adapter exception', async () => {
            const mockSubmitThrows = jest.fn().mockRejectedValue(new Error('Submit failed'));

            const props = {
                ...baseProps,
                actions: {
                    submitInteractiveDialog: mockSubmitThrows,
                    lookupInteractiveDialog: jest.fn().mockResolvedValue({data: {items: []}}),
                },
            };

            const {getByTestId} = renderWithContext(
                <InteractiveDialogAdapter {...props}/>,
            );

            await waitFor(() => {
                expect(getByTestId('apps-form-container')).toBeInTheDocument();
            });

            // Test exception handling in submit adapter
            const mockCall = MockAppsFormContainer.mock.calls[0][0];
            const submitAdapter = mockCall.actions.doAppSubmit;

            const result = await submitAdapter({
                values: {},
            });

            expect(result.error).toBeDefined();
            expect(result.error.text).toBe('Submit failed');
            expect(mockConsole.error).toHaveBeenCalledWith(
                '[InteractiveDialogAdapter]',
                'Dialog submission failed',
                expect.any(Object),
            );
        });

        test('should handle cancel adapter with notifyOnCancel enabled', async () => {
            const mockSubmit = jest.fn().mockResolvedValue({data: {}});

            const props = {
                ...baseProps,
                notifyOnCancel: true,
                actions: {
                    submitInteractiveDialog: mockSubmit,
                    lookupInteractiveDialog: jest.fn().mockResolvedValue({data: {items: []}}),
                },
            };

            const {getByTestId} = renderWithContext(
                <InteractiveDialogAdapter {...props}/>,
            );

            await waitFor(() => {
                expect(getByTestId('apps-form-container')).toBeInTheDocument();
            });

            // Get the cancel adapter (onHide) function
            const mockCall = MockAppsFormContainer.mock.calls[0][0];
            const cancelAdapter = mockCall.onHide;

            await cancelAdapter();

            expect(mockSubmit).toHaveBeenCalledWith(
                expect.objectContaining({
                    cancelled: true,
                    url: baseProps.url,
                    callback_id: baseProps.callbackId,
                    state: baseProps.state,
                }),
            );
        });

        test('should handle cancel adapter with notifyOnCancel disabled', async () => {
            const mockSubmit = jest.fn();

            const props = {
                ...baseProps,
                notifyOnCancel: false,
                actions: {
                    submitInteractiveDialog: mockSubmit,
                    lookupInteractiveDialog: jest.fn().mockResolvedValue({data: {items: []}}),
                },
            };

            const {getByTestId} = renderWithContext(
                <InteractiveDialogAdapter {...props}/>,
            );

            await waitFor(() => {
                expect(getByTestId('apps-form-container')).toBeInTheDocument();
            });

            // Get the cancel adapter function
            const mockCall = MockAppsFormContainer.mock.calls[0][0];
            const cancelAdapter = mockCall.onHide;

            await cancelAdapter();

            // Should not call submit when notifyOnCancel is false
            expect(mockSubmit).not.toHaveBeenCalled();
        });

        test('should handle cancel adapter exception gracefully', async () => {
            const mockSubmitThrows = jest.fn().mockRejectedValue(new Error('Cancel failed'));

            const props = {
                ...baseProps,
                notifyOnCancel: true,
                actions: {
                    submitInteractiveDialog: mockSubmitThrows,
                    lookupInteractiveDialog: jest.fn().mockResolvedValue({data: {items: []}}),
                },
            };

            const {getByTestId} = renderWithContext(
                <InteractiveDialogAdapter {...props}/>,
            );

            await waitFor(() => {
                expect(getByTestId('apps-form-container')).toBeInTheDocument();
            });

            // Get the cancel adapter function
            const mockCall = MockAppsFormContainer.mock.calls[0][0];
            const cancelAdapter = mockCall.onHide;

            // Should not throw even if submit fails
            await expect(cancelAdapter()).resolves.toBeUndefined();

            expect(mockConsole.error).toHaveBeenCalledWith(
                '[InteractiveDialogAdapter]',
                'Failed to notify server of dialog cancellation',
                expect.any(Object),
            );
        });
    });

    describe('Form Value Conversion', () => {
        test('should convert complex form values back to dialog submission format', async () => {
            const elements: DialogElement[] = [
                {
                    name: 'text-field',
                    type: 'text',
                    display_name: 'Text Field',
                    default: 'default text',
                    optional: false,
                    max_length: 100,
                    min_length: 5,
                    help_text: '',
                    placeholder: '',
                    subtype: '',
                    data_source: '',
                    options: [],
                },
                {
                    name: 'numeric-field',
                    type: 'text',
                    display_name: 'Numeric Field',
                    default: '42',
                    optional: false,
                    subtype: 'number',
                    max_length: 0,
                    min_length: 0,
                    help_text: '',
                    placeholder: '',
                    data_source: '',
                    options: [],
                },
                {
                    name: 'bool-field',
                    type: 'bool',
                    display_name: 'Boolean Field',
                    default: 'true',
                    optional: false,
                    max_length: 0,
                    min_length: 0,
                    help_text: '',
                    placeholder: '',
                    subtype: '',
                    data_source: '',
                    options: [],
                },
                {
                    name: 'select-field',
                    type: 'select',
                    display_name: 'Select Field',
                    default: 'option2',
                    optional: false,
                    options: [
                        {text: 'Option 1', value: 'option1'},
                        {text: 'Option 2', value: 'option2'},
                    ],
                    max_length: 0,
                    min_length: 0,
                    help_text: '',
                    placeholder: '',
                    subtype: '',
                    data_source: '',
                },
            ];

            const mockSubmit = jest.fn().mockResolvedValue({data: {}});

            const props = {
                ...baseProps,
                elements,
                actions: {
                    submitInteractiveDialog: mockSubmit,
                    lookupInteractiveDialog: jest.fn().mockResolvedValue({data: {items: []}}),
                },
            };

            const {getByTestId} = renderWithContext(
                <InteractiveDialogAdapter {...props}/>,
            );

            await waitFor(() => {
                expect(getByTestId('apps-form-container')).toBeInTheDocument();
            });

            // Get the submit adapter function
            const mockCall = MockAppsFormContainer.mock.calls[0][0];
            const submitAdapter = mockCall.actions.doAppSubmit;

            // Test form value conversion
            await submitAdapter({
                values: {
                    'text-field': 'updated text',
                    'numeric-field': 123.45,
                    'bool-field': true,
                    'select-field': {label: 'Option 1', value: 'option1'},
                },
            });

            expect(mockSubmit).toHaveBeenCalledWith(
                expect.objectContaining({
                    submission: {
                        'text-field': 'updated text',
                        'numeric-field': 123.45,
                        'bool-field': true,
                        'select-field': 'option1',
                    },
                }),
            );
        });

        test('should validate field lengths during conversion when validation enabled', async () => {
            const textElement: DialogElement = {
                name: 'text-field',
                type: 'text',
                display_name: 'Text Field',
                default: '',
                optional: false,
                max_length: 10,
                min_length: 5,
                help_text: '',
                placeholder: '',
                subtype: '',
                data_source: '',
                options: [],
            };

            const props = {
                ...baseProps,
                elements: [textElement],
                conversionOptions: {
                    validateInputs: true,
                },
                actions: {
                    submitInteractiveDialog: jest.fn().mockResolvedValue({data: {}}),
                    lookupInteractiveDialog: jest.fn(),
                },
            };

            const {getByTestId} = renderWithContext(
                <InteractiveDialogAdapter {...props}/>,
            );

            await waitFor(() => {
                expect(getByTestId('apps-form-container')).toBeInTheDocument();
            });

            // Get the submit adapter function
            const mockCall = MockAppsFormContainer.mock.calls[0][0];
            const submitAdapter = mockCall.actions.doAppSubmit;

            // Test with value that's too short
            await submitAdapter({
                values: {
                    'text-field': 'abc', // Too short (< 5 chars)
                },
            });

            expect(mockConsole.warn).toHaveBeenCalledWith(
                '[InteractiveDialogAdapter]',
                'Field value too short',
                expect.objectContaining({
                    fieldName: 'text-field',
                    actualLength: 3,
                    minLength: 5,
                }),
            );

            // Test with value that's too long
            await submitAdapter({
                values: {
                    'text-field': 'this is way too long', // Too long (> 10 chars)
                },
            });

            expect(mockConsole.warn).toHaveBeenCalledWith(
                '[InteractiveDialogAdapter]',
                'Field value too long',
                expect.objectContaining({
                    fieldName: 'text-field',
                    actualLength: 20,
                    maxLength: 10,
                }),
            );
        });

        // test('should handle missing required values during conversion', async () => {
        //     const requiredElement: DialogElement = {
        //         name: 'required-field',
        //         type: 'text',
        //         display_name: 'Required Field',
        //         default: '',
        //         optional: false,
        //         max_length: 0,
        //         min_length: 0,
        //         help_text: '',
        //         placeholder: '',
        //         subtype: '',
        //         data_source: '',
        //         options: [],
        //     };

        //     const props = {
        //         ...baseProps,
        //         elements: [requiredElement],
        //         conversionOptions: {
        //             validateInputs: true,
        //         },
        //         actions: {
        //             submitInteractiveDialog: jest.fn().mockResolvedValue({data: {}}),
        //             lookupInteractiveDialog: jest.fn(),
        //         },
        //     };

        //     const {getByTestId} = renderWithContext(
        //         <InteractiveDialogAdapter {...props}/>,
        //     );

        //     await waitFor(() => {
        //         expect(getByTestId('apps-form-container')).toBeInTheDocument();
        //     });

        //     // Get the submit adapter function
        //     const mockCall = MockAppsFormContainer.mock.calls[0][0];
        //     const submitAdapter = mockCall.actions.doAppSubmit;

        //     // Test with null value for required field
        //     await submitAdapter({
        //         values: {
        //             'required-field': null,
        //         },
        //     });

        //     expect(mockConsole.warn).toHaveBeenCalledWith(
        //         '[InteractiveDialogAdapter]',
        //         'Required field has null/undefined value',
        //         expect.objectContaining({
        //             fieldName: 'required-field',
        //             fieldType: 'text',
        //             isOptional: false,
        //         }),
        //     );
        // });
    });

    describe('No-op Handlers', () => {
        test('should handle lookup calls with no-op implementation', async () => {
            const mockLookupHandler = jest.fn().mockResolvedValue({
                data: {items: []},
            });

            const propsWithLookup = {
                ...baseProps,
                actions: {
                    ...baseProps.actions,
                    lookupInteractiveDialog: mockLookupHandler,
                },
            };

            const {getByTestId} = renderWithContext(
                <InteractiveDialogAdapter {...propsWithLookup}/>,
            );

            await waitFor(() => {
                expect(getByTestId('apps-form-container')).toBeInTheDocument();
            });

            // Get the lookup handler
            const mockCall = MockAppsFormContainer.mock.calls[MockAppsFormContainer.mock.calls.length - 1][0];
            const lookupHandler = mockCall.actions.doAppLookup;

            const result = await lookupHandler({
                selected_field: 'test-field',
                query: 'test',
                values: {},
            });

            expect(result.data).toEqual({
                type: 'ok',
                data: {items: []},
            });
        });

        // test('should handle refresh calls with no-op implementation', async () => {
        //     const {getByTestId} = renderWithContext(
        //         <InteractiveDialogAdapter {...baseProps}/>,
        //     );

        //     await waitFor(() => {
        //         expect(getByTestId('apps-form-container')).toBeInTheDocument();
        //     });

        //     // Get the refresh handler
        //     const mockCall = MockAppsFormContainer.mock.calls[0][0];
        //     const refreshHandler = mockCall.actions.doAppFetchForm;

        //     const result = await refreshHandler();

        //     expect(result.data).toEqual({
        //         type: 'ok',
        //     });
        // });

        // test('should warn about unsupported features when validation enabled', async () => {
        //     const props = {
        //         ...baseProps,
        //         conversionOptions: {
        //             validateInputs: true,
        //         },
        //     };

        //     const {getByTestId} = renderWithContext(
        //         <InteractiveDialogAdapter {...props}/>,
        //     );

        //     await waitFor(() => {
        //         expect(getByTestId('apps-form-container')).toBeInTheDocument();
        //     });

        //     // Get the handlers
        //     const mockCall = MockAppsFormContainer.mock.calls[0][0];
        //     const refreshHandler = mockCall.actions.doAppFetchForm;

        //     await refreshHandler();

        //     expect(mockConsole.warn).toHaveBeenCalledWith(
        //         '[InteractiveDialogAdapter]',
        //         'Refresh on select is not supported in Interactive Dialogs',
        //         expect.objectContaining({
        //             feature: 'refresh on select',
        //             suggestion: 'Consider migrating to full Apps Framework',
        //         }),
        //     );
        // });

        test('should handle postEphemeralCallResponseForContext as no-op', async () => {
            const {getByTestId} = renderWithContext(
                <InteractiveDialogAdapter {...baseProps}/>,
            );

            await waitFor(() => {
                expect(getByTestId('apps-form-container')).toBeInTheDocument();
            });

            // Get the ephemeral handler
            const mockCall = MockAppsFormContainer.mock.calls[0][0];
            const ephemeralHandler = mockCall.actions.postEphemeralCallResponseForContext;

            // Should not throw
            expect(() => {
                ephemeralHandler();
            }).not.toThrow();
        });
    });

    describe('Dynamic Import Loading', () => {
        test('should handle loading state before AppsFormContainer loads', async () => {
            // Mock useState to simulate loading state
            const mockSetState = jest.fn();
            const mockUseState = jest.
                spyOn(React, 'useState').
                mockReturnValueOnce([null, mockSetState]); // Component not loaded initially

            const {container} = renderWithContext(
                <InteractiveDialogAdapter {...baseProps}/>,
            );

            // Should render nothing during loading
            expect(container.firstChild).toBeNull();

            // Restore useState
            mockUseState.mockRestore();
        });
    });

    describe('Advanced Validation Scenarios', () => {
        test('should validate element max_length constraints for different field types', async () => {
            const elementsWithInvalidLengths: DialogElement[] = [
                {
                    name: 'text_field',
                    type: 'text',
                    display_name: 'Text Field',
                    max_length: 200, // Exceeds 150 limit for text
                    subtype: '',
                    default: '',
                    placeholder: '',
                    help_text: '',
                    optional: false,
                    min_length: 0,
                    data_source: '',
                    options: [],
                },
                {
                    name: 'textarea_field',
                    type: 'textarea',
                    display_name: 'Textarea Field',
                    max_length: 4000, // Exceeds 3000 limit for textarea
                    subtype: '',
                    default: '',
                    placeholder: '',
                    help_text: '',
                    optional: false,
                    min_length: 0,
                    data_source: '',
                    options: [],
                },
                {
                    name: 'select_field',
                    type: 'select',
                    display_name: 'Select Field',
                    max_length: 4000, // Exceeds 3000 limit for select
                    subtype: '',
                    default: '',
                    placeholder: '',
                    help_text: '',
                    optional: false,
                    min_length: 0,
                    data_source: '',
                    options: [{text: 'Option1', value: 'opt1'}],
                },
                {
                    name: 'bool_field',
                    type: 'bool',
                    display_name: 'Bool Field',
                    max_length: 200, // Exceeds 150 limit for bool
                    subtype: '',
                    default: '',
                    placeholder: '',
                    help_text: '',
                    optional: false,
                    min_length: 0,
                    data_source: '',
                    options: [],
                },
            ];

            const props = {
                ...baseProps,
                elements: elementsWithInvalidLengths,
                conversionOptions: {
                    validateInputs: true,
                    strictMode: false,
                },
            };

            renderWithContext(
                <InteractiveDialogAdapter {...props}/>,
            );

            // Should warn about all max_length violations but continue rendering
            await waitFor(() => {
                expect(mockConsole.warn).toHaveBeenCalledTimes(4); // One call per invalid element
                expect(mockConsole.warn).toHaveBeenCalledWith(
                    '[InteractiveDialogAdapter]',
                    'Element validation errors for text_field',
                    expect.objectContaining({
                        errors: expect.arrayContaining([
                            expect.objectContaining({
                                code: 'TOO_LONG',
                                message: expect.stringContaining('max_length too large'),
                            }),
                        ]),
                    }),
                );
            });
        });

        test('should validate min/max length relationships', async () => {
            const elementWithInvalidRange: DialogElement = {
                name: 'invalid_range',
                type: 'text',
                display_name: 'Invalid Range',
                min_length: 100,
                max_length: 50, // min > max
                subtype: '',
                default: '',
                placeholder: '',
                help_text: '',
                optional: false,
                data_source: '',
                options: [],
            };

            const props = {
                ...baseProps,
                elements: [elementWithInvalidRange],
                conversionOptions: {
                    validateInputs: true,
                },
            };

            renderWithContext(
                <InteractiveDialogAdapter {...props}/>,
            );

            await waitFor(() => {
                expect(mockConsole.warn).toHaveBeenCalledWith(
                    '[InteractiveDialogAdapter]',
                    'Element validation errors for invalid_range',
                    expect.objectContaining({
                        errors: expect.arrayContaining([
                            expect.objectContaining({
                                code: 'INVALID_FORMAT',
                                message: 'min_length cannot be greater than max_length',
                            }),
                        ]),
                    }),
                );
            });
        });
    });

    describe('Enhanced Type Conversion', () => {
        test('should handle data_source selectors correctly', async () => {
            const userSelectorElement: DialogElement = {
                name: 'user_selector',
                type: 'select',
                display_name: 'User Selector',
                data_source: 'users',
                subtype: '',
                default: '',
                placeholder: '',
                help_text: '',
                optional: false,
                min_length: 0,
                max_length: 0,
                options: [],
            };

            const channelSelectorElement: DialogElement = {
                name: 'channel_selector',
                type: 'select',
                display_name: 'Channel Selector',
                data_source: 'channels',
                subtype: '',
                default: '',
                placeholder: '',
                help_text: '',
                optional: false,
                min_length: 0,
                max_length: 0,
                options: [],
            };

            const props = {
                ...baseProps,
                elements: [userSelectorElement, channelSelectorElement],
            };

            const {getByTestId} = renderWithContext(
                <InteractiveDialogAdapter {...props}/>,
            );

            await waitFor(() => {
                expect(getByTestId('field-type-user_selector')).toHaveTextContent('user');
                expect(getByTestId('field-type-channel_selector')).toHaveTextContent('channel');
            });
        });

        test('should handle textarea subtype correctly', async () => {
            const textareaElement: DialogElement = {
                name: 'description',
                type: 'textarea',
                display_name: 'Description',
                default: 'Default description text',
                subtype: '',
                placeholder: '',
                help_text: '',
                optional: false,
                min_length: 0,
                max_length: 0,
                data_source: '',
                options: [],
            };

            const props = {
                ...baseProps,
                elements: [textareaElement],
            };

            const {getByTestId} = renderWithContext(
                <InteractiveDialogAdapter {...props}/>,
            );

            await waitFor(() => {
                expect(getByTestId('field-type-description')).toHaveTextContent('text'); // Maps to TEXT type
                expect(getByTestId('field-value-description')).toHaveTextContent('"Default description text"');
            });
        });

        test('should handle text subtypes (email, password, number)', async () => {
            const textElements: DialogElement[] = [
                {
                    name: 'email_field',
                    type: 'text',
                    subtype: 'email',
                    display_name: 'Email Field',
                    default: 'test@example.com',
                    placeholder: '',
                    help_text: '',
                    optional: false,
                    min_length: 0,
                    max_length: 0,
                    data_source: '',
                    options: [],
                },
                {
                    name: 'password_field',
                    type: 'text',
                    subtype: 'password',
                    display_name: 'Password Field',
                    default: '',
                    placeholder: '',
                    help_text: '',
                    optional: false,
                    min_length: 0,
                    max_length: 0,
                    data_source: '',
                    options: [],
                },
                {
                    name: 'number_field',
                    type: 'text',
                    subtype: 'number',
                    display_name: 'Number Field',
                    default: '42',
                    placeholder: '',
                    help_text: '',
                    optional: false,
                    min_length: 0,
                    max_length: 0,
                    data_source: '',
                    options: [],
                },
            ];

            const props = {
                ...baseProps,
                elements: textElements,
            };

            const {getByTestId} = renderWithContext(
                <InteractiveDialogAdapter {...props}/>,
            );

            await waitFor(() => {
                expect(getByTestId('field-value-email_field')).toHaveTextContent('"test@example.com"');
                expect(getByTestId('field-value-password_field')).toHaveTextContent('""'); // Empty string, not null
                expect(getByTestId('field-value-number_field')).toHaveTextContent('"42"');
            });
        });
    });

    describe('Error Handling and Recovery', () => {
        test('should handle element conversion errors gracefully in non-strict mode', async () => {
            const problematicElement = {
                name: 'problematic',
                type: 'invalid_type', // This will cause conversion error
                display_name: 'Problematic Element',
            } as DialogElement;

            const props = {
                ...baseProps,
                elements: [problematicElement],
                conversionOptions: {
                    validateInputs: true,
                    strictMode: false, // Should continue processing
                },
            };

            const {getByTestId} = renderWithContext(
                <InteractiveDialogAdapter {...props}/>,
            );

            await waitFor(() => {
                expect(getByTestId('form-fields-count')).toHaveTextContent('1'); // Should still create placeholder field
                expect(mockConsole.warn).toHaveBeenCalledWith(
                    '[InteractiveDialogAdapter]',
                    'Unknown dialog element type encountered',
                    expect.objectContaining({
                        elementType: 'invalid_type',
                        fallbackType: 'TEXT',
                    }),
                );
            });
        });

        test('should throw error in strict mode for validation failures', async () => {
            const invalidElement: DialogElement = {
                name: '', // Invalid: empty name
                type: 'text',
                display_name: '',
                subtype: '',
                default: '',
                placeholder: '',
                help_text: '',
                optional: false,
                min_length: 0,
                max_length: 0,
                data_source: '',
                options: [],
            };

            const props = {
                ...baseProps,
                elements: [invalidElement],
                conversionOptions: {
                    validateInputs: true,
                    strictMode: true,
                },
            };

            expect(() => {
                renderWithContext(
                    <InteractiveDialogAdapter {...props}/>,
                );
            }).toThrow('Element validation failed:');
        });

        test('should handle missing title in strict mode', async () => {
            const props = {
                ...baseProps,
                title: '', // Invalid: empty title
                conversionOptions: {
                    validateInputs: true,
                    strictMode: true,
                },
            };

            expect(() => {
                renderWithContext(
                    <InteractiveDialogAdapter {...props}/>,
                );
            }).toThrow('Dialog validation failed:');
        });
    });

    describe('Submit Label Support', () => {
        test('should pass through custom submit label to AppForm', async () => {
            const props = {
                ...baseProps,
                submitLabel: 'Custom Submit Text',
            };

            const {getByTestId} = renderWithContext(
                <InteractiveDialogAdapter {...props}/>,
            );

            await waitFor(() => {
                expect(getByTestId('apps-form-container')).toBeInTheDocument();

                // The MockAppsFormContainer doesn't render submit_label, but we can verify
                // it was passed to the form by checking that the component rendered successfully
                // with the expected props structure
            });
        });

        test('should handle undefined submit label gracefully', async () => {
            const props = {
                ...baseProps,
                submitLabel: undefined,
            };

            const {getByTestId} = renderWithContext(
                <InteractiveDialogAdapter {...props}/>,
            );

            await waitFor(() => {
                expect(getByTestId('apps-form-container')).toBeInTheDocument();
            });
        });

        test('should sanitize submit label for XSS prevention', async () => {
            const props = {
                ...baseProps,
                submitLabel: '<script>alert("xss")</script>Submit Test',
                conversionOptions: {
                    sanitizeStrings: true,
                },
            };

            const {getByTestId} = renderWithContext(
                <InteractiveDialogAdapter {...props}/>,
            );

            await waitFor(() => {
                expect(getByTestId('apps-form-container')).toBeInTheDocument();

                // Verify component renders successfully with sanitized input
            });
        });
    });

    describe('Dynamic Select Support', () => {
<<<<<<< HEAD
        // test('should convert dynamic_select element correctly', async () => {
        //     const dynamicSelectElement: DialogElement = {
        //         name: 'dynamic-select-field',
        //         type: 'dynamic_select',
        //         display_name: 'Dynamic Select Field',
        //         help_text: 'Choose an option',
        //         placeholder: 'Type to search...',
        //         default: 'default_value',
        //         optional: false,
        //         max_length: 0,
        //         min_length: 0,
        //         subtype: '',
        //         data_source: '',
        //         options: [],
        //     };

        //     const props = {
        //         ...baseProps,
        //         elements: [dynamicSelectElement],
        //     };

        //     const {getByTestId} = renderWithContext(
        //         <InteractiveDialogAdapter {...props}/>,
        //     );

        //     await waitFor(() => {
        //         expect(getByTestId('field-type-dynamic-select-field')).toHaveTextContent(AppFieldTypes.DYNAMIC_SELECT);
        //         expect(getByTestId('field-value-dynamic-select-field')).toHaveTextContent('"default_value"');
        //         expect(getByTestId('field-required-dynamic-select-field')).toHaveTextContent('required');
        //     });
        // });

=======
>>>>>>> c18daed3
        test('should convert select element with dynamic data_source correctly', async () => {
            const dynamicDataSourceElement: DialogElement = {
                name: 'dynamic-data-source-field',
                type: 'select',
                display_name: 'Dynamic Data Source Field',
                help_text: 'Choose an option',
                placeholder: 'Type to search...',
                default: 'preset_value',
                optional: true,
                max_length: 0,
                min_length: 0,
                subtype: '',
                data_source: 'dynamic',
                data_source_url: 'https://example.com/api/options',
                options: [],
            };

            const props = {
                ...baseProps,
                elements: [dynamicDataSourceElement],
            };

            const {getByTestId} = renderWithContext(
                <InteractiveDialogAdapter {...props}/>,
            );

            await waitFor(() => {
                expect(getByTestId('field-type-dynamic-data-source-field')).toHaveTextContent(AppFieldTypes.DYNAMIC_SELECT);
                const expectedValue = JSON.stringify({label: 'preset_value', value: 'preset_value'});
                expect(getByTestId('field-value-dynamic-data-source-field')).toHaveTextContent(expectedValue);
                expect(getByTestId('field-required-dynamic-data-source-field')).toHaveTextContent('optional');
            });
        });

        test('should handle dynamic select default values correctly', async () => {
            const dynamicSelectWithDefault: DialogElement = {
                name: 'dynamic-with-default',
                type: 'select',
                data_source: 'dynamic',
                display_name: 'Dynamic Select with Default',
                help_text: '',
                placeholder: '',
                default: 'selected_option_value',
                optional: false,
                max_length: 0,
                min_length: 0,
                subtype: '',
                options: [],
            };

            const props = {
                ...baseProps,
                elements: [dynamicSelectWithDefault],
            };

            const {getByTestId} = renderWithContext(
                <InteractiveDialogAdapter {...props}/>,
            );

            await waitFor(() => {
                const valueElement = getByTestId('field-value-dynamic-with-default');
                const valueText = valueElement.textContent;

                // Should create AppSelectOption with both label and value set to default
                expect(valueText).toContain('selected_option_value');
                expect(valueText).toContain('label');
                expect(valueText).toContain('value');
            });
        });

        test('should handle empty default for dynamic select', async () => {
            const dynamicSelectNoDefault: DialogElement = {
                name: 'dynamic-no-default',
                type: 'select',
                data_source: 'dynamic',
                display_name: 'Dynamic Select No Default',
                help_text: '',
                placeholder: '',
                default: '',
                optional: true,
                max_length: 0,
                min_length: 0,
                subtype: '',
                options: [],
            };

            const props = {
                ...baseProps,
                elements: [dynamicSelectNoDefault],
            };

            const {getByTestId} = renderWithContext(
                <InteractiveDialogAdapter {...props}/>,
            );

            await waitFor(() => {
                expect(getByTestId('field-value-dynamic-no-default')).toHaveTextContent('null');
            });
        });

        test('should handle lookup calls for dynamic select', async () => {
            const mockLookupResponse = {
                data: {
                    items: [
                        {text: 'Option 1', value: 'value1'},
                        {text: 'Option 2', value: 'value2'},
                        {text: 'Option 3', value: 'value3'},
                    ],
                },
            };

            const mockLookupDialog = jest.fn().mockResolvedValue(mockLookupResponse);

            const dynamicSelectElement: DialogElement = {
                name: 'dynamic-lookup-field',
                type: 'select',
                data_source: 'dynamic',
                display_name: 'Dynamic Lookup Field',
                help_text: '',
                placeholder: '',
                default: '',
                optional: false,
                max_length: 0,
                min_length: 0,
                subtype: '',
                options: [],
            };

            const props = {
                ...baseProps,
                elements: [dynamicSelectElement],
                actions: {
                    submitInteractiveDialog: jest.fn().mockResolvedValue({data: {}}),
                    lookupInteractiveDialog: mockLookupDialog,
                },
            };

            const {getByTestId} = renderWithContext(
                <InteractiveDialogAdapter {...props}/>,
            );

            await waitFor(() => {
                expect(getByTestId('apps-form-container')).toBeInTheDocument();
            });

            // Get the lookup handler from the MockAppsFormContainer
            const mockCall = MockAppsFormContainer.mock.calls[0][0];
            const lookupHandler = mockCall.actions.doAppLookup;

            // Test the lookup call
            const result = await lookupHandler({
                selected_field: 'dynamic-lookup-field',
                query: 'test query',
                values: {'dynamic-lookup-field': 'test'},
            });

            expect(mockLookupDialog).toHaveBeenCalledWith({
                url: baseProps.url,
                callback_id: baseProps.callbackId,
                state: baseProps.state,
                submission: {
                    query: 'test query',
                    selected_field: 'dynamic-lookup-field',
                    'dynamic-lookup-field': 'test',
                },
                user_id: '',
                channel_id: '',
                team_id: '',
                cancelled: false,
            });

            expect(result.data).toEqual({
                type: 'ok',
                data: {
                    items: [
                        {label: 'Option 1', value: 'value1'},
                        {label: 'Option 2', value: 'value2'},
                        {label: 'Option 3', value: 'value3'},
                    ],
                },
            });
        });

        test('should handle lookup calls with data_source_url priority', async () => {
            const mockLookupResponse = {
                data: {
                    items: [
                        {text: 'Plugin Option 1', value: 'plugin_value1'},
                    ],
                },
            };

            const mockLookupDialog = jest.fn().mockResolvedValue(mockLookupResponse);

            const dynamicDataSourceElement: DialogElement = {
                name: 'dynamic-data-source-lookup',
                type: 'select',
                display_name: 'Dynamic Data Source Lookup',
                help_text: '',
                placeholder: '',
                default: '',
                optional: false,
                max_length: 0,
                min_length: 0,
                subtype: '',
                data_source: 'dynamic',
                data_source_url: '/plugins/myplugin/lookup',
                options: [],
            };

            const props = {
                ...baseProps,
                elements: [dynamicDataSourceElement],
                actions: {
                    submitInteractiveDialog: jest.fn().mockResolvedValue({data: {}}),
                    lookupInteractiveDialog: mockLookupDialog,
                },
            };

            const {getByTestId} = renderWithContext(
                <InteractiveDialogAdapter {...props}/>,
            );

            await waitFor(() => {
                expect(getByTestId('apps-form-container')).toBeInTheDocument();
            });

            // Get the lookup handler
            const mockCall = MockAppsFormContainer.mock.calls[0][0];
            const lookupHandler = mockCall.actions.doAppLookup;

            // Test lookup with data_source_url priority
            const result = await lookupHandler({
                selected_field: 'dynamic-data-source-lookup',
                query: 'plugin test',
                values: {},
            });

            expect(mockLookupDialog).toHaveBeenCalledWith(
                expect.objectContaining({
                    url: '/plugins/myplugin/lookup', // Should use data_source_url, not dialog URL
                    submission: expect.objectContaining({
                        query: 'plugin test',
                        selected_field: 'dynamic-data-source-lookup',
                    }),
                }),
            );

            expect(result.data.data.items).toEqual([
                {label: 'Plugin Option 1', value: 'plugin_value1'},
            ]);
        });

        test('should handle lookup call errors gracefully', async () => {
            const mockLookupError = jest.fn().mockResolvedValue({
                error: {message: 'Lookup failed'},
            });

            const props = {
                ...baseProps,
                elements: [{
                    name: 'dynamic-error-field',
                    type: 'select',
                    data_source: 'dynamic',
                    display_name: 'Dynamic Error Field',
                    help_text: '',
                    placeholder: '',
                    default: '',
                    optional: false,
                    max_length: 0,
                    min_length: 0,
                    subtype: '',
                    options: [],
                }],
                actions: {
                    submitInteractiveDialog: jest.fn().mockResolvedValue({data: {}}),
                    lookupInteractiveDialog: mockLookupError,
                },
            };

            const {getByTestId} = renderWithContext(
                <InteractiveDialogAdapter {...props}/>,
            );

            await waitFor(() => {
                expect(getByTestId('apps-form-container')).toBeInTheDocument();
            });

            // Get the lookup handler
            const mockCall = MockAppsFormContainer.mock.calls[0][0];
            const lookupHandler = mockCall.actions.doAppLookup;

            // Test error handling
            const result = await lookupHandler({
                selected_field: 'dynamic-error-field',
                query: 'error test',
                values: {},
            });

            expect(result.error).toBeDefined();
            expect(result.error.text).toBe('Lookup failed');
        });

        test('should handle lookup call exceptions', async () => {
            const mockLookupException = jest.fn().mockRejectedValue(new Error('Network error'));

            const props = {
                ...baseProps,
                elements: [{
                    name: 'dynamic-exception-field',
                    type: 'select',
                    data_source: 'dynamic',
                    display_name: 'Dynamic Exception Field',
                    help_text: '',
                    placeholder: '',
                    default: '',
                    optional: false,
                    max_length: 0,
                    min_length: 0,
                    subtype: '',
                    options: [],
                }],
                actions: {
                    submitInteractiveDialog: jest.fn().mockResolvedValue({data: {}}),
                    lookupInteractiveDialog: mockLookupException,
                },
            };

            const {getByTestId} = renderWithContext(
                <InteractiveDialogAdapter {...props}/>,
            );

            await waitFor(() => {
                expect(getByTestId('apps-form-container')).toBeInTheDocument();
            });

            // Get the lookup handler
            const mockCall = MockAppsFormContainer.mock.calls[0][0];
            const lookupHandler = mockCall.actions.doAppLookup;

            // Test exception handling
            const result = await lookupHandler({
                selected_field: 'dynamic-exception-field',
                query: 'exception test',
                values: {},
            });

            expect(result.error).toBeDefined();
            expect(result.error.text).toBe('Network error');
            expect(mockConsole.error).toHaveBeenCalledWith(
                '[InteractiveDialogAdapter]',
                'Lookup request failed',
                expect.any(Error),
            );
        });

        test('should validate lookup URLs for security', async () => {
            const propsWithInsecureUrl = {
                ...baseProps,
                url: 'http://insecure.com/lookup', // HTTP instead of HTTPS
                elements: [{
                    name: 'secure-field',
                    type: 'select',
                    data_source: 'dynamic',
                    display_name: 'Secure Field',
                    help_text: '',
                    placeholder: '',
                    default: '',
                    optional: false,
                    max_length: 0,
                    min_length: 0,
                    subtype: '',
                    options: [],
                }],
                actions: {
                    submitInteractiveDialog: jest.fn().mockResolvedValue({data: {}}),
                    lookupInteractiveDialog: jest.fn(),
                },
            };

            const {getByTestId} = renderWithContext(
                <InteractiveDialogAdapter {...propsWithInsecureUrl}/>,
            );

            await waitFor(() => {
                expect(getByTestId('apps-form-container')).toBeInTheDocument();
            });

            // Get the lookup handler
            const mockCall = MockAppsFormContainer.mock.calls[0][0];
            const lookupHandler = mockCall.actions.doAppLookup;

            // Test with invalid URL (HTTP instead of HTTPS)
            const result = await lookupHandler({
                selected_field: 'secure-field',
                query: 'security test',
                values: {},
            });

            expect(result.error).toBeDefined();
            expect(result.error.text).toBe('Invalid lookup URL: must be HTTPS URL or /plugins/ path');
        });

<<<<<<< HEAD
        // test('should handle dynamic select value conversion in submissions', async () => {
        //     const mockSubmit = jest.fn().mockResolvedValue({data: {}});

        //     const dynamicSelectElement: DialogElement = {
        //         name: 'dynamic-submit-field',
        //         type: 'dynamic_select',
        //         display_name: 'Dynamic Submit Field',
        //         help_text: '',
        //         placeholder: '',
        //         default: '',
        //         optional: false,
        //         max_length: 0,
        //         min_length: 0,
        //         subtype: '',
        //         data_source: '',
        //         options: [],
        //     };

        //     const props = {
        //         ...baseProps,
        //         elements: [dynamicSelectElement],
        //         actions: {
        //             submitInteractiveDialog: mockSubmit,
        //             lookupInteractiveDialog: jest.fn(),
        //         },
        //     };

        //     const {getByTestId} = renderWithContext(
        //         <InteractiveDialogAdapter {...props}/>,
        //     );

        //     await waitFor(() => {
        //         expect(getByTestId('apps-form-container')).toBeInTheDocument();
        //     });

        //     // Get the submit adapter
        //     const mockCall = MockAppsFormContainer.mock.calls[0][0];
        //     const submitAdapter = mockCall.actions.doAppSubmit;

        //     // Test submission with dynamic select value (AppSelectOption format)
        //     await submitAdapter({
        //         values: {
        //             'dynamic-submit-field': {
        //                 label: 'Selected Option',
        //                 value: 'selected_value',
        //             },
        //         },
        //     });

        //     expect(mockSubmit).toHaveBeenCalledWith(
        //         expect.objectContaining({
        //             submission: {
        //                 'dynamic-submit-field': 'selected_value', // Should extract value from AppSelectOption
        //             },
        //         }),
        //     );

        //     // Test submission with string value (fallback case)
        //     await submitAdapter({
        //         values: {
        //             'dynamic-submit-field': 'direct_string_value',
        //         },
        //     });

        //     expect(mockSubmit).toHaveBeenCalledWith(
        //         expect.objectContaining({
        //             submission: {
        //                 'dynamic-submit-field': 'direct_string_value',
        //             },
        //         }),
        //     );
        // });
=======
        test('should handle dynamic select value conversion in submissions', async () => {
            const mockSubmit = jest.fn().mockResolvedValue({data: {}});

            const dynamicSelectElement: DialogElement = {
                name: 'dynamic-submit-field',
                type: 'select',
                data_source: 'dynamic',
                display_name: 'Dynamic Submit Field',
                help_text: '',
                placeholder: '',
                default: '',
                optional: false,
                max_length: 0,
                min_length: 0,
                subtype: '',
                options: [],
            };

            const props = {
                ...baseProps,
                elements: [dynamicSelectElement],
                actions: {
                    submitInteractiveDialog: mockSubmit,
                    lookupInteractiveDialog: jest.fn(),
                },
            };

            const {getByTestId} = renderWithContext(
                <InteractiveDialogAdapter {...props}/>,
            );

            await waitFor(() => {
                expect(getByTestId('apps-form-container')).toBeInTheDocument();
            });

            // Get the submit adapter
            const mockCall = MockAppsFormContainer.mock.calls[0][0];
            const submitAdapter = mockCall.actions.doAppSubmit;

            // Test submission with dynamic select value (AppSelectOption format)
            await submitAdapter({
                values: {
                    'dynamic-submit-field': {
                        label: 'Selected Option',
                        value: 'selected_value',
                    },
                },
            });

            expect(mockSubmit).toHaveBeenCalledWith(
                expect.objectContaining({
                    submission: {
                        'dynamic-submit-field': 'selected_value', // Should extract value from AppSelectOption
                    },
                }),
            );

            // Test submission with string value (fallback case)
            await submitAdapter({
                values: {
                    'dynamic-submit-field': 'direct_string_value',
                },
            });

            expect(mockSubmit).toHaveBeenCalledWith(
                expect.objectContaining({
                    submission: {
                        'dynamic-submit-field': 'direct_string_value',
                    },
                }),
            );
        });
>>>>>>> c18daed3

        test('should handle empty lookup responses gracefully', async () => {
            const mockLookupEmpty = jest.fn().mockResolvedValue({
                data: {items: []},
            });

            const dynamicSelectElement: DialogElement = {
                name: 'test-field',
                type: 'select',
                data_source: 'dynamic',
                display_name: 'Test Field',
                help_text: '',
                placeholder: '',
                default: '',
                optional: false,
                max_length: 0,
                min_length: 0,
                subtype: '',
                options: [],
            };

            const props = {
                ...baseProps,
                elements: [dynamicSelectElement],
                actions: {
                    submitInteractiveDialog: jest.fn().mockResolvedValue({data: {}}),
                    lookupInteractiveDialog: mockLookupEmpty,
                },
            };

            const {getByTestId} = renderWithContext(
                <InteractiveDialogAdapter {...props}/>,
            );

            await waitFor(() => {
                expect(getByTestId('apps-form-container')).toBeInTheDocument();
            });

            // Get the lookup handler
            const mockCall = MockAppsFormContainer.mock.calls[0][0];
            const lookupHandler = mockCall.actions.doAppLookup;

            const result = await lookupHandler({
                selected_field: 'test-field',
                query: 'no results',
                values: {},
            });

            expect(result.data).toEqual({
                type: 'ok',
                data: {items: []},
            });
        });
    });
});<|MERGE_RESOLUTION|>--- conflicted
+++ resolved
@@ -1914,41 +1914,6 @@
     });
 
     describe('Dynamic Select Support', () => {
-<<<<<<< HEAD
-        // test('should convert dynamic_select element correctly', async () => {
-        //     const dynamicSelectElement: DialogElement = {
-        //         name: 'dynamic-select-field',
-        //         type: 'dynamic_select',
-        //         display_name: 'Dynamic Select Field',
-        //         help_text: 'Choose an option',
-        //         placeholder: 'Type to search...',
-        //         default: 'default_value',
-        //         optional: false,
-        //         max_length: 0,
-        //         min_length: 0,
-        //         subtype: '',
-        //         data_source: '',
-        //         options: [],
-        //     };
-
-        //     const props = {
-        //         ...baseProps,
-        //         elements: [dynamicSelectElement],
-        //     };
-
-        //     const {getByTestId} = renderWithContext(
-        //         <InteractiveDialogAdapter {...props}/>,
-        //     );
-
-        //     await waitFor(() => {
-        //         expect(getByTestId('field-type-dynamic-select-field')).toHaveTextContent(AppFieldTypes.DYNAMIC_SELECT);
-        //         expect(getByTestId('field-value-dynamic-select-field')).toHaveTextContent('"default_value"');
-        //         expect(getByTestId('field-required-dynamic-select-field')).toHaveTextContent('required');
-        //     });
-        // });
-
-=======
->>>>>>> c18daed3
         test('should convert select element with dynamic data_source correctly', async () => {
             const dynamicDataSourceElement: DialogElement = {
                 name: 'dynamic-data-source-field',
@@ -2352,80 +2317,6 @@
             expect(result.error.text).toBe('Invalid lookup URL: must be HTTPS URL or /plugins/ path');
         });
 
-<<<<<<< HEAD
-        // test('should handle dynamic select value conversion in submissions', async () => {
-        //     const mockSubmit = jest.fn().mockResolvedValue({data: {}});
-
-        //     const dynamicSelectElement: DialogElement = {
-        //         name: 'dynamic-submit-field',
-        //         type: 'dynamic_select',
-        //         display_name: 'Dynamic Submit Field',
-        //         help_text: '',
-        //         placeholder: '',
-        //         default: '',
-        //         optional: false,
-        //         max_length: 0,
-        //         min_length: 0,
-        //         subtype: '',
-        //         data_source: '',
-        //         options: [],
-        //     };
-
-        //     const props = {
-        //         ...baseProps,
-        //         elements: [dynamicSelectElement],
-        //         actions: {
-        //             submitInteractiveDialog: mockSubmit,
-        //             lookupInteractiveDialog: jest.fn(),
-        //         },
-        //     };
-
-        //     const {getByTestId} = renderWithContext(
-        //         <InteractiveDialogAdapter {...props}/>,
-        //     );
-
-        //     await waitFor(() => {
-        //         expect(getByTestId('apps-form-container')).toBeInTheDocument();
-        //     });
-
-        //     // Get the submit adapter
-        //     const mockCall = MockAppsFormContainer.mock.calls[0][0];
-        //     const submitAdapter = mockCall.actions.doAppSubmit;
-
-        //     // Test submission with dynamic select value (AppSelectOption format)
-        //     await submitAdapter({
-        //         values: {
-        //             'dynamic-submit-field': {
-        //                 label: 'Selected Option',
-        //                 value: 'selected_value',
-        //             },
-        //         },
-        //     });
-
-        //     expect(mockSubmit).toHaveBeenCalledWith(
-        //         expect.objectContaining({
-        //             submission: {
-        //                 'dynamic-submit-field': 'selected_value', // Should extract value from AppSelectOption
-        //             },
-        //         }),
-        //     );
-
-        //     // Test submission with string value (fallback case)
-        //     await submitAdapter({
-        //         values: {
-        //             'dynamic-submit-field': 'direct_string_value',
-        //         },
-        //     });
-
-        //     expect(mockSubmit).toHaveBeenCalledWith(
-        //         expect.objectContaining({
-        //             submission: {
-        //                 'dynamic-submit-field': 'direct_string_value',
-        //             },
-        //         }),
-        //     );
-        // });
-=======
         test('should handle dynamic select value conversion in submissions', async () => {
             const mockSubmit = jest.fn().mockResolvedValue({data: {}});
 
@@ -2498,7 +2389,6 @@
                 }),
             );
         });
->>>>>>> c18daed3
 
         test('should handle empty lookup responses gracefully', async () => {
             const mockLookupEmpty = jest.fn().mockResolvedValue({

// Copyright (c) 2015-present Mattermost, Inc. All Rights Reserved.
// See LICENSE.txt for license information.

import {waitFor} from '@testing-library/react';
import React from 'react';

import type {DialogElement} from '@mattermost/types/integrations';

import {AppFieldTypes} from 'mattermost-redux/constants/apps';

import {renderWithContext} from 'tests/react_testing_utils';
import EmojiMap from 'utils/emoji_map';

import InteractiveDialogAdapter from './interactive_dialog_adapter';

// Mock AppsFormContainer to avoid dynamic import complexity in tests

jest.mock('components/apps_form/apps_form_container', () => {
    return {
        __esModule: true,
        default: jest.fn((props: any) => {
            return (
                <div data-testid='apps-form-container'>
                    <div data-testid='form-title'>{props.form?.title}</div>
                    <div data-testid='form-header'>{props.form?.header}</div>
                    <div data-testid='form-icon'>{props.form?.icon}</div>
                    <div data-testid='form-fields-count'>{props.form?.fields?.length || 0}</div>
                    {props.form?.fields?.map((field: any) => (
                        <div
                            key={field.name}
                            data-testid={`field-${field.name}`}
                        >
                            <span data-testid={`field-type-${field.name}`}>{field.type}</span>
                            <span data-testid={`field-value-${field.name}`}>{JSON.stringify(field.value)}</span>
                            <span data-testid={`field-required-${field.name}`}>{field.is_required ? 'required' : 'optional'}</span>
                        </div>
                    ))}
                </div>
            );
        }),
    };
});

// Mock console methods for testing logging
const mockConsole = {
    debug: jest.fn(),
    warn: jest.fn(),
    error: jest.fn(),
};

// Get the mock function reference
const MockAppsFormContainer = require('components/apps_form/apps_form_container').default;

describe('components/interactive_dialog/InteractiveDialogAdapter', () => {
    const baseProps = {
        url: 'https://example.com',
        callbackId: 'abc123',
        title: 'Test Dialog',
        introductionText: 'Test introduction',
        iconUrl: 'https://example.com/icon.png',
        submitLabel: 'Submit',
        state: 'test-state',
        notifyOnCancel: true,
        emojiMap: new EmojiMap(new Map()),
        onExited: jest.fn(),
        actions: {
            submitInteractiveDialog: jest.fn().mockResolvedValue({data: {}}),
            lookupInteractiveDialog: jest.fn().mockResolvedValue({data: {items: []}}),
        },
        elements: [] as DialogElement[],
    };

    beforeEach(() => {
        // Mock console methods before each test
        global.console.debug = mockConsole.debug;
        global.console.warn = mockConsole.warn;
        global.console.error = mockConsole.error;
    });

    afterEach(() => {
        jest.clearAllMocks();
        mockConsole.debug.mockClear();
        mockConsole.warn.mockClear();
        mockConsole.error.mockClear();
    });

    describe('Basic Rendering and Conversion', () => {
        test('should render AppsFormContainer with correct basic props', async () => {
            const {getByTestId} = renderWithContext(
                <InteractiveDialogAdapter {...baseProps}/>,
            );

            await waitFor(() => {
                expect(getByTestId('apps-form-container')).toBeInTheDocument();
            });

            expect(getByTestId('form-title')).toHaveTextContent('Test Dialog');
            expect(getByTestId('form-header')).toHaveTextContent('Test introduction');
            expect(getByTestId('form-icon')).toHaveTextContent('https://example.com/icon.png');
        });

        test('should convert text element correctly', async () => {
            const textElement: DialogElement = {
                name: 'test-text',
                type: 'text',
                display_name: 'Test Text',
                help_text: 'Help text',
                placeholder: 'Enter text',
                default: 'default value',
                optional: false,
                max_length: 100,
                subtype: '',
                min_length: 0,
                data_source: '',
                options: [],
            };

            const props = {
                ...baseProps,
                elements: [textElement],
            };

            const {getByTestId} = renderWithContext(
                <InteractiveDialogAdapter {...props}/>,
            );

            await waitFor(() => {
                expect(getByTestId('form-fields-count')).toHaveTextContent('1');
            });
            expect(getByTestId('field-test-text')).toBeInTheDocument();
            expect(getByTestId('field-type-test-text')).toHaveTextContent(AppFieldTypes.TEXT);
            expect(getByTestId('field-value-test-text')).toHaveTextContent('"default value"');
            expect(getByTestId('field-required-test-text')).toHaveTextContent('required');
        });

        test('should convert select element with default option', async () => {
            const selectElement: DialogElement = {
                name: 'test-select',
                type: 'select',
                display_name: 'Test Select',
                help_text: 'Help text',
                placeholder: 'Choose option',
                default: 'option2',
                optional: false,
                max_length: 0,
                min_length: 0,
                subtype: '',
                data_source: '',
                options: [
                    {text: 'Option 1', value: 'option1'},
                    {text: 'Option 2', value: 'option2'},
                    {text: 'Option 3', value: 'option3'},
                ],
            };

            const props = {
                ...baseProps,
                elements: [selectElement],
            };

            const {getByTestId} = renderWithContext(
                <InteractiveDialogAdapter {...props}/>,
            );

            await waitFor(() => {
                expect(getByTestId('field-type-test-select')).toHaveTextContent(AppFieldTypes.STATIC_SELECT);
            });

            // Check that the default value was converted to AppSelectOption format
            const valueText = getByTestId('field-value-test-select').textContent;
            expect(valueText).toContain('Option 2');
            expect(valueText).toContain('option2');
        });

        test('should convert multiselect element with default options', async () => {
            const multiselectElement: DialogElement = {
                name: 'test-multiselect',
                type: 'select',
                display_name: 'Test Multiselect',
                help_text: 'Help text',
                placeholder: 'Choose options',
                default: 'option1,option3',
                optional: false,
                max_length: 0,
                min_length: 0,
                subtype: '',
                data_source: '',
                multiselect: true,
                options: [
                    {text: 'Option 1', value: 'option1'},
                    {text: 'Option 2', value: 'option2'},
                    {text: 'Option 3', value: 'option3'},
                ],
            };

            const props = {
                ...baseProps,
                elements: [multiselectElement],
            };

            const {getByTestId} = renderWithContext(
                <InteractiveDialogAdapter {...props}/>,
            );

            await waitFor(() => {
                expect(getByTestId('field-type-test-multiselect')).toHaveTextContent(AppFieldTypes.STATIC_SELECT);
            });

            // Check that the default value was converted to array of AppSelectOption format
            const valueText = getByTestId('field-value-test-multiselect').textContent;
            expect(valueText).toContain('Option 1');
            expect(valueText).toContain('option1');
            expect(valueText).toContain('Option 3');
            expect(valueText).toContain('option3');
        });
    });

    describe('XSS Prevention and Sanitization', () => {
        test('should sanitize introduction text with iframe tags', async () => {
            const maliciousIntro = 'Introduction <iframe src="evil.com"></iframe> text';
            const props = {
                ...baseProps,
                introductionText: maliciousIntro,
            };

            const {getByTestId} = renderWithContext(
                <InteractiveDialogAdapter {...props}/>,
            );

            await waitFor(() => {
                // Should escape HTML tags
                expect(getByTestId('form-header')).toHaveTextContent('Introduction &lt;iframe src=&quot;evil.com&quot;&gt;&lt;/iframe&gt; text');
            });
        });

        test('should not sanitize element values - only introductionText is sanitized', async () => {
            const maliciousElement: DialogElement = {
                name: 'test-malicious',
                type: 'text',
                display_name: 'Test <img src=x onerror=alert(1)>',
                help_text: 'Help text',
                placeholder: '',
                default: 'value with onclick=alert("xss")',
                optional: false,
                max_length: 0,
                min_length: 0,
                subtype: '',
                data_source: '',
                options: [],
            };

            const props = {
                ...baseProps,
                elements: [maliciousElement],
            };

            const {getByTestId} = renderWithContext(
                <InteractiveDialogAdapter {...props}/>,
            );

            await waitFor(() => {
                expect(getByTestId('field-test-malicious')).toBeInTheDocument();
            });

            // Element values are not sanitized - only introductionText is
            const valueText = getByTestId('field-value-test-malicious').textContent;
            expect(valueText).toContain('value with onclick=alert(\\"xss\\")');
        });
    });

    describe('Validation Functionality', () => {
        test('should render successfully with invalid elements in default mode', async () => {
            const invalidElement: DialogElement = {
                name: '', // Invalid: missing name
                type: 'text',
                display_name: '', // Invalid: missing display_name
                help_text: '',
                placeholder: '',
                default: '',
                optional: false,
                max_length: 0,
                min_length: 0,
                subtype: '',
                data_source: '',
                options: [],
            };

            const props = {
                ...baseProps,
                elements: [invalidElement],
            };

            const {getByTestId} = renderWithContext(
                <InteractiveDialogAdapter {...props}/>,
            );

            await waitFor(() => {
                expect(getByTestId('apps-form-container')).toBeInTheDocument();
            });

            // Should render successfully in default mode with fallback behavior
            expect(getByTestId('form-fields-count')).toHaveTextContent('1');
            expect(mockConsole.warn).not.toHaveBeenCalled();
        });

        test('should block rendering when enhanced validation is enabled and validation fails', async () => {
            const invalidElement: DialogElement = {
                name: '', // Invalid: missing name
                type: 'text',
                display_name: '', // Invalid: missing display_name
                help_text: '',
                placeholder: '',
                default: '',
                optional: false,
                max_length: 0,
                min_length: 0,
                subtype: '',
                data_source: '',
                options: [],
            };

            const props = {
                ...baseProps,
                elements: [invalidElement],
                conversionOptions: {
                    enhanced: true,
                },
            };

            const {container} = renderWithContext(
                <InteractiveDialogAdapter {...props}/>,
            );

            await waitFor(() => {
                // Should return null when validation fails in enhanced mode
                expect(container.firstChild).toBeNull();
            });

            // Should log error about failed conversion
            expect(mockConsole.error).toHaveBeenCalledWith(
                '[InteractiveDialogAdapter]',
                'Failed to convert dialog to app form',
                expect.any(String),
            );
        });

        test('should render successfully with valid elements in enhanced mode', async () => {
            const validElement: DialogElement = {
                name: 'valid-text',
                type: 'text',
                display_name: 'Valid Text Field',
                help_text: 'This is a valid text field',
                placeholder: 'Enter text',
                default: 'default value',
                optional: false,
                max_length: 100,
                min_length: 0,
                subtype: '',
                data_source: '',
                options: [],
            };

            const props = {
                ...baseProps,
                elements: [validElement],
                conversionOptions: {
                    enhanced: true,
                },
            };

            const {getByTestId} = renderWithContext(
                <InteractiveDialogAdapter {...props}/>,
            );

            await waitFor(() => {
                expect(getByTestId('apps-form-container')).toBeInTheDocument();
                expect(getByTestId('field-valid-text')).toBeInTheDocument();
            });

            // Should not log any warnings for valid elements
            expect(mockConsole.warn).not.toHaveBeenCalled();
        });

        test('should handle server-side length validation by logging warnings in enhanced mode', async () => {
            const longNameElement: DialogElement = {
                name: 'a'.repeat(301), // Exceeds 300 char limit
                type: 'text',
                display_name: 'b'.repeat(25), // Exceeds 24 char limit
                help_text: 'c'.repeat(151), // Exceeds 150 char limit
                placeholder: '',
                default: '',
                optional: false,
                max_length: 4000, // Exceeds 150 char limit for text
                min_length: 0,
                subtype: '',
                data_source: '',
                options: [],
            };

            const props = {
                ...baseProps,
                elements: [longNameElement],
                conversionOptions: {
                    enhanced: true,
                },
            };

            const {container} = renderWithContext(
                <InteractiveDialogAdapter {...props}/>,
            );

            await waitFor(() => {
                expect(container.firstChild).toBeNull();
            });

            // Should log error about conversion failure due to validation
            expect(mockConsole.error).toHaveBeenCalledWith(
                '[InteractiveDialogAdapter]',
                'Failed to convert dialog to app form',
                expect.any(String),
            );
        });

        test('should validate select options and render with fallback in default mode', async () => {
            const invalidSelectElement: DialogElement = {
                name: 'test-select',
                type: 'select',
                display_name: 'Test Select',
                help_text: '',
                placeholder: '',
                default: '',
                optional: false,
                max_length: 0,
                min_length: 0,
                subtype: '',
                data_source: '',
                options: [
                    {text: '', value: 'valid'}, // Invalid: empty text
                    {text: 'Valid Text', value: ''}, // Invalid: empty value
                ],
            };

            const props = {
                ...baseProps,
                elements: [invalidSelectElement],

                // Default mode (enhanced: false)
            };

            const {getByTestId} = renderWithContext(
                <InteractiveDialogAdapter {...props}/>,
            );

            await waitFor(() => {
                expect(getByTestId('apps-form-container')).toBeInTheDocument();
                expect(getByTestId('field-test-select')).toBeInTheDocument();
            });

            // Should render successfully in default mode
            expect(getByTestId('field-type-test-select')).toHaveTextContent(AppFieldTypes.STATIC_SELECT);
        });

        test('should detect conflicting select configuration and render with fallback', async () => {
            const conflictingSelectElement: DialogElement = {
                name: 'test-select',
                type: 'select',
                display_name: 'Test Select',
                help_text: '',
                placeholder: '',
                default: '',
                optional: false,
                max_length: 0,
                min_length: 0,
                subtype: '',
                data_source: 'users', // Conflict: has both data_source and options
                options: [
                    {text: 'Option 1', value: 'option1'},
                ],
            };

            const props = {
                ...baseProps,
                elements: [conflictingSelectElement],

                // Default mode (enhanced: false)
            };

            const {getByTestId} = renderWithContext(
                <InteractiveDialogAdapter {...props}/>,
            );

            await waitFor(() => {
                expect(getByTestId('apps-form-container')).toBeInTheDocument();
                expect(getByTestId('field-test-select')).toBeInTheDocument();
            });

            // Should render successfully with fallback behavior
            expect(getByTestId('field-type-test-select')).toHaveTextContent('user');
        });
    });

    describe('Enhanced Logging', () => {
        test('should handle unknown element types with fallback behavior', async () => {
            const unknownElement: DialogElement = {
                name: 'test-unknown',
                type: 'unknown-type' as any,
                display_name: 'Unknown Element',
                help_text: '',
                placeholder: '',
                default: '',
                optional: false,
                max_length: 0,
                min_length: 0,
                subtype: '',
                data_source: '',
                options: [],
            };

            const props = {
                ...baseProps,
                elements: [unknownElement],

                // Default mode (enhanced: false)
            };

            const {getByTestId} = renderWithContext(
                <InteractiveDialogAdapter {...props}/>,
            );

            await waitFor(() => {
                expect(getByTestId('apps-form-container')).toBeInTheDocument();
                expect(getByTestId('field-test-unknown')).toBeInTheDocument();
            });

            // Should log validation warnings about unknown type
            expect(mockConsole.warn).toHaveBeenCalledWith(
                '[InteractiveDialogAdapter]',
                'Dialog validation errors detected (non-blocking)',
                expect.objectContaining({
                    errorCount: expect.any(Number),
                    errors: expect.arrayContaining([
                        expect.objectContaining({
                            field: 'test-unknown',
                            message: expect.stringContaining('Unknown field type'),
                            code: 'INVALID_TYPE',
                        }),
                    ]),
                }),
            );
        });
    });

    describe('Enhanced Type Safety and Default Values', () => {
        test('should handle boolean conversion correctly', async () => {
            const booleanTests = [
                {default: true, expected: true, name: 'true'},
                {default: false, expected: false, name: 'false'},
                {default: 'true', expected: true, name: 'string-true'},
                {default: 'false', expected: false, name: 'string-false'},
                {default: '1', expected: true, name: 'one'},
                {default: '0', expected: false, name: 'zero'},
                {default: 'yes', expected: true, name: 'yes'},
                {default: 'no', expected: false, name: 'no'},
                {default: 'invalid', expected: false, name: 'invalid'},
            ];

            // Test all boolean conversions in parallel to avoid await-in-loop
            const testPromises = booleanTests.map(async (test) => {
                const boolElement: DialogElement = {
                    name: `test-bool-${test.name}`,
                    type: 'bool',
                    display_name: 'Test Boolean',
                    help_text: '',
                    placeholder: '',
                    default: test.default as any,
                    optional: false,
                    max_length: 0,
                    min_length: 0,
                    subtype: '',
                    data_source: '',
                    options: [],
                };

                const props = {
                    ...baseProps,
                    elements: [boolElement],
                };

                const {getByTestId} = renderWithContext(
                    <InteractiveDialogAdapter {...props}/>,
                );

                await waitFor(() => {
                    expect(getByTestId(`field-value-test-bool-${test.name}`)).toHaveTextContent(String(test.expected));
                });
            });

            await Promise.all(testPromises);
        });

        test('should handle numeric subtype conversion', async () => {
            const numericElement: DialogElement = {
                name: 'test-numeric',
                type: 'text',
                display_name: 'Test Numeric',
                help_text: '',
                placeholder: '',
                default: '123.45',
                optional: false,
                max_length: 0,
                min_length: 0,
                subtype: 'number',
                data_source: '',
                options: [],
            };

            const props = {
                ...baseProps,
                elements: [numericElement],
            };

            const {getByTestId} = renderWithContext(
                <InteractiveDialogAdapter {...props}/>,
            );

            await waitFor(() => {
                expect(getByTestId('field-value-test-numeric')).toHaveTextContent('"123.45"');
            });
        });

        test('should handle empty default values correctly', async () => {
            const emptyDefaultElement: DialogElement = {
                name: 'test-empty-default',
                type: 'text',
                display_name: 'Test Empty Default',
                help_text: '',
                placeholder: '',
                default: '', // Empty default value
                optional: true,
                max_length: 0,
                min_length: 0,
                subtype: '',
                data_source: '',
                options: [],
            };

            const props = {
                ...baseProps,
                elements: [emptyDefaultElement],
            };

            const {getByTestId} = renderWithContext(
                <InteractiveDialogAdapter {...props}/>,
            );

            await waitFor(() => {
                // Should preserve empty string as-is
                expect(getByTestId('field-value-test-empty-default')).toHaveTextContent('""');
            });
        });

        test('should handle missing default values in select options gracefully', async () => {
            const selectElement: DialogElement = {
                name: 'test-select',
                type: 'select',
                display_name: 'Test Select',
                help_text: '',
                placeholder: '',
                default: 'nonexistent', // This option doesn't exist
                optional: false,
                max_length: 0,
                min_length: 0,
                subtype: '',
                data_source: '',
                options: [
                    {text: 'Option 1', value: 'option1'},
                    {text: 'Option 2', value: 'option2'},
                ],
            };

            const props = {
                ...baseProps,
                elements: [selectElement],
                conversionOptions: {
                    enhanced: true,
                },
            };

            const {getByTestId} = renderWithContext(
                <InteractiveDialogAdapter {...props}/>,
            );

            await waitFor(() => {
                expect(getByTestId('apps-form-container')).toBeInTheDocument();
                expect(getByTestId('field-test-select')).toBeInTheDocument();
            });

            // Should render successfully even with nonexistent default value
            // Server-side validation will handle this case
            expect(getByTestId('field-type-test-select')).toHaveTextContent(AppFieldTypes.STATIC_SELECT);
        });
    });

    describe('Backwards Compatibility', () => {
        test('should work with minimal dialog configuration', async () => {
            const minimalProps = {
                actions: {
                    submitInteractiveDialog: jest.fn(),
                    lookupInteractiveDialog: jest.fn(),
                },
            };

            expect(() => {
                renderWithContext(
                    <InteractiveDialogAdapter {...minimalProps}/>,
                );
            }).not.toThrow();
        });

        test('should handle empty elements array', async () => {
            const props = {
                ...baseProps,
                elements: [],
            };

            const {getByTestId} = renderWithContext(
                <InteractiveDialogAdapter {...props}/>,
            );

            await waitFor(() => {
                expect(getByTestId('form-fields-count')).toHaveTextContent('0');
            });
        });

        test('should handle undefined elements', async () => {
            const props = {
                ...baseProps,
                elements: undefined,
            };

            const {getByTestId} = renderWithContext(
                <InteractiveDialogAdapter {...props}/>,
            );

            await waitFor(() => {
                expect(getByTestId('form-fields-count')).toHaveTextContent('0');
            });
        });
    });

    describe('Submit and Cancel Functionality', () => {
        test('should handle submit adapter with successful response', async () => {
            const mockSubmitSuccess = jest.fn().mockResolvedValue({
                data: {}, // Success response (no error or errors)
            });

            const textElement: DialogElement = {
                name: 'test-field',
                type: 'text',
                display_name: 'Test Field',
                help_text: '',
                placeholder: '',
                default: 'test value',
                optional: false,
                max_length: 0,
                min_length: 0,
                subtype: '',
                data_source: '',
                options: [],
            };

            const props = {
                ...baseProps,
                elements: [textElement],
                actions: {
                    submitInteractiveDialog: mockSubmitSuccess,
                    lookupInteractiveDialog: jest.fn().mockResolvedValue({data: {items: []}}),
                },
            };

            const {getByTestId} = renderWithContext(
                <InteractiveDialogAdapter {...props}/>,
            );

            await waitFor(() => {
                expect(getByTestId('apps-form-container')).toBeInTheDocument();
            });

            // Verify MockAppsFormContainer received the submit action
            expect(MockAppsFormContainer).toHaveBeenCalledWith(
                expect.objectContaining({
                    actions: expect.objectContaining({
                        doAppSubmit: expect.any(Function),
                    }),
                }),
                {},
            );
        });

        test('should handle submit adapter with server validation errors', async () => {
            const mockSubmitWithErrors = jest.fn().mockResolvedValue({
                data: {
                    error: 'Validation failed',
                    errors: {
                        'test-field': 'Field is required',
                    },
                },
            });

            const props = {
                ...baseProps,
                actions: {
                    submitInteractiveDialog: mockSubmitWithErrors,
                    lookupInteractiveDialog: jest.fn().mockResolvedValue({data: {items: []}}),
                },
            };

            const {getByTestId} = renderWithContext(
                <InteractiveDialogAdapter {...props}/>,
            );

            await waitFor(() => {
                expect(getByTestId('apps-form-container')).toBeInTheDocument();
            });

            // Get the submit adapter function
            const mockCall = MockAppsFormContainer.mock.calls[0][0];
            const submitAdapter = mockCall.actions.doAppSubmit;

            // Test the submit adapter directly
            const result = await submitAdapter({
                values: {'test-field': 'test value'},
            });

            expect(result.error).toBeDefined();
            expect(result.error.text).toBe('Validation failed');
            expect(result.error.data.errors).toEqual({'test-field': 'Field is required'});
        });

        test('should handle submit adapter with network error', async () => {
            const mockSubmitWithNetworkError = jest.fn().mockResolvedValue({
                error: {
                    message: 'Network connection failed',
                },
            });

            const props = {
                ...baseProps,
                actions: {
                    submitInteractiveDialog: mockSubmitWithNetworkError,
                    lookupInteractiveDialog: jest.fn().mockResolvedValue({data: {items: []}}),
                },
            };

            const {getByTestId} = renderWithContext(
                <InteractiveDialogAdapter {...props}/>,
            );

            await waitFor(() => {
                expect(getByTestId('apps-form-container')).toBeInTheDocument();
            });

            // Get the submit adapter function and test error handling
            const mockCall = MockAppsFormContainer.mock.calls[0][0];
            const submitAdapter = mockCall.actions.doAppSubmit;

            const result = await submitAdapter({
                values: {},
            });

            expect(result.error).toBeDefined();
            expect(result.error.type).toBe('error');
        });

        test('should handle submit adapter exception', async () => {
            const mockSubmitThrows = jest.fn().mockRejectedValue(new Error('Submit failed'));

            const props = {
                ...baseProps,
                actions: {
                    submitInteractiveDialog: mockSubmitThrows,
                    lookupInteractiveDialog: jest.fn().mockResolvedValue({data: {items: []}}),
                },
            };

            const {getByTestId} = renderWithContext(
                <InteractiveDialogAdapter {...props}/>,
            );

            await waitFor(() => {
                expect(getByTestId('apps-form-container')).toBeInTheDocument();
            });

            // Test exception handling in submit adapter
            const mockCall = MockAppsFormContainer.mock.calls[0][0];
            const submitAdapter = mockCall.actions.doAppSubmit;

            const result = await submitAdapter({
                values: {},
            });

            expect(result.error).toBeDefined();
            expect(result.error.text).toBe('Submit failed');
            expect(mockConsole.error).toHaveBeenCalledWith(
                '[InteractiveDialogAdapter]',
                'Dialog submission failed',
                expect.any(Object),
            );
        });

        test('should handle cancel adapter with notifyOnCancel enabled', async () => {
            const mockSubmit = jest.fn().mockResolvedValue({data: {}});

            const props = {
                ...baseProps,
                notifyOnCancel: true,
                actions: {
                    submitInteractiveDialog: mockSubmit,
                    lookupInteractiveDialog: jest.fn().mockResolvedValue({data: {items: []}}),
                },
            };

            const {getByTestId} = renderWithContext(
                <InteractiveDialogAdapter {...props}/>,
            );

            await waitFor(() => {
                expect(getByTestId('apps-form-container')).toBeInTheDocument();
            });

            // Get the cancel adapter (onHide) function
            const mockCall = MockAppsFormContainer.mock.calls[0][0];
            const cancelAdapter = mockCall.onHide;

            await cancelAdapter();

            expect(mockSubmit).toHaveBeenCalledWith(
                expect.objectContaining({
                    cancelled: true,
                    url: baseProps.url,
                    callback_id: baseProps.callbackId,
                    state: baseProps.state,
                }),
            );
        });

        test('should handle cancel adapter when notifyOnCancel is disabled', async () => {
            const mockSubmit = jest.fn();

            const props = {
                ...baseProps,
                notifyOnCancel: false,
                actions: {
                    submitInteractiveDialog: mockSubmit,
                    lookupInteractiveDialog: jest.fn().mockResolvedValue({data: {items: []}}),
                },
            };

            const {getByTestId} = renderWithContext(
                <InteractiveDialogAdapter {...props}/>,
            );

            await waitFor(() => {
                expect(getByTestId('apps-form-container')).toBeInTheDocument();
            });

            // Get the cancel adapter function
            const mockCall = MockAppsFormContainer.mock.calls[0][0];
            const cancelAdapter = mockCall.onHide;

            // Should complete successfully without making API call
            await expect(cancelAdapter()).resolves.toBeUndefined();

            // Should not call submit when notifyOnCancel is false
            expect(mockSubmit).not.toHaveBeenCalled();
        });

        test('should handle cancel adapter errors gracefully', async () => {
            const mockSubmitThrows = jest.fn().mockRejectedValue(new Error('Cancel failed'));

            const props = {
                ...baseProps,
                notifyOnCancel: true,
                actions: {
                    submitInteractiveDialog: mockSubmitThrows,
                    lookupInteractiveDialog: jest.fn().mockResolvedValue({data: {items: []}}),
                },
            };

            const {getByTestId} = renderWithContext(
                <InteractiveDialogAdapter {...props}/>,
            );

            await waitFor(() => {
                expect(getByTestId('apps-form-container')).toBeInTheDocument();
            });

            // Get the cancel adapter function
            const mockCall = MockAppsFormContainer.mock.calls[0][0];
            const cancelAdapter = mockCall.onHide;

            // Should complete successfully even if submit fails
            await expect(cancelAdapter()).resolves.toBeUndefined();

            // Should log error about failed cancellation notification
            expect(mockConsole.error).toHaveBeenCalledWith(
                '[InteractiveDialogAdapter]',
                'Failed to notify server of dialog cancellation',
                expect.objectContaining({
                    error: 'Cancel failed',
                    callbackId: baseProps.callbackId,
                    url: baseProps.url,
                }),
            );
        });
    });

    describe('Form Value Conversion', () => {
        test('should convert complex form values back to dialog submission format', async () => {
            const elements: DialogElement[] = [
                {
                    name: 'text-field',
                    type: 'text',
                    display_name: 'Text Field',
                    default: 'default text',
                    optional: false,
                    max_length: 100,
                    min_length: 5,
                    help_text: '',
                    placeholder: '',
                    subtype: '',
                    data_source: '',
                    options: [],
                },
                {
                    name: 'numeric-field',
                    type: 'text',
                    display_name: 'Numeric Field',
                    default: '42',
                    optional: false,
                    subtype: 'number',
                    max_length: 0,
                    min_length: 0,
                    help_text: '',
                    placeholder: '',
                    data_source: '',
                    options: [],
                },
                {
                    name: 'bool-field',
                    type: 'bool',
                    display_name: 'Boolean Field',
                    default: 'true',
                    optional: false,
                    max_length: 0,
                    min_length: 0,
                    help_text: '',
                    placeholder: '',
                    subtype: '',
                    data_source: '',
                    options: [],
                },
                {
                    name: 'select-field',
                    type: 'select',
                    display_name: 'Select Field',
                    default: 'option2',
                    optional: false,
                    options: [
                        {text: 'Option 1', value: 'option1'},
                        {text: 'Option 2', value: 'option2'},
                    ],
                    max_length: 0,
                    min_length: 0,
                    help_text: '',
                    placeholder: '',
                    subtype: '',
                    data_source: '',
                },
            ];

            const mockSubmit = jest.fn().mockResolvedValue({data: {}});

            const props = {
                ...baseProps,
                elements,
                actions: {
                    submitInteractiveDialog: mockSubmit,
                    lookupInteractiveDialog: jest.fn().mockResolvedValue({data: {items: []}}),
                },
            };

            const {getByTestId} = renderWithContext(
                <InteractiveDialogAdapter {...props}/>,
            );

            await waitFor(() => {
                expect(getByTestId('apps-form-container')).toBeInTheDocument();
            });

            // Get the submit adapter function
            const mockCall = MockAppsFormContainer.mock.calls[0][0];
            const submitAdapter = mockCall.actions.doAppSubmit;

            // Test form value conversion
            await submitAdapter({
                values: {
                    'text-field': 'updated text',
                    'numeric-field': 123.45,
                    'bool-field': true,
                    'select-field': {label: 'Option 1', value: 'option1'},
                },
            });

            expect(mockSubmit).toHaveBeenCalledWith(
                expect.objectContaining({
                    submission: {
                        'text-field': 'updated text',
                        'numeric-field': 123.45,
                        'bool-field': true,
                        'select-field': 'option1',
                    },
                }),
            );
        });

        test('should convert multiselect form values back to dialog submission format', async () => {
            const elements: DialogElement[] = [
                {
                    name: 'multiselect-field',
                    type: 'select',
                    display_name: 'Multiselect Field',
                    default: 'option1,option2',
                    optional: false,
                    multiselect: true,
                    options: [
                        {text: 'Option 1', value: 'option1'},
                        {text: 'Option 2', value: 'option2'},
                        {text: 'Option 3', value: 'option3'},
                    ],
                    max_length: 0,
                    min_length: 0,
                    help_text: '',
                    placeholder: '',
                    subtype: '',
                    data_source: '',
                },
            ];

            const mockSubmit = jest.fn().mockResolvedValue({data: {}});

            const props = {
                ...baseProps,
                elements,
                actions: {
                    submitInteractiveDialog: mockSubmit,
                },
            };

            const {getByTestId} = renderWithContext(
                <InteractiveDialogAdapter {...props}/>,
            );

            await waitFor(() => {
                expect(getByTestId('apps-form-container')).toBeInTheDocument();
            });

            // Get the submit adapter function
            const mockCall = MockAppsFormContainer.mock.calls[0][0];
            const submitAdapter = mockCall.actions.doAppSubmit;

            // Test multiselect form value conversion
            await submitAdapter({
                values: {
                    'multiselect-field': [
                        {label: 'Option 1', value: 'option1'},
                        {label: 'Option 3', value: 'option3'},
                    ],
                },
            });

            expect(mockSubmit).toHaveBeenCalledWith(
                expect.objectContaining({
                    submission: {
                        'multiselect-field': ['option1', 'option3'],
                    },
                }),
            );
        });

        test('should validate form submission with various validation scenarios', async () => {
            const elements: DialogElement[] = [
                {
                    name: 'text-field',
                    type: 'text',
                    display_name: 'Text Field',
                    default: '',
                    optional: false,
                    max_length: 10,
                    min_length: 5,
                    help_text: '',
                    placeholder: '',
                    subtype: '',
                    data_source: '',
                    options: [],
                },
                {
                    name: 'required-field',
                    type: 'text',
                    display_name: 'Required Field',
                    default: '',
                    optional: false,
                    max_length: 0,
                    min_length: 0,
                    help_text: '',
                    placeholder: '',
                    subtype: '',
                    data_source: '',
                    options: [],
                },
            ];

            const props = {
                ...baseProps,
                elements,
                conversionOptions: {
                    enhanced: true,
                },
                actions: {
                    submitInteractiveDialog: jest.fn().mockResolvedValue({data: {}}),
                    lookupInteractiveDialog: jest.fn(),
                },
            };

            const {getByTestId} = renderWithContext(
                <InteractiveDialogAdapter {...props}/>,
            );

            await waitFor(() => {
                expect(getByTestId('apps-form-container')).toBeInTheDocument();
            });

            // Get the submit adapter function
            const mockCall = MockAppsFormContainer.mock.calls[0][0];
            const submitAdapter = mockCall.actions.doAppSubmit;

            // Test field length validation - too short
            await submitAdapter({
                values: {
                    'text-field': 'abc', // Too short (< 5 chars)
                    'required-field': 'valid',
                },
            });

            expect(mockConsole.warn).toHaveBeenCalledWith(
                '[InteractiveDialogAdapter]',
                'Form submission validation errors',
                expect.objectContaining({
                    errorCount: expect.any(Number),
                    errors: expect.arrayContaining([
                        expect.objectContaining({
                            field: expect.stringContaining('text-field'),
                            message: expect.any(String),
                        }),
                    ]),
                }),
            );

            // Test field length validation - too long
            await submitAdapter({
                values: {
                    'text-field': 'this is way too long', // Too long (> 10 chars)
                    'required-field': 'valid',
                },
            });

            expect(mockConsole.warn).toHaveBeenCalledWith(
                '[InteractiveDialogAdapter]',
                'Form submission validation errors',
                expect.objectContaining({
                    errorCount: expect.any(Number),
                    errors: expect.arrayContaining([
                        expect.objectContaining({
                            field: expect.stringContaining('text-field'),
                            message: expect.any(String),
                        }),
                    ]),
                }),
            );
        });

        test('should handle missing required values during conversion', async () => {
            const requiredElement: DialogElement = {
                name: 'required-field',
                type: 'text',
                display_name: 'Required Field',
                default: '',
                optional: false,
                max_length: 0,
                min_length: 0,
                help_text: '',
                placeholder: '',
                subtype: '',
                data_source: '',
                options: [],
            };

            const props = {
                ...baseProps,
                elements: [requiredElement],
                conversionOptions: {
                    enhanced: true,
                },
                actions: {
                    submitInteractiveDialog: jest.fn().mockResolvedValue({data: {}}),
                },
            };

            const {getByTestId} = renderWithContext(
                <InteractiveDialogAdapter {...props}/>,
            );

            await waitFor(() => {
                expect(getByTestId('apps-form-container')).toBeInTheDocument();
            });

            // Get the submit adapter function
            const mockCall = MockAppsFormContainer.mock.calls[0][0];
            const submitAdapter = mockCall.actions.doAppSubmit;

            // Test with null value for required field - should not crash
            const result = await submitAdapter({
                values: {
                    'text-field': 'valid',
                    'required-field': null, // Missing required field
                },
            });

            // Should complete successfully (null values are simply skipped)
            expect(result.data?.type).toBe('ok');
            expect(mockConsole.warn).toHaveBeenCalledWith(
                '[InteractiveDialogAdapter]',
                'Form submission validation errors',
                expect.objectContaining({
                    errorCount: expect.any(Number),
                    errors: expect.arrayContaining([
                        expect.objectContaining({
                            field: expect.stringContaining('required-field'),
                            message: expect.any(String),
                        }),
                    ]),
                }),
            );
        });
    });

    describe('No-op Handlers', () => {
        test('should handle lookup calls with no-op implementation', async () => {
            const {getByTestId} = renderWithContext(
                <InteractiveDialogAdapter {...baseProps}/>,
            );

            await waitFor(() => {
                expect(getByTestId('apps-form-container')).toBeInTheDocument();
            });

            // Get the lookup handler
            const mockCall = MockAppsFormContainer.mock.calls[0][0];
            const lookupHandler = mockCall.actions.doAppLookup;

            const result = await lookupHandler();

            expect(result.data).toEqual({
                type: 'ok',
                data: {items: []},
            });
        });

        test('should handle refresh calls with no-op implementation', async () => {
            const {getByTestId} = renderWithContext(
                <InteractiveDialogAdapter {...baseProps}/>,
            );

            await waitFor(() => {
                expect(getByTestId('apps-form-container')).toBeInTheDocument();
            });

            // Get the refresh handler
            const mockCall = MockAppsFormContainer.mock.calls[0][0];
            const refreshHandler = mockCall.actions.doAppFetchForm;

            const result = await refreshHandler({
                values: {},
                selected_field: 'test-field',
            });

            expect(result.data).toEqual({
                type: 'ok',
            });
        });

        test('should provide no-op handlers for unsupported legacy features', async () => {
            const props = {
                ...baseProps,
                conversionOptions: {
                    enhanced: true,
                },
            };

            const {getByTestId} = renderWithContext(
                <InteractiveDialogAdapter {...props}/>,
            );

            await waitFor(() => {
                expect(getByTestId('apps-form-container')).toBeInTheDocument();
            });

            // Get all handlers
            const mockCall = MockAppsFormContainer.mock.calls[0][0];
            const {
                doAppLookup,
                doAppFetchForm,
                // eslint-disable-next-line @typescript-eslint/no-unused-vars
                postEphemeralCallResponseForContext,
            } = mockCall.actions;

            await doAppLookup({
                values: {},
            });
            await doAppFetchForm({
                values: {},
                selected_field: 'test-field',
            });

            expect(mockConsole.warn).toHaveBeenCalledWith(
                '[InteractiveDialogAdapter]',
                'Lookup calls are not supported in Interactive Dialogs',
                expect.objectContaining({
                    feature: 'dynamic lookup',
                    suggestion: 'Consider migrating to full Apps Framework',
                }),
            );

            expect(mockConsole.warn).toHaveBeenCalledWith(
                '[InteractiveDialogAdapter]',
                'Field refresh requested but no sourceUrl provided',
                expect.objectContaining({
                    fieldName: 'test-field',
                    suggestion: 'Add sourceUrl to dialog definition',
                }),
            );
        });

        test('should handle postEphemeralCallResponseForContext as no-op', async () => {
            const {getByTestId} = renderWithContext(
                <InteractiveDialogAdapter {...baseProps}/>,
            );

            await waitFor(() => {
                expect(getByTestId('apps-form-container')).toBeInTheDocument();
            });

            // Get all handlers
            const mockCall = MockAppsFormContainer.mock.calls[0][0];
            const {
                doAppLookup,
                doAppFetchForm,
                // eslint-disable-next-line @typescript-eslint/no-unused-vars
                postEphemeralCallResponseForContext,
            } = mockCall.actions;

            // Test lookup handler returns empty items
            const lookupResult = await doAppLookup({
                selected_field: 'test_field',
                query: 'test',
                values: {},
            });
            expect(lookupResult.data).toEqual({
                type: 'ok',
                data: {items: []},
            });

            // Test refresh handler returns ok
            const refreshResult = await doAppFetchForm();
            expect(refreshResult.data).toEqual({
                type: 'ok',
            });

            // Test ephemeral handler is a no-op function
            expect(() => {
                postEphemeralCallResponseForContext();
            }).not.toThrow();
            expect(typeof postEphemeralCallResponseForContext).toBe('function');

            // Should log warnings about unsupported features
            expect(mockConsole.warn).toHaveBeenCalledWith(
                '[InteractiveDialogAdapter]',
<<<<<<< HEAD
                'Lookup calls are not supported in Interactive Dialogs',
                expect.objectContaining({
                    feature: 'dynamic lookup',
                    suggestion: 'Consider migrating to full Apps Framework',
                }),
            );

            expect(mockConsole.warn).toHaveBeenCalledWith(
                '[InteractiveDialogAdapter]',
                'Field refresh requested but no sourceUrl provided',
                expect.objectContaining({
                    fieldName: undefined,
                    suggestion: 'Add sourceUrl to dialog definition',
                }),
=======
                'Unexpected refresh call in Interactive Dialog adapter - this should not happen',
                '',
>>>>>>> b09db208
            );
        });
    });

    describe('Dynamic Import Loading', () => {
        test('should handle lazy loading with React Suspense', async () => {
            // With React.lazy, the component should load asynchronously
            // but the test environment with mocking should handle it synchronously
            const {getByTestId} = renderWithContext(
                <InteractiveDialogAdapter {...baseProps}/>,
            );

            // Should render the component successfully with mocked AppsFormContainer
            await waitFor(() => {
                expect(getByTestId('apps-form-container')).toBeInTheDocument();
            });
        });
    });

    describe('Advanced Validation Scenarios', () => {
        test('should handle element max_length constraints for different field types', async () => {
            const elementsWithInvalidLengths: DialogElement[] = [
                {
                    name: 'text_field',
                    type: 'text',
                    display_name: 'Text Field',
                    max_length: 200, // Exceeds 150 limit for text
                    subtype: '',
                    default: '',
                    placeholder: '',
                    help_text: '',
                    optional: false,
                    min_length: 0,
                    data_source: '',
                    options: [],
                },
                {
                    name: 'textarea_field',
                    type: 'textarea',
                    display_name: 'Textarea Field',
                    max_length: 4000, // Exceeds 3000 limit for textarea
                    subtype: '',
                    default: '',
                    placeholder: '',
                    help_text: '',
                    optional: false,
                    min_length: 0,
                    data_source: '',
                    options: [],
                },
                {
                    name: 'select_field',
                    type: 'select',
                    display_name: 'Select Field',
                    max_length: 4000, // Exceeds 3000 limit for select
                    subtype: '',
                    default: '',
                    placeholder: '',
                    help_text: '',
                    optional: false,
                    min_length: 0,
                    data_source: '',
                    options: [{text: 'Option1', value: 'opt1'}],
                },
                {
                    name: 'bool_field',
                    type: 'bool',
                    display_name: 'Bool Field',
                    max_length: 200, // Exceeds 150 limit for bool
                    subtype: '',
                    default: '',
                    placeholder: '',
                    help_text: '',
                    optional: false,
                    min_length: 0,
                    data_source: '',
                    options: [],
                },
            ];

            const props = {
                ...baseProps,
                elements: elementsWithInvalidLengths,
                conversionOptions: {
                    enhanced: false,
                },
            };

            const {getByTestId} = renderWithContext(
                <InteractiveDialogAdapter {...props}/>,
            );

            await waitFor(() => {
                expect(getByTestId('apps-form-container')).toBeInTheDocument();
                expect(getByTestId('form-fields-count')).toHaveTextContent('4');
            });

            // Should render all fields successfully, with validation handled by server-side logic
            expect(getByTestId('field-text_field')).toBeInTheDocument();
            expect(getByTestId('field-textarea_field')).toBeInTheDocument();
            expect(getByTestId('field-select_field')).toBeInTheDocument();
            expect(getByTestId('field-bool_field')).toBeInTheDocument();
        });

        test('should detect invalid min/max length relationships', async () => {
            const elementWithInvalidRange: DialogElement = {
                name: 'invalid_range',
                type: 'text',
                display_name: 'Invalid Range',
                min_length: 100,
                max_length: 50, // min > max
                subtype: '',
                default: '',
                placeholder: '',
                help_text: '',
                optional: false,
                data_source: '',
                options: [],
            };

            const props = {
                ...baseProps,
                elements: [elementWithInvalidRange],

                // Default mode (enhanced: false)
            };

            const {getByTestId} = renderWithContext(
                <InteractiveDialogAdapter {...props}/>,
            );

            await waitFor(() => {
                expect(getByTestId('apps-form-container')).toBeInTheDocument();
                expect(getByTestId('field-invalid_range')).toBeInTheDocument();
            });

            // Should render successfully with fallback behavior
            expect(getByTestId('field-type-invalid_range')).toHaveTextContent(AppFieldTypes.TEXT);
        });
    });

    describe('Enhanced Type Conversion', () => {
        test('should handle data_source selectors correctly', async () => {
            const userSelectorElement: DialogElement = {
                name: 'user_selector',
                type: 'select',
                display_name: 'User Selector',
                data_source: 'users',
                subtype: '',
                default: '',
                placeholder: '',
                help_text: '',
                optional: false,
                min_length: 0,
                max_length: 0,
                options: [],
            };

            const channelSelectorElement: DialogElement = {
                name: 'channel_selector',
                type: 'select',
                display_name: 'Channel Selector',
                data_source: 'channels',
                subtype: '',
                default: '',
                placeholder: '',
                help_text: '',
                optional: false,
                min_length: 0,
                max_length: 0,
                options: [],
            };

            const props = {
                ...baseProps,
                elements: [userSelectorElement, channelSelectorElement],
            };

            const {getByTestId} = renderWithContext(
                <InteractiveDialogAdapter {...props}/>,
            );

            await waitFor(() => {
                expect(getByTestId('field-type-user_selector')).toHaveTextContent('user');
                expect(getByTestId('field-type-channel_selector')).toHaveTextContent('channel');
            });
        });

        test('should handle multiselect data_source selectors correctly', async () => {
            const multiselectUserElement: DialogElement = {
                name: 'multiselect_user_selector',
                type: 'select',
                display_name: 'Multiselect User Selector',
                data_source: 'users',
                multiselect: true,
                subtype: '',
                default: '',
                placeholder: '',
                help_text: '',
                optional: false,
                min_length: 0,
                max_length: 0,
                options: [],
            };

            const multiselectChannelElement: DialogElement = {
                name: 'multiselect_channel_selector',
                type: 'select',
                display_name: 'Multiselect Channel Selector',
                data_source: 'channels',
                multiselect: true,
                subtype: '',
                default: '',
                placeholder: '',
                help_text: '',
                optional: false,
                min_length: 0,
                max_length: 0,
                options: [],
            };

            const props = {
                ...baseProps,
                elements: [multiselectUserElement, multiselectChannelElement],
            };

            const {getByTestId} = renderWithContext(
                <InteractiveDialogAdapter {...props}/>,
            );

            await waitFor(() => {
                expect(getByTestId('field-type-multiselect_user_selector')).toHaveTextContent('user');
                expect(getByTestId('field-type-multiselect_channel_selector')).toHaveTextContent('channel');
            });

            // Check that the rendered form field includes the multiselect property
            const mockCall = MockAppsFormContainer.mock.calls[0][0];
            const userField = mockCall.form.fields.find((f: any) => f.name === 'multiselect_user_selector');
            const channelField = mockCall.form.fields.find((f: any) => f.name === 'multiselect_channel_selector');

            expect(userField?.multiselect).toBe(true);
            expect(channelField?.multiselect).toBe(true);
        });

        test('should handle textarea subtype correctly', async () => {
            const textareaElement: DialogElement = {
                name: 'description',
                type: 'textarea',
                display_name: 'Description',
                default: 'Default description text',
                subtype: '',
                placeholder: '',
                help_text: '',
                optional: false,
                min_length: 0,
                max_length: 0,
                data_source: '',
                options: [],
            };

            const props = {
                ...baseProps,
                elements: [textareaElement],
            };

            const {getByTestId} = renderWithContext(
                <InteractiveDialogAdapter {...props}/>,
            );

            await waitFor(() => {
                expect(getByTestId('field-type-description')).toHaveTextContent('text'); // Maps to TEXT type
                expect(getByTestId('field-value-description')).toHaveTextContent('"Default description text"');
            });
        });

        test('should handle text subtypes (email, password, number)', async () => {
            const textElements: DialogElement[] = [
                {
                    name: 'email_field',
                    type: 'text',
                    subtype: 'email',
                    display_name: 'Email Field',
                    default: 'test@example.com',
                    placeholder: '',
                    help_text: '',
                    optional: false,
                    min_length: 0,
                    max_length: 0,
                    data_source: '',
                    options: [],
                },
                {
                    name: 'password_field',
                    type: 'text',
                    subtype: 'password',
                    display_name: 'Password Field',
                    default: '',
                    placeholder: '',
                    help_text: '',
                    optional: false,
                    min_length: 0,
                    max_length: 0,
                    data_source: '',
                    options: [],
                },
                {
                    name: 'number_field',
                    type: 'text',
                    subtype: 'number',
                    display_name: 'Number Field',
                    default: '42',
                    placeholder: '',
                    help_text: '',
                    optional: false,
                    min_length: 0,
                    max_length: 0,
                    data_source: '',
                    options: [],
                },
            ];

            const props = {
                ...baseProps,
                elements: textElements,
            };

            const {getByTestId} = renderWithContext(
                <InteractiveDialogAdapter {...props}/>,
            );

            await waitFor(() => {
                expect(getByTestId('field-value-email_field')).toHaveTextContent('"test@example.com"');
                expect(getByTestId('field-value-password_field')).toHaveTextContent('""'); // Empty string, not null
                expect(getByTestId('field-value-number_field')).toHaveTextContent('"42"');
            });
        });
    });

    describe('Error Handling and Recovery', () => {
        test('should handle element conversion errors with fallback behavior', async () => {
            const problematicElement = {
                name: 'problematic',
                type: 'invalid_type', // This will cause conversion error
                display_name: 'Problematic Element',
            } as DialogElement;

            const props = {
                ...baseProps,
                elements: [problematicElement],
                conversionOptions: {
                    enhanced: false, // Should continue processing
                },
            };

            const {getByTestId} = renderWithContext(
                <InteractiveDialogAdapter {...props}/>,
            );

            await waitFor(() => {
                expect(getByTestId('apps-form-container')).toBeInTheDocument();
                expect(getByTestId('form-fields-count')).toHaveTextContent('1'); // Should still create field
                expect(getByTestId('field-problematic')).toBeInTheDocument();
            });

            // Should log validation warnings about unknown type
            expect(mockConsole.warn).toHaveBeenCalledWith(
                '[InteractiveDialogAdapter]',
                'Dialog validation errors detected (non-blocking)',
                expect.objectContaining({
                    errorCount: 1,
                    errors: expect.arrayContaining([
                        expect.objectContaining({
                            code: 'INVALID_TYPE',
                            field: 'problematic',
                            message: expect.stringContaining('Unknown field type: invalid_type'),
                        }),
                    ]),
                    note: 'These are warnings - processing will continue for backwards compatibility',
                }),
            );
        });

        test('should render null when enhanced validation fails', async () => {
            const invalidElement: DialogElement = {
                name: '', // Invalid: empty name
                type: 'text',
                display_name: '',
                subtype: '',
                default: '',
                placeholder: '',
                help_text: '',
                optional: false,
                min_length: 0,
                max_length: 0,
                data_source: '',
                options: [],
            };

            const props = {
                ...baseProps,
                elements: [invalidElement],
                conversionOptions: {
                    enhanced: true,
                },
            };

            const {container} = renderWithContext(
                <InteractiveDialogAdapter {...props}/>,
            );

            await waitFor(() => {
                expect(container.firstChild).toBeNull();
            });

            // Should log error about conversion failure
            expect(mockConsole.error).toHaveBeenCalledWith(
                '[InteractiveDialogAdapter]',
                'Failed to convert dialog to app form',
                expect.any(String),
            );
        });

        test('should handle multiselect with invalid default values gracefully', async () => {
            const multiselectElement: DialogElement = {
                name: 'multiselect_with_invalid_defaults',
                type: 'select',
                display_name: 'Multiselect with Invalid Defaults',
                multiselect: true,
                default: 'option1,invalid_option,option3',
                options: [
                    {text: 'Option 1', value: 'option1'},
                    {text: 'Option 2', value: 'option2'},
                    {text: 'Option 3', value: 'option3'},
                ],
                subtype: '',
                placeholder: '',
                help_text: '',
                optional: false,
                min_length: 0,
                max_length: 0,
                data_source: '',
            };

            const props = {
                ...baseProps,
                elements: [multiselectElement],
            };

            const {getByTestId} = renderWithContext(
                <InteractiveDialogAdapter {...props}/>,
            );

            await waitFor(() => {
                expect(getByTestId('apps-form-container')).toBeInTheDocument();
                expect(getByTestId('field-multiselect_with_invalid_defaults')).toBeInTheDocument();
            });

            // Should render successfully, filtering out invalid options
            const valueText = getByTestId('field-value-multiselect_with_invalid_defaults').textContent;
            expect(valueText).toContain('Option 1');
            expect(valueText).toContain('Option 3');
            expect(valueText).not.toContain('invalid_option');
        });
    });

    describe('Dynamic Select Integration', () => {
        test('should render dynamic select with correct props', async () => {
            const dynamicDataSourceElement: DialogElement = {
                name: 'dynamic-data-source-field',
                type: 'select',
                display_name: 'Dynamic Data Source Field',
                help_text: 'Choose an option',
                placeholder: 'Type to search...',
                default: 'preset_value',
                optional: true,
                max_length: 0,
                min_length: 0,
                subtype: '',
                data_source: 'dynamic',
                data_source_url: 'https://example.com/api/options',
                options: [],
            };

            const props = {
                ...baseProps,
                elements: [dynamicDataSourceElement],
            };

            const {getByTestId} = renderWithContext(
                <InteractiveDialogAdapter {...props}/>,
            );

            await waitFor(() => {
                expect(getByTestId('field-type-dynamic-data-source-field')).toHaveTextContent(AppFieldTypes.DYNAMIC_SELECT);
                const expectedValue = JSON.stringify({label: 'preset_value', value: 'preset_value'});
                expect(getByTestId('field-value-dynamic-data-source-field')).toHaveTextContent(expectedValue);
                expect(getByTestId('field-required-dynamic-data-source-field')).toHaveTextContent('optional');
            });
        });

        test('should handle lookup calls for dynamic select', async () => {
            const mockLookupResponse = {
                data: {
                    items: [
                        {text: 'Option 1', value: 'value1'},
                        {text: 'Option 2', value: 'value2'},
                        {text: 'Option 3', value: 'value3'},
                    ],
                },
            };

            const mockLookupDialog = jest.fn().mockResolvedValue(mockLookupResponse);

            const dynamicSelectElement: DialogElement = {
                name: 'dynamic-lookup-field',
                type: 'select',
                data_source: 'dynamic',
                display_name: 'Dynamic Lookup Field',
                help_text: '',
                placeholder: '',
                default: '',
                optional: false,
                max_length: 0,
                min_length: 0,
                subtype: '',
                options: [],
            };

            const props = {
                ...baseProps,
                elements: [dynamicSelectElement],
                actions: {
                    submitInteractiveDialog: jest.fn().mockResolvedValue({data: {}}),
                    lookupInteractiveDialog: mockLookupDialog,
                },
            };

            const {getByTestId} = renderWithContext(
                <InteractiveDialogAdapter {...props}/>,
            );

            await waitFor(() => {
                expect(getByTestId('apps-form-container')).toBeInTheDocument();
            });

            // Get the lookup handler from the MockAppsFormContainer
            const mockCall = MockAppsFormContainer.mock.calls[0][0];
            const lookupHandler = mockCall.actions.doAppLookup;

            // Test the lookup call
            const result = await lookupHandler({
                selected_field: 'dynamic-lookup-field',
                query: 'test query',
                values: {'dynamic-lookup-field': 'test'},
            });

            expect(mockLookupDialog).toHaveBeenCalledWith({
                url: baseProps.url,
                callback_id: baseProps.callbackId,
                state: baseProps.state,
                submission: {
                    query: 'test query',
                    selected_field: 'dynamic-lookup-field',
                    'dynamic-lookup-field': 'test',
                },
                user_id: '',
                channel_id: '',
                team_id: '',
                cancelled: false,
            });

            expect(result.data).toEqual({
                type: 'ok',
                data: {
                    items: [
                        {label: 'Option 1', value: 'value1'},
                        {label: 'Option 2', value: 'value2'},
                        {label: 'Option 3', value: 'value3'},
                    ],
                },
            });
        });

        test('should handle lookup calls with data_source_url priority', async () => {
            const mockLookupResponse = {
                data: {
                    items: [
                        {text: 'Plugin Option 1', value: 'plugin_value1'},
                    ],
                },
            };

            const mockLookupDialog = jest.fn().mockResolvedValue(mockLookupResponse);

            const dynamicDataSourceElement: DialogElement = {
                name: 'dynamic-data-source-lookup',
                type: 'select',
                display_name: 'Dynamic Data Source Lookup',
                help_text: '',
                placeholder: '',
                default: '',
                optional: false,
                max_length: 0,
                min_length: 0,
                subtype: '',
                data_source: 'dynamic',
                data_source_url: '/plugins/myplugin/lookup',
                options: [],
            };

            const props = {
                ...baseProps,
                elements: [dynamicDataSourceElement],
                actions: {
                    submitInteractiveDialog: jest.fn().mockResolvedValue({data: {}}),
                    lookupInteractiveDialog: mockLookupDialog,
                },
            };

            const {getByTestId} = renderWithContext(
                <InteractiveDialogAdapter {...props}/>,
            );

            await waitFor(() => {
                expect(getByTestId('apps-form-container')).toBeInTheDocument();
            });

            // Get the lookup handler
            const mockCall = MockAppsFormContainer.mock.calls[0][0];
            const lookupHandler = mockCall.actions.doAppLookup;

            // Test lookup with data_source_url priority
            const result = await lookupHandler({
                selected_field: 'dynamic-data-source-lookup',
                query: 'plugin test',
                values: {},
            });

            expect(mockLookupDialog).toHaveBeenCalledWith(
                expect.objectContaining({
                    url: '/plugins/myplugin/lookup', // Should use data_source_url, not dialog URL
                    submission: expect.objectContaining({
                        query: 'plugin test',
                        selected_field: 'dynamic-data-source-lookup',
                    }),
                }),
            );

            expect(result.data.data.items).toEqual([
                {label: 'Plugin Option 1', value: 'plugin_value1'},
            ]);
        });

        test('should handle lookup call errors gracefully', async () => {
            const mockLookupError = jest.fn().mockResolvedValue({
                error: {message: 'Lookup failed'},
            });

            const props = {
                ...baseProps,
                elements: [{
                    name: 'dynamic-error-field',
                    type: 'select',
                    data_source: 'dynamic',
                    display_name: 'Dynamic Error Field',
                    help_text: '',
                    placeholder: '',
                    default: '',
                    optional: false,
                    max_length: 0,
                    min_length: 0,
                    subtype: '',
                    options: [],
                }],
                actions: {
                    submitInteractiveDialog: jest.fn().mockResolvedValue({data: {}}),
                    lookupInteractiveDialog: mockLookupError,
                },
            };

            const {getByTestId} = renderWithContext(
                <InteractiveDialogAdapter {...props}/>,
            );

            await waitFor(() => {
                expect(getByTestId('apps-form-container')).toBeInTheDocument();
            });

            // Get the lookup handler
            const mockCall = MockAppsFormContainer.mock.calls[0][0];
            const lookupHandler = mockCall.actions.doAppLookup;

            // Test error handling
            const result = await lookupHandler({
                selected_field: 'dynamic-error-field',
                query: 'error test',
                values: {},
            });

            expect(result.error).toBeDefined();
            expect(result.error.text).toBe('Lookup failed');
        });

        test('should handle lookup call exceptions', async () => {
            const mockLookupException = jest.fn().mockRejectedValue(new Error('Network error'));

            const props = {
                ...baseProps,
                elements: [{
                    name: 'dynamic-exception-field',
                    type: 'select',
                    data_source: 'dynamic',
                    display_name: 'Dynamic Exception Field',
                    help_text: '',
                    placeholder: '',
                    default: '',
                    optional: false,
                    max_length: 0,
                    min_length: 0,
                    subtype: '',
                    options: [],
                }],
                actions: {
                    submitInteractiveDialog: jest.fn().mockResolvedValue({data: {}}),
                    lookupInteractiveDialog: mockLookupException,
                },
            };

            const {getByTestId} = renderWithContext(
                <InteractiveDialogAdapter {...props}/>,
            );

            await waitFor(() => {
                expect(getByTestId('apps-form-container')).toBeInTheDocument();
            });

            // Get the lookup handler
            const mockCall = MockAppsFormContainer.mock.calls[0][0];
            const lookupHandler = mockCall.actions.doAppLookup;

            // Test exception handling
            const result = await lookupHandler({
                selected_field: 'dynamic-exception-field',
                query: 'exception test',
                values: {},
            });

            expect(result.error).toBeDefined();
            expect(result.error.text).toBe('Network error');
            expect(mockConsole.error).toHaveBeenCalledWith(
                '[InteractiveDialogAdapter]',
                'Lookup request failed',
                expect.any(Error),
            );
        });

        test('should validate lookup URLs for security', async () => {
            const propsWithInsecureUrl = {
                ...baseProps,
                url: 'http://insecure.com/lookup', // HTTP instead of HTTPS
                elements: [{
                    name: 'secure-field',
                    type: 'select',
                    data_source: 'dynamic',
                    display_name: 'Secure Field',
                    help_text: '',
                    placeholder: '',
                    default: '',
                    optional: false,
                    max_length: 0,
                    min_length: 0,
                    subtype: '',
                    options: [],
                }],
                actions: {
                    submitInteractiveDialog: jest.fn().mockResolvedValue({data: {}}),
                    lookupInteractiveDialog: jest.fn(),
                },
            };

            const {getByTestId} = renderWithContext(
                <InteractiveDialogAdapter {...propsWithInsecureUrl}/>,
            );

            await waitFor(() => {
                expect(getByTestId('apps-form-container')).toBeInTheDocument();
            });

            // Get the lookup handler
            const mockCall = MockAppsFormContainer.mock.calls[0][0];
            const lookupHandler = mockCall.actions.doAppLookup;

            // Test with invalid URL (HTTP instead of HTTPS)
            const result = await lookupHandler({
                selected_field: 'secure-field',
                query: 'security test',
                values: {},
            });

            expect(result.error).toBeDefined();
            expect(result.error.text).toBe('Invalid lookup URL: must be HTTPS URL or /plugins/ path');
        });

        test('should handle dynamic select value conversion in submissions', async () => {
            const mockSubmit = jest.fn().mockResolvedValue({data: {}});

            const dynamicSelectElement: DialogElement = {
                name: 'dynamic-submit-field',
                type: 'select',
                data_source: 'dynamic',
                display_name: 'Dynamic Submit Field',
                help_text: '',
                placeholder: '',
                default: '',
                optional: false,
                max_length: 0,
                min_length: 0,
                subtype: '',
                options: [],
            };

            const props = {
                ...baseProps,
                elements: [dynamicSelectElement],
                actions: {
                    submitInteractiveDialog: mockSubmit,
                    lookupInteractiveDialog: jest.fn(),
                },
            };

            const {getByTestId} = renderWithContext(
                <InteractiveDialogAdapter {...props}/>,
            );

            await waitFor(() => {
                expect(getByTestId('apps-form-container')).toBeInTheDocument();
            });

            // Get the submit adapter
            const mockCall = MockAppsFormContainer.mock.calls[0][0];
            const submitAdapter = mockCall.actions.doAppSubmit;

            // Test submission with dynamic select value (AppSelectOption format)
            await submitAdapter({
                values: {
                    'dynamic-submit-field': {
                        label: 'Selected Option',
                        value: 'selected_value',
                    },
                },
            });

            expect(mockSubmit).toHaveBeenCalledWith(
                expect.objectContaining({
                    submission: {
                        'dynamic-submit-field': 'selected_value', // Should extract value from AppSelectOption
                    },
                }),
            );

            // Test submission with string value (fallback case)
            await submitAdapter({
                values: {
                    'dynamic-submit-field': 'direct_string_value',
                },
            });

            expect(mockSubmit).toHaveBeenCalledWith(
                expect.objectContaining({
                    submission: {
                        'dynamic-submit-field': 'direct_string_value',
                    },
                }),
            );
        });

        test('should handle empty lookup responses gracefully', async () => {
            const mockLookupEmpty = jest.fn().mockResolvedValue({
                data: {items: []},
            });

            const dynamicSelectElement: DialogElement = {
                name: 'test-field',
                type: 'select',
                data_source: 'dynamic',
                display_name: 'Test Field',
                help_text: '',
                placeholder: '',
                default: '',
                optional: false,
                max_length: 0,
                min_length: 0,
                subtype: '',
                options: [],
            };

            const props = {
                ...baseProps,
                elements: [dynamicSelectElement],
                actions: {
                    submitInteractiveDialog: jest.fn().mockResolvedValue({data: {}}),
                    lookupInteractiveDialog: mockLookupEmpty,
                },
            };

            const {getByTestId} = renderWithContext(
                <InteractiveDialogAdapter {...props}/>,
            );

            await waitFor(() => {
                expect(getByTestId('apps-form-container')).toBeInTheDocument();
            });

            // Get the lookup handler
            const mockCall = MockAppsFormContainer.mock.calls[0][0];
            const lookupHandler = mockCall.actions.doAppLookup;

            const result = await lookupHandler({
                selected_field: 'test-field',
                query: 'no results',
                values: {},
            });

            expect(result.data).toEqual({
                type: 'ok',
                data: {items: []},
            });
        });
    });
});<|MERGE_RESOLUTION|>--- conflicted
+++ resolved
@@ -1154,6 +1154,7 @@
                 elements,
                 actions: {
                     submitInteractiveDialog: mockSubmit,
+                    lookupInteractiveDialog: jest.fn(),
                 },
             };
 
@@ -1313,6 +1314,7 @@
                 },
                 actions: {
                     submitInteractiveDialog: jest.fn().mockResolvedValue({data: {}}),
+                    lookupInteractiveDialog: jest.fn(),
                 },
             };
 
@@ -1495,7 +1497,6 @@
             // Should log warnings about unsupported features
             expect(mockConsole.warn).toHaveBeenCalledWith(
                 '[InteractiveDialogAdapter]',
-<<<<<<< HEAD
                 'Lookup calls are not supported in Interactive Dialogs',
                 expect.objectContaining({
                     feature: 'dynamic lookup',
@@ -1510,10 +1511,8 @@
                     fieldName: undefined,
                     suggestion: 'Add sourceUrl to dialog definition',
                 }),
-=======
                 'Unexpected refresh call in Interactive Dialog adapter - this should not happen',
                 '',
->>>>>>> b09db208
             );
         });
     });

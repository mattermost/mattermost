--- conflicted
+++ resolved
@@ -1179,50 +1179,6 @@
                     ]),
                 }),
             );
-<<<<<<< HEAD
-        });
-
-        test('should handle missing required values during conversion', async () => {
-            const requiredElement: DialogElement = {
-                name: 'required-field',
-                type: 'text',
-                display_name: 'Required Field',
-                default: '',
-                optional: false,
-                max_length: 0,
-                min_length: 0,
-                help_text: '',
-                placeholder: '',
-                subtype: '',
-                data_source: '',
-                options: [],
-            };
-
-            const props = {
-                ...baseProps,
-                elements: [requiredElement],
-                conversionOptions: {
-                    validateInputs: true,
-                },
-                actions: {
-                    submitInteractiveDialog: jest.fn().mockResolvedValue({data: {}}),
-                    lookupInteractiveDialog: jest.fn(),
-                },
-            };
-
-            const {getByTestId} = renderWithContext(
-                <InteractiveDialogAdapter {...props}/>,
-            );
-
-            await waitFor(() => {
-                expect(getByTestId('apps-form-container')).toBeInTheDocument();
-            });
-
-            // Get the submit adapter function
-            const mockCall = MockAppsFormContainer.mock.calls[0][0];
-            const submitAdapter = mockCall.actions.doAppSubmit;
-=======
->>>>>>> f9ad589d
 
             // Test required field validation
             await submitAdapter({
@@ -1249,68 +1205,7 @@
     });
 
     describe('No-op Handlers', () => {
-<<<<<<< HEAD
-        test('should handle lookup calls with no-op implementation', async () => {
-            const mockLookupHandler = jest.fn().mockResolvedValue({
-                data: {items: []},
-            });
-
-            const propsWithLookup = {
-                ...baseProps,
-                actions: {
-                    ...baseProps.actions,
-                    lookupInteractiveDialog: mockLookupHandler,
-                },
-            };
-
-            const {getByTestId} = renderWithContext(
-                <InteractiveDialogAdapter {...propsWithLookup}/>,
-            );
-
-            await waitFor(() => {
-                expect(getByTestId('apps-form-container')).toBeInTheDocument();
-            });
-
-            // Get the lookup handler
-            const mockCall = MockAppsFormContainer.mock.calls[MockAppsFormContainer.mock.calls.length - 1][0];
-            const lookupHandler = mockCall.actions.doAppLookup;
-
-            const result = await lookupHandler({
-                selected_field: 'test-field',
-                query: 'test',
-                values: {},
-            });
-
-            expect(result.data).toEqual({
-                type: 'ok',
-                data: {items: []},
-            });
-        });
-
-        test('should handle refresh calls with no-op implementation', async () => {
-            const {getByTestId} = renderWithContext(
-                <InteractiveDialogAdapter {...baseProps}/>,
-            );
-
-            await waitFor(() => {
-                expect(getByTestId('apps-form-container')).toBeInTheDocument();
-            });
-
-            // Get the refresh handler
-            const mockCall = MockAppsFormContainer.mock.calls[0][0];
-            const refreshHandler = mockCall.actions.doAppFetchForm;
-
-            const result = await refreshHandler();
-
-            expect(result.data).toEqual({
-                type: 'ok',
-            });
-        });
-
-        test('should warn about unsupported features when validation enabled', async () => {
-=======
         test('should provide no-op handlers for unsupported legacy features', async () => {
->>>>>>> f9ad589d
             const props = {
                 ...baseProps,
                 conversionOptions: {
@@ -1328,11 +1223,6 @@
 
             // Get all handlers
             const mockCall = MockAppsFormContainer.mock.calls[0][0];
-<<<<<<< HEAD
-            const refreshHandler = mockCall.actions.doAppFetchForm;
-
-            await refreshHandler();
-=======
             const {
                 doAppLookup,
                 doAppFetchForm,
@@ -1351,7 +1241,6 @@
             expect(refreshResult.data).toEqual({
                 type: 'ok',
             });
->>>>>>> f9ad589d
 
             // Test ephemeral handler is a no-op function
             expect(() => {
@@ -1362,19 +1251,6 @@
             // Should log warnings about unsupported features
             expect(mockConsole.warn).toHaveBeenCalledWith(
                 '[InteractiveDialogAdapter]',
-<<<<<<< HEAD
-                'Refresh on select is not supported in Interactive Dialogs',
-                expect.objectContaining({
-                    feature: 'refresh on select',
-                    suggestion: 'Consider migrating to full Apps Framework',
-                }),
-            );
-        });
-
-        test('should handle postEphemeralCallResponseForContext as no-op', async () => {
-            const {getByTestId} = renderWithContext(
-                <InteractiveDialogAdapter {...baseProps}/>,
-=======
                 'Unexpected lookup call in Interactive Dialog adapter - this should not happen',
                 '',
             );
@@ -1383,7 +1259,6 @@
                 '[InteractiveDialogAdapter]',
                 'Unexpected refresh call in Interactive Dialog adapter - this should not happen',
                 '',
->>>>>>> f9ad589d
             );
         });
     });
@@ -1511,45 +1386,6 @@
             // Should render successfully with fallback behavior
             expect(getByTestId('field-type-invalid_range')).toHaveTextContent(AppFieldTypes.TEXT);
         });
-<<<<<<< HEAD
-=======
-
-        test('should detect conflicting select configurations', async () => {
-            const conflictingSelectElement: DialogElement = {
-                name: 'conflicting_select',
-                type: 'select',
-                display_name: 'Conflicting Select',
-                options: [{text: 'Option1', value: 'opt1'}],
-                data_source: 'users', // Conflict: both options and data_source
-                subtype: '',
-                default: '',
-                placeholder: '',
-                help_text: '',
-                optional: false,
-                min_length: 0,
-                max_length: 0,
-            };
-
-            const props = {
-                ...baseProps,
-                elements: [conflictingSelectElement],
-
-                // Default mode (enhanced: false)
-            };
-
-            const {getByTestId} = renderWithContext(
-                <InteractiveDialogAdapter {...props}/>,
-            );
-
-            await waitFor(() => {
-                expect(getByTestId('apps-form-container')).toBeInTheDocument();
-                expect(getByTestId('field-conflicting_select')).toBeInTheDocument();
-            });
-
-            // Should render successfully with data_source taking precedence
-            expect(getByTestId('field-type-conflicting_select')).toHaveTextContent('user');
-        });
->>>>>>> f9ad589d
     });
 
     describe('Enhanced Type Conversion', () => {

// Copyright (c) 2015-present Mattermost, Inc. All Rights Reserved.
// See LICENSE.txt for license information.

import {waitFor} from '@testing-library/react';
import React from 'react';

import type {DialogElement} from '@mattermost/types/integrations';

import {AppFieldTypes} from 'mattermost-redux/constants/apps';

import {renderWithContext} from 'tests/react_testing_utils';
import EmojiMap from 'utils/emoji_map';

import InteractiveDialogAdapter from './interactive_dialog_adapter';

// Mock AppsFormContainer to avoid dynamic import complexity in tests
const MockAppsFormContainer = jest.fn((props: any) => {
    if (!props || !props.form) {
        return <div data-testid='apps-form-container-loading'>{'Loading...'}</div>;
    }

    return (
        <div data-testid='apps-form-container'>
            <div data-testid='form-title'>{props.form?.title || ''}</div>
            <div data-testid='form-header'>{props.form?.header || ''}</div>
            <div data-testid='form-icon'>{props.form?.icon || ''}</div>
            <div data-testid='form-fields-count'>{props.form?.fields?.length || 0}</div>
            {props.form?.fields?.map((field: any) => (
                <div
                    key={field.name}
                    data-testid={`field-${field.name}`}
                >
                    <span data-testid={`field-type-${field.name}`}>{field.type}</span>
                    <span data-testid={`field-value-${field.name}`}>{JSON.stringify(field.value)}</span>
                    <span data-testid={`field-required-${field.name}`}>{field.is_required ? 'required' : 'optional'}</span>
                </div>
            )) || []}
        </div>
    );
});

jest.mock('components/apps_form/apps_form_container', () => {
    return {
        __esModule: true,
        default: MockAppsFormContainer,
    };
});

// Mock console methods for testing logging
const mockConsole = {
    debug: jest.fn(),
    warn: jest.fn(),
    error: jest.fn(),
};

describe('components/interactive_dialog/InteractiveDialogAdapter', () => {
    const baseProps = {
        url: 'https://example.com',
        callbackId: 'abc123',
        title: 'Test Dialog',
        introductionText: 'Test introduction',
        iconUrl: 'https://example.com/icon.png',
        submitLabel: 'Submit',
        state: 'test-state',
        notifyOnCancel: true,
        emojiMap: new EmojiMap(new Map()),
        onExited: jest.fn(),
        actions: {
            submitInteractiveDialog: jest.fn().mockResolvedValue({data: {}}),
            lookupInteractiveDialog: jest.fn().mockResolvedValue({data: {items: []}}),
        },
        elements: [] as DialogElement[],
    };

    beforeEach(() => {
        // Mock console methods before each test
        global.console.debug = mockConsole.debug;
        global.console.warn = mockConsole.warn;
        global.console.error = mockConsole.error;
    });

    afterEach(() => {
        jest.clearAllMocks();
        mockConsole.debug.mockClear();
        mockConsole.warn.mockClear();
        mockConsole.error.mockClear();
    });

    describe('Basic Rendering and Conversion', () => {
        test('should render AppsFormContainer with correct basic props', async () => {
            const {getByTestId} = renderWithContext(
                <InteractiveDialogAdapter {...baseProps}/>,
            );

            await waitFor(() => {
                expect(getByTestId('apps-form-container')).toBeInTheDocument();
            });

            expect(getByTestId('form-title')).toHaveTextContent('Test Dialog');
            expect(getByTestId('form-header')).toHaveTextContent('Test introduction');
            expect(getByTestId('form-icon')).toHaveTextContent('https://example.com/icon.png');
        });

        test('should convert text element correctly', async () => {
            const textElement: DialogElement = {
                name: 'test-text',
                type: 'text',
                display_name: 'Test Text',
                help_text: 'Help text',
                placeholder: 'Enter text',
                default: 'default value',
                optional: false,
                max_length: 100,
                subtype: '',
                min_length: 0,
                data_source: '',
                options: [],
            };

            const props = {
                ...baseProps,
                elements: [textElement],
            };

            const {getByTestId} = renderWithContext(
                <InteractiveDialogAdapter {...props}/>,
            );

            await waitFor(() => {
                expect(getByTestId('form-fields-count')).toHaveTextContent('1');
            });
            expect(getByTestId('field-test-text')).toBeInTheDocument();
            expect(getByTestId('field-type-test-text')).toHaveTextContent(AppFieldTypes.TEXT);
            expect(getByTestId('field-value-test-text')).toHaveTextContent('"default value"');
            expect(getByTestId('field-required-test-text')).toHaveTextContent('required');
        });

        test('should convert select element with default option', async () => {
            const selectElement: DialogElement = {
                name: 'test-select',
                type: 'select',
                display_name: 'Test Select',
                help_text: 'Help text',
                placeholder: 'Choose option',
                default: 'option2',
                optional: false,
                max_length: 0,
                min_length: 0,
                subtype: '',
                data_source: '',
                options: [
                    {text: 'Option 1', value: 'option1'},
                    {text: 'Option 2', value: 'option2'},
                    {text: 'Option 3', value: 'option3'},
                ],
            };

            const props = {
                ...baseProps,
                elements: [selectElement],
            };

            const {getByTestId} = renderWithContext(
                <InteractiveDialogAdapter {...props}/>,
            );

            await waitFor(() => {
                expect(getByTestId('field-type-test-select')).toHaveTextContent(AppFieldTypes.STATIC_SELECT);
            });

            // Check that the default value was converted to AppSelectOption format
            const valueText = getByTestId('field-value-test-select').textContent;
            expect(valueText).toContain('Option 2');
            expect(valueText).toContain('option2');
        });

        test('should convert bool element with proper boolean conversion', async () => {
            const boolElement: DialogElement = {
                name: 'test-bool',
                type: 'bool',
                display_name: 'Test Boolean',
                help_text: 'Boolean field',
                placeholder: 'Check this',
                default: 'true',
                optional: false,
                max_length: 0,
                min_length: 0,
                subtype: '',
                data_source: '',
                options: [],
            };

            const props = {
                ...baseProps,
                elements: [boolElement],
            };

            const {getByTestId} = renderWithContext(
                <InteractiveDialogAdapter {...props}/>,
            );

            await waitFor(() => {
                expect(getByTestId('field-type-test-bool')).toHaveTextContent(AppFieldTypes.BOOL);
            });
            expect(getByTestId('field-value-test-bool')).toHaveTextContent('true');
        });
    });

    describe('XSS Prevention and Sanitization', () => {
        test('should sanitize title with script tags', async () => {
            const maliciousTitle = 'Test <script>alert("xss")</script> Dialog';
            const props = {
                ...baseProps,
                title: maliciousTitle,
            };

            const {getByTestId} = renderWithContext(
                <InteractiveDialogAdapter {...props}/>,
            );

            await waitFor(() => {
                expect(getByTestId('form-title')).toHaveTextContent('Test Dialog');
            });
        });

        test('should sanitize introduction text with iframe tags', async () => {
            const maliciousIntro = 'Introduction <iframe src="evil.com"></iframe> text';
            const props = {
                ...baseProps,
                introductionText: maliciousIntro,
            };

            const {getByTestId} = renderWithContext(
                <InteractiveDialogAdapter {...props}/>,
            );

            await waitFor(() => {
                expect(getByTestId('form-header')).toHaveTextContent('Introduction text');
            });
        });

        test('should sanitize element values with event handlers', async () => {
            const maliciousElement: DialogElement = {
                name: 'test-malicious',
                type: 'text',
                display_name: 'Test <img src=x onerror=alert(1)>',
                help_text: 'Help text',
                placeholder: '',
                default: 'value with onclick=alert("xss")',
                optional: false,
                max_length: 0,
                min_length: 0,
                subtype: '',
                data_source: '',
                options: [],
            };

            const props = {
                ...baseProps,
                elements: [maliciousElement],
            };

            const {getByTestId} = renderWithContext(
                <InteractiveDialogAdapter {...props}/>,
            );

            await waitFor(() => {
                expect(getByTestId('field-test-malicious')).toBeInTheDocument();
            });

            // Check that the default value was sanitized
            const valueText = getByTestId('field-value-test-malicious').textContent;
            expect(valueText).toContain('value with alert(\\"xss\\")');
            expect(valueText).not.toContain('onclick=');
        });

        test('should disable sanitization when sanitizeStrings is false', async () => {
            const maliciousTitle = 'Test <script>alert("xss")</script> Dialog';
            const props = {
                ...baseProps,
                title: maliciousTitle,
                conversionOptions: {
                    sanitizeStrings: false,
                },
            };

            const {getByTestId} = renderWithContext(
                <InteractiveDialogAdapter {...props}/>,
            );

            await waitFor(() => {
                expect(getByTestId('form-title')).toHaveTextContent(maliciousTitle);
            });
        });
    });

    describe('Validation Functionality', () => {
        test('should not validate by default (backwards compatibility)', async () => {
            const invalidElement: DialogElement = {
                name: '', // Invalid: missing name
                type: 'text',
                display_name: '', // Invalid: missing display_name
                help_text: '',
                placeholder: '',
                default: '',
                optional: false,
                max_length: 0,
                min_length: 0,
                subtype: '',
                data_source: '',
                options: [],
            };

            const props = {
                ...baseProps,
                title: '', // Invalid: missing title
                elements: [invalidElement],
            };

            // Should not throw or show warnings in console by default
            expect(() => {
                renderWithContext(
                    <InteractiveDialogAdapter {...props}/>,
                );
            }).not.toThrow();

            expect(mockConsole.warn).not.toHaveBeenCalled();
        });

        test('should validate when validateInputs is enabled', async () => {
            const invalidElement: DialogElement = {
                name: '', // Invalid: missing name
                type: 'text',
                display_name: '', // Invalid: missing display_name
                help_text: '',
                placeholder: '',
                default: '',
                optional: false,
                max_length: 0,
                min_length: 0,
                subtype: '',
                data_source: '',
                options: [],
            };

            const props = {
                ...baseProps,
                title: 'This title is way too long for the server limit of 24 characters',
                elements: [invalidElement],
                conversionOptions: {
                    validateInputs: true,
                },
            };

            renderWithContext(
                <InteractiveDialogAdapter {...props}/>,
            );

            await waitFor(() => {
                // Should warn about element validation errors
                expect(mockConsole.warn).toHaveBeenCalledWith(
                    '[InteractiveDialogAdapter]',
                    'Element validation errors for unnamed',
                    expect.any(Object),
                );
            });
        });

        test('should throw errors in strict mode', async () => {
            const invalidElement: DialogElement = {
                name: '', // Invalid: missing name
                type: 'text',
                display_name: '', // Invalid: missing display_name
                help_text: '',
                placeholder: '',
                default: '',
                optional: false,
                max_length: 0,
                min_length: 0,
                subtype: '',
                data_source: '',
                options: [],
            };

            const props = {
                ...baseProps,
                elements: [invalidElement],
                conversionOptions: {
                    validateInputs: true,
                    strictMode: true,
                },
            };

            expect(() => {
                renderWithContext(
                    <InteractiveDialogAdapter {...props}/>,
                );
            }).toThrow('Dialog validation failed:');
        });

        test('should validate server-side length limits', async () => {
            const longNameElement: DialogElement = {
                name: 'a'.repeat(301), // Exceeds 300 char limit
                type: 'text',
                display_name: 'b'.repeat(25), // Exceeds 24 char limit
                help_text: 'c'.repeat(151), // Exceeds 150 char limit
                placeholder: '',
                default: '',
                optional: false,
                max_length: 4000, // Exceeds 150 char limit for text
                min_length: 0,
                subtype: '',
                data_source: '',
                options: [],
            };

            const props = {
                ...baseProps,
                elements: [longNameElement],
                conversionOptions: {
                    validateInputs: true,
                },
            };

            renderWithContext(
                <InteractiveDialogAdapter {...props}/>,
            );

            await waitFor(() => {
                expect(mockConsole.warn).toHaveBeenCalledWith(
                    '[InteractiveDialogAdapter]',
                    'Element validation errors for ' + 'a'.repeat(301),
                    expect.objectContaining({
                        errors: expect.arrayContaining([
                            expect.objectContaining({
                                field: 'elements[0].name',
                                code: 'TOO_LONG',
                                message: expect.stringContaining('300 characters'),
                            }),
                            expect.objectContaining({
                                field: 'elements[0].display_name',
                                code: 'TOO_LONG',
                                message: expect.stringContaining('24 characters'),
                            }),
                            expect.objectContaining({
                                field: 'elements[0].help_text',
                                code: 'TOO_LONG',
                                message: expect.stringContaining('150 characters'),
                            }),
                            expect.objectContaining({
                                field: 'elements[0].max_length',
                                code: 'TOO_LONG',
                                message: expect.stringContaining('150 (server limit for text)'),
                            }),
                        ]),
                    }),
                );
            });
        });

        test('should validate select options', async () => {
            const invalidSelectElement: DialogElement = {
                name: 'test-select',
                type: 'select',
                display_name: 'Test Select',
                help_text: '',
                placeholder: '',
                default: '',
                optional: false,
                max_length: 0,
                min_length: 0,
                subtype: '',
                data_source: '',
                options: [
                    {text: '', value: 'valid'}, // Invalid: empty text
                    {text: 'Valid Text', value: ''}, // Invalid: empty value
                ],
            };

            const props = {
                ...baseProps,
                elements: [invalidSelectElement],
                conversionOptions: {
                    validateInputs: true,
                },
            };

            renderWithContext(
                <InteractiveDialogAdapter {...props}/>,
            );

            await waitFor(() => {
                expect(mockConsole.warn).toHaveBeenCalledWith(
                    '[InteractiveDialogAdapter]',
                    'Element validation errors for test-select',
                    expect.objectContaining({
                        errors: expect.arrayContaining([
                            expect.objectContaining({
                                field: 'elements[0].options[0].text',
                                code: 'REQUIRED',
                            }),
                            expect.objectContaining({
                                field: 'elements[0].options[1].value',
                                code: 'REQUIRED',
                            }),
                        ]),
                    }),
                );
            });
        });

        test('should validate conflicting select configuration', async () => {
            const conflictingSelectElement: DialogElement = {
                name: 'test-select',
                type: 'select',
                display_name: 'Test Select',
                help_text: '',
                placeholder: '',
                default: '',
                optional: false,
                max_length: 0,
                min_length: 0,
                subtype: '',
                data_source: 'users', // Conflict: has both data_source and options
                options: [
                    {text: 'Option 1', value: 'option1'},
                ],
            };

            const props = {
                ...baseProps,
                elements: [conflictingSelectElement],
                conversionOptions: {
                    validateInputs: true,
                },
            };

            renderWithContext(
                <InteractiveDialogAdapter {...props}/>,
            );

            await waitFor(() => {
                expect(mockConsole.warn).toHaveBeenCalledWith(
                    '[InteractiveDialogAdapter]',
                    'Element validation errors for test-select',
                    expect.objectContaining({
                        errors: expect.arrayContaining([
                            expect.objectContaining({
                                field: 'elements[0].options',
                                code: 'INVALID_FORMAT',
                                message: 'Select element cannot have both options and data_source',
                            }),
                        ]),
                    }),
                );
            });
        });
    });

    describe('Enhanced Logging', () => {
        test('should not log debug messages by default', async () => {
            const props = {
                ...baseProps,
                conversionOptions: {
                    enableDebugLogging: false,
                },
            };

            renderWithContext(
                <InteractiveDialogAdapter {...props}/>,
            );

            expect(mockConsole.debug).not.toHaveBeenCalled();
        });

        test('should log debug messages when enabled', async () => {
            const props = {
                ...baseProps,
                conversionOptions: {
                    enableDebugLogging: true,
                    validateInputs: true,
                },
            };

            renderWithContext(
                <InteractiveDialogAdapter {...props}/>,
            );

            // Debug logging should be enabled but we need to trigger some debug calls
            // This test verifies the logging infrastructure is set up correctly
            expect(mockConsole.debug).not.toHaveBeenCalled(); // No debug calls in normal rendering
        });

        test('should warn about unknown element types', async () => {
            const unknownElement: DialogElement = {
                name: 'test-unknown',
                type: 'unknown-type' as any,
                display_name: 'Unknown Element',
                help_text: '',
                placeholder: '',
                default: '',
                optional: false,
                max_length: 0,
                min_length: 0,
                subtype: '',
                data_source: '',
                options: [],
            };

            const props = {
                ...baseProps,
                elements: [unknownElement],
                conversionOptions: {
                    validateInputs: true,
                },
            };

            renderWithContext(
                <InteractiveDialogAdapter {...props}/>,
            );

            await waitFor(() => {
                expect(mockConsole.warn).toHaveBeenCalledWith(
                    '[InteractiveDialogAdapter]',
                    'Unknown dialog element type encountered',
                    expect.objectContaining({
                        elementType: 'unknown-type',
                        elementName: 'test-unknown',
                        fallbackType: 'TEXT',
                    }),
                );
            });
        });
    });

    describe('Enhanced Type Safety and Default Values', () => {
        test('should handle boolean conversion correctly', async () => {
            const booleanTests = [
                {default: true, expected: true, name: 'true'},
                {default: false, expected: false, name: 'false'},
                {default: 'true', expected: true, name: 'string-true'},
                {default: 'false', expected: false, name: 'string-false'},
                {default: '1', expected: true, name: 'one'},
                {default: '0', expected: false, name: 'zero'},
                {default: 'yes', expected: true, name: 'yes'},
                {default: 'no', expected: false, name: 'no'},
                {default: 'invalid', expected: false, name: 'invalid'},
            ];

            // Test all boolean conversions in parallel to avoid await-in-loop
            const testPromises = booleanTests.map(async (test) => {
                const boolElement: DialogElement = {
                    name: `test-bool-${test.name}`,
                    type: 'bool',
                    display_name: 'Test Boolean',
                    help_text: '',
                    placeholder: '',
                    default: test.default as any,
                    optional: false,
                    max_length: 0,
                    min_length: 0,
                    subtype: '',
                    data_source: '',
                    options: [],
                };

                const props = {
                    ...baseProps,
                    elements: [boolElement],
                };

                const {getByTestId} = renderWithContext(
                    <InteractiveDialogAdapter {...props}/>,
                );

                await waitFor(() => {
                    expect(getByTestId(`field-value-test-bool-${test.name}`)).toHaveTextContent(String(test.expected));
                });
            });

            await Promise.all(testPromises);
        });

        test('should handle numeric subtype conversion', async () => {
            const numericElement: DialogElement = {
                name: 'test-numeric',
                type: 'text',
                display_name: 'Test Numeric',
                help_text: '',
                placeholder: '',
                default: '123.45',
                optional: false,
                max_length: 0,
                min_length: 0,
                subtype: 'number',
                data_source: '',
                options: [],
            };

            const props = {
                ...baseProps,
                elements: [numericElement],
            };

            const {getByTestId} = renderWithContext(
                <InteractiveDialogAdapter {...props}/>,
            );

            await waitFor(() => {
                expect(getByTestId('field-value-test-numeric')).toHaveTextContent('"123.45"');
            });
        });

        test('should handle empty default values correctly', async () => {
            const emptyDefaultElement: DialogElement = {
                name: 'test-empty-default',
                type: 'text',
                display_name: 'Test Empty Default',
                help_text: '',
                placeholder: '',
                default: '', // Empty default value
                optional: true,
                max_length: 0,
                min_length: 0,
                subtype: '',
                data_source: '',
                options: [],
            };

            const props = {
                ...baseProps,
                elements: [emptyDefaultElement],
            };

            const {getByTestId} = renderWithContext(
                <InteractiveDialogAdapter {...props}/>,
            );

            await waitFor(() => {
                // Should preserve empty string as-is
                expect(getByTestId('field-value-test-empty-default')).toHaveTextContent('""');
            });
        });

        test('should handle undefined/falsy default values correctly', async () => {
            const undefinedDefaultElement: DialogElement = {
                name: 'test-undefined-default',
                type: 'text',
                display_name: 'Test Undefined Default',
                help_text: '',
                placeholder: '',
                default: '', // Empty string (falsy) default value
                optional: true,
                max_length: 0,
                min_length: 0,
                subtype: '',
                data_source: '',
                options: [],
            };

            const props = {
                ...baseProps,
                elements: [undefinedDefaultElement],
            };

            const {getByTestId} = renderWithContext(
                <InteractiveDialogAdapter {...props}/>,
            );

            await waitFor(() => {
                // Should preserve empty string as-is (matches original dialog behavior)
                expect(getByTestId('field-value-test-undefined-default')).toHaveTextContent('""');
            });
        });

        test('should handle missing default values in select options', async () => {
            const selectElement: DialogElement = {
                name: 'test-select',
                type: 'select',
                display_name: 'Test Select',
                help_text: '',
                placeholder: '',
                default: 'nonexistent', // This option doesn't exist
                optional: false,
                max_length: 0,
                min_length: 0,
                subtype: '',
                data_source: '',
                options: [
                    {text: 'Option 1', value: 'option1'},
                    {text: 'Option 2', value: 'option2'},
                ],
            };

            const props = {
                ...baseProps,
                elements: [selectElement],
                conversionOptions: {
                    validateInputs: true,
                },
            };

            renderWithContext(
                <InteractiveDialogAdapter {...props}/>,
            );

            await waitFor(() => {
                expect(mockConsole.warn).toHaveBeenCalledWith(
                    '[InteractiveDialogAdapter]',
                    'Default value not found in options',
                    expect.objectContaining({
                        elementName: 'test-select',
                        defaultValue: 'nonexistent',
                        availableOptions: ['option1', 'option2'],
                    }),
                );
            });
        });
    });

    describe('Backwards Compatibility', () => {
        test('should work with minimal dialog configuration', async () => {
            const minimalProps = {
                actions: {
                    submitInteractiveDialog: jest.fn(),
                    lookupInteractiveDialog: jest.fn(),
                },
            };

            expect(() => {
                renderWithContext(
                    <InteractiveDialogAdapter {...minimalProps}/>,
                );
            }).not.toThrow();
        });

        test('should handle empty elements array', async () => {
            const props = {
                ...baseProps,
                elements: [],
            };

            const {getByTestId} = renderWithContext(
                <InteractiveDialogAdapter {...props}/>,
            );

            await waitFor(() => {
                expect(getByTestId('form-fields-count')).toHaveTextContent('0');
            });
        });

        test('should handle undefined elements', async () => {
            const props = {
                ...baseProps,
                elements: undefined,
            };

            const {getByTestId} = renderWithContext(
                <InteractiveDialogAdapter {...props}/>,
            );

            await waitFor(() => {
                expect(getByTestId('form-fields-count')).toHaveTextContent('0');
            });
        });
    });

    describe('Submit and Cancel Functionality', () => {
        test('should handle submit adapter with successful response', async () => {
            const mockSubmitSuccess = jest.fn().mockResolvedValue({
                data: {}, // Success response (no error or errors)
            });

            const textElement: DialogElement = {
                name: 'test-field',
                type: 'text',
                display_name: 'Test Field',
                help_text: '',
                placeholder: '',
                default: 'test value',
                optional: false,
                max_length: 0,
                min_length: 0,
                subtype: '',
                data_source: '',
                options: [],
            };

            const props = {
                ...baseProps,
                elements: [textElement],
                actions: {
                    submitInteractiveDialog: mockSubmitSuccess,
                    lookupInteractiveDialog: jest.fn().mockResolvedValue({data: {items: []}}),
                },
            };

            const {getByTestId} = renderWithContext(
                <InteractiveDialogAdapter {...props}/>,
            );

            await waitFor(() => {
                expect(getByTestId('apps-form-container')).toBeInTheDocument();
            });

            // Verify MockAppsFormContainer received the submit action
            expect(MockAppsFormContainer).toHaveBeenCalledWith(
                expect.objectContaining({
                    actions: expect.objectContaining({
                        doAppSubmit: expect.any(Function),
                    }),
                }),
                {},
            );
        });

        test('should handle submit adapter with server validation errors', async () => {
            const mockSubmitWithErrors = jest.fn().mockResolvedValue({
                data: {
                    error: 'Validation failed',
                    errors: {
                        'test-field': 'Field is required',
                    },
                },
            });

            const props = {
                ...baseProps,
                actions: {
                    submitInteractiveDialog: mockSubmitWithErrors,
                    lookupInteractiveDialog: jest.fn().mockResolvedValue({data: {items: []}}),
                },
            };

            const {getByTestId} = renderWithContext(
                <InteractiveDialogAdapter {...props}/>,
            );

            await waitFor(() => {
                expect(getByTestId('apps-form-container')).toBeInTheDocument();
            });

            // Get the submit adapter function
            const mockCall = MockAppsFormContainer.mock.calls[0][0];
            const submitAdapter = mockCall.actions.doAppSubmit;

            // Test the submit adapter directly
            const result = await submitAdapter({
                values: {'test-field': 'test value'},
            });

            expect(result.error).toBeDefined();
            expect(result.error.text).toBe('Validation failed');
            expect(result.error.data.errors).toEqual({'test-field': 'Field is required'});
        });

        test('should handle submit adapter with network error', async () => {
            const mockSubmitWithNetworkError = jest.fn().mockResolvedValue({
                error: {
                    message: 'Network connection failed',
                },
            });

            const props = {
                ...baseProps,
                actions: {
                    submitInteractiveDialog: mockSubmitWithNetworkError,
                    lookupInteractiveDialog: jest.fn().mockResolvedValue({data: {items: []}}),
                },
            };

            const {getByTestId} = renderWithContext(
                <InteractiveDialogAdapter {...props}/>,
            );

            await waitFor(() => {
                expect(getByTestId('apps-form-container')).toBeInTheDocument();
            });

            // Get the submit adapter function and test error handling
            const mockCall = MockAppsFormContainer.mock.calls[0][0];
            const submitAdapter = mockCall.actions.doAppSubmit;

            const result = await submitAdapter({
                values: {},
            });

            expect(result.error).toBeDefined();
            expect(result.error.type).toBe('error');
        });

        test('should handle submit adapter exception', async () => {
            const mockSubmitThrows = jest.fn().mockRejectedValue(new Error('Submit failed'));

            const props = {
                ...baseProps,
                actions: {
                    submitInteractiveDialog: mockSubmitThrows,
                    lookupInteractiveDialog: jest.fn().mockResolvedValue({data: {items: []}}),
                },
            };

            const {getByTestId} = renderWithContext(
                <InteractiveDialogAdapter {...props}/>,
            );

            await waitFor(() => {
                expect(getByTestId('apps-form-container')).toBeInTheDocument();
            });

            // Test exception handling in submit adapter
            const mockCall = MockAppsFormContainer.mock.calls[0][0];
            const submitAdapter = mockCall.actions.doAppSubmit;

            const result = await submitAdapter({
                values: {},
            });

            expect(result.error).toBeDefined();
            expect(result.error.text).toBe('Submit failed');
            expect(mockConsole.error).toHaveBeenCalledWith(
                '[InteractiveDialogAdapter]',
                'Dialog submission failed',
                expect.any(Object),
            );
        });

        test('should handle cancel adapter with notifyOnCancel enabled', async () => {
            const mockSubmit = jest.fn().mockResolvedValue({data: {}});

            const props = {
                ...baseProps,
                notifyOnCancel: true,
                actions: {
                    submitInteractiveDialog: mockSubmit,
                    lookupInteractiveDialog: jest.fn().mockResolvedValue({data: {items: []}}),
                },
            };

            const {getByTestId} = renderWithContext(
                <InteractiveDialogAdapter {...props}/>,
            );

            await waitFor(() => {
                expect(getByTestId('apps-form-container')).toBeInTheDocument();
            });

            // Get the cancel adapter (onHide) function
            const mockCall = MockAppsFormContainer.mock.calls[0][0];
            const cancelAdapter = mockCall.onHide;

            await cancelAdapter();

            expect(mockSubmit).toHaveBeenCalledWith(
                expect.objectContaining({
                    cancelled: true,
                    url: baseProps.url,
                    callback_id: baseProps.callbackId,
                    state: baseProps.state,
                }),
            );
        });

        test('should handle cancel adapter with notifyOnCancel disabled', async () => {
            const mockSubmit = jest.fn();

            const props = {
                ...baseProps,
                notifyOnCancel: false,
                actions: {
                    submitInteractiveDialog: mockSubmit,
                    lookupInteractiveDialog: jest.fn().mockResolvedValue({data: {items: []}}),
                },
            };

            const {getByTestId} = renderWithContext(
                <InteractiveDialogAdapter {...props}/>,
            );

            await waitFor(() => {
                expect(getByTestId('apps-form-container')).toBeInTheDocument();
            });

            // Get the cancel adapter function
            const mockCall = MockAppsFormContainer.mock.calls[0][0];
            const cancelAdapter = mockCall.onHide;

            await cancelAdapter();

            // Should not call submit when notifyOnCancel is false
            expect(mockSubmit).not.toHaveBeenCalled();
        });

        test('should handle cancel adapter exception gracefully', async () => {
            const mockSubmitThrows = jest.fn().mockRejectedValue(new Error('Cancel failed'));

            const props = {
                ...baseProps,
                notifyOnCancel: true,
                actions: {
                    submitInteractiveDialog: mockSubmitThrows,
                    lookupInteractiveDialog: jest.fn().mockResolvedValue({data: {items: []}}),
                },
            };

            const {getByTestId} = renderWithContext(
                <InteractiveDialogAdapter {...props}/>,
            );

            await waitFor(() => {
                expect(getByTestId('apps-form-container')).toBeInTheDocument();
            });

            // Get the cancel adapter function
            const mockCall = MockAppsFormContainer.mock.calls[0][0];
            const cancelAdapter = mockCall.onHide;

            // Should not throw even if submit fails
            await expect(cancelAdapter()).resolves.toBeUndefined();

            expect(mockConsole.error).toHaveBeenCalledWith(
                '[InteractiveDialogAdapter]',
                'Failed to notify server of dialog cancellation',
                expect.any(Object),
            );
        });
    });

    describe('Form Value Conversion', () => {
        test('should convert complex form values back to dialog submission format', async () => {
            const elements: DialogElement[] = [
                {
                    name: 'text-field',
                    type: 'text',
                    display_name: 'Text Field',
                    default: 'default text',
                    optional: false,
                    max_length: 100,
                    min_length: 5,
                    help_text: '',
                    placeholder: '',
                    subtype: '',
                    data_source: '',
                    options: [],
                },
                {
                    name: 'numeric-field',
                    type: 'text',
                    display_name: 'Numeric Field',
                    default: '42',
                    optional: false,
                    subtype: 'number',
                    max_length: 0,
                    min_length: 0,
                    help_text: '',
                    placeholder: '',
                    data_source: '',
                    options: [],
                },
                {
                    name: 'bool-field',
                    type: 'bool',
                    display_name: 'Boolean Field',
                    default: 'true',
                    optional: false,
                    max_length: 0,
                    min_length: 0,
                    help_text: '',
                    placeholder: '',
                    subtype: '',
                    data_source: '',
                    options: [],
                },
                {
                    name: 'select-field',
                    type: 'select',
                    display_name: 'Select Field',
                    default: 'option2',
                    optional: false,
                    options: [
                        {text: 'Option 1', value: 'option1'},
                        {text: 'Option 2', value: 'option2'},
                    ],
                    max_length: 0,
                    min_length: 0,
                    help_text: '',
                    placeholder: '',
                    subtype: '',
                    data_source: '',
                },
            ];

            const mockSubmit = jest.fn().mockResolvedValue({data: {}});

            const props = {
                ...baseProps,
                elements,
                actions: {
                    submitInteractiveDialog: mockSubmit,
                    lookupInteractiveDialog: jest.fn().mockResolvedValue({data: {items: []}}),
                },
            };

            const {getByTestId} = renderWithContext(
                <InteractiveDialogAdapter {...props}/>,
            );

            await waitFor(() => {
                expect(getByTestId('apps-form-container')).toBeInTheDocument();
            });

            // Get the submit adapter function
            const mockCall = MockAppsFormContainer.mock.calls[0][0];
            const submitAdapter = mockCall.actions.doAppSubmit;

            // Test form value conversion
            await submitAdapter({
                values: {
                    'text-field': 'updated text',
                    'numeric-field': 123.45,
                    'bool-field': true,
                    'select-field': {label: 'Option 1', value: 'option1'},
                },
            });

            expect(mockSubmit).toHaveBeenCalledWith(
                expect.objectContaining({
                    submission: {
                        'text-field': 'updated text',
                        'numeric-field': 123.45,
                        'bool-field': true,
                        'select-field': 'option1',
                    },
                }),
            );
        });

        test('should validate field lengths during conversion when validation enabled', async () => {
            const textElement: DialogElement = {
                name: 'text-field',
                type: 'text',
                display_name: 'Text Field',
                default: '',
                optional: false,
                max_length: 10,
                min_length: 5,
                help_text: '',
                placeholder: '',
                subtype: '',
                data_source: '',
                options: [],
            };

            const props = {
                ...baseProps,
                elements: [textElement],
                conversionOptions: {
                    validateInputs: true,
                },
                actions: {
                    submitInteractiveDialog: jest.fn().mockResolvedValue({data: {}}),
                    lookupInteractiveDialog: jest.fn(),
                },
            };

            const {getByTestId} = renderWithContext(
                <InteractiveDialogAdapter {...props}/>,
            );

            await waitFor(() => {
                expect(getByTestId('apps-form-container')).toBeInTheDocument();
            });

            // Get the submit adapter function
            const mockCall = MockAppsFormContainer.mock.calls[0][0];
            const submitAdapter = mockCall.actions.doAppSubmit;

            // Test with value that's too short
            await submitAdapter({
                values: {
                    'text-field': 'abc', // Too short (< 5 chars)
                },
            });

            expect(mockConsole.warn).toHaveBeenCalledWith(
                '[InteractiveDialogAdapter]',
                'Field value too short',
                expect.objectContaining({
                    fieldName: 'text-field',
                    actualLength: 3,
                    minLength: 5,
                }),
            );

            // Test with value that's too long
            await submitAdapter({
                values: {
                    'text-field': 'this is way too long', // Too long (> 10 chars)
                },
            });

            expect(mockConsole.warn).toHaveBeenCalledWith(
                '[InteractiveDialogAdapter]',
                'Field value too long',
                expect.objectContaining({
                    fieldName: 'text-field',
                    actualLength: 20,
                    maxLength: 10,
                }),
            );
        });

        // test('should handle missing required values during conversion', async () => {
        //     const requiredElement: DialogElement = {
        //         name: 'required-field',
        //         type: 'text',
        //         display_name: 'Required Field',
        //         default: '',
        //         optional: false,
        //         max_length: 0,
        //         min_length: 0,
        //         help_text: '',
        //         placeholder: '',
        //         subtype: '',
        //         data_source: '',
        //         options: [],
        //     };

        //     const props = {
        //         ...baseProps,
        //         elements: [requiredElement],
        //         conversionOptions: {
        //             validateInputs: true,
        //         },
        //         actions: {
        //             submitInteractiveDialog: jest.fn().mockResolvedValue({data: {}}),
        //             lookupInteractiveDialog: jest.fn(),
        //         },
        //     };

        //     const {getByTestId} = renderWithContext(
        //         <InteractiveDialogAdapter {...props}/>,
        //     );

        //     await waitFor(() => {
        //         expect(getByTestId('apps-form-container')).toBeInTheDocument();
        //     });

        //     // Get the submit adapter function
        //     const mockCall = MockAppsFormContainer.mock.calls[0][0];
        //     const submitAdapter = mockCall.actions.doAppSubmit;

        //     // Test with null value for required field
        //     await submitAdapter({
        //         values: {
        //             'required-field': null,
        //         },
        //     });

        //     expect(mockConsole.warn).toHaveBeenCalledWith(
        //         '[InteractiveDialogAdapter]',
        //         'Required field has null/undefined value',
        //         expect.objectContaining({
        //             fieldName: 'required-field',
        //             fieldType: 'text',
        //             isOptional: false,
        //         }),
        //     );
        // });
    });

    describe('No-op Handlers', () => {
        test('should handle lookup calls with no-op implementation', async () => {
            const mockLookupHandler = jest.fn().mockResolvedValue({
                data: {items: []},
            });

            const propsWithLookup = {
                ...baseProps,
<<<<<<< HEAD
=======
                elements: [requiredElement],
>>>>>>> 6b23533b
                actions: {
                    ...baseProps.actions,
                    lookupInteractiveDialog: mockLookupHandler,
                },
            };

            const {getByTestId} = renderWithContext(
<<<<<<< HEAD
                <InteractiveDialogAdapter {...propsWithLookup}/>,
=======
                <InteractiveDialogAdapter {...props}/>,
            );

            await waitFor(() => {
                expect(getByTestId('apps-form-container')).toBeInTheDocument();
            });

            // Get the submit adapter function
            const mockCall = MockAppsFormContainer.mock.calls[0][0];
            const submitAdapter = mockCall.actions.doAppSubmit;

            // Test with null value for required field - should not crash
            const result = await submitAdapter({
                values: {
                    'required-field': null,
                },
            });

            // Should complete successfully (null values are simply skipped)
            expect(result.data?.type).toBe('ok');
        });
    });

    describe('No-op Handlers', () => {
        test('should handle lookup calls with no-op implementation', async () => {
            const {getByTestId} = renderWithContext(
                <InteractiveDialogAdapter {...baseProps}/>,
>>>>>>> 6b23533b
            );

            await waitFor(() => {
                expect(getByTestId('apps-form-container')).toBeInTheDocument();
            });

            // Get the lookup handler
            const mockCall = MockAppsFormContainer.mock.calls[MockAppsFormContainer.mock.calls.length - 1][0];
            const lookupHandler = mockCall.actions.doAppLookup;

            const result = await lookupHandler({
                selected_field: 'test-field',
                query: 'test',
                values: {},
            });

<<<<<<< HEAD
=======
            // Get the refresh handler
            const mockCall = MockAppsFormContainer.mock.calls[0][0];
            const refreshHandler = mockCall.actions.doAppFetchForm;

            const result = await refreshHandler({
                values: {},
                selected_field: 'test-field',
            });

>>>>>>> 6b23533b
            expect(result.data).toEqual({
                type: 'ok',
                data: {items: []},
            });
        });

<<<<<<< HEAD
        // test('should handle refresh calls with no-op implementation', async () => {
        //     const {getByTestId} = renderWithContext(
        //         <InteractiveDialogAdapter {...baseProps}/>,
        //     );

        //     await waitFor(() => {
        //         expect(getByTestId('apps-form-container')).toBeInTheDocument();
        //     });

        //     // Get the refresh handler
        //     const mockCall = MockAppsFormContainer.mock.calls[0][0];
        //     const refreshHandler = mockCall.actions.doAppFetchForm;

        //     const result = await refreshHandler();

        //     expect(result.data).toEqual({
        //         type: 'ok',
        //     });
        // });

        // test('should warn about unsupported features when validation enabled', async () => {
        //     const props = {
        //         ...baseProps,
        //         conversionOptions: {
        //             validateInputs: true,
        //         },
        //     };

        //     const {getByTestId} = renderWithContext(
        //         <InteractiveDialogAdapter {...props}/>,
        //     );

        //     await waitFor(() => {
        //         expect(getByTestId('apps-form-container')).toBeInTheDocument();
        //     });

        //     // Get the handlers
        //     const mockCall = MockAppsFormContainer.mock.calls[0][0];
        //     const refreshHandler = mockCall.actions.doAppFetchForm;

        //     await refreshHandler();

        //     expect(mockConsole.warn).toHaveBeenCalledWith(
        //         '[InteractiveDialogAdapter]',
        //         'Refresh on select is not supported in Interactive Dialogs',
        //         expect.objectContaining({
        //             feature: 'refresh on select',
        //             suggestion: 'Consider migrating to full Apps Framework',
        //         }),
        //     );
        // });
=======
        test('should warn about unsupported features when validation enabled', async () => {
            const props = {
                ...baseProps,
                conversionOptions: {
                    validateInputs: true,
                },
            };

            const {getByTestId} = renderWithContext(
                <InteractiveDialogAdapter {...props}/>,
            );

            await waitFor(() => {
                expect(getByTestId('apps-form-container')).toBeInTheDocument();
            });

            // Get the handlers
            const mockCall = MockAppsFormContainer.mock.calls[0][0];
            const lookupHandler = mockCall.actions.doAppLookup;
            const refreshHandler = mockCall.actions.doAppFetchForm;

            await lookupHandler({
                values: {},
            });
            await refreshHandler({
                values: {},
                selected_field: 'test-field',
            });

            expect(mockConsole.warn).toHaveBeenCalledWith(
                '[InteractiveDialogAdapter]',
                'Lookup calls are not supported in Interactive Dialogs',
                expect.objectContaining({
                    feature: 'dynamic lookup',
                    suggestion: 'Consider migrating to full Apps Framework',
                }),
            );

            expect(mockConsole.warn).toHaveBeenCalledWith(
                '[InteractiveDialogAdapter]',
                'Field refresh requested but no sourceUrl provided',
                expect.objectContaining({
                    fieldName: 'test-field',
                    suggestion: 'Add sourceUrl to dialog definition',
                }),
            );
        });
>>>>>>> 6b23533b

        test('should handle postEphemeralCallResponseForContext as no-op', async () => {
            const {getByTestId} = renderWithContext(
                <InteractiveDialogAdapter {...baseProps}/>,
            );

            await waitFor(() => {
                expect(getByTestId('apps-form-container')).toBeInTheDocument();
            });

            // Get the ephemeral handler
            const mockCall = MockAppsFormContainer.mock.calls[0][0];
            const ephemeralHandler = mockCall.actions.postEphemeralCallResponseForContext;

            // Should not throw
            expect(() => {
                ephemeralHandler();
            }).not.toThrow();
        });
    });

    describe('Dynamic Import Loading', () => {
        test('should handle lazy loading with React Suspense', async () => {
            // With React.lazy, the component should load asynchronously
            // but the test environment with mocking should handle it synchronously
            const {getByTestId} = renderWithContext(
                <InteractiveDialogAdapter {...baseProps}/>,
            );

            // Should render the component successfully with mocked AppsFormContainer
            await waitFor(() => {
                expect(getByTestId('apps-form-container')).toBeInTheDocument();
            });
        });
    });

    describe('Advanced Validation Scenarios', () => {
        test('should validate element max_length constraints for different field types', async () => {
            const elementsWithInvalidLengths: DialogElement[] = [
                {
                    name: 'text_field',
                    type: 'text',
                    display_name: 'Text Field',
                    max_length: 200, // Exceeds 150 limit for text
                    subtype: '',
                    default: '',
                    placeholder: '',
                    help_text: '',
                    optional: false,
                    min_length: 0,
                    data_source: '',
                    options: [],
                },
                {
                    name: 'textarea_field',
                    type: 'textarea',
                    display_name: 'Textarea Field',
                    max_length: 4000, // Exceeds 3000 limit for textarea
                    subtype: '',
                    default: '',
                    placeholder: '',
                    help_text: '',
                    optional: false,
                    min_length: 0,
                    data_source: '',
                    options: [],
                },
                {
                    name: 'select_field',
                    type: 'select',
                    display_name: 'Select Field',
                    max_length: 4000, // Exceeds 3000 limit for select
                    subtype: '',
                    default: '',
                    placeholder: '',
                    help_text: '',
                    optional: false,
                    min_length: 0,
                    data_source: '',
                    options: [{text: 'Option1', value: 'opt1'}],
                },
                {
                    name: 'bool_field',
                    type: 'bool',
                    display_name: 'Bool Field',
                    max_length: 200, // Exceeds 150 limit for bool
                    subtype: '',
                    default: '',
                    placeholder: '',
                    help_text: '',
                    optional: false,
                    min_length: 0,
                    data_source: '',
                    options: [],
                },
            ];

            const props = {
                ...baseProps,
                elements: elementsWithInvalidLengths,
                conversionOptions: {
                    validateInputs: true,
                    strictMode: false,
                },
            };

            renderWithContext(
                <InteractiveDialogAdapter {...props}/>,
            );

            // Should warn about all max_length violations but continue rendering
            await waitFor(() => {
                expect(mockConsole.warn).toHaveBeenCalledTimes(4); // One call per invalid element
                expect(mockConsole.warn).toHaveBeenCalledWith(
                    '[InteractiveDialogAdapter]',
                    'Element validation errors for text_field',
                    expect.objectContaining({
                        errors: expect.arrayContaining([
                            expect.objectContaining({
                                code: 'TOO_LONG',
                                message: expect.stringContaining('max_length too large'),
                            }),
                        ]),
                    }),
                );
            });
        });

        test('should validate min/max length relationships', async () => {
            const elementWithInvalidRange: DialogElement = {
                name: 'invalid_range',
                type: 'text',
                display_name: 'Invalid Range',
                min_length: 100,
                max_length: 50, // min > max
                subtype: '',
                default: '',
                placeholder: '',
                help_text: '',
                optional: false,
                data_source: '',
                options: [],
            };

            const props = {
                ...baseProps,
                elements: [elementWithInvalidRange],
                conversionOptions: {
                    validateInputs: true,
                },
            };

            renderWithContext(
                <InteractiveDialogAdapter {...props}/>,
            );

            await waitFor(() => {
                expect(mockConsole.warn).toHaveBeenCalledWith(
                    '[InteractiveDialogAdapter]',
                    'Element validation errors for invalid_range',
                    expect.objectContaining({
                        errors: expect.arrayContaining([
                            expect.objectContaining({
                                code: 'INVALID_FORMAT',
                                message: 'min_length cannot be greater than max_length',
                            }),
                        ]),
                    }),
                );
            });
        });
    });

    describe('Enhanced Type Conversion', () => {
        test('should handle data_source selectors correctly', async () => {
            const userSelectorElement: DialogElement = {
                name: 'user_selector',
                type: 'select',
                display_name: 'User Selector',
                data_source: 'users',
                subtype: '',
                default: '',
                placeholder: '',
                help_text: '',
                optional: false,
                min_length: 0,
                max_length: 0,
                options: [],
            };

            const channelSelectorElement: DialogElement = {
                name: 'channel_selector',
                type: 'select',
                display_name: 'Channel Selector',
                data_source: 'channels',
                subtype: '',
                default: '',
                placeholder: '',
                help_text: '',
                optional: false,
                min_length: 0,
                max_length: 0,
                options: [],
            };

            const props = {
                ...baseProps,
                elements: [userSelectorElement, channelSelectorElement],
            };

            const {getByTestId} = renderWithContext(
                <InteractiveDialogAdapter {...props}/>,
            );

            await waitFor(() => {
                expect(getByTestId('field-type-user_selector')).toHaveTextContent('user');
                expect(getByTestId('field-type-channel_selector')).toHaveTextContent('channel');
            });
        });

        test('should handle textarea subtype correctly', async () => {
            const textareaElement: DialogElement = {
                name: 'description',
                type: 'textarea',
                display_name: 'Description',
                default: 'Default description text',
                subtype: '',
                placeholder: '',
                help_text: '',
                optional: false,
                min_length: 0,
                max_length: 0,
                data_source: '',
                options: [],
            };

            const props = {
                ...baseProps,
                elements: [textareaElement],
            };

            const {getByTestId} = renderWithContext(
                <InteractiveDialogAdapter {...props}/>,
            );

            await waitFor(() => {
                expect(getByTestId('field-type-description')).toHaveTextContent('text'); // Maps to TEXT type
                expect(getByTestId('field-value-description')).toHaveTextContent('"Default description text"');
            });
        });

        test('should handle text subtypes (email, password, number)', async () => {
            const textElements: DialogElement[] = [
                {
                    name: 'email_field',
                    type: 'text',
                    subtype: 'email',
                    display_name: 'Email Field',
                    default: 'test@example.com',
                    placeholder: '',
                    help_text: '',
                    optional: false,
                    min_length: 0,
                    max_length: 0,
                    data_source: '',
                    options: [],
                },
                {
                    name: 'password_field',
                    type: 'text',
                    subtype: 'password',
                    display_name: 'Password Field',
                    default: '',
                    placeholder: '',
                    help_text: '',
                    optional: false,
                    min_length: 0,
                    max_length: 0,
                    data_source: '',
                    options: [],
                },
                {
                    name: 'number_field',
                    type: 'text',
                    subtype: 'number',
                    display_name: 'Number Field',
                    default: '42',
                    placeholder: '',
                    help_text: '',
                    optional: false,
                    min_length: 0,
                    max_length: 0,
                    data_source: '',
                    options: [],
                },
            ];

            const props = {
                ...baseProps,
                elements: textElements,
            };

            const {getByTestId} = renderWithContext(
                <InteractiveDialogAdapter {...props}/>,
            );

            await waitFor(() => {
                expect(getByTestId('field-value-email_field')).toHaveTextContent('"test@example.com"');
                expect(getByTestId('field-value-password_field')).toHaveTextContent('""'); // Empty string, not null
                expect(getByTestId('field-value-number_field')).toHaveTextContent('"42"');
            });
        });
    });

    describe('Error Handling and Recovery', () => {
        test('should handle element conversion errors gracefully in non-strict mode', async () => {
            const problematicElement = {
                name: 'problematic',
                type: 'invalid_type', // This will cause conversion error
                display_name: 'Problematic Element',
            } as DialogElement;

            const props = {
                ...baseProps,
                elements: [problematicElement],
                conversionOptions: {
                    validateInputs: true,
                    strictMode: false, // Should continue processing
                },
            };

            const {getByTestId} = renderWithContext(
                <InteractiveDialogAdapter {...props}/>,
            );

            await waitFor(() => {
                expect(getByTestId('form-fields-count')).toHaveTextContent('1'); // Should still create placeholder field
                expect(mockConsole.warn).toHaveBeenCalledWith(
                    '[InteractiveDialogAdapter]',
                    'Unknown dialog element type encountered',
                    expect.objectContaining({
                        elementType: 'invalid_type',
                        fallbackType: 'TEXT',
                    }),
                );
            });
        });

        test('should throw error in strict mode for validation failures', async () => {
            const invalidElement: DialogElement = {
                name: '', // Invalid: empty name
                type: 'text',
                display_name: '',
                subtype: '',
                default: '',
                placeholder: '',
                help_text: '',
                optional: false,
                min_length: 0,
                max_length: 0,
                data_source: '',
                options: [],
            };

            const props = {
                ...baseProps,
                elements: [invalidElement],
                conversionOptions: {
                    validateInputs: true,
                    strictMode: true,
                },
            };

            expect(() => {
                renderWithContext(
                    <InteractiveDialogAdapter {...props}/>,
                );
            }).toThrow('Element validation failed:');
        });

        test('should handle missing title in strict mode', async () => {
            const props = {
                ...baseProps,
                title: '', // Invalid: empty title
                conversionOptions: {
                    validateInputs: true,
                    strictMode: true,
                },
            };

            expect(() => {
                renderWithContext(
                    <InteractiveDialogAdapter {...props}/>,
                );
            }).toThrow('Dialog validation failed:');
        });
    });

    describe('Submit Label Support', () => {
        test('should pass through custom submit label to AppForm', async () => {
            const props = {
                ...baseProps,
                submitLabel: 'Custom Submit Text',
            };

            const {getByTestId} = renderWithContext(
                <InteractiveDialogAdapter {...props}/>,
            );

            await waitFor(() => {
                expect(getByTestId('apps-form-container')).toBeInTheDocument();

                // The MockAppsFormContainer doesn't render submit_label, but we can verify
                // it was passed to the form by checking that the component rendered successfully
                // with the expected props structure
            });
        });

        test('should handle undefined submit label gracefully', async () => {
            const props = {
                ...baseProps,
                submitLabel: undefined,
            };

            const {getByTestId} = renderWithContext(
                <InteractiveDialogAdapter {...props}/>,
            );

            await waitFor(() => {
                expect(getByTestId('apps-form-container')).toBeInTheDocument();
            });
        });

        test('should sanitize submit label for XSS prevention', async () => {
            const props = {
                ...baseProps,
                submitLabel: '<script>alert("xss")</script>Submit Test',
                conversionOptions: {
                    sanitizeStrings: true,
                },
            };

            const {getByTestId} = renderWithContext(
                <InteractiveDialogAdapter {...props}/>,
            );

            await waitFor(() => {
                expect(getByTestId('apps-form-container')).toBeInTheDocument();

                // Verify component renders successfully with sanitized input
            });
        });
    });

    describe('Dynamic Select Support', () => {
        test('should convert select element with dynamic data_source correctly', async () => {
            const dynamicDataSourceElement: DialogElement = {
                name: 'dynamic-data-source-field',
                type: 'select',
                display_name: 'Dynamic Data Source Field',
                help_text: 'Choose an option',
                placeholder: 'Type to search...',
                default: 'preset_value',
                optional: true,
                max_length: 0,
                min_length: 0,
                subtype: '',
                data_source: 'dynamic',
                data_source_url: 'https://example.com/api/options',
                options: [],
            };

            const props = {
                ...baseProps,
                elements: [dynamicDataSourceElement],
            };

            const {getByTestId} = renderWithContext(
                <InteractiveDialogAdapter {...props}/>,
            );

            await waitFor(() => {
                expect(getByTestId('field-type-dynamic-data-source-field')).toHaveTextContent(AppFieldTypes.DYNAMIC_SELECT);
                const expectedValue = JSON.stringify({label: 'preset_value', value: 'preset_value'});
                expect(getByTestId('field-value-dynamic-data-source-field')).toHaveTextContent(expectedValue);
                expect(getByTestId('field-required-dynamic-data-source-field')).toHaveTextContent('optional');
            });
        });

        test('should handle dynamic select default values correctly', async () => {
            const dynamicSelectWithDefault: DialogElement = {
                name: 'dynamic-with-default',
                type: 'select',
                data_source: 'dynamic',
                display_name: 'Dynamic Select with Default',
                help_text: '',
                placeholder: '',
                default: 'selected_option_value',
                optional: false,
                max_length: 0,
                min_length: 0,
                subtype: '',
                options: [],
            };

            const props = {
                ...baseProps,
                elements: [dynamicSelectWithDefault],
            };

            const {getByTestId} = renderWithContext(
                <InteractiveDialogAdapter {...props}/>,
            );

            await waitFor(() => {
                const valueElement = getByTestId('field-value-dynamic-with-default');
                const valueText = valueElement.textContent;

                // Should create AppSelectOption with both label and value set to default
                expect(valueText).toContain('selected_option_value');
                expect(valueText).toContain('label');
                expect(valueText).toContain('value');
            });
        });

        test('should handle empty default for dynamic select', async () => {
            const dynamicSelectNoDefault: DialogElement = {
                name: 'dynamic-no-default',
                type: 'select',
                data_source: 'dynamic',
                display_name: 'Dynamic Select No Default',
                help_text: '',
                placeholder: '',
                default: '',
                optional: true,
                max_length: 0,
                min_length: 0,
                subtype: '',
                options: [],
            };

            const props = {
                ...baseProps,
                elements: [dynamicSelectNoDefault],
            };

            const {getByTestId} = renderWithContext(
                <InteractiveDialogAdapter {...props}/>,
            );

            await waitFor(() => {
                expect(getByTestId('field-value-dynamic-no-default')).toHaveTextContent('null');
            });
        });

        test('should handle lookup calls for dynamic select', async () => {
            const mockLookupResponse = {
                data: {
                    items: [
                        {text: 'Option 1', value: 'value1'},
                        {text: 'Option 2', value: 'value2'},
                        {text: 'Option 3', value: 'value3'},
                    ],
                },
            };

            const mockLookupDialog = jest.fn().mockResolvedValue(mockLookupResponse);

            const dynamicSelectElement: DialogElement = {
                name: 'dynamic-lookup-field',
                type: 'select',
                data_source: 'dynamic',
                display_name: 'Dynamic Lookup Field',
                help_text: '',
                placeholder: '',
                default: '',
                optional: false,
                max_length: 0,
                min_length: 0,
                subtype: '',
                options: [],
            };

            const props = {
                ...baseProps,
                elements: [dynamicSelectElement],
                actions: {
                    submitInteractiveDialog: jest.fn().mockResolvedValue({data: {}}),
                    lookupInteractiveDialog: mockLookupDialog,
                },
            };

            const {getByTestId} = renderWithContext(
                <InteractiveDialogAdapter {...props}/>,
            );

            await waitFor(() => {
                expect(getByTestId('apps-form-container')).toBeInTheDocument();
            });

            // Get the lookup handler from the MockAppsFormContainer
            const mockCall = MockAppsFormContainer.mock.calls[0][0];
            const lookupHandler = mockCall.actions.doAppLookup;

            // Test the lookup call
            const result = await lookupHandler({
                selected_field: 'dynamic-lookup-field',
                query: 'test query',
                values: {'dynamic-lookup-field': 'test'},
            });

            expect(mockLookupDialog).toHaveBeenCalledWith({
                url: baseProps.url,
                callback_id: baseProps.callbackId,
                state: baseProps.state,
                submission: {
                    query: 'test query',
                    selected_field: 'dynamic-lookup-field',
                    'dynamic-lookup-field': 'test',
                },
                user_id: '',
                channel_id: '',
                team_id: '',
                cancelled: false,
            });

            expect(result.data).toEqual({
                type: 'ok',
                data: {
                    items: [
                        {label: 'Option 1', value: 'value1'},
                        {label: 'Option 2', value: 'value2'},
                        {label: 'Option 3', value: 'value3'},
                    ],
                },
            });
        });

        test('should handle lookup calls with data_source_url priority', async () => {
            const mockLookupResponse = {
                data: {
                    items: [
                        {text: 'Plugin Option 1', value: 'plugin_value1'},
                    ],
                },
            };

            const mockLookupDialog = jest.fn().mockResolvedValue(mockLookupResponse);

            const dynamicDataSourceElement: DialogElement = {
                name: 'dynamic-data-source-lookup',
                type: 'select',
                display_name: 'Dynamic Data Source Lookup',
                help_text: '',
                placeholder: '',
                default: '',
                optional: false,
                max_length: 0,
                min_length: 0,
                subtype: '',
                data_source: 'dynamic',
                data_source_url: '/plugins/myplugin/lookup',
                options: [],
            };

            const props = {
                ...baseProps,
                elements: [dynamicDataSourceElement],
                actions: {
                    submitInteractiveDialog: jest.fn().mockResolvedValue({data: {}}),
                    lookupInteractiveDialog: mockLookupDialog,
                },
            };

            const {getByTestId} = renderWithContext(
                <InteractiveDialogAdapter {...props}/>,
            );

            await waitFor(() => {
                expect(getByTestId('apps-form-container')).toBeInTheDocument();
            });

            // Get the lookup handler
            const mockCall = MockAppsFormContainer.mock.calls[0][0];
            const lookupHandler = mockCall.actions.doAppLookup;

            // Test lookup with data_source_url priority
            const result = await lookupHandler({
                selected_field: 'dynamic-data-source-lookup',
                query: 'plugin test',
                values: {},
            });

            expect(mockLookupDialog).toHaveBeenCalledWith(
                expect.objectContaining({
                    url: '/plugins/myplugin/lookup', // Should use data_source_url, not dialog URL
                    submission: expect.objectContaining({
                        query: 'plugin test',
                        selected_field: 'dynamic-data-source-lookup',
                    }),
                }),
            );

            expect(result.data.data.items).toEqual([
                {label: 'Plugin Option 1', value: 'plugin_value1'},
            ]);
        });

        test('should handle lookup call errors gracefully', async () => {
            const mockLookupError = jest.fn().mockResolvedValue({
                error: {message: 'Lookup failed'},
            });

            const props = {
                ...baseProps,
                elements: [{
                    name: 'dynamic-error-field',
                    type: 'select',
                    data_source: 'dynamic',
                    display_name: 'Dynamic Error Field',
                    help_text: '',
                    placeholder: '',
                    default: '',
                    optional: false,
                    max_length: 0,
                    min_length: 0,
                    subtype: '',
                    options: [],
                }],
                actions: {
                    submitInteractiveDialog: jest.fn().mockResolvedValue({data: {}}),
                    lookupInteractiveDialog: mockLookupError,
                },
            };

            const {getByTestId} = renderWithContext(
                <InteractiveDialogAdapter {...props}/>,
            );

            await waitFor(() => {
                expect(getByTestId('apps-form-container')).toBeInTheDocument();
            });

            // Get the lookup handler
            const mockCall = MockAppsFormContainer.mock.calls[0][0];
            const lookupHandler = mockCall.actions.doAppLookup;

            // Test error handling
            const result = await lookupHandler({
                selected_field: 'dynamic-error-field',
                query: 'error test',
                values: {},
            });

            expect(result.error).toBeDefined();
            expect(result.error.text).toBe('Lookup failed');
        });

        test('should handle lookup call exceptions', async () => {
            const mockLookupException = jest.fn().mockRejectedValue(new Error('Network error'));

            const props = {
                ...baseProps,
                elements: [{
                    name: 'dynamic-exception-field',
                    type: 'select',
                    data_source: 'dynamic',
                    display_name: 'Dynamic Exception Field',
                    help_text: '',
                    placeholder: '',
                    default: '',
                    optional: false,
                    max_length: 0,
                    min_length: 0,
                    subtype: '',
                    options: [],
                }],
                actions: {
                    submitInteractiveDialog: jest.fn().mockResolvedValue({data: {}}),
                    lookupInteractiveDialog: mockLookupException,
                },
            };

            const {getByTestId} = renderWithContext(
                <InteractiveDialogAdapter {...props}/>,
            );

            await waitFor(() => {
                expect(getByTestId('apps-form-container')).toBeInTheDocument();
            });

            // Get the lookup handler
            const mockCall = MockAppsFormContainer.mock.calls[0][0];
            const lookupHandler = mockCall.actions.doAppLookup;

            // Test exception handling
            const result = await lookupHandler({
                selected_field: 'dynamic-exception-field',
                query: 'exception test',
                values: {},
            });

            expect(result.error).toBeDefined();
            expect(result.error.text).toBe('Network error');
            expect(mockConsole.error).toHaveBeenCalledWith(
                '[InteractiveDialogAdapter]',
                'Lookup request failed',
                expect.any(Error),
            );
        });

        test('should validate lookup URLs for security', async () => {
            const propsWithInsecureUrl = {
                ...baseProps,
                url: 'http://insecure.com/lookup', // HTTP instead of HTTPS
                elements: [{
                    name: 'secure-field',
                    type: 'select',
                    data_source: 'dynamic',
                    display_name: 'Secure Field',
                    help_text: '',
                    placeholder: '',
                    default: '',
                    optional: false,
                    max_length: 0,
                    min_length: 0,
                    subtype: '',
                    options: [],
                }],
                actions: {
                    submitInteractiveDialog: jest.fn().mockResolvedValue({data: {}}),
                    lookupInteractiveDialog: jest.fn(),
                },
            };

            const {getByTestId} = renderWithContext(
                <InteractiveDialogAdapter {...propsWithInsecureUrl}/>,
            );

            await waitFor(() => {
                expect(getByTestId('apps-form-container')).toBeInTheDocument();
            });

            // Get the lookup handler
            const mockCall = MockAppsFormContainer.mock.calls[0][0];
            const lookupHandler = mockCall.actions.doAppLookup;

            // Test with invalid URL (HTTP instead of HTTPS)
            const result = await lookupHandler({
                selected_field: 'secure-field',
                query: 'security test',
                values: {},
            });

            expect(result.error).toBeDefined();
            expect(result.error.text).toBe('Invalid lookup URL: must be HTTPS URL or /plugins/ path');
        });

        test('should handle dynamic select value conversion in submissions', async () => {
            const mockSubmit = jest.fn().mockResolvedValue({data: {}});

            const dynamicSelectElement: DialogElement = {
                name: 'dynamic-submit-field',
                type: 'select',
                data_source: 'dynamic',
                display_name: 'Dynamic Submit Field',
                help_text: '',
                placeholder: '',
                default: '',
                optional: false,
                max_length: 0,
                min_length: 0,
                subtype: '',
                options: [],
            };

            const props = {
                ...baseProps,
                elements: [dynamicSelectElement],
                actions: {
                    submitInteractiveDialog: mockSubmit,
                    lookupInteractiveDialog: jest.fn(),
                },
            };

            const {getByTestId} = renderWithContext(
                <InteractiveDialogAdapter {...props}/>,
            );

            await waitFor(() => {
                expect(getByTestId('apps-form-container')).toBeInTheDocument();
            });

            // Get the submit adapter
            const mockCall = MockAppsFormContainer.mock.calls[0][0];
            const submitAdapter = mockCall.actions.doAppSubmit;

            // Test submission with dynamic select value (AppSelectOption format)
            await submitAdapter({
                values: {
                    'dynamic-submit-field': {
                        label: 'Selected Option',
                        value: 'selected_value',
                    },
                },
            });

            expect(mockSubmit).toHaveBeenCalledWith(
                expect.objectContaining({
                    submission: {
                        'dynamic-submit-field': 'selected_value', // Should extract value from AppSelectOption
                    },
                }),
            );

            // Test submission with string value (fallback case)
            await submitAdapter({
                values: {
                    'dynamic-submit-field': 'direct_string_value',
                },
            });

            expect(mockSubmit).toHaveBeenCalledWith(
                expect.objectContaining({
                    submission: {
                        'dynamic-submit-field': 'direct_string_value',
                    },
                }),
            );
        });

        test('should handle empty lookup responses gracefully', async () => {
            const mockLookupEmpty = jest.fn().mockResolvedValue({
                data: {items: []},
            });

            const dynamicSelectElement: DialogElement = {
                name: 'test-field',
                type: 'select',
                data_source: 'dynamic',
                display_name: 'Test Field',
                help_text: '',
                placeholder: '',
                default: '',
                optional: false,
                max_length: 0,
                min_length: 0,
                subtype: '',
                options: [],
            };

            const props = {
                ...baseProps,
                elements: [dynamicSelectElement],
                actions: {
                    submitInteractiveDialog: jest.fn().mockResolvedValue({data: {}}),
                    lookupInteractiveDialog: mockLookupEmpty,
                },
            };

            const {getByTestId} = renderWithContext(
                <InteractiveDialogAdapter {...props}/>,
            );

            await waitFor(() => {
                expect(getByTestId('apps-form-container')).toBeInTheDocument();
            });

            // Get the lookup handler
            const mockCall = MockAppsFormContainer.mock.calls[0][0];
            const lookupHandler = mockCall.actions.doAppLookup;

            const result = await lookupHandler({
                selected_field: 'test-field',
                query: 'no results',
                values: {},
            });

            expect(result.data).toEqual({
                type: 'ok',
                data: {items: []},
            });
        });
    });
});<|MERGE_RESOLUTION|>--- conflicted
+++ resolved
@@ -1310,63 +1310,52 @@
             );
         });
 
-        // test('should handle missing required values during conversion', async () => {
-        //     const requiredElement: DialogElement = {
-        //         name: 'required-field',
-        //         type: 'text',
-        //         display_name: 'Required Field',
-        //         default: '',
-        //         optional: false,
-        //         max_length: 0,
-        //         min_length: 0,
-        //         help_text: '',
-        //         placeholder: '',
-        //         subtype: '',
-        //         data_source: '',
-        //         options: [],
-        //     };
-
-        //     const props = {
-        //         ...baseProps,
-        //         elements: [requiredElement],
-        //         conversionOptions: {
-        //             validateInputs: true,
-        //         },
-        //         actions: {
-        //             submitInteractiveDialog: jest.fn().mockResolvedValue({data: {}}),
-        //             lookupInteractiveDialog: jest.fn(),
-        //         },
-        //     };
-
-        //     const {getByTestId} = renderWithContext(
-        //         <InteractiveDialogAdapter {...props}/>,
-        //     );
-
-        //     await waitFor(() => {
-        //         expect(getByTestId('apps-form-container')).toBeInTheDocument();
-        //     });
-
-        //     // Get the submit adapter function
-        //     const mockCall = MockAppsFormContainer.mock.calls[0][0];
-        //     const submitAdapter = mockCall.actions.doAppSubmit;
-
-        //     // Test with null value for required field
-        //     await submitAdapter({
-        //         values: {
-        //             'required-field': null,
-        //         },
-        //     });
-
-        //     expect(mockConsole.warn).toHaveBeenCalledWith(
-        //         '[InteractiveDialogAdapter]',
-        //         'Required field has null/undefined value',
-        //         expect.objectContaining({
-        //             fieldName: 'required-field',
-        //             fieldType: 'text',
-        //             isOptional: false,
-        //         }),
-        //     );
-        // });
+        test('should handle missing required values during conversion', async () => {
+            const requiredElement: DialogElement = {
+                name: 'required-field',
+                type: 'text',
+                display_name: 'Required Field',
+                default: '',
+                optional: false,
+                max_length: 0,
+                min_length: 0,
+                help_text: '',
+                placeholder: '',
+                subtype: '',
+                data_source: '',
+                options: [],
+            };
+
+            const props = {
+                ...baseProps,
+                elements: [requiredElement],
+                actions: {
+                    submitInteractiveDialog: jest.fn().mockResolvedValue({data: {}}),
+                },
+            };
+
+            const {getByTestId} = renderWithContext(
+                <InteractiveDialogAdapter {...props}/>,
+            );
+
+            await waitFor(() => {
+                expect(getByTestId('apps-form-container')).toBeInTheDocument();
+            });
+
+            // Get the submit adapter function
+            const mockCall = MockAppsFormContainer.mock.calls[0][0];
+            const submitAdapter = mockCall.actions.doAppSubmit;
+
+            // Test with null value for required field - should not crash
+            const result = await submitAdapter({
+                values: {
+                    'required-field': null,
+                },
+            });
+
+            // Should complete successfully (null values are simply skipped)
+            expect(result.data?.type).toBe('ok');
+        });
     });
 
     describe('No-op Handlers', () => {
@@ -1377,10 +1366,6 @@
 
             const propsWithLookup = {
                 ...baseProps,
-<<<<<<< HEAD
-=======
-                elements: [requiredElement],
->>>>>>> 6b23533b
                 actions: {
                     ...baseProps.actions,
                     lookupInteractiveDialog: mockLookupHandler,
@@ -1388,37 +1373,7 @@
             };
 
             const {getByTestId} = renderWithContext(
-<<<<<<< HEAD
                 <InteractiveDialogAdapter {...propsWithLookup}/>,
-=======
-                <InteractiveDialogAdapter {...props}/>,
-            );
-
-            await waitFor(() => {
-                expect(getByTestId('apps-form-container')).toBeInTheDocument();
-            });
-
-            // Get the submit adapter function
-            const mockCall = MockAppsFormContainer.mock.calls[0][0];
-            const submitAdapter = mockCall.actions.doAppSubmit;
-
-            // Test with null value for required field - should not crash
-            const result = await submitAdapter({
-                values: {
-                    'required-field': null,
-                },
-            });
-
-            // Should complete successfully (null values are simply skipped)
-            expect(result.data?.type).toBe('ok');
-        });
-    });
-
-    describe('No-op Handlers', () => {
-        test('should handle lookup calls with no-op implementation', async () => {
-            const {getByTestId} = renderWithContext(
-                <InteractiveDialogAdapter {...baseProps}/>,
->>>>>>> 6b23533b
             );
 
             await waitFor(() => {
@@ -1435,8 +1390,21 @@
                 values: {},
             });
 
-<<<<<<< HEAD
-=======
+            expect(result.data).toEqual({
+                type: 'ok',
+                data: {items: []},
+            });
+        });
+
+        test('should handle refresh calls with no-op implementation', async () => {
+            const {getByTestId} = renderWithContext(
+                <InteractiveDialogAdapter {...baseProps}/>,
+            );
+
+            await waitFor(() => {
+                expect(getByTestId('apps-form-container')).toBeInTheDocument();
+            });
+
             // Get the refresh handler
             const mockCall = MockAppsFormContainer.mock.calls[0][0];
             const refreshHandler = mockCall.actions.doAppFetchForm;
@@ -1446,66 +1414,11 @@
                 selected_field: 'test-field',
             });
 
->>>>>>> 6b23533b
             expect(result.data).toEqual({
                 type: 'ok',
-                data: {items: []},
-            });
-        });
-
-<<<<<<< HEAD
-        // test('should handle refresh calls with no-op implementation', async () => {
-        //     const {getByTestId} = renderWithContext(
-        //         <InteractiveDialogAdapter {...baseProps}/>,
-        //     );
-
-        //     await waitFor(() => {
-        //         expect(getByTestId('apps-form-container')).toBeInTheDocument();
-        //     });
-
-        //     // Get the refresh handler
-        //     const mockCall = MockAppsFormContainer.mock.calls[0][0];
-        //     const refreshHandler = mockCall.actions.doAppFetchForm;
-
-        //     const result = await refreshHandler();
-
-        //     expect(result.data).toEqual({
-        //         type: 'ok',
-        //     });
-        // });
-
-        // test('should warn about unsupported features when validation enabled', async () => {
-        //     const props = {
-        //         ...baseProps,
-        //         conversionOptions: {
-        //             validateInputs: true,
-        //         },
-        //     };
-
-        //     const {getByTestId} = renderWithContext(
-        //         <InteractiveDialogAdapter {...props}/>,
-        //     );
-
-        //     await waitFor(() => {
-        //         expect(getByTestId('apps-form-container')).toBeInTheDocument();
-        //     });
-
-        //     // Get the handlers
-        //     const mockCall = MockAppsFormContainer.mock.calls[0][0];
-        //     const refreshHandler = mockCall.actions.doAppFetchForm;
-
-        //     await refreshHandler();
-
-        //     expect(mockConsole.warn).toHaveBeenCalledWith(
-        //         '[InteractiveDialogAdapter]',
-        //         'Refresh on select is not supported in Interactive Dialogs',
-        //         expect.objectContaining({
-        //             feature: 'refresh on select',
-        //             suggestion: 'Consider migrating to full Apps Framework',
-        //         }),
-        //     );
-        // });
-=======
+            });
+        });
+
         test('should warn about unsupported features when validation enabled', async () => {
             const props = {
                 ...baseProps,
@@ -1524,7 +1437,6 @@
 
             // Get the handlers
             const mockCall = MockAppsFormContainer.mock.calls[0][0];
-            const lookupHandler = mockCall.actions.doAppLookup;
             const refreshHandler = mockCall.actions.doAppFetchForm;
 
             await lookupHandler({
@@ -1553,7 +1465,6 @@
                 }),
             );
         });
->>>>>>> 6b23533b
 
         test('should handle postEphemeralCallResponseForContext as no-op', async () => {
             const {getByTestId} = renderWithContext(

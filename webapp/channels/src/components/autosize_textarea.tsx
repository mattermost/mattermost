--- conflicted
+++ resolved
@@ -32,7 +32,7 @@
     placeholder: {
         overflow: 'hidden',
         textOverflow: 'ellipsis',
-        opacity: 0.5,
+        opacity: 0.75,
         pointerEvents: 'none' as const,
         position: 'absolute' as const,
         whiteSpace: 'nowrap' as const,
@@ -138,17 +138,6 @@
             </div>
         );
     }
-<<<<<<< HEAD
-}
-
-const styles: { [Key: string]: CSSProperties} = {
-    container: {height: 0, overflow: 'hidden'},
-    reference: {height: 'auto', width: '100%'},
-    placeholder: {overflow: 'hidden', textOverflow: 'ellipsis', opacity: 0.73, pointerEvents: 'none', position: 'absolute', whiteSpace: 'nowrap', background: 'none', borderColor: 'transparent'},
-    measuring: {width: 'auto', display: 'inline-block'},
-};
-=======
->>>>>>> 176370e1
 
     let referenceValue = value || defaultValue;
     if (referenceValue?.endsWith('\n')) {

// Copyright (c) 2015-present Mattermost, Inc. All Rights Reserved.
// See LICENSE.txt for license information.

<<<<<<< HEAD
import React, {ChangeEvent, FormEvent, CSSProperties, useRef, useEffect, useCallback, HTMLProps} from 'react';
import useDidUpdate from './common/hooks/useDidUpdate';
import {Intersection} from '@mattermost/types/utilities';
=======
import React from 'react';
import type {ChangeEvent, FormEvent, CSSProperties} from 'react';
>>>>>>> e43096b9

type Props = {
    id?: string;
    className?: string;
    disabled?: boolean;
    value?: string;
    defaultValue?: string;
    onChange?: (e: ChangeEvent<HTMLTextAreaElement>) => void;
    onHeightChange?: (height: number, maxHeight: number) => void;
    onWidthChange?: (width: number) => void;
    onInput?: (e: FormEvent<HTMLTextAreaElement>) => void;
    placeholder?: string;
} & Intersection<HTMLProps<HTMLTextAreaElement>, HTMLProps<HTMLDivElement>>;

<<<<<<< HEAD
const styles: { [Key: string]: CSSProperties} = {
    container: {height: 0, overflow: 'hidden'},
    reference: {height: 'auto', width: '100%'},
    placeholder: {overflow: 'hidden', textOverflow: 'ellipsis', opacity: 0.5, pointerEvents: 'none', position: 'absolute', whiteSpace: 'nowrap', background: 'none', borderColor: 'transparent'},
    measuring: {width: 'auto', display: 'inline-block'},
};
=======
export class AutosizeTextarea extends React.PureComponent<Props> {
    private height: number;

    private textarea?: HTMLTextAreaElement;
    private referenceRef: React.RefObject<HTMLDivElement>;

    constructor(props: Props) {
        super(props);

        this.height = 0;

        this.referenceRef = React.createRef();
    }

    componentDidMount() {
        this.recalculateHeight();
        this.recalculateWidth();
    }

    componentDidUpdate() {
        this.recalculateHeight();
        this.recalculateWidth();
    }
>>>>>>> e43096b9

const AutosizeTextarea = React.forwardRef<HTMLTextAreaElement, Props>(({

    // TODO: The provided `id` is sometimes hard-coded and used to interface with the
    // component, e.g. `post_textbox`, so it can't be changed. This would ideally be
    // abstracted to avoid passing in an `id` prop at all, but we intentionally maintain
    // the old behaviour to address ABC-213.
    id = 'autosize_textarea',
    disabled,
    value,
    defaultValue,
    onChange,
    onHeightChange,
    onWidthChange,
    onInput,
    placeholder,
    ...otherProps
}: Props, ref) => {
    const height = useRef(0);
    const textarea = useRef<HTMLTextAreaElement>();
    const referenceRef = useRef<HTMLTextAreaElement>(null);
    const measuringRef = useRef<HTMLDivElement>(null);

    const recalculateHeight = () => {
        if (!referenceRef.current || !textarea.current) {
            return;
        }

        const scrollHeight = referenceRef.current.scrollHeight;
        const currentTextarea = textarea.current;

        if (scrollHeight > 0 && scrollHeight !== height.current) {
            const style = getComputedStyle(currentTextarea);

            // Directly change the height to avoid circular rerenders
            currentTextarea.style.height = `${scrollHeight}px`;

            height.current = scrollHeight;

            onHeightChange?.(scrollHeight, parseInt(style.maxHeight || '0', 10));
        }
    };

<<<<<<< HEAD
    const recalculateWidth = () => {
        if (!measuringRef.current) {
            return;
        }

        const width = measuringRef.current?.offsetWidth || -1;
        if (width >= 0) {
            window.requestAnimationFrame(() => {
                onWidthChange?.(width);
            });
        }
    };

    const recalculatePadding = () => {
        if (!referenceRef.current || !textarea.current) {
            return;
        }

        const currentTextarea = textarea.current;
        const {paddingRight} = getComputedStyle(currentTextarea);

        if (paddingRight && paddingRight !== referenceRef.current.style.paddingRight) {
            referenceRef.current.style.paddingRight = paddingRight;
=======
    private recalculateWidth = () => {
        if (!this.referenceRef) {
            return;
        }

        const width = this.referenceRef.current?.offsetWidth || -1;
        if (width >= 0) {
            window.requestAnimationFrame(() => {
                this.props.onWidthChange?.(width);
            });
>>>>>>> e43096b9
        }
    };

    const setTextareaRef = useCallback((textareaRef: HTMLTextAreaElement) => {
        if (ref) {
            if (typeof ref === 'function') {
                ref(textareaRef);
            } else {
                ref.current = textareaRef;
            }
        }

        textarea.current = textareaRef;
    }, [ref]);

    useEffect(() => {
        recalculateHeight();
        recalculateWidth();
    }, []);

    useDidUpdate(() => {
        recalculateHeight();
        recalculateWidth();
        recalculatePadding();
    });

    const heightProps = {
        rows: 0,
        height: 0,
    };

    if (height.current <= 0) {
        // Set an initial number of rows so that the textarea doesn't appear too large when its first rendered
        heightProps.rows = 1;
    } else {
        heightProps.height = height.current;
    }

    let textareaPlaceholder = null;
    const placeholderAriaLabel = placeholder ? placeholder.toLowerCase() : '';
    if (!value && !defaultValue) {
        textareaPlaceholder = (
            <div
                {...otherProps}
                id={`${id}_placeholder`}
                data-testid={`${id}_placeholder`}
                style={styles.placeholder}
            >
                {placeholder}
            </div>
        );
    }

<<<<<<< HEAD
    return (
        <div>
            {textareaPlaceholder}
            <textarea
                ref={setTextareaRef}
                data-testid={id}
                id={id}
                {...heightProps}
                {...otherProps}
                role='textbox'
                aria-label={placeholderAriaLabel}
                dir='auto'
                disabled={disabled}
                onChange={onChange}
                onInput={onInput}
                value={value}
                defaultValue={defaultValue}
            />
            <div style={styles.container}>
=======
        let referenceValue = value || defaultValue;
        if (referenceValue?.endsWith('\n')) {
            // In a div, the browser doesn't always count characters at the end of a line when measuring the dimensions
            // of text. In the spec, they refer to those characters as "hanging". No matter what value we set for the
            // `white-space` of a div, a single newline at the end of the div will always hang.
            //
            // The textarea doesn't have that behaviour, so we need to trick the reference div into measuring that
            // newline, and it seems like the best way to do that is by adding a second newline because only the final
            // one hangs.
            referenceValue += '\n';
        }

        return (
            <div>
                {textareaPlaceholder}
>>>>>>> e43096b9
                <textarea
                    ref={referenceRef}
                    id={id + '-reference'}
                    style={styles.reference}
                    dir='auto'
                    disabled={true}
                    rows={1}
                    {...otherProps}
                    value={value || defaultValue}
                    aria-hidden={true}
                    onChange={onChange}
                />
<<<<<<< HEAD
                <div
                    ref={measuringRef}
                    id={id + '-measuring'}
                    style={styles.measuring}
                >
                    {value || defaultValue}
                </div>
            </div>
        </div>
    );
});
=======
                <div style={styles.container}>
                    <div
                        ref={this.referenceRef}
                        id={id + '-reference'}
                        className={otherProps.className}
                        style={styles.reference}
                        dir='auto'
                        disabled={true}
                        aria-hidden={true}
                    >
                        {referenceValue}
                    </div>
                </div>
            </div>
        );
    }
}

const styles: { [Key: string]: CSSProperties} = {
    container: {height: 0, overflow: 'hidden'},
    reference: {display: 'inline-block', height: 'auto', width: 'auto'},
    placeholder: {overflow: 'hidden', textOverflow: 'ellipsis', opacity: 0.5, pointerEvents: 'none', position: 'absolute', whiteSpace: 'nowrap', background: 'none', borderColor: 'transparent'},
};

const forwarded = React.forwardRef<HTMLTextAreaElement>((props, ref) => (
    <AutosizeTextarea
        forwardedRef={ref}
        {...props}
    />
));

forwarded.displayName = 'AutosizeTextarea';
>>>>>>> e43096b9

export default React.memo(AutosizeTextarea);<|MERGE_RESOLUTION|>--- conflicted
+++ resolved
@@ -1,14 +1,10 @@
 // Copyright (c) 2015-present Mattermost, Inc. All Rights Reserved.
 // See LICENSE.txt for license information.
 
-<<<<<<< HEAD
-import React, {ChangeEvent, FormEvent, CSSProperties, useRef, useEffect, useCallback, HTMLProps} from 'react';
-import useDidUpdate from './common/hooks/useDidUpdate';
-import {Intersection} from '@mattermost/types/utilities';
-=======
-import React from 'react';
-import type {ChangeEvent, FormEvent, CSSProperties} from 'react';
->>>>>>> e43096b9
+import type {ChangeEvent, FormEvent, HTMLProps} from 'react';
+import React, {useRef, useEffect, useCallback} from 'react';
+
+import type {Intersection} from '@mattermost/types/utilities';
 
 type Props = {
     id?: string;
@@ -23,38 +19,27 @@
     placeholder?: string;
 } & Intersection<HTMLProps<HTMLTextAreaElement>, HTMLProps<HTMLDivElement>>;
 
-<<<<<<< HEAD
-const styles: { [Key: string]: CSSProperties} = {
-    container: {height: 0, overflow: 'hidden'},
-    reference: {height: 'auto', width: '100%'},
-    placeholder: {overflow: 'hidden', textOverflow: 'ellipsis', opacity: 0.5, pointerEvents: 'none', position: 'absolute', whiteSpace: 'nowrap', background: 'none', borderColor: 'transparent'},
-    measuring: {width: 'auto', display: 'inline-block'},
+const styles = {
+    container: {
+        height: 0,
+        overflow: 'hidden',
+    },
+    reference: {
+        display: 'inline-block',
+        height: 'auto',
+        width: 'auto',
+    },
+    placeholder: {
+        overflow: 'hidden',
+        textOverflow: 'ellipsis',
+        opacity: 0.5,
+        pointerEvents: 'none' as const,
+        position: 'absolute' as const,
+        whiteSpace: 'nowrap' as const,
+        background: 'none',
+        borderColor: 'transparent',
+    },
 };
-=======
-export class AutosizeTextarea extends React.PureComponent<Props> {
-    private height: number;
-
-    private textarea?: HTMLTextAreaElement;
-    private referenceRef: React.RefObject<HTMLDivElement>;
-
-    constructor(props: Props) {
-        super(props);
-
-        this.height = 0;
-
-        this.referenceRef = React.createRef();
-    }
-
-    componentDidMount() {
-        this.recalculateHeight();
-        this.recalculateWidth();
-    }
-
-    componentDidUpdate() {
-        this.recalculateHeight();
-        this.recalculateWidth();
-    }
->>>>>>> e43096b9
 
 const AutosizeTextarea = React.forwardRef<HTMLTextAreaElement, Props>(({
 
@@ -75,8 +60,7 @@
 }: Props, ref) => {
     const height = useRef(0);
     const textarea = useRef<HTMLTextAreaElement>();
-    const referenceRef = useRef<HTMLTextAreaElement>(null);
-    const measuringRef = useRef<HTMLDivElement>(null);
+    const referenceRef = useRef<HTMLDivElement>(null);
 
     const recalculateHeight = () => {
         if (!referenceRef.current || !textarea.current) {
@@ -98,42 +82,16 @@
         }
     };
 
-<<<<<<< HEAD
     const recalculateWidth = () => {
-        if (!measuringRef.current) {
+        if (!referenceRef.current) {
             return;
         }
 
-        const width = measuringRef.current?.offsetWidth || -1;
+        const width = referenceRef.current?.offsetWidth || -1;
         if (width >= 0) {
             window.requestAnimationFrame(() => {
                 onWidthChange?.(width);
             });
-        }
-    };
-
-    const recalculatePadding = () => {
-        if (!referenceRef.current || !textarea.current) {
-            return;
-        }
-
-        const currentTextarea = textarea.current;
-        const {paddingRight} = getComputedStyle(currentTextarea);
-
-        if (paddingRight && paddingRight !== referenceRef.current.style.paddingRight) {
-            referenceRef.current.style.paddingRight = paddingRight;
-=======
-    private recalculateWidth = () => {
-        if (!this.referenceRef) {
-            return;
-        }
-
-        const width = this.referenceRef.current?.offsetWidth || -1;
-        if (width >= 0) {
-            window.requestAnimationFrame(() => {
-                this.props.onWidthChange?.(width);
-            });
->>>>>>> e43096b9
         }
     };
 
@@ -152,12 +110,6 @@
     useEffect(() => {
         recalculateHeight();
         recalculateWidth();
-    }, []);
-
-    useDidUpdate(() => {
-        recalculateHeight();
-        recalculateWidth();
-        recalculatePadding();
     });
 
     const heightProps = {
@@ -187,7 +139,18 @@
         );
     }
 
-<<<<<<< HEAD
+    let referenceValue = value || defaultValue;
+    if (referenceValue?.endsWith('\n')) {
+        // In a div, the browser doesn't always count characters at the end of a line when measuring the dimensions
+        // of text. In the spec, they refer to those characters as "hanging". No matter what value we set for the
+        // `white-space` of a div, a single newline at the end of the div will always hang.
+        //
+        // The textarea doesn't have that behaviour, so we need to trick the reference div into measuring that
+        // newline, and it seems like the best way to do that is by adding a second newline because only the final
+        // one hangs.
+        referenceValue += '\n';
+    }
+
     return (
         <div>
             {textareaPlaceholder}
@@ -207,80 +170,20 @@
                 defaultValue={defaultValue}
             />
             <div style={styles.container}>
-=======
-        let referenceValue = value || defaultValue;
-        if (referenceValue?.endsWith('\n')) {
-            // In a div, the browser doesn't always count characters at the end of a line when measuring the dimensions
-            // of text. In the spec, they refer to those characters as "hanging". No matter what value we set for the
-            // `white-space` of a div, a single newline at the end of the div will always hang.
-            //
-            // The textarea doesn't have that behaviour, so we need to trick the reference div into measuring that
-            // newline, and it seems like the best way to do that is by adding a second newline because only the final
-            // one hangs.
-            referenceValue += '\n';
-        }
-
-        return (
-            <div>
-                {textareaPlaceholder}
->>>>>>> e43096b9
-                <textarea
+                <div
                     ref={referenceRef}
                     id={id + '-reference'}
+                    className={otherProps.className}
                     style={styles.reference}
                     dir='auto'
                     disabled={true}
-                    rows={1}
-                    {...otherProps}
-                    value={value || defaultValue}
                     aria-hidden={true}
-                    onChange={onChange}
-                />
-<<<<<<< HEAD
-                <div
-                    ref={measuringRef}
-                    id={id + '-measuring'}
-                    style={styles.measuring}
                 >
-                    {value || defaultValue}
+                    {referenceValue}
                 </div>
             </div>
         </div>
     );
 });
-=======
-                <div style={styles.container}>
-                    <div
-                        ref={this.referenceRef}
-                        id={id + '-reference'}
-                        className={otherProps.className}
-                        style={styles.reference}
-                        dir='auto'
-                        disabled={true}
-                        aria-hidden={true}
-                    >
-                        {referenceValue}
-                    </div>
-                </div>
-            </div>
-        );
-    }
-}
-
-const styles: { [Key: string]: CSSProperties} = {
-    container: {height: 0, overflow: 'hidden'},
-    reference: {display: 'inline-block', height: 'auto', width: 'auto'},
-    placeholder: {overflow: 'hidden', textOverflow: 'ellipsis', opacity: 0.5, pointerEvents: 'none', position: 'absolute', whiteSpace: 'nowrap', background: 'none', borderColor: 'transparent'},
-};
-
-const forwarded = React.forwardRef<HTMLTextAreaElement>((props, ref) => (
-    <AutosizeTextarea
-        forwardedRef={ref}
-        {...props}
-    />
-));
-
-forwarded.displayName = 'AutosizeTextarea';
->>>>>>> e43096b9
 
 export default React.memo(AutosizeTextarea);
--- conflicted
+++ resolved
@@ -42,11 +42,8 @@
     displayName=""
     draftId=""
     id={Object {}}
-<<<<<<< HEAD
     postPriorityEnabled={false}
-=======
     isRemote={false}
->>>>>>> 067e36c2
     status={Object {}}
     type="channel"
     user={Object {}}
@@ -93,11 +90,8 @@
     displayName=""
     draftId=""
     id={Object {}}
-<<<<<<< HEAD
     postPriorityEnabled={false}
-=======
     isRemote={false}
->>>>>>> 067e36c2
     status={Object {}}
     type="channel"
     user={Object {}}

--- conflicted
+++ resolved
@@ -26,11 +26,8 @@
         type: 'channel' as 'channel' | 'thread',
         user: {} as UserProfile,
         value: {} as PostDraft,
-<<<<<<< HEAD
         postPriorityEnabled: false,
-=======
         isRemote: false,
->>>>>>> 067e36c2
     };
 
     it('should match snapshot for channel draft', () => {

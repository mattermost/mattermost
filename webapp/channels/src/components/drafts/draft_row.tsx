// Copyright (c) 2015-present Mattermost, Inc. All Rights Reserved.
// See LICENSE.txt for license information.

import noop from 'lodash/noop';
import React, {memo, useCallback, useMemo, useEffect, useState, useRef} from 'react';
import {useIntl} from 'react-intl';
import {useDispatch, useSelector} from 'react-redux';
import {useHistory} from 'react-router-dom';

import type {ServerError} from '@mattermost/types/errors';
import type {FileInfo} from '@mattermost/types/files';
import type {ScheduledPost} from '@mattermost/types/schedule_post';
import type {UserProfile, UserStatus} from '@mattermost/types/users';

import {getPost as getPostAction} from 'mattermost-redux/actions/posts';
import {deleteScheduledPost, updateScheduledPost} from 'mattermost-redux/actions/scheduled_posts';
import {Permissions} from 'mattermost-redux/constants';
import {isDeactivatedDirectChannel, makeGetChannel} from 'mattermost-redux/selectors/entities/channels';
import {getConfig} from 'mattermost-redux/selectors/entities/general';
import {getPost} from 'mattermost-redux/selectors/entities/posts';
import {haveIChannelPermission} from 'mattermost-redux/selectors/entities/roles';
import {getCurrentTeamId} from 'mattermost-redux/selectors/entities/teams';
import {makeGetThreadOrSynthetic} from 'mattermost-redux/selectors/entities/threads';

import type {SubmitPostReturnType} from 'actions/views/create_comment';
import {removeDraft} from 'actions/views/drafts';
import {selectPostById} from 'actions/views/rhs';
import {getConnectionId} from 'selectors/general';
import {getChannelURL} from 'selectors/urls';

import usePriority from 'components/advanced_text_editor/use_priority';
import useSubmit from 'components/advanced_text_editor/use_submit';
import {useScrollOnRender} from 'components/common/hooks/use_scroll_on_render';
import ScheduledPostActions from 'components/drafts/draft_actions/schedule_post_actions/scheduled_post_actions';
import PlaceholderScheduledPostsTitle
    from 'components/drafts/placeholder_scheduled_post_title/placeholder_scheduled_posts_title';
import EditScheduledPost from 'components/edit_scheduled_post';

import Constants, {StoragePrefixes} from 'utils/constants';
import {copyToClipboard} from 'utils/utils';

import type {GlobalState} from 'types/store';
import type {PostDraft} from 'types/store/draft';
import {scheduledPostToPostDraft} from 'types/store/draft';

import DraftActions from './draft_actions';
import DraftTitle from './draft_title';
import Panel from './panel/panel';
import PanelBody from './panel/panel_body';
import Header from './panel/panel_header';
import {getErrorStringFromCode} from './utils';

type Props = {
    user: UserProfile;
    status: UserStatus['status'];
    displayName: string;
    item: PostDraft | ScheduledPost;
    isRemote?: boolean;
    scrollIntoView?: boolean;
    containerClassName?: string;
    dataTestId?: string;
    dataPostId?: string;
}

const mockLastBlurAt = {current: 0};

function DraftRow({
    item,
    user,
    status,
    displayName,
    isRemote,
    scrollIntoView,
    containerClassName,
}: Props) {
    const [isEditing, setIsEditing] = useState(false);

    const isScheduledPost = 'scheduled_at' in item;
    const intl = useIntl();

    const rootId = ('rootId' in item) ? item.rootId : item.root_id;
    const channelId = ('channelId' in item) ? item.channelId : item.channel_id;

    const [serverError, setServerError] = useState<(ServerError & { submittedMessage?: string }) | null>(null);

    const history = useHistory();
    const dispatch = useDispatch();

    const getChannelSelector = useMemo(() => makeGetChannel(), []);
    const channel = useSelector((state: GlobalState) => getChannelSelector(state, channelId));

    const getThreadOrSynthetic = useMemo(() => makeGetThreadOrSynthetic(), []);

    const rootPostDeleted = useSelector((state: GlobalState) => {
        if (!rootId) {
            return false;
        }
        const rootPost = getPost(state, rootId);
        return !rootPost || rootPost.delete_at > 0 || rootPost.state === 'DELETED';
    });

    const tooLong = useSelector((state: GlobalState) => {
        const maxPostSize = parseInt(getConfig(state).MaxPostSize || '', 10) || Constants.DEFAULT_CHARACTER_LIMIT;
        return item.message.length > maxPostSize;
    });

    const readOnly = !useSelector((state: GlobalState) => {
        return channel ? haveIChannelPermission(state, channel.team_id, channel.id, Permissions.CREATE_POST) : false;
    });

    const connectionId = useSelector(getConnectionId);

    const isChannelArchived = Boolean(channel?.delete_at);
    const isDeactivatedDM = useSelector((state: GlobalState) => isDeactivatedDirectChannel(state, channelId));

    let postError = '';

    if (isScheduledPost) {
        // This is applicable only for scheduled post.
        if (item.error_code) {
            postError = getErrorStringFromCode(intl, item.error_code);
        } else if (isChannelArchived || isDeactivatedDM) {
            postError = getErrorStringFromCode(intl, 'channel_archived');
        }
    } else if (rootPostDeleted) {
        postError = intl.formatMessage({id: 'drafts.error.post_not_found', defaultMessage: 'Thread not found'});
    } else if (tooLong) {
        postError = intl.formatMessage({id: 'drafts.error.too_long', defaultMessage: 'Message too long'});
    } else if (readOnly) {
        postError = intl.formatMessage({id: 'drafts.error.read_only', defaultMessage: 'Channel is read only'});
    }

    const canSend = !postError;
    const canEdit = !(rootPostDeleted || readOnly);

    const channelUrl = useSelector((state: GlobalState) => {
        if (!channel) {
            return '';
        }
        const teamId = getCurrentTeamId(state);
        return getChannelURL(state, channel, teamId);
    });

    const goToMessage = useCallback(async () => {
        if (isEditing) {
            return;
        }

        if (rootId) {
            if (rootPostDeleted) {
                return;
            }
            await dispatch(selectPostById(rootId));
            return;
        }
        history.push(channelUrl);
    }, [channelUrl, dispatch, history, rootId, rootPostDeleted, isEditing]);

    const isBeingScheduled = useRef(false);
    const isScheduledPostBeingSent = useRef(false);

    const thread = useSelector((state: GlobalState) => {
        if (!rootId) {
            return undefined;
        }
        const post = getPost(state, rootId);
        if (!post) {
            return undefined;
        }

        return getThreadOrSynthetic(state, post);
    });

    const handleOnDelete = useCallback(() => {
        let key = `${StoragePrefixes.DRAFT}${channelId}`;
        if (rootId) {
            key = `${StoragePrefixes.COMMENT_DRAFT}${rootId}`;
        }
        dispatch(removeDraft(key, channelId, rootId));
    }, [dispatch, channelId, rootId]);

    const afterSubmit = useCallback((response: SubmitPostReturnType) => {
        // if draft was being scheduled, delete the draft after it's been scheduled
        if (isBeingScheduled.current && response.created && !response.error) {
            handleOnDelete();
            isBeingScheduled.current = false;
        }

        // if scheduled posts was being sent, delete the scheduled post after it's been sent
        if (isScheduledPostBeingSent.current && response.created && !response.error) {
            const scheduledPost = item as ScheduledPost;
            dispatch(deleteScheduledPost(scheduledPost.user_id, scheduledPost.id, connectionId));
            isScheduledPostBeingSent.current = false;
        }
    }, [connectionId, dispatch, handleOnDelete, item]);

    // TODO LOL verify the types and handled it better
    const {onSubmitCheck: prioritySubmitCheck} = usePriority(item as any, noop, noop, false);
    const [handleOnSend] = useSubmit(
        item as any,
        postError,
        channelId,
        rootId,
        serverError,
        mockLastBlurAt,
        noop,
        setServerError,
        noop,
        noop,
        prioritySubmitCheck,
        goToMessage,
        afterSubmit,
        true,
    );

    const onScheduleDraft = useCallback(async (scheduledAt: number): Promise<{error?: string}> => {
        isBeingScheduled.current = true;
        await handleOnSend(item as PostDraft, {scheduled_at: scheduledAt});
        return Promise.resolve({});
    }, [item, handleOnSend]);

    const draftActions = useMemo(() => {
        if (!channel) {
            return null;
        }
        return (
            <DraftActions
                channelDisplayName={channel.display_name}
                channelName={channel.name}
                channelType={channel.type}
                channelId={channel.id}
                userId={user.id}
                onDelete={handleOnDelete}
                onEdit={goToMessage}
                onSend={handleOnSend}
                canEdit={canEdit}
                canSend={canSend}
                onSchedule={onScheduleDraft}
            />
        );
    }, [
        canEdit,
        canSend,
        channel,
        goToMessage,
        handleOnDelete,
        handleOnSend,
        user.id,
        onScheduleDraft,
    ]);

    const handleCancelEdit = useCallback(() => {
        setIsEditing(false);
    }, []);

    const handleSchedulePostOnReschedule = useCallback(async (updatedScheduledAtTime: number) => {
        handleCancelEdit();

        const updatedScheduledPost: ScheduledPost = {
            ...(item as ScheduledPost),
            scheduled_at: updatedScheduledAtTime,
        };

        const result = await dispatch(updateScheduledPost(updatedScheduledPost, connectionId));
        return {
            error: result.error?.message,
        };
    }, [connectionId, dispatch, item, handleCancelEdit]);

    const handleSchedulePostOnDelete = useCallback(async () => {
        handleCancelEdit();

        const scheduledPost = item as ScheduledPost;
        const result = await dispatch(deleteScheduledPost(scheduledPost.user_id, scheduledPost.id, connectionId));
        return {
            error: result.error?.message,
        };
    }, [item, dispatch, connectionId, handleCancelEdit]);

    const handleSchedulePostEdit = useCallback(() => {
        setIsEditing((isEditing) => !isEditing);
    }, []);

    const handleCopyText = useCallback(() => {
        copyToClipboard(item.message);
    }, [item]);

    const handleScheduledPostOnSend = useCallback(() => {
        handleCancelEdit();

        isScheduledPostBeingSent.current = true;
        const postDraft = scheduledPostToPostDraft(item as ScheduledPost);
        handleOnSend(postDraft, undefined, {keepDraft: true, ignorePostError: true});
        return Promise.resolve({});
    }, [handleOnSend, item, handleCancelEdit]);

    const scheduledPostActions = useMemo(() => {
        return (
            <ScheduledPostActions
                scheduledPost={item as ScheduledPost}
                channel={channel}
                onReschedule={handleSchedulePostOnReschedule}
                onDelete={handleSchedulePostOnDelete}
                onSend={handleScheduledPostOnSend}
                onEdit={handleSchedulePostEdit}
                onCopyText={handleCopyText}
            />
        );
    }, [
        channel,
        handleSchedulePostOnDelete,
        handleSchedulePostOnReschedule,
        handleScheduledPostOnSend,
        handleSchedulePostEdit,
        handleCopyText,
        item,
    ]);

    useEffect(() => {
        if (rootId && !thread?.id) {
            dispatch(getPostAction(rootId));
        }
    }, [thread?.id, rootId]);

    const alertRef = useScrollOnRender();

    if (!channel && !isScheduledPost) {
        return null;
    }

    let timestamp: number;
    let fileInfos: FileInfo[];
    let uploadsInProgress: string[];
    let actions: React.ReactNode;

    if (isScheduledPost) {
        timestamp = item.scheduled_at;
        fileInfos = item.metadata?.files || [];
        uploadsInProgress = [];
        actions = scheduledPostActions;
    } else {
        timestamp = item.updateAt;
        fileInfos = item.fileInfos;
        uploadsInProgress = item.uploadsInProgress;
        actions = draftActions;
    }

    let title: React.ReactNode;
    if (channel) {
        title = (
            <DraftTitle
                type={(rootId ? 'thread' : 'channel')}
                channel={channel}
                userId={user.id}
            />
        );
    } else {
        title = (
            <PlaceholderScheduledPostsTitle
                type={(rootId ? 'thread' : 'channel')}
            />
        );
    }

    const kind = isScheduledPost ? 'scheduledPost' : 'draft';

    return (
        <Panel
            dataTestId={`${kind}View`}
            dataPostId={(item as ScheduledPost).id}
            onClick={goToMessage}
            hasError={Boolean(postError)}
            innerRef={scrollIntoView ? alertRef : undefined}
            isHighlighted={scrollIntoView}
            className={containerClassName}
        >
<<<<<<< HEAD
            <Header
                kind={isScheduledPost ? 'scheduledPost' : 'draft'}
                actions={actions}
                title={title}
                timestamp={timestamp}
                remote={isRemote || false}
                error={postError || serverError?.message}
            />
            {isEditing && (
                <EditScheduledPost
                    scheduledPost={item as ScheduledPost}
                    onCancel={handleCancelEdit}
                    afterSave={handleCancelEdit}
                    onDeleteScheduledPost={handleSchedulePostOnDelete}
                />
            )}
            {!isEditing && (
                <PanelBody
                    channelId={channel?.id}
                    displayName={displayName}
                    fileInfos={fileInfos}
                    message={item.message}
                    status={status}
                    priority={rootId ? undefined : item.metadata?.priority}
                    uploadsInProgress={uploadsInProgress}
                    userId={user.id}
                    username={user.username}
                />
=======
            {({hover}) => (
                <>
                    <Header
                        kind={kind}
                        hover={hover}
                        actions={actions}
                        title={title}
                        timestamp={timestamp}
                        remote={isRemote || false}
                        error={postError || serverError?.message}
                    />
                    {isEditing && (
                        <EditScheduledPost
                            scheduledPost={item as ScheduledPost}
                            onCancel={handleCancelEdit}
                            afterSave={handleCancelEdit}
                            onDeleteScheduledPost={handleSchedulePostOnDelete}
                        />
                    )}
                    {!isEditing && (
                        <PanelBody
                            channelId={channel?.id}
                            displayName={displayName}
                            fileInfos={fileInfos}
                            message={item.message}
                            status={status}
                            priority={rootId ? undefined : item.metadata?.priority}
                            uploadsInProgress={uploadsInProgress}
                            userId={user.id}
                            username={user.username}
                        />
                    )}
                </>
>>>>>>> 92011a6c
            )}
        </Panel>
    );
}

export default memo(DraftRow);<|MERGE_RESOLUTION|>--- conflicted
+++ resolved
@@ -374,9 +374,8 @@
             isHighlighted={scrollIntoView}
             className={containerClassName}
         >
-<<<<<<< HEAD
             <Header
-                kind={isScheduledPost ? 'scheduledPost' : 'draft'}
+                kind={kind}
                 actions={actions}
                 title={title}
                 timestamp={timestamp}
@@ -403,41 +402,6 @@
                     userId={user.id}
                     username={user.username}
                 />
-=======
-            {({hover}) => (
-                <>
-                    <Header
-                        kind={kind}
-                        hover={hover}
-                        actions={actions}
-                        title={title}
-                        timestamp={timestamp}
-                        remote={isRemote || false}
-                        error={postError || serverError?.message}
-                    />
-                    {isEditing && (
-                        <EditScheduledPost
-                            scheduledPost={item as ScheduledPost}
-                            onCancel={handleCancelEdit}
-                            afterSave={handleCancelEdit}
-                            onDeleteScheduledPost={handleSchedulePostOnDelete}
-                        />
-                    )}
-                    {!isEditing && (
-                        <PanelBody
-                            channelId={channel?.id}
-                            displayName={displayName}
-                            fileInfos={fileInfos}
-                            message={item.message}
-                            status={status}
-                            priority={rootId ? undefined : item.metadata?.priority}
-                            uploadsInProgress={uploadsInProgress}
-                            userId={user.id}
-                            username={user.username}
-                        />
-                    )}
-                </>
->>>>>>> 92011a6c
             )}
         </Panel>
     );

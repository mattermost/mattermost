--- conflicted
+++ resolved
@@ -173,24 +173,14 @@
         dispatch(removeDraft(key, channelId, rootId));
     }, [dispatch, channelId, rootId]);
 
-<<<<<<< HEAD
-    // afterSubmit is exclusively used for deleting the draft after
-    // successfully creating a scheduled post from it.
-    // This is not used in any other draft flow such as sending it, or editing it etc.
-    const afterSubmit = useCallback((response: SubmitPostReturnType) => {
-=======
     const afterSubmit = useCallback((response: SubmitPostReturnType) => {
         // if draft was being scheduled, delete the draft after it's been scheduled
->>>>>>> c76b3202
         if (isBeingScheduled.current && response.created && !response.error) {
             handleOnDelete();
             isBeingScheduled.current = false;
         }
 
-<<<<<<< HEAD
-=======
         // if scheduled posts was being sent, delete the scheduled post after it's been sent
->>>>>>> c76b3202
         if (isScheduledPostBeingSent.current && response.created && !response.error) {
             dispatch(deleteScheduledPost((item as ScheduledPost).id, connectionId));
             isScheduledPostBeingSent.current = false;
@@ -280,25 +270,18 @@
         };
     }, [item, dispatch, connectionId, handleCancelEdit]);
 
-    const handleScheduledPostOnSend = useCallback(async () => {
+    const handleSchedulePostEdit = useCallback(() => {
+        setIsEditing((isEditing) => !isEditing);
+    }, []);
+
+    const handleScheduledPostOnSend = useCallback(() => {
         handleCancelEdit();
 
         isScheduledPostBeingSent.current = true;
         const postDraft = scheduledPostToPostDraft(item as ScheduledPost);
         handleOnSend(postDraft, undefined, {keepDraft: true});
         return Promise.resolve({});
-    }, [handleCancelEdit, handleOnSend, item]);
-
-    const handleSchedulePostEdit = useCallback(() => {
-        setIsEditing((isEditing) => !isEditing);
-    }, []);
-
-    const handleScheduledPostOnSend = useCallback(() => {
-        isScheduledPostBeingSent.current = true;
-        const postDraft = scheduledPostToPostDraft(item as ScheduledPost);
-        handleOnSend(postDraft, undefined, {keepDraft: true});
-        return Promise.resolve({});
-    }, [handleOnSend, item]);
+    }, [handleOnSend, item, handleCancelEdit]);
 
     const scheduledPostActions = useMemo(() => {
         if (!channel) {
@@ -312,10 +295,7 @@
                 onReschedule={handleSchedulePostOnReschedule}
                 onDelete={handleSchedulePostOnDelete}
                 onSend={handleScheduledPostOnSend}
-<<<<<<< HEAD
                 onEdit={handleSchedulePostEdit}
-=======
->>>>>>> c76b3202
             />
         );
     }, [
@@ -323,10 +303,7 @@
         handleSchedulePostOnDelete,
         handleSchedulePostOnReschedule,
         handleScheduledPostOnSend,
-<<<<<<< HEAD
         handleSchedulePostEdit,
-=======
->>>>>>> c76b3202
         item,
     ]);
 

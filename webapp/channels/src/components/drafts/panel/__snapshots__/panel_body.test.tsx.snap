// Jest Snapshot v1, https://goo.gl/fbAQLP

exports[`components/drafts/panel/panel_body should have called handleFormattedTextClick 1`] = `
<Provider
  store={
    Object {
      "clearActions": [Function],
      "dispatch": [Function],
      "getActions": [Function],
      "getState": [Function],
      "replaceReducer": [Function],
      "subscribe": [Function],
    }
  }
>
  <PanelBody
    channelId="channel_id"
    displayName="display_name"
    fileInfos={Array []}
    message="message"
    status="status"
    uploadsInProgress={Array []}
    userId="user_id"
    username="username"
  >
    <div
      className="DraftPanelBody post"
    >
      <div
        className="DraftPanelBody__left post__img"
      >
        <ProfilePicture
          channelId="channel_id"
          hasMention={false}
          isEmoji={false}
          isRHS={false}
          popoverPlacement="right"
          size="md"
          src="/api/v4/users/user_id/image?_=0"
          status="status"
          userId="user_id"
          username="username"
          wrapperClass=""
        >
          <OverlayTrigger
            defaultOverlayShown={false}
            overlay={
              <Memo(Connect(injectIntl(ProfilePopover)))
                channelId="channel_id"
                className="user-profile-popover"
                hasMention={false}
                hide={[Function]}
                isRHS={false}
                src="/api/v4/users/user_id/image?_=0"
                userId="user_id"
              />
            }
            placement="right"
            rootClose={true}
            trigger={
              Array [
                "click",
              ]
            }
          >
            <OverlayTrigger
              defaultOverlayShown={false}
              overlay={
                <OverlayWrapper
                  channelId="channel_id"
                  className="user-profile-popover"
                  hasMention={false}
                  hide={[Function]}
                  intl={
                    Object {
                      "$t": [Function],
                      "defaultFormats": Object {},
                      "defaultLocale": "en",
                      "defaultRichTextElements": undefined,
                      "fallbackOnEmptyString": true,
                      "formatDate": [Function],
                      "formatDateTimeRange": [Function],
                      "formatDateToParts": [Function],
                      "formatDisplayName": [Function],
                      "formatList": [Function],
                      "formatListToParts": [Function],
                      "formatMessage": [Function],
                      "formatNumber": [Function],
                      "formatNumberToParts": [Function],
                      "formatPlural": [Function],
                      "formatRelativeTime": [Function],
                      "formatTime": [Function],
                      "formatTimeToParts": [Function],
                      "formats": Object {},
                      "formatters": Object {
                        "getDateTimeFormat": [Function],
                        "getDisplayNames": [Function],
                        "getListFormat": [Function],
                        "getMessageFormat": [Function],
                        "getNumberFormat": [Function],
                        "getPluralRules": [Function],
                        "getRelativeTimeFormat": [Function],
                      },
                      "locale": "en",
                      "messages": Object {},
                      "onError": [Function],
                      "onWarn": [Function],
                      "textComponent": "span",
                      "timeZone": "Etc/UTC",
                      "wrapRichTextChunksInFragment": undefined,
                    }
                  }
                  isRHS={false}
                  src="/api/v4/users/user_id/image?_=0"
                  userId="user_id"
                />
              }
              placement="right"
              rootClose={true}
              trigger={
                Array [
                  "click",
                ]
              }
            >
              <span
                className="status-wrapper  "
                onClick={[Function]}
              >
                <RoundButton
                  className="style--none"
                  size="md"
                >
                  <button
                    className="RoundButton-dvlhqG gfRzmz style--none"
                    size="md"
                  >
                    <span
                      className="profile-icon "
                    >
                      <Memo(Avatar)
                        size="md"
                        tabIndex={-1}
                        url="/api/v4/users/user_id/image?_=0"
                        username="username"
                      >
                        <img
                          alt="username profile image"
                          className="Avatar Avatar-md"
                          loading="lazy"
                          onError={[Function]}
                          src="/api/v4/users/user_id/image?_=0"
                          tabIndex={-1}
                        />
                      </Memo(Avatar)>
                    </span>
                  </button>
                </RoundButton>
                <StatusIcon
                  button={false}
                  className=""
                  status="status"
                >
                  <StatusOfflineIcon
                    className="status "
                  >
                    <span
                      className="status "
                    >
                      <svg
                        aria-label="Offline Icon"
                        className="offline--icon"
                        height="100%"
                        role="img"
                        style={
                          Object {
                            "clipRule": "evenodd",
                            "fillRule": "evenodd",
                            "strokeLinejoin": "round",
                            "strokeMiterlimit": 1.41421,
                          }
                        }
                        viewBox="0 0 20 20"
                        width="100%"
                      >
                        <path
                          d="M10,0c5.519,0 10,4.481 10,10c0,5.519 -4.481,10 -10,10c-5.519,0 -10,-4.481 -10,-10c0,-5.519 4.481,-10 10,-10Zm0,2c4.415,0 8,3.585 8,8c0,4.415 -3.585,8 -8,8c-4.415,0 -8,-3.585 -8,-8c0,-4.415 3.585,-8 8,-8Z"
                        />
                      </svg>
                    </span>
                  </StatusOfflineIcon>
                </StatusIcon>
              </span>
            </OverlayTrigger>
          </OverlayTrigger>
        </ProfilePicture>
      </div>
      <div
        className="post__content"
        onClick={[Function]}
      >
        <div
          className="DraftPanelBody__right"
        >
          <div
            className="post__header"
          >
            <strong>
              display_name
            </strong>
          </div>
          <div
            className="post__body"
          >
            <Connect(Markdown)
              message="message"
              options={
                Object {
                  "disableGroupHighlight": true,
                  "mentionHighlight": false,
                }
              }
            >
              <Markdown
                autolinkedUrlSchemes={
                  Array [
                    "http",
                    "https",
                    "ftp",
                    "mailto",
                    "tel",
                    "mattermost",
                  ]
                }
                channelNamesMap={Object {}}
                dispatch={[Function]}
                editedAt={0}
                emojiMap={
                  EmojiMap {
                    "customEmojis": Map {},
                    "customEmojisArray": Array [],
                  }
                }
                enableFormatting={true}
                hasImageProxy={false}
                imagesMetadata={Object {}}
                isRHS={false}
                managedResourcePaths={Array []}
                mentionKeys={Array []}
                message="message"
                minimumHashtagLength={NaN}
                options={
                  Object {
                    "disableGroupHighlight": true,
                    "mentionHighlight": false,
                  }
                }
                postId=""
                proxyImages={true}
                siteURL="http://localhost:8065"
                team={
                  Object {
                    "display_name": "Team ID",
                    "id": "team_id",
                    "name": "team-id",
                  }
                }
              >
                <p
                  key="0"
                >
                  message
                </p>
              </Markdown>
            </Connect(Markdown)>
          </div>
        </div>
      </div>
    </div>
  </PanelBody>
</Provider>
`;

exports[`components/drafts/panel/panel_body should match snapshot 1`] = `
<Provider
  store={
    Object {
      "clearActions": [Function],
      "dispatch": [Function],
      "getActions": [Function],
      "getState": [Function],
      "replaceReducer": [Function],
      "subscribe": [Function],
    }
  }
>
  <PanelBody
    channelId="channel_id"
    displayName="display_name"
    fileInfos={Array []}
    message="message"
    status="status"
    uploadsInProgress={Array []}
    userId="user_id"
    username="username"
  >
    <div
      className="DraftPanelBody post"
    >
      <div
        className="DraftPanelBody__left post__img"
      >
        <ProfilePicture
          channelId="channel_id"
          hasMention={false}
          isEmoji={false}
          isRHS={false}
          popoverPlacement="right"
          size="md"
          src="/api/v4/users/user_id/image?_=0"
          status="status"
          userId="user_id"
          username="username"
          wrapperClass=""
        >
          <OverlayTrigger
            defaultOverlayShown={false}
            overlay={
              <Memo(Connect(injectIntl(ProfilePopover)))
                channelId="channel_id"
                className="user-profile-popover"
                hasMention={false}
                hide={[Function]}
                isRHS={false}
                src="/api/v4/users/user_id/image?_=0"
                userId="user_id"
              />
            }
            placement="right"
            rootClose={true}
            trigger={
              Array [
                "click",
              ]
            }
          >
            <OverlayTrigger
              defaultOverlayShown={false}
              overlay={
                <OverlayWrapper
                  channelId="channel_id"
                  className="user-profile-popover"
                  hasMention={false}
                  hide={[Function]}
                  intl={
                    Object {
                      "$t": [Function],
                      "defaultFormats": Object {},
                      "defaultLocale": "en",
                      "defaultRichTextElements": undefined,
                      "fallbackOnEmptyString": true,
                      "formatDate": [Function],
                      "formatDateTimeRange": [Function],
                      "formatDateToParts": [Function],
                      "formatDisplayName": [Function],
                      "formatList": [Function],
                      "formatListToParts": [Function],
                      "formatMessage": [Function],
                      "formatNumber": [Function],
                      "formatNumberToParts": [Function],
                      "formatPlural": [Function],
                      "formatRelativeTime": [Function],
                      "formatTime": [Function],
                      "formatTimeToParts": [Function],
                      "formats": Object {},
                      "formatters": Object {
                        "getDateTimeFormat": [Function],
                        "getDisplayNames": [Function],
                        "getListFormat": [Function],
                        "getMessageFormat": [Function],
                        "getNumberFormat": [Function],
                        "getPluralRules": [Function],
                        "getRelativeTimeFormat": [Function],
                      },
                      "locale": "en",
                      "messages": Object {},
                      "onError": [Function],
                      "onWarn": [Function],
                      "textComponent": "span",
                      "timeZone": "Etc/UTC",
                      "wrapRichTextChunksInFragment": undefined,
                    }
                  }
                  isRHS={false}
                  src="/api/v4/users/user_id/image?_=0"
                  userId="user_id"
                />
              }
              placement="right"
              rootClose={true}
              trigger={
                Array [
                  "click",
                ]
              }
            >
              <span
                className="status-wrapper  "
                onClick={[Function]}
              >
                <RoundButton
                  className="style--none"
                  size="md"
                >
                  <button
                    className="RoundButton-dvlhqG gfRzmz style--none"
                    size="md"
                  >
                    <span
                      className="profile-icon "
                    >
                      <Memo(Avatar)
                        size="md"
                        tabIndex={-1}
                        url="/api/v4/users/user_id/image?_=0"
                        username="username"
                      >
                        <img
                          alt="username profile image"
                          className="Avatar Avatar-md"
                          loading="lazy"
                          onError={[Function]}
                          src="/api/v4/users/user_id/image?_=0"
                          tabIndex={-1}
                        />
                      </Memo(Avatar)>
                    </span>
                  </button>
                </RoundButton>
                <StatusIcon
                  button={false}
                  className=""
                  status="status"
                >
                  <StatusOfflineIcon
                    className="status "
                  >
                    <span
                      className="status "
                    >
                      <svg
                        aria-label="Offline Icon"
                        className="offline--icon"
                        height="100%"
                        role="img"
                        style={
                          Object {
                            "clipRule": "evenodd",
                            "fillRule": "evenodd",
                            "strokeLinejoin": "round",
                            "strokeMiterlimit": 1.41421,
                          }
                        }
                        viewBox="0 0 20 20"
                        width="100%"
                      >
                        <path
                          d="M10,0c5.519,0 10,4.481 10,10c0,5.519 -4.481,10 -10,10c-5.519,0 -10,-4.481 -10,-10c0,-5.519 4.481,-10 10,-10Zm0,2c4.415,0 8,3.585 8,8c0,4.415 -3.585,8 -8,8c-4.415,0 -8,-3.585 -8,-8c0,-4.415 3.585,-8 8,-8Z"
                        />
                      </svg>
                    </span>
                  </StatusOfflineIcon>
                </StatusIcon>
              </span>
            </OverlayTrigger>
          </OverlayTrigger>
        </ProfilePicture>
      </div>
      <div
        className="post__content"
        onClick={[Function]}
      >
        <div
          className="DraftPanelBody__right"
        >
          <div
            className="post__header"
          >
            <strong>
              display_name
            </strong>
          </div>
          <div
            className="post__body"
          >
            <Connect(Markdown)
              message="message"
              options={
                Object {
                  "disableGroupHighlight": true,
                  "mentionHighlight": false,
                }
              }
            >
              <Markdown
                autolinkedUrlSchemes={
                  Array [
                    "http",
                    "https",
                    "ftp",
                    "mailto",
                    "tel",
                    "mattermost",
                  ]
                }
                channelNamesMap={Object {}}
                dispatch={[Function]}
                editedAt={0}
                emojiMap={
                  EmojiMap {
                    "customEmojis": Map {},
                    "customEmojisArray": Array [],
                  }
                }
                enableFormatting={true}
                hasImageProxy={false}
                imagesMetadata={Object {}}
                isRHS={false}
                managedResourcePaths={Array []}
                mentionKeys={Array []}
                message="message"
                minimumHashtagLength={NaN}
                options={
                  Object {
                    "disableGroupHighlight": true,
                    "mentionHighlight": false,
                  }
                }
                postId=""
                proxyImages={true}
                siteURL="http://localhost:8065"
                team={
                  Object {
                    "display_name": "Team ID",
                    "id": "team_id",
                    "name": "team-id",
                  }
                }
              >
                <p
                  key="0"
                >
                  message
                </p>
              </Markdown>
            </Connect(Markdown)>
          </div>
        </div>
      </div>
    </div>
  </PanelBody>
</Provider>
`;

exports[`components/drafts/panel/panel_body should match snapshot for priority 1`] = `
<Provider
  store={
    Object {
      "clearActions": [Function],
      "dispatch": [Function],
      "getActions": [Function],
      "getState": [Function],
      "replaceReducer": [Function],
      "subscribe": [Function],
    }
  }
>
  <PanelBody
    channelId="channel_id"
    displayName="display_name"
    fileInfos={Array []}
    message="message"
    priority={
      Object {
        "priority": "important",
        "requested_ack": false,
      }
    }
    status="status"
    uploadsInProgress={Array []}
    userId="user_id"
    username="username"
  >
    <div
      className="DraftPanelBody post"
    >
      <div
        className="DraftPanelBody__left post__img"
      >
        <ProfilePicture
          channelId="channel_id"
          hasMention={false}
          isEmoji={false}
          isRHS={false}
          popoverPlacement="right"
          size="md"
          src="/api/v4/users/user_id/image?_=0"
          status="status"
          userId="user_id"
          username="username"
          wrapperClass=""
        >
          <OverlayTrigger
            defaultOverlayShown={false}
            overlay={
              <Memo(Connect(injectIntl(ProfilePopover)))
                channelId="channel_id"
                className="user-profile-popover"
                hasMention={false}
                hide={[Function]}
                isRHS={false}
                src="/api/v4/users/user_id/image?_=0"
                userId="user_id"
              />
            }
            placement="right"
            rootClose={true}
            trigger={
              Array [
                "click",
              ]
            }
          >
            <OverlayTrigger
              defaultOverlayShown={false}
              overlay={
                <OverlayWrapper
                  channelId="channel_id"
                  className="user-profile-popover"
                  hasMention={false}
                  hide={[Function]}
                  intl={
                    Object {
                      "$t": [Function],
                      "defaultFormats": Object {},
                      "defaultLocale": "en",
                      "defaultRichTextElements": undefined,
                      "fallbackOnEmptyString": true,
                      "formatDate": [Function],
                      "formatDateTimeRange": [Function],
                      "formatDateToParts": [Function],
                      "formatDisplayName": [Function],
                      "formatList": [Function],
                      "formatListToParts": [Function],
                      "formatMessage": [Function],
                      "formatNumber": [Function],
                      "formatNumberToParts": [Function],
                      "formatPlural": [Function],
                      "formatRelativeTime": [Function],
                      "formatTime": [Function],
                      "formatTimeToParts": [Function],
                      "formats": Object {},
                      "formatters": Object {
                        "getDateTimeFormat": [Function],
                        "getDisplayNames": [Function],
                        "getListFormat": [Function],
                        "getMessageFormat": [Function],
                        "getNumberFormat": [Function],
                        "getPluralRules": [Function],
                        "getRelativeTimeFormat": [Function],
                      },
                      "locale": "en",
                      "messages": Object {},
                      "onError": [Function],
                      "onWarn": [Function],
                      "textComponent": "span",
                      "timeZone": "Etc/UTC",
                      "wrapRichTextChunksInFragment": undefined,
                    }
                  }
                  isRHS={false}
                  src="/api/v4/users/user_id/image?_=0"
                  userId="user_id"
                />
              }
              placement="right"
              rootClose={true}
              trigger={
                Array [
                  "click",
                ]
              }
            >
              <span
                className="status-wrapper  "
                onClick={[Function]}
              >
                <RoundButton
                  className="style--none"
                  size="md"
                >
                  <button
                    className="RoundButton-dvlhqG gfRzmz style--none"
                    size="md"
                  >
                    <span
                      className="profile-icon "
                    >
                      <Memo(Avatar)
                        size="md"
                        tabIndex={-1}
                        url="/api/v4/users/user_id/image?_=0"
                        username="username"
                      >
                        <img
                          alt="username profile image"
                          className="Avatar Avatar-md"
                          loading="lazy"
                          onError={[Function]}
                          src="/api/v4/users/user_id/image?_=0"
                          tabIndex={-1}
                        />
                      </Memo(Avatar)>
                    </span>
                  </button>
                </RoundButton>
                <StatusIcon
                  button={false}
                  className=""
                  status="status"
                >
                  <StatusOfflineIcon
                    className="status "
                  >
                    <span
                      className="status "
                    >
                      <svg
                        aria-label="Offline Icon"
                        className="offline--icon"
                        height="100%"
                        role="img"
                        style={
                          Object {
                            "clipRule": "evenodd",
                            "fillRule": "evenodd",
                            "strokeLinejoin": "round",
                            "strokeMiterlimit": 1.41421,
                          }
                        }
                        viewBox="0 0 20 20"
                        width="100%"
                      >
                        <path
                          d="M10,0c5.519,0 10,4.481 10,10c0,5.519 -4.481,10 -10,10c-5.519,0 -10,-4.481 -10,-10c0,-5.519 4.481,-10 10,-10Zm0,2c4.415,0 8,3.585 8,8c0,4.415 -3.585,8 -8,8c-4.415,0 -8,-3.585 -8,-8c0,-4.415 3.585,-8 8,-8Z"
                        />
                      </svg>
                    </span>
                  </StatusOfflineIcon>
                </StatusIcon>
              </span>
            </OverlayTrigger>
          </OverlayTrigger>
        </ProfilePicture>
      </div>
      <div
        className="post__content"
        onClick={[Function]}
      >
        <div
          className="DraftPanelBody__right"
        >
          <div
            className="post__header"
          >
            <strong>
              display_name
            </strong>
            <Memo(PriorityLabels)
              canRemove={false}
              hasError={false}
              padding="0 0 0 8px"
              priority="important"
              requestedAck={false}
            >
              <Priority
                padding="0 0 0 8px"
              >
<<<<<<< HEAD
                <div
                  className="Priority-unHRQ dkJcdD"
=======
                <Memo(Tag)
                  icon="alert-circle-outline"
                  size="xs"
                  text="Important"
                  uppercase={true}
                  variant="info"
>>>>>>> b200a078
                >
                  <PriorityLabel
                    priority="important"
                    size="xs"
                  >
                    <Memo(Tag)
                      icon="alert-circle-outline"
                      size="xs"
                      text="IMPORTANT"
                      uppercase={true}
                      variant="info"
                    >
                      <TagWrapper
                        as="div"
                        className="Tag Tag--info Tag--xs"
                        uppercase={true}
                      >
                        <div
                          className="TagWrapper-keYggn hpsCJu Tag Tag--info Tag--xs"
                        >
<<<<<<< HEAD
                          <AlertCircleOutlineIcon
                            size={10}
                          >
                            <svg
                              fill="currentColor"
                              height={10}
                              version="1.1"
                              viewBox="0 0 24 24"
                              width={10}
                              xmlns="http://www.w3.org/2000/svg"
                            >
                              <path
                                d="M12,2C6.5,2,2,6.5,2,12s4.5,10,10,10s10-4.5,10-10S17.5,2,12,2 M12,20c-4.4,0-8-3.6-8-8s3.6-8,8-8s8,3.6,8,8S16.4,20,12,20z M12.501,13h-1l-0.5-6h2L12.501,13z M13,16c0,0.552-0.448,1-1,1s-1-0.448-1-1s0.448-1,1-1S13,15.448,13,16z"
                              />
                            </svg>
                          </AlertCircleOutlineIcon>
                          <TagText>
                            <span
                              className="TagText-bWgUzx kzWPbz"
                            >
                              IMPORTANT
                            </span>
                          </TagText>
                        </div>
                      </TagWrapper>
                    </Memo(Tag)>
                  </PriorityLabel>
                </div>
              </Priority>
            </Memo(PriorityLabels)>
=======
                          Important
                        </span>
                      </TagText>
                    </div>
                  </TagWrapper>
                </Memo(Tag)>
              </PriorityLabel>
              <div
                className="DraftPanelBody__priority-ack"
              >
                <CheckCircleOutlineIcon
                  size={14}
                >
                  <svg
                    fill="currentColor"
                    height={14}
                    version="1.1"
                    viewBox="0 0 24 24"
                    width={14}
                    xmlns="http://www.w3.org/2000/svg"
                  >
                    <path
                      d="M12 2C6.5 2 2 6.5 2 12S6.5 22 12 22 22 17.5 22 12 17.5 2 12 2M12 20C7.59 20 4 16.41 4 12S7.59 4 12 4 20 7.59 20 12 16.41 20 12 20M16.59 7.58L10 14.17L7.41 11.59L6 13L10 17L18 9L16.59 7.58Z"
                    />
                  </svg>
                </CheckCircleOutlineIcon>
              </div>
            </div>
>>>>>>> b200a078
          </div>
          <div
            className="post__body"
          >
            <Connect(Markdown)
              message="message"
              options={
                Object {
                  "disableGroupHighlight": true,
                  "mentionHighlight": false,
                }
              }
            >
              <Markdown
                autolinkedUrlSchemes={
                  Array [
                    "http",
                    "https",
                    "ftp",
                    "mailto",
                    "tel",
                    "mattermost",
                  ]
                }
                channelNamesMap={Object {}}
                dispatch={[Function]}
                editedAt={0}
                emojiMap={
                  EmojiMap {
                    "customEmojis": Map {},
                    "customEmojisArray": Array [],
                  }
                }
                enableFormatting={true}
                hasImageProxy={false}
                imagesMetadata={Object {}}
                isRHS={false}
                managedResourcePaths={Array []}
                mentionKeys={Array []}
                message="message"
                minimumHashtagLength={NaN}
                options={
                  Object {
                    "disableGroupHighlight": true,
                    "mentionHighlight": false,
                  }
                }
                postId=""
                proxyImages={true}
                siteURL="http://localhost:8065"
                team={
                  Object {
                    "display_name": "Team ID",
                    "id": "team_id",
                    "name": "team-id",
                  }
                }
              >
                <p
                  key="0"
                >
                  message
                </p>
              </Markdown>
            </Connect(Markdown)>
          </div>
        </div>
      </div>
    </div>
  </PanelBody>
</Provider>
`;

exports[`components/drafts/panel/panel_body should match snapshot for requested_ack 1`] = `
<Provider
  store={
    Object {
      "clearActions": [Function],
      "dispatch": [Function],
      "getActions": [Function],
      "getState": [Function],
      "replaceReducer": [Function],
      "subscribe": [Function],
    }
  }
>
  <PanelBody
    channelId="channel_id"
    displayName="display_name"
    fileInfos={Array []}
    message="message"
    priority={
      Object {
        "priority": "",
        "requested_ack": true,
      }
    }
    status="status"
    uploadsInProgress={Array []}
    userId="user_id"
    username="username"
  >
    <div
      className="DraftPanelBody post"
    >
      <div
        className="DraftPanelBody__left post__img"
      >
        <ProfilePicture
          channelId="channel_id"
          hasMention={false}
          isEmoji={false}
          isRHS={false}
          popoverPlacement="right"
          size="md"
          src="/api/v4/users/user_id/image?_=0"
          status="status"
          userId="user_id"
          username="username"
          wrapperClass=""
        >
          <OverlayTrigger
            defaultOverlayShown={false}
            overlay={
              <Memo(Connect(injectIntl(ProfilePopover)))
                channelId="channel_id"
                className="user-profile-popover"
                hasMention={false}
                hide={[Function]}
                isRHS={false}
                src="/api/v4/users/user_id/image?_=0"
                userId="user_id"
              />
            }
            placement="right"
            rootClose={true}
            trigger={
              Array [
                "click",
              ]
            }
          >
            <OverlayTrigger
              defaultOverlayShown={false}
              overlay={
                <OverlayWrapper
                  channelId="channel_id"
                  className="user-profile-popover"
                  hasMention={false}
                  hide={[Function]}
                  intl={
                    Object {
                      "$t": [Function],
                      "defaultFormats": Object {},
                      "defaultLocale": "en",
                      "defaultRichTextElements": undefined,
                      "fallbackOnEmptyString": true,
                      "formatDate": [Function],
                      "formatDateTimeRange": [Function],
                      "formatDateToParts": [Function],
                      "formatDisplayName": [Function],
                      "formatList": [Function],
                      "formatListToParts": [Function],
                      "formatMessage": [Function],
                      "formatNumber": [Function],
                      "formatNumberToParts": [Function],
                      "formatPlural": [Function],
                      "formatRelativeTime": [Function],
                      "formatTime": [Function],
                      "formatTimeToParts": [Function],
                      "formats": Object {},
                      "formatters": Object {
                        "getDateTimeFormat": [Function],
                        "getDisplayNames": [Function],
                        "getListFormat": [Function],
                        "getMessageFormat": [Function],
                        "getNumberFormat": [Function],
                        "getPluralRules": [Function],
                        "getRelativeTimeFormat": [Function],
                      },
                      "locale": "en",
                      "messages": Object {},
                      "onError": [Function],
                      "onWarn": [Function],
                      "textComponent": "span",
                      "timeZone": "Etc/UTC",
                      "wrapRichTextChunksInFragment": undefined,
                    }
                  }
                  isRHS={false}
                  src="/api/v4/users/user_id/image?_=0"
                  userId="user_id"
                />
              }
              placement="right"
              rootClose={true}
              trigger={
                Array [
                  "click",
                ]
              }
            >
              <span
                className="status-wrapper  "
                onClick={[Function]}
              >
                <RoundButton
                  className="style--none"
                  size="md"
                >
                  <button
                    className="RoundButton-dvlhqG gfRzmz style--none"
                    size="md"
                  >
                    <span
                      className="profile-icon "
                    >
                      <Memo(Avatar)
                        size="md"
                        tabIndex={-1}
                        url="/api/v4/users/user_id/image?_=0"
                        username="username"
                      >
                        <img
                          alt="username profile image"
                          className="Avatar Avatar-md"
                          loading="lazy"
                          onError={[Function]}
                          src="/api/v4/users/user_id/image?_=0"
                          tabIndex={-1}
                        />
                      </Memo(Avatar)>
                    </span>
                  </button>
                </RoundButton>
                <StatusIcon
                  button={false}
                  className=""
                  status="status"
                >
                  <StatusOfflineIcon
                    className="status "
                  >
                    <span
                      className="status "
                    >
                      <svg
                        aria-label="Offline Icon"
                        className="offline--icon"
                        height="100%"
                        role="img"
                        style={
                          Object {
                            "clipRule": "evenodd",
                            "fillRule": "evenodd",
                            "strokeLinejoin": "round",
                            "strokeMiterlimit": 1.41421,
                          }
                        }
                        viewBox="0 0 20 20"
                        width="100%"
                      >
                        <path
                          d="M10,0c5.519,0 10,4.481 10,10c0,5.519 -4.481,10 -10,10c-5.519,0 -10,-4.481 -10,-10c0,-5.519 4.481,-10 10,-10Zm0,2c4.415,0 8,3.585 8,8c0,4.415 -3.585,8 -8,8c-4.415,0 -8,-3.585 -8,-8c0,-4.415 3.585,-8 8,-8Z"
                        />
                      </svg>
                    </span>
                  </StatusOfflineIcon>
                </StatusIcon>
              </span>
            </OverlayTrigger>
          </OverlayTrigger>
        </ProfilePicture>
      </div>
      <div
        className="post__content"
        onClick={[Function]}
      >
        <div
          className="DraftPanelBody__right"
        >
          <div
            className="post__header"
          >
            <strong>
              display_name
            </strong>
            <Memo(PriorityLabels)
              canRemove={false}
              hasError={false}
              padding="0 0 0 8px"
              priority=""
              requestedAck={true}
            >
              <Priority
                padding="0 0 0 8px"
              >
                <div
                  className="Priority-unHRQ dkJcdD"
                >
                  <Acknowledgements
                    hasError={false}
                  >
                    <div
                      className="Acknowledgements-kPkVCv dNydui"
                    >
                      <OverlayTrigger
                        defaultOverlayShown={false}
                        delayShow={400}
                        overlay={
                          <Tooltip
                            id="post-priority-picker-ack-tooltip"
                          >
                            <Memo(MemoizedFormattedMessage)
                              defaultMessage="Acknowledgement will be requested"
                              id="post_priority.request_acknowledgement.tooltip"
                            />
                          </Tooltip>
                        }
                        placement="top"
                        trigger={
                          Array [
                            "hover",
                            "focus",
                          ]
                        }
                      >
                        <OverlayTrigger
                          defaultOverlayShown={false}
                          delayShow={400}
                          overlay={
                            <OverlayWrapper
                              id="post-priority-picker-ack-tooltip"
                              intl={
                                Object {
                                  "defaultFormats": Object {},
                                  "defaultLocale": "en",
                                  "defaultRichTextElements": undefined,
                                  "formatDate": [Function],
                                  "formatDateTimeRange": [Function],
                                  "formatDateToParts": [Function],
                                  "formatDisplayName": [Function],
                                  "formatList": [Function],
                                  "formatListToParts": [Function],
                                  "formatMessage": [Function],
                                  "formatNumber": [Function],
                                  "formatNumberToParts": [Function],
                                  "formatPlural": [Function],
                                  "formatRelativeTime": [Function],
                                  "formatTime": [Function],
                                  "formatTimeToParts": [Function],
                                  "formats": Object {},
                                  "formatters": Object {
                                    "getDateTimeFormat": [Function],
                                    "getDisplayNames": [Function],
                                    "getListFormat": [Function],
                                    "getMessageFormat": [Function],
                                    "getNumberFormat": [Function],
                                    "getPluralRules": [Function],
                                    "getRelativeTimeFormat": [Function],
                                  },
                                  "locale": "en",
                                  "messages": Object {},
                                  "onError": [Function],
                                  "textComponent": "span",
                                  "timeZone": "Etc/UTC",
                                  "wrapRichTextChunksInFragment": undefined,
                                }
                              }
                            >
                              <Memo(MemoizedFormattedMessage)
                                defaultMessage="Acknowledgement will be requested"
                                id="post_priority.request_acknowledgement.tooltip"
                              />
                            </OverlayWrapper>
                          }
                          placement="top"
                          trigger={
                            Array [
                              "hover",
                              "focus",
                            ]
                          }
                        >
                          <CheckCircleOutlineIcon
                            onBlur={[Function]}
                            onClick={null}
                            onFocus={[Function]}
                            onMouseOut={[Function]}
                            onMouseOver={[Function]}
                            size={14}
                          >
                            <svg
                              fill="currentColor"
                              height={14}
                              onBlur={[Function]}
                              onClick={null}
                              onFocus={[Function]}
                              onMouseOut={[Function]}
                              onMouseOver={[Function]}
                              version="1.1"
                              viewBox="0 0 24 24"
                              width={14}
                              xmlns="http://www.w3.org/2000/svg"
                            >
                              <path
                                d="M12 2C6.5 2 2 6.5 2 12S6.5 22 12 22 22 17.5 22 12 17.5 2 12 2M12 20C7.59 20 4 16.41 4 12S7.59 4 12 4 20 7.59 20 12 16.41 20 12 20M16.59 7.58L10 14.17L7.41 11.59L6 13L10 17L18 9L16.59 7.58Z"
                              />
                            </svg>
                          </CheckCircleOutlineIcon>
                        </OverlayTrigger>
                      </OverlayTrigger>
                      <FormattedMessage
                        defaultMessage="Request acknowledgement"
                        id="post_priority.request_acknowledgement"
                      >
                        <span>
                          Request acknowledgement
                        </span>
                      </FormattedMessage>
                    </div>
                  </Acknowledgements>
                </div>
              </Priority>
            </Memo(PriorityLabels)>
          </div>
          <div
            className="post__body"
          >
            <Connect(Markdown)
              message="message"
              options={
                Object {
                  "disableGroupHighlight": true,
                  "mentionHighlight": false,
                }
              }
            >
              <Markdown
                autolinkedUrlSchemes={
                  Array [
                    "http",
                    "https",
                    "ftp",
                    "mailto",
                    "tel",
                    "mattermost",
                  ]
                }
                channelNamesMap={Object {}}
                dispatch={[Function]}
                editedAt={0}
                emojiMap={
                  EmojiMap {
                    "customEmojis": Map {},
                    "customEmojisArray": Array [],
                  }
                }
                enableFormatting={true}
                hasImageProxy={false}
                imagesMetadata={Object {}}
                isRHS={false}
                managedResourcePaths={Array []}
                mentionKeys={Array []}
                message="message"
                minimumHashtagLength={NaN}
                options={
                  Object {
                    "disableGroupHighlight": true,
                    "mentionHighlight": false,
                  }
                }
                postId=""
                proxyImages={true}
                siteURL="http://localhost:8065"
                team={
                  Object {
                    "display_name": "Team ID",
                    "id": "team_id",
                    "name": "team-id",
                  }
                }
              >
                <p
                  key="0"
                >
                  message
                </p>
              </Markdown>
            </Connect(Markdown)>
          </div>
        </div>
      </div>
    </div>
  </PanelBody>
</Provider>
`;<|MERGE_RESOLUTION|>--- conflicted
+++ resolved
@@ -786,17 +786,8 @@
               <Priority
                 padding="0 0 0 8px"
               >
-<<<<<<< HEAD
                 <div
                   className="Priority-unHRQ dkJcdD"
-=======
-                <Memo(Tag)
-                  icon="alert-circle-outline"
-                  size="xs"
-                  text="Important"
-                  uppercase={true}
-                  variant="info"
->>>>>>> b200a078
                 >
                   <PriorityLabel
                     priority="important"
@@ -805,7 +796,7 @@
                     <Memo(Tag)
                       icon="alert-circle-outline"
                       size="xs"
-                      text="IMPORTANT"
+                      text="Important"
                       uppercase={true}
                       variant="info"
                     >
@@ -817,7 +808,6 @@
                         <div
                           className="TagWrapper-keYggn hpsCJu Tag Tag--info Tag--xs"
                         >
-<<<<<<< HEAD
                           <AlertCircleOutlineIcon
                             size={10}
                           >
@@ -838,7 +828,7 @@
                             <span
                               className="TagText-bWgUzx kzWPbz"
                             >
-                              IMPORTANT
+                              Important
                             </span>
                           </TagText>
                         </div>
@@ -848,36 +838,6 @@
                 </div>
               </Priority>
             </Memo(PriorityLabels)>
-=======
-                          Important
-                        </span>
-                      </TagText>
-                    </div>
-                  </TagWrapper>
-                </Memo(Tag)>
-              </PriorityLabel>
-              <div
-                className="DraftPanelBody__priority-ack"
-              >
-                <CheckCircleOutlineIcon
-                  size={14}
-                >
-                  <svg
-                    fill="currentColor"
-                    height={14}
-                    version="1.1"
-                    viewBox="0 0 24 24"
-                    width={14}
-                    xmlns="http://www.w3.org/2000/svg"
-                  >
-                    <path
-                      d="M12 2C6.5 2 2 6.5 2 12S6.5 22 12 22 22 17.5 22 12 17.5 2 12 2M12 20C7.59 20 4 16.41 4 12S7.59 4 12 4 20 7.59 20 12 16.41 20 12 20M16.59 7.58L10 14.17L7.41 11.59L6 13L10 17L18 9L16.59 7.58Z"
-                    />
-                  </svg>
-                </CheckCircleOutlineIcon>
-              </div>
-            </div>
->>>>>>> b200a078
           </div>
           <div
             className="post__body"
@@ -1213,9 +1173,11 @@
                               id="post-priority-picker-ack-tooltip"
                               intl={
                                 Object {
+                                  "$t": [Function],
                                   "defaultFormats": Object {},
                                   "defaultLocale": "en",
                                   "defaultRichTextElements": undefined,
+                                  "fallbackOnEmptyString": true,
                                   "formatDate": [Function],
                                   "formatDateTimeRange": [Function],
                                   "formatDateToParts": [Function],
@@ -1242,6 +1204,7 @@
                                   "locale": "en",
                                   "messages": Object {},
                                   "onError": [Function],
+                                  "onWarn": [Function],
                                   "textComponent": "span",
                                   "timeZone": "Etc/UTC",
                                   "wrapRichTextChunksInFragment": undefined,

// Copyright (c) 2015-present Mattermost, Inc. All Rights Reserved.
// See LICENSE.txt for license information.

<<<<<<< HEAD
import {Badge} from '@mui/base';
import React, {memo, useCallback, useEffect, useMemo} from 'react';
import {FormattedMessage, useIntl} from 'react-intl';
import {useDispatch, useSelector} from 'react-redux';
=======
import React, {memo, useCallback, useEffect} from 'react';
import {FormattedMessage, useIntl} from 'react-intl';
import {useDispatch} from 'react-redux';
>>>>>>> 00fe4649
import {type match, useHistory, useRouteMatch} from 'react-router-dom';

import type {UserProfile, UserStatus} from '@mattermost/types/users';

import {makeGetScheduledPostsByTeam} from 'mattermost-redux/selectors/entities/scheduled_posts';
import {getCurrentTeamId} from 'mattermost-redux/selectors/entities/teams';

import {selectLhsItem} from 'actions/views/lhs';
import {suppressRHS, unsuppressRHS} from 'actions/views/rhs';
import type {Draft} from 'selectors/drafts';

import DraftList from 'components/drafts/draft_list/draft_list';
import ScheduledPostList from 'components/drafts/scheduled_post_list/scheduled_post_list';
import Tab from 'components/tabs/tab';
import Tabs from 'components/tabs/tabs';
import Header from 'components/widgets/header';

import type {GlobalState} from 'types/store';
import {LhsItemType, LhsPage} from 'types/store/lhs';

import './drafts.scss';

export const SCHEDULED_POST_URL_SUFFIX = 'scheduled_posts';

type Props = {
    drafts: Draft[];
    user: UserProfile;
    displayName: string;
    status: UserStatus['status'];
    draftRemotes: Record<string, boolean>;
}

function Drafts({
    displayName,
    drafts,
    draftRemotes,
    status,
    user,
}: Props) {
    const dispatch = useDispatch();
    const {formatMessage} = useIntl();

    const history = useHistory();
    const match: match<{team: string}> = useRouteMatch();
    const isDraftsTab = useRouteMatch('/:team/drafts');
<<<<<<< HEAD
    const isScheduledPostsTab = useRouteMatch('/:team/' + SCHEDULED_POST_URL_SUFFIX);

    const currentTeamId = useSelector(getCurrentTeamId);
    const getScheduledPostsByTeam = makeGetScheduledPostsByTeam();
    const scheduledPosts = useSelector((state: GlobalState) => getScheduledPostsByTeam(state, currentTeamId, true));
=======
    const isScheduledPostsTab = useRouteMatch('/:team/scheduled_posts');
>>>>>>> 00fe4649

    useEffect(() => {
        dispatch(selectLhsItem(LhsItemType.Page, LhsPage.Drafts));
        dispatch(suppressRHS);

        return () => {
            dispatch(unsuppressRHS);
        };
    }, [dispatch]);

    const handleSwitchTabs = useCallback((key) => {
<<<<<<< HEAD
        switch (key) {
        case 0:
            if (!isDraftsTab) {
                history.push(`/${match.params.team}/drafts`);
            }
            break;
        case 1:
            if (!isScheduledPostsTab) {
                history.push(`/${match.params.team}/${SCHEDULED_POST_URL_SUFFIX}`);
            }
            break;
        }
    }, [history, isDraftsTab, isScheduledPostsTab, match]);

    const draftTabHeading = useMemo(() => {
        return (
            <div className='drafts_tab_title'>
                <FormattedMessage
                    id='drafts.heading'
                    defaultMessage='Drafts'
                />

                <Badge
                    className='badge'
                    badgeContent={drafts.length}
                />
            </div>
        );
    }, [drafts.length]);

    const scheduledPostsTabHeading = useMemo(() => {
        return (
            <div className='drafts_tab_title'>
                <FormattedMessage
                    id='schedule_post.tab.heading'
                    defaultMessage='Scheduled'
                />

                <Badge
                    className='badge'
                    badgeContent={scheduledPosts?.length}
                />
            </div>
        );
    }, [scheduledPosts?.length]);

=======
        if (key === 0 && isScheduledPostsTab) {
            history.push(`/${match.params.team}/drafts`);
        } else if (key === 1 && isDraftsTab) {
            history.push(`/${match.params.team}/scheduled_posts`);
        }
    }, [history, isDraftsTab, isScheduledPostsTab, match]);

>>>>>>> 00fe4649
    const activeTab = isDraftsTab ? 0 : 1;

    return (
        <div
            id='app-content'
            className='Drafts app__content'
        >
            <Header
                level={2}
                className='Drafts__header'
                heading={(
                    <FormattedMessage
                        id='drafts.heading'
                        defaultMessage='Drafts'
                    />
                )}
                subtitle={formatMessage({
                    id: 'drafts.subtitle',
                    defaultMessage: 'Any messages you\'ve started will show here',
                })}
            />

            <Tabs
                id='draft_tabs'
                activeKey={activeTab}
                mountOnEnter={true}
                unmountOnExit={false}
                onSelect={handleSwitchTabs}
            >
                <Tab
                    eventKey={0}
<<<<<<< HEAD
                    title={draftTabHeading}
=======
                    title={(
                        <FormattedMessage
                            id='drafts.heading'
                            defaultMessage='Drafts'
                        />
                    )}
>>>>>>> 00fe4649
                    unmountOnExit={false}
                    tabClassName='drafts_tab'
                >
                    <DraftList
                        drafts={drafts}
                        user={user}
                        displayName={displayName}
                        draftRemotes={draftRemotes}
                        status={status}
                    />
                </Tab>

                <Tab
                    eventKey={1}
<<<<<<< HEAD
                    title={scheduledPostsTabHeading}
                    unmountOnExit={false}
                    tabClassName='drafts_tab'
                >
                    <ScheduledPostList
                        scheduledPosts={scheduledPosts || []}
                        user={user}
                        displayName={displayName}
                        status={status}
                    />
=======
                    title={(
                        <FormattedMessage
                            id='schedule_post.tab.title'
                            defaultMessage='Scheduled'
                        />
                    )}
                    unmountOnExit={false}
                    tabClassName='drafts_tab'
                >
                    <ScheduledPostList/>
>>>>>>> 00fe4649
                </Tab>
            </Tabs>
        </div>
    );
}

export default memo(Drafts);<|MERGE_RESOLUTION|>--- conflicted
+++ resolved
@@ -1,16 +1,10 @@
 // Copyright (c) 2015-present Mattermost, Inc. All Rights Reserved.
 // See LICENSE.txt for license information.
 
-<<<<<<< HEAD
 import {Badge} from '@mui/base';
 import React, {memo, useCallback, useEffect, useMemo} from 'react';
 import {FormattedMessage, useIntl} from 'react-intl';
 import {useDispatch, useSelector} from 'react-redux';
-=======
-import React, {memo, useCallback, useEffect} from 'react';
-import {FormattedMessage, useIntl} from 'react-intl';
-import {useDispatch} from 'react-redux';
->>>>>>> 00fe4649
 import {type match, useHistory, useRouteMatch} from 'react-router-dom';
 
 import type {UserProfile, UserStatus} from '@mattermost/types/users';
@@ -56,15 +50,12 @@
     const history = useHistory();
     const match: match<{team: string}> = useRouteMatch();
     const isDraftsTab = useRouteMatch('/:team/drafts');
-<<<<<<< HEAD
+
     const isScheduledPostsTab = useRouteMatch('/:team/' + SCHEDULED_POST_URL_SUFFIX);
 
     const currentTeamId = useSelector(getCurrentTeamId);
     const getScheduledPostsByTeam = makeGetScheduledPostsByTeam();
     const scheduledPosts = useSelector((state: GlobalState) => getScheduledPostsByTeam(state, currentTeamId, true));
-=======
-    const isScheduledPostsTab = useRouteMatch('/:team/scheduled_posts');
->>>>>>> 00fe4649
 
     useEffect(() => {
         dispatch(selectLhsItem(LhsItemType.Page, LhsPage.Drafts));
@@ -76,20 +67,31 @@
     }, [dispatch]);
 
     const handleSwitchTabs = useCallback((key) => {
-<<<<<<< HEAD
-        switch (key) {
-        case 0:
-            if (!isDraftsTab) {
-                history.push(`/${match.params.team}/drafts`);
-            }
-            break;
-        case 1:
-            if (!isScheduledPostsTab) {
-                history.push(`/${match.params.team}/${SCHEDULED_POST_URL_SUFFIX}`);
-            }
-            break;
+        if (key === 0 && isScheduledPostsTab) {
+            history.push(`/${match.params.team}/drafts`);
+        } else if (key === 1 && isDraftsTab) {
+            history.push(`/${match.params.team}/scheduled_posts`);
         }
     }, [history, isDraftsTab, isScheduledPostsTab, match]);
+
+    const scheduledPostsTabHeading = useMemo(() => {
+        return (
+            <div className='drafts_tab_title'>
+                <FormattedMessage
+                    id='schedule_post.tab.heading'
+                    defaultMessage='Scheduled'
+                />
+
+                {
+                    scheduledPosts?.length > 0 &&
+                    <Badge
+                        className='badge'
+                        badgeContent={scheduledPosts.length}
+                    />
+                }
+            </div>
+        );
+    }, [scheduledPosts?.length]);
 
     const draftTabHeading = useMemo(() => {
         return (
@@ -99,39 +101,17 @@
                     defaultMessage='Drafts'
                 />
 
-                <Badge
-                    className='badge'
-                    badgeContent={drafts.length}
-                />
+                {
+                    drafts.length > 0 &&
+                    <Badge
+                        className='badge'
+                        badgeContent={drafts.length}
+                    />
+                }
             </div>
         );
-    }, [drafts.length]);
+    }, [drafts?.length]);
 
-    const scheduledPostsTabHeading = useMemo(() => {
-        return (
-            <div className='drafts_tab_title'>
-                <FormattedMessage
-                    id='schedule_post.tab.heading'
-                    defaultMessage='Scheduled'
-                />
-
-                <Badge
-                    className='badge'
-                    badgeContent={scheduledPosts?.length}
-                />
-            </div>
-        );
-    }, [scheduledPosts?.length]);
-
-=======
-        if (key === 0 && isScheduledPostsTab) {
-            history.push(`/${match.params.team}/drafts`);
-        } else if (key === 1 && isDraftsTab) {
-            history.push(`/${match.params.team}/scheduled_posts`);
-        }
-    }, [history, isDraftsTab, isScheduledPostsTab, match]);
-
->>>>>>> 00fe4649
     const activeTab = isDraftsTab ? 0 : 1;
 
     return (
@@ -163,16 +143,7 @@
             >
                 <Tab
                     eventKey={0}
-<<<<<<< HEAD
                     title={draftTabHeading}
-=======
-                    title={(
-                        <FormattedMessage
-                            id='drafts.heading'
-                            defaultMessage='Drafts'
-                        />
-                    )}
->>>>>>> 00fe4649
                     unmountOnExit={false}
                     tabClassName='drafts_tab'
                 >
@@ -187,7 +158,6 @@
 
                 <Tab
                     eventKey={1}
-<<<<<<< HEAD
                     title={scheduledPostsTabHeading}
                     unmountOnExit={false}
                     tabClassName='drafts_tab'
@@ -198,18 +168,6 @@
                         displayName={displayName}
                         status={status}
                     />
-=======
-                    title={(
-                        <FormattedMessage
-                            id='schedule_post.tab.title'
-                            defaultMessage='Scheduled'
-                        />
-                    )}
-                    unmountOnExit={false}
-                    tabClassName='drafts_tab'
-                >
-                    <ScheduledPostList/>
->>>>>>> 00fe4649
                 </Tab>
             </Tabs>
         </div>

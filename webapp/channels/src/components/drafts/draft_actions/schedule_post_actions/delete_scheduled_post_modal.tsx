--- conflicted
+++ resolved
@@ -6,8 +6,6 @@
 import {FormattedMessage, useIntl} from 'react-intl';
 
 import {GenericModal} from '@mattermost/components';
-
-import './delete_scheduled_post_modal.scss';
 
 type Props = {
     channelDisplayName: string;
@@ -43,16 +41,6 @@
                     displayName: channelDisplayName,
                 }}
             />
-<<<<<<< HEAD
-
-            {
-                errorMessage &&
-                <p className='error'>
-                    {errorMessage}
-                </p>
-            }
-=======
->>>>>>> d7d600aa
         </React.Fragment>
     );
 
@@ -77,10 +65,7 @@
             isDeleteModal={true}
             autoFocusConfirmButton={true}
             autoCloseOnConfirmButton={false}
-<<<<<<< HEAD
-=======
             errorText={errorMessage}
->>>>>>> d7d600aa
         >
             {message}
         </GenericModal>

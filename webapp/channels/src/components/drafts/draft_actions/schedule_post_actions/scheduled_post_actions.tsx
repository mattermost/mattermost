// Copyright (c) 2015-present Mattermost, Inc. All Rights Reserved.
// See LICENSE.txt for license information.

import moment from 'moment';
import React, {memo, useCallback, useEffect} from 'react';
import {FormattedMessage} from 'react-intl';
import {useDispatch, useSelector} from 'react-redux';

import type {Channel} from '@mattermost/types/channels';
import type {ScheduledPost} from '@mattermost/types/schedule_post';

import {fetchMissingChannels} from 'mattermost-redux/actions/channels';
import {isDeactivatedDirectChannel} from 'mattermost-redux/selectors/entities/channels';
import {getCurrentTimezone} from 'mattermost-redux/selectors/entities/timezone';

import {openModal} from 'actions/views/modals';

import ScheduledPostCustomTimeModal
    from 'components/advanced_text_editor/send_button/scheduled_post_custom_time_modal/scheduled_post_custom_time_modal';
import Action from 'components/drafts/draft_actions/action';
import DeleteScheduledPostModal
    from 'components/drafts/draft_actions/schedule_post_actions/delete_scheduled_post_modal';
import SendDraftModal from 'components/drafts/draft_actions/send_draft_modal';

import Constants, {ModalIdentifiers} from 'utils/constants';

import './style.scss';
import type {GlobalState} from 'types/store';

const deleteTooltipText = (
    <FormattedMessage
        id='scheduled_post.action.delete'
        defaultMessage='Delete scheduled post'
    />
);

const editTooltipText = (
    <FormattedMessage
        id='scheduled_post.action.edit'
        defaultMessage='Edit scheduled post'
    />
);

const rescheduleTooltipText = (
    <FormattedMessage
        id='scheduled_post.action.reschedule'
        defaultMessage='Reschedule post'
    />
);

const sendNowTooltipText = (
    <FormattedMessage
        id='scheduled_post.action.send_now'
        defaultMessage='Send now'
    />
);

type Props = {
    scheduledPost: ScheduledPost;
    channel?: Channel;
    onReschedule: (timestamp: number) => Promise<{error?: string}>;
    onDelete: (scheduledPostId: string) => Promise<{error?: string}>;
    onSend: (scheduledPostId: string) => void;
    onEdit: () => void;
}

function ScheduledPostActions({scheduledPost, channel, onReschedule, onDelete, onSend, onEdit}: Props) {
    const dispatch = useDispatch();
    const userTimezone = useSelector(getCurrentTimezone);

    useEffect(() => {
        // this ensures the DM is loaded in redux store and is available
        // later when we check if the DM is with a deactivated user.
        if (channel?.type === Constants.DM_CHANNEL) {
            // fetchMissingChannels uses DataLoader which de-duplicates all requested data,
            // so even if we have multiple scheduled  posts in a DM,
            // the data loader ensured we fetch that DM only once.
            dispatch(fetchMissingChannels([channel.id]));
        }
    }, [channel, dispatch]);

    const handleReschedulePost = useCallback(() => {
        const initialTime = moment.tz(scheduledPost.scheduled_at, userTimezone);

        dispatch(openModal({
            modalId: ModalIdentifiers.SCHEDULED_POST_CUSTOM_TIME_MODAL,
            dialogType: ScheduledPostCustomTimeModal,
            dialogProps: {
                channelId: scheduledPost.channel_id,
                onConfirm: onReschedule,
                initialTime,
            },
        }));
    }, [dispatch, onReschedule, scheduledPost.channel_id, scheduledPost.scheduled_at, userTimezone]);

    const handleDelete = useCallback(() => {
        dispatch(openModal({
            modalId: ModalIdentifiers.DELETE_DRAFT,
            dialogType: DeleteScheduledPostModal,
            dialogProps: {
                channelDisplayName: channel?.display_name,
                onConfirm: () => onDelete(scheduledPost.id),
            },
        }));
    }, [channel, dispatch, onDelete, scheduledPost.id]);

    const handleSend = useCallback(() => {
        if (!channel) {
            return;
        }

        dispatch(openModal({
            modalId: ModalIdentifiers.SEND_DRAFT,
            dialogType: SendDraftModal,
            dialogProps: {
                displayName: channel.display_name,
                onConfirm: () => onSend(scheduledPost.id),
            },
        }));
    }, [channel, dispatch, onSend, scheduledPost.id]);

    const showEditOption = !scheduledPost.error_code;

    const isChannelArchived = Boolean(channel?.delete_at);
    const isDeactivatedDM = useSelector((state: GlobalState) => isDeactivatedDirectChannel(state, scheduledPost.channel_id));
    const showSendNowOption = (!scheduledPost.error_code || scheduledPost.error_code === 'unknown' || scheduledPost.error_code === 'unable_to_send') && channel && !isChannelArchived && !isDeactivatedDM;

    const showRescheduleOption = !scheduledPost.error_code || scheduledPost.error_code === 'unknown' || scheduledPost.error_code === 'unable_to_send';

    return (
        <div className='ScheduledPostActions'>
            <Action
                icon='icon-trash-can-outline'
                id='delete'
                name='delete'
                tooltipText={deleteTooltipText}
                onClick={handleDelete}
            />

            {
<<<<<<< HEAD
                !scheduledPost.error_code && (
                    <>
                        <Action
                            icon='icon-pencil-outline'
                            id='edit'
                            name='edit'
                            tooltipText={editTooltipText}
                            onClick={onEdit}

                        />

                        <Action
                            icon='icon-clock-send-outline'
                            id='reschedule'
                            name='reschedule'
                            tooltipText={rescheduleTooltipText}
                            onClick={handleReschedulePost}
                        />

                        <Action
                            icon='icon-send-outline'
                            id='sendNow'
                            name='sendNow'
                            tooltipText={sendNowTooltipText}
                            onClick={handleSend}
                        />
                    </>
                )
=======
                showEditOption &&
                <Action
                    icon='icon-pencil-outline'
                    id='edit'
                    name='edit'
                    tooltipText={editTooltipText}
                    onClick={onEdit}

                />
>>>>>>> b245a823
            }

            {
                showRescheduleOption &&
                <Action
                    icon='icon-clock-send-outline'
                    id='reschedule'
                    name='reschedule'
                    tooltipText={rescheduleTooltipText}
                    onClick={handleReschedulePost}
                />
            }

            {
                showSendNowOption &&
                <Action
                    icon='icon-send-outline'
                    id='sendNow'
                    name='sendNow'
                    tooltipText={sendNowTooltipText}
                    onClick={handleSend}
                />
            }
        </div>
    );
}

export default memo(ScheduledPostActions);<|MERGE_RESOLUTION|>--- conflicted
+++ resolved
@@ -138,36 +138,6 @@
             />
 
             {
-<<<<<<< HEAD
-                !scheduledPost.error_code && (
-                    <>
-                        <Action
-                            icon='icon-pencil-outline'
-                            id='edit'
-                            name='edit'
-                            tooltipText={editTooltipText}
-                            onClick={onEdit}
-
-                        />
-
-                        <Action
-                            icon='icon-clock-send-outline'
-                            id='reschedule'
-                            name='reschedule'
-                            tooltipText={rescheduleTooltipText}
-                            onClick={handleReschedulePost}
-                        />
-
-                        <Action
-                            icon='icon-send-outline'
-                            id='sendNow'
-                            name='sendNow'
-                            tooltipText={sendNowTooltipText}
-                            onClick={handleSend}
-                        />
-                    </>
-                )
-=======
                 showEditOption &&
                 <Action
                     icon='icon-pencil-outline'
@@ -177,7 +147,6 @@
                     onClick={onEdit}
 
                 />
->>>>>>> b245a823
             }
 
             {

// Copyright (c) 2015-present Mattermost, Inc. All Rights Reserved.
// See LICENSE.txt for license information.

import moment from 'moment';
import React, {memo, useCallback, useEffect} from 'react';
import {FormattedMessage} from 'react-intl';
import {useDispatch, useSelector} from 'react-redux';

import type {Channel} from '@mattermost/types/channels';
import type {ScheduledPost} from '@mattermost/types/schedule_post';

import {fetchMissingChannels} from 'mattermost-redux/actions/channels';
import {isDeactivatedDirectChannel} from 'mattermost-redux/selectors/entities/channels';
import {getCurrentTimezone} from 'mattermost-redux/selectors/entities/timezone';

import {openModal} from 'actions/views/modals';

import ScheduledPostCustomTimeModal
    from 'components/advanced_text_editor/send_button/scheduled_post_custom_time_modal/scheduled_post_custom_time_modal';
import Action from 'components/drafts/draft_actions/action';
import DeleteScheduledPostModal
    from 'components/drafts/draft_actions/schedule_post_actions/delete_scheduled_post_modal';
import SendDraftModal from 'components/drafts/draft_actions/send_draft_modal';

import Constants, {ModalIdentifiers} from 'utils/constants';

import './style.scss';
import type {GlobalState} from 'types/store';

const deleteTooltipText = (
    <FormattedMessage
        id='scheduled_post.action.delete'
        defaultMessage='Delete scheduled post'
    />
);

const editTooltipText = (
    <FormattedMessage
        id='scheduled_post.action.edit'
        defaultMessage='Edit scheduled post'
    />
);

const rescheduleTooltipText = (
    <FormattedMessage
        id='scheduled_post.action.reschedule'
        defaultMessage='Reschedule post'
    />
);

const sendNowTooltipText = (
    <FormattedMessage
        id='scheduled_post.action.send_now'
        defaultMessage='Send now'
    />
);

const copyTextTooltipText = (
    <FormattedMessage
        id='scheduled_post.action.copy_text'
        defaultMessage='Copy text'
    />
);

type Props = {
    scheduledPost: ScheduledPost;
<<<<<<< HEAD
    channelDisplayName?: string;
=======
    channel?: Channel;
>>>>>>> 82f13298
    onReschedule: (timestamp: number) => Promise<{error?: string}>;
    onDelete: (scheduledPostId: string) => Promise<{error?: string}>;
    onSend: (scheduledPostId: string) => void;
    onEdit: () => void;
    onCopyText: () => void;
}

<<<<<<< HEAD
function ScheduledPostActions({scheduledPost, onReschedule, onDelete, channelDisplayName, onSend, onEdit, onCopyText}: Props) {
=======
function ScheduledPostActions({scheduledPost, channel, onReschedule, onDelete, onSend, onEdit}: Props) {
>>>>>>> 82f13298
    const dispatch = useDispatch();
    const userTimezone = useSelector(getCurrentTimezone);

    useEffect(() => {
        // this ensures the DM is loaded in redux store and is available
        // later when we check if the DM is with a deactivated user.
        if (channel?.type === Constants.DM_CHANNEL) {
            // fetchMissingChannels uses DataLoader which de-duplicates all requested data,
            // so even if we have multiple scheduled  posts in a DM,
            // the data loader ensured we fetch that DM only once.
            dispatch(fetchMissingChannels([channel.id]));
        }
    }, [channel, dispatch]);

    const handleReschedulePost = useCallback(() => {
        const initialTime = moment.tz(scheduledPost.scheduled_at, userTimezone);

        dispatch(openModal({
            modalId: ModalIdentifiers.SCHEDULED_POST_CUSTOM_TIME_MODAL,
            dialogType: ScheduledPostCustomTimeModal,
            dialogProps: {
                channelId: scheduledPost.channel_id,
                onConfirm: onReschedule,
                initialTime,
            },
        }));
    }, [dispatch, onReschedule, scheduledPost.channel_id, scheduledPost.scheduled_at, userTimezone]);

    const handleDelete = useCallback(() => {
        dispatch(openModal({
            modalId: ModalIdentifiers.DELETE_DRAFT,
            dialogType: DeleteScheduledPostModal,
            dialogProps: {
                channelDisplayName: channel?.display_name,
                onConfirm: () => onDelete(scheduledPost.id),
            },
        }));
    }, [channel, dispatch, onDelete, scheduledPost.id]);

    const handleSend = useCallback(() => {
<<<<<<< HEAD
        if (!channelDisplayName) {
=======
        if (!channel) {
>>>>>>> 82f13298
            return;
        }

        dispatch(openModal({
            modalId: ModalIdentifiers.SEND_DRAFT,
            dialogType: SendDraftModal,
            dialogProps: {
                displayName: channel.display_name,
                onConfirm: () => onSend(scheduledPost.id),
            },
        }));
    }, [channel, dispatch, onSend, scheduledPost.id]);

    const showEditOption = !scheduledPost.error_code;

    const isChannelArchived = Boolean(channel?.delete_at);
    const isDeactivatedDM = useSelector((state: GlobalState) => isDeactivatedDirectChannel(state, scheduledPost.channel_id));
    const showSendNowOption = (!scheduledPost.error_code || scheduledPost.error_code === 'unknown' || scheduledPost.error_code === 'unable_to_send') && channel && !isChannelArchived && !isDeactivatedDM;

    const showRescheduleOption = !scheduledPost.error_code || scheduledPost.error_code === 'unknown' || scheduledPost.error_code === 'unable_to_send';

    const showEditOption = !scheduledPost.error_code;
    const showSendNowOption = (!scheduledPost.error_code || scheduledPost.error_code === 'unknown' || scheduledPost.error_code === 'unable_to_send') && channelDisplayName;
    const showRescheduleOption = !scheduledPost.error_code || scheduledPost.error_code === 'unknown' || scheduledPost.error_code === 'unable_to_send';

    return (
        <div className='ScheduledPostActions'>
            <Action
                icon='icon-trash-can-outline'
                id='delete'
                name='delete'
                tooltipText={deleteTooltipText}
                onClick={handleDelete}
            />

            {
                showEditOption &&
                <Action
                    icon='icon-pencil-outline'
                    id='edit'
                    name='edit'
                    tooltipText={editTooltipText}
                    onClick={onEdit}

                />
<<<<<<< HEAD
            }

            <Action
                icon='icon-content-copy'
                id='copy_text'
                name='copy_text'
                tooltipText={copyTextTooltipText}
                onClick={onCopyText}
            />

            {
                showRescheduleOption &&
                <Action
                    icon='icon-clock-send-outline'
                    id='reschedule'
                    name='reschedule'
                    tooltipText={rescheduleTooltipText}
                    onClick={handleReschedulePost}
                />
            }

            {
=======
            }

            {
                showRescheduleOption &&
                <Action
                    icon='icon-clock-send-outline'
                    id='reschedule'
                    name='reschedule'
                    tooltipText={rescheduleTooltipText}
                    onClick={handleReschedulePost}
                />
            }

            {
>>>>>>> 82f13298
                showSendNowOption &&
                <Action
                    icon='icon-send-outline'
                    id='sendNow'
                    name='sendNow'
                    tooltipText={sendNowTooltipText}
                    onClick={handleSend}
                />
            }
        </div>
    );
}

export default memo(ScheduledPostActions);<|MERGE_RESOLUTION|>--- conflicted
+++ resolved
@@ -64,11 +64,7 @@
 
 type Props = {
     scheduledPost: ScheduledPost;
-<<<<<<< HEAD
-    channelDisplayName?: string;
-=======
     channel?: Channel;
->>>>>>> 82f13298
     onReschedule: (timestamp: number) => Promise<{error?: string}>;
     onDelete: (scheduledPostId: string) => Promise<{error?: string}>;
     onSend: (scheduledPostId: string) => void;
@@ -76,11 +72,7 @@
     onCopyText: () => void;
 }
 
-<<<<<<< HEAD
-function ScheduledPostActions({scheduledPost, onReschedule, onDelete, channelDisplayName, onSend, onEdit, onCopyText}: Props) {
-=======
-function ScheduledPostActions({scheduledPost, channel, onReschedule, onDelete, onSend, onEdit}: Props) {
->>>>>>> 82f13298
+function ScheduledPostActions({scheduledPost, channel, onReschedule, onDelete, onSend, onEdit, onCopyText}: Props) {
     const dispatch = useDispatch();
     const userTimezone = useSelector(getCurrentTimezone);
 
@@ -121,11 +113,7 @@
     }, [channel, dispatch, onDelete, scheduledPost.id]);
 
     const handleSend = useCallback(() => {
-<<<<<<< HEAD
-        if (!channelDisplayName) {
-=======
         if (!channel) {
->>>>>>> 82f13298
             return;
         }
 
@@ -145,10 +133,6 @@
     const isDeactivatedDM = useSelector((state: GlobalState) => isDeactivatedDirectChannel(state, scheduledPost.channel_id));
     const showSendNowOption = (!scheduledPost.error_code || scheduledPost.error_code === 'unknown' || scheduledPost.error_code === 'unable_to_send') && channel && !isChannelArchived && !isDeactivatedDM;
 
-    const showRescheduleOption = !scheduledPost.error_code || scheduledPost.error_code === 'unknown' || scheduledPost.error_code === 'unable_to_send';
-
-    const showEditOption = !scheduledPost.error_code;
-    const showSendNowOption = (!scheduledPost.error_code || scheduledPost.error_code === 'unknown' || scheduledPost.error_code === 'unable_to_send') && channelDisplayName;
     const showRescheduleOption = !scheduledPost.error_code || scheduledPost.error_code === 'unknown' || scheduledPost.error_code === 'unable_to_send';
 
     return (
@@ -171,7 +155,6 @@
                     onClick={onEdit}
 
                 />
-<<<<<<< HEAD
             }
 
             <Action
@@ -194,22 +177,6 @@
             }
 
             {
-=======
-            }
-
-            {
-                showRescheduleOption &&
-                <Action
-                    icon='icon-clock-send-outline'
-                    id='reschedule'
-                    name='reschedule'
-                    tooltipText={rescheduleTooltipText}
-                    onClick={handleReschedulePost}
-                />
-            }
-
-            {
->>>>>>> 82f13298
                 showSendNowOption &&
                 <Action
                     icon='icon-send-outline'

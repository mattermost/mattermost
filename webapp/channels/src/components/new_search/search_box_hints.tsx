--- conflicted
+++ resolved
@@ -23,11 +23,7 @@
     focus: (pos: number) => void;
 }
 
-<<<<<<< HEAD
-const SearchBoxHints = ({searchTerms, searchTeam, setSearchTerms, searchType, providerResults, selectedOption, focus}: Props) => {
-=======
-const SearchBoxHints = ({searchTerms, searchTeam, setSearchTerms, searchType, results, selectedTerm, focus, showFilterHaveBeenReset}: Props) => {
->>>>>>> b615f928
+const SearchBoxHints = ({searchTerms, searchTeam, setSearchTerms, searchType, results, selectedTerm, focus}: Props) => {
     const filterSelectedCallback = useCallback((filter: string) => {
         if (searchTerms.endsWith(' ') || searchTerms.length === 0) {
             setSearchTerms(searchTerms + filter);
@@ -53,14 +49,8 @@
                 searchType={searchType}
                 searchTerms={searchTerms}
                 searchTeam={searchTeam}
-<<<<<<< HEAD
-                hasSelectedOption={Boolean(providerResults && providerResults.items.length > 0 && selectedOption !== -1)}
-                isDate={providerResults?.component === SearchDateSuggestion}
-=======
                 hasSelectedOption={hasResults(results) && selectedTerm !== ''}
-                showFilterHaveBeenReset={showFilterHaveBeenReset}
                 isDate={hasSuggestionWithComponent(results, SearchDateSuggestion)}
->>>>>>> b615f928
             />
         );
     }

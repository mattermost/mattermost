// Copyright (c) 2015-present Mattermost, Inc. All Rights Reserved.
// See LICENSE.txt for license information.

import classNames from 'classnames';
import deepEqual from 'fast-deep-equal';
import React from 'react';
import {Route, Switch, Redirect} from 'react-router-dom';
import type {RouteComponentProps} from 'react-router-dom';

import {ServiceEnvironment} from '@mattermost/types/config';

import {setSystemEmojis} from 'mattermost-redux/actions/emojis';
import {setUrl} from 'mattermost-redux/actions/general';
import {Client4} from 'mattermost-redux/client';
import {rudderAnalytics, RudderTelemetryHandler} from 'mattermost-redux/client/rudder';
import type {Theme} from 'mattermost-redux/selectors/entities/preferences';

import {measurePageLoadTelemetry, temporarilySetPageLoadContext, trackEvent, trackSelectorMetrics} from 'actions/telemetry_actions.jsx';
import BrowserStore from 'stores/browser_store';

import AccessProblem from 'components/access_problem';
import AnnouncementBarController from 'components/announcement_bar';
import AppBar from 'components/app_bar/app_bar';
import {makeAsyncComponent} from 'components/async_load';
import CloudEffects from 'components/cloud_effects';
import CompassThemeProvider from 'components/compass_theme_provider/compass_theme_provider';
import OpenPluginInstallPost from 'components/custom_open_plugin_install_post_renderer';
import GlobalHeader from 'components/global_header/global_header';
import {HFRoute} from 'components/header_footer_route/header_footer_route';
import {HFTRoute, LoggedInHFTRoute} from 'components/header_footer_template_route';
import InitialLoadingScreen from 'components/initial_loading_screen';
import MobileViewWatcher from 'components/mobile_view_watcher';
import ModalController from 'components/modal_controller';
import LaunchingWorkspace, {LAUNCHING_WORKSPACE_FULLSCREEN_Z_INDEX} from 'components/preparing_workspace/launching_workspace';
import {Animations} from 'components/preparing_workspace/steps';
import SidebarRight from 'components/sidebar_right';
import SidebarRightMenu from 'components/sidebar_right_menu';
import SystemNotice from 'components/system_notice';
import TeamSidebar from 'components/team_sidebar';
import WindowSizeObserver from 'components/window_size_observer/WindowSizeObserver';

import webSocketClient from 'client/web_websocket_client';
import {initializePlugins} from 'plugins';
import Pluggable from 'plugins/pluggable';
import A11yController from 'utils/a11y_controller';
import {PageLoadContext} from 'utils/constants';
import {EmojiIndicesByAlias} from 'utils/emoji';
import {TEAM_NAME_PATH_PATTERN} from 'utils/path';
import {getSiteURL} from 'utils/url';
import * as UserAgent from 'utils/user_agent';
import * as Utils from 'utils/utils';

import LuxonController from './luxon_controller';
import PerformanceReporterController from './performance_reporter_controller';
import RootProvider from './root_provider';
import RootRedirect from './root_redirect';

import type {PropsFromRedux} from './index';

import 'plugins/export.js';

const LazyErrorPage = React.lazy(() => import('components/error_page'));
const LazyLogin = React.lazy(() => import('components/login/login'));
const LazyAdminConsole = React.lazy(() => import('components/admin_console'));
const LazyLoggedIn = React.lazy(() => import('components/logged_in'));
const LazyPasswordResetSendLink = React.lazy(() => import('components/password_reset_send_link'));
const LazyPasswordResetForm = React.lazy(() => import('components/password_reset_form'));
const LazySignup = React.lazy(() => import('components/signup/signup'));
const LazyTermsOfService = React.lazy(() => import('components/terms_of_service'));
const LazyShouldVerifyEmail = React.lazy(() => import('components/should_verify_email/should_verify_email'));
const LazyDoVerifyEmail = React.lazy(() => import('components/do_verify_email/do_verify_email'));
const LazyClaimController = React.lazy(() => import('components/claim'));
const LazyLinkingLandingPage = React.lazy(() => import('components/linking_landing_page'));
const LazySelectTeam = React.lazy(() => import('components/select_team'));
const LazyAuthorize = React.lazy(() => import('components/authorize'));
const LazyCreateTeam = React.lazy(() => import('components/create_team'));
const LazyMfa = React.lazy(() => import('components/mfa/mfa_controller'));
const LazyPreparingWorkspace = React.lazy(() => import('components/preparing_workspace'));
const LazyTeamController = React.lazy(() => import('components/team_controller'));
const LazyOnBoardingTaskList = React.lazy(() => import('components/onboarding_tasklist'));

const CreateTeam = makeAsyncComponent('CreateTeam', LazyCreateTeam);
const ErrorPage = makeAsyncComponent('ErrorPage', LazyErrorPage);
const TermsOfService = makeAsyncComponent('TermsOfService', LazyTermsOfService);
const Login = makeAsyncComponent('LoginController', LazyLogin);
const AdminConsole = makeAsyncComponent('AdminConsole', LazyAdminConsole);
const LoggedIn = makeAsyncComponent('LoggedIn', LazyLoggedIn);
const PasswordResetSendLink = makeAsyncComponent('PasswordResedSendLink', LazyPasswordResetSendLink);
const PasswordResetForm = makeAsyncComponent('PasswordResetForm', LazyPasswordResetForm);
const Signup = makeAsyncComponent('SignupController', LazySignup);
const ShouldVerifyEmail = makeAsyncComponent('ShouldVerifyEmail', LazyShouldVerifyEmail);
const DoVerifyEmail = makeAsyncComponent('DoVerifyEmail', LazyDoVerifyEmail);
const ClaimController = makeAsyncComponent('ClaimController', LazyClaimController);
const LinkingLandingPage = makeAsyncComponent('LinkingLandingPage', LazyLinkingLandingPage);
const SelectTeam = makeAsyncComponent('SelectTeam', LazySelectTeam);
const Authorize = makeAsyncComponent('Authorize', LazyAuthorize);
const Mfa = makeAsyncComponent('Mfa', LazyMfa);
const PreparingWorkspace = makeAsyncComponent('PreparingWorkspace', LazyPreparingWorkspace);
const TeamController = makeAsyncComponent('TeamController', LazyTeamController);
const OnBoardingTaskList = makeAsyncComponent('OnboardingTaskList', LazyOnBoardingTaskList);

type LoggedInRouteProps = {
    component: React.ComponentType<RouteComponentProps<any>>;
    path: string | string[];
    theme?: Theme; // the routes that send the theme are the ones that will actually need to show the onboarding tasklist
};

function LoggedInRoute(props: LoggedInRouteProps) {
    const {component: Component, theme, ...rest} = props;
    return (
        <Route
            {...rest}
            render={(routeProps) => (
                <LoggedIn {...routeProps}>
                    {theme && <CompassThemeProvider theme={theme}>
                        <OnBoardingTaskList/>
                    </CompassThemeProvider>}
                    <Component {...(routeProps)}/>
                </LoggedIn>
            )}
        />
    );
}

const noop = () => {};

export type Props = PropsFromRedux & RouteComponentProps;

interface State {
    shouldMountAppRoutes?: boolean;
}

export default class Root extends React.PureComponent<Props, State> {
    // The constructor adds a bunch of event listeners,
    // so we do need this.
    private a11yController: A11yController;

    constructor(props: Props) {
        super(props);

        // Redux
        setUrl(getSiteURL());

        // Disable auth header to enable CSRF check
        Client4.setAuthHeader = false;

        setSystemEmojis(new Set(EmojiIndicesByAlias.keys()));

        // Force logout of all tabs if one tab is logged out
        window.addEventListener('storage', this.handleLogoutLoginSignal);

        // Prevent drag and drop files from navigating away from the app
        document.addEventListener('drop', (e) => {
            if (e.dataTransfer && e.dataTransfer.items.length > 0 && e.dataTransfer.items[0].kind === 'file') {
                e.preventDefault();
                e.stopPropagation();
            }
        });

        document.addEventListener('dragover', (e) => {
            if (!Utils.isTextDroppableEvent(e) && !document.body.classList.contains('focalboard-body')) {
                e.preventDefault();
                e.stopPropagation();
            }
        });

        this.state = {
            shouldMountAppRoutes: false,
        };

        this.a11yController = new A11yController();
    }

    setRudderConfig = () => {
        const telemetryId = this.props.telemetryId;

        const rudderUrl = 'https://pdat.matterlytics.com';
        let rudderKey = '';
        switch (this.props.serviceEnvironment) {
        case ServiceEnvironment.PRODUCTION:
            rudderKey = '1aoejPqhgONMI720CsBSRWzzRQ9';
            break;
        case ServiceEnvironment.TEST:
            rudderKey = '1aoeoCDeh7OCHcbW2kseWlwUFyq';
            break;
        case ServiceEnvironment.DEV:
            break;
        }

        if (rudderKey !== '' && this.props.telemetryEnabled) {
            const rudderCfg: {setCookieDomain?: string} = {};
            if (this.props.siteURL !== '') {
                try {
                    rudderCfg.setCookieDomain = new URL(this.props.siteURL || '').hostname;
                } catch (_) {
                    // eslint-disable-next-line no-console
                    console.error('Failed to set cookie domain for RudderStack');
                }
            }

            rudderAnalytics.load(rudderKey, rudderUrl || '', rudderCfg);

            rudderAnalytics.identify(telemetryId, {}, {
                context: {
                    ip: '0.0.0.0',
                },
                page: {
                    path: '',
                    referrer: '',
                    search: '',
                    title: '',
                    url: '',
                },
                anonymousId: '00000000000000000000000000',
            });

            rudderAnalytics.page('ApplicationLoaded', {
                path: '',
                referrer: '',
                search: ('' as any),
                title: '',
                url: '',
            } as any,
            {
                context: {
                    ip: '0.0.0.0',
                },
                anonymousId: '00000000000000000000000000',
            });

            const utmParams = this.captureUTMParams();
            rudderAnalytics.ready(() => {
                Client4.setTelemetryHandler(new RudderTelemetryHandler());
                if (utmParams) {
                    trackEvent('utm_params', 'utm_params', utmParams);
                }
            });
        }
    };

    onConfigLoaded = () => {
        Promise.all([
            this.props.actions.initializeProducts(),
            initializePlugins(),
        ]).then(() => {
            this.setState({shouldMountAppRoutes: true});
        });

        this.props.actions.migrateRecentEmojis();
        this.props.actions.loadRecentlyUsedCustomEmojis();

        this.showLandingPageIfNecessary();

        Utils.applyTheme(this.props.theme);
    };

    private showLandingPageIfNecessary = () => {
        // We have nothing to redirect to if we're already on Desktop App
        // Chromebook has no Desktop App to switch to
        if (UserAgent.isDesktopApp() || UserAgent.isChromebook()) {
            return;
        }

        // Nothing to link to if we've removed the Android App download link
        if (UserAgent.isAndroidWeb() && !this.props.androidDownloadLink) {
            return;
        }

        // Nothing to link to if we've removed the iOS App download link
        if (UserAgent.isIosWeb() && !this.props.iosDownloadLink) {
            return;
        }

        // Nothing to link to if we've removed the Desktop App download link
        if (!this.props.appDownloadLink) {
            return;
        }

        // Only show the landing page once
        if (BrowserStore.hasSeenLandingPage()) {
            return;
        }

        // We don't want to show when resetting the password
        if (this.props.location.pathname === '/reset_password_complete') {
            return;
        }

        // We don't want to show when we're doing Desktop App external login
        if (this.props.location.pathname === '/login/desktop') {
            return;
        }

        // Stop this infinitely redirecting
        if (this.props.location.pathname.includes('/landing')) {
            return;
        }

        // Disabled to avoid breaking the CWS flow
        if (this.props.isCloud) {
            return;
        }

        // Disable for Rainforest tests
        if (window.location.hostname?.endsWith('.test.mattermost.com')) {
            return;
        }

        this.props.history.push('/landing#' + this.props.location.pathname + this.props.location.search);
        BrowserStore.setLandingPageSeen(true);
    };

    componentDidUpdate(prevProps: Props, prevState: State) {
        if (!deepEqual(prevProps.theme, this.props.theme)) {
            Utils.applyTheme(this.props.theme);
        }

        if (this.props.location.pathname === '/') {
            if (this.props.noAccounts) {
                prevProps.history.push('/signup_user_complete');
            } else if (this.props.showTermsOfService) {
                prevProps.history.push('/terms_of_service');
            }
        }

        if (
            this.props.shouldShowAppBar !== prevProps.shouldShowAppBar ||
            this.props.rhsIsOpen !== prevProps.rhsIsOpen ||
            this.props.rhsIsExpanded !== prevProps.rhsIsExpanded
        ) {
            this.setRootMeta();
        }

<<<<<<< HEAD
        const isConfigNowLoaded = prevState.configLoaded === false && this.state.configLoaded === true;
        if (isConfigNowLoaded) {
            if (!doesRouteBelongToTeamControllerRoutes(this.props.location.pathname)) {
                InitialLoadingScreen.stop();
            }
=======
        if (!prevProps.isConfigLoaded && this.props.isConfigLoaded) {
            this.setRudderConfig();
>>>>>>> efbb70f3
        }
    }

    captureUTMParams() {
        const qs = new URLSearchParams(window.location.search);

        // list of key that we want to track
        const keys = ['utm_source', 'utm_medium', 'utm_campaign'];

        const campaign = keys.reduce((acc, key) => {
            if (qs.has(key)) {
                const value = qs.get(key);
                if (value) {
                    acc[key] = value;
                }
                qs.delete(key);
            }
            return acc;
        }, {} as Record<string, string>);

        if (Object.keys(campaign).length > 0) {
            this.props.history.replace({search: qs.toString()});
            return campaign;
        }
        return null;
    }

    initiateMeRequests = async () => {
        const {isLoaded, isMeRequested} = await this.props.actions.loadConfigAndMe();

        if (isLoaded) {
            const isUserAtRootRoute = this.props.location.pathname === '/';

            if (isUserAtRootRoute) {
                if (isMeRequested) {
                    this.props.actions.redirectToOnboardingOrDefaultTeam(this.props.history);
                } else if (this.props.noAccounts) {
                    this.props.history.push('/signup_user_complete');
                }
            }

            this.onConfigLoaded();
        }
    };

    componentDidMount() {
        temporarilySetPageLoadContext(PageLoadContext.PAGE_LOAD);

        this.initiateMeRequests();

        // See figma design on issue https://mattermost.atlassian.net/browse/MM-43649
        this.props.actions.registerCustomPostRenderer('custom_pl_notification', OpenPluginInstallPost, 'plugin_install_post_message_renderer');

        measurePageLoadTelemetry();
        trackSelectorMetrics();
    }

    componentWillUnmount() {
        window.removeEventListener('storage', this.handleLogoutLoginSignal);
    }

    handleLogoutLoginSignal = (e: StorageEvent) => {
        this.props.actions.handleLoginLogoutSignal(e);
    };

    setRootMeta = () => {
        const root = document.getElementById('root')!;

        for (const [className, enabled] of Object.entries({
            'app-bar-enabled': this.props.shouldShowAppBar,
            'rhs-open': this.props.rhsIsOpen,
            'rhs-open-expanded': this.props.rhsIsExpanded,
        })) {
            root.classList.toggle(className, enabled);
        }
    };

    render() {
        if (!this.state.shouldMountAppRoutes) {
            return <div/>;
        }

        return (
            <RootProvider>
                <MobileViewWatcher/>
                <LuxonController/>
                <PerformanceReporterController/>
                <Switch>
                    <Route
                        path={'/error'}
                        component={ErrorPage}
                    />
                    <HFRoute
                        path={'/login'}
                        component={Login}
                    />
                    <HFRoute
                        path={'/access_problem'}
                        component={AccessProblem}
                    />
                    <HFTRoute
                        path={'/reset_password'}
                        component={PasswordResetSendLink}
                    />
                    <HFTRoute
                        path={'/reset_password_complete'}
                        component={PasswordResetForm}
                    />
                    <HFRoute
                        path={'/signup_user_complete'}
                        component={Signup}
                    />
                    <HFRoute
                        path={'/should_verify_email'}
                        component={ShouldVerifyEmail}
                    />
                    <HFRoute
                        path={'/do_verify_email'}
                        component={DoVerifyEmail}
                    />
                    <HFTRoute
                        path={'/claim'}
                        component={ClaimController}
                    />
                    <LoggedInRoute
                        path={'/terms_of_service'}
                        component={TermsOfService}
                    />
                    <Route
                        path={'/landing'}
                        component={LinkingLandingPage}
                    />
                    <Route
                        path={'/admin_console'}
                    >
                        <Switch>
                            <LoggedInRoute
                                theme={this.props.theme}
                                path={'/admin_console'}
                                component={AdminConsole}
                            />
                            <RootRedirect/>
                        </Switch>
                    </Route>
                    <LoggedInHFTRoute
                        path={'/select_team'}
                        component={SelectTeam}
                    />
                    <LoggedInHFTRoute
                        path={'/oauth/authorize'}
                        component={Authorize}
                    />
                    <LoggedInHFTRoute
                        path={'/create_team'}
                        component={CreateTeam}
                    />
                    <LoggedInRoute
                        path={'/mfa'}
                        component={Mfa}
                    />
                    <LoggedInRoute
                        path={'/preparing-workspace'}
                        component={PreparingWorkspace}
                    />
                    <Redirect
                        from={'/_redirect/integrations/:subpath*'}
                        to={`/${this.props.permalinkRedirectTeamName}/integrations/:subpath*`}
                    />
                    <Redirect
                        from={'/_redirect/pl/:postid'}
                        to={`/${this.props.permalinkRedirectTeamName}/pl/:postid`}
                    />
                    <CompassThemeProvider theme={this.props.theme}>
                        {(this.props.showLaunchingWorkspace && !this.props.location.pathname.includes('/preparing-workspace') &&
                            <LaunchingWorkspace
                                fullscreen={true}
                                zIndex={LAUNCHING_WORKSPACE_FULLSCREEN_Z_INDEX}
                                show={true}
                                onPageView={noop}
                                transitionDirection={Animations.Reasons.EnterFromBefore}
                            />
                        )}
                        <WindowSizeObserver/>
                        <ModalController/>
                        <AnnouncementBarController/>
                        <SystemNotice/>
                        <GlobalHeader/>
                        <CloudEffects/>
                        <TeamSidebar/>
                        <div className='main-wrapper'>
                            <Switch>
                                {this.props.products?.filter((product) => Boolean(product.publicComponent)).map((product) => (
                                    <Route
                                        key={`${product.id}-public`}
                                        path={`${product.baseURL}/public`}
                                        render={(props) => {
                                            return (
                                                <Pluggable
                                                    pluggableName={'Product'}
                                                    subComponentName={'publicComponent'}
                                                    pluggableId={product.id}
                                                    css={{gridArea: 'center'}}
                                                    {...props}
                                                />
                                            );
                                        }}
                                    />
                                ))}
                                {this.props.products?.map((product) => (
                                    <Route
                                        key={product.id}
                                        path={product.baseURL}
                                        render={(props) => {
                                            let pluggable = (
                                                <Pluggable
                                                    pluggableName={'Product'}
                                                    subComponentName={'mainComponent'}
                                                    pluggableId={product.id}
                                                    webSocketClient={webSocketClient}
                                                    css={product.wrapped ? undefined : {gridArea: 'center'}}
                                                />
                                            );
                                            if (product.wrapped) {
                                                pluggable = (
                                                    <div className={classNames(['product-wrapper', {wide: !product.showTeamSidebar}])}>
                                                        {pluggable}
                                                    </div>
                                                );
                                            }
                                            return (
                                                <LoggedIn {...props}>
                                                    {pluggable}
                                                </LoggedIn>
                                            );
                                        }}
                                    />
                                ))}
                                {this.props.plugins?.map((plugin) => (
                                    <Route
                                        key={plugin.id}
                                        path={'/plug/' + (plugin as any).route}
                                        render={() => (
                                            <Pluggable
                                                pluggableName={'CustomRouteComponent'}
                                                pluggableId={plugin.id}
                                                css={{gridArea: 'center'}}
                                            />
                                        )}
                                    />
                                ))}
                                <LoggedInRoute
                                    theme={this.props.theme}
                                    path={`/:team(${TEAM_NAME_PATH_PATTERN})`}
                                    component={TeamController}
                                />
                                <RootRedirect/>
                            </Switch>
                            <SidebarRight/>
                        </div>
                        <Pluggable pluggableName='Global'/>
                        <AppBar/>
                        <SidebarRightMenu/>
                    </CompassThemeProvider>
                </Switch>
            </RootProvider>
        );
    }
}

export function doesRouteBelongToTeamControllerRoutes(pathname: RouteComponentProps['location']['pathname']): boolean {
    const TEAM_CONTROLLER_PATH_PATTERN = /^\/([a-z0-9\-_]+)\/(channels|messages|threads|drafts|integrations|emoji)(\/.*)?$/;
    return TEAM_CONTROLLER_PATH_PATTERN.test(pathname);
}<|MERGE_RESOLUTION|>--- conflicted
+++ resolved
@@ -331,16 +331,14 @@
             this.setRootMeta();
         }
 
-<<<<<<< HEAD
-        const isConfigNowLoaded = prevState.configLoaded === false && this.state.configLoaded === true;
-        if (isConfigNowLoaded) {
+        if (!prevProps.isConfigLoaded && this.props.isConfigLoaded) {
+            this.setRudderConfig();
+        }
+
+        if (prevState.shouldMountAppRoutes === false && this.state.shouldMountAppRoutes === true) {
             if (!doesRouteBelongToTeamControllerRoutes(this.props.location.pathname)) {
                 InitialLoadingScreen.stop();
             }
-=======
-        if (!prevProps.isConfigLoaded && this.props.isConfigLoaded) {
-            this.setRudderConfig();
->>>>>>> efbb70f3
         }
     }
 

// Copyright (c) 2015-present Mattermost, Inc. All Rights Reserved.
// See LICENSE.txt for license information.

import React from 'react';
import type {RouteComponentProps} from 'react-router-dom';
import {bindActionCreators} from 'redux';

import {ServiceEnvironment} from '@mattermost/types/config';

import {Client4} from 'mattermost-redux/client';
import type {Theme} from 'mattermost-redux/selectors/entities/preferences';

import * as GlobalActions from 'actions/global_actions';

import testConfigureStore from 'packages/mattermost-redux/test/test_store';
import {renderWithContext, waitFor} from 'tests/react_testing_utils';
import {StoragePrefixes} from 'utils/constants';

import {handleLoginLogoutSignal, redirectToOnboardingOrDefaultTeam} from './actions';
import type {Props} from './root';
import Root from './root';

jest.mock('mattermost-redux/client/rudder', () => ({
    rudderAnalytics: {
        identify: jest.fn(),
        load: jest.fn(),
        page: jest.fn(),
        ready: jest.fn((callback) => callback()), // Default behavior: calls the callback
        track: jest.fn(),
    },
    RudderTelemetryHandler: jest.fn(),
}));

jest.mock('mattermost-redux/client/rudder', () => {
    const actual = jest.requireActual('mattermost-redux/client/rudder');
    return {
        ...actual,
        rudderAnalytics: {
            ...actual.rudderAnalytics,
            ready: jest.fn((callback) => callback()),
        },
    };
});

jest.mock('actions/telemetry_actions');

jest.mock('components/announcement_bar', () => () => <div/>);
jest.mock('components/team_sidebar', () => () => <div/>);
jest.mock('components/mobile_view_watcher', () => () => <div/>);
jest.mock('./performance_reporter_controller', () => () => <div/>);

jest.mock('utils/utils', () => {
    const original = jest.requireActual('utils/utils');

    return {
        ...original,
        applyTheme: jest.fn(),
    };
});

jest.mock('actions/global_actions', () => ({
    redirectUserToDefaultTeam: jest.fn(),
}));

jest.mock('mattermost-redux/actions/general', () => ({
    getFirstAdminSetupComplete: jest.fn(() => Promise.resolve({
        type: 'FIRST_ADMIN_COMPLETE_SETUP_RECEIVED',
        data: true,
    })),
    setUrl: () => {},
}));

describe('components/Root', () => {
    const store = testConfigureStore();

    const baseProps: Props = {
        theme: {} as Theme,
        isConfigLoaded: true,
        telemetryEnabled: true,
        noAccounts: false,
        telemetryId: '1234ab',
        serviceEnvironment: undefined,
        siteURL: 'http://localhost:8065',
        iosDownloadLink: undefined,
        androidDownloadLink: undefined,
        appDownloadLink: undefined,
        showTermsOfService: false,
        plugins: [],
        products: [],
        showLaunchingWorkspace: false,
        rhsIsExpanded: false,
        rhsIsOpen: false,
        rhsState: null,
        shouldShowAppBar: false,
        isCloud: false,
        enableDesktopLandingPage: true,
        actions: {
            loadConfigAndMe: jest.fn().mockImplementation(() => {
                return Promise.resolve({
                    isLoaded: true,
                    isMeRequested: false,
                });
            }),
            getFirstAdminSetupComplete: jest.fn(),
            getProfiles: jest.fn(),
            loadRecentlyUsedCustomEmojis: jest.fn(),
            migrateRecentEmojis: jest.fn(),
            registerCustomPostRenderer: jest.fn(),
            initializeProducts: jest.fn(),
            ...bindActionCreators({
                handleLoginLogoutSignal,
                redirectToOnboardingOrDefaultTeam,
            }, store.dispatch),
        },
        permalinkRedirectTeamName: 'myTeam',
        ...{
            location: {
                pathname: '/',
            },
            history: {
                push: jest.fn(),
            } as unknown as RouteComponentProps['history'],
        } as RouteComponentProps,
    };

    let originalMatchMedia: (query: string) => MediaQueryList;
    let originalReload: () => void;

    beforeAll(() => {
        originalMatchMedia = window.matchMedia;
        originalReload = window.location.reload;

        Object.defineProperty(window, 'matchMedia', {
            writable: true,
            value: jest.fn().mockImplementation((query) => ({
                matches: false,
                media: query,
            })),
        });

        Object.defineProperty(window.location, 'reload', {
            configurable: true,
            writable: true,
        });

        window.location.reload = jest.fn();
    });

    afterEach(() => {
        jest.restoreAllMocks();
    });

    afterAll(() => {
        window.matchMedia = originalMatchMedia;
        window.location.reload = originalReload;
    });

    test('should load config and license on mount and redirect to sign-up page', async () => {
        const props = {
            ...baseProps,
            noAccounts: true,
        };

        renderWithContext(<Root {...props}/>);

        await waitFor(() => {
            expect(props.history.push).toHaveBeenCalledWith('/signup_user_complete');
        });
    });

    test('should load user, config, and license on mount and redirect to defaultTeam on success', async () => {
        document.cookie = 'MMUSERID=userid';
        localStorage.setItem('was_logged_in', 'true');

        const props = {
            ...baseProps,
            actions: {
                ...baseProps.actions,
                loadConfigAndMe: jest.fn().mockImplementation(() => {
                    return Promise.resolve({
                        isLoaded: true,
                        isMeRequested: true,
                    });
                }),
            },
        };

        renderWithContext(<Root {...props}/>);

        await waitFor(() => {
            expect(props.actions.loadConfigAndMe).toHaveBeenCalledTimes(1);
            expect(GlobalActions.redirectUserToDefaultTeam).toHaveBeenCalledTimes(1);
        });
    });

    test('should load user, config, and license on mount and should not redirect to defaultTeam id pathname is not root', async () => {
        document.cookie = 'MMUSERID=userid';
        localStorage.setItem('was_logged_in', 'true');

        const props = {
            ...baseProps,
            location: {
                pathname: '/admin_console',
            } as RouteComponentProps['location'],
            actions: {
                ...baseProps.actions,
                loadConfigAndMe: jest.fn().mockImplementation(() => {
                    return Promise.resolve({
                        isLoaded: true,
                        isMeRequested: true,
                    });
                }),
            },
        };

        renderWithContext(<Root {...props}/>);

        await waitFor(() => {
            expect(props.actions.loadConfigAndMe).toHaveBeenCalledTimes(1);
            expect(GlobalActions.redirectUserToDefaultTeam).not.toHaveBeenCalled();
        });
    });

    test('should call history on props change', () => {
        const props = {
            ...baseProps,
            noAccounts: false,
            history: {
                push: jest.fn(),
            } as unknown as RouteComponentProps['history'],
        };

        const {rerender} = renderWithContext(<Root {...props}/>);

        expect(props.history.push).not.toHaveBeenCalled();

        const props2 = {
            ...props,
            noAccounts: true,
        };

        rerender(<Root {...props2}/>);

        expect(props.history.push).toHaveBeenLastCalledWith('/signup_user_complete');
    });

    test('should reload on focus after getting signal login event from another tab', () => {
        renderWithContext(<Root {...baseProps}/>);

        const loginSignal = new StorageEvent('storage', {
            key: StoragePrefixes.LOGIN,
            newValue: String(Math.random()),
            storageArea: localStorage,
        });

        window.dispatchEvent(loginSignal);
        window.dispatchEvent(new Event('focus'));

        expect(window.location.reload).toBeCalledTimes(1);
    });

    test('should not set a TelemetryHandler when onConfigLoaded is called if Rudder is not configured', async () => {
        const props = {
            ...baseProps,
            serviceEnvironment: ServiceEnvironment.DEV,
            actions: {
                ...baseProps.actions,
                loadConfigAndMe: jest.fn().mockImplementation(() => {
                    return Promise.resolve({
                        isLoaded: true,
                        isMeRequested: true,
                    });
                }),
            },
        };

        renderWithContext(<Root {...props}/>);

        // Wait for the component to load config and call onConfigLoaded
        await waitFor(() => {
            expect(props.actions.loadConfigAndMe).toHaveBeenCalledTimes(1);
        });

        Client4.trackEvent('category', 'event');

        expect(Client4.telemetryHandler).not.toBeDefined();
    });

    test('should set a TelemetryHandler when onConfigLoaded is called if Rudder is configured', async () => {
        const props = {
            ...baseProps,
            isConfigLoaded: false,
            serviceEnvironment: ServiceEnvironment.TEST,
            actions: {
                ...baseProps.actions,
                loadConfigAndMe: jest.fn().mockImplementation(() => {
                    return Promise.resolve({
                        isLoaded: true,
                        isMeRequested: true,
                    });
                }),
            },
        };

        const {rerender} = renderWithContext(<Root {...props}/>);

        // Wait for the component to load config and call onConfigLoaded
        await waitFor(() => {
            expect(props.actions.loadConfigAndMe).toHaveBeenCalledTimes(1);
        });

        const props2 = {
            ...props,
            isConfigLoaded: true,
        };

        rerender(<Root {...props2}/>);

        expect(Client4.telemetryHandler).toBeDefined();
    });

    describe('showLandingPageIfNecessary', () => {
        const landingProps = {
            ...baseProps,
            iosDownloadLink: 'http://iosapp.com',
            androidDownloadLink: 'http://androidapp.com',
            appDownloadLink: 'http://desktopapp.com',
            ...{
                location: {
                    pathname: '/',
                    search: '',
                },
            } as RouteComponentProps,
        };

        test('should show for normal cases', async () => {
            renderWithContext(<Root {...landingProps}/>);

            await waitFor(() => {
                expect(landingProps.history.push).toHaveBeenCalledWith('/landing#/');
            });
        });

        test('should not show for Desktop App login flow', async () => {
            const props = {
                ...landingProps,
                ...{
                    location: {
                        pathname: '/login/desktop',
                    },
                } as RouteComponentProps,
            };

            renderWithContext(<Root {...props}/>);

            await waitFor(() => {
                expect(props.history.push).not.toHaveBeenCalled();
            });
        });

        test('should not show when disabled', async () => {
            const props = {
                ...landingProps,
                enableDesktopLandingPage: false,
            };

            renderWithContext(<Root {...props}/>);

            await waitFor(() => {
                expect(props.history.push).not.toHaveBeenCalled();
            });
        });
    });
<<<<<<< HEAD
=======
});

describe('doesRouteBelongToTeamControllerRoutes', () => {
    test('should return true for some of team_controller routes', () => {
        expect(doesRouteBelongToTeamControllerRoutes('/team_name_example_1/messages/abc')).toBe(true);
        expect(doesRouteBelongToTeamControllerRoutes('/team_name_example_1/messages')).toBe(true);
        expect(doesRouteBelongToTeamControllerRoutes('/team_name_example_1/channels/cde')).toBe(true);
        expect(doesRouteBelongToTeamControllerRoutes('/team_name_example_1/channels')).toBe(true);
        expect(doesRouteBelongToTeamControllerRoutes('/team_name_example_1/threads/efg')).toBe(true);
        expect(doesRouteBelongToTeamControllerRoutes('/team_name_example_1/threads')).toBe(true);
        expect(doesRouteBelongToTeamControllerRoutes('/team_name_example_1/drafts')).toBe(true);
        expect(doesRouteBelongToTeamControllerRoutes('/team_name_example_1/integrations/klm')).toBe(true);
        expect(doesRouteBelongToTeamControllerRoutes('/team_name_example_1/emoji/nop')).toBe(true);
        expect(doesRouteBelongToTeamControllerRoutes('/team_name_example_1/integrations')).toBe(true);
        expect(doesRouteBelongToTeamControllerRoutes('/team_name_example_1/emoji')).toBe(true);
    });

    test('should return false for other of team_controller routes', () => {
        expect(doesRouteBelongToTeamControllerRoutes('/team_name_example_2')).toBe(false);
        expect(doesRouteBelongToTeamControllerRoutes('/team_name_example_2/pl/permalink123')).toBe(false);
        expect(doesRouteBelongToTeamControllerRoutes('/team_name_example_2/needs_team_component_plugin')).toBe(false);
    });

    test('should return false for other routes of root', () => {
        expect(doesRouteBelongToTeamControllerRoutes('/plug/custom_route_component')).toBe(false);
        expect(doesRouteBelongToTeamControllerRoutes('/main_component_product_1')).toBe(false);
        expect(doesRouteBelongToTeamControllerRoutes('/product_1/public')).toBe(false);
        expect(doesRouteBelongToTeamControllerRoutes('/_redirect/pl/message_1')).toBe(false);
        expect(doesRouteBelongToTeamControllerRoutes('/preparing-workspace')).toBe(false);
        expect(doesRouteBelongToTeamControllerRoutes('/mfa')).toBe(false);
        expect(doesRouteBelongToTeamControllerRoutes('/create_team')).toBe(false);
        expect(doesRouteBelongToTeamControllerRoutes('/oauth/authorize')).toBe(false);
        expect(doesRouteBelongToTeamControllerRoutes('/select_team')).toBe(false);
        expect(doesRouteBelongToTeamControllerRoutes('/admin_console')).toBe(false);
        expect(doesRouteBelongToTeamControllerRoutes('/landing')).toBe(false);
        expect(doesRouteBelongToTeamControllerRoutes('/terms_of_service')).toBe(false);
        expect(doesRouteBelongToTeamControllerRoutes('/claim')).toBe(false);
        expect(doesRouteBelongToTeamControllerRoutes('/do_verify_email')).toBe(false);
        expect(doesRouteBelongToTeamControllerRoutes('/should_verify_email')).toBe(false);
        expect(doesRouteBelongToTeamControllerRoutes('/signup_user_complete')).toBe(false);
        expect(doesRouteBelongToTeamControllerRoutes('/reset_password_complete')).toBe(false);
        expect(doesRouteBelongToTeamControllerRoutes('/reset_password')).toBe(false);
        expect(doesRouteBelongToTeamControllerRoutes('/access_problem')).toBe(false);
        expect(doesRouteBelongToTeamControllerRoutes('/login')).toBe(false);
        expect(doesRouteBelongToTeamControllerRoutes('/error')).toBe(false);
    });

    test('should return false for admin_console routes', () => {
        expect(doesRouteBelongToTeamControllerRoutes('/admin_console/about')).toBe(false);
        expect(doesRouteBelongToTeamControllerRoutes('/admin_console/reporting')).toBe(false);
        expect(doesRouteBelongToTeamControllerRoutes('/admin_console/user_management')).toBe(false);
        expect(doesRouteBelongToTeamControllerRoutes('/admin_console/environment')).toBe(false);
        expect(doesRouteBelongToTeamControllerRoutes('/admin_console/site_config')).toBe(false);
        expect(doesRouteBelongToTeamControllerRoutes('/admin_console/plugins/')).toBe(false);
        expect(doesRouteBelongToTeamControllerRoutes('/admin_console/integrations/')).toBe(false);
        expect(doesRouteBelongToTeamControllerRoutes('/admin_console/integrations/bot_accounts')).toBe(false);
        expect(doesRouteBelongToTeamControllerRoutes('/admin_console/compliance')).toBe(false);
        expect(doesRouteBelongToTeamControllerRoutes('/admin_console/experimental')).toBe(false);
    });
>>>>>>> e55b018d
});<|MERGE_RESOLUTION|>--- conflicted
+++ resolved
@@ -18,7 +18,7 @@
 
 import {handleLoginLogoutSignal, redirectToOnboardingOrDefaultTeam} from './actions';
 import type {Props} from './root';
-import Root from './root';
+import Root, {doesRouteBelongToTeamControllerRoutes} from './root';
 
 jest.mock('mattermost-redux/client/rudder', () => ({
     rudderAnalytics: {
@@ -371,8 +371,6 @@
             });
         });
     });
-<<<<<<< HEAD
-=======
 });
 
 describe('doesRouteBelongToTeamControllerRoutes', () => {
@@ -432,5 +430,4 @@
         expect(doesRouteBelongToTeamControllerRoutes('/admin_console/compliance')).toBe(false);
         expect(doesRouteBelongToTeamControllerRoutes('/admin_console/experimental')).toBe(false);
     });
->>>>>>> e55b018d
 });
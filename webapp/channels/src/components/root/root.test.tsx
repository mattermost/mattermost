// Copyright (c) 2015-present Mattermost, Inc. All Rights Reserved.
// See LICENSE.txt for license information.

import React from 'react';
import type {RouteComponentProps} from 'react-router-dom';
import {bindActionCreators} from 'redux';

import {ServiceEnvironment} from '@mattermost/types/config';

import {Client4} from 'mattermost-redux/client';
import type {Theme} from 'mattermost-redux/selectors/entities/preferences';

import * as GlobalActions from 'actions/global_actions';

<<<<<<< HEAD
import Root, {doesRouteBelongToTeamControllerRoutes} from 'components/root/root';
import type {Props} from 'components/root/root';

=======
>>>>>>> efbb70f3
import testConfigureStore from 'packages/mattermost-redux/test/test_store';
import {renderWithContext, waitFor} from 'tests/react_testing_utils';
import {StoragePrefixes} from 'utils/constants';

<<<<<<< HEAD
import type {ProductComponent} from 'types/store/plugins';
import type {RhsState} from 'types/store/rhs';

=======
>>>>>>> efbb70f3
import {handleLoginLogoutSignal, redirectToOnboardingOrDefaultTeam} from './actions';
import type {Props} from './root';
import Root from './root';

jest.mock('mattermost-redux/client/rudder', () => ({
    rudderAnalytics: {
        identify: jest.fn(),
        load: jest.fn(),
        page: jest.fn(),
        ready: jest.fn((callback) => callback()), // Default behavior: calls the callback
        track: jest.fn(),
    },
    RudderTelemetryHandler: jest.fn(),
}));

jest.mock('mattermost-redux/client/rudder', () => {
    const actual = jest.requireActual('mattermost-redux/client/rudder');
    return {
        ...actual,
        rudderAnalytics: {
            ...actual.rudderAnalytics,
            ready: jest.fn((callback) => callback()),
        },
    };
});

jest.mock('actions/telemetry_actions');

jest.mock('components/announcement_bar', () => () => <div/>);
jest.mock('components/team_sidebar', () => () => <div/>);
jest.mock('components/mobile_view_watcher', () => () => <div/>);
jest.mock('./performance_reporter_controller', () => () => <div/>);

jest.mock('utils/utils', () => {
    const original = jest.requireActual('utils/utils');

    return {
        ...original,
        applyTheme: jest.fn(),
    };
});

jest.mock('actions/global_actions', () => ({
    redirectUserToDefaultTeam: jest.fn(),
}));

jest.mock('mattermost-redux/actions/general', () => ({
    getFirstAdminSetupComplete: jest.fn(() => Promise.resolve({
        type: 'FIRST_ADMIN_COMPLETE_SETUP_RECEIVED',
        data: true,
    })),
    setUrl: () => {},
}));

describe('components/Root', () => {
    const store = testConfigureStore();

    const baseProps: Props = {
<<<<<<< HEAD
=======
        theme: {} as Theme,
        isConfigLoaded: true,
>>>>>>> efbb70f3
        telemetryEnabled: true,
        noAccounts: false,
        telemetryId: '1234ab',
        serviceEnvironment: undefined,
        siteURL: 'http://localhost:8065',
        iosDownloadLink: undefined,
        androidDownloadLink: undefined,
        appDownloadLink: undefined,
        showTermsOfService: false,
        plugins: [],
        products: [],
        showLaunchingWorkspace: false,
        rhsIsExpanded: false,
        rhsIsOpen: false,
        rhsState: null,
        shouldShowAppBar: false,
        isCloud: false,
        actions: {
            getFirstAdminSetupComplete: jest.fn(),
            loadConfigAndMe: jest.fn().mockImplementation(() => {
                return Promise.resolve({
                    isLoaded: true,
                    isMeRequested: false,
                });
            }),
            getFirstAdminSetupComplete: jest.fn(),
            getProfiles: jest.fn(),
            loadRecentlyUsedCustomEmojis: jest.fn(),
            migrateRecentEmojis: jest.fn(),
            registerCustomPostRenderer: jest.fn(),
            initializeProducts: jest.fn(),
            ...bindActionCreators({
                handleLoginLogoutSignal,
                redirectToOnboardingOrDefaultTeam,
            }, store.dispatch),
        },
        permalinkRedirectTeamName: 'myTeam',
        ...{
            location: {
                pathname: '/',
            },
            history: {
                push: jest.fn(),
            } as unknown as RouteComponentProps['history'],
        } as RouteComponentProps,
<<<<<<< HEAD
        isCloud: false,
        rhsIsExpanded: false,
        rhsIsOpen: false,
        iosDownloadLink: '',
        androidDownloadLink: '',
        appDownloadLink: '',
        shouldShowAppBar: false,
        rhsState: {} as RhsState,
=======
>>>>>>> efbb70f3
    };

    let originalMatchMedia: (query: string) => MediaQueryList;
    let originalReload: () => void;

    beforeAll(() => {
        originalMatchMedia = window.matchMedia;
        originalReload = window.location.reload;

        Object.defineProperty(window, 'matchMedia', {
            writable: true,
            value: jest.fn().mockImplementation((query) => ({
                matches: false,
                media: query,
            })),
        });

        Object.defineProperty(window.location, 'reload', {
            configurable: true,
            writable: true,
        });

        window.location.reload = jest.fn();
    });

    afterEach(() => {
        jest.restoreAllMocks();
    });

    afterAll(() => {
        window.matchMedia = originalMatchMedia;
        window.location.reload = originalReload;
    });

    test('should load config and license on mount and redirect to sign-up page', async () => {
        const props = {
            ...baseProps,
            noAccounts: true,
        };

        renderWithContext(<Root {...props}/>);

        await waitFor(() => {
            expect(props.history.push).toHaveBeenCalledWith('/signup_user_complete');
        });
    });

    test('should load user, config, and license on mount and redirect to defaultTeam on success', async () => {
        document.cookie = 'MMUSERID=userid';
        localStorage.setItem('was_logged_in', 'true');

        const props = {
            ...baseProps,
            actions: {
                ...baseProps.actions,
                loadConfigAndMe: jest.fn().mockImplementation(() => {
                    return Promise.resolve({
                        isLoaded: true,
                        isMeRequested: true,
                    });
                }),
            },
        };

        renderWithContext(<Root {...props}/>);

        await waitFor(() => {
            expect(props.actions.loadConfigAndMe).toHaveBeenCalledTimes(1);
            expect(GlobalActions.redirectUserToDefaultTeam).toHaveBeenCalledTimes(1);
        });
    });

    test('should load user, config, and license on mount and should not redirect to defaultTeam id pathname is not root', async () => {
        document.cookie = 'MMUSERID=userid';
        localStorage.setItem('was_logged_in', 'true');

        const props = {
            ...baseProps,
            location: {
                pathname: '/admin_console',
            } as RouteComponentProps['location'],
            actions: {
                ...baseProps.actions,
                loadConfigAndMe: jest.fn().mockImplementation(() => {
                    return Promise.resolve({
                        isLoaded: true,
                        isMeRequested: true,
                    });
                }),
            },
        };

        renderWithContext(<Root {...props}/>);

        await waitFor(() => {
            expect(props.actions.loadConfigAndMe).toHaveBeenCalledTimes(1);
            expect(GlobalActions.redirectUserToDefaultTeam).not.toHaveBeenCalled();
        });
    });

    test('should call history on props change', () => {
        const props = {
            ...baseProps,
            noAccounts: false,
            history: {
                push: jest.fn(),
            } as unknown as RouteComponentProps['history'],
        };

        const {rerender} = renderWithContext(<Root {...props}/>);

        expect(props.history.push).not.toHaveBeenCalled();

        const props2 = {
            ...props,
            noAccounts: true,
        };

        rerender(<Root {...props2}/>);

        expect(props.history.push).toHaveBeenLastCalledWith('/signup_user_complete');
    });

    test('should reload on focus after getting signal login event from another tab', () => {
        renderWithContext(<Root {...baseProps}/>);

        const loginSignal = new StorageEvent('storage', {
            key: StoragePrefixes.LOGIN,
            newValue: String(Math.random()),
            storageArea: localStorage,
        });

        window.dispatchEvent(loginSignal);
        window.dispatchEvent(new Event('focus'));

        expect(window.location.reload).toBeCalledTimes(1);
    });

    test('should not set a TelemetryHandler when onConfigLoaded is called if Rudder is not configured', async () => {
        const props = {
            ...baseProps,
            serviceEnvironment: ServiceEnvironment.DEV,
            actions: {
                ...baseProps.actions,
                loadConfigAndMe: jest.fn().mockImplementation(() => {
                    return Promise.resolve({
                        isLoaded: true,
                        isMeRequested: true,
                    });
                }),
            },
        };

        renderWithContext(<Root {...props}/>);

        // Wait for the component to load config and call onConfigLoaded
        await waitFor(() => {
            expect(props.actions.loadConfigAndMe).toHaveBeenCalledTimes(1);
        });

        Client4.trackEvent('category', 'event');

        expect(Client4.telemetryHandler).not.toBeDefined();
    });

    test('should set a TelemetryHandler when onConfigLoaded is called if Rudder is configured', async () => {
        const props = {
            ...baseProps,
            isConfigLoaded: false,
            serviceEnvironment: ServiceEnvironment.TEST,
            actions: {
                ...baseProps.actions,
                loadConfigAndMe: jest.fn().mockImplementation(() => {
                    return Promise.resolve({
                        isLoaded: true,
                        isMeRequested: true,
                    });
                }),
            },
        };

        const {rerender} = renderWithContext(<Root {...props}/>);

        // Wait for the component to load config and call onConfigLoaded
        await waitFor(() => {
            expect(props.actions.loadConfigAndMe).toHaveBeenCalledTimes(1);
        });

        const props2 = {
            ...props,
            isConfigLoaded: true,
        };

        rerender(<Root {...props2}/>);

        expect(Client4.telemetryHandler).toBeDefined();
    });

    describe('showLandingPageIfNecessary', () => {
        const landingProps = {
            ...baseProps,
            iosDownloadLink: 'http://iosapp.com',
            androidDownloadLink: 'http://androidapp.com',
            appDownloadLink: 'http://desktopapp.com',
            ...{
                location: {
                    pathname: '/',
                    search: '',
                },
            } as RouteComponentProps,
        };

        test('should show for normal cases', async () => {
            renderWithContext(<Root {...landingProps}/>);

            await waitFor(() => {
                expect(landingProps.history.push).toHaveBeenCalledWith('/landing#/');
            });
        });

        test('should not show for Desktop App login flow', async () => {
            const props = {
                ...landingProps,
                ...{
                    location: {
                        pathname: '/login/desktop',
                    },
                } as RouteComponentProps,
            };

            renderWithContext(<Root {...props}/>);

            await waitFor(() => {
                expect(props.history.push).not.toHaveBeenCalled();
            });
        });
    });
});

describe('doesRouteBelongToTeamControllerRoutes', () => {
    test('should return true for some of team_controller routes', () => {
        expect(doesRouteBelongToTeamControllerRoutes('/team_name_example_1/messages/abc')).toBe(true);
        expect(doesRouteBelongToTeamControllerRoutes('/team_name_example_1/messages')).toBe(true);
        expect(doesRouteBelongToTeamControllerRoutes('/team_name_example_1/channels/cde')).toBe(true);
        expect(doesRouteBelongToTeamControllerRoutes('/team_name_example_1/channels')).toBe(true);
        expect(doesRouteBelongToTeamControllerRoutes('/team_name_example_1/threads/efg')).toBe(true);
        expect(doesRouteBelongToTeamControllerRoutes('/team_name_example_1/threads')).toBe(true);
        expect(doesRouteBelongToTeamControllerRoutes('/team_name_example_1/drafts')).toBe(true);
        expect(doesRouteBelongToTeamControllerRoutes('/team_name_example_1/integrations/klm')).toBe(true);
        expect(doesRouteBelongToTeamControllerRoutes('/team_name_example_1/emoji/nop')).toBe(true);
        expect(doesRouteBelongToTeamControllerRoutes('/team_name_example_1/integrations')).toBe(true);
        expect(doesRouteBelongToTeamControllerRoutes('/team_name_example_1/emoji')).toBe(true);
    });

    test('should return false for other of team_controller routes', () => {
        expect(doesRouteBelongToTeamControllerRoutes('/team_name_example_2')).toBe(false);
        expect(doesRouteBelongToTeamControllerRoutes('/team_name_example_2/pl/permalink123')).toBe(false);
        expect(doesRouteBelongToTeamControllerRoutes('/team_name_example_2/needs_team_component_plugin')).toBe(false);
    });

    test('should return false for other routes of root', () => {
        expect(doesRouteBelongToTeamControllerRoutes('/plug/custom_route_component')).toBe(false);
        expect(doesRouteBelongToTeamControllerRoutes('/main_component_product_1')).toBe(false);
        expect(doesRouteBelongToTeamControllerRoutes('/product_1/public')).toBe(false);
        expect(doesRouteBelongToTeamControllerRoutes('/_redirect/pl/message_1')).toBe(false);
        expect(doesRouteBelongToTeamControllerRoutes('/preparing-workspace')).toBe(false);
        expect(doesRouteBelongToTeamControllerRoutes('/mfa')).toBe(false);
        expect(doesRouteBelongToTeamControllerRoutes('/create_team')).toBe(false);
        expect(doesRouteBelongToTeamControllerRoutes('/oauth/authorize')).toBe(false);
        expect(doesRouteBelongToTeamControllerRoutes('/select_team')).toBe(false);
        expect(doesRouteBelongToTeamControllerRoutes('/admin_console')).toBe(false);
        expect(doesRouteBelongToTeamControllerRoutes('/landing')).toBe(false);
        expect(doesRouteBelongToTeamControllerRoutes('/terms_of_service')).toBe(false);
        expect(doesRouteBelongToTeamControllerRoutes('/claim')).toBe(false);
        expect(doesRouteBelongToTeamControllerRoutes('/do_verify_email')).toBe(false);
        expect(doesRouteBelongToTeamControllerRoutes('/should_verify_email')).toBe(false);
        expect(doesRouteBelongToTeamControllerRoutes('/signup_user_complete')).toBe(false);
        expect(doesRouteBelongToTeamControllerRoutes('/reset_password_complete')).toBe(false);
        expect(doesRouteBelongToTeamControllerRoutes('/reset_password')).toBe(false);
        expect(doesRouteBelongToTeamControllerRoutes('/access_problem')).toBe(false);
        expect(doesRouteBelongToTeamControllerRoutes('/login')).toBe(false);
        expect(doesRouteBelongToTeamControllerRoutes('/error')).toBe(false);
    });
});<|MERGE_RESOLUTION|>--- conflicted
+++ resolved
@@ -12,25 +12,13 @@
 
 import * as GlobalActions from 'actions/global_actions';
 
-<<<<<<< HEAD
-import Root, {doesRouteBelongToTeamControllerRoutes} from 'components/root/root';
-import type {Props} from 'components/root/root';
-
-=======
->>>>>>> efbb70f3
 import testConfigureStore from 'packages/mattermost-redux/test/test_store';
 import {renderWithContext, waitFor} from 'tests/react_testing_utils';
 import {StoragePrefixes} from 'utils/constants';
 
-<<<<<<< HEAD
-import type {ProductComponent} from 'types/store/plugins';
-import type {RhsState} from 'types/store/rhs';
-
-=======
->>>>>>> efbb70f3
 import {handleLoginLogoutSignal, redirectToOnboardingOrDefaultTeam} from './actions';
 import type {Props} from './root';
-import Root from './root';
+import Root, {doesRouteBelongToTeamControllerRoutes} from './root';
 
 jest.mock('mattermost-redux/client/rudder', () => ({
     rudderAnalytics: {
@@ -86,11 +74,8 @@
     const store = testConfigureStore();
 
     const baseProps: Props = {
-<<<<<<< HEAD
-=======
         theme: {} as Theme,
         isConfigLoaded: true,
->>>>>>> efbb70f3
         telemetryEnabled: true,
         noAccounts: false,
         telemetryId: '1234ab',
@@ -109,7 +94,6 @@
         shouldShowAppBar: false,
         isCloud: false,
         actions: {
-            getFirstAdminSetupComplete: jest.fn(),
             loadConfigAndMe: jest.fn().mockImplementation(() => {
                 return Promise.resolve({
                     isLoaded: true,
@@ -136,17 +120,6 @@
                 push: jest.fn(),
             } as unknown as RouteComponentProps['history'],
         } as RouteComponentProps,
-<<<<<<< HEAD
-        isCloud: false,
-        rhsIsExpanded: false,
-        rhsIsOpen: false,
-        iosDownloadLink: '',
-        androidDownloadLink: '',
-        appDownloadLink: '',
-        shouldShowAppBar: false,
-        rhsState: {} as RhsState,
-=======
->>>>>>> efbb70f3
     };
 
     let originalMatchMedia: (query: string) => MediaQueryList;

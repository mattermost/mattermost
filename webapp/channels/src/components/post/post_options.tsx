// Copyright (c) 2015-present Mattermost, Inc. All Rights Reserved.
// See LICENSE.txt for license information.

import classnames from 'classnames';
import React, {useCallback, useEffect, useRef, useState} from 'react';
import type {ReactNode} from 'react';
import {FormattedMessage} from 'react-intl';

import type {Emoji} from '@mattermost/types/emojis';
import type {Post} from '@mattermost/types/posts';

import {Posts} from 'mattermost-redux/constants/index';
import {isPostEphemeral} from 'mattermost-redux/utils/post_utils';

import ActionsMenu from 'components/actions_menu';
import CommentIcon from 'components/common/comment_icon';
import DotMenu from 'components/dot_menu';
import PostFlagIcon from 'components/post_view/post_flag_icon';
import PostReaction from 'components/post_view/post_reaction';
import PostRecentReactions from 'components/post_view/post_recent_reactions';

import {Locations, Constants} from 'utils/constants';
import {isSystemMessage, fromAutoResponder} from 'utils/post_utils';

import type {PostActionComponent} from 'types/store/plugins';

type Props = {
    post: Post;
    teamId: string;
    isFlagged: boolean;
    removePost: (post: Post) => void;
    enableEmojiPicker?: boolean;
    isReadOnly?: boolean;
    channelIsArchived?: boolean;
    handleCommentClick?: (e: React.MouseEvent) => void;
    handleJumpClick?: (e: React.MouseEvent) => void;
    handleDropdownOpened?: (e: boolean) => void;
    collapsedThreadsEnabled?: boolean;
    shouldShowActionsMenu?: boolean;
    oneClickReactionsEnabled?: boolean;
    recentEmojis: Emoji[];
    isExpanded?: boolean;
    hover?: boolean;
    isMobileView: boolean;
    hasReplies?: boolean;
    isFirstReply?: boolean;
    canReply?: boolean;
    replyCount?: number;
    location: keyof typeof Locations;
    isLastPost?: boolean;
    shortcutReactToLastPostEmittedFrom?: string;
    isPostHeaderVisible?: boolean | null;
    isPostBeingEdited?: boolean;
    canDelete?: boolean;
    pluginActions: PostActionComponent[];
    actions: {
        emitShortcutReactToLastPostFrom: (emittedFrom: 'CENTER' | 'RHS_ROOT' | 'NO_WHERE') => void;
    };
};

const PostOptions = (props: Props): JSX.Element => {
<<<<<<< HEAD
=======
    const dotMenuRef = useRef<HTMLUListElement>(null);

>>>>>>> ae9e6174
    const [showEmojiPicker, setShowEmojiPicker] = useState(false);
    const [showDotMenu, setShowDotMenu] = useState(false);
    const [showActionsMenu, setShowActionsMenu] = useState(false);

    const toggleEmojiPicker = useCallback((show: boolean) => {
        setShowEmojiPicker(show);
        props.handleDropdownOpened!(show);
    }, [props.handleDropdownOpened]);

    const lastEmittedFrom = useRef(props.shortcutReactToLastPostEmittedFrom);
    useEffect(() => {
        // Confirm that lastEmittedFrom actually changed to avoid toggling the emoji picker when another dependency
        // changes without the user pressing the hotkey again
        if (lastEmittedFrom.current === props.shortcutReactToLastPostEmittedFrom) {
            return;
        }

        lastEmittedFrom.current = props.shortcutReactToLastPostEmittedFrom;

        const locationToUse = props.location === 'RHS_COMMENT' ? Locations.RHS_ROOT : props.location;

        if (props.isLastPost &&
            (props.shortcutReactToLastPostEmittedFrom === locationToUse) &&
                props.isPostHeaderVisible) {
            props.actions.emitShortcutReactToLastPostFrom(Locations.NO_WHERE);
            toggleEmojiPicker(!showEmojiPicker);
        }
    // eslint-disable-next-line react-hooks/exhaustive-deps
    }, [props.isLastPost, props.shortcutReactToLastPostEmittedFrom, props.location, props.isPostHeaderVisible, showEmojiPicker]);

    const {
        channelIsArchived,
        collapsedThreadsEnabled,
        isReadOnly,
        post,
        oneClickReactionsEnabled,
        isMobileView,
    } = props;

    const isEphemeral = isPostEphemeral(post);
    const systemMessage = isSystemMessage(post);
    const isFromAutoResponder = fromAutoResponder(post);

    function removePost() {
        props.removePost(props.post);
    }

    const handleDotMenuOpened = (open: boolean) => {
        setShowDotMenu(open);
        props.handleDropdownOpened!(open);
    };

    const handleActionsMenuOpened = (open: boolean) => {
        setShowActionsMenu(open);
        props.handleDropdownOpened!(open);
    };

    const isPostDeleted = post && post.state === Posts.POST_DELETED;
    const hoverLocal = props.hover || showEmojiPicker || showDotMenu || showActionsMenu;
    const showCommentIcon = isFromAutoResponder || (!systemMessage && (isMobileView ||
            hoverLocal || (!post.root_id && Boolean(props.hasReplies)) ||
            props.isFirstReply) && props.location === Locations.CENTER);
    const commentIconExtraClass = isMobileView ? '' : 'pull-right';

    let commentIcon;
    if (showCommentIcon) {
        commentIcon = (
            <li>
                <CommentIcon
                    handleCommentClick={props.handleCommentClick}
                    postId={post.id}
                    extraClass={commentIconExtraClass}
                    commentCount={props.collapsedThreadsEnabled ? 0 : props.replyCount}
                />
            </li>
        );
    }

    const showRecentlyUsedReactions = (!isMobileView && !isReadOnly && !isEphemeral && !post.failed && !systemMessage && !channelIsArchived && oneClickReactionsEnabled && props.enableEmojiPicker && hoverLocal);

    let showRecentReactions: ReactNode;
    if (showRecentlyUsedReactions) {
        const showMoreReactions = props.isExpanded ||
            props.location === 'CENTER' ||
            (document.getElementById('sidebar-right')?.getBoundingClientRect().width ?? 0) > Constants.SIDEBAR_MINIMUM_WIDTH;

        showRecentReactions = (
            <PostRecentReactions
                channelId={post.channel_id}
                postId={post.id}
                teamId={props.teamId}
                emojis={props.recentEmojis}
                size={showMoreReactions ? 3 : 1}
            />
        );
    }

    const showReactionIcon = !systemMessage && !isReadOnly && !isEphemeral && !post.failed && props.enableEmojiPicker && !channelIsArchived;
    let postReaction;
    if (showReactionIcon) {
        postReaction = (
<<<<<<< HEAD
            <PostReaction
                channelId={post.channel_id}
                location={props.location}
                postId={post.id}
                teamId={props.teamId}
                showEmojiPicker={showEmojiPicker}
                setShowEmojiPicker={toggleEmojiPicker}
            />
=======
            <li>
                <PostReaction
                    channelId={post.channel_id}
                    location={props.location}
                    postId={post.id}
                    teamId={props.teamId}
                    getDotMenuRef={getDotMenuRef}
                    showEmojiPicker={showEmojiPicker}
                    toggleEmojiPicker={toggleEmojiPicker}
                />
            </li>
>>>>>>> ae9e6174
        );
    }

    let flagIcon: ReactNode = null;
    if (!isMobileView && (!isEphemeral && !post.failed && !systemMessage)) {
        flagIcon = (
            <li>
                <PostFlagIcon
                    location={props.location}
                    postId={post.id}
                    isFlagged={props.isFlagged}
                />
            </li>
        );
    }

    // Action menus
    const showActionsMenuIcon = props.shouldShowActionsMenu && (isMobileView || hoverLocal);
    const actionsMenu = showActionsMenuIcon && (
        <li>
            <ActionsMenu
                post={post}
                location={props.location}
                handleDropdownOpened={handleActionsMenuOpened}
                isMenuOpen={showActionsMenu}
            />
        </li>
    );

    let pluginItems: ReactNode = null;
    if ((!isEphemeral && !post.failed && !systemMessage) && hoverLocal) {
        pluginItems = props.pluginActions?.
            map((item) => {
                if (item.component) {
                    const Component = item.component;
                    return (
                        <li key={item.id}>
                            <Component
                                post={props.post}
                            />
                        </li>
                    );
                }
                return null;
            }) || [];
    }

    const dotMenu = (
        <li>
            <DotMenu
                post={props.post}
                location={props.location}
                isFlagged={props.isFlagged}
                handleDropdownOpened={handleDotMenuOpened}
                handleCommentClick={props.handleCommentClick}
                handleAddReactionClick={toggleEmojiPicker}
                isReadOnly={isReadOnly || channelIsArchived}
                isMenuOpen={showDotMenu}
                enableEmojiPicker={props.enableEmojiPicker}
            />
        </li>
    );

    // Build post options
    let options: ReactNode;
    if (isEphemeral) {
        options = (
            <div className='col col__remove'>
                <button
                    className='post__remove theme color--link style--none'
                    onClick={removePost}
                >
                    {'×'}
                </button>
            </div>
        );
    } else if (isPostDeleted || (systemMessage && !props.canDelete)) {
        options = null;
    } else if (props.location === Locations.SEARCH) {
        const hasCRTFooter = props.collapsedThreadsEnabled && !post.root_id && (post.reply_count > 0 || post.is_following);
        options = (
            <ul className='col__controls post-menu'>
                {dotMenu}
                {flagIcon}
                {props.canReply && !hasCRTFooter &&
                <li>
                    <CommentIcon
                        location={props.location}
                        handleCommentClick={props.handleCommentClick}
                        commentCount={props.replyCount}
                        postId={post.id}
                        searchStyle={'search-item__comment'}
                        extraClass={props.replyCount ? 'icon--visible' : ''}
                    />
                </li>
                }
                <li>
                    <a
                        href='#'
                        onClick={props.handleJumpClick}
                        className='search-item__jump'
                    >
                        <FormattedMessage
                            id='search_item.jump'
                            defaultMessage='Jump'
                        />
                    </a>
                </li>
            </ul>
        );
    } else if (!props.isPostBeingEdited) {
        options = (
<<<<<<< HEAD
            <div
=======
            <ul
                ref={dotMenuRef}
>>>>>>> ae9e6174
                data-testid={`post-menu-${props.post.id}`}
                className={classnames('col post-menu', {'post-menu--position': !hoverLocal && showCommentIcon})}
            >
                {!collapsedThreadsEnabled && !showRecentlyUsedReactions && dotMenu}
                {showRecentReactions}
                {postReaction}
                {flagIcon}
                {pluginItems}
                {actionsMenu}
                {commentIcon}
                {(collapsedThreadsEnabled || showRecentlyUsedReactions) && dotMenu}
            </ul>
        );
    }

    return <>{options}</>;
};

export default PostOptions;<|MERGE_RESOLUTION|>--- conflicted
+++ resolved
@@ -59,11 +59,6 @@
 };
 
 const PostOptions = (props: Props): JSX.Element => {
-<<<<<<< HEAD
-=======
-    const dotMenuRef = useRef<HTMLUListElement>(null);
-
->>>>>>> ae9e6174
     const [showEmojiPicker, setShowEmojiPicker] = useState(false);
     const [showDotMenu, setShowDotMenu] = useState(false);
     const [showActionsMenu, setShowActionsMenu] = useState(false);
@@ -165,28 +160,16 @@
     let postReaction;
     if (showReactionIcon) {
         postReaction = (
-<<<<<<< HEAD
-            <PostReaction
-                channelId={post.channel_id}
-                location={props.location}
-                postId={post.id}
-                teamId={props.teamId}
-                showEmojiPicker={showEmojiPicker}
-                setShowEmojiPicker={toggleEmojiPicker}
-            />
-=======
             <li>
                 <PostReaction
                     channelId={post.channel_id}
                     location={props.location}
                     postId={post.id}
                     teamId={props.teamId}
-                    getDotMenuRef={getDotMenuRef}
                     showEmojiPicker={showEmojiPicker}
-                    toggleEmojiPicker={toggleEmojiPicker}
+                    setShowEmojiPicker={toggleEmojiPicker}
                 />
             </li>
->>>>>>> ae9e6174
         );
     }
 
@@ -299,12 +282,7 @@
         );
     } else if (!props.isPostBeingEdited) {
         options = (
-<<<<<<< HEAD
-            <div
-=======
             <ul
-                ref={dotMenuRef}
->>>>>>> ae9e6174
                 data-testid={`post-menu-${props.post.id}`}
                 className={classnames('col post-menu', {'post-menu--position': !hoverLocal && showCommentIcon})}
             >

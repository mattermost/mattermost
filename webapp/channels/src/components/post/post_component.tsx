--- conflicted
+++ resolved
@@ -664,15 +664,9 @@
                                     />
                                 }
                                 {priority}
-<<<<<<< HEAD
                                 {burnOnReadBadge}
-                                {Boolean(post.props && post.props.ai_generated_by && post.props.ai_generated_by_username) &&
-                                    typeof post.props.ai_generated_by === 'string' &&
-                                    typeof post.props.ai_generated_by_username === 'string' && (
-=======
                                 {((!props.compactDisplay && !(hasSameRoot(props) && props.isConsecutivePost)) || (props.compactDisplay && isRHS)) &&
                                     PostUtils.hasAiGeneratedMetadata(post) && (
->>>>>>> bf8d57ce
                                     <AiGeneratedIndicator
                                         userId={post.props.ai_generated_by as string}
                                         username={post.props.ai_generated_by_username as string}

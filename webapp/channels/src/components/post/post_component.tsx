--- conflicted
+++ resolved
@@ -99,11 +99,8 @@
         closeRightHandSide: () => void;
         selectPostCard: (post: Post) => void;
         setRhsExpanded: (rhsExpanded: boolean) => void;
-<<<<<<< HEAD
+        revealBurnOnReadPost: (postId: string) => void;
         fetchChannelsForPostIfNeeded: (post: Post) => void;
-=======
-        revealBurnOnReadPost: (postId: string) => void;
->>>>>>> 5956e4d6
     };
     timestampProps?: Partial<TimestampProps>;
     shouldHighlight?: boolean;

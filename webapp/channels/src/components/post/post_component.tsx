// Copyright (c) 2015-present Mattermost, Inc. All Rights Reserved.
// See LICENSE.txt for license information.

import classNames from 'classnames';
import React, {useCallback, useEffect, useRef, useState, useMemo} from 'react';
import type {MouseEvent} from 'react';
import {FormattedMessage, useIntl} from 'react-intl';

import type {Emoji} from '@mattermost/types/emojis';
import type {Post} from '@mattermost/types/posts';
import type {Team} from '@mattermost/types/teams';
import type {UserProfile} from '@mattermost/types/users';

import {Posts, Preferences} from 'mattermost-redux/constants/index';
import {
    isMeMessage as checkIsMeMessage,
    isPostPendingOrFailed} from 'mattermost-redux/utils/post_utils';

import BurnOnReadConfirmationModal from 'components/burn_on_read_confirmation_modal';
import AutoHeightSwitcher, {AutoHeightSlots} from 'components/common/auto_height_switcher';
import EditPost from 'components/edit_post';
import FileAttachmentListContainer from 'components/file_attachment_list';
import MessageWithAdditionalContent from 'components/message_with_additional_content';
import PriorityLabel from 'components/post_priority/post_priority_label';
import PostProfilePicture from 'components/post_profile_picture';
import PostAcknowledgements from 'components/post_view/acknowledgements';
import AiGeneratedIndicator from 'components/post_view/ai_generated_indicator/ai_generated_indicator';
import BurnOnReadBadge from 'components/post_view/burn_on_read_badge';
import BurnOnReadConcealedPlaceholder from 'components/post_view/burn_on_read_concealed_placeholder';
<<<<<<< HEAD
import BurnOnReadTimerChip from 'components/post_view/burn_on_read_timer_chip';
=======
>>>>>>> 7d3931d4
import CommentedOn from 'components/post_view/commented_on/commented_on';
import FailedPostOptions from 'components/post_view/failed_post_options';
import PostAriaLabelDiv from 'components/post_view/post_aria_label_div';
import PostBodyAdditionalContent from 'components/post_view/post_body_additional_content';
import PostMessageContainer from 'components/post_view/post_message_view';
import PostPreHeader from 'components/post_view/post_pre_header';
import PostTime from 'components/post_view/post_time';
import ReactionList from 'components/post_view/reaction_list';
import ThreadFooter from 'components/threading/channel_threads/thread_footer';
import type {Props as TimestampProps} from 'components/timestamp/timestamp';
import ArchiveIcon from 'components/widgets/icons/archive_icon';
import InfoSmallIcon from 'components/widgets/icons/info_small_icon';
import WithTooltip from 'components/with_tooltip';

import {getHistory} from 'utils/browser_history';
import Constants, {A11yCustomEventTypes, AppEvents, Locations, PostTypes} from 'utils/constants';
import type {A11yFocusEventDetail} from 'utils/constants';
import {isKeyPressed} from 'utils/keyboard';
import * as PostUtils from 'utils/post_utils';
import {makeIsEligibleForClick} from 'utils/utils';

import type {PostActionComponent, PostPluginComponent} from 'types/store/plugins';

import {withPostErrorBoundary} from './post_error_boundary';
import PostOptions from './post_options';
import PostUserProfile from './user_profile';

export type Props = {
    post: Post;
    currentTeam?: Team;
    team?: Team;
    currentUserId: string;
    compactDisplay?: boolean;
    colorizeUsernames?: boolean;
    isFlagged: boolean;
    previewCollapsed?: string;
    previewEnabled?: boolean;
    isEmbedVisible?: boolean;
    enableEmojiPicker?: boolean;
    enablePostUsernameOverride?: boolean;
    isReadOnly?: boolean;
    pluginPostTypes?: {[postType: string]: PostPluginComponent};
    channelIsArchived?: boolean;
    channelIsShared?: boolean;
    isConsecutivePost?: boolean;
    isLastPost?: boolean;
    recentEmojis: Emoji[];
    center: boolean;
    handleCardClick?: (post: Post) => void;
    togglePostMenu?: (opened: boolean) => void;
    channelName?: string;
    displayName: string;
    teamDisplayName?: string;
    teamName?: string;
    channelType?: string;
    a11yIndex?: number;
    isBot: boolean;
    hasReplies: boolean;
    isFirstReply?: boolean;
    previousPostIsComment?: boolean;
    matches?: string[];
    term?: string;
    isMentionSearch?: boolean;
    location: keyof typeof Locations;
    actions: {
        markPostAsUnread: (post: Post, location: string) => void;
        emitShortcutReactToLastPostFrom: (emittedFrom: 'CENTER' | 'RHS_ROOT' | 'NO_WHERE') => void;
        selectPost: (post: Post) => void;
        selectPostFromRightHandSideSearch: (post: Post) => void;
        removePost: (post: Post) => void;
        closeRightHandSide: () => void;
        selectPostCard: (post: Post) => void;
        setRhsExpanded: (rhsExpanded: boolean) => void;
        revealBurnOnReadPost: (postId: string) => void;
<<<<<<< HEAD
        burnPostNow?: (postId: string) => void;
        savePreferences: (userId: string, preferences: Array<{category: string; user_id: string; name: string; value: string}>) => void;
=======
>>>>>>> 7d3931d4
    };
    timestampProps?: Partial<TimestampProps>;
    shouldHighlight?: boolean;
    isPostBeingEdited?: boolean;
    isCollapsedThreadsEnabled?: boolean;
    isMobileView: boolean;
    canReply?: boolean;
    replyCount?: number;
    isFlaggedPosts?: boolean;
    isPinnedPosts?: boolean;
    clickToReply?: boolean;
    isCommentMention?: boolean;
    parentPost?: Post;
    parentPostUser?: UserProfile | null;
    shortcutReactToLastPostEmittedFrom?: string;
    isPostAcknowledgementsEnabled: boolean;
    isPostPriorityEnabled: boolean;
    isCardOpen?: boolean;
    canDelete?: boolean;
    pluginActions: PostActionComponent[];
    shouldDisplayBurnOnReadConcealed?: boolean;
    isBurnOnReadEnabled?: boolean;
<<<<<<< HEAD
    burnOnReadDurationMinutes: number;
    burnOnReadSkipConfirmation?: boolean;
=======
>>>>>>> 7d3931d4
};

function PostComponent(props: Props) {
    const {post, shouldHighlight, togglePostMenu} = props;
    const {formatMessage} = useIntl();

    const isSearchResultItem = (props.matches && props.matches.length > 0) || props.isMentionSearch || (props.term && props.term.length > 0);
    const isRHS = props.location === Locations.RHS_ROOT || props.location === Locations.RHS_COMMENT || props.location === Locations.SEARCH;
    const postRef = useRef<HTMLDivElement>(null);
    const postHeaderRef = useRef<HTMLDivElement>(null);
    const teamId = props.team?.id ?? props.currentTeam?.id ?? '';

    const [hover, setHover] = useState(false);
    const [a11yActive, setA11y] = useState(false);
    const [dropdownOpened, setDropdownOpened] = useState(false);
    const [fileDropdownOpened, setFileDropdownOpened] = useState(false);
    const [fadeOutHighlight, setFadeOutHighlight] = useState(false);
    const [alt, setAlt] = useState(false);
    const [hasReceivedA11yFocus, setHasReceivedA11yFocus] = useState(false);
    const [burnOnReadRevealing, setBurnOnReadRevealing] = useState(false);
    const [burnOnReadRevealError, setBurnOnReadRevealError] = useState<string | null>(null);
<<<<<<< HEAD
    const [showBurnConfirmModal, setShowBurnConfirmModal] = useState(false);
    const [burnDeleting, setBurnDeleting] = useState(false);
=======
>>>>>>> 7d3931d4

    const isSystemMessage = PostUtils.isSystemMessage(post);
    const fromAutoResponder = PostUtils.fromAutoResponder(post);

    useEffect(() => {
        if (shouldHighlight) {
            const timer = setTimeout(() => setFadeOutHighlight(true), Constants.PERMALINK_FADEOUT);
            return () => {
                clearTimeout(timer);
            };
        }
        return undefined;
    }, [shouldHighlight]);

    const handleA11yActivateEvent = () => setA11y(true);
    const handleA11yDeactivateEvent = () => setA11y(false);
    const handleAlt = (e: KeyboardEvent) => setAlt(e.altKey);

    const handleA11yKeyboardFocus = useCallback((e: KeyboardEvent) => {
        if (!hasReceivedA11yFocus && shouldHighlight && isKeyPressed(e, Constants.KeyCodes.TAB) && e.shiftKey) {
            e.preventDefault();
            e.stopPropagation();

            setHasReceivedA11yFocus(true);

            document.dispatchEvent(new CustomEvent<A11yFocusEventDetail>(
                A11yCustomEventTypes.FOCUS, {
                    detail: {
                        target: postRef.current,
                        keyboardOnly: true,
                    },
                },
            ));
        }
    }, [hasReceivedA11yFocus, shouldHighlight]);

    useEffect(() => {
        if (a11yActive) {
            postRef.current?.dispatchEvent(new Event(A11yCustomEventTypes.UPDATE));
        }
    }, [a11yActive]);

    useEffect(() => {
        let removeEventListener: (type: string, listener: EventListener) => void;

        if (postRef.current) {
            postRef.current.addEventListener(A11yCustomEventTypes.ACTIVATE, handleA11yActivateEvent);
            postRef.current.addEventListener(A11yCustomEventTypes.DEACTIVATE, handleA11yDeactivateEvent);
            removeEventListener = postRef.current.removeEventListener;
        }

        return () => {
            if (removeEventListener) {
                removeEventListener(A11yCustomEventTypes.ACTIVATE, handleA11yActivateEvent);
                removeEventListener(A11yCustomEventTypes.DEACTIVATE, handleA11yDeactivateEvent);
            }
        };
    }, []);

    useEffect(() => {
        if (hover) {
            document.addEventListener('keydown', handleAlt);
            document.addEventListener('keyup', handleAlt);
        }

        return () => {
            document.removeEventListener('keydown', handleAlt);
            document.removeEventListener('keyup', handleAlt);
        };
    }, [hover]);

    useEffect(() => {
        document.addEventListener('keyup', handleA11yKeyboardFocus);

        return () => {
            document.removeEventListener('keyup', handleA11yKeyboardFocus);
        };
    }, [handleA11yKeyboardFocus]);

    const hasSameRoot = (props: Props) => {
        if (props.isFirstReply) {
            return false;
        } else if (!post.root_id && !props.previousPostIsComment && props.isConsecutivePost) {
            return true;
        } else if (post.root_id) {
            return true;
        }
        return false;
    };

    const getChannelName = () => {
        let name: React.ReactNode = props.channelName;

        const isDirectMessage = props.channelType === Constants.DM_CHANNEL;
        const isPartOfThread = props.isCollapsedThreadsEnabled && (post.reply_count > 0 || post.is_following);

        if (isDirectMessage && isPartOfThread) {
            name = (
                <FormattedMessage
                    id='search_item.thread_direct'
                    defaultMessage='Thread in Direct Message (with {username})'
                    values={{
                        username: props.displayName,
                    }}
                />
            );
        } else if (isPartOfThread) {
            name = (
                <FormattedMessage
                    id='search_item.thread'
                    defaultMessage='Thread in {channel}'
                    values={{
                        channel: props.channelName,
                    }}
                />
            );
        } else if (isDirectMessage) {
            name = (
                <FormattedMessage
                    id='search_item.direct'
                    defaultMessage='Direct Message (with {username})'
                    values={{
                        username: props.displayName,
                    }}
                />
            );
        }

        return name;
    };

    const getPostHeaderVisible = (): boolean | null => {
        const boundingRectOfPostInfo: DOMRect | undefined = postHeaderRef.current?.getBoundingClientRect();

        let isPostHeaderVisibleToUser: boolean | null = null;
        if (boundingRectOfPostInfo) {
            isPostHeaderVisibleToUser = (boundingRectOfPostInfo.top - 65) > 0 &&
                boundingRectOfPostInfo.bottom < (window.innerHeight - 85);
        }

        return isPostHeaderVisibleToUser;
    };

    const getClassName = () => {
        const isMeMessage = checkIsMeMessage(post);
        const hovered =
            hover || fileDropdownOpened || dropdownOpened || a11yActive || props.isPostBeingEdited;
        return classNames('a11y__section post', {
            'post--highlight': shouldHighlight && !fadeOutHighlight,
            'same--root': hasSameRoot(props),
            'other--root': !hasSameRoot(props) && !isSystemMessage,
            'post--bot': PostUtils.isFromBot(post),
            'post--editing': props.isPostBeingEdited,
            'current--user': props.currentUserId === post.user_id && !isSystemMessage,
            'post--system': isSystemMessage || isMeMessage,
            'post--root': props.hasReplies && !(post.root_id && post.root_id.length > 0),
            'post--comment': (post.root_id && post.root_id.length > 0 && !props.isCollapsedThreadsEnabled) || (props.location === Locations.RHS_COMMENT),
            'post--compact': props.compactDisplay,
            'post--hovered': hovered,
            'same--user': props.isConsecutivePost && (!props.compactDisplay || props.location === Locations.RHS_COMMENT),
            'cursor--pointer': alt && !props.channelIsArchived,
            'post--hide-controls': post.failed || post.state === Posts.POST_DELETED,
            'post--comment same--root': fromAutoResponder,
            'post--pinned-or-flagged': (post.is_pinned || props.isFlagged) && props.location === Locations.CENTER,
            'mention-comment': props.isCommentMention,
            'post--thread': isRHS,
        });
    };

    const handleFileDropdownOpened = useCallback((open: boolean) => setFileDropdownOpened(open), []);

    const handleDropdownOpened = useCallback((opened: boolean) => {
        if (togglePostMenu) {
            togglePostMenu(opened);
        }
        setDropdownOpened(opened);
    }, [togglePostMenu]);

    const handleMouseOver = useCallback((e: MouseEvent<HTMLDivElement>) => {
        setHover(true);
        setAlt(e.altKey);
    }, []);

    const handleMouseLeave = useCallback(() => {
        setHover(false);
        setAlt(false);
    }, []);

    const handleCardClick = (post?: Post) => {
        if (!post) {
            return;
        }
        if (props.handleCardClick) {
            props.handleCardClick(post);
        }
        props.actions.selectPostCard(post);
    };

    // When adding clickable targets within a root post to exclude from post's on click to open thread,
    // please add to/maintain the selector below
    const isEligibleForClick = useMemo(() => makeIsEligibleForClick('.post-image__column, .embed-responsive-item, .attachment, .hljs, code'), []);

    const handlePostClick = useCallback((e: MouseEvent<HTMLDivElement>) => {
        if (!post || props.channelIsArchived) {
            return;
        }

        // Prevent BoR messages from opening reply
        if (post.type === PostTypes.BURN_ON_READ) {
            return;
        }

        if (
            !e.altKey &&
            props.clickToReply &&
            (fromAutoResponder || !isSystemMessage) &&
            isEligibleForClick(e) &&
            props.location === Locations.CENTER &&
            !props.isPostBeingEdited
        ) {
            props.actions.selectPost(post);
        }

        if (e.altKey) {
            props.actions.markPostAsUnread(post, props.location);
        }
    }, [
        post,
        fromAutoResponder,
        isEligibleForClick,
        isSystemMessage,
        props.channelIsArchived,
        props.clickToReply,
        props.actions,
        props.location,
        props.isPostBeingEdited,
    ]);

    const handleJumpClick = useCallback((e: React.MouseEvent) => {
        e.preventDefault();
        if (props.isMobileView) {
            props.actions.closeRightHandSide();
        }

        props.actions.setRhsExpanded(false);
        getHistory().push(`/${props.teamName}/pl/${post.id}`);
    }, [props.isMobileView, props.actions, props.teamName, post?.id]);

    const {selectPostFromRightHandSideSearch} = props.actions;

    const handleCommentClick = useCallback((e: React.MouseEvent) => {
        e.preventDefault();

        if (!post) {
            return;
        }
        selectPostFromRightHandSideSearch(post);
    }, [post, selectPostFromRightHandSideSearch]);

    const handleThreadClick = useCallback((e: React.MouseEvent) => {
        if (props.currentTeam?.id === teamId) {
            handleCommentClick(e);
        } else {
            handleJumpClick(e);
        }
    }, [handleCommentClick, handleJumpClick, props.currentTeam?.id, teamId]);

    const handleRevealBurnOnRead = useCallback(async (postId: string) => {
        setBurnOnReadRevealing(true);
        setBurnOnReadRevealError(null);

<<<<<<< HEAD
        try {
            const result = await props.actions.revealBurnOnReadPost(postId);

            if (result && typeof result === 'object' && 'error' in result) {
                // Handle different error types with i18n
                let errorMessage = formatMessage({
                    id: 'post.burn_on_read.reveal_error.generic',
                    defaultMessage: 'Failed to reveal message. Please try again.',
                });

                if (result.error.status_code === 404) {
                    errorMessage = formatMessage({
                        id: 'post.burn_on_read.reveal_error.not_found',
                        defaultMessage: 'This message is no longer available.',
                    });
                } else if (result.error.status_code === 403) {
                    errorMessage = formatMessage({
                        id: 'post.burn_on_read.reveal_error.forbidden',
                        defaultMessage: "You don't have permission to view this message.",
                    });
                }

                setBurnOnReadRevealError(errorMessage);
            }
        } finally {
            setBurnOnReadRevealing(false);
        }
    }, [props.actions, formatMessage]);

    const handleTimerChipClick = useCallback(async () => {
        // Skip modal if preference is set
        if (props.burnOnReadSkipConfirmation) {
            setBurnDeleting(true);

            try {
                await props.actions.burnPostNow?.(post.id);
            } finally {
                setBurnDeleting(false);
            }

            return;
        }
        setShowBurnConfirmModal(true);
    }, [props.burnOnReadSkipConfirmation, props.actions, post.id]);

    const handleBadgeClick = useCallback(() => {
        // Always show modal for badge click (sender delete for everyone)
        setShowBurnConfirmModal(true);
    }, []);

    const handleBurnConfirm = useCallback(async (skipConfirmation: boolean) => {
        setBurnDeleting(true);

        try {
            const result = await props.actions.burnPostNow?.(post.id);

            if (result && typeof result === 'object' && 'error' in result) {
                // Error occurred, keep modal open so user can retry or cancel
                return;
            }

            // Success - close modal
            setShowBurnConfirmModal(false);

            // Save preference if user checked "Do not ask me again"
            if (skipConfirmation) {
                const pref = {
                    category: Preferences.CATEGORY_BURN_ON_READ,
                    user_id: props.currentUserId,
                    name: Preferences.BURN_ON_READ_SKIP_CONFIRMATION,
                    value: 'true',
                };
                props.actions.savePreferences(props.currentUserId, [pref]);
            }
        } finally {
            setBurnDeleting(false);
        }
    }, [props.actions, props.currentUserId, post.id]);

    const handleBurnCancel = useCallback(() => {
        setShowBurnConfirmModal(false);
    }, []);
=======
        const result = await props.actions.revealBurnOnReadPost(postId) as any;

        setBurnOnReadRevealing(false);

        if (result?.error) {
            // Handle different error types with i18n
            let errorMessage = formatMessage({
                id: 'post.burn_on_read.reveal_error.generic',
                defaultMessage: 'Failed to reveal message. Please try again.',
            });

            if (result.error.status_code === 404) {
                errorMessage = formatMessage({
                    id: 'post.burn_on_read.reveal_error.not_found',
                    defaultMessage: 'This message is no longer available.',
                });
            } else if (result.error.status_code === 403) {
                errorMessage = formatMessage({
                    id: 'post.burn_on_read.reveal_error.forbidden',
                    defaultMessage: "You don't have permission to view this message.",
                });
            }

            setBurnOnReadRevealError(errorMessage);
        }
    }, [props.actions, formatMessage]);
>>>>>>> 7d3931d4

    const postClass = classNames('post__body', {'post--edited': PostUtils.isEdited(post), 'search-item-snippet': isSearchResultItem});

    let comment;
    if (props.isFirstReply && post.type !== Constants.PostTypes.EPHEMERAL) {
        comment = (
            <CommentedOn
                onCommentClick={handleCommentClick}
                rootId={post.root_id}
                enablePostUsernameOverride={props.enablePostUsernameOverride}
            />
        );
    }

    let visibleMessage = null;
    if (post.type === Constants.PostTypes.EPHEMERAL && !props.compactDisplay && post.state !== Posts.POST_DELETED) {
        visibleMessage = (
            <span className='post__visibility'>
                <FormattedMessage
                    id='post_info.message.visible'
                    defaultMessage='(Only visible to you)'
                />
            </span>
        );
    }

    let profilePic;
    const hideProfilePicture = hasSameRoot(props) && (!post.root_id && !props.hasReplies) && !PostUtils.isFromBot(post);
    const hideProfileCase = !(props.location === Locations.RHS_COMMENT && props.compactDisplay && props.isConsecutivePost);
    if (!hideProfilePicture && hideProfileCase) {
        profilePic = (
            <PostProfilePicture
                compactDisplay={props.compactDisplay}
                post={post}
                userId={post.user_id}
            />
        );

        if (fromAutoResponder) {
            profilePic = (
                <span className='auto-responder'>
                    {profilePic}
                </span>
            );
        }
    }

    // Determine if we should show concealed placeholder for burn-on-read posts
    const showConcealedPlaceholder = props.shouldDisplayBurnOnReadConcealed && post.type === PostTypes.BURN_ON_READ;

    let message;
    if (showConcealedPlaceholder) {
        message = (
            <BurnOnReadConcealedPlaceholder
                postId={post.id}
                authorName={props.displayName || post.user_id}
                onReveal={handleRevealBurnOnRead}
                loading={burnOnReadRevealing}
                error={burnOnReadRevealError}
<<<<<<< HEAD
                maxExpireAt={typeof post.props?.max_expire_at === 'number' ? post.props.max_expire_at : undefined}
=======
>>>>>>> 7d3931d4
            />
        );
    } else if (isSearchResultItem) {
        message = (
            <PostBodyAdditionalContent
                post={post}
                options={{
                    searchTerm: props.term,
                    searchMatches: props.matches,
                }}
            >
                <PostMessageContainer
                    post={post}
                    options={{
                        searchTerm: props.term,
                        searchMatches: props.matches,
                        mentionHighlight: props.isMentionSearch,
                    }}
                    isRHS={isRHS}
                />
            </PostBodyAdditionalContent>
        );
    } else {
        message = (
            <MessageWithAdditionalContent
                post={post}
                isEmbedVisible={props.isEmbedVisible}
                pluginPostTypes={props.pluginPostTypes}
                isRHS={isRHS}
                compactDisplay={props.compactDisplay}
            />
        );
    }

    const slotBasedOnEditOrMessageView = props.isPostBeingEdited ? AutoHeightSlots.SLOT2 : AutoHeightSlots.SLOT1;
    const threadFooter = props.location !== Locations.RHS_ROOT && props.isCollapsedThreadsEnabled && !post.root_id && (props.hasReplies || post.is_following) ? (
        <ThreadFooter
            threadId={post.id}
            replyClick={handleThreadClick}
        />
    ) : null;
    const channelDisplayName = getChannelName();
    const showReactions = props.location !== Locations.SEARCH || props.isPinnedPosts || props.isFlaggedPosts;

    const getTestId = () => {
        let idPrefix: string;
        switch (props.location) {
        case 'CENTER':
            idPrefix = 'post';
            break;
        case 'RHS_ROOT':
        case 'RHS_COMMENT':
            idPrefix = 'rhsPost';
            break;
        case 'SEARCH':
            idPrefix = 'searchResult';
            break;

        default:
            idPrefix = 'post';
        }

        return idPrefix + `_${post.id}`;
    };

    let priority;
    if (post.metadata?.priority && props.isPostPriorityEnabled && post.state !== Posts.POST_DELETED) {
        priority = <span className='d-flex mr-2 ml-1'><PriorityLabel priority={post.metadata.priority.priority}/></span>;
    }

    // Burn-on-Read badge logic
    // Only show badge on first post in a series (not on consecutive posts)
    let burnOnReadBadge;
    if (props.isBurnOnReadEnabled && post.type === PostTypes.BURN_ON_READ && post.state !== Posts.POST_DELETED && !props.isConsecutivePost) {
        const isSender = post.user_id === props.currentUserId;
<<<<<<< HEAD
        const revealed = typeof post.metadata?.expire_at === 'number';
=======
        const revealed = post.props?.revealed === true;
>>>>>>> 7d3931d4

        burnOnReadBadge = (
            <BurnOnReadBadge
                postId={post.id}
                isSender={isSender}
                revealed={revealed}
                onReveal={handleRevealBurnOnRead}
<<<<<<< HEAD
                onSenderDelete={handleBadgeClick}
            />
        );
    }

    let burnOnReadTimerChip;
    if (props.isBurnOnReadEnabled && post.type === PostTypes.BURN_ON_READ && post.state !== Posts.POST_DELETED && !props.isConsecutivePost && post.metadata?.expire_at) {
        // Parse expire_at from metadata - it can be either number or string from API
        const expireAt = typeof post.metadata.expire_at === 'number' ? post.metadata.expire_at : parseInt(String(post.metadata.expire_at), 10);

        let maxExpireAt: number | undefined;
        if (typeof post.props?.max_expire_at === 'number') {
            maxExpireAt = post.props.max_expire_at;
        } else if (post.props?.max_expire_at) {
            maxExpireAt = parseInt(String(post.props.max_expire_at), 10);
        }

        burnOnReadTimerChip = (
            <BurnOnReadTimerChip
                postId={post.id}
                expireAt={isNaN(expireAt) ? undefined : expireAt}
                maxExpireAt={maxExpireAt && isNaN(maxExpireAt) ? undefined : maxExpireAt}
                durationMinutes={props.burnOnReadDurationMinutes}
                onClick={handleTimerChipClick}
=======
>>>>>>> 7d3931d4
            />
        );
    }

    let postAriaLabelDivTestId = '';
    if (props.location === Locations.CENTER) {
        postAriaLabelDivTestId = 'postView';
    } else if (props.location === Locations.RHS_ROOT || props.location === Locations.RHS_COMMENT) {
        postAriaLabelDivTestId = 'rhsPostView';
    }

    // Don't show file attachments for concealed burn-on-read posts (attachments only fetched after reveal)
    const showFileAttachments = post.file_ids && post.file_ids.length > 0 && !props.isPostBeingEdited && !showConcealedPlaceholder;

    return (
        <>
            <PostAriaLabelDiv
                ref={postRef}
                id={getTestId()}
                data-testid={postAriaLabelDivTestId}
                post={post}
                className={getClassName()}
                onClick={handlePostClick}
                onMouseOver={handleMouseOver}
                onMouseLeave={handleMouseLeave}
            >
                {(Boolean(isSearchResultItem) || (props.location !== Locations.CENTER && props.isFlagged)) &&
                    <div
                        className='search-channel__name__container'
                        aria-hidden='true'
                    >
                        {(Boolean(isSearchResultItem) || props.isFlaggedPosts) &&
                        <span className='search-channel__name'>
                            {channelDisplayName}
                        </span>
                        }
                        {props.channelIsArchived &&
                        <span className='search-channel__archived'>
                            <ArchiveIcon className='icon icon__archive channel-header-archived-icon svg-text-color'/>
                            <FormattedMessage
                                id='search_item.channelArchived'
                                defaultMessage='Archived'
                            />
                        </span>
                        }
                        {(Boolean(isSearchResultItem) || props.isFlaggedPosts) && Boolean(props.teamDisplayName) &&
                        <span className='search-team__name'>
                            {props.teamDisplayName}
                        </span>
                        }
                    </div>
                }
                <PostPreHeader
                    isFlagged={props.isFlagged}
                    isPinned={post.is_pinned}
                    skipPinned={props.location === Locations.SEARCH && props.isPinnedPosts}
                    skipFlagged={props.location === Locations.SEARCH && props.isFlaggedPosts}
                    channelId={post.channel_id}
                />
                <div
                    className={`post__content ${props.center ? 'center' : ''}`}
                    data-testid='postContent'
                >
                    <div className='post__img'>
                        {profilePic}
                    </div>
                    <div>
                        <div
                            className='post__header'
                            ref={postHeaderRef}
                        >
                            <PostUserProfile
                                {...props}
                                isSystemMessage={isSystemMessage}
                            />
                            <div className='col d-flex align-items-center'>
                                {((!hideProfilePicture && props.location === Locations.CENTER) || hover || props.location !== Locations.CENTER) &&
                                    <PostTime
                                        isPermalink={!(Posts.POST_DELETED === post.state || isPostPendingOrFailed(post))}
                                        teamName={props.team?.name}
                                        eventTime={post.create_at}
                                        postId={post.id}
                                        location={props.location}
                                        timestampProps={{...props.timestampProps, style: props.isConsecutivePost && !props.compactDisplay ? 'narrow' : undefined}}
                                    />
                                }
                                {priority}
                                {burnOnReadBadge}
<<<<<<< HEAD
                                {burnOnReadTimerChip}
=======
>>>>>>> 7d3931d4
                                {((!props.compactDisplay && !(hasSameRoot(props) && props.isConsecutivePost)) || (props.compactDisplay && isRHS)) &&
                                    PostUtils.hasAiGeneratedMetadata(post) && (
                                    <AiGeneratedIndicator
                                        userId={post.props.ai_generated_by as string}
                                        username={post.props.ai_generated_by_username as string}
                                        postAuthorId={post.user_id}
                                    />
                                )}
                                {Boolean(post.props && post.props.card) &&
                                    <WithTooltip
                                        title={
                                            <FormattedMessage
                                                id='post_info.info.view_additional_info'
                                                defaultMessage='View additional info'
                                            />
                                        }
                                    >
                                        <button
                                            className={'card-icon__container icon--show style--none ' + (props.isCardOpen ? 'active' : '')}
                                            onClick={(e) => {
                                                e.preventDefault();
                                                handleCardClick(post);
                                            }}
                                        >
                                            <InfoSmallIcon
                                                className='icon icon__info'
                                                aria-hidden='true'
                                            />
                                        </button>
                                    </WithTooltip>
                                }
                                {visibleMessage}
                            </div>
                            {!props.isPostBeingEdited &&
                            <PostOptions
                                {...props}
                                teamId={teamId}
                                handleDropdownOpened={handleDropdownOpened}
                                handleCommentClick={handleCommentClick}
                                hover={hover || a11yActive}
                                removePost={props.actions.removePost}
                                handleJumpClick={handleJumpClick}
                                isPostHeaderVisible={getPostHeaderVisible()}
                            />
                            }
                        </div>
                        {comment}
                        <div
                            className={postClass}
                            id={isRHS ? undefined : `${post.id}_message`}
                        >
                            {post.failed && <FailedPostOptions post={post}/>}
                            <AutoHeightSwitcher
                                showSlot={slotBasedOnEditOrMessageView}
                                shouldScrollIntoView={props.isPostBeingEdited}
                                slot1={message}
                                slot2={<EditPost/>}
                                onTransitionEnd={() => document.dispatchEvent(new Event(AppEvents.FOCUS_EDIT_TEXTBOX))}
                            />
                            {
                                showFileAttachments &&
                                <FileAttachmentListContainer
                                    post={post}
                                    compactDisplay={props.compactDisplay}
                                    handleFileDropdownOpened={handleFileDropdownOpened}
                                />
                            }
                            <div className='post__body-reactions-acks'>
                                {props.isPostAcknowledgementsEnabled && post.metadata?.priority?.requested_ack && (
                                    <PostAcknowledgements
                                        authorId={post.user_id}
                                        isDeleted={post.state === Posts.POST_DELETED}
                                        postId={post.id}
                                    />
                                )}
                                {showReactions && <ReactionList post={post}/>}
                            </div>
                            {threadFooter}
                        </div>
                    </div>
                </div>
            </PostAriaLabelDiv>
            <BurnOnReadConfirmationModal
                show={showBurnConfirmModal}
                onConfirm={handleBurnConfirm}
                onCancel={handleBurnCancel}
                loading={burnDeleting}
                showCheckbox={post.user_id !== props.currentUserId}
            />
        </>
    );
}

export default withPostErrorBoundary(PostComponent);<|MERGE_RESOLUTION|>--- conflicted
+++ resolved
@@ -27,10 +27,7 @@
 import AiGeneratedIndicator from 'components/post_view/ai_generated_indicator/ai_generated_indicator';
 import BurnOnReadBadge from 'components/post_view/burn_on_read_badge';
 import BurnOnReadConcealedPlaceholder from 'components/post_view/burn_on_read_concealed_placeholder';
-<<<<<<< HEAD
 import BurnOnReadTimerChip from 'components/post_view/burn_on_read_timer_chip';
-=======
->>>>>>> 7d3931d4
 import CommentedOn from 'components/post_view/commented_on/commented_on';
 import FailedPostOptions from 'components/post_view/failed_post_options';
 import PostAriaLabelDiv from 'components/post_view/post_aria_label_div';
@@ -104,12 +101,9 @@
         closeRightHandSide: () => void;
         selectPostCard: (post: Post) => void;
         setRhsExpanded: (rhsExpanded: boolean) => void;
-        revealBurnOnReadPost: (postId: string) => void;
-<<<<<<< HEAD
+        revealBurnOnReadPost: (postId: string) => Promise<{data?: any; error?: any}>;
         burnPostNow?: (postId: string) => void;
         savePreferences: (userId: string, preferences: Array<{category: string; user_id: string; name: string; value: string}>) => void;
-=======
->>>>>>> 7d3931d4
     };
     timestampProps?: Partial<TimestampProps>;
     shouldHighlight?: boolean;
@@ -132,11 +126,8 @@
     pluginActions: PostActionComponent[];
     shouldDisplayBurnOnReadConcealed?: boolean;
     isBurnOnReadEnabled?: boolean;
-<<<<<<< HEAD
     burnOnReadDurationMinutes: number;
     burnOnReadSkipConfirmation?: boolean;
-=======
->>>>>>> 7d3931d4
 };
 
 function PostComponent(props: Props) {
@@ -158,11 +149,8 @@
     const [hasReceivedA11yFocus, setHasReceivedA11yFocus] = useState(false);
     const [burnOnReadRevealing, setBurnOnReadRevealing] = useState(false);
     const [burnOnReadRevealError, setBurnOnReadRevealError] = useState<string | null>(null);
-<<<<<<< HEAD
     const [showBurnConfirmModal, setShowBurnConfirmModal] = useState(false);
     const [burnDeleting, setBurnDeleting] = useState(false);
-=======
->>>>>>> 7d3931d4
 
     const isSystemMessage = PostUtils.isSystemMessage(post);
     const fromAutoResponder = PostUtils.fromAutoResponder(post);
@@ -434,7 +422,6 @@
         setBurnOnReadRevealing(true);
         setBurnOnReadRevealError(null);
 
-<<<<<<< HEAD
         try {
             const result = await props.actions.revealBurnOnReadPost(postId);
 
@@ -517,34 +504,6 @@
     const handleBurnCancel = useCallback(() => {
         setShowBurnConfirmModal(false);
     }, []);
-=======
-        const result = await props.actions.revealBurnOnReadPost(postId) as any;
-
-        setBurnOnReadRevealing(false);
-
-        if (result?.error) {
-            // Handle different error types with i18n
-            let errorMessage = formatMessage({
-                id: 'post.burn_on_read.reveal_error.generic',
-                defaultMessage: 'Failed to reveal message. Please try again.',
-            });
-
-            if (result.error.status_code === 404) {
-                errorMessage = formatMessage({
-                    id: 'post.burn_on_read.reveal_error.not_found',
-                    defaultMessage: 'This message is no longer available.',
-                });
-            } else if (result.error.status_code === 403) {
-                errorMessage = formatMessage({
-                    id: 'post.burn_on_read.reveal_error.forbidden',
-                    defaultMessage: "You don't have permission to view this message.",
-                });
-            }
-
-            setBurnOnReadRevealError(errorMessage);
-        }
-    }, [props.actions, formatMessage]);
->>>>>>> 7d3931d4
 
     const postClass = classNames('post__body', {'post--edited': PostUtils.isEdited(post), 'search-item-snippet': isSearchResultItem});
 
@@ -604,10 +563,7 @@
                 onReveal={handleRevealBurnOnRead}
                 loading={burnOnReadRevealing}
                 error={burnOnReadRevealError}
-<<<<<<< HEAD
                 maxExpireAt={typeof post.props?.max_expire_at === 'number' ? post.props.max_expire_at : undefined}
-=======
->>>>>>> 7d3931d4
             />
         );
     } else if (isSearchResultItem) {
@@ -683,11 +639,7 @@
     let burnOnReadBadge;
     if (props.isBurnOnReadEnabled && post.type === PostTypes.BURN_ON_READ && post.state !== Posts.POST_DELETED && !props.isConsecutivePost) {
         const isSender = post.user_id === props.currentUserId;
-<<<<<<< HEAD
         const revealed = typeof post.metadata?.expire_at === 'number';
-=======
-        const revealed = post.props?.revealed === true;
->>>>>>> 7d3931d4
 
         burnOnReadBadge = (
             <BurnOnReadBadge
@@ -695,7 +647,6 @@
                 isSender={isSender}
                 revealed={revealed}
                 onReveal={handleRevealBurnOnRead}
-<<<<<<< HEAD
                 onSenderDelete={handleBadgeClick}
             />
         );
@@ -720,8 +671,6 @@
                 maxExpireAt={maxExpireAt && isNaN(maxExpireAt) ? undefined : maxExpireAt}
                 durationMinutes={props.burnOnReadDurationMinutes}
                 onClick={handleTimerChipClick}
-=======
->>>>>>> 7d3931d4
             />
         );
     }
@@ -810,10 +759,7 @@
                                 }
                                 {priority}
                                 {burnOnReadBadge}
-<<<<<<< HEAD
                                 {burnOnReadTimerChip}
-=======
->>>>>>> 7d3931d4
                                 {((!props.compactDisplay && !(hasSameRoot(props) && props.isConsecutivePost)) || (props.compactDisplay && isRHS)) &&
                                     PostUtils.hasAiGeneratedMetadata(post) && (
                                     <AiGeneratedIndicator

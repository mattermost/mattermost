// Copyright (c) 2015-present Mattermost, Inc. All Rights Reserved.
// See LICENSE.txt for license information.

import classNames from 'classnames';
import React, {useCallback, useEffect, useRef, useState, useMemo} from 'react';
import type {MouseEvent} from 'react';
import {FormattedMessage, useIntl} from 'react-intl';

import type {Emoji} from '@mattermost/types/emojis';
import type {Post} from '@mattermost/types/posts';
import type {Team} from '@mattermost/types/teams';
import type {UserProfile} from '@mattermost/types/users';

import {Posts, Preferences} from 'mattermost-redux/constants/index';
import {
    isMeMessage as checkIsMeMessage,
    isPostPendingOrFailed} from 'mattermost-redux/utils/post_utils';

import BurnOnReadConfirmationModal from 'components/burn_on_read_confirmation_modal';
import AutoHeightSwitcher, {AutoHeightSlots} from 'components/common/auto_height_switcher';
import EditPost from 'components/edit_post';
import FileAttachmentListContainer from 'components/file_attachment_list';
import MessageWithAdditionalContent from 'components/message_with_additional_content';
import PriorityLabel from 'components/post_priority/post_priority_label';
import PostProfilePicture from 'components/post_profile_picture';
import PostAcknowledgements from 'components/post_view/acknowledgements';
import AiGeneratedIndicator from 'components/post_view/ai_generated_indicator/ai_generated_indicator';
import BurnOnReadBadge from 'components/post_view/burn_on_read_badge';
import BurnOnReadConcealedPlaceholder from 'components/post_view/burn_on_read_concealed_placeholder';
import BurnOnReadTimerChip from 'components/post_view/burn_on_read_timer_chip';
import CommentedOn from 'components/post_view/commented_on/commented_on';
import FailedPostOptions from 'components/post_view/failed_post_options';
import PostAriaLabelDiv from 'components/post_view/post_aria_label_div';
import PostBodyAdditionalContent from 'components/post_view/post_body_additional_content';
import PostMessageContainer from 'components/post_view/post_message_view';
import PostPreHeader from 'components/post_view/post_pre_header';
import PostTime from 'components/post_view/post_time';
import ReactionList from 'components/post_view/reaction_list';
import ThreadFooter from 'components/threading/channel_threads/thread_footer';
import type {Props as TimestampProps} from 'components/timestamp/timestamp';
import ArchiveIcon from 'components/widgets/icons/archive_icon';
import InfoSmallIcon from 'components/widgets/icons/info_small_icon';
import WithTooltip from 'components/with_tooltip';

import {getHistory} from 'utils/browser_history';
import Constants, {A11yCustomEventTypes, AppEvents, Locations, PostTypes} from 'utils/constants';
import type {A11yFocusEventDetail} from 'utils/constants';
import {isKeyPressed} from 'utils/keyboard';
import * as PostUtils from 'utils/post_utils';
import {makeIsEligibleForClick} from 'utils/utils';

import type {PostActionComponent, PostPluginComponent} from 'types/store/plugins';

import {withPostErrorBoundary} from './post_error_boundary';
import PostOptions from './post_options';
import PostUserProfile from './user_profile';

export type Props = {
    post: Post;
    currentTeam?: Team;
    team?: Team;
    currentUserId: string;
    compactDisplay?: boolean;
    colorizeUsernames?: boolean;
    isFlagged: boolean;
    previewCollapsed?: string;
    previewEnabled?: boolean;
    isEmbedVisible?: boolean;
    enableEmojiPicker?: boolean;
    enablePostUsernameOverride?: boolean;
    isReadOnly?: boolean;
    pluginPostTypes?: {[postType: string]: PostPluginComponent};
    channelIsArchived?: boolean;
    channelIsShared?: boolean;
    isConsecutivePost?: boolean;
    isLastPost?: boolean;
    recentEmojis: Emoji[];
    center: boolean;
    handleCardClick?: (post: Post) => void;
    togglePostMenu?: (opened: boolean) => void;
    channelName?: string;
    displayName: string;
    teamDisplayName?: string;
    teamName?: string;
    channelType?: string;
    a11yIndex?: number;
    isBot: boolean;
    hasReplies: boolean;
    isFirstReply?: boolean;
    previousPostIsComment?: boolean;
    matches?: string[];
    term?: string;
    isMentionSearch?: boolean;
    location: keyof typeof Locations;
    actions: {
        markPostAsUnread: (post: Post, location: string) => void;
        emitShortcutReactToLastPostFrom: (emittedFrom: 'CENTER' | 'RHS_ROOT' | 'NO_WHERE') => void;
        selectPost: (post: Post) => void;
        selectPostFromRightHandSideSearch: (post: Post) => void;
        removePost: (post: Post) => void;
        closeRightHandSide: () => void;
        selectPostCard: (post: Post) => void;
        setRhsExpanded: (rhsExpanded: boolean) => void;
        revealBurnOnReadPost: (postId: string) => void;
        burnPostNow?: (postId: string) => void;
        savePreferences: (userId: string, preferences: Array<{category: string; user_id: string; name: string; value: string}>) => void;
    };
    timestampProps?: Partial<TimestampProps>;
    shouldHighlight?: boolean;
    isPostBeingEdited?: boolean;
    isCollapsedThreadsEnabled?: boolean;
    isMobileView: boolean;
    canReply?: boolean;
    replyCount?: number;
    isFlaggedPosts?: boolean;
    isPinnedPosts?: boolean;
    clickToReply?: boolean;
    isCommentMention?: boolean;
    parentPost?: Post;
    parentPostUser?: UserProfile | null;
    shortcutReactToLastPostEmittedFrom?: string;
    isPostAcknowledgementsEnabled: boolean;
    isPostPriorityEnabled: boolean;
    isCardOpen?: boolean;
    canDelete?: boolean;
    pluginActions: PostActionComponent[];
    shouldDisplayBurnOnReadConcealed?: boolean;
    isBurnOnReadEnabled?: boolean;
    burnOnReadDurationMinutes: number;
    burnOnReadSkipConfirmation?: boolean;
};

function PostComponent(props: Props) {
    const {post, shouldHighlight, togglePostMenu} = props;
    const {formatMessage} = useIntl();

    const isSearchResultItem = (props.matches && props.matches.length > 0) || props.isMentionSearch || (props.term && props.term.length > 0);
    const isRHS = props.location === Locations.RHS_ROOT || props.location === Locations.RHS_COMMENT || props.location === Locations.SEARCH;
    const postRef = useRef<HTMLDivElement>(null);
    const postHeaderRef = useRef<HTMLDivElement>(null);
    const teamId = props.team?.id ?? props.currentTeam?.id ?? '';

    const [hover, setHover] = useState(false);
    const [a11yActive, setA11y] = useState(false);
    const [dropdownOpened, setDropdownOpened] = useState(false);
    const [fileDropdownOpened, setFileDropdownOpened] = useState(false);
    const [fadeOutHighlight, setFadeOutHighlight] = useState(false);
    const [alt, setAlt] = useState(false);
    const [hasReceivedA11yFocus, setHasReceivedA11yFocus] = useState(false);
    const [burnOnReadRevealing, setBurnOnReadRevealing] = useState(false);
    const [burnOnReadRevealError, setBurnOnReadRevealError] = useState<string | null>(null);
    const [showBurnConfirmModal, setShowBurnConfirmModal] = useState(false);
    const [burnDeleting, setBurnDeleting] = useState(false);

    const isSystemMessage = PostUtils.isSystemMessage(post);
    const fromAutoResponder = PostUtils.fromAutoResponder(post);

    useEffect(() => {
        if (shouldHighlight) {
            const timer = setTimeout(() => setFadeOutHighlight(true), Constants.PERMALINK_FADEOUT);
            return () => {
                clearTimeout(timer);
            };
        }
        return undefined;
    }, [shouldHighlight]);

    const handleA11yActivateEvent = () => setA11y(true);
    const handleA11yDeactivateEvent = () => setA11y(false);
    const handleAlt = (e: KeyboardEvent) => setAlt(e.altKey);

    const handleA11yKeyboardFocus = useCallback((e: KeyboardEvent) => {
        if (!hasReceivedA11yFocus && shouldHighlight && isKeyPressed(e, Constants.KeyCodes.TAB) && e.shiftKey) {
            e.preventDefault();
            e.stopPropagation();

            setHasReceivedA11yFocus(true);

            document.dispatchEvent(new CustomEvent<A11yFocusEventDetail>(
                A11yCustomEventTypes.FOCUS, {
                    detail: {
                        target: postRef.current,
                        keyboardOnly: true,
                    },
                },
            ));
        }
    }, [hasReceivedA11yFocus, shouldHighlight]);

    useEffect(() => {
        if (a11yActive) {
            postRef.current?.dispatchEvent(new Event(A11yCustomEventTypes.UPDATE));
        }
    }, [a11yActive]);

    useEffect(() => {
        let removeEventListener: (type: string, listener: EventListener) => void;

        if (postRef.current) {
            postRef.current.addEventListener(A11yCustomEventTypes.ACTIVATE, handleA11yActivateEvent);
            postRef.current.addEventListener(A11yCustomEventTypes.DEACTIVATE, handleA11yDeactivateEvent);
            removeEventListener = postRef.current.removeEventListener;
        }

        return () => {
            if (removeEventListener) {
                removeEventListener(A11yCustomEventTypes.ACTIVATE, handleA11yActivateEvent);
                removeEventListener(A11yCustomEventTypes.DEACTIVATE, handleA11yDeactivateEvent);
            }
        };
    }, []);

    useEffect(() => {
        if (hover) {
            document.addEventListener('keydown', handleAlt);
            document.addEventListener('keyup', handleAlt);
        }

        return () => {
            document.removeEventListener('keydown', handleAlt);
            document.removeEventListener('keyup', handleAlt);
        };
    }, [hover]);

    useEffect(() => {
        document.addEventListener('keyup', handleA11yKeyboardFocus);

        return () => {
            document.removeEventListener('keyup', handleA11yKeyboardFocus);
        };
    }, [handleA11yKeyboardFocus]);

    const hasSameRoot = (props: Props) => {
        if (props.isFirstReply) {
            return false;
        } else if (!post.root_id && !props.previousPostIsComment && props.isConsecutivePost) {
            return true;
        } else if (post.root_id) {
            return true;
        }
        return false;
    };

    const getChannelName = () => {
        let name: React.ReactNode = props.channelName;

        const isDirectMessage = props.channelType === Constants.DM_CHANNEL;
        const isPartOfThread = props.isCollapsedThreadsEnabled && (post.reply_count > 0 || post.is_following);

        if (isDirectMessage && isPartOfThread) {
            name = (
                <FormattedMessage
                    id='search_item.thread_direct'
                    defaultMessage='Thread in Direct Message (with {username})'
                    values={{
                        username: props.displayName,
                    }}
                />
            );
        } else if (isPartOfThread) {
            name = (
                <FormattedMessage
                    id='search_item.thread'
                    defaultMessage='Thread in {channel}'
                    values={{
                        channel: props.channelName,
                    }}
                />
            );
        } else if (isDirectMessage) {
            name = (
                <FormattedMessage
                    id='search_item.direct'
                    defaultMessage='Direct Message (with {username})'
                    values={{
                        username: props.displayName,
                    }}
                />
            );
        }

        return name;
    };

    const getPostHeaderVisible = (): boolean | null => {
        const boundingRectOfPostInfo: DOMRect | undefined = postHeaderRef.current?.getBoundingClientRect();

        let isPostHeaderVisibleToUser: boolean | null = null;
        if (boundingRectOfPostInfo) {
            isPostHeaderVisibleToUser = (boundingRectOfPostInfo.top - 65) > 0 &&
                boundingRectOfPostInfo.bottom < (window.innerHeight - 85);
        }

        return isPostHeaderVisibleToUser;
    };

    const getClassName = () => {
        const isMeMessage = checkIsMeMessage(post);
        const hovered =
            hover || fileDropdownOpened || dropdownOpened || a11yActive || props.isPostBeingEdited;
        return classNames('a11y__section post', {
            'post--highlight': shouldHighlight && !fadeOutHighlight,
            'same--root': hasSameRoot(props),
            'other--root': !hasSameRoot(props) && !isSystemMessage,
            'post--bot': PostUtils.isFromBot(post),
            'post--editing': props.isPostBeingEdited,
            'current--user': props.currentUserId === post.user_id && !isSystemMessage,
            'post--system': isSystemMessage || isMeMessage,
            'post--root': props.hasReplies && !(post.root_id && post.root_id.length > 0),
            'post--comment': (post.root_id && post.root_id.length > 0 && !props.isCollapsedThreadsEnabled) || (props.location === Locations.RHS_COMMENT),
            'post--compact': props.compactDisplay,
            'post--hovered': hovered,
            'same--user': props.isConsecutivePost && (!props.compactDisplay || props.location === Locations.RHS_COMMENT),
            'cursor--pointer': alt && !props.channelIsArchived,
            'post--hide-controls': post.failed || post.state === Posts.POST_DELETED,
            'post--comment same--root': fromAutoResponder,
            'post--pinned-or-flagged': (post.is_pinned || props.isFlagged) && props.location === Locations.CENTER,
            'mention-comment': props.isCommentMention,
            'post--thread': isRHS,
        });
    };

    const handleFileDropdownOpened = useCallback((open: boolean) => setFileDropdownOpened(open), []);

    const handleDropdownOpened = useCallback((opened: boolean) => {
        if (togglePostMenu) {
            togglePostMenu(opened);
        }
        setDropdownOpened(opened);
    }, [togglePostMenu]);

    const handleMouseOver = useCallback((e: MouseEvent<HTMLDivElement>) => {
        setHover(true);
        setAlt(e.altKey);
    }, []);

    const handleMouseLeave = useCallback(() => {
        setHover(false);
        setAlt(false);
    }, []);

    const handleCardClick = (post?: Post) => {
        if (!post) {
            return;
        }
        if (props.handleCardClick) {
            props.handleCardClick(post);
        }
        props.actions.selectPostCard(post);
    };

    // When adding clickable targets within a root post to exclude from post's on click to open thread,
    // please add to/maintain the selector below
    const isEligibleForClick = useMemo(() => makeIsEligibleForClick('.post-image__column, .embed-responsive-item, .attachment, .hljs, code'), []);

    const handlePostClick = useCallback((e: MouseEvent<HTMLDivElement>) => {
        if (!post || props.channelIsArchived) {
            return;
        }

        // Prevent BoR messages from opening reply
        if (post.type === PostTypes.BURN_ON_READ) {
            return;
        }

        if (
            !e.altKey &&
            props.clickToReply &&
            (fromAutoResponder || !isSystemMessage) &&
            isEligibleForClick(e) &&
            props.location === Locations.CENTER &&
            !props.isPostBeingEdited
        ) {
            props.actions.selectPost(post);
        }

        if (e.altKey) {
            props.actions.markPostAsUnread(post, props.location);
        }
    }, [
        post,
        fromAutoResponder,
        isEligibleForClick,
        isSystemMessage,
        props.channelIsArchived,
        props.clickToReply,
        props.actions,
        props.location,
        props.isPostBeingEdited,
    ]);

    const handleJumpClick = useCallback((e: React.MouseEvent) => {
        e.preventDefault();
        if (props.isMobileView) {
            props.actions.closeRightHandSide();
        }

        props.actions.setRhsExpanded(false);
        getHistory().push(`/${props.teamName}/pl/${post.id}`);
    }, [props.isMobileView, props.actions, props.teamName, post?.id]);

    const {selectPostFromRightHandSideSearch} = props.actions;

    const handleCommentClick = useCallback((e: React.MouseEvent) => {
        e.preventDefault();

        if (!post) {
            return;
        }
        selectPostFromRightHandSideSearch(post);
    }, [post, selectPostFromRightHandSideSearch]);

    const handleThreadClick = useCallback((e: React.MouseEvent) => {
        if (props.currentTeam?.id === teamId) {
            handleCommentClick(e);
        } else {
            handleJumpClick(e);
        }
    }, [handleCommentClick, handleJumpClick, props.currentTeam?.id, teamId]);

    const handleRevealBurnOnRead = useCallback(async (postId: string) => {
        setBurnOnReadRevealing(true);
        setBurnOnReadRevealError(null);

        const result = await props.actions.revealBurnOnReadPost(postId) as any;

        setBurnOnReadRevealing(false);

        if (result?.error) {
            // Handle different error types with i18n
            let errorMessage = formatMessage({
                id: 'post.burn_on_read.reveal_error.generic',
                defaultMessage: 'Failed to reveal message. Please try again.',
            });

            if (result.error.status_code === 404) {
                errorMessage = formatMessage({
                    id: 'post.burn_on_read.reveal_error.not_found',
                    defaultMessage: 'This message is no longer available.',
                });
            } else if (result.error.status_code === 403) {
                errorMessage = formatMessage({
                    id: 'post.burn_on_read.reveal_error.forbidden',
                    defaultMessage: "You don't have permission to view this message.",
                });
            }

            setBurnOnReadRevealError(errorMessage);
        }
    }, [props.actions, formatMessage]);

    const handleTimerChipClick = useCallback(async () => {
        // Skip modal if preference is set
        if (props.burnOnReadSkipConfirmation) {
            setBurnDeleting(true);
            await props.actions.burnPostNow?.(post.id);
            setBurnDeleting(false);
            return;
        }
        setShowBurnConfirmModal(true);
    }, [props.burnOnReadSkipConfirmation, props.actions, post.id]);

    const handleBadgeClick = useCallback(() => {
        // Always show modal for badge click (sender delete for everyone)
        setShowBurnConfirmModal(true);
    }, []);

    const handleBurnConfirm = useCallback(async (skipConfirmation: boolean) => {
        setBurnDeleting(true);
        const result = await props.actions.burnPostNow?.(post.id) as any;
        setBurnDeleting(false);

        if (!result?.error) {
            setShowBurnConfirmModal(false);

            // Save preference if user checked "Do not ask me again"
            if (skipConfirmation) {
                const pref = {
                    category: Preferences.CATEGORY_BURN_ON_READ,
                    user_id: props.currentUserId,
                    name: Preferences.BURN_ON_READ_SKIP_CONFIRMATION,
                    value: 'true',
                };
                props.actions.savePreferences(props.currentUserId, [pref]);
            }
        }
    }, [props.actions, props.currentUserId, post.id]);

    const handleBurnCancel = useCallback(() => {
        setShowBurnConfirmModal(false);
    }, []);

    const postClass = classNames('post__body', {'post--edited': PostUtils.isEdited(post), 'search-item-snippet': isSearchResultItem});

    let comment;
    if (props.isFirstReply && post.type !== Constants.PostTypes.EPHEMERAL) {
        comment = (
            <CommentedOn
                onCommentClick={handleCommentClick}
                rootId={post.root_id}
                enablePostUsernameOverride={props.enablePostUsernameOverride}
            />
        );
    }

    let visibleMessage = null;
    if (post.type === Constants.PostTypes.EPHEMERAL && !props.compactDisplay && post.state !== Posts.POST_DELETED) {
        visibleMessage = (
            <span className='post__visibility'>
                <FormattedMessage
                    id='post_info.message.visible'
                    defaultMessage='(Only visible to you)'
                />
            </span>
        );
    }

    let profilePic;
    const hideProfilePicture = hasSameRoot(props) && (!post.root_id && !props.hasReplies) && !PostUtils.isFromBot(post);
    const hideProfileCase = !(props.location === Locations.RHS_COMMENT && props.compactDisplay && props.isConsecutivePost);
    if (!hideProfilePicture && hideProfileCase) {
        profilePic = (
            <PostProfilePicture
                compactDisplay={props.compactDisplay}
                post={post}
                userId={post.user_id}
            />
        );

        if (fromAutoResponder) {
            profilePic = (
                <span className='auto-responder'>
                    {profilePic}
                </span>
            );
        }
    }

    // Determine if we should show concealed placeholder for burn-on-read posts
    const showConcealedPlaceholder = props.shouldDisplayBurnOnReadConcealed && post.type === PostTypes.BURN_ON_READ;

    let message;
    if (showConcealedPlaceholder) {
        message = (
            <BurnOnReadConcealedPlaceholder
                postId={post.id}
                authorName={props.displayName || post.user_id}
                onReveal={handleRevealBurnOnRead}
                loading={burnOnReadRevealing}
                error={burnOnReadRevealError}
                maxExpireAt={typeof post.props?.max_expire_at === 'number' ? post.props.max_expire_at : undefined}
            />
        );
    } else if (isSearchResultItem) {
        message = (
            <PostBodyAdditionalContent
                post={post}
                options={{
                    searchTerm: props.term,
                    searchMatches: props.matches,
                }}
            >
                <PostMessageContainer
                    post={post}
                    options={{
                        searchTerm: props.term,
                        searchMatches: props.matches,
                        mentionHighlight: props.isMentionSearch,
                    }}
                    isRHS={isRHS}
                />
            </PostBodyAdditionalContent>
        );
    } else {
        message = (
            <MessageWithAdditionalContent
                post={post}
                isEmbedVisible={props.isEmbedVisible}
                pluginPostTypes={props.pluginPostTypes}
                isRHS={isRHS}
                compactDisplay={props.compactDisplay}
            />
        );
    }

    const slotBasedOnEditOrMessageView = props.isPostBeingEdited ? AutoHeightSlots.SLOT2 : AutoHeightSlots.SLOT1;
    const threadFooter = props.location !== Locations.RHS_ROOT && props.isCollapsedThreadsEnabled && !post.root_id && (props.hasReplies || post.is_following) ? (
        <ThreadFooter
            threadId={post.id}
            replyClick={handleThreadClick}
        />
    ) : null;
    const channelDisplayName = getChannelName();
    const showReactions = props.location !== Locations.SEARCH || props.isPinnedPosts || props.isFlaggedPosts;

    const getTestId = () => {
        let idPrefix: string;
        switch (props.location) {
        case 'CENTER':
            idPrefix = 'post';
            break;
        case 'RHS_ROOT':
        case 'RHS_COMMENT':
            idPrefix = 'rhsPost';
            break;
        case 'SEARCH':
            idPrefix = 'searchResult';
            break;

        default:
            idPrefix = 'post';
        }

        return idPrefix + `_${post.id}`;
    };

    let priority;
    if (post.metadata?.priority && props.isPostPriorityEnabled && post.state !== Posts.POST_DELETED) {
        priority = <span className='d-flex mr-2 ml-1'><PriorityLabel priority={post.metadata.priority.priority}/></span>;
    }

    // Burn-on-Read badge logic
    // Only show badge on first post in a series (not on consecutive posts)
    let burnOnReadBadge;
    if (props.isBurnOnReadEnabled && post.type === PostTypes.BURN_ON_READ && post.state !== Posts.POST_DELETED && !props.isConsecutivePost) {
        const isSender = post.user_id === props.currentUserId;
        const revealed = post.props?.revealed === true;

        burnOnReadBadge = (
            <BurnOnReadBadge
                postId={post.id}
                isSender={isSender}
                revealed={revealed}
                onReveal={handleRevealBurnOnRead}
                onSenderDelete={handleBadgeClick}
            />
        );
    }

    let burnOnReadTimerChip;
    if (props.isBurnOnReadEnabled && post.type === PostTypes.BURN_ON_READ && post.state !== Posts.POST_DELETED && !props.isConsecutivePost && post.props?.expire_at) {
        // Parse expire_at - it can be either number or string from API
        const expireAt = typeof post.props.expire_at === 'number' ? post.props.expire_at : parseInt(String(post.props.expire_at), 10);

        let maxExpireAt: number | undefined;
        if (typeof post.props.max_expire_at === 'number') {
            maxExpireAt = post.props.max_expire_at;
        } else if (post.props.max_expire_at) {
            maxExpireAt = parseInt(String(post.props.max_expire_at), 10);
        }

        burnOnReadTimerChip = (
            <BurnOnReadTimerChip
                postId={post.id}
                expireAt={isNaN(expireAt) ? undefined : expireAt}
                maxExpireAt={maxExpireAt && isNaN(maxExpireAt) ? undefined : maxExpireAt}
                durationMinutes={props.burnOnReadDurationMinutes}
                onClick={handleTimerChipClick}
            />
        );
    }

    let postAriaLabelDivTestId = '';
    if (props.location === Locations.CENTER) {
        postAriaLabelDivTestId = 'postView';
    } else if (props.location === Locations.RHS_ROOT || props.location === Locations.RHS_COMMENT) {
        postAriaLabelDivTestId = 'rhsPostView';
    }

    // Don't show file attachments for concealed burn-on-read posts (attachments only fetched after reveal)
    const showFileAttachments = post.file_ids && post.file_ids.length > 0 && !props.isPostBeingEdited && !showConcealedPlaceholder;

    return (
        <>
            <PostAriaLabelDiv
                ref={postRef}
                id={getTestId()}
                data-testid={postAriaLabelDivTestId}
                post={post}
                className={getClassName()}
                onClick={handlePostClick}
                onMouseOver={handleMouseOver}
                onMouseLeave={handleMouseLeave}
            >
                {(Boolean(isSearchResultItem) || (props.location !== Locations.CENTER && props.isFlagged)) &&
                    <div
                        className='search-channel__name__container'
                        aria-hidden='true'
                    >
                        {(Boolean(isSearchResultItem) || props.isFlaggedPosts) &&
                        <span className='search-channel__name'>
                            {channelDisplayName}
                        </span>
                        }
                        {props.channelIsArchived &&
                        <span className='search-channel__archived'>
                            <ArchiveIcon className='icon icon__archive channel-header-archived-icon svg-text-color'/>
                            <FormattedMessage
                                id='search_item.channelArchived'
                                defaultMessage='Archived'
                            />
                        </span>
                        }
                        {(Boolean(isSearchResultItem) || props.isFlaggedPosts) && Boolean(props.teamDisplayName) &&
                        <span className='search-team__name'>
                            {props.teamDisplayName}
                        </span>
                        }
                    </div>
                }
                <PostPreHeader
                    isFlagged={props.isFlagged}
                    isPinned={post.is_pinned}
                    skipPinned={props.location === Locations.SEARCH && props.isPinnedPosts}
                    skipFlagged={props.location === Locations.SEARCH && props.isFlaggedPosts}
                    channelId={post.channel_id}
                />
                <div
                    className={`post__content ${props.center ? 'center' : ''}`}
                    data-testid='postContent'
                >
                    <div className='post__img'>
                        {profilePic}
                    </div>
                    <div>
                        <div
                            className='post__header'
                            ref={postHeaderRef}
                        >
                            <PostUserProfile
                                {...props}
                                isSystemMessage={isSystemMessage}
                            />
                            <div className='col d-flex align-items-center'>
                                {((!hideProfilePicture && props.location === Locations.CENTER) || hover || props.location !== Locations.CENTER) &&
                                    <PostTime
                                        isPermalink={!(Posts.POST_DELETED === post.state || isPostPendingOrFailed(post))}
                                        teamName={props.team?.name}
                                        eventTime={post.create_at}
                                        postId={post.id}
                                        location={props.location}
                                        timestampProps={{...props.timestampProps, style: props.isConsecutivePost && !props.compactDisplay ? 'narrow' : undefined}}
                                    />
                                }
                                {priority}
                                {burnOnReadBadge}
<<<<<<< HEAD
                                {burnOnReadTimerChip}
                                {Boolean(post.props && post.props.ai_generated_by && post.props.ai_generated_by_username) &&
                                    typeof post.props.ai_generated_by === 'string' &&
                                    typeof post.props.ai_generated_by_username === 'string' && (
=======
                                {((!props.compactDisplay && !(hasSameRoot(props) && props.isConsecutivePost)) || (props.compactDisplay && isRHS)) &&
                                    PostUtils.hasAiGeneratedMetadata(post) && (
>>>>>>> e18befad
                                    <AiGeneratedIndicator
                                        userId={post.props.ai_generated_by as string}
                                        username={post.props.ai_generated_by_username as string}
                                        postAuthorId={post.user_id}
                                    />
                                )}
                                {Boolean(post.props && post.props.card) &&
                                    <WithTooltip
                                        title={
                                            <FormattedMessage
                                                id='post_info.info.view_additional_info'
                                                defaultMessage='View additional info'
                                            />
                                        }
                                    >
                                        <button
                                            className={'card-icon__container icon--show style--none ' + (props.isCardOpen ? 'active' : '')}
                                            onClick={(e) => {
                                                e.preventDefault();
                                                handleCardClick(post);
                                            }}
                                        >
                                            <InfoSmallIcon
                                                className='icon icon__info'
                                                aria-hidden='true'
                                            />
                                        </button>
                                    </WithTooltip>
                                }
                                {visibleMessage}
                            </div>
                            {!props.isPostBeingEdited &&
                            <PostOptions
                                {...props}
                                teamId={teamId}
                                handleDropdownOpened={handleDropdownOpened}
                                handleCommentClick={handleCommentClick}
                                hover={hover || a11yActive}
                                removePost={props.actions.removePost}
                                handleJumpClick={handleJumpClick}
                                isPostHeaderVisible={getPostHeaderVisible()}
                            />
                            }
                        </div>
                        {comment}
                        <div
                            className={postClass}
                            id={isRHS ? undefined : `${post.id}_message`}
                        >
                            {post.failed && <FailedPostOptions post={post}/>}
                            <AutoHeightSwitcher
                                showSlot={slotBasedOnEditOrMessageView}
                                shouldScrollIntoView={props.isPostBeingEdited}
                                slot1={message}
                                slot2={<EditPost/>}
                                onTransitionEnd={() => document.dispatchEvent(new Event(AppEvents.FOCUS_EDIT_TEXTBOX))}
                            />
                            {
                                showFileAttachments &&
                                <FileAttachmentListContainer
                                    post={post}
                                    compactDisplay={props.compactDisplay}
                                    handleFileDropdownOpened={handleFileDropdownOpened}
                                />
                            }
                            <div className='post__body-reactions-acks'>
                                {props.isPostAcknowledgementsEnabled && post.metadata?.priority?.requested_ack && (
                                    <PostAcknowledgements
                                        authorId={post.user_id}
                                        isDeleted={post.state === Posts.POST_DELETED}
                                        postId={post.id}
                                    />
                                )}
                                {showReactions && <ReactionList post={post}/>}
                            </div>
                            {threadFooter}
                        </div>
                    </div>
                </div>
            </PostAriaLabelDiv>
            <BurnOnReadConfirmationModal
                show={showBurnConfirmModal}
                onConfirm={handleBurnConfirm}
                onCancel={handleBurnCancel}
                loading={burnDeleting}
                showCheckbox={post.user_id !== props.currentUserId}
            />
        </>
    );
}

export default withPostErrorBoundary(PostComponent);<|MERGE_RESOLUTION|>--- conflicted
+++ resolved
@@ -744,15 +744,9 @@
                                 }
                                 {priority}
                                 {burnOnReadBadge}
-<<<<<<< HEAD
                                 {burnOnReadTimerChip}
-                                {Boolean(post.props && post.props.ai_generated_by && post.props.ai_generated_by_username) &&
-                                    typeof post.props.ai_generated_by === 'string' &&
-                                    typeof post.props.ai_generated_by_username === 'string' && (
-=======
                                 {((!props.compactDisplay && !(hasSameRoot(props) && props.isConsecutivePost)) || (props.compactDisplay && isRHS)) &&
                                     PostUtils.hasAiGeneratedMetadata(post) && (
->>>>>>> e18befad
                                     <AiGeneratedIndicator
                                         userId={post.props.ai_generated_by as string}
                                         username={post.props.ai_generated_by_username as string}

// Copyright (c) 2015-present Mattermost, Inc. All Rights Reserved.
// See LICENSE.txt for license information.

import {connect} from 'react-redux';
import type {ConnectedProps} from 'react-redux';
import {bindActionCreators} from 'redux';
import type {Dispatch} from 'redux';

import type {Emoji} from '@mattermost/types/emojis';
import type {Post} from '@mattermost/types/posts';

import {savePreferences} from 'mattermost-redux/actions/preferences';
import {General, Preferences as ReduxPreferences} from 'mattermost-redux/constants';
import {getDirectTeammate} from 'mattermost-redux/selectors/entities/channels';
import {getConfig} from 'mattermost-redux/selectors/entities/general';
import {getPost, makeGetCommentCountForPost, makeIsPostCommentMention, isPostAcknowledgementsEnabled, isPostPriorityEnabled, isPostFlagged} from 'mattermost-redux/selectors/entities/posts';
import type {UserActivityPost} from 'mattermost-redux/selectors/entities/posts';
import {
    get,
    getBool,
    isCollapsedThreadsEnabled,
} from 'mattermost-redux/selectors/entities/preferences';
import {getCurrentTeam, getTeam, getTeamMemberships} from 'mattermost-redux/selectors/entities/teams';
import {getCurrentUserId, getUser} from 'mattermost-redux/selectors/entities/users';

import {burnPostNow} from 'actions/burn_on_read_deletion';
import {revealBurnOnReadPost} from 'actions/burn_on_read_posts';
import {markPostAsUnread, emitShortcutReactToLastPostFrom} from 'actions/post_actions';
import {closeRightHandSide, selectPost, setRhsExpanded, selectPostCard, selectPostFromRightHandSideSearch} from 'actions/views/rhs';
<<<<<<< HEAD
import {isBurnOnReadEnabled, getBurnOnReadDurationMinutes} from 'selectors/burn_on_read';
import {shouldDisplayConcealedPlaceholder} from 'selectors/burn_on_read_posts';
=======
import {isBurnOnReadEnabled} from 'selectors/burn_on_read';
import {isBurnOnReadPost, shouldDisplayConcealedPlaceholder} from 'selectors/burn_on_read_posts';
>>>>>>> 75180394
import {getShortcutReactToLastPostEmittedFrom, getOneClickReactionEmojis} from 'selectors/emojis';
import {getIsPostBeingEdited, getIsPostBeingEditedInRHS, isEmbedVisible} from 'selectors/posts';
import {getHighlightedPostId, getRhsState, getSelectedPostCard} from 'selectors/rhs';
import {getIsMobileView} from 'selectors/views/browser';

import {isArchivedChannel} from 'utils/channel_utils';
import {Locations, Preferences, RHSStates} from 'utils/constants';
import {areConsecutivePostsBySameUser, canDeletePost, shouldShowActionsMenu, shouldShowDotMenu} from 'utils/post_utils';
import {getDisplayNameByUser} from 'utils/utils';

import type {GlobalState} from 'types/store';

import {removePostCloseRHSDeleteDraft} from './actions';
import PostComponent from './post_component';

type OwnProps = {
    post?: Post | UserActivityPost;
    previousPostId?: string;
    postId?: string;
    shouldHighlight?: boolean;
    location: keyof typeof Locations;
};

function isFirstReply(post: Post, previousPost?: Post | null): boolean {
    if (post.root_id) {
        if (previousPost) {
            // Returns true as long as the previous post is part of a different thread
            return post.root_id !== previousPost.id && post.root_id !== previousPost.root_id;
        }

        // The previous post is not a real post
        return true;
    }

    // This post is not a reply
    return false;
}

function isConsecutivePost(state: GlobalState, ownProps: OwnProps) {
    let post;
    if (ownProps.postId) {
        post = getPost(state, ownProps.postId);
    } else if (ownProps.post) {
        post = ownProps.post;
    }
    const previousPost = ownProps.previousPostId && getPost(state, ownProps.previousPostId);

    let consecutivePost = false;

    if (previousPost && post && !post.metadata?.priority?.priority) {
        consecutivePost = areConsecutivePostsBySameUser(post, previousPost);
    }
    return consecutivePost;
}

function makeMapStateToProps() {
    const isPostCommentMention = makeIsPostCommentMention();
    const getReplyCount = makeGetCommentCountForPost();

    return function mapStateToProps(state: GlobalState, ownProps: OwnProps) {
        let post;
        if (ownProps.post) {
            post = ownProps.post;
        } else if (ownProps.postId) {
            post = getPost(state, ownProps.postId);
        }
        if (!post) {
            return null;
        }
        let parentPost;
        let parentPostUser;

        if (post.root_id) {
            parentPost = getPost(state, post.root_id);
            parentPostUser = parentPost ? getUser(state, parentPost.user_id) : null;
        }

        const config = getConfig(state);
        const enableEmojiPicker = config.EnableEmojiPicker === 'true';
        const enablePostUsernameOverride = config.EnablePostUsernameOverride === 'true';
        const channel = state.entities.channels.channels[post.channel_id];
        const shortcutReactToLastPostEmittedFrom = getShortcutReactToLastPostEmittedFrom(state);

        const user = getUser(state, post.user_id);
        const isBot = Boolean(user && user.is_bot);
        const highlightedPostId = getHighlightedPostId(state);

        const selectedCard = getSelectedPostCard(state);

        let emojis: Emoji[] = [];
        const oneClickReactionsEnabled = get(state, Preferences.CATEGORY_DISPLAY_SETTINGS, Preferences.ONE_CLICK_REACTIONS_ENABLED, Preferences.ONE_CLICK_REACTIONS_ENABLED_DEFAULT) === 'true';
        if (oneClickReactionsEnabled) {
            emojis = getOneClickReactionEmojis(state);
        }

        let previousPost = null;
        if (ownProps.previousPostId) {
            previousPost = getPost(state, ownProps.previousPostId);
        }

        let previousPostIsComment = false;

        if (previousPost && !post.props.priority) {
            previousPostIsComment = Boolean(previousPost.root_id);
        }

        const currentTeam = getCurrentTeam(state);
        const team = getTeam(state, channel.team_id);
        let teamName = currentTeam?.name;
        let teamDisplayName;

        const memberships = getTeamMemberships(state);
        const isDMorGM = channel.type === General.DM_CHANNEL || channel.type === General.GM_CHANNEL;
        const rhsState = getRhsState(state);
        if (
            rhsState !== RHSStates.PIN && // Not show in pinned posts since they are all for the same channel
            !isDMorGM && // Not show for DM or GMs since they don't belong to a team
            memberships && Object.values(memberships).length > 1 // Not show if the user only belongs to one team
        ) {
            teamDisplayName = team?.display_name;
            teamName = team?.name || currentTeam?.name;
        }

        const isPostBurnOnRead = isBurnOnReadPost(state, post.id);
        const canReply = !isPostBurnOnRead && (isDMorGM || (channel.team_id === currentTeam?.id));
        const directTeammate = getDirectTeammate(state, channel.id);

        const previewCollapsed = get(
            state,
            Preferences.CATEGORY_DISPLAY_SETTINGS,
            Preferences.COLLAPSE_DISPLAY,
            Preferences.COLLAPSE_DISPLAY_DEFAULT,
        );

        const previewEnabled = getBool(
            state,
            Preferences.CATEGORY_DISPLAY_SETTINGS,
            Preferences.LINK_PREVIEW_DISPLAY,
            Preferences.LINK_PREVIEW_DISPLAY_DEFAULT === 'true',
        );

        return {
            enableEmojiPicker,
            enablePostUsernameOverride,
            isEmbedVisible: isEmbedVisible(state, post.id),
            isReadOnly: false,
            currentUserId: getCurrentUserId(state),
            isFirstReply: previousPost ? isFirstReply(post, previousPost) : false,
            hasReplies: getReplyCount(state, post) > 0,
            replyCount: getReplyCount(state, post),
            canReply,
            pluginPostTypes: state.plugins.postTypes,
            channelIsArchived: isArchivedChannel(channel),
            channelIsShared: channel?.shared,
            isConsecutivePost: isConsecutivePost(state, ownProps),
            previousPostIsComment,
            isFlagged: isPostFlagged(state, post.id),
            compactDisplay: get(state, Preferences.CATEGORY_DISPLAY_SETTINGS, Preferences.MESSAGE_DISPLAY, Preferences.MESSAGE_DISPLAY_DEFAULT) === Preferences.MESSAGE_DISPLAY_COMPACT,
            colorizeUsernames: get(state, Preferences.CATEGORY_DISPLAY_SETTINGS, Preferences.COLORIZE_USERNAMES, Preferences.COLORIZE_USERNAMES_DEFAULT) === 'true',
            shouldShowActionsMenu: shouldShowActionsMenu(state, post),
            currentTeam,
            team,
            shortcutReactToLastPostEmittedFrom,
            isBot,
            collapsedThreadsEnabled: isCollapsedThreadsEnabled(state),
            shouldHighlight: ownProps.shouldHighlight || highlightedPostId === post.id,
            oneClickReactionsEnabled,
            recentEmojis: emojis,
            center: get(state, Preferences.CATEGORY_DISPLAY_SETTINGS, Preferences.CHANNEL_DISPLAY_MODE, Preferences.CHANNEL_DISPLAY_MODE_DEFAULT) === Preferences.CHANNEL_DISPLAY_MODE_CENTERED,
            isCollapsedThreadsEnabled: isCollapsedThreadsEnabled(state),
            isExpanded: state.views.rhs.isSidebarExpanded,
            isPostBeingEdited: ownProps.location === Locations.CENTER ? !getIsPostBeingEditedInRHS(state, post.id) && getIsPostBeingEdited(state, post.id) : getIsPostBeingEditedInRHS(state, post.id),
            isMobileView: getIsMobileView(state),
            previewCollapsed,
            previewEnabled,
            post,
            channelName: channel.display_name,
            channelType: channel.type,
            teamDisplayName,
            displayName: getDisplayNameByUser(state, directTeammate),
            teamName,
            isFlaggedPosts: rhsState === RHSStates.FLAG,
            isPinnedPosts: rhsState === RHSStates.PIN,
            clickToReply: get(state, Preferences.CATEGORY_DISPLAY_SETTINGS, Preferences.CLICK_TO_REPLY, Preferences.CLICK_TO_REPLY_DEFAULT) === 'true',
            isCommentMention: isPostCommentMention(state, post.id),
            parentPost,
            parentPostUser,
            isPostAcknowledgementsEnabled: isPostAcknowledgementsEnabled(state),
            isPostPriorityEnabled: isPostPriorityEnabled(state),
            isCardOpen: selectedCard && selectedCard.id === post.id,
            shouldShowDotMenu: shouldShowDotMenu(state, post, channel),
            canDelete: canDeletePost(state, post, channel),
            pluginActions: state.plugins.components.PostAction,
            shouldDisplayBurnOnReadConcealed: shouldDisplayConcealedPlaceholder(state, post.id),
            isBurnOnReadEnabled: isBurnOnReadEnabled(state),
<<<<<<< HEAD
            burnOnReadDurationMinutes: getBurnOnReadDurationMinutes(state),
            burnOnReadSkipConfirmation: getBool(state, ReduxPreferences.CATEGORY_BURN_ON_READ, ReduxPreferences.BURN_ON_READ_SKIP_CONFIRMATION, false),
=======
            isBurnOnReadPost: isPostBurnOnRead,
>>>>>>> 75180394
        };
    };
}

function mapDispatchToProps(dispatch: Dispatch) {
    return {
        actions: bindActionCreators({
            markPostAsUnread,
            emitShortcutReactToLastPostFrom,
            selectPost,
            selectPostFromRightHandSideSearch,
            setRhsExpanded,
            removePost: removePostCloseRHSDeleteDraft,
            closeRightHandSide,
            selectPostCard,
            revealBurnOnReadPost,
            burnPostNow,
            savePreferences,
        }, dispatch),
    };
}

const connector = connect(makeMapStateToProps, mapDispatchToProps);

export type PropsFromRedux = ConnectedProps<typeof connector>

export default connector(PostComponent);
<|MERGE_RESOLUTION|>--- conflicted
+++ resolved
@@ -27,13 +27,8 @@
 import {revealBurnOnReadPost} from 'actions/burn_on_read_posts';
 import {markPostAsUnread, emitShortcutReactToLastPostFrom} from 'actions/post_actions';
 import {closeRightHandSide, selectPost, setRhsExpanded, selectPostCard, selectPostFromRightHandSideSearch} from 'actions/views/rhs';
-<<<<<<< HEAD
 import {isBurnOnReadEnabled, getBurnOnReadDurationMinutes} from 'selectors/burn_on_read';
-import {shouldDisplayConcealedPlaceholder} from 'selectors/burn_on_read_posts';
-=======
-import {isBurnOnReadEnabled} from 'selectors/burn_on_read';
 import {isBurnOnReadPost, shouldDisplayConcealedPlaceholder} from 'selectors/burn_on_read_posts';
->>>>>>> 75180394
 import {getShortcutReactToLastPostEmittedFrom, getOneClickReactionEmojis} from 'selectors/emojis';
 import {getIsPostBeingEdited, getIsPostBeingEditedInRHS, isEmbedVisible} from 'selectors/posts';
 import {getHighlightedPostId, getRhsState, getSelectedPostCard} from 'selectors/rhs';
@@ -229,12 +224,9 @@
             pluginActions: state.plugins.components.PostAction,
             shouldDisplayBurnOnReadConcealed: shouldDisplayConcealedPlaceholder(state, post.id),
             isBurnOnReadEnabled: isBurnOnReadEnabled(state),
-<<<<<<< HEAD
             burnOnReadDurationMinutes: getBurnOnReadDurationMinutes(state),
             burnOnReadSkipConfirmation: getBool(state, ReduxPreferences.CATEGORY_BURN_ON_READ, ReduxPreferences.BURN_ON_READ_SKIP_CONFIRMATION, false),
-=======
             isBurnOnReadPost: isPostBurnOnRead,
->>>>>>> 75180394
         };
     };
 }

--- conflicted
+++ resolved
@@ -50,11 +50,8 @@
             closeRightHandSide: jest.fn(),
             selectPostCard: jest.fn(),
             setRhsExpanded: jest.fn(),
-<<<<<<< HEAD
+            revealBurnOnReadPost: jest.fn(),
             fetchChannelsForPostIfNeeded: jest.fn(),
-=======
-            revealBurnOnReadPost: jest.fn(),
->>>>>>> 5956e4d6
         },
     };
 

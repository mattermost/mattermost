// Copyright (c) 2015-present Mattermost, Inc. All Rights Reserved.
// See LICENSE.txt for license information.

import React, {useCallback, useEffect, useState} from 'react';
import {Modal} from 'react-bootstrap';
import {defineMessages, FormattedMessage, useIntl} from 'react-intl';

import type {CustomGroupPatch, Group} from '@mattermost/types/groups';

import type {ActionResult} from 'mattermost-redux/types/actions';

import Button from 'components/button';
import SaveButton from 'components/button/save_button';
import Input from 'components/widgets/inputs/input/input';

import Constants, {ItemStatus} from 'utils/constants';
import * as Keyboard from 'utils/keyboard';

import type {ModalData} from 'types/actions';

import 'components/user_groups_modal/user_groups_modal.scss';
import './update_user_group_modal.scss';

const messages = defineMessages({
    save: {id: 'multiselect.saveDetailsButton', defaultMessage: 'Save Details'},
    saving: {id: 'multiselect.savingDetailsButton', defaultMessage: 'Saving...'},
    back: {id: 'multiselect.backButton', defaultMessage: 'Back'},
});

export type Props = {
    onExited: () => void;
    groupId: string;
    group: Group;
    backButtonCallback: () => void;
    actions: {
        patchGroup: (groupId: string, group: CustomGroupPatch) => Promise<ActionResult>;
        openModal: <P>(modalData: ModalData<P>) => void;
    };
}

const UpdateUserGroupModal = ({
    actions,
    backButtonCallback,
    group,
    groupId,
    onExited,
}: Props) => {
    const [hasUpdated, setHasUpdated] = useState(false);
    const [name, setName] = useState(group.display_name);
    const [mention, setMention] = useState(`@${group.name}`);
    const [saving, setSaving] = useState(false);
    const [show, setShow] = useState(true);
    const [mentionInputErrorText, setMentionInputErrorText] = useState('');
    const [nameInputErrorText, setNameInputErrorText] = useState('');
    const [showUnknownError, setShowUnknownError] = useState(false);
    const [mentionUpdatedManually, setMentionUpdatedManually] = useState(false);

    const {formatMessage} = useIntl();

    const doHide = useCallback(() => {
        setShow(false);
    }, []);

    const isSaveEnabled = useCallback(() => {
        return name.length > 0 && mention.length > 0 && hasUpdated && !saving;
    }, [name, mention, hasUpdated, saving]);

    const updateNameState = useCallback((e: React.ChangeEvent<HTMLInputElement>) => {
        const value = e.target.value;
        let newMention = mention;
        if (!mentionUpdatedManually) {
            newMention = value.replace(/[^A-Za-z0-9.\-_@]/g, '').toLowerCase();
            if (newMention.substring(0, 1) !== '@') {
                newMention = `@${newMention}`;
            }
        }
        setName(value);
        setHasUpdated(true);
        setMention(newMention);
    }, [mention, mentionUpdatedManually]);

    const updateMentionState = useCallback((e: React.ChangeEvent<HTMLInputElement>) => {
        const value = e.target.value;
        setHasUpdated(true);
        setMention(value);
        setMentionUpdatedManually(true);
    }, []);

    const goBack = useCallback(() => {
        backButtonCallback();
        onExited();
    }, [backButtonCallback, onExited]);

    const patchGroup = useCallback(async () => {
        setSaving(true);
        let newMention = mention;
        const displayName = name;

        if (!displayName || !displayName.trim()) {
            setNameInputErrorText(formatMessage({id: 'user_groups_modal.nameIsEmpty', defaultMessage: 'Name is a required field.'}));
            setSaving(false);
            return;
        }

        if (newMention.substring(0, 1) === '@') {
            newMention = newMention.substring(1, newMention.length);
        }

        if (newMention.length < 1) {
            setMentionInputErrorText(formatMessage({id: 'user_groups_modal.mentionIsEmpty', defaultMessage: 'Mention is a required field.'}));
            setSaving(false);
            return;
        }

        if (Constants.SPECIAL_MENTIONS.includes(newMention.toLowerCase())) {
            setMentionInputErrorText(formatMessage({id: 'user_groups_modal.mentionReservedWord', defaultMessage: 'Mention contains a reserved word.'}));
            setSaving(false);
            return;
        }

        const mentionRegEx = new RegExp(/^[a-z0-9.\-_]+$/);
        if (!mentionRegEx.test(newMention)) {
            setMentionInputErrorText(formatMessage({id: 'user_groups_modal.mentionInvalidError', defaultMessage: 'Invalid character in mention.'}));
            setSaving(false);
            return;
        }

        const group: CustomGroupPatch = {
            name: newMention,
            display_name: displayName,
        };
        const data = await actions.patchGroup(groupId, group);
        if (data?.error) {
            if (data.error?.server_error_id === 'app.custom_group.unique_name') {
                setMentionInputErrorText(formatMessage({id: 'user_groups_modal.mentionNotUnique', defaultMessage: 'Mention needs to be unique.'}));
                setSaving(false);
            } else if (data.error?.server_error_id === 'app.group.username_conflict') {
                setMentionInputErrorText(formatMessage({id: 'user_groups_modal.mentionUsernameConflict', defaultMessage: 'A username already exists with this name. Mention must be unique.'}));
                setSaving(false);
            } else {
                setShowUnknownError(true);
                setSaving(false);
            }
        } else {
            goBack();
        }
    }, [mention, name, actions, groupId, goBack]);

    const handleKeyDown = useCallback((e: KeyboardEvent) => {
        if (Keyboard.isKeyPressed(e, Constants.KeyCodes.ENTER) && isSaveEnabled()) {
            patchGroup();
        }
    }, [isSaveEnabled, patchGroup]);

    const onSaveClick = useCallback<React.MouseEventHandler<HTMLButtonElement>>((e) => {
        e.preventDefault();
        patchGroup();
    }, [patchGroup]);

    const onBackClick = useCallback<React.MouseEventHandler<HTMLButtonElement>>((e) => {
        e.preventDefault();
        goBack();
    }, [goBack]);

    useEffect(() => {
        document.addEventListener('keydown', handleKeyDown);
        return () => document.removeEventListener('keydown', handleKeyDown);
    }, [handleKeyDown]);

    return (
        <Modal
            dialogClassName='a11y__modal user-groups-modal-update'
            show={show}
            onHide={doHide}
            onExited={onExited}
            role='dialog'
            aria-labelledby='createUserGroupsModalLabel'
            id='createUserGroupsModal'
        >
            <Modal.Header closeButton={true}>
                <button
                    type='button'
                    className='modal-header-back-button btn btn-icon'
                    aria-label={formatMessage({id: 'user_groups_modal.goBackLabel', defaultMessage: 'Back'})}
                    onClick={goBack}
                >
                    <i className='icon icon-arrow-left'/>
                </button>
                <Modal.Title
                    componentClass='h1'
                    id='updateGroupsModalTitle'
                >
                    <FormattedMessage
                        id='user_groups_modal.editGroupTitle'
                        defaultMessage='Edit Group Details'
                    />
                </Modal.Title>
            </Modal.Header>
            <Modal.Body
                className='overflow--visible'
            >
                <div className='user-groups-modal__content'>
                    <div className='group-name-input-wrapper'>
                        <Input
                            type='text'
                            placeholder={formatMessage({id: 'user_groups_modal.name', defaultMessage: 'Name'})}
                            onChange={updateNameState}
                            value={name}
                            data-testid='nameInput'
                            autoFocus={true}
                            customMessage={{type: ItemStatus.ERROR, value: nameInputErrorText}}
                        />
                    </div>
                    <div className='group-mention-input-wrapper'>
                        <Input
                            type='text'
                            placeholder={formatMessage({id: 'user_groups_modal.mention', defaultMessage: 'Mention'})}
                            onChange={updateMentionState}
                            value={mention}
                            data-testid='nameInput'
                            customMessage={{type: ItemStatus.ERROR, value: mentionInputErrorText}}
                        />
                    </div>
                    <div className='update-buttons-wrapper'>
                        {
                            showUnknownError &&
                            <div className='Input___error group-error'>
                                <i className='icon icon-alert-outline'/>
                                <FormattedMessage
                                    id='user_groups_modal.unknownError'
                                    defaultMessage='An unknown error has occurred.'
                                />
                            </div>
                        }
<<<<<<< HEAD
                        <Button
                            onClick={onBackClick}
                            emphasis='tertiary'
                            label={messages.back}
                        />
=======
                        <button
                            onClick={(e: React.MouseEvent<HTMLButtonElement>) => {
                                e.preventDefault();
                                goBack();
                            }}
                            className='btn btn-tertiary'
                        >
                            <FormattedMessage
                                id='multiselect.backButton'
                                defaultMessage='Back'
                            />
                        </button>
>>>>>>> cd43bac1
                        <SaveButton
                            testId='saveItems'
                            saving={saving}
                            disabled={!isSaveEnabled()}
<<<<<<< HEAD
                            onClick={onSaveClick}
                            defaultMessage={messages.save}
                            savingMessage={messages.saving}
=======
                            onClick={(e) => {
                                e.preventDefault();
                                patchGroup();
                            }}
                            defaultMessage={formatMessage({id: 'multiselect.saveDetailsButton', defaultMessage: 'Save Details'})}
                            savingMessage={formatMessage({id: 'multiselect.savingDetailsButton', defaultMessage: 'Saving...'})}
>>>>>>> cd43bac1
                        />
                    </div>
                </div>
            </Modal.Body>
        </Modal>
    );
};

export default React.memo(UpdateUserGroupModal);<|MERGE_RESOLUTION|>--- conflicted
+++ resolved
@@ -232,42 +232,18 @@
                                 />
                             </div>
                         }
-<<<<<<< HEAD
                         <Button
                             onClick={onBackClick}
                             emphasis='tertiary'
                             label={messages.back}
                         />
-=======
-                        <button
-                            onClick={(e: React.MouseEvent<HTMLButtonElement>) => {
-                                e.preventDefault();
-                                goBack();
-                            }}
-                            className='btn btn-tertiary'
-                        >
-                            <FormattedMessage
-                                id='multiselect.backButton'
-                                defaultMessage='Back'
-                            />
-                        </button>
->>>>>>> cd43bac1
                         <SaveButton
                             testId='saveItems'
                             saving={saving}
                             disabled={!isSaveEnabled()}
-<<<<<<< HEAD
                             onClick={onSaveClick}
                             defaultMessage={messages.save}
                             savingMessage={messages.saving}
-=======
-                            onClick={(e) => {
-                                e.preventDefault();
-                                patchGroup();
-                            }}
-                            defaultMessage={formatMessage({id: 'multiselect.saveDetailsButton', defaultMessage: 'Save Details'})}
-                            savingMessage={formatMessage({id: 'multiselect.savingDetailsButton', defaultMessage: 'Saving...'})}
->>>>>>> cd43bac1
                         />
                     </div>
                 </div>

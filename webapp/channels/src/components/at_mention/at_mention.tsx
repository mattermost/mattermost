--- conflicted
+++ resolved
@@ -1,12 +1,9 @@
 // Copyright (c) 2015-present Mattermost, Inc. All Rights Reserved.
 // See LICENSE.txt for license information.
 
-<<<<<<< HEAD
-/* eslint-disable @typescript-eslint/no-unused-vars */
-=======
 import classNames from 'classnames';
->>>>>>> 07e4957b
 import React, {useRef, useState, useMemo, type ComponentProps} from 'react';
+import {Overlay} from 'react-bootstrap';
 
 import type {Group} from '@mattermost/types/groups';
 import type {UserProfile} from '@mattermost/types/users';
@@ -42,14 +39,6 @@
 export const AtMention = (props: Props) => {
     const ref = useRef<HTMLAnchorElement>(null);
 
-<<<<<<< HEAD
-    const [show, setShow] = useState(false);
-    const [groupUser, setGroupUser] = useState<UserProfile | undefined>();
-    const [target, setTarget] = useState<HTMLAnchorElement | undefined>();
-    const [placement, setPlacement] = useState('right');
-
-=======
->>>>>>> 07e4957b
     const [user, group] = useMemo(
         () => getUserOrGroupFromMentionName(props.mentionName, props.usersByUsername, props.groupsByName, props.disableGroupHighlight),
         [props.mentionName, props.usersByUsername, props.groupsByName, props.disableGroupHighlight],
@@ -125,53 +114,6 @@
                     src={Client4.getProfilePictureUrl(user.id, user.last_picture_update)}
                     channelId={props.channelId}
                     returnFocus={returnFocus}
-<<<<<<< HEAD
-                />
-            );
-        }
-
-        return null;
-    };
-
-    if (!user && !group) {
-        return <>{props.children}</>;
-    }
-
-    let suffix = '';
-    let displayName = '';
-    let highlightMention = false; // only for user
-
-    if (user) {
-        suffix = props.mentionName.substring(user.username.length);
-        displayName = displayUsername(user, props.teammateNameDisplay);
-        highlightMention = !props.disableHighlight && user.id === props.currentUserId;
-    } else if (group) { // if statement needed for union
-        suffix = props.mentionName.substring(group.name.length);
-        displayName = group.name;
-    }
-
-    return (
-        <>
-            <span
-                className={highlightMention ? 'mention--highlight' : undefined}
-            >
-                {/* <Overlay
-                    placement={placement}
-                    show={show}
-                    target={target}
-                    rootClose={true}
-                    onHide={hideOverlay}
-                >
-                    {getPopOver(user, group)}
-                </Overlay> */}
-                {/* <Overlay
-                    placement={placement}
-                    show={groupUser !== undefined}
-                    target={target}
-                    onHide={hideGroupUserOverlay}
-                    rootClose={true}
-=======
->>>>>>> 07e4957b
                 >
                     <a
                         ref={ref}
@@ -203,26 +145,6 @@
                             hide={hideGroupPopover}
                             returnFocus={returnFocus}
                         />
-<<<<<<< HEAD
-                    ) : <span/> // prevents blank-screen crash when closing groupUser ProfilePopover
-                    }
-                </Overlay> */}
-                <a
-                    onClick={handleClick}
-                    onKeyDown={handleKeyDown}
-                    className={group ? 'group-mention-link' : 'mention-link'}
-                    ref={ref}
-                    aria-haspopup='dialog'
-                    role='button'
-                    tabIndex={0}
-                >
-                    {'@' + displayName}
-                </a>
-            </span>
-            {suffix}
-        </>
-    );
-=======
                     </Overlay>
                     <a
                         ref={ref}
@@ -242,7 +164,6 @@
     }
 
     return <>{props.children}</>;
->>>>>>> 07e4957b
 };
 
 export default React.memo(AtMention);
// Copyright (c) 2015-present Mattermost, Inc. All Rights Reserved.
// See LICENSE.txt for license information.

import React, {memo, useCallback} from 'react';
import {useIntl} from 'react-intl';
import {useSelector} from 'react-redux';

import {FireIcon} from '@mattermost/compass-icons/components';
import type {Post} from '@mattermost/types/posts';

import {getCurrentUserId} from 'mattermost-redux/selectors/entities/users';

import {getBurnOnReadRecipientData} from 'selectors/burn_on_read_recipients';

import BurnOnReadExpirationHandler from 'components/post_view/burn_on_read_expiration_handler';
import WithTooltip from 'components/with_tooltip';

import type {GlobalState} from 'types/store';

import './burn_on_read_badge.scss';

type Props = {
    post: Post;
    isSender: boolean;
    revealed: boolean;
    expireAt?: number | null;
    maxExpireAt?: number | null;
    onReveal?: (postId: string) => void;
    onSenderDelete?: () => void;
};

function BurnOnReadBadge({
    post,
    isSender,
    revealed,
    expireAt,
    maxExpireAt,
    onReveal,
    onSenderDelete,
}: Props) {
    const {formatMessage} = useIntl();

    // Get current user ID and calculate recipient data from post metadata
    const currentUserId = useSelector(getCurrentUserId);
    const recipientData = useSelector((state: GlobalState) => getBurnOnReadRecipientData(state, post, currentUserId));

    const handleClick = useCallback((e: React.MouseEvent) => {
        // Stop propagation to prevent opening RHS or other post click handlers
        e.stopPropagation();
        e.preventDefault();

        // For sender, show delete confirmation modal
        if (isSender && onSenderDelete) {
            onSenderDelete();
            return;
        }

        // For recipients with unrevealed content, trigger reveal
        if (!isSender && !revealed && onReveal) {
            onReveal(post.id);
        }
    }, [isSender, revealed, onReveal, onSenderDelete, post.id]);

    const getTooltipContent = () => {
        if (isSender) {
            // Show read receipts for sender with delete instruction
            const deleteText = formatMessage({
                id: 'burn_on_read.badge.sender.delete',
                defaultMessage: 'Click to delete message for everyone',
            });

            if (recipientData) {
                const readReceiptText = formatMessage(
                    {
                        id: 'burn_on_read.badge.read_receipt',
                        defaultMessage: 'Read by {revealedCount} of {totalRecipients} recipients',
                    },
                    {
                        revealedCount: recipientData.revealedCount,
                        totalRecipients: recipientData.totalRecipients,
                    },
                );
                return (
                    <div className='BurnOnReadBadge__tooltip-content'>
                        <div className='primary-text'>{deleteText}</div>
                        <div className='secondary-text'>{readReceiptText}</div>
                    </div>
                );
            }

            return deleteText;
        }

        if (!isSender && !revealed) {
            // Recipient sees burn-on-read info before revealing
            const primaryText = formatMessage({
                id: 'burn_on_read.badge.recipient.title',
                defaultMessage: 'Burn-on-read message',
            });

            const readDuration = post.props?.read_duration;
            if (readDuration && typeof readDuration === 'number') {
                const minutes = Math.floor(readDuration / 60000);
                const secondaryText = formatMessage(
                    {
                        id: 'burn_on_read.badge.recipient.subtitle',
                        defaultMessage: 'Message will be deleted {time} after you view it',
                    },
                    {
                        time: minutes > 0 ? formatMessage(
                            {
                                id: 'burn_on_read.duration.minutes',
                                defaultMessage: '{count, plural, one {# min} other {# mins}}',
                            },
                            {count: minutes},
                        ) : formatMessage({
                            id: 'burn_on_read.duration.less_than_minute',
                            defaultMessage: 'less than 1 min',
                        }),
                    },
                );

                return (
                    <div className='BurnOnReadBadge__tooltip-content'>
                        <div className='primary-text'>{primaryText}</div>
                        <div className='secondary-text'>{secondaryText}</div>
                    </div>
                );
            }

            return primaryText;
        }

        // For revealed recipient posts, no badge tooltip (timer chip shows instead)
        return null;
    };

    const tooltipContent = getTooltipContent();

<<<<<<< HEAD
=======
    // When sender has an active timer (all recipients revealed), hide badge UI
    // The timer chip handles deletion in this state, showing both is redundant
    const senderHasActiveTimer = isSender && typeof expireAt === 'number';

>>>>>>> a17bb198
    // Get plain text for aria-label
    const getAriaLabel = () => {
        if (isSender) {
            const deleteText = formatMessage({
                id: 'burn_on_read.badge.sender.delete',
                defaultMessage: 'Click to delete message for everyone',
            });
            if (recipientData) {
                const readReceiptText = formatMessage(
                    {
                        id: 'burn_on_read.badge.read_receipt',
                        defaultMessage: 'Read by {revealedCount} of {totalRecipients} recipients',
                    },
                    {
                        revealedCount: recipientData.revealedCount,
                        totalRecipients: recipientData.totalRecipients,
                    },
                );
                return `${deleteText}. ${readReceiptText}`;
            }
            return deleteText;
        }
        if (!isSender && !revealed) {
            const primaryText = formatMessage({
                id: 'burn_on_read.badge.recipient.title',
                defaultMessage: 'Burn-on-read message',
            });

            const readDuration = post.props?.read_duration;
            if (readDuration && typeof readDuration === 'number') {
                const minutes = Math.floor(readDuration / 60000);
                const secondaryText = formatMessage(
                    {
                        id: 'burn_on_read.badge.recipient.subtitle',
                        defaultMessage: 'Message will be deleted {time} after you view it',
                    },
                    {
                        time: minutes > 0 ? formatMessage(
                            {
                                id: 'burn_on_read.duration.minutes',
                                defaultMessage: '{count, plural, one {# min} other {# mins}}',
                            },
                            {count: minutes},
                        ) : formatMessage({
                            id: 'burn_on_read.duration.less_than_minute',
                            defaultMessage: 'less than 1 min',
                        }),
                    },
                );
                return `${primaryText}. ${secondaryText}`;
            }

            return primaryText;
        }
        return '';
    };

    const isInteractive = isSender || (!isSender && !revealed);

    return (
        <>
            {/* Register BoR post with global expiration scheduler for auto-deletion */}
            {/* This always renders even if badge UI doesn't, to ensure scheduling */}
            <BurnOnReadExpirationHandler
                postId={post.id}
                expireAt={expireAt}
                maxExpireAt={maxExpireAt}
            />

<<<<<<< HEAD
            {/* Only render badge UI if there's tooltip content */}
            {tooltipContent && (
=======
            {/* Only render badge UI if there's tooltip content and sender doesn't have active timer */}
            {tooltipContent && !senderHasActiveTimer && (
>>>>>>> a17bb198
                <WithTooltip
                    id={`burn-on-read-tooltip-${post.id}`}
                    title={tooltipContent}
                    isVertical={true}
                >
                    <button
                        type='button'
                        className='BurnOnReadBadge'
                        data-testid={`burn-on-read-badge-${post.id}`}
                        aria-label={getAriaLabel()}
<<<<<<< HEAD
                        role='button'
=======
>>>>>>> a17bb198
                        onClick={isInteractive ? handleClick : undefined}
                        disabled={!isInteractive}
                    >
                        <FireIcon
                            size={14}
                            className='BurnOnReadBadge__icon'
                        />
                    </button>
                </WithTooltip>
            )}
        </>
    );
}

export default memo(BurnOnReadBadge);<|MERGE_RESOLUTION|>--- conflicted
+++ resolved
@@ -137,13 +137,10 @@
 
     const tooltipContent = getTooltipContent();
 
-<<<<<<< HEAD
-=======
     // When sender has an active timer (all recipients revealed), hide badge UI
     // The timer chip handles deletion in this state, showing both is redundant
     const senderHasActiveTimer = isSender && typeof expireAt === 'number';
 
->>>>>>> a17bb198
     // Get plain text for aria-label
     const getAriaLabel = () => {
         if (isSender) {
@@ -213,13 +210,8 @@
                 maxExpireAt={maxExpireAt}
             />
 
-<<<<<<< HEAD
-            {/* Only render badge UI if there's tooltip content */}
-            {tooltipContent && (
-=======
             {/* Only render badge UI if there's tooltip content and sender doesn't have active timer */}
             {tooltipContent && !senderHasActiveTimer && (
->>>>>>> a17bb198
                 <WithTooltip
                     id={`burn-on-read-tooltip-${post.id}`}
                     title={tooltipContent}
@@ -230,10 +222,6 @@
                         className='BurnOnReadBadge'
                         data-testid={`burn-on-read-badge-${post.id}`}
                         aria-label={getAriaLabel()}
-<<<<<<< HEAD
-                        role='button'
-=======
->>>>>>> a17bb198
                         onClick={isInteractive ? handleClick : undefined}
                         disabled={!isInteractive}
                     >

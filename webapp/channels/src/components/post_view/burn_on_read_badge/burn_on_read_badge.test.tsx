--- conflicted
+++ resolved
@@ -52,10 +52,6 @@
 
         const badge = screen.getByTestId('burn-on-read-badge-post123');
         expect(badge.getAttribute('aria-label')).toContain('Click to delete message for everyone');
-<<<<<<< HEAD
-        expect(badge).toHaveAttribute('role', 'button');
-=======
->>>>>>> a17bb198
     });
 
     it('should not render when revealed and no timer', () => {
@@ -79,12 +75,6 @@
             />,
         );
 
-<<<<<<< HEAD
-        // Sender always sees the flame badge with delete tooltip
-        const badge = screen.getByTestId('burn-on-read-badge-post123');
-        expect(badge).toBeInTheDocument();
-        expect(badge.getAttribute('aria-label')).toContain('Click to delete message for everyone');
-=======
         // Sender sees the flame badge with delete tooltip when timer is not active
         const badge = screen.getByTestId('burn-on-read-badge-post123');
         expect(badge).toBeInTheDocument();
@@ -104,7 +94,6 @@
         // When timer is active, badge should not render (timer chip shows instead)
         const badge = screen.queryByTestId('burn-on-read-badge-post123');
         expect(badge).not.toBeInTheDocument();
->>>>>>> a17bb198
     });
 
     it('should have correct CSS class for styling', () => {

// Copyright (c) 2015-present Mattermost, Inc. All Rights Reserved.
// See LICENSE.txt for license information.

import {connect} from 'react-redux';
import {bindActionCreators} from 'redux';
import type {Dispatch} from 'redux';

import {favoriteChannel, unfavoriteChannel} from 'mattermost-redux/actions/channels';
import {getTotalUsersStats} from 'mattermost-redux/actions/users';
import {getCurrentChannel, getDirectTeammate, getMyCurrentChannelMembership, isCurrentChannelFavorite} from 'mattermost-redux/selectors/entities/channels';
import {getConfig} from 'mattermost-redux/selectors/entities/general';
import {get} from 'mattermost-redux/selectors/entities/preferences';
import {getCurrentTeam} from 'mattermost-redux/selectors/entities/teams';
import {getCurrentUser, getProfilesInCurrentChannel, getCurrentUserId, getUser, getTotalUsersStats as getTotalUsersStatsSelector} from 'mattermost-redux/selectors/entities/users';

import {getCurrentLocale} from 'selectors/i18n';
import {getIsMobileView} from 'selectors/views/browser';

import {Preferences} from 'utils/constants';
import {getDisplayNameByUser} from 'utils/utils';

import type {GlobalState} from 'types/store';

import ChannelIntroMessage from './channel_intro_message';

function mapStateToProps(state: GlobalState) {
    const config = getConfig(state);
    const enableUserCreation = config.EnableUserCreation === 'true';
    const isReadOnly = false;
    const team = getCurrentTeam(state);
    const channel = getCurrentChannel(state) || {};
    const channelMember = getMyCurrentChannelMembership(state);
    const teammate = getDirectTeammate(state, channel.id);
    const currentUser = getCurrentUser(state);
    const creator = getUser(state, channel.creator_id);

    const usersLimit = 10;

    const stats = getTotalUsersStatsSelector(state) || {total_users_count: 0};

    return {
        currentUserId: getCurrentUserId(state),
        channel,
        fullWidth: get(state, Preferences.CATEGORY_DISPLAY_SETTINGS, Preferences.CHANNEL_DISPLAY_MODE, Preferences.CHANNEL_DISPLAY_MODE_DEFAULT) === Preferences.CHANNEL_DISPLAY_MODE_FULL_SCREEN,
        locale: getCurrentLocale(state),
        channelProfiles: getProfilesInCurrentChannel(state),
        enableUserCreation,
        isReadOnly,
<<<<<<< HEAD
        teamIsGroupConstrained: Boolean(team?.group_constrained),
=======
        isFavorite: isCurrentChannelFavorite(state),
        teamIsGroupConstrained: Boolean(team.group_constrained),
>>>>>>> 0ce5def8
        creatorName: getDisplayNameByUser(state, creator),
        teammate,
        teammateName: getDisplayNameByUser(state, teammate),
        currentUser,
        stats,
        usersLimit,
        channelMember,
        isMobileView: getIsMobileView(state),
    };
}

function mapDispatchToProps(dispatch: Dispatch) {
    return {
        actions: bindActionCreators({
            getTotalUsersStats,
            favoriteChannel,
            unfavoriteChannel,
        }, dispatch),
    };
}

export default connect(mapStateToProps, mapDispatchToProps)(ChannelIntroMessage);<|MERGE_RESOLUTION|>--- conflicted
+++ resolved
@@ -46,12 +46,8 @@
         channelProfiles: getProfilesInCurrentChannel(state),
         enableUserCreation,
         isReadOnly,
-<<<<<<< HEAD
+        isFavorite: isCurrentChannelFavorite(state),
         teamIsGroupConstrained: Boolean(team?.group_constrained),
-=======
-        isFavorite: isCurrentChannelFavorite(state),
-        teamIsGroupConstrained: Boolean(team.group_constrained),
->>>>>>> 0ce5def8
         creatorName: getDisplayNameByUser(state, creator),
         teammate,
         teammateName: getDisplayNameByUser(state, teammate),

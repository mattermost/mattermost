--- conflicted
+++ resolved
@@ -29,11 +29,9 @@
 import { Constants, ModalIdentifiers } from 'utils/constants';
 import { localizeMessage } from 'utils/utils';
 
-<<<<<<< HEAD
+
 import type { PluginComponent, Menu as PluginMenu } from 'types/store/plugins';
-=======
 import type {ChannelHeaderAction} from 'types/store/plugins';
->>>>>>> 0dd436d3
 
 import MenuItemCloseChannel from './menu_items/close_channel';
 import MenuItemCloseMessage from './menu_items/close_message';

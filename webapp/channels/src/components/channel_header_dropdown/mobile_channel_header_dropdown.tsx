--- conflicted
+++ resolved
@@ -35,14 +35,11 @@
 }: Props) => {
     const intl = useIntl();
 
-<<<<<<< HEAD
+    const getChannelTitle = () => {
         if (!channel) {
             return '';
         }
 
-=======
-    const getChannelTitle = () => {
->>>>>>> 80e67ace
         if (channel.type === Constants.DM_CHANNEL) {
             if (user.id === teammateId) {
                 return (

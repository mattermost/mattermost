// Copyright (c) 2015-present Mattermost, Inc. All Rights Reserved.
// See LICENSE.txt for license information.

import {connect} from 'react-redux';

import {createSelector} from 'mattermost-redux/selectors/create_selector';
import {
    getCurrentChannel,
    isCurrentChannelDefault,
    isCurrentChannelFavorite,
    isCurrentChannelMuted,
    isCurrentChannelArchived,
    getRedirectChannelNameForTeam,
    getCurrentChannelId,
} from 'mattermost-redux/selectors/entities/channels';
import {getCurrentTeamId} from 'mattermost-redux/selectors/entities/teams';
import {
    getUser,
    getCurrentUser,
    getUserStatuses,
    getCurrentUserId,
    makeGetProfilesInChannel,
} from 'mattermost-redux/selectors/entities/users';

import {getPenultimateViewedChannelName} from 'selectors/local_storage';
import {getChannelHeaderMenuPluginComponents} from 'selectors/plugins';

import {getIsChannelBookmarksEnabled} from 'components/channel_bookmarks/utils';

import {Constants} from 'utils/constants';
import * as Utils from 'utils/utils';

import type {GlobalState} from 'types/store';

import Desktop from './channel_header_dropdown';
import Items from './channel_header_dropdown_items';
import Mobile from './mobile_channel_header_dropdown';
import { getTeammateNameDisplaySetting } from 'mattermost-redux/selectors/entities/preferences';

const getTeammateId = createSelector(
    'getTeammateId',
    getCurrentChannel,
    getCurrentUserId,
    (channel, currentUserId) => {
        if (channel?.type !== Constants.DM_CHANNEL) {
            return null;
        }

        return Utils.getUserIdFromChannelId(channel.name, currentUserId);
    },
);

const getTeammateStatus = createSelector(
    'getTeammateStatus',
    getUserStatuses,
    getTeammateId,
    (userStatuses, teammateId) => {
        if (!teammateId) {
            return undefined;
        }

        return userStatuses[teammateId];
    },
);

const mapStateToProps = (state: GlobalState) => {
    const getProfilesInChannel =makeGetProfilesInChannel();
    return {
    user: getCurrentUser(state),
    channel: getCurrentChannel(state),
    isDefault: isCurrentChannelDefault(state),
    isFavorite: isCurrentChannelFavorite(state),
    isMuted: isCurrentChannelMuted(state),
    isReadonly: false,
    isArchived: isCurrentChannelArchived(state),
    penultimateViewedChannelName: getPenultimateViewedChannelName(state) || getRedirectChannelNameForTeam(state, getCurrentTeamId(state)),
    pluginMenuItems: getChannelHeaderMenuPluginComponents(state),
    isLicensedForLDAPGroups: state.entities.general.license.LDAPGroups === 'true',
<<<<<<< HEAD
    teammateNameDisplaySetting:getTeammateNameDisplaySetting(state),
    profilesInChannel:getProfilesInChannel(state,getCurrentChannelId(state)),
    onExited:()=>{},
    currentUserId:getCurrentUserId(state),
    // actions:getActi
}};
=======
    isChannelBookmarksEnabled: getIsChannelBookmarksEnabled(state),
});
>>>>>>> 3c88f669

const mobileMapStateToProps = (state: GlobalState) => {
    const user = getCurrentUser(state);
    const channel = getCurrentChannel(state);
    const teammateId = getTeammateId(state);

    let teammateIsBot = false;
    let displayName = '';
    if (teammateId) {
        const teammate = getUser(state, teammateId);
        teammateIsBot = teammate && teammate.is_bot;
        displayName = Utils.getDisplayNameByUser(state, teammate);
    }

    return {
        user,
        channel,
        teammateId,
        teammateIsBot,
        teammateStatus: getTeammateStatus(state),
        displayName,
    };
};

export const ChannelHeaderDropdown = Desktop;
export const ChannelHeaderDropdownItems = connect(mapStateToProps)(Items);
export const MobileChannelHeaderDropdown = connect(mobileMapStateToProps)(Mobile);<|MERGE_RESOLUTION|>--- conflicted
+++ resolved
@@ -76,17 +76,14 @@
     penultimateViewedChannelName: getPenultimateViewedChannelName(state) || getRedirectChannelNameForTeam(state, getCurrentTeamId(state)),
     pluginMenuItems: getChannelHeaderMenuPluginComponents(state),
     isLicensedForLDAPGroups: state.entities.general.license.LDAPGroups === 'true',
-<<<<<<< HEAD
     teammateNameDisplaySetting:getTeammateNameDisplaySetting(state),
     profilesInChannel:getProfilesInChannel(state,getCurrentChannelId(state)),
     onExited:()=>{},
     currentUserId:getCurrentUserId(state),
     // actions:getActi
+    isChannelBookmarksEnabled: getIsChannelBookmarksEnabled(state),
 }};
-=======
-    isChannelBookmarksEnabled: getIsChannelBookmarksEnabled(state),
-});
->>>>>>> 3c88f669
+    
 
 const mobileMapStateToProps = (state: GlobalState) => {
     const user = getCurrentUser(state);

// Copyright (c) 2015-present Mattermost, Inc. All Rights Reserved.
// See LICENSE.txt for license information.

import {shallow} from 'enzyme';
import React from 'react';

import {TestHelper} from 'utils/test_helper';

import ChannelHeaderDropdown from './channel_header_dropdown_items';
import type {Props} from './channel_header_dropdown_items';

describe('components/ChannelHeaderDropdown', () => {
    const defaultProps = {
        user: TestHelper.getUserMock({id: 'test-user-id'}),
        channel: TestHelper.getChannelMock({id: 'test-channel-id'}),
        isDefault: false,
        isFavorite: false,
        isReadonly: false,
        isMuted: false,
        isArchived: false,
        isMobile: false,
        penultimateViewedChannelName: 'test-channel',
        pluginMenuItems: [],
        isLicensedForLDAPGroups: false,
<<<<<<< HEAD
        onExited: jest.fn(),
        actions: {
            closeModal: jest.fn(),
            convertGroupMessageToPrivateChannel: jest.fn(),
            moveChannelsInSidebar: jest.fn(),
        },
        profilesInChannel: [],
        teammateNameDisplaySetting: 'username',
        currentUserId: 'test user-id',
=======
        isChannelBookmarksEnabled: false,
>>>>>>> 3c88f669
    };
    test('should match snapshot with no plugin items', () => {
        const wrapper = shallow(<ChannelHeaderDropdown {...defaultProps}/>);
        expect(wrapper).toMatchSnapshot();
    });

    test('should match snapshot with plugins', () => {
        const props: Props = {
            ...defaultProps,
            pluginMenuItems: [
                {id: 'plugin-1', pluginId: 'playbooks', action: jest.fn(), text: 'plugin-1-text'},
                {id: 'plugin-2', pluginId: 'playbooks', action: jest.fn(), text: 'plugin-2-text'},
            ],
        };
        const wrapper = shallow(<ChannelHeaderDropdown {...props}/>);
        expect(wrapper).toMatchSnapshot();
    });
});<|MERGE_RESOLUTION|>--- conflicted
+++ resolved
@@ -22,7 +22,6 @@
         penultimateViewedChannelName: 'test-channel',
         pluginMenuItems: [],
         isLicensedForLDAPGroups: false,
-<<<<<<< HEAD
         onExited: jest.fn(),
         actions: {
             closeModal: jest.fn(),
@@ -32,9 +31,7 @@
         profilesInChannel: [],
         teammateNameDisplaySetting: 'username',
         currentUserId: 'test user-id',
-=======
         isChannelBookmarksEnabled: false,
->>>>>>> 3c88f669
     };
     test('should match snapshot with no plugin items', () => {
         const wrapper = shallow(<ChannelHeaderDropdown {...defaultProps}/>);

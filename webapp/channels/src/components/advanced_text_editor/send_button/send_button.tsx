// Copyright (c) 2015-present Mattermost, Inc. All Rights Reserved.
// See LICENSE.txt for license information.

<<<<<<< HEAD
import classNames from 'classnames';
import React, {memo, useCallback, useMemo} from 'react';
import {defineMessage, useIntl} from 'react-intl';
import {useSelector} from 'react-redux';
=======
import React, {memo} from 'react';
import {useIntl} from 'react-intl';
import styled from 'styled-components';
>>>>>>> 2b426573

import {SendIcon} from '@mattermost/compass-icons/components';
import type {SchedulingInfo} from '@mattermost/types/schedule_post';

import {isSendOnCtrlEnter} from 'selectors/preferences';

import {SendPostOptions} from 'components/advanced_text_editor/send_button/send_post_options';
import WithTooltip from 'components/with_tooltip';
import type {ShortcutDefinition} from 'components/with_tooltip/shortcut';
import {ShortcutKeys} from 'components/with_tooltip/shortcut';

import './style.scss';

type SendButtonProps = {
<<<<<<< HEAD
    handleSubmit: (schedulingInfo?: SchedulingInfo) => void;
=======
    handleSubmit: () => void;
>>>>>>> 2b426573
    disabled: boolean;
    channelId: string;
}

const SendButton = ({disabled, handleSubmit, channelId}: SendButtonProps) => {
    const {formatMessage} = useIntl();

    const sendMessage = useCallback((e?: React.FormEvent, schedulingInfo?: SchedulingInfo) => {
        e?.stopPropagation();
        e?.preventDefault();
        handleSubmit(schedulingInfo);
    }, [handleSubmit]);

    const sendOnCtrlEnter = useSelector(isSendOnCtrlEnter);

    const sendNowKeyboardShortcutDescriptor = useMemo<ShortcutDefinition>(() => {
        const shortcutDefinition: ShortcutDefinition = {
            default: [
                defineMessage({
                    id: 'shortcuts.generic.enter',
                    defaultMessage: 'Enter',
                }),
            ],
            mac: [
                defineMessage({
                    id: 'shortcuts.generic.enter',
                    defaultMessage: 'Enter',
                }),
            ],
        };

        if (sendOnCtrlEnter) {
            shortcutDefinition.default.unshift(ShortcutKeys.ctrl);
            shortcutDefinition.mac?.unshift(ShortcutKeys.cmd);
        }

<<<<<<< HEAD
        return shortcutDefinition;
    }, [sendOnCtrlEnter]);
=======
    const sendMessage = (e: React.FormEvent) => {
        e.stopPropagation();
        e.preventDefault();
        handleSubmit();
    };
>>>>>>> 2b426573

    return (
        <div className={classNames('splitSendButton', {disabled})}>
            <WithTooltip
                placement='top'
                id='send_post_now_tooltip'
                title={formatMessage({id: 'create_post_button.option.send_now', defaultMessage: 'Send Now'})}
                shortcut={sendNowKeyboardShortcutDescriptor}
                disabled={disabled}
            >
                <button
                    className={classNames('SendMessageButton', {disabled})}
                    data-testid='SendMessageButton'
                    tabIndex={0}
                    aria-label={formatMessage({
                        id: 'create_post_button.option.send_now',
                        defaultMessage: 'Send Now',
                    })}
                    disabled={disabled}
                    onClick={sendMessage}
                >
                    <SendIcon
                        size={18}
                        color='currentColor'
                    />
                </button>
            </WithTooltip>

            <SendPostOptions
                disabled={disabled}
                onSelect={handleSubmit}
                channelId={channelId}
            />
        </div>
    );
};

export default memo(SendButton);<|MERGE_RESOLUTION|>--- conflicted
+++ resolved
@@ -1,16 +1,10 @@
 // Copyright (c) 2015-present Mattermost, Inc. All Rights Reserved.
 // See LICENSE.txt for license information.
 
-<<<<<<< HEAD
 import classNames from 'classnames';
 import React, {memo, useCallback, useMemo} from 'react';
 import {defineMessage, useIntl} from 'react-intl';
 import {useSelector} from 'react-redux';
-=======
-import React, {memo} from 'react';
-import {useIntl} from 'react-intl';
-import styled from 'styled-components';
->>>>>>> 2b426573
 
 import {SendIcon} from '@mattermost/compass-icons/components';
 import type {SchedulingInfo} from '@mattermost/types/schedule_post';
@@ -25,11 +19,7 @@
 import './style.scss';
 
 type SendButtonProps = {
-<<<<<<< HEAD
     handleSubmit: (schedulingInfo?: SchedulingInfo) => void;
-=======
-    handleSubmit: () => void;
->>>>>>> 2b426573
     disabled: boolean;
     channelId: string;
 }
@@ -37,7 +27,7 @@
 const SendButton = ({disabled, handleSubmit, channelId}: SendButtonProps) => {
     const {formatMessage} = useIntl();
 
-    const sendMessage = useCallback((e?: React.FormEvent, schedulingInfo?: SchedulingInfo) => {
+    const sendMessage = useCallback((e: React.FormEvent, schedulingInfo?: SchedulingInfo) => {
         e?.stopPropagation();
         e?.preventDefault();
         handleSubmit(schedulingInfo);
@@ -66,16 +56,8 @@
             shortcutDefinition.mac?.unshift(ShortcutKeys.cmd);
         }
 
-<<<<<<< HEAD
         return shortcutDefinition;
     }, [sendOnCtrlEnter]);
-=======
-    const sendMessage = (e: React.FormEvent) => {
-        e.stopPropagation();
-        e.preventDefault();
-        handleSubmit();
-    };
->>>>>>> 2b426573
 
     return (
         <div className={classNames('splitSendButton', {disabled})}>

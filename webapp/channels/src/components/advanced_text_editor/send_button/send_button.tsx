--- conflicted
+++ resolved
@@ -9,11 +9,8 @@
 import {SendIcon} from '@mattermost/compass-icons/components';
 import type {SchedulingInfo} from '@mattermost/types/schedule_post';
 
-<<<<<<< HEAD
-=======
 import {isScheduledPostsEnabled} from 'mattermost-redux/selectors/entities/scheduled_posts';
 
->>>>>>> f4a0a62a
 import {isSendOnCtrlEnter} from 'selectors/preferences';
 
 import {SendPostOptions} from 'components/advanced_text_editor/send_button/send_post_options';
@@ -31,38 +28,6 @@
 
 const SendButton = ({disabled, handleSubmit, channelId}: SendButtonProps) => {
     const {formatMessage} = useIntl();
-<<<<<<< HEAD
-
-    const sendMessage = useCallback((e: React.FormEvent, schedulingInfo?: SchedulingInfo) => {
-        e?.stopPropagation();
-        e?.preventDefault();
-        handleSubmit(schedulingInfo);
-    }, [handleSubmit]);
-
-    const sendOnCtrlEnter = useSelector(isSendOnCtrlEnter);
-
-    const sendNowKeyboardShortcutDescriptor = useMemo<ShortcutDefinition>(() => {
-        const shortcutDefinition: ShortcutDefinition = {
-            default: [
-                defineMessage({
-                    id: 'shortcuts.generic.enter',
-                    defaultMessage: 'Enter',
-                }),
-            ],
-            mac: [
-                defineMessage({
-                    id: 'shortcuts.generic.enter',
-                    defaultMessage: 'Enter',
-                }),
-            ],
-        };
-
-        if (sendOnCtrlEnter) {
-            shortcutDefinition.default.unshift(ShortcutKeys.ctrl);
-            shortcutDefinition.mac?.unshift(ShortcutKeys.cmd);
-        }
-
-=======
     const isScheduledPostEnabled = useSelector(isScheduledPostsEnabled);
 
     const sendMessage = useCallback((e: React.FormEvent, schedulingInfo?: SchedulingInfo) => {
@@ -94,7 +59,6 @@
             shortcutDefinition.mac?.unshift(ShortcutKeys.cmd);
         }
 
->>>>>>> f4a0a62a
         return shortcutDefinition;
     }, [sendOnCtrlEnter]);
 
@@ -125,13 +89,6 @@
                 </button>
             </WithTooltip>
 
-<<<<<<< HEAD
-            <SendPostOptions
-                disabled={disabled}
-                onSelect={handleSubmit}
-                channelId={channelId}
-            />
-=======
             {
                 isScheduledPostEnabled &&
                 <SendPostOptions
@@ -140,7 +97,6 @@
                     channelId={channelId}
                 />
             }
->>>>>>> f4a0a62a
         </div>
     );
 };

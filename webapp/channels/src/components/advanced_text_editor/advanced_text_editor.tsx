--- conflicted
+++ resolved
@@ -1,10 +1,6 @@
 // Copyright (c) 2015-present Mattermost, Inc. All Rights Reserved.
 // See LICENSE.txt for license information.
 
-<<<<<<< HEAD
-=======
-import React, {useCallback, useEffect, useRef, useState} from 'react';
->>>>>>> 6c18ac49
 import classNames from 'classnames';
 import React, {useCallback, useEffect, useRef, useState} from 'react';
 import {FormattedMessage, useIntl} from 'react-intl';
@@ -43,7 +39,6 @@
 import type {FileUpload as FileUploadClass} from 'components/file_upload/file_upload';
 import type {TextboxElement} from 'components/textbox';
 import type TextboxClass from 'components/textbox/textbox';
-import type {CSSProperties} from 'react';
 import type {PostDraft} from 'types/store/draft';
 import type {ApplyMarkdownOptions} from 'utils/markdown/apply_markdown';
 

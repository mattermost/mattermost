--- conflicted
+++ resolved
@@ -133,22 +133,17 @@
     const getDraftSelector = useMemo(makeGetDraft, []);
     const getDisplayName = useMemo(makeGetDisplayName, []);
 
-    let textboxId = 'textbox';
-
-    switch (location) {
-    case Locations.CENTER:
-        textboxId = 'post_textbox';
-        break;
-    case Locations.RHS_COMMENT:
-        textboxId = 'reply_textbox';
-        break;
-    case Locations.MODAL:
-        textboxId = 'modal_textbox';
-        break;
-    }
-
+    let textboxId: string;
     if (isInEditMode) {
-        textboxId = 'edit_textbox';
+        textboxId = AdvancedTextEditorTextboxIds.InEditMode;
+    } else if (location === Locations.CENTER) {
+        textboxId = AdvancedTextEditorTextboxIds.InCenter;
+    } else if (location === Locations.RHS_COMMENT) {
+        textboxId = AdvancedTextEditorTextboxIds.InRHSComment;
+    } else if (location === Locations.MODAL) {
+        textboxId = AdvancedTextEditorTextboxIds.InModal;
+    } else {
+        textboxId = AdvancedTextEditorTextboxIds.Default;
     }
 
     const isRHS = Boolean(postId && !isThreadView);
@@ -680,27 +675,6 @@
 
     const messageValue = isDisabled ? '' : draft.message_source || draft.message;
 
-<<<<<<< HEAD
-    let textboxId = AdvancedTextEditorTextboxIds.Default;
-
-    switch (location) {
-    case Locations.CENTER:
-        textboxId = AdvancedTextEditorTextboxIds.InCenter;
-        break;
-    case Locations.RHS_COMMENT:
-        textboxId = AdvancedTextEditorTextboxIds.InRHSComment;
-        break;
-    case Locations.MODAL:
-        textboxId = AdvancedTextEditorTextboxIds.InModal;
-        break;
-    }
-
-    if (isInEditMode) {
-        textboxId = AdvancedTextEditorTextboxIds.InEditMode;
-    }
-
-=======
->>>>>>> 4750df98
     const wasNotifiedOfLogIn = LocalStorageStore.getWasNotifiedOfLogIn();
 
     let loginSuccessfulLabel;

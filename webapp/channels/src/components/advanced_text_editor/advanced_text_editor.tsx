// Copyright (c) 2015-present Mattermost, Inc. All Rights Reserved.
// See LICENSE.txt for license information.

import classNames from 'classnames';
import React, {useCallback, useEffect, useRef, useState} from 'react';
import {FormattedMessage, useIntl} from 'react-intl';
import {useDispatch} from 'react-redux';

import {EmoticonHappyOutlineIcon} from '@mattermost/compass-icons/components';
import type {Channel} from '@mattermost/types/channels';
import type {Emoji} from '@mattermost/types/emojis';
import type {ServerError} from '@mattermost/types/errors';
import type {FileInfo} from '@mattermost/types/files';

import {emitShortcutReactToLastPostFrom} from 'actions/post_actions';

import AutoHeightSwitcher from 'components/common/auto_height_switcher';
import EmojiPickerOverlay from 'components/emoji_picker/emoji_picker_overlay';
import FilePreview from 'components/file_preview';
import type {FilePreviewInfo} from 'components/file_preview/file_preview';
import FileUpload from 'components/file_upload';
import type {FileUpload as FileUploadClass} from 'components/file_upload/file_upload';
import KeyboardShortcutSequence, {KEYBOARD_SHORTCUTS} from 'components/keyboard_shortcuts/keyboard_shortcuts_sequence';
import MessageSubmitError from 'components/message_submit_error';
import MsgTyping from 'components/msg_typing';
import OverlayTrigger from 'components/overlay_trigger';
import RhsSuggestionList from 'components/suggestion/rhs_suggestion_list';
import Textbox from 'components/textbox';
import type {TextboxElement} from 'components/textbox';
import type TextboxClass from 'components/textbox/textbox';
import Tooltip from 'components/tooltip';
import {SendMessageTour} from 'components/tours/onboarding_tour';

import Constants, {Locations} from 'utils/constants';
import * as Keyboard from 'utils/keyboard';
import type {ApplyMarkdownOptions} from 'utils/markdown/apply_markdown';
import {pasteHandler} from 'utils/paste';
import {isWithinCodeBlock} from 'utils/post_utils';
import * as UserAgent from 'utils/user_agent';
import * as Utils from 'utils/utils';

import type {PostDraft} from 'types/store/draft';

import FormattingBar from './formatting_bar';
import {FormattingBarSpacer, Separator} from './formatting_bar/formatting_bar';
import {IconContainer} from './formatting_bar/formatting_icon';
import SendButton from './send_button';
import ShowFormat from './show_formatting';
import TexteditorActions from './texteditor_actions';
import ToggleFormattingBar from './toggle_formatting_bar';

import './advanced_text_editor.scss';

const KeyCodes = Constants.KeyCodes;

type Props = {

    /**
     * location of the advanced text editor in the UI (center channel / RHS)
     */
    location: string;
    currentUserId: string;
    message: string;
    showEmojiPicker: boolean;
    uploadsProgressPercent: { [clientID: string]: FilePreviewInfo };
    currentChannel?: Channel;
    errorClass: string | null;
    serverError: (ServerError & { submittedMessage?: string }) | null;
    postError?: React.ReactNode;
    isFormattingBarHidden: boolean;
    draft: PostDraft;
    showSendTutorialTip?: boolean;
    handleSubmit: (e: React.FormEvent) => void;
    removePreview: (id: string) => void;
    setShowPreview: (newPreviewValue: boolean) => void;
    shouldShowPreview: boolean;
    maxPostSize: number;
    canPost: boolean;
    applyMarkdown: (params: ApplyMarkdownOptions) => void;
    useChannelMentions: boolean;
    badConnection: boolean;
    currentChannelTeammateUsername?: string;
    canUploadFiles: boolean;
    enableEmojiPicker: boolean;
    enableGifPicker: boolean;
    handleBlur: () => void;
    handlePostError: (postError: React.ReactNode) => void;
    emitTypingEvent: () => void;
    handleMouseUpKeyUp: (e: React.MouseEvent<TextboxElement> | React.KeyboardEvent<TextboxElement>) => void;
    postMsgKeyPress: (e: React.KeyboardEvent<TextboxElement>) => void;
    handleChange: (e: React.ChangeEvent<TextboxElement>) => void;
    toggleEmojiPicker: () => void;
    handleGifClick: (gif: string) => void;
    handleEmojiClick: (emoji: Emoji) => void;
    hideEmojiPicker: () => void;
    toggleAdvanceTextEditor: () => void;
    handleUploadProgress: (filePreviewInfo: FilePreviewInfo) => void;
    handleUploadError: (err: string | ServerError | null, clientId?: string, channelId?: string) => void;
    handleFileUploadComplete: (fileInfos: FileInfo[], clientIds: string[], channelId: string, rootId?: string) => void;
    handleUploadStart: (clientIds: string[], channelId: string) => void;
    handleFileUploadChange: () => void;
    getFileUploadTarget: () => HTMLInputElement | null;
    fileUploadRef: React.RefObject<FileUploadClass>;
    prefillMessage?: (message: string, shouldFocus?: boolean) => void;
    channelId: string;
    postId: string;
    textboxRef: React.RefObject<TextboxClass>;
    isThreadView?: boolean;
    additionalControls?: React.ReactNodeArray;
    labels?: React.ReactNode;
    disableSend?: boolean;
<<<<<<< HEAD
    ctrlSend?: boolean;
    codeBlockOnCtrlEnter?: boolean;
    onMessageChange: (message: string, callback?: () => void) => void;
    onEditLatestPost: (e: React.KeyboardEvent) => void;
    loadPrevMessage: (e: React.KeyboardEvent) => void;
    loadNextMessage: (e: React.KeyboardEvent) => void;
    replyToLastPost?: (e: React.KeyboardEvent) => void;
    caretPosition: number;
=======
    placeholder?: string;
>>>>>>> e552f6b8
}

const AdvanceTextEditor = ({
    location,
    message,
    showEmojiPicker,
    uploadsProgressPercent,
    currentChannel,
    channelId,
    postId,
    errorClass,
    serverError,
    postError,
    isFormattingBarHidden,
    draft,
    badConnection,
    handleSubmit,
    removePreview,
    showSendTutorialTip,
    setShowPreview,
    shouldShowPreview,
    maxPostSize,
    canPost,
    applyMarkdown,
    useChannelMentions,
    currentChannelTeammateUsername,
    currentUserId,
    canUploadFiles,
    enableEmojiPicker,
    enableGifPicker,
    handleBlur: onBlur,
    handlePostError,
    emitTypingEvent,
    handleMouseUpKeyUp,
    postMsgKeyPress,
    handleChange,
    toggleEmojiPicker,
    handleGifClick,
    handleEmojiClick,
    hideEmojiPicker,
    toggleAdvanceTextEditor,
    handleUploadProgress,
    handleUploadError,
    handleFileUploadComplete,
    handleUploadStart,
    handleFileUploadChange,
    getFileUploadTarget,
    fileUploadRef,
    prefillMessage,
    textboxRef,
    isThreadView,
    additionalControls,
    labels,
    disableSend = false,
<<<<<<< HEAD
    ctrlSend,
    codeBlockOnCtrlEnter,
    onMessageChange,
    onEditLatestPost,
    loadPrevMessage,
    loadNextMessage,
    replyToLastPost,
    caretPosition,
=======
    placeholder,
>>>>>>> e552f6b8
}: Props) => {
    const readOnlyChannel = !canPost;
    const {formatMessage} = useIntl();
    const ariaLabelMessageInput = Utils.localizeMessage(
        'accessibility.sections.centerFooter',
        'message input complimentary region',
    );
    const emojiPickerRef = useRef<HTMLButtonElement>(null);
    const editorActionsRef = useRef<HTMLDivElement>(null);
    const editorBodyRef = useRef<HTMLDivElement>(null);

    const [renderScrollbar, setRenderScrollbar] = useState(false);
    const [showFormattingSpacer, setShowFormattingSpacer] = useState(shouldShowPreview);
    const [keepEditorInFocus, setKeepEditorInFocus] = useState(false);

    const isNonFormattedPaste = useRef(false);
    const timeoutId = useRef<number>();

    const dispatch = useDispatch();

    const input = textboxRef.current?.getInputBox();

    const handleHeightChange = useCallback((height: number, maxHeight: number) => {
        setRenderScrollbar(height > maxHeight);
    }, []);

    const handleShowFormat = useCallback(() => {
        setShowPreview(!shouldShowPreview);
    }, [shouldShowPreview, setShowPreview]);

    const handleBlur = useCallback(() => {
        onBlur?.();
        setKeepEditorInFocus(false);
    }, [onBlur]);

    const handleFocus = useCallback(() => {
        setKeepEditorInFocus(true);
    }, []);

    const isRHS = location === Locations.RHS_COMMENT;

    let attachmentPreview = null;
    if (!readOnlyChannel && (draft.fileInfos.length > 0 || draft.uploadsInProgress.length > 0)) {
        attachmentPreview = (
            <FilePreview
                fileInfos={draft.fileInfos}
                onRemove={removePreview}
                uploadsInProgress={draft.uploadsInProgress}
                uploadsProgressPercent={uploadsProgressPercent}
            />
        );
    }

    const getFileCount = () => {
        return draft.fileInfos.length + draft.uploadsInProgress.length;
    };

    let postType = 'post';
    if (postId) {
        postType = isThreadView ? 'thread' : 'comment';
    }

    const fileUploadJSX = readOnlyChannel ? null : (
        <FileUpload
            ref={fileUploadRef}
            fileCount={getFileCount()}
            getTarget={getFileUploadTarget}
            onFileUploadChange={handleFileUploadChange}
            onUploadStart={handleUploadStart}
            onFileUpload={handleFileUploadComplete}
            onUploadError={handleUploadError}
            onUploadProgress={handleUploadProgress}
            rootId={postId}
            channelId={channelId}
            postType={postType}
        />
    );

    const getEmojiPickerRef = () => {
        return emojiPickerRef.current;
    };

    let emojiPicker = null;

    if (enableEmojiPicker && !readOnlyChannel) {
        const emojiPickerTooltip = (
            <Tooltip id='upload-tooltip'>
                <KeyboardShortcutSequence
                    shortcut={KEYBOARD_SHORTCUTS.msgShowEmojiPicker}
                    hoistDescription={true}
                    isInsideTooltip={true}
                />
            </Tooltip>
        );
        emojiPicker = (
            <>
                <EmojiPickerOverlay
                    show={showEmojiPicker}
                    target={getEmojiPickerRef}
                    onHide={hideEmojiPicker}
                    onEmojiClick={handleEmojiClick}
                    onGifClick={handleGifClick}
                    enableGifPicker={enableGifPicker}
                    topOffset={-7}
                />
                <OverlayTrigger
                    placement='top'
                    delayShow={Constants.OVERLAY_TIME_DELAY}
                    trigger={Constants.OVERLAY_DEFAULT_TRIGGER}
                    overlay={emojiPickerTooltip}
                >
                    <IconContainer
                        id={'emojiPickerButton'}
                        ref={emojiPickerRef}
                        onClick={toggleEmojiPicker}
                        type='button'
                        aria-label={formatMessage({id: 'emoji_picker.emojiPicker.button.ariaLabel', defaultMessage: 'select an emoji'})}
                        disabled={shouldShowPreview}
                        className={classNames({active: showEmojiPicker})}
                    >
                        <EmoticonHappyOutlineIcon
                            color={'currentColor'}
                            size={18}
                        />
                    </IconContainer>
                </OverlayTrigger>
            </>
        );
    }

    const disableSendButton = Boolean(readOnlyChannel || (!message.trim().length && !draft.fileInfos.length)) || disableSend;
    const sendButton = readOnlyChannel ? null : (
        <SendButton
            disabled={disableSendButton}
            handleSubmit={handleSubmit}
        />
    );

    const showFormatJSX = disableSendButton ? null : (
        <ShowFormat
            onClick={handleShowFormat}
            active={shouldShowPreview}
        />
    );

    let createMessage;
    if (placeholder) {
        createMessage = placeholder;
    } else if (currentChannel && !readOnlyChannel) {
        createMessage = formatMessage(
            {
                id: 'create_post.write',
                defaultMessage: 'Write to {channelDisplayName}',
            },
            {channelDisplayName: currentChannel.display_name},
        );
    } else if (readOnlyChannel) {
        createMessage = Utils.localizeMessage(
            'create_post.read_only',
            'This channel is read-only. Only members with permission can post here.',
        );
    } else {
        createMessage = Utils.localizeMessage('create_comment.addComment', 'Reply to this thread...');
    }

    const messageValue = readOnlyChannel ? '' : message;

    /**
     * by getting the value directly from the textbox we eliminate all unnecessary
     * re-renders for the FormattingBar component. The previous method of always passing
     * down the current message value that came from the parents state was not optimal,
     * although still working as expected
     */
    const getCurrentValue = useCallback(() => textboxRef.current?.getInputBox().value, [textboxRef]);
    const getCurrentSelection = useCallback(() => {
        const input = textboxRef.current?.getInputBox();

        return {
            start: input.selectionStart,
            end: input.selectionEnd,
        };
    }, [textboxRef]);

    let textboxId = 'textbox';

    switch (location) {
    case Locations.CENTER:
        textboxId = 'post_textbox';
        break;
    case Locations.RHS_COMMENT:
        textboxId = 'reply_textbox';
        break;
    case Locations.MODAL:
        textboxId = 'modal_textbox';
        break;
    }

    const showFormattingBar = !isFormattingBarHidden && !readOnlyChannel;

    const handleWidthChange = useCallback((width: number) => {
        if (!editorBodyRef.current || !editorActionsRef.current || !input) {
            return;
        }

        const maxWidth = editorBodyRef.current.offsetWidth - editorActionsRef.current.offsetWidth;

        if (!message) {
            // if we do not have a message we can just render the default state
            setShowFormattingSpacer(false);
            return;
        }

        if (width >= maxWidth) {
            setShowFormattingSpacer(true);
        } else {
            setShowFormattingSpacer(false);
        }
    }, [message, input]);

    const handleKeyDown = (e: React.KeyboardEvent<TextboxElement>) => {
        const ctrlOrMetaKeyPressed = e.ctrlKey || e.metaKey;
        const ctrlEnterKeyCombo = (ctrlSend || codeBlockOnCtrlEnter) &&
            Keyboard.isKeyPressed(e, KeyCodes.ENTER) &&
            ctrlOrMetaKeyPressed;

        const ctrlKeyCombo = Keyboard.cmdOrCtrlPressed(e) && !e.altKey && !e.shiftKey;
        const ctrlAltCombo = Keyboard.cmdOrCtrlPressed(e, true) && e.altKey;
        const shiftAltCombo = !Keyboard.cmdOrCtrlPressed(e) && e.shiftKey && e.altKey;
        const ctrlShiftCombo = Keyboard.cmdOrCtrlPressed(e, true) && e.shiftKey;

        // fix for FF not capturing the paste without formatting event when using ctrl|cmd + shift + v
        if (e.key === KeyCodes.V[0] && ctrlOrMetaKeyPressed) {
            if (e.shiftKey) {
                isNonFormattedPaste.current = true;
                timeoutId.current = window.setTimeout(() => {
                    isNonFormattedPaste.current = false;
                }, 250);
            }
        }

        // listen for line break key combo and insert new line character
        if (Utils.isUnhandledLineBreakKeyCombo(e)) {
            onMessageChange(Utils.insertLineBreakFromKeyEvent(e));
            return;
        }

        if (ctrlEnterKeyCombo) {
            setShowPreview(false);
            postMsgKeyPress(e);
            return;
        }

        if (Keyboard.isKeyPressed(e, KeyCodes.ESCAPE)) {
            textboxRef.current?.blur();
        }

        const upKeyOnly = !ctrlOrMetaKeyPressed && !e.altKey && !e.shiftKey && Keyboard.isKeyPressed(e, KeyCodes.UP);
        const messageIsEmpty = message.length === 0;
        const draftMessageIsEmpty = draft.message.length === 0;
        const caretIsWithinCodeBlock = caretPosition && isWithinCodeBlock(message, caretPosition);

        if (upKeyOnly && messageIsEmpty) {
            e.preventDefault();
            if (textboxRef.current) {
                textboxRef.current.blur();
            }

            onEditLatestPost(e);
        }

        const {
            selectionStart,
            selectionEnd,
            value,
        } = e.target as TextboxElement;

        if (ctrlKeyCombo && !caretIsWithinCodeBlock) {
            if (draftMessageIsEmpty && Keyboard.isKeyPressed(e, KeyCodes.UP)) {
                e.stopPropagation();
                e.preventDefault();
                loadPrevMessage(e);
            } else if (draftMessageIsEmpty && Keyboard.isKeyPressed(e, KeyCodes.DOWN)) {
                e.stopPropagation();
                e.preventDefault();
                loadNextMessage(e);
            } else if (Keyboard.isKeyPressed(e, KeyCodes.B)) {
                e.stopPropagation();
                e.preventDefault();
                applyMarkdown({
                    markdownMode: 'bold',
                    selectionStart,
                    selectionEnd,
                    message: value,
                });
            } else if (Keyboard.isKeyPressed(e, KeyCodes.I)) {
                e.stopPropagation();
                e.preventDefault();
                applyMarkdown({
                    markdownMode: 'italic',
                    selectionStart,
                    selectionEnd,
                    message: value,
                });
            } else if (Utils.isTextSelectedInPostOrReply(e) && Keyboard.isKeyPressed(e, KeyCodes.K)) {
                e.stopPropagation();
                e.preventDefault();
                applyMarkdown({
                    markdownMode: 'link',
                    selectionStart,
                    selectionEnd,
                    message: value,
                });
            }
        } else if (ctrlAltCombo && !caretIsWithinCodeBlock) {
            if (Keyboard.isKeyPressed(e, KeyCodes.K)) {
                e.stopPropagation();
                e.preventDefault();
                applyMarkdown({
                    markdownMode: 'link',
                    selectionStart,
                    selectionEnd,
                    message: value,
                });
            } else if (Keyboard.isKeyPressed(e, KeyCodes.C)) {
                e.stopPropagation();
                e.preventDefault();
                applyMarkdown({
                    markdownMode: 'code',
                    selectionStart,
                    selectionEnd,
                    message: value,
                });
            } else if (Keyboard.isKeyPressed(e, KeyCodes.E)) {
                e.stopPropagation();
                e.preventDefault();
                toggleEmojiPicker();
            } else if (Keyboard.isKeyPressed(e, KeyCodes.T)) {
                e.stopPropagation();
                e.preventDefault();
                toggleAdvanceTextEditor();
            } else if (Keyboard.isKeyPressed(e, KeyCodes.P) && message.length && !UserAgent.isMac()) {
                e.stopPropagation();
                e.preventDefault();
                setShowPreview(!shouldShowPreview);
            }
        } else if (shiftAltCombo && !caretIsWithinCodeBlock) {
            if (Keyboard.isKeyPressed(e, KeyCodes.X)) {
                e.stopPropagation();
                e.preventDefault();
                applyMarkdown({
                    markdownMode: 'strike',
                    selectionStart,
                    selectionEnd,
                    message: value,
                });
            } else if (Keyboard.isKeyPressed(e, KeyCodes.SEVEN)) {
                e.preventDefault();
                applyMarkdown({
                    markdownMode: 'ol',
                    selectionStart,
                    selectionEnd,
                    message: value,
                });
            } else if (Keyboard.isKeyPressed(e, KeyCodes.EIGHT)) {
                e.preventDefault();
                applyMarkdown({
                    markdownMode: 'ul',
                    selectionStart,
                    selectionEnd,
                    message: value,
                });
            } else if (Keyboard.isKeyPressed(e, KeyCodes.NINE)) {
                e.preventDefault();
                applyMarkdown({
                    markdownMode: 'quote',
                    selectionStart,
                    selectionEnd,
                    message: value,
                });
            }
        } else if (ctrlShiftCombo && !caretIsWithinCodeBlock) {
            if (Keyboard.isKeyPressed(e, KeyCodes.P) && message.length && UserAgent.isMac()) {
                e.stopPropagation();
                e.preventDefault();
                setShowPreview(!shouldShowPreview);
            } else if (Keyboard.isKeyPressed(e, KeyCodes.E)) {
                e.stopPropagation();
                e.preventDefault();
                toggleEmojiPicker();
            }
        }

        if (isRHS) {
            const lastMessageReactionKeyCombo = ctrlShiftCombo && Keyboard.isKeyPressed(e, KeyCodes.BACK_SLASH);
            if (lastMessageReactionKeyCombo) {
                e.stopPropagation();
                e.preventDefault();
                dispatch(emitShortcutReactToLastPostFrom(Locations.RHS_ROOT));
            }
        } else {
            const shiftUpKeyCombo = !ctrlOrMetaKeyPressed && !e.altKey && e.shiftKey && Keyboard.isKeyPressed(e, KeyCodes.UP);
            if (shiftUpKeyCombo && messageIsEmpty) {
                replyToLastPost?.(e);
            }
        }
    };

    useEffect(() => {
        function onPaste(event: ClipboardEvent) {
            pasteHandler(event, location, message, isNonFormattedPaste.current, caretPosition);
        }

        document.addEventListener('paste', onPaste);
        return () => {
            document.removeEventListener('paste', onPaste);
        };
    }, [location, message, caretPosition]);

    useEffect(() => {
        if (!message) {
            handleWidthChange(0);
        }
    }, [handleWidthChange, message]);

    const formattingBar = (
        <AutoHeightSwitcher
            showSlot={showFormattingBar ? 1 : 2}
            slot1={(
                <FormattingBar
                    applyMarkdown={applyMarkdown}
                    getCurrentMessage={getCurrentValue}
                    getCurrentSelection={getCurrentSelection}
                    disableControls={shouldShowPreview}
                    additionalControls={additionalControls}
                    location={location}
                />
            )}
            slot2={null}
            shouldScrollIntoView={keepEditorInFocus}
        />
    );

    return (
        <>
            <div
                className={classNames('AdvancedTextEditor', {
                    'AdvancedTextEditor__attachment-disabled': !canUploadFiles,
                    scroll: renderScrollbar,
                    'formatting-bar': showFormattingBar,
                })}
            >
                <div
                    id={'speak-'}
                    aria-live='assertive'
                    className='sr-only'
                >
                    <FormattedMessage
                        id='channelView.login.successfull'
                        defaultMessage='Login Successfull'
                    />
                </div>
                <div
                    className={'AdvancedTextEditor__body'}
                    disabled={readOnlyChannel}
                >
                    <div
                        ref={editorBodyRef}
                        role='application'
                        id='advancedTextEditorCell'
                        data-a11y-sort-order='2'
                        aria-label={Utils.localizeMessage(
                            'channelView.login.successfull',
                            'Login Successfull',
                        ) + ' ' + ariaLabelMessageInput}
                        tabIndex={-1}
                        className='AdvancedTextEditor__cell a11y__region'
                    >
                        {labels}
                        <Textbox
                            hasLabels={Boolean(labels)}
                            suggestionList={RhsSuggestionList}
                            onChange={handleChange}
                            onKeyPress={postMsgKeyPress}
                            onKeyDown={handleKeyDown}
                            onMouseUp={handleMouseUpKeyUp}
                            onKeyUp={handleMouseUpKeyUp}
                            onComposition={emitTypingEvent}
                            onHeightChange={handleHeightChange}
                            handlePostError={handlePostError}
                            value={messageValue}
                            onBlur={handleBlur}
                            onFocus={handleFocus}
                            emojiEnabled={enableEmojiPicker}
                            createMessage={createMessage}
                            channelId={channelId}
                            id={textboxId}
                            ref={textboxRef!}
                            disabled={readOnlyChannel}
                            characterLimit={maxPostSize}
                            preview={shouldShowPreview}
                            badConnection={badConnection}
                            useChannelMentions={useChannelMentions}
                            rootId={postId}
                            onWidthChange={handleWidthChange}
                        />
                        {attachmentPreview}
                        {!readOnlyChannel && (showFormattingBar || shouldShowPreview) && (
                            <TexteditorActions
                                placement='top'
                                isScrollbarRendered={renderScrollbar}
                            >
                                {showFormatJSX}
                            </TexteditorActions>
                        )}
                        {showFormattingSpacer || shouldShowPreview || attachmentPreview ? (
                            <FormattingBarSpacer>
                                {formattingBar}
                            </FormattingBarSpacer>
                        ) : formattingBar}
                        {!readOnlyChannel && (
                            <TexteditorActions
                                ref={editorActionsRef}
                                placement='bottom'
                            >
                                <ToggleFormattingBar
                                    onClick={toggleAdvanceTextEditor}
                                    active={showFormattingBar}
                                    disabled={shouldShowPreview}
                                />
                                <Separator/>
                                {fileUploadJSX}
                                {emojiPicker}
                                {sendButton}
                            </TexteditorActions>
                        )}
                    </div>
                    {showSendTutorialTip && currentChannel && prefillMessage && (
                        <SendMessageTour
                            prefillMessage={prefillMessage}
                            currentChannel={currentChannel}
                            currentUserId={currentUserId}
                            currentChannelTeammateUsername={currentChannelTeammateUsername}
                        />
                    )}
                </div>
            </div>
            <div
                id='postCreateFooter'
                role='form'
                className={classNames('AdvancedTextEditor__footer', {'AdvancedTextEditor__footer--has-error': postError || serverError})}
            >
                {postError && (
                    <label className={classNames('post-error', {errorClass})}>
                        {postError}
                    </label>
                )}
                {serverError && (
                    <MessageSubmitError
                        error={serverError}
                        submittedMessage={serverError.submittedMessage}
                        handleSubmit={handleSubmit}
                    />
                )}
                <MsgTyping
                    channelId={channelId}
                    postId={postId}
                />
            </div>
        </>
    );
};

export default AdvanceTextEditor;<|MERGE_RESOLUTION|>--- conflicted
+++ resolved
@@ -109,7 +109,6 @@
     additionalControls?: React.ReactNodeArray;
     labels?: React.ReactNode;
     disableSend?: boolean;
-<<<<<<< HEAD
     ctrlSend?: boolean;
     codeBlockOnCtrlEnter?: boolean;
     onMessageChange: (message: string, callback?: () => void) => void;
@@ -118,9 +117,7 @@
     loadNextMessage: (e: React.KeyboardEvent) => void;
     replyToLastPost?: (e: React.KeyboardEvent) => void;
     caretPosition: number;
-=======
     placeholder?: string;
->>>>>>> e552f6b8
 }
 
 const AdvanceTextEditor = ({
@@ -175,7 +172,6 @@
     additionalControls,
     labels,
     disableSend = false,
-<<<<<<< HEAD
     ctrlSend,
     codeBlockOnCtrlEnter,
     onMessageChange,
@@ -184,9 +180,7 @@
     loadNextMessage,
     replyToLastPost,
     caretPosition,
-=======
     placeholder,
->>>>>>> e552f6b8
 }: Props) => {
     const readOnlyChannel = !canPost;
     const {formatMessage} = useIntl();

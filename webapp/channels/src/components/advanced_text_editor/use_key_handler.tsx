// Copyright (c) 2015-present Mattermost, Inc. All Rights Reserved.
// See LICENSE.txt for license information.

import type React from 'react';
import {useCallback, useEffect, useRef} from 'react';
import {useDispatch, useSelector} from 'react-redux';

import type {SchedulingInfo} from '@mattermost/types/schedule_post';

import {getBool} from 'mattermost-redux/selectors/entities/preferences';

import {emitShortcutReactToLastPostFrom, unsetEditingPost} from 'actions/post_actions';
import {editLatestPost} from 'actions/views/create_comment';
import {replyToLatestPostInChannel} from 'actions/views/rhs';
import {getIsRhsExpanded} from 'selectors/rhs';

import type {TextboxElement} from 'components/textbox';
import type TextboxClass from 'components/textbox/textbox';

import Constants, {A11yClassNames, Locations, Preferences} from 'utils/constants';
import * as Keyboard from 'utils/keyboard';
import {type ApplyMarkdownOptions} from 'utils/markdown/apply_markdown';
import {pasteHandler} from 'utils/paste';
import {isWithinCodeBlock, isWithinLatex, postMessageOnKeyPress} from 'utils/post_utils';
import * as UserAgent from 'utils/user_agent';
import * as Utils from 'utils/utils';

import type {GlobalState} from 'types/store';
import type {PostDraft} from 'types/store/draft';

const KeyCodes = Constants.KeyCodes;

const useKeyHandler = (
    draft: PostDraft,
    channelId: string,
    postId: string,
    isValidPersistentNotifications: boolean,
    location: string,
    textboxRef: React.RefObject<TextboxClass>,
    showFormattingBar: boolean,
    focusTextbox: (forceFocus?: boolean) => void,
    applyMarkdown: (params: ApplyMarkdownOptions) => void,
    handleDraftChange: (draft: PostDraft, options?: {instant?: boolean; show?: boolean}) => void,
    handleSubmit: (submittingDraft?: PostDraft, schedulingInfo?: SchedulingInfo) => void,
    emitTypingEvent: () => void,
    toggleShowPreview: () => void,
    toggleAdvanceTextEditor: () => void,
    toggleEmojiPicker: () => void,
    isInEditMode?: boolean,
    onCancel?: () => void,
): [
        (e: React.KeyboardEvent<TextboxElement>) => void,
        (e: React.KeyboardEvent<TextboxElement>) => void,
    ] => {
    const dispatch = useDispatch();

    const ctrlSend = useSelector((state: GlobalState) => getBool(state, Preferences.CATEGORY_ADVANCED_SETTINGS, 'send_on_ctrl_enter'));
    const codeBlockOnCtrlEnter = useSelector((state: GlobalState) => getBool(state, Preferences.CATEGORY_ADVANCED_SETTINGS, 'code_block_ctrl_enter', true));
    const messageHistory = useSelector((state: GlobalState) => state.entities.posts.messagesHistory.messages);
    const rhsExpanded = useSelector(getIsRhsExpanded);

    const timeoutId = useRef<number>();
    const messageHistoryIndex = useRef(messageHistory.length);
    const lastChannelSwitchAt = useRef(0);
    const isNonFormattedPaste = useRef(false);

    const replyToLastPost = useCallback((e: React.KeyboardEvent) => {
        if (postId) {
            return;
        }

        e.preventDefault();
        const replyBox = document.getElementById('reply_textbox');
        if (replyBox) {
            replyBox.focus();
        }

        dispatch(replyToLatestPostInChannel(channelId));
    }, [dispatch, postId, channelId]);

    const onEditLatestPost = useCallback((e: React.KeyboardEvent) => {
        e.preventDefault();
        const {data: canEditNow} = dispatch(editLatestPost(channelId, postId));
        if (!canEditNow) {
            focusTextbox(true);
        }
    }, [focusTextbox, channelId, postId, dispatch]);

    const loadPrevMessage = useCallback((e: React.KeyboardEvent) => {
        e.preventDefault();
        if (messageHistoryIndex.current === 0) {
            return;
        }
        messageHistoryIndex.current -= 1;
        handleDraftChange({
            ...draft,
            message: messageHistory[messageHistoryIndex.current] || '',
        });
    }, [draft, handleDraftChange, messageHistory]);

    const loadNextMessage = useCallback((e: React.KeyboardEvent) => {
        e.preventDefault();
        if (messageHistoryIndex.current >= messageHistory.length) {
            return;
        }
        messageHistoryIndex.current += 1;
        handleDraftChange({
            ...draft,
            message: messageHistory[messageHistoryIndex.current] || '',
        });
    }, [draft, handleDraftChange, messageHistory]);

    const postMsgKeyPress = useCallback((e: React.KeyboardEvent<TextboxElement>) => {
        const {allowSending, withClosedCodeBlock, ignoreKeyPress, message} = postMessageOnKeyPress(
            e,
            draft.message,
            ctrlSend,
            codeBlockOnCtrlEnter,
            postId ? 0 : Date.now(),
            postId ? 0 : lastChannelSwitchAt.current,
            textboxRef.current?.getInputBox()?.selectionStart,
        );

        if (ignoreKeyPress) {
            e.preventDefault();
            e.stopPropagation();
            return;
        }

        if (allowSending && isValidPersistentNotifications) {
            e.preventDefault();
            const updatedDraft = (withClosedCodeBlock && message) ? {...draft, message} : undefined;
            handleSubmit(updatedDraft);
        }

        emitTypingEvent();
    }, [draft, ctrlSend, codeBlockOnCtrlEnter, postId, emitTypingEvent, handleSubmit, isValidPersistentNotifications, textboxRef]);

    const handleKeyDown = useCallback((e: React.KeyboardEvent<TextboxElement>) => {
        const ctrlOrMetaKeyPressed = e.ctrlKey || e.metaKey;
        const ctrlEnterKeyCombo = (ctrlSend || codeBlockOnCtrlEnter) &&
            Keyboard.isKeyPressed(e, KeyCodes.ENTER) &&
            ctrlOrMetaKeyPressed;

        const ctrlKeyCombo = Keyboard.cmdOrCtrlPressed(e) && !e.altKey && !e.shiftKey;
        const ctrlAltCombo = Keyboard.cmdOrCtrlPressed(e, true) && e.altKey;
        const shiftAltCombo = !Keyboard.cmdOrCtrlPressed(e) && e.shiftKey && e.altKey;
        const ctrlShiftCombo = Keyboard.cmdOrCtrlPressed(e, true) && e.shiftKey;

        // fix for FF not capturing the paste without formatting event when using ctrl|cmd + shift + v
        if (e.key === KeyCodes.V[0] && ctrlOrMetaKeyPressed) {
            if (e.shiftKey) {
                isNonFormattedPaste.current = true;
                timeoutId.current = window.setTimeout(() => {
                    isNonFormattedPaste.current = false;
                }, 250);
            }
        }

        if ((Keyboard.isKeyPressed(e, KeyCodes.PAGE_UP) || Keyboard.isKeyPressed(e, KeyCodes.PAGE_DOWN))) {
            // Moving the focus to the post list will cause the post list to scroll as if it already had focus
            // before the key was pressed
            if (location === Locations.CENTER) {
                document.getElementById('postListScrollContainer')?.focus();
            } else if (location === Locations.RHS_COMMENT) {
                document.getElementById('threadViewerScrollContainer')?.focus();
            }
        }

        // listen for line break key combo and insert new line character
        if (Utils.isUnhandledLineBreakKeyCombo(e)) {
            handleDraftChange({
                ...draft,
                message: Utils.insertLineBreakFromKeyEvent(e.nativeEvent),
            });
            return;
        }

        if (ctrlEnterKeyCombo) {
            postMsgKeyPress(e);
            return;
        }

        if (Keyboard.isKeyPressed(e, KeyCodes.ESCAPE)) {
            textboxRef.current?.blur();
            if (isInEditMode) {
                onCancel?.();
                dispatch(unsetEditingPost());
            }
        }

        const upKeyOnly = !ctrlOrMetaKeyPressed && !e.altKey && !e.shiftKey && Keyboard.isKeyPressed(e, KeyCodes.UP);
        const messageIsEmpty = draft.message.length === 0;
        const allowHistoryNavigation = draft.message.length === 0 || draft.message === messageHistory[messageHistoryIndex.current];
<<<<<<< HEAD
        const caretIsWithinCodeBlock = caretPosition && isWithinCodeBlock(draft.message, caretPosition);
        const caretIsWithinLatex = caretPosition && isWithinLatex(draft.message, caretPosition);
=======

        const caretPosition = (e.target as HTMLTextAreaElement).selectionStart;
        const caretIsWithinCodeBlock = caretPosition && isWithinCodeBlock(draft.message, caretPosition); // REVIEW
>>>>>>> 5341b915

        if (upKeyOnly && messageIsEmpty) {
            e.preventDefault();
            if (textboxRef.current) {
                textboxRef.current.blur();
            }

            onEditLatestPost(e);
        }

        const {
            selectionStart,
            selectionEnd,
            value,
        } = e.target as TextboxElement;

        if (ctrlKeyCombo && !caretIsWithinCodeBlock && !caretIsWithinLatex) {
            if (allowHistoryNavigation && Keyboard.isKeyPressed(e, KeyCodes.UP)) {
                e.stopPropagation();
                e.preventDefault();
                loadPrevMessage(e);
            } else if (allowHistoryNavigation && Keyboard.isKeyPressed(e, KeyCodes.DOWN)) {
                e.stopPropagation();
                e.preventDefault();
                loadNextMessage(e);
            } else if (Keyboard.isKeyPressed(e, KeyCodes.B)) {
                e.stopPropagation();
                e.preventDefault();
                applyMarkdown({
                    markdownMode: 'bold',
                    selectionStart,
                    selectionEnd,
                    message: value,
                });
            } else if (Keyboard.isKeyPressed(e, KeyCodes.I)) {
                e.stopPropagation();
                e.preventDefault();
                applyMarkdown({
                    markdownMode: 'italic',
                    selectionStart,
                    selectionEnd,
                    message: value,
                });
            } else if (Utils.isTextSelectedInPostOrReply(e) && Keyboard.isKeyPressed(e, KeyCodes.K)) {
                e.stopPropagation();
                e.preventDefault();
                applyMarkdown({
                    markdownMode: 'link',
                    selectionStart,
                    selectionEnd,
                    message: value,
                });
            }
        } else if (ctrlAltCombo && !caretIsWithinCodeBlock && !caretIsWithinLatex) {
            if (Keyboard.isKeyPressed(e, KeyCodes.K)) {
                e.stopPropagation();
                e.preventDefault();
                applyMarkdown({
                    markdownMode: 'link',
                    selectionStart,
                    selectionEnd,
                    message: value,
                });
            } else if (Keyboard.isKeyPressed(e, KeyCodes.C)) {
                e.stopPropagation();
                e.preventDefault();
                applyMarkdown({
                    markdownMode: 'code',
                    selectionStart,
                    selectionEnd,
                    message: value,
                });
            } else if (Keyboard.isKeyPressed(e, KeyCodes.E)) {
                e.stopPropagation();
                e.preventDefault();
                toggleEmojiPicker();
            } else if (Keyboard.isKeyPressed(e, KeyCodes.T)) {
                e.stopPropagation();
                e.preventDefault();
                toggleAdvanceTextEditor();
            } else if (Keyboard.isKeyPressed(e, KeyCodes.P) && draft.message.length && !UserAgent.isMac() && showFormattingBar) {
                e.stopPropagation();
                e.preventDefault();
                toggleShowPreview();
            }
        } else if (shiftAltCombo && !caretIsWithinCodeBlock && !caretIsWithinLatex) {
            if (Keyboard.isKeyPressed(e, KeyCodes.X)) {
                e.stopPropagation();
                e.preventDefault();
                applyMarkdown({
                    markdownMode: 'strike',
                    selectionStart,
                    selectionEnd,
                    message: value,
                });
            } else if (Keyboard.isKeyPressed(e, KeyCodes.SEVEN)) {
                e.preventDefault();
                applyMarkdown({
                    markdownMode: 'ol',
                    selectionStart,
                    selectionEnd,
                    message: value,
                });
            } else if (Keyboard.isKeyPressed(e, KeyCodes.EIGHT)) {
                e.preventDefault();
                applyMarkdown({
                    markdownMode: 'ul',
                    selectionStart,
                    selectionEnd,
                    message: value,
                });
            } else if (Keyboard.isKeyPressed(e, KeyCodes.NINE)) {
                e.preventDefault();
                applyMarkdown({
                    markdownMode: 'quote',
                    selectionStart,
                    selectionEnd,
                    message: value,
                });
            }
        } else if (ctrlShiftCombo && !caretIsWithinCodeBlock && !caretIsWithinLatex) {
            if (Keyboard.isKeyPressed(e, KeyCodes.P) && draft.message.length && UserAgent.isMac()) {
                e.stopPropagation();
                e.preventDefault();
                toggleShowPreview();
            } else if (Keyboard.isKeyPressed(e, KeyCodes.E)) {
                e.stopPropagation();
                e.preventDefault();
                toggleEmojiPicker();
            }
        }

        const lastMessageReactionKeyCombo = ctrlShiftCombo && Keyboard.isKeyPressed(e, KeyCodes.BACK_SLASH);
        if (lastMessageReactionKeyCombo) {
            // we need to stop propagating and prevent default even if a
            // post is being edited so the document level event handler doesn't trigger
            e.stopPropagation();
            e.preventDefault();

            if (!isInEditMode) {
                // don't show the reaction dialog if a post is being edited
                dispatch(emitShortcutReactToLastPostFrom(postId ? Locations.RHS_ROOT : Locations.CENTER));
            }
        }

        if (!postId) {
            const shiftUpKeyCombo = !ctrlOrMetaKeyPressed && !e.altKey && e.shiftKey && Keyboard.isKeyPressed(e, KeyCodes.UP);
            if (shiftUpKeyCombo && messageIsEmpty) {
                replyToLastPost?.(e);
            }
        }
    }, [
        applyMarkdown,
        codeBlockOnCtrlEnter,
        ctrlSend,
        dispatch,
        draft,
        handleDraftChange,
        loadNextMessage,
        loadPrevMessage,
        messageHistory,
        onEditLatestPost,
        postId,
        postMsgKeyPress,
        replyToLastPost,
        textboxRef,
        toggleAdvanceTextEditor,
        toggleEmojiPicker,
        toggleShowPreview,
        isInEditMode,
        location,
    ]);

    // Register paste events
    useEffect(() => {
        function onPaste(event: ClipboardEvent) {
            pasteHandler(event, location, draft.message, isNonFormattedPaste.current, isInEditMode);
        }

        document.addEventListener('paste', onPaste);
        return () => {
            document.removeEventListener('paste', onPaste);
        };
    }, [location, draft.message, isInEditMode]);

    const reactToLastMessage = useCallback((e: KeyboardEvent) => {
        e.preventDefault();

        const noModalsAreOpen = document.getElementsByClassName(A11yClassNames.MODAL).length === 0;
        const noPopupsDropdownsAreOpen = document.getElementsByClassName(A11yClassNames.POPUP).length === 0;

        // Block keyboard shortcut react to last message when :
        // - RHS is completely expanded
        // - Any dropdown/popups are open
        // - Any modals are open
        if (!rhsExpanded && noModalsAreOpen && noPopupsDropdownsAreOpen) {
            dispatch(emitShortcutReactToLastPostFrom(Locations.CENTER));
        }
    }, [dispatch, rhsExpanded]);

    useEffect(() => {
        const documentKeyHandler = (e: KeyboardEvent) => {
            const ctrlOrMetaKeyPressed = e.ctrlKey || e.metaKey;
            const lastMessageReactionKeyCombo = ctrlOrMetaKeyPressed && e.shiftKey && Keyboard.isKeyPressed(e, KeyCodes.BACK_SLASH);
            if (lastMessageReactionKeyCombo) {
                reactToLastMessage(e);
            }
        };

        if (!postId) {
            document.addEventListener('keydown', documentKeyHandler);
        }

        return () => {
            if (!postId) {
                document.removeEventListener('keydown', documentKeyHandler);
            }
        };
    }, [postId, reactToLastMessage]);

    // Reset history index
    useEffect(() => {
        if (messageHistoryIndex.current === messageHistory.length) {
            return;
        }
        if (draft.message !== messageHistory[messageHistoryIndex.current]) {
            messageHistoryIndex.current = messageHistory.length;
        }
    }, [draft.message]);

    useEffect(() => {
        messageHistoryIndex.current = messageHistory.length;
    }, [messageHistory]);

    // Update last channel switch at
    useEffect(() => {
        lastChannelSwitchAt.current = Date.now();
    }, [channelId]);

    return [handleKeyDown, postMsgKeyPress];
};

export default useKeyHandler;<|MERGE_RESOLUTION|>--- conflicted
+++ resolved
@@ -192,14 +192,10 @@
         const upKeyOnly = !ctrlOrMetaKeyPressed && !e.altKey && !e.shiftKey && Keyboard.isKeyPressed(e, KeyCodes.UP);
         const messageIsEmpty = draft.message.length === 0;
         const allowHistoryNavigation = draft.message.length === 0 || draft.message === messageHistory[messageHistoryIndex.current];
-<<<<<<< HEAD
+
+        const caretPosition = (e.target as HTMLTextAreaElement).selectionStart;
         const caretIsWithinCodeBlock = caretPosition && isWithinCodeBlock(draft.message, caretPosition);
         const caretIsWithinLatex = caretPosition && isWithinLatex(draft.message, caretPosition);
-=======
-
-        const caretPosition = (e.target as HTMLTextAreaElement).selectionStart;
-        const caretIsWithinCodeBlock = caretPosition && isWithinCodeBlock(draft.message, caretPosition); // REVIEW
->>>>>>> 5341b915
 
         if (upKeyOnly && messageIsEmpty) {
             e.preventDefault();

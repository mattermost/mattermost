--- conflicted
+++ resolved
@@ -1,12 +1,7 @@
 // Copyright (c) 2015-present Mattermost, Inc. All Rights Reserved.
 // See LICENSE.txt for license information.
 
-<<<<<<< HEAD
-import React, {useEffect, useLayoutEffect, useState} from 'react';
-=======
 import React, {useCallback, useEffect, useLayoutEffect, useState} from 'react';
-import {Instance} from '@popperjs/core';
->>>>>>> 5443f9d3
 
 import type {Instance} from '@popperjs/core';
 import {debounce} from 'lodash';

.profile__icon {
    &:hover {
        fill: rgba(255, 0, 0, 0.72);
    }
}

.logout__icon {
    &:hover {
        fill: rgba(255, 0, 0, 0.72);
    }
}

#statusDropdownMenu {
    .icon {
        position: relative;
        display: inline-flex;
        width: 24px;
        height: 24px;
        justify-content: center;
        padding: 0;
        margin: 0 8px 0 0;

        span {
            display: flex;
        }

        svg {
            width: 16px;
            height: 16px;
        }
    }

    #status-menu-dnd {
        padding: 4px 16px;

        .dropdown-menu {
            margin: auto;

            #dndSubMenu-header {
                font-weight: bold;
                pointer-events: none;
            }
        }

        .icon {
            top: 2px;
        }

        .SubMenu__icon-right {
            padding-top: 5px;
        }
    }
}

#status-menu-dnd_menuitem {
    .SubMenuItem.MenuItem {
        flex-grow: 1;
    }

    .SubMenuItemContainer {
        &:hover,
        &:focus {
            background-color: unset;
        }
    }

    #dndTime-tomorrow .dndTime-tomorrow_timestamp {
        &::before {
            content: "\00a0";
        }

        margin-left: auto;
        opacity: 0.7;
    }
}

button.custom_status__row {
    position: relative;
    height: auto;
    font-size: inherit;

    &.flex {
        display: flex;
    }

    &:hover {
        background-color: rgba(var(--center-channel-color-rgb), 0.08);

        .custom-status-emoji {
            fill: rgba(var(--center-channel-color-rgb), 0.75);
        }
    }

    &:active {
        background-color: rgba(var(--button-bg-rgb), 0.08);
    }
}

.custom_status {
    &__container {
        display: flex;
        padding: 7px 0;
        color: rgba(var(--center-channel-color-rgb), 1);
        line-height: 20px;
    }

    &__icon {
        margin-right: 12px;
    }

    &__text {
        overflow: hidden;
        max-width: 73%;
        height: 16px;
        line-height: 16px;
        text-overflow: ellipsis;
        white-space: nowrap;
    }

    &__expiry {
        font-size: 12px;
        line-height: 16px;
        opacity: 0.7;

        &.padded {
            display: block;
            padding-left: 28px;
        }
    }
}

#custom_status__clear {
    position: absolute;
    top: 0;
    right: 10px;
    width: auto;
    padding: 0;
    color: rgba(var(--center-channel-color-rgb), 0.52);

    &:hover {
        background: transparent;
    }
}

.custom-status {
    &-emoji {
<<<<<<< HEAD
        fill: rgba(var(--center-channel-color-rgb), 0.75);
=======
        fill: rgba(var(--center-channel-color-rgb), 0.56);

        &:hover {
            fill: rgba(var(--center-channel-color-rgb), 0.72);
        }
>>>>>>> 98a2fe8e
    }

    &-suggestion-emoji > span:first-child {
        background-size: 20px;
    }
}

.status-dropdown-menu-global-header {
    padding: 4px 8px;
    border-radius: 4px;

    .icon > i:not(.status-icon) {
        color: rgba(var(--center-channel-color-rgb), 0.75);
        font-family: "compass-icons";
    }

    &:hover {
        background: var(--sidebar-text-08);
        cursor: pointer;

        .status {
            background-image:
                linear-gradient(
                    0deg,
                    rgba(var(--global-header-text-rgb), 0.08),
                    rgba(var(--global-header-text-rgb), 0.08)
                );
        }
    }

    &.active {
        background: rgba(var(--global-header-text-rgb), 0.16);

        .status {
            background-image:
                linear-gradient(
                    0deg,
                    rgba(var(--global-header-text-rgb), 0.16),
                    rgba(var(--global-header-text-rgb), 0.16)
                );
        }
    }

    .Menu__content {
        right: -1px;
        left: inherit;
        width: 264px;
    }

    .custom_status__row > #custom_status__clear {
        top: 4px;
    }

    .custom_status__container {
        align-items: center;
        line-height: 14px;
    }

    .username-wrapper {
        padding: 0 12px;

        > p {
            overflow: hidden;
            max-width: 150px;
            text-overflow: ellipsis;
            white-space: nowrap;

            &.contrast {
                color: rgba(var(--center-channel-color-rgb), 0.75);
            }

            &.bold {
                font-family: 'Metropolis', sans-serif;
                font-size: 16px;
                font-weight: 600;
            }
        }
    }

    .MenuHeader {
        height: 50px;
        padding: 0 16px;
        cursor: pointer;

        &:hover {
            background-color: rgba(var(--center-channel-color-rgb), 0.1);
        }
    }

    .MenuItem > button,
    #status-menu-dnd {
        padding: 1px 16px;

        .flex {
            display: flex;
        }

        .MenuItem__primary-text,
        .grid {
            display: grid;
            align-items: center;
            grid-template-columns: auto 1fr auto auto auto;

            .SubMenu__icon-right {
                padding-top: 0;
                padding-left: 12px;
            }
        }

        > .MenuItem__help-text {
            padding-left: 28px;
        }
    }

    #statusDropdownMenu,
    #statusDropdownMenu #status-menu-dnd {
        .icon {
            top: unset;
            width: auto;
            height: auto;
            padding: 0 12px 0 0;
            margin: 0;
        }

        .SubMenu__icon-right {
            padding-top: 0;
        }
    }

    .dnd--icon {
        vertical-align: middle;
    }

    .status-wrapper {
        display: flex;
        height: auto;
        align-items: center;

        .status {
            position: absolute;
            top: auto;
            right: -4px;
            bottom: -4px;
            display: inline-flex;
            width: 16px;
            height: 16px;
            align-items: center;
            justify-content: center;
            background-color: var(--global-header-background);
            color: var(--global-header-text);

            &:hover {
                cursor: pointer;
            }

            svg {
                top: 0;
            }
        }
    }
}

@keyframes pulse1 {
    0% {
        opacity: 1;
        transform: scale(1);
    }

    80% {
        opacity: 0;
        transform: scale(2.5);
    }

    100% {
        opacity: 0;
        transform: scale(2.5);
    }
}

@keyframes pulse2 {
    0% {
        opacity: 1;
        transform: scale(1);
    }

    30% {
        opacity: 1;
        transform: scale(1);
    }

    100% {
        opacity: 0;
        transform: scale(2.5);
    }
}

.status-dropdpwn-menu .status-dropdown-menu__clear-container .input-clear {
    position: absolute;
    color: rgba(var(--center-channel-color-rgb), 0.75);
    opacity: 1;
}

.status-dropdpwn-account-settings {
    position: relative;
}

#accountSettings {
    position: relative;
}

.account-settings-complete {
    position: absolute;
    top: 0;
    right: 0;
    bottom: 0;
    left: 0;
}<|MERGE_RESOLUTION|>--- conflicted
+++ resolved
@@ -1,12 +1,12 @@
 .profile__icon {
     &:hover {
-        fill: rgba(255, 0, 0, 0.72);
+        fill: rgba(255, 0, 0, 0.75);
     }
 }
 
 .logout__icon {
     &:hover {
-        fill: rgba(255, 0, 0, 0.72);
+        fill: rgba(255, 0, 0, 0.75);
     }
 }
 
@@ -144,15 +144,11 @@
 
 .custom-status {
     &-emoji {
-<<<<<<< HEAD
         fill: rgba(var(--center-channel-color-rgb), 0.75);
-=======
-        fill: rgba(var(--center-channel-color-rgb), 0.56);
 
         &:hover {
-            fill: rgba(var(--center-channel-color-rgb), 0.72);
-        }
->>>>>>> 98a2fe8e
+            fill: rgba(var(--center-channel-color-rgb), 0.88);
+        }
     }
 
     &-suggestion-emoji > span:first-child {

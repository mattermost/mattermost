--- conflicted
+++ resolved
@@ -8,15 +8,9 @@
 
 import {trackEvent} from 'actions/telemetry_actions.jsx';
 
-import NextIcon from 'components/widgets/icons/fa_next_icon';
-
 import logoImage from 'images/logo.png';
 import Constants from 'utils/constants';
 import {cleanUpUrlable} from 'utils/url';
-<<<<<<< HEAD
-import logoImage from 'images/logo.png';
-=======
->>>>>>> 791ee405
 
 type CreateTeamState = {
     team?: Partial<Team>;

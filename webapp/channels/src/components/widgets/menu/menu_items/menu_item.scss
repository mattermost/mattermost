@use 'utils/variables';

.SubMenuItem {
    &.MenuItem{
        display: inline-flex;
        max-width: 100%;
        padding: 5px 0;
        line-height: 22px;
        white-space: nowrap;
    }

}

.Menu {
    .MenuItem {
        display: flex;
        width: 100%;
        align-items: center;
        font-size: 14px;
        height: 36px;
        &.MenuItem--with-icon {
            .MenuItem__help-text {
                padding-left: 28px;
            }
        }

        .destructive {
            color: var(--error-text);
        }

        .MenuItem__icon {
            width: 20px;
            margin-right: 8px;
            text-align: center;
        }

        .MenuItem__compass-icon {
            margin: 4px -6px;
            color: rgba(var(--center-channel-color-rgb), 0.64);
            fill: rgba(var(--center-channel-color-rgb), 0.64);
        }

        .MenuItem__compass-icon-dangerous {
            margin: 4px -6px;
        }

        .MenuItem__opacity {
            opacity: 0.73;
        }

        span.icon {
            display: inline-block;
            width: 28px; // less 12px padding is 16px
            height: 16px; // less 3px top padding is 16px;
            align-self: center;
            padding-right: 12px;
            line-height: 16px;
            color: rgba(var(--center-channel-color-rgb), 0.64);
        }

        div.text {
            overflow: hidden;
            text-overflow: ellipsis;
            white-space: nowrap;
        }

        span.MenuItem__primary-text {
            display: inline-flex;
            max-width: 100%;
            padding: 5px 0;
            line-height: 22px;
            white-space: nowrap;
        }

        span.MenuItem__text-color {
            color: rgba(var(--center-channel-color-rgb), 0.75);
        }

        span.MenuItem__help-text {
            display: block;
            padding-bottom: 8px;
            font-size: 12px;
            line-height: 16px;
            opacity: 0.7;
            white-space: nowrap;

            @media (max-width: 768px) {
                padding-left: 28px !important;

                .mobile-main-menu & {
                    padding-left: 36px !important;
                }
            }
        }

        >div,
        >button,
        >a {
            display: block;
            overflow: hidden;
            height: 36px;
            width: 100%;
            align-items: center;
            padding: 1px 16px;
            clear: both;
            color: inherit;
            cursor: pointer;
            font-weight: normal;
            line-height: 28px;
            text-align: left;
            text-overflow: ellipsis;
            white-space: nowrap;

            i.icon {
                padding: 0 3px;
                margin-right: 4px;
                margin-bottom: 2px;
                color: rgba(var(--center-channel-color-rgb), 0.64);
                vertical-align: middle;

                &::before {
                    margin: 0;
                }
            }

            i.icon+span.MenuItem__primary-text {
                padding: 5px 4px;
            }

            &.disabled {
                color: rgba(var(--center-channel-color-rgb), 0.48);
                cursor: default;
                pointer-events: none;

                &:hover {
                    background: none;
                }

                .icon {
                    color: rgba(var(--center-channel-color-rgb), 0.48);
                }
            }

            &.MenuItem__with-help {
                display: block;
                height: auto;

                .MenuItem__primary-text {
                    padding: 7px 0 3px;
                }

                .icon {
                    @media (max-width: 768px) {
                        top: 10px;
                    }
                }
            }

            &.MenuItem__with-sibling {
                padding-right: 0 !important;

                &.disabled {
                    color: rgba(var(--center-channel-color-rgb), 0.48);
                    cursor: default;
                    pointer-events: none;

                    &:hover {
                        background: nones;
                    }

                    .icon {
                        color: rgba(var(--center-channel-color-rgb), 0.48);
                    }
                }
            }

            .MenuItem__icon {
                position: relative;
                top: 4px;
                display: inline-flex;
                width: 20px;
                height: 20px;
                align-items: center;
                justify-content: center;
                margin-right: 8px;
            }

            &.MenuItem__dangerous {
                color: var(--dnd-indicator);

                .icon {
                    color: var(--error-text) !important;
                }

                i {
                    color: var(--dnd-indicator) !important;
                }

                &:is(:hover, :active, :focus) {
                    background-color: var(--dnd-indicator) !important;
                    color: var(--button-color);

                    i,
                    .icon {
                        color: var(--button-color) !important;
                    }
                }
            }
        }

        >a {
            text-decoration: none;

            &:focus,
            &:hover {
                color: inherit;
            }
        }
    }

    .MenuCloudTrial {
        padding: 8px 12px;
        border-radius: 4px;
        margin: 8px;
        margin-top: 0;

        &__free-trial {
            &__content-title {
                margin: 4px 0;
                font-weight: 600;
                line-height: 20px;
            }

            &__content-section {
                display: flex;

                &__icon-section {
                    margin-top: -2px;
                    color: var(--denim-button-bg);
                    font-size: 18px;
                }
            }
        }

        .upgradeLink {
            color: var(--button-bg);
            font-style: normal;
            font-weight: 600;

            &:hover {
                color: var(--button-bg);
                font-style: normal;
                font-weight: 600;
                text-decoration: none;
            }
        }

        .style-link {
            display: inline-block;
            min-width: fit-content;
            border: none;
            background: none;
            color: var(--button-bg);
            font-weight: 600;

            &:hover:not(.disabled) {
                border: none;
                background: none;
                color: var(--button-bg);
                text-decoration: underline;
            }
        }

        .open-trial-benefits-modal {
            display: inline !important;
            margin-left: 2px;
        }

        .open-see-plans-modal {
            display: block;
        }
    }

    .MenuItemCloudLimit {
        padding: 16px 20px;
        margin-top: 0;
        background-color: rgba(var(--mention-highlight-bg-rgb), 0.16);

        &--critical {
            background-color: rgba(var(--error-text-color-rgb), 0.16);
        }

        .icon-information-outline {
            color: var(--denim-button-bg);
            cursor: pointer;
        }

        a {
            // overriding 4 deep selector
            color: var(--denim-button-bg) !important;
            font-weight: bold;
            text-decoration: none;

            &:hover {
                // overriding 4 deep selector
                background: inherit !important;
            }
        }

        &__title {
            display: flex;
            align-items: center;
            padding-bottom: 5px;
            color: var(--center-channel-color);
            font-size: 14px;
            font-weight: bold;
        }

        &__description {
            padding-bottom: 12px;
            font-size: 12px;
        }

        &__usage {
            display: flex;
            align-items: center;
        }

        &__usage-label {
            padding-left: 18px;
            color: rgba(var(--center-channel-color-rgb), 0.75);
            font-size: 11px;
            font-weight: bold;
        }
    }

    .MenuStartTrial {
        display: flex;
        flex-direction: column;
        align-items: flex-start;
        padding: 8px 20px;
        border-radius: 4px;
        margin-top: 0;
        font-size: 12px;
        line-height: 16px;

        button {
            padding: 3px 0;
            border: none;
            background-color: transparent;
            color: var(--link-color);
            font-style: normal;
            font-weight: 600;

            &:hover {
                background: transparent;
                text-decoration: underline;
            }
        }

        .editionText {
            position: relative;
            width: 100%;

            a {
                color: var(--link-color);

                &:hover {
                    background: none;
                }
            }
        }
    }
}

.SubMenu {
    position: absolute;
    top: unset;
    left: unset;
    padding-left: 0;
    cursor: auto;
}

.SubMenu__icon-left {
    position: relative;
    top: 0;
    color: rgba(var(--center-channel-color-rgb), 0.64);
    font-size: 19px;
}

.SubMenu__icon-left-empty {
    position: relative;
    top: 0;
    display: none;
    width: 0;
    font-size: 19px;
    visibility: hidden;
}

.SubMenu__icon-right {
    color: rgba(var(--center-channel-color-rgb), 0.64);
    margin-inline-start: 35px;
    font-size: 16px;
    line-height: 16px;
}

.SubMenu__icon-right-empty {
    top: 0;
    display: none;
    width: 0;
    padding: 0;
    margin-left: auto;
    font-size: 16px;
}

.MenuItem__divider {
<<<<<<< HEAD
    border-top: $border-gray;
    margin-top: 8px 0;
=======
    border-top: variables.$border-gray;
    margin: 8px 0;
>>>>>>> 3c88f669
}<|MERGE_RESOLUTION|>--- conflicted
+++ resolved
@@ -414,11 +414,6 @@
 }
 
 .MenuItem__divider {
-<<<<<<< HEAD
-    border-top: $border-gray;
-    margin-top: 8px 0;
-=======
     border-top: variables.$border-gray;
     margin: 8px 0;
->>>>>>> 3c88f669
 }
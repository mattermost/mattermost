@import '../../../../sass/utils/module';

.Menu {
    .MenuItem {
        display: flex;
        width: 100%;
        align-items: center;
        font-size: 14px;

        &.MenuItem--with-icon {
            .MenuItem__help-text {
                padding-left: 28px;
            }
        }

        .destructive {
            color: var(--error-text);
        }

        .MenuItem__icon {
            width: 20px;
            margin-right: 8px;
            text-align: center;
        }

        .MenuItem__compass-icon {
            margin: 4px -6px;
            color: rgba(var(--center-channel-color-rgb), 0.56);
            fill: rgba(var(--center-channel-color-rgb), 0.56);
        }

        .MenuItem__compass-icon-dangerous {
            margin: 4px -6px;
        }

        .MenuItem__opacity {
            opacity: 0.56;
        }

        span.icon {
            display: inline-block;
            width: 28px; // less 12px padding is 16px
            height: 16px; // less 3px top padding is 16px;
            align-self: center;
            padding-right: 12px;
            line-height: 16px;
        }

        span.MenuItem__primary-text {
            display: inline-flex;
            padding: 5px 0;
            line-height: 22px;
            white-space: normal;
        }

        span.MenuItem__text-color {
            color: rgba(var(--center-channel-color-rgb), 0.56);
        }

        span.MenuItem__help-text {
            display: block;
            padding-bottom: 8px;
            font-size: 12px;
            line-height: 16px;
            opacity: 0.7;
            white-space: normal;

            @media (max-width: 768px) {
                padding-left: 28px !important;

                .mobile-main-menu & {
                    padding-left: 36px !important;
                }
            }
        }

        > div,
        > button,
        > a {
            display: block;
            overflow: hidden;
            width: 100%;
            align-items: center;
            padding: 1px 16px;
            clear: both;
            color: inherit;
            cursor: pointer;
            font-weight: normal;
            line-height: 28px;
            text-align: left;
            text-overflow: ellipsis;
            white-space: nowrap;

<<<<<<< HEAD
            i.icon {
                padding: 0 3px;
                margin-right: 4px;
                margin-bottom: 2px;
                color: rgba(var(--center-channel-color-rgb), 0.72);
                vertical-align: middle;

                &::before {
                    margin: 0;
                }
            }

            i.icon + span.MenuItem__primary-text {
                padding: 5px 4px;
=======
            &.disabled {
                color: rgba(var(--center-channel-color-rgb), 0.48);
                cursor: default;
                pointer-events: none;

                &:hover {
                    background: none;
                }

                .icon {
                    color: rgba(var(--center-channel-color-rgb), 0.48);
                }
>>>>>>> ec4dc6b1
            }

            &.MenuItem__with-help {
                display: block;
                height: auto;

                .MenuItem__primary-text {
                    padding: 7px 0 3px;
                }

                .icon {
                    @media (max-width: 768px) {
                        top: 10px;
                    }
                }
            }

            &.MenuItem__with-sibling {
                padding-right: 0 !important;

                &.disabled {
                    color: rgba(var(--center-channel-color-rgb), 0.48);
                    cursor: default;
                    pointer-events: none;

                    &:hover {
                        background: none;
                    }

                    .icon {
                        color: rgba(var(--center-channel-color-rgb), 0.48);
                    }
                }
            }

            .MenuItem__icon {
                position: relative;
                top: 4px;
                display: inline-flex;
                width: 20px;
                height: 20px;
                align-items: center;
                justify-content: center;
                margin-right: 8px;
            }

            &.MenuItem__dangerous {
                color: var(--dnd-indicator);

                i {
                    color: var(--dnd-indicator) !important;
                }

                &:is(:hover, :active, :focus) {
                    background-color: var(--dnd-indicator) !important;
                    color: var(--button-color);

                    i {
                        color: var(--button-color) !important;
                    }
                }
            }
        }

        > a {
            text-decoration: none;

            &:focus,
            &:hover {
                color: inherit;
            }
        }
    }

    .MenuCloudTrial {
        padding: 8px 12px;
        margin: 8px;
        margin-top: 0;
        border-radius: 4px;

        &__free-trial {
            &__content-title {
                margin: 4px 0;
                font-weight: 600;
                line-height: 20px;
            }

            &__content-section {
                display: flex;

                &__icon-section {
                    margin-top: -2px;
                    color: var(--denim-button-bg);
                    font-size: 18px;
                }
            }
        }

        .upgradeLink {
            color: var(--button-bg);
            font-style: normal;
            font-weight: 600;

            &:hover {
                color: var(--button-bg);
                font-style: normal;
                font-weight: 600;
                text-decoration: none;
            }
        }

        .style-link {
            display: inline-block;
            min-width: fit-content;
            border: none;
            background: none;
            color: var(--button-bg);
            font-weight: 600;

            &:hover:not(.disabled) {
                border: none;
                background: none;
                color: var(--button-bg);
                text-decoration: underline;
            }
        }

        .open-trial-benefits-modal {
            display: inline !important;
            margin-left: 2px;
        }

        .open-see-plans-modal {
            display: block;
        }
    }

    .MenuItemCloudLimit {
        padding: 16px 20px;
        margin-top: 0;
        background-color: rgba(var(--mention-highlight-bg-rgb), 0.16);

        &--critical {
            background-color: rgba(var(--error-text-color-rgb), 0.16);
        }

        .icon-information-outline {
            color: var(--denim-button-bg);
            cursor: pointer;
        }

        a {
            // overriding 4 deep selector
            color: var(--denim-button-bg) !important;
            font-weight: bold;
            text-decoration: none;

            &:hover {
                // overriding 4 deep selector
                background: inherit !important;
            }
        }

        &__title {
            display: flex;
            align-items: center;
            padding-bottom: 5px;
            color: var(--center-channel-color);
            font-size: 14px;
            font-weight: bold;
        }

        &__description {
            padding-bottom: 12px;
            font-size: 12px;
        }

        &__usage {
            display: flex;
            align-items: center;
        }

        &__usage-label {
            padding-left: 18px;
            color: rgba(var(--center-channel-color-rgb), 0.56);
            font-size: 11px;
            font-weight: bold;
        }
    }

    .MenuStartTrial {
        display: flex;
        flex-direction: column;
        align-items: flex-start;
        padding: 8px;
        padding-left: 16px;
        margin: 8px;
        margin-top: 0;
        background-color: rgba(var(--button-bg-rgb), 0.04);
        border-radius: 4px;

        button {
            padding: 3px 0;
            border: none;
            background-color: transparent;
            color: var(--link-color);
            font-style: normal;
            font-weight: 600;
        }

        button:hover {
            background-color: transparent;
        }

        .start_trial_content {
            position: relative;
            width: 100%;
        }
    }
}

.SubMenu {
    position: absolute;
    top: unset;
    left: unset;
    padding-left: 0;
    cursor: auto;
}

.SubMenu__icon-left {
    position: relative;
    top: 0;
    color: rgba(var(--center-channel-color-rgb), 0.56);
    font-size: 19px;
}

.SubMenu__icon-left-empty {
    position: relative;
    top: 0;
    display: none;
    width: 0;
    font-size: 19px;
    visibility: hidden;
}

.SubMenu__icon-right {
    padding-top: 3px;
    color: rgba(var(--center-channel-color-rgb), 0.56);
    float: right;
    font-size: 19px;
}

.SubMenu__icon-right-empty {
    top: 0;
    display: none;
    width: 0;
    padding: 0;
    margin-left: auto;
    font-size: 19px;
}

.MenuItem__divider {
    border-top: $border-gray;
    margin: 8px 0;
}<|MERGE_RESOLUTION|>--- conflicted
+++ resolved
@@ -91,7 +91,6 @@
             text-overflow: ellipsis;
             white-space: nowrap;
 
-<<<<<<< HEAD
             i.icon {
                 padding: 0 3px;
                 margin-right: 4px;
@@ -106,7 +105,8 @@
 
             i.icon + span.MenuItem__primary-text {
                 padding: 5px 4px;
-=======
+            }
+
             &.disabled {
                 color: rgba(var(--center-channel-color-rgb), 0.48);
                 cursor: default;
@@ -119,7 +119,6 @@
                 .icon {
                     color: rgba(var(--center-channel-color-rgb), 0.48);
                 }
->>>>>>> ec4dc6b1
             }
 
             &.MenuItem__with-help {

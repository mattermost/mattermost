// Copyright (c) 2015-present Mattermost, Inc. All Rights Reserved.
// See LICENSE.txt for license information.

import React from 'react';
import type {CSSProperties} from 'react';

import classNames from 'classnames';

<<<<<<< HEAD
import {isMobile} from 'utils/utils';

=======
import SubMenuItem from './menu_items/submenu_item';

import MenuHeader from './menu_header';
>>>>>>> 5443f9d3
import MenuGroup from './menu_group';
import MenuHeader from './menu_header';
import MenuCloudTrial from './menu_items/menu_cloud_trial';
import MenuItemAction from './menu_items/menu_item_action';
import MenuItemCloudLimit from './menu_items/menu_item_cloud_limit';
import MenuItemExternalLink from './menu_items/menu_item_external_link';
import MenuItemLink from './menu_items/menu_item_link';
import MenuItemToggleModalRedux from './menu_items/menu_item_toggle_modal_redux';
import MenuStartTrial from './menu_items/menu_start_trial';
import SubMenuItem from './menu_items/submenu_item';

import './menu.scss';

type Props = {
    children?: React.ReactNode;
    openLeft?: boolean;
    openUp?: boolean;
    id?: string;
    ariaLabel: string;
    customStyles?: CSSProperties;
    className?: string;
    listId?: string;
}

/**
 * @deprecated Use the "webapp/channels/src/components/menu" instead.
 */
export default class Menu extends React.PureComponent<Props> {
    public static Header = MenuHeader;
    public static Group = MenuGroup;
    public static ItemAction = MenuItemAction;
    public static ItemExternalLink = MenuItemExternalLink;
    public static ItemLink = MenuItemLink;
    public static ItemToggleModalRedux = MenuItemToggleModalRedux;
    public static ItemSubMenu = SubMenuItem;
    public static CloudTrial = MenuCloudTrial;
    public static StartTrial = MenuStartTrial;
    public static ItemCloudLimit = MenuItemCloudLimit;

    public node: React.RefObject<HTMLUListElement>; //Public because it is used by tests
    private observer: MutationObserver;

    public constructor(props: Props) {
        super(props);
        this.node = React.createRef();
        this.observer = new MutationObserver(this.hideUnneededDividers);
    }

    public hideUnneededDividers = () => { //Public because it is used by tests
        if (this.node.current === null) {
            return;
        }

        this.observer.disconnect();
        const children = Object.values(this.node.current.children).slice(0, this.node.current.children.length) as HTMLElement[];

        // Hiding dividers at beginning and duplicated ones
        let prevWasDivider = false;
        let isAtBeginning = true;
        for (const child of children) {
            if (child.classList.contains('menu-divider') || child.classList.contains('mobile-menu-divider')) {
                child.style.display = 'block';
                if (isAtBeginning || prevWasDivider) {
                    child.style.display = 'none';
                }
                prevWasDivider = true;
            } else {
                isAtBeginning = false;
                prevWasDivider = false;
            }
        }
        children.reverse();

        // Hiding trailing dividers
        for (const child of children) {
            if (child.classList.contains('menu-divider') || child.classList.contains('mobile-menu-divider')) {
                child.style.display = 'none';
            } else {
                break;
            }
        }
        this.observer.observe(this.node.current, {attributes: true, childList: true, subtree: true});
    };

    public componentDidMount() {
        this.hideUnneededDividers();
    }

    public componentDidUpdate() {
        this.hideUnneededDividers();
    }

    public componentWillUnmount() {
        this.observer.disconnect();
    }

    // Used from DotMenu component to know in which direction show the menu
    public rect() {
        if (this.node && this.node.current) {
            return this.node.current.getBoundingClientRect();
        }
        return null;
    }

    handleMenuClick = (e: React.MouseEvent) => {
        if (e.target === this.node.current) {
            e.preventDefault();
            e.stopPropagation();
        }
    };

    public render() {
        const {children, openUp, openLeft, id, listId, ariaLabel, customStyles} = this.props;
        let styles: CSSProperties = {};
        if (customStyles) {
            styles = customStyles;
        }

        return (
            <div
                aria-label={ariaLabel}
                className='a11y__popup Menu'
                id={id}
                role='menu'
            >
                <ul
                    id={listId}
                    ref={this.node}
                    style={styles}
                    className={classNames(
                        'Menu__content dropdown-menu',
                        {
                            openLeft,
                            openUp,
                        },
                        this.props.className,
                    )}
                    onClick={this.handleMenuClick}
                >
                    {children}
                </ul>
            </div>
        );
    }
}<|MERGE_RESOLUTION|>--- conflicted
+++ resolved
@@ -6,14 +6,6 @@
 
 import classNames from 'classnames';
 
-<<<<<<< HEAD
-import {isMobile} from 'utils/utils';
-
-=======
-import SubMenuItem from './menu_items/submenu_item';
-
-import MenuHeader from './menu_header';
->>>>>>> 5443f9d3
 import MenuGroup from './menu_group';
 import MenuHeader from './menu_header';
 import MenuCloudTrial from './menu_items/menu_cloud_trial';

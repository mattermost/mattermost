// Copyright (c) 2015-present Mattermost, Inc. All Rights Reserved.
// See LICENSE.txt for license information.

import classNames from 'classnames';
import React, {useState, useEffect, useRef} from 'react';
import type {MessageDescriptor} from 'react-intl';
import {useIntl} from 'react-intl';
import ReactSelect, {components} from 'react-select';
import type {Props as SelectProps, IndicatorsContainerProps, ControlProps, OptionProps, StylesConfig, SingleValue, GroupBase} from 'react-select';

import 'components/widgets/inputs/input/input.scss';
import './dropdown_input_hybrid.scss';
import {formatAsString} from 'utils/i18n';

type OptionType = {
    label: string | JSX.Element;
    value: string;
}

type Props<T extends OptionType> = Omit<SelectProps<T>, 'onChange' | 'onInputChange' | 'isMulti'> & {
    value: T;
    legend?: string | MessageDescriptor;
    error?: string;
    onDropdownChange: (value: T) => void;
    onInputChange: (event: React.ChangeEvent<HTMLInputElement>) => void;
    placeholder: string | MessageDescriptor;
    className?: string;
    name?: string;
    exceptionToInput: string[];
    width: number;
    inputValue: string;
    inputType?: string;
    defaultValue: T;
    dropdownClassNamePrefix?: string;
    inputId?: string;
};

const baseStyles = {
    input: (provided) => ({
        ...provided,
        color: 'var(--center-channel-color)',
    }),
    control: (provided) => ({
        ...provided,
        border: 'none',
        boxShadow: 'none',
        padding: '0 2px',
        cursor: 'pointer',
        minHeight: '40px',
        borderRadius: '0',
    }),
    indicatorSeparator: (provided) => ({
        ...provided,
        display: 'none',
    }),
    menuPortal: (provided) => ({
        ...provided,
        zIndex: 99999999,
    }),
} satisfies StylesConfig<OptionType, boolean>;

const IndicatorsContainer = <T extends OptionType>(props: IndicatorsContainerProps<T, false>) => (
    <div className='DropdownInput__indicatorsContainer'>
        <components.IndicatorsContainer {...props}>
            <i className='icon icon-chevron-down'/>
        </components.IndicatorsContainer>
    </div>
);

const Control = <T extends OptionType>(props: ControlProps<T, false>) => (
    <div className='DropdownInput__controlContainer'>
        <components.Control {...props}/>
    </div>
);

<<<<<<< HEAD
const Option = <T extends OptionType>(props: OptionProps<T, false>) => (
=======
const Option = <T extends OptionType>(props: OptionProps<T, false, GroupBase<T>>) => (
>>>>>>> c877807e
    <div
        className={classNames('DropdownInput__option', {
            selected: props.isSelected,
            focused: props.isFocused,
        })}
    >
        <components.Option {...props}/>
    </div>
);

const DropdownInputHybrid = <T extends OptionType = OptionType>(props: Props<T>) => {
    const {
        value,
        placeholder,
        className,
        name,
        legend,
        onDropdownChange,
        onInputChange,
        error,
        exceptionToInput,
        width,
        inputValue,
        inputType,
        defaultValue,
        dropdownClassNamePrefix,
        inputId,
        ...otherProps
    } = props;

    const intl = useIntl();

    const containerRef = useRef<HTMLInputElement>(null);
    const inputRef = useRef<HTMLInputElement>(null);
    const [inputFocused, setInputFocused] = useState(false);
    const [focused, setFocused] = useState(false);
    const [showInput, setShowInput] = useState(Boolean(inputValue));

    useEffect(() => {
        if (showInput && !inputValue) {
            inputRef.current?.focus();
        }
    }, [showInput]);

    useEffect(() => {
        if (!inputFocused) {
            showTextInput(inputValue, false);
        }
    }, [inputValue]);

    useEffect(() => {
        if (!inputValue && !focused && !inputFocused) {
            onDropdownChange(defaultValue);
            showTextInput('');
        }
    }, [focused, inputFocused]);

    const getMenuStyles = () =>
        (showInput ? {
            menu: (provided) => ({
                ...provided,
                width: containerRef.current ? `${containerRef.current.offsetWidth}px` : '0px',
                left: inputRef.current ? `-${inputRef.current.offsetWidth}px` : '0px',
            }),
        } satisfies StylesConfig<OptionType, boolean> : {});

    const onInputBlur = () => setInputFocused(false);

    const onInputFocus = () => setInputFocused(true);

    const onDropdownInputFocus = (event: React.FocusEvent<HTMLInputElement>) => {
        setFocused(true);

        props.onFocus?.(event);
    };

    const onDropdownInputBlur = (event: React.FocusEvent<HTMLInputElement>) => {
        setFocused(false);

        props.onBlur?.(event);
    };

    const onValueChange = (event: SingleValue<T>) => {
        if (!event) {
            // This case doesn't seem possible with the way that we're using ReactSelect
            return;
        }

        showTextInput(event.value);

        onDropdownChange(event);
    };

    // We want to show the text input when we have a dropdown value selected and
    const showTextInput = (val: string, focus = true) => {
        if (!val || exceptionToInput.includes(val)) {
            setShowInput(false);
        } else {
            setShowInput(true);
            if (focus) {
                inputRef.current?.focus();
            }
        }
    };

    const showLegend = Boolean(focused || value);

    return (
        <div
            className='DropdownInput hybrid_container'
            ref={containerRef}
            style={{
                width: '100%',
            }}
        >
            <fieldset
                className={classNames('Input_fieldset', className, {
                    Input_fieldset___error: error,
                    Input_fieldset___legend: showLegend,
                    Input_fieldset___split: showInput,
                })}
            >
                <legend className={classNames('Input_legend', {Input_legend___focus: showLegend})}>
                    {showLegend ? formatAsString(intl.formatMessage, legend || placeholder) : null}
                </legend>
                <div
                    className={classNames('Input_wrapper input_hybrid_wrapper', {showInput})}
                    onFocus={onInputFocus}
                    onBlur={onInputBlur}
                    style={{
                        maxWidth: showInput ? '10000px' : '0',
                    }}
                >
                    <input
                        name={`Input_${name}`}
                        type={inputType || 'text'}
                        value={inputValue}
                        onChange={onInputChange}
                        placeholder={formatAsString(intl.formatMessage, placeholder)}
                        required={false}
                        className={classNames('Input form-control')}
                        ref={inputRef}
                        id={inputId}
                        disabled={props.isDisabled}
                    />
                </div>
                <div
                    className={classNames('Input_wrapper dropdown_hybrid_wrapper', {showInput: !showInput})}
                    onFocus={onDropdownInputFocus}
                    onBlur={onDropdownInputBlur}
                    style={{
                        width: showInput ? `${width}px` : '100%',
                    }}
                >
                    <ReactSelect<T>
                        id={`DropdownInput_${name}`}
                        placeholder={focused ? '' : placeholder}
                        components={{
                            IndicatorsContainer,
                            Option,
                            Control,
                        }}
                        className={classNames('Input', className, {Input__focus: showLegend})}
                        classNamePrefix={dropdownClassNamePrefix}
                        onChange={onValueChange}
                        styles={{...baseStyles, ...getMenuStyles()}}
                        value={value}
                        hideSelectedOptions={true}
                        isSearchable={false}
                        menuPortalTarget={document.body}
                        isDisabled={props.isDisabled}
                        {...otherProps}
                    />
                </div>
            </fieldset>
        </div>
    );
};

export default DropdownInputHybrid;<|MERGE_RESOLUTION|>--- conflicted
+++ resolved
@@ -59,7 +59,7 @@
     }),
 } satisfies StylesConfig<OptionType, boolean>;
 
-const IndicatorsContainer = <T extends OptionType>(props: IndicatorsContainerProps<T, false>) => (
+const IndicatorsContainer = <T extends OptionType>(props: IndicatorsContainerProps<T>) => (
     <div className='DropdownInput__indicatorsContainer'>
         <components.IndicatorsContainer {...props}>
             <i className='icon icon-chevron-down'/>
@@ -67,17 +67,13 @@
     </div>
 );
 
-const Control = <T extends OptionType>(props: ControlProps<T, false>) => (
+const Control = <T extends OptionType>(props: ControlProps<T>) => (
     <div className='DropdownInput__controlContainer'>
         <components.Control {...props}/>
     </div>
 );
 
-<<<<<<< HEAD
-const Option = <T extends OptionType>(props: OptionProps<T, false>) => (
-=======
 const Option = <T extends OptionType>(props: OptionProps<T, false, GroupBase<T>>) => (
->>>>>>> c877807e
     <div
         className={classNames('DropdownInput__option', {
             selected: props.isSelected,

// Jest Snapshot v1, https://goo.gl/fbAQLP

exports[`components/widgets/inputs/Input should match snapshot 1`] = `
<div>
  <div
    class="Input_container"
  >
    <fieldset
      class="Input_fieldset"
    >
<<<<<<< HEAD
      <legend
        class="Input_legend"
=======
      <input
        aria-invalid={false}
        className="Input form-control medium"
        id="input_"
        onBlur={[Function]}
        onChange={[Function]}
        onFocus={[Function]}
>>>>>>> 03d724b6
      />
      <div
        class="Input_wrapper"
      >
        <input
          class="Input form-control medium"
          id="input_"
          value=""
        />
      </div>
    </fieldset>
  </div>
</div>
`;<|MERGE_RESOLUTION|>--- conflicted
+++ resolved
@@ -8,23 +8,14 @@
     <fieldset
       class="Input_fieldset"
     >
-<<<<<<< HEAD
       <legend
         class="Input_legend"
-=======
-      <input
-        aria-invalid={false}
-        className="Input form-control medium"
-        id="input_"
-        onBlur={[Function]}
-        onChange={[Function]}
-        onFocus={[Function]}
->>>>>>> 03d724b6
       />
       <div
         class="Input_wrapper"
       >
         <input
+          aria-invalid="false"
           class="Input form-control medium"
           id="input_"
           value=""

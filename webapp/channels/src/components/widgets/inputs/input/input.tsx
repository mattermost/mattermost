// Copyright (c) 2015-present Mattermost, Inc. All Rights Reserved.
// See LICENSE.txt for license information.

import classNames from 'classnames';
import React, {useState, useEffect} from 'react';
import type {MessageDescriptor} from 'react-intl';
import {useIntl} from 'react-intl';

import {CloseCircleIcon} from '@mattermost/compass-icons/components';

import WithTooltip from 'components/with_tooltip';

import {ItemStatus} from 'utils/constants';
import {formatAsString} from 'utils/i18n';

import './input.scss';

export enum SIZE {
    MEDIUM = 'medium',
    LARGE = 'large',
}

export type CustomMessageInputType = {type?: 'info' | 'error' | 'warning' | 'success'; value: React.ReactNode} | null;

export interface InputProps extends Omit<React.InputHTMLAttributes<HTMLInputElement | HTMLTextAreaElement>, 'placeholder'> {
    required?: boolean;
    hasError?: boolean;
    addon?: React.ReactElement;
    textPrefix?: string;
    inputPrefix?: JSX.Element;
    inputSuffix?: JSX.Element;
    label?: string | MessageDescriptor;
    placeholder?: MessageDescriptor | string;
    containerClassName?: string;
    wrapperClassName?: string;
    inputClassName?: string;
    limit?: number;
    minLength?: number;
    showMinLengthIndicator?: boolean;
    useLegend?: boolean;
    customMessage?: CustomMessageInputType;
    inputSize?: SIZE;
    clearable?: boolean;
    clearableTooltipText?: string;
    onClear?: () => void;
<<<<<<< HEAD
    rows?: number;
=======
    validate?: (value: React.InputHTMLAttributes<HTMLInputElement | HTMLTextAreaElement>['value']) => CustomMessageInputType | undefined;
>>>>>>> 9564185e
}

const Input = React.forwardRef((
    {
        name,
        value,
        label,
        placeholder,
        useLegend = true,
        className,
        hasError,
        required,
        addon,
        textPrefix,
        inputPrefix,
        inputSuffix,
        containerClassName,
        wrapperClassName,
        inputClassName,
        limit,
        minLength,
        showMinLengthIndicator = false,
        customMessage,
        maxLength,
        inputSize = SIZE.MEDIUM,
        disabled,
        clearable,
        clearableTooltipText,
        onFocus,
        onBlur,
        onChange,
        onClear,
<<<<<<< HEAD
        rows,
=======
        validate,
>>>>>>> 9564185e
        ...otherProps
    }: InputProps,
    ref?: React.Ref<HTMLInputElement | HTMLTextAreaElement>,
) => {
    const {formatMessage} = useIntl();

    const [focused, setFocused] = useState(false);
    const [customInputLabel, setCustomInputLabel] = useState<CustomMessageInputType>(null);

    const errorId = `error_${name || ''}`;
    const inputId = `input_${name || ''}`;

    useEffect(() => {
        if (customMessage === undefined || customMessage === null) {
            if (customInputLabel !== null) {
                // edge-use case: a consumer of this component may have its input updated
                // from more than one place, such as by a network fetching data after load
                // in that case, we need to remove the error according to the response
                setCustomInputLabel(customMessage || null);
            }
            return;
        }

        if (customMessage !== undefined && customMessage !== null && Boolean(customMessage.value)) {
            setCustomInputLabel(customMessage);
        }
    }, [customMessage]);

    // Re-validate input when value changes (e.g. when a parent component sets a new value,not just when the user types)
    useEffect(() => {
        // Only run validation if we're not focused (to avoid validating during typing)
        // and if there is currently an error displayed
        if (!focused && customInputLabel?.type === 'error') {
            // Clear error state when value changes
            setCustomInputLabel(null);

            // Re-run validation to check if the new value is valid
            if (value !== undefined && value !== null && value !== '') {
                validateInput();
            }
        }
    }, [value]); // Only run when value changes

    const handleOnFocus = (event: React.FocusEvent<HTMLInputElement | HTMLTextAreaElement>) => {
        setFocused(true);

        if (onFocus) {
            onFocus(event);
        }
    };

    const handleOnBlur = (event: React.FocusEvent<HTMLInputElement | HTMLTextAreaElement>) => {
        setFocused(false);
        validateInput();

        if (onBlur) {
            onBlur(event);
        }
    };

    const handleOnChange = (event: React.ChangeEvent<HTMLInputElement | HTMLTextAreaElement>) => {
        // Clear custom messages when user types
        setCustomInputLabel(null);

        if (onChange) {
            onChange(event);
        }
    };

    const handleOnClear = () => {
        if (onClear) {
            onClear();
        }
    };

    const validateInput = () => {
        if (validate) {
            const validationError = validate(value);
            if (validationError) {
                setCustomInputLabel(validationError);
            }
        }

        // Only check for required field validation on blur
        // Length validation is handled through derived values in the render function
        if (required && (value === null || value === '')) {
            const validationErrorMsg = formatMessage({id: 'widget.input.required', defaultMessage: 'This field is required'});
            setCustomInputLabel({type: ItemStatus.ERROR, value: validationErrorMsg});
        }
    };

    const showLegend = Boolean(focused || value);
    const error = customInputLabel?.type === ItemStatus.ERROR;
    const warning = customInputLabel?.type === ItemStatus.WARNING;
    const limitExceeded = limit && value && !Array.isArray(value) ? value.toString().length - limit : 0;
    const minLengthNotMet = minLength && value !== undefined && !Array.isArray(value) ? minLength - value.toString().length : (minLength || 0);

    // Show min length error even when the input is empty (to match existing behavior in tests)
    const isMinLengthError = minLengthNotMet > 0;
    const isMaxLengthError = limitExceeded > 0;

    // Generate derived error messages
    let derivedErrorMessage: React.ReactNode | null = null;
    if (isMaxLengthError && !customInputLabel) {
        derivedErrorMessage = formatMessage(
            {id: 'widget.input.max_length', defaultMessage: 'Must be no more than {limit} characters'},
            {limit},
        );
    } else if (isMinLengthError && !customInputLabel) {
        derivedErrorMessage = formatMessage(
            {id: 'widget.input.min_length', defaultMessage: 'Must be at least {minLength} characters'},
            {minLength},
        );
    }

    const clearButton = value && clearable ? (
        <div
            className='Input__clear'
            onMouseDown={handleOnClear}
            onTouchEnd={handleOnClear}
        >
            <WithTooltip
                title={clearableTooltipText || formatMessage({id: 'widget.input.clear', defaultMessage: 'Clear'})}
            >
                <CloseCircleIcon size={18}/>
            </WithTooltip>
        </div>
    ) : null;

    const generateInput = () => {
        const placeholderValue = formatAsString(formatMessage, focused ? (label && placeholder) || label : label || placeholder);
        const ariaLabel = formatAsString(formatMessage, label || placeholder);

        if (otherProps.type === 'textarea') {
            return (
                <textarea
                    ref={ref as React.RefObject<HTMLTextAreaElement>}
                    id={inputId}
                    className={classNames('Input form-control', inputSize, inputClassName, {Input__focus: showLegend})}
                    value={value}
                    placeholder={placeholderValue}
                    aria-label={ariaLabel}
                    aria-describedby={customInputLabel ? errorId : undefined}
                    aria-invalid={error || hasError || limitExceeded > 0}
                    rows={rows || 3}
                    name={name}
                    disabled={disabled}
                    {...otherProps}
                    maxLength={limit ? undefined : maxLength}
                    onFocus={handleOnFocus}
                    onBlur={handleOnBlur}
                    onChange={handleOnChange}
                />);
        }
        return (
            <input
                ref={ref as React.RefObject<HTMLInputElement>}
                id={inputId}
                className={classNames('Input form-control', inputSize, inputClassName, {Input__focus: showLegend})}
                value={value}
                placeholder={placeholderValue}
                aria-label={ariaLabel}
                aria-describedby={customInputLabel ? errorId : undefined}
                aria-invalid={error || hasError || limitExceeded > 0}
                name={name}
                disabled={disabled}
                {...otherProps}
                maxLength={limit ? undefined : maxLength}
                onFocus={handleOnFocus}
                onBlur={handleOnBlur}
                onChange={handleOnChange}
            />
        );
    };

    return (
        <div className={classNames('Input_container', containerClassName, {disabled})}>
            <fieldset
                className={classNames('Input_fieldset', className, {
                    Input_fieldset___error: hasError || limitExceeded > 0 || isMinLengthError || customInputLabel?.type === 'error',
                    Input_fieldset___legend: showLegend,
                })}
            >
                {useLegend && (
                    <legend className={classNames('Input_legend', {Input_legend___focus: showLegend})}>
                        {showLegend ? formatAsString(formatMessage, label || placeholder) : null}
                    </legend>
                )}
                <div className={classNames('Input_wrapper', wrapperClassName)}>
                    {inputPrefix}
                    {textPrefix && <span>{textPrefix}</span>}
                    {generateInput()}
                    {limitExceeded > 0 && (
                        <span className='Input_limit-exceeded'>
                            {'-'}{limitExceeded}
                        </span>
                    )}
                    {Boolean(isMinLengthError && showMinLengthIndicator) && (
                        <span className='Input_limit-exceeded'>
                            {'+'}{minLengthNotMet}
                        </span>
                    )}
                    {inputSuffix}
                    {clearButton}
                </div>
                {addon}
            </fieldset>
            {/* Display custom or derived error messages */}
            {(customInputLabel || derivedErrorMessage) && (
                <div
                    className={`Input___customMessage Input___${customInputLabel?.type || 'error'}`}
                    id={errorId}
                    role={error || warning ? 'alert' : undefined}
                >
                    <i
                        className={classNames(`icon ${customInputLabel?.type || 'error'}`, {
                            'icon-alert-outline': (customInputLabel?.type || 'error') === ItemStatus.WARNING,
                            'icon-alert-circle-outline': (customInputLabel?.type || 'error') === ItemStatus.ERROR,
                            'icon-information-outline': (customInputLabel?.type || 'error') === ItemStatus.INFO,
                            'icon-check': (customInputLabel?.type || 'error') === ItemStatus.SUCCESS,
                        })}
                        role='img'
                        aria-label={customInputLabel?.type || 'error'}
                    />
                    <span>{customInputLabel?.value || derivedErrorMessage}</span>
                </div>
            )}
        </div>
    );
});

export default Input;<|MERGE_RESOLUTION|>--- conflicted
+++ resolved
@@ -43,11 +43,8 @@
     clearable?: boolean;
     clearableTooltipText?: string;
     onClear?: () => void;
-<<<<<<< HEAD
     rows?: number;
-=======
     validate?: (value: React.InputHTMLAttributes<HTMLInputElement | HTMLTextAreaElement>['value']) => CustomMessageInputType | undefined;
->>>>>>> 9564185e
 }
 
 const Input = React.forwardRef((
@@ -80,11 +77,8 @@
         onBlur,
         onChange,
         onClear,
-<<<<<<< HEAD
         rows,
-=======
         validate,
->>>>>>> 9564185e
         ...otherProps
     }: InputProps,
     ref?: React.Ref<HTMLInputElement | HTMLTextAreaElement>,

// Copyright (c) 2015-present Mattermost, Inc. All Rights Reserved.
// See LICENSE.txt for license information.

import classNames from 'classnames';
import React, {useState, useEffect} from 'react';
import type {MessageDescriptor} from 'react-intl';
import {useIntl} from 'react-intl';

import {CloseCircleIcon} from '@mattermost/compass-icons/components';

import WithTooltip from 'components/with_tooltip';

import {ItemStatus} from 'utils/constants';
import {formatAsString} from 'utils/i18n';

import './input.scss';

export enum SIZE {
    MEDIUM = 'medium',
    LARGE = 'large',
}

export type CustomMessageInputType = {type?: 'info' | 'error' | 'warning' | 'success'; value: React.ReactNode} | null;

export interface InputProps extends Omit<React.InputHTMLAttributes<HTMLInputElement | HTMLTextAreaElement>, 'placeholder'> {
    required?: boolean;
    hasError?: boolean;
    addon?: React.ReactElement;
    textPrefix?: string;
    inputPrefix?: JSX.Element;
    inputSuffix?: JSX.Element;
    label?: string | MessageDescriptor;
    placeholder?: MessageDescriptor | string;
    containerClassName?: string;
    wrapperClassName?: string;
    inputClassName?: string;
    limit?: number;
    minLength?: number;
    useLegend?: boolean;
    customMessage?: CustomMessageInputType;
    inputSize?: SIZE;
    clearable?: boolean;
    clearableTooltipText?: string;
    onClear?: () => void;
}

const Input = React.forwardRef((
    {
        name,
        value,
        label,
        placeholder,
        useLegend = true,
        className,
        hasError,
        required,
        addon,
        textPrefix,
        inputPrefix,
        inputSuffix,
        containerClassName,
        wrapperClassName,
        inputClassName,
        limit,
        minLength,
        customMessage,
        maxLength,
        inputSize = SIZE.MEDIUM,
        disabled,
        clearable,
        clearableTooltipText,
        onFocus,
        onBlur,
        onChange,
        onClear,
        ...otherProps
    }: InputProps,
    ref?: React.Ref<HTMLInputElement | HTMLTextAreaElement>,
) => {
    const {formatMessage} = useIntl();

    const [focused, setFocused] = useState(false);
    const [customInputLabel, setCustomInputLabel] = useState<CustomMessageInputType>(null);

    const errorId = `error_${name || ''}`;
    const inputId = `input_${name || ''}`;

    useEffect(() => {
        if (customMessage === undefined || customMessage === null) {
            if (customInputLabel !== null) {
                // edge-use case: a consumer of this component may have its input updated
                // from more than one place, such as by a network fetching data after load
                // in that case, we need to remove the error according to the response
                setCustomInputLabel(customMessage || null);
            }
            return;
        }

        if (customMessage !== undefined && customMessage !== null && Boolean(customMessage.value)) {
            setCustomInputLabel(customMessage);
        }
    }, [customMessage]);

    // Re-validate input when value changes (e.g. when a parent component sets a new value,not just when the user types)
    useEffect(() => {
        // Only run validation if we're not focused (to avoid validating during typing)
        // and if there is currently an error displayed
        if (!focused && customInputLabel?.type === 'error') {
            // Clear error state when value changes
            setCustomInputLabel(null);

            // Re-run validation to check if the new value is valid
            if (value !== undefined && value !== null && value !== '') {
                validateInput();
            }
        }
    }, [value]); // Only run when value changes

    const handleOnFocus = (event: React.FocusEvent<HTMLInputElement | HTMLTextAreaElement>) => {
        setFocused(true);

        if (onFocus) {
            onFocus(event);
        }
    };

    const handleOnBlur = (event: React.FocusEvent<HTMLInputElement | HTMLTextAreaElement>) => {
        setFocused(false);
        validateInput();

        if (onBlur) {
            onBlur(event);
        }
    };

    const handleOnChange = (event: React.ChangeEvent<HTMLInputElement | HTMLTextAreaElement>) => {
        // Clear custom messages when user types
        setCustomInputLabel(null);

        if (onChange) {
            onChange(event);
        }
    };

    const handleOnClear = () => {
        if (onClear) {
            onClear();
        }
    };

    const validateInput = () => {
        // Only check for required field validation on blur
        // Length validation is handled through derived values in the render function
        if (required && (value === null || value === '')) {
            const validationErrorMsg = formatMessage({id: 'widget.input.required', defaultMessage: 'This field is required'});
            setCustomInputLabel({type: ItemStatus.ERROR, value: validationErrorMsg});
        }
    };

    const showLegend = Boolean(focused || value);
<<<<<<< HEAD
=======
    const error = customInputLabel?.type === ItemStatus.ERROR;
    const warning = customInputLabel?.type === ItemStatus.WARNING;
>>>>>>> 03d724b6
    const limitExceeded = limit && value && !Array.isArray(value) ? value.toString().length - limit : 0;
    const minLengthNotMet = minLength && value !== undefined && !Array.isArray(value) ? minLength - value.toString().length : (minLength || 0);

    // Show min length error even when the input is empty (to match existing behavior in tests)
    const isMinLengthError = minLengthNotMet > 0;
    const isMaxLengthError = limitExceeded > 0;

    // Generate derived error messages
    let derivedErrorMessage: React.ReactNode | null = null;
    if (isMaxLengthError && !customInputLabel) {
        derivedErrorMessage = formatMessage(
            {id: 'widget.input.max_length', defaultMessage: 'Must be no more than {limit} characters'},
            {limit},
        );
    } else if (isMinLengthError && !customInputLabel) {
        derivedErrorMessage = formatMessage(
            {id: 'widget.input.min_length', defaultMessage: 'Must be at least {minLength} characters'},
            {minLength},
        );
    }

    const clearButton = value && clearable ? (
        <div
            className='Input__clear'
            onMouseDown={handleOnClear}
            onTouchEnd={handleOnClear}
        >
            <WithTooltip
                title={clearableTooltipText || formatMessage({id: 'widget.input.clear', defaultMessage: 'Clear'})}
            >
                <CloseCircleIcon size={18}/>
            </WithTooltip>
        </div>
    ) : null;

    const generateInput = () => {
        const placeholderValue = formatAsString(formatMessage, focused ? (label && placeholder) || label : label || placeholder);
        const ariaLabel = formatAsString(formatMessage, label || placeholder);

        if (otherProps.type === 'textarea') {
            return (
                <textarea
                    ref={ref as React.RefObject<HTMLTextAreaElement>}
                    id={inputId}
                    className={classNames('Input form-control', inputSize, inputClassName, {Input__focus: showLegend})}
                    value={value}
                    placeholder={placeholderValue}
                    aria-label={ariaLabel}
                    aria-describedby={error ? errorId : undefined}
                    aria-invalid={error || hasError || limitExceeded > 0}
                    rows={3}
                    name={name}
                    disabled={disabled}
                    {...otherProps}
                    maxLength={limit ? undefined : maxLength}
                    onFocus={handleOnFocus}
                    onBlur={handleOnBlur}
                    onChange={handleOnChange}
                />);
        }
        return (
            <input
                ref={ref as React.RefObject<HTMLInputElement>}
                id={inputId}
                className={classNames('Input form-control', inputSize, inputClassName, {Input__focus: showLegend})}
                value={value}
                placeholder={placeholderValue}
                aria-label={ariaLabel}
                aria-describedby={error ? errorId : undefined}
                aria-invalid={error || hasError || limitExceeded > 0}
                name={name}
                disabled={disabled}
                {...otherProps}
                maxLength={limit ? undefined : maxLength}
                onFocus={handleOnFocus}
                onBlur={handleOnBlur}
                onChange={handleOnChange}
            />
        );
    };

    return (
        <div className={classNames('Input_container', containerClassName, {disabled})}>
            <fieldset
                className={classNames('Input_fieldset', className, {
                    Input_fieldset___error: hasError || limitExceeded > 0 || isMinLengthError || customInputLabel?.type === 'error',
                    Input_fieldset___legend: showLegend,
                })}
            >
                {useLegend && (
                    <legend className={classNames('Input_legend', {Input_legend___focus: showLegend})}>
                        {showLegend ? formatAsString(formatMessage, label || placeholder) : null}
                    </legend>
                )}
                <div className={classNames('Input_wrapper', wrapperClassName)}>
                    {inputPrefix}
                    {textPrefix && <span>{textPrefix}</span>}
                    {generateInput()}
                    {limitExceeded > 0 && (
                        <span className='Input_limit-exceeded'>
                            {'-'}{limitExceeded}
                        </span>
                    )}
                    {isMinLengthError && (
                        <span className='Input_limit-exceeded'>
                            {'+'}{minLengthNotMet}
                        </span>
                    )}
                    {inputSuffix}
                    {clearButton}
                </div>
                {addon}
            </fieldset>
<<<<<<< HEAD
            {/* Display custom or derived error messages */}
            {(customInputLabel || derivedErrorMessage) && (
                <div className={`Input___customMessage Input___${customInputLabel?.type || 'error'}`}>
                    <i
                        className={classNames(`icon ${customInputLabel?.type || 'error'}`, {
                            'icon-alert-outline': (customInputLabel?.type || 'error') === ItemStatus.WARNING,
                            'icon-alert-circle-outline': (customInputLabel?.type || 'error') === ItemStatus.ERROR,
                            'icon-information-outline': (customInputLabel?.type || 'error') === ItemStatus.INFO,
                            'icon-check': (customInputLabel?.type || 'error') === ItemStatus.SUCCESS,
                        })}
                    />
                    <span>{customInputLabel?.value || derivedErrorMessage}</span>
=======
            {customInputLabel && (
                <div
                    id={errorId}
                    className={`Input___customMessage Input___${customInputLabel.type}`}
                    role={error || warning ? 'alert' : undefined}
                >
                    {customInputLabel.type && (
                        <i
                            className={classNames(`icon ${customInputLabel.type}`, {
                                'icon-alert-outline': customInputLabel.type === ItemStatus.WARNING,
                                'icon-alert-circle-outline': customInputLabel.type === ItemStatus.ERROR,
                                'icon-information-outline': customInputLabel.type === ItemStatus.INFO,
                                'icon-check': customInputLabel.type === ItemStatus.SUCCESS,
                            })}
                            aria-hidden='true'
                        />)}
                    <span>{customInputLabel.value}</span>
>>>>>>> 03d724b6
                </div>
            )}
        </div>
    );
});

export default Input;<|MERGE_RESOLUTION|>--- conflicted
+++ resolved
@@ -158,11 +158,8 @@
     };
 
     const showLegend = Boolean(focused || value);
-<<<<<<< HEAD
-=======
     const error = customInputLabel?.type === ItemStatus.ERROR;
     const warning = customInputLabel?.type === ItemStatus.WARNING;
->>>>>>> 03d724b6
     const limitExceeded = limit && value && !Array.isArray(value) ? value.toString().length - limit : 0;
     const minLengthNotMet = minLength && value !== undefined && !Array.isArray(value) ? minLength - value.toString().length : (minLength || 0);
 
@@ -276,10 +273,13 @@
                 </div>
                 {addon}
             </fieldset>
-<<<<<<< HEAD
             {/* Display custom or derived error messages */}
             {(customInputLabel || derivedErrorMessage) && (
-                <div className={`Input___customMessage Input___${customInputLabel?.type || 'error'}`}>
+                <div
+                    className={`Input___customMessage Input___${customInputLabel?.type || 'error'}`}
+                    id={errorId}
+                    role={error || warning ? 'alert' : undefined}
+                >
                     <i
                         className={classNames(`icon ${customInputLabel?.type || 'error'}`, {
                             'icon-alert-outline': (customInputLabel?.type || 'error') === ItemStatus.WARNING,
@@ -289,25 +289,6 @@
                         })}
                     />
                     <span>{customInputLabel?.value || derivedErrorMessage}</span>
-=======
-            {customInputLabel && (
-                <div
-                    id={errorId}
-                    className={`Input___customMessage Input___${customInputLabel.type}`}
-                    role={error || warning ? 'alert' : undefined}
-                >
-                    {customInputLabel.type && (
-                        <i
-                            className={classNames(`icon ${customInputLabel.type}`, {
-                                'icon-alert-outline': customInputLabel.type === ItemStatus.WARNING,
-                                'icon-alert-circle-outline': customInputLabel.type === ItemStatus.ERROR,
-                                'icon-information-outline': customInputLabel.type === ItemStatus.INFO,
-                                'icon-check': customInputLabel.type === ItemStatus.SUCCESS,
-                            })}
-                            aria-hidden='true'
-                        />)}
-                    <span>{customInputLabel.value}</span>
->>>>>>> 03d724b6
                 </div>
             )}
         </div>

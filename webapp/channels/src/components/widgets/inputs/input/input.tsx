--- conflicted
+++ resolved
@@ -224,13 +224,8 @@
                     placeholder={placeholderValue}
                     aria-label={ariaLabel}
                     aria-describedby={customInputLabel ? errorId : undefined}
-<<<<<<< HEAD
-                    aria-invalid={error || hasError || limitExceeded > 0}
+                    aria-invalid={error || hasError}
                     rows={rows || 3}
-=======
-                    aria-invalid={error || hasError}
-                    rows={3}
->>>>>>> c5f79bba
                     name={name}
                     disabled={disabled}
                     {...otherProps}
@@ -298,13 +293,9 @@
                             'icon-information-outline': (customInputLabel?.type || 'error') === ItemStatus.INFO,
                             'icon-check': (customInputLabel?.type || 'error') === ItemStatus.SUCCESS,
                         })}
-<<<<<<< HEAD
                         role='img'
-                        aria-label={customInputLabel?.type || 'error'}
-=======
+                        aria-label={customInputLabel.value ? '' : customInputLabel.type || 'error'}
                         aria-hidden={Boolean(customInputLabel.value)}
-                        aria-label={customInputLabel.value ? '' : customInputLabel.type || 'error'}
->>>>>>> c5f79bba
                     />
                     <span>{customInputLabel?.value}</span>
                 </div>

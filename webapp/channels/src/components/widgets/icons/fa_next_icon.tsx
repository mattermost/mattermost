--- conflicted
+++ resolved
@@ -11,14 +11,6 @@
     additionalClassName?: string;
 }
 
-<<<<<<< HEAD
-const iconTitle = defineMessage({
-    id: t('generic_icons.next'),
-    defaultMessage: 'Next Icon',
-});
-
-=======
->>>>>>> e34e72ec
 const NextIcon = ({additionalClassName}: Props) => {
     const {formatMessage} = useIntl();
 

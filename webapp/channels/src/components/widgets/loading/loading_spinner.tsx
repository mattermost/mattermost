--- conflicted
+++ resolved
@@ -1,22 +1,14 @@
 // Copyright (c) 2015-present Mattermost, Inc. All Rights Reserved.
 // See LICENSE.txt for license information.
 
-<<<<<<< HEAD
 import classNames from 'classnames';
 import React from 'react';
 import {useIntl} from 'react-intl';
-=======
-import React, {PureComponent} from 'react';
-import type {ReactNode, CSSProperties} from 'react';
-import {injectIntl, type IntlShape} from 'react-intl';
->>>>>>> dfb561a6
 
 type Props = {
-    text?: ReactNode;
-    style?: CSSProperties;
-    intl: IntlShape;
+    text: React.ReactNode;
+    style?: React.CSSProperties;
 }
-<<<<<<< HEAD
 
 const LoadingSpinner = ({text = null, style}: Props) => {
     const {formatMessage} = useIntl();
@@ -36,30 +28,4 @@
     );
 };
 
-export default React.memo(LoadingSpinner);
-=======
-class LoadingSpinner extends PureComponent<Props> {
-    public static defaultProps: Partial<Props> = {
-        text: null,
-    };
-
-    public render() {
-        return (
-            <span
-                id='loadingSpinner'
-                className={'LoadingSpinner' + (this.props.text ? ' with-text' : '')}
-                style={this.props.style}
-                data-testid='loadingSpinner'
-            >
-                <span
-                    className='fa fa-spinner fa-fw fa-pulse spinner'
-                    title={this.props.intl.formatMessage({id: 'generic_icons.loading', defaultMessage: 'Loading Icon'})}
-                />
-                {this.props.text}
-            </span>
-        );
-    }
-}
-
-export default injectIntl(LoadingSpinner);
->>>>>>> dfb561a6
+export default React.memo(LoadingSpinner);
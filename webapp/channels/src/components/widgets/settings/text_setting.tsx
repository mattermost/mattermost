--- conflicted
+++ resolved
@@ -21,11 +21,8 @@
     resizable?: boolean;
     onChange(id: string, value: any): void;
     disabled?: boolean;
-<<<<<<< HEAD
-=======
 
     // This is a custom prop that is not part of the HTML input element type
->>>>>>> 5e3c03a0
     type?: InputTypes;
     autoFocus?: boolean;
 }
@@ -41,26 +38,6 @@
         }
     }
 
-<<<<<<< HEAD
-            input = (
-                <textarea
-                    autoFocus={this.props.autoFocus}
-                    data-testid={this.props.id + 'input'}
-                    id={this.props.id}
-                    dir='auto'
-                    style={style}
-                    className='form-control'
-                    rows={5}
-                    placeholder={this.props.placeholder}
-                    value={this.props.value}
-                    maxLength={this.props.maxLength}
-                    onChange={this.handleChange}
-                    disabled={this.props.disabled}
-                />
-            );
-        } else {
-            type = ['input', 'email', 'tel', 'number', 'url', 'password'].includes(type!) ? type : 'input';
-=======
     let input = null;
     if (type === 'textarea') {
         input = (
@@ -81,7 +58,6 @@
         );
     } else {
         const inputType = INPUT_TYPES.includes(type) ? type : 'text';
->>>>>>> 5e3c03a0
 
         // a lot of our e2e test rely on 'input' being in the test id if it's a text/textarea input
         const testId = inputType === 'text' ? `${props.id}input` : `${props.id}${inputType}`;

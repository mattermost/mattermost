--- conflicted
+++ resolved
@@ -33,45 +33,6 @@
         triggerComponentClass="style--none rounded-button"
         userId="1"
       >
-<<<<<<< HEAD
-        <SimpleTooltip
-          animation={true}
-          content="first.last1"
-          id="name-1"
-          onEntered={[Function]}
-        >
-          <OverlayTrigger
-            animation={true}
-            defaultOverlayShown={false}
-            delayShow={100}
-            onEntered={[Function]}
-            overlay={
-              <Tooltip
-                className="hidden-xs"
-                id="name-1"
-                placement="top"
-              >
-                first.last1
-              </Tooltip>
-            }
-            placement="top"
-            trigger={
-              Array [
-                "hover",
-                "focus",
-              ]
-            }
-          >
-            <RoundButton
-              className="style--none"
-              onClick={[Function]}
-            >
-              <button
-                className="RoundButton-dvlhqG gHOQXq style--none"
-                onClick={[Function]}
-              >
-                <Memo(Avatar)
-=======
         <button
           aria-expanded="false"
           aria-haspopup="dialog"
@@ -99,112 +60,34 @@
                 ]
               }
             >
-              <OverlayTrigger
-                defaultOverlayShown={false}
-                delay={400}
-                overlay={
-                  <OverlayWrapper
-                    intl={
-                      Object {
-                        "$t": [Function],
-                        "defaultFormats": Object {},
-                        "defaultLocale": "en",
-                        "defaultRichTextElements": undefined,
-                        "fallbackOnEmptyString": true,
-                        "formatDate": [Function],
-                        "formatDateTimeRange": [Function],
-                        "formatDateToParts": [Function],
-                        "formatDisplayName": [Function],
-                        "formatList": [Function],
-                        "formatListToParts": [Function],
-                        "formatMessage": [Function],
-                        "formatNumber": [Function],
-                        "formatNumberToParts": [Function],
-                        "formatPlural": [Function],
-                        "formatRelativeTime": [Function],
-                        "formatTime": [Function],
-                        "formatTimeToParts": [Function],
-                        "formats": Object {},
-                        "formatters": Object {
-                          "getDateTimeFormat": [Function],
-                          "getDisplayNames": [Function],
-                          "getListFormat": [Function],
-                          "getMessageFormat": [Function],
-                          "getNumberFormat": [Function],
-                          "getPluralRules": [Function],
-                          "getRelativeTimeFormat": [Function],
-                        },
-                        "locale": "en",
-                        "messages": Object {},
-                        "onError": [Function],
-                        "onWarn": [Function],
-                        "textComponent": "span",
-                        "timeZone": "Etc/UTC",
-                        "wrapRichTextChunksInFragment": undefined,
-                      }
-                    }
-                  />
-                }
-                placement="top"
-                trigger={
-                  Array [
-                    "hover",
-                    "focus",
-                  ]
-                }
-              >
-                <Memo(Avatar)
-                  onBlur={[Function]}
-                  onClick={null}
-                  onFocus={[Function]}
-                  onMouseOut={[Function]}
-                  onMouseOver={[Function]}
->>>>>>> 07e4957b
-                  size="xl"
-                  style={
-                    Object {
-                      "background": "rgb(240, 240, 241)",
-                    }
-                  }
-                  tabIndex={-1}
-                  url="/api/v4/users/1/image?_=1620680333191"
-                >
-                  <img
-                    alt="user profile image"
-                    className="Avatar Avatar-xl"
-                    loading="lazy"
-<<<<<<< HEAD
-                    onError={[Function]}
-=======
-                    onBlur={[Function]}
-                    onClick={null}
-                    onError={[Function]}
-                    onFocus={[Function]}
-                    onMouseOut={[Function]}
-                    onMouseOver={[Function]}
->>>>>>> 07e4957b
-                    src="/api/v4/users/1/image?_=1620680333191"
-                    style={
-                      Object {
-                        "background": "rgb(240, 240, 241)",
-                      }
-                    }
-                    tabIndex={-1}
-                  />
-                </Memo(Avatar)>
-<<<<<<< HEAD
-              </button>
-            </RoundButton>
-          </OverlayTrigger>
-        </SimpleTooltip>
-      </OverlayTrigger>
-=======
-              </OverlayTrigger>
-            </OverlayTrigger>
-          </WithTooltip>
-        </button>
-      </ProfilePopoverController>
->>>>>>> 07e4957b
+              <Memo(Avatar)
+                size="xl"
+                style={
+                  Object {
+                    "background": "rgb(240, 240, 241)",
+                  }
+                }
+                tabIndex={-1}
+                url="/api/v4/users/1/image?_=1620680333191"
+              >
+                <img
+                  alt="user profile image"
+                  className="Avatar Avatar-xl"
+                  loading="lazy"
+                  onError={[Function]}
+                  src="/api/v4/users/1/image?_=1620680333191"
+                  style={
+                    Object {
+                      "background": "rgb(240, 240, 241)",
+                    }
+                  }
+                  tabIndex={-1}
+                />
+              </Memo(Avatar)>
+            </OverlayTrigger>
+          </WithTooltip>
+        </button>
+      </ProfilePopoverController>
     </UserAvatar>
     <UserAvatar
       key="6"
@@ -222,45 +105,6 @@
         triggerComponentClass="style--none rounded-button"
         userId="6"
       >
-<<<<<<< HEAD
-        <SimpleTooltip
-          animation={true}
-          content="Someone"
-          id="name-6"
-          onEntered={[Function]}
-        >
-          <OverlayTrigger
-            animation={true}
-            defaultOverlayShown={false}
-            delayShow={100}
-            onEntered={[Function]}
-            overlay={
-              <Tooltip
-                className="hidden-xs"
-                id="name-6"
-                placement="top"
-              >
-                Someone
-              </Tooltip>
-            }
-            placement="top"
-            trigger={
-              Array [
-                "hover",
-                "focus",
-              ]
-            }
-          >
-            <RoundButton
-              className="style--none"
-              onClick={[Function]}
-            >
-              <button
-                className="RoundButton-dvlhqG gHOQXq style--none"
-                onClick={[Function]}
-              >
-                <Memo(Avatar)
-=======
         <button
           aria-expanded="false"
           aria-haspopup="dialog"
@@ -288,112 +132,34 @@
                 ]
               }
             >
-              <OverlayTrigger
-                defaultOverlayShown={false}
-                delay={400}
-                overlay={
-                  <OverlayWrapper
-                    intl={
-                      Object {
-                        "$t": [Function],
-                        "defaultFormats": Object {},
-                        "defaultLocale": "en",
-                        "defaultRichTextElements": undefined,
-                        "fallbackOnEmptyString": true,
-                        "formatDate": [Function],
-                        "formatDateTimeRange": [Function],
-                        "formatDateToParts": [Function],
-                        "formatDisplayName": [Function],
-                        "formatList": [Function],
-                        "formatListToParts": [Function],
-                        "formatMessage": [Function],
-                        "formatNumber": [Function],
-                        "formatNumberToParts": [Function],
-                        "formatPlural": [Function],
-                        "formatRelativeTime": [Function],
-                        "formatTime": [Function],
-                        "formatTimeToParts": [Function],
-                        "formats": Object {},
-                        "formatters": Object {
-                          "getDateTimeFormat": [Function],
-                          "getDisplayNames": [Function],
-                          "getListFormat": [Function],
-                          "getMessageFormat": [Function],
-                          "getNumberFormat": [Function],
-                          "getPluralRules": [Function],
-                          "getRelativeTimeFormat": [Function],
-                        },
-                        "locale": "en",
-                        "messages": Object {},
-                        "onError": [Function],
-                        "onWarn": [Function],
-                        "textComponent": "span",
-                        "timeZone": "Etc/UTC",
-                        "wrapRichTextChunksInFragment": undefined,
-                      }
-                    }
-                  />
-                }
-                placement="top"
-                trigger={
-                  Array [
-                    "hover",
-                    "focus",
-                  ]
-                }
-              >
-                <Memo(Avatar)
-                  onBlur={[Function]}
-                  onClick={null}
-                  onFocus={[Function]}
-                  onMouseOut={[Function]}
-                  onMouseOver={[Function]}
->>>>>>> 07e4957b
-                  size="xl"
-                  style={
-                    Object {
-                      "background": "rgb(240, 240, 241)",
-                    }
-                  }
-                  tabIndex={-1}
-                  url="/api/v4/users/6/image?_=0"
-                >
-                  <img
-                    alt="user profile image"
-                    className="Avatar Avatar-xl"
-                    loading="lazy"
-<<<<<<< HEAD
-                    onError={[Function]}
-=======
-                    onBlur={[Function]}
-                    onClick={null}
-                    onError={[Function]}
-                    onFocus={[Function]}
-                    onMouseOut={[Function]}
-                    onMouseOver={[Function]}
->>>>>>> 07e4957b
-                    src="/api/v4/users/6/image?_=0"
-                    style={
-                      Object {
-                        "background": "rgb(240, 240, 241)",
-                      }
-                    }
-                    tabIndex={-1}
-                  />
-                </Memo(Avatar)>
-<<<<<<< HEAD
-              </button>
-            </RoundButton>
-          </OverlayTrigger>
-        </SimpleTooltip>
-      </OverlayTrigger>
-=======
-              </OverlayTrigger>
-            </OverlayTrigger>
-          </WithTooltip>
-        </button>
-      </ProfilePopoverController>
->>>>>>> 07e4957b
+              <Memo(Avatar)
+                size="xl"
+                style={
+                  Object {
+                    "background": "rgb(240, 240, 241)",
+                  }
+                }
+                tabIndex={-1}
+                url="/api/v4/users/6/image?_=0"
+              >
+                <img
+                  alt="user profile image"
+                  className="Avatar Avatar-xl"
+                  loading="lazy"
+                  onError={[Function]}
+                  src="/api/v4/users/6/image?_=0"
+                  style={
+                    Object {
+                      "background": "rgb(240, 240, 241)",
+                    }
+                  }
+                  tabIndex={-1}
+                />
+              </Memo(Avatar)>
+            </OverlayTrigger>
+          </WithTooltip>
+        </button>
+      </ProfilePopoverController>
     </UserAvatar>
     <UserAvatar
       key="7"
@@ -411,45 +177,6 @@
         triggerComponentClass="style--none rounded-button"
         userId="7"
       >
-<<<<<<< HEAD
-        <SimpleTooltip
-          animation={true}
-          content="Someone"
-          id="name-7"
-          onEntered={[Function]}
-        >
-          <OverlayTrigger
-            animation={true}
-            defaultOverlayShown={false}
-            delayShow={100}
-            onEntered={[Function]}
-            overlay={
-              <Tooltip
-                className="hidden-xs"
-                id="name-7"
-                placement="top"
-              >
-                Someone
-              </Tooltip>
-            }
-            placement="top"
-            trigger={
-              Array [
-                "hover",
-                "focus",
-              ]
-            }
-          >
-            <RoundButton
-              className="style--none"
-              onClick={[Function]}
-            >
-              <button
-                className="RoundButton-dvlhqG gHOQXq style--none"
-                onClick={[Function]}
-              >
-                <Memo(Avatar)
-=======
         <button
           aria-expanded="false"
           aria-haspopup="dialog"
@@ -477,112 +204,34 @@
                 ]
               }
             >
-              <OverlayTrigger
-                defaultOverlayShown={false}
-                delay={400}
-                overlay={
-                  <OverlayWrapper
-                    intl={
-                      Object {
-                        "$t": [Function],
-                        "defaultFormats": Object {},
-                        "defaultLocale": "en",
-                        "defaultRichTextElements": undefined,
-                        "fallbackOnEmptyString": true,
-                        "formatDate": [Function],
-                        "formatDateTimeRange": [Function],
-                        "formatDateToParts": [Function],
-                        "formatDisplayName": [Function],
-                        "formatList": [Function],
-                        "formatListToParts": [Function],
-                        "formatMessage": [Function],
-                        "formatNumber": [Function],
-                        "formatNumberToParts": [Function],
-                        "formatPlural": [Function],
-                        "formatRelativeTime": [Function],
-                        "formatTime": [Function],
-                        "formatTimeToParts": [Function],
-                        "formats": Object {},
-                        "formatters": Object {
-                          "getDateTimeFormat": [Function],
-                          "getDisplayNames": [Function],
-                          "getListFormat": [Function],
-                          "getMessageFormat": [Function],
-                          "getNumberFormat": [Function],
-                          "getPluralRules": [Function],
-                          "getRelativeTimeFormat": [Function],
-                        },
-                        "locale": "en",
-                        "messages": Object {},
-                        "onError": [Function],
-                        "onWarn": [Function],
-                        "textComponent": "span",
-                        "timeZone": "Etc/UTC",
-                        "wrapRichTextChunksInFragment": undefined,
-                      }
-                    }
-                  />
-                }
-                placement="top"
-                trigger={
-                  Array [
-                    "hover",
-                    "focus",
-                  ]
-                }
-              >
-                <Memo(Avatar)
-                  onBlur={[Function]}
-                  onClick={null}
-                  onFocus={[Function]}
-                  onMouseOut={[Function]}
-                  onMouseOver={[Function]}
->>>>>>> 07e4957b
-                  size="xl"
-                  style={
-                    Object {
-                      "background": "rgb(240, 240, 241)",
-                    }
-                  }
-                  tabIndex={-1}
-                  url="/api/v4/users/7/image?_=0"
-                >
-                  <img
-                    alt="user profile image"
-                    className="Avatar Avatar-xl"
-                    loading="lazy"
-<<<<<<< HEAD
-                    onError={[Function]}
-=======
-                    onBlur={[Function]}
-                    onClick={null}
-                    onError={[Function]}
-                    onFocus={[Function]}
-                    onMouseOut={[Function]}
-                    onMouseOver={[Function]}
->>>>>>> 07e4957b
-                    src="/api/v4/users/7/image?_=0"
-                    style={
-                      Object {
-                        "background": "rgb(240, 240, 241)",
-                      }
-                    }
-                    tabIndex={-1}
-                  />
-                </Memo(Avatar)>
-<<<<<<< HEAD
-              </button>
-            </RoundButton>
-          </OverlayTrigger>
-        </SimpleTooltip>
-      </OverlayTrigger>
-=======
-              </OverlayTrigger>
-            </OverlayTrigger>
-          </WithTooltip>
-        </button>
-      </ProfilePopoverController>
->>>>>>> 07e4957b
+              <Memo(Avatar)
+                size="xl"
+                style={
+                  Object {
+                    "background": "rgb(240, 240, 241)",
+                  }
+                }
+                tabIndex={-1}
+                url="/api/v4/users/7/image?_=0"
+              >
+                <img
+                  alt="user profile image"
+                  className="Avatar Avatar-xl"
+                  loading="lazy"
+                  onError={[Function]}
+                  src="/api/v4/users/7/image?_=0"
+                  style={
+                    Object {
+                      "background": "rgb(240, 240, 241)",
+                    }
+                  }
+                  tabIndex={-1}
+                />
+              </Memo(Avatar)>
+            </OverlayTrigger>
+          </WithTooltip>
+        </button>
+      </ProfilePopoverController>
     </UserAvatar>
     <WithTooltip
       id="names-overflow"
@@ -601,67 +250,12 @@
           ]
         }
       >
-<<<<<<< HEAD
         <Memo(Avatar)
           size="xl"
           style={
             Object {
               "background": "rgb(240, 240, 241)",
             }
-=======
-        <OverlayTrigger
-          defaultOverlayShown={false}
-          delay={400}
-          overlay={
-            <OverlayWrapper
-              intl={
-                Object {
-                  "$t": [Function],
-                  "defaultFormats": Object {},
-                  "defaultLocale": "en",
-                  "defaultRichTextElements": undefined,
-                  "fallbackOnEmptyString": true,
-                  "formatDate": [Function],
-                  "formatDateTimeRange": [Function],
-                  "formatDateToParts": [Function],
-                  "formatDisplayName": [Function],
-                  "formatList": [Function],
-                  "formatListToParts": [Function],
-                  "formatMessage": [Function],
-                  "formatNumber": [Function],
-                  "formatNumberToParts": [Function],
-                  "formatPlural": [Function],
-                  "formatRelativeTime": [Function],
-                  "formatTime": [Function],
-                  "formatTimeToParts": [Function],
-                  "formats": Object {},
-                  "formatters": Object {
-                    "getDateTimeFormat": [Function],
-                    "getDisplayNames": [Function],
-                    "getListFormat": [Function],
-                    "getMessageFormat": [Function],
-                    "getNumberFormat": [Function],
-                    "getPluralRules": [Function],
-                    "getRelativeTimeFormat": [Function],
-                  },
-                  "locale": "en",
-                  "messages": Object {},
-                  "onError": [Function],
-                  "onWarn": [Function],
-                  "textComponent": "span",
-                  "timeZone": "Etc/UTC",
-                  "wrapRichTextChunksInFragment": undefined,
-                }
-              }
-            />
-          }
-          placement="top"
-          trigger={
-            Array [
-              "hover",
-              "focus",
-            ]
->>>>>>> 07e4957b
           }
           tabIndex={0}
           text="+3"
@@ -715,45 +309,6 @@
         triggerComponentClass="style--none rounded-button"
         userId="1"
       >
-<<<<<<< HEAD
-        <SimpleTooltip
-          animation={true}
-          content="first.last1"
-          id="name-1"
-          onEntered={[Function]}
-        >
-          <OverlayTrigger
-            animation={true}
-            defaultOverlayShown={false}
-            delayShow={100}
-            onEntered={[Function]}
-            overlay={
-              <Tooltip
-                className="hidden-xs"
-                id="name-1"
-                placement="top"
-              >
-                first.last1
-              </Tooltip>
-            }
-            placement="top"
-            trigger={
-              Array [
-                "hover",
-                "focus",
-              ]
-            }
-          >
-            <RoundButton
-              className="style--none"
-              onClick={[Function]}
-            >
-              <button
-                className="RoundButton-dvlhqG gHOQXq style--none"
-                onClick={[Function]}
-              >
-                <Memo(Avatar)
-=======
         <button
           aria-expanded="false"
           aria-haspopup="dialog"
@@ -781,112 +336,34 @@
                 ]
               }
             >
-              <OverlayTrigger
-                defaultOverlayShown={false}
-                delay={400}
-                overlay={
-                  <OverlayWrapper
-                    intl={
-                      Object {
-                        "$t": [Function],
-                        "defaultFormats": Object {},
-                        "defaultLocale": "en",
-                        "defaultRichTextElements": undefined,
-                        "fallbackOnEmptyString": true,
-                        "formatDate": [Function],
-                        "formatDateTimeRange": [Function],
-                        "formatDateToParts": [Function],
-                        "formatDisplayName": [Function],
-                        "formatList": [Function],
-                        "formatListToParts": [Function],
-                        "formatMessage": [Function],
-                        "formatNumber": [Function],
-                        "formatNumberToParts": [Function],
-                        "formatPlural": [Function],
-                        "formatRelativeTime": [Function],
-                        "formatTime": [Function],
-                        "formatTimeToParts": [Function],
-                        "formats": Object {},
-                        "formatters": Object {
-                          "getDateTimeFormat": [Function],
-                          "getDisplayNames": [Function],
-                          "getListFormat": [Function],
-                          "getMessageFormat": [Function],
-                          "getNumberFormat": [Function],
-                          "getPluralRules": [Function],
-                          "getRelativeTimeFormat": [Function],
-                        },
-                        "locale": "en",
-                        "messages": Object {},
-                        "onError": [Function],
-                        "onWarn": [Function],
-                        "textComponent": "span",
-                        "timeZone": "Etc/UTC",
-                        "wrapRichTextChunksInFragment": undefined,
-                      }
-                    }
-                  />
-                }
-                placement="top"
-                trigger={
-                  Array [
-                    "hover",
-                    "focus",
-                  ]
-                }
-              >
-                <Memo(Avatar)
-                  onBlur={[Function]}
-                  onClick={null}
-                  onFocus={[Function]}
-                  onMouseOut={[Function]}
-                  onMouseOver={[Function]}
->>>>>>> 07e4957b
-                  size="xl"
-                  style={
-                    Object {
-                      "background": "rgb(240, 240, 241)",
-                    }
-                  }
-                  tabIndex={-1}
-                  url="/api/v4/users/1/image?_=1620680333191"
-                >
-                  <img
-                    alt="user profile image"
-                    className="Avatar Avatar-xl"
-                    loading="lazy"
-<<<<<<< HEAD
-                    onError={[Function]}
-=======
-                    onBlur={[Function]}
-                    onClick={null}
-                    onError={[Function]}
-                    onFocus={[Function]}
-                    onMouseOut={[Function]}
-                    onMouseOver={[Function]}
->>>>>>> 07e4957b
-                    src="/api/v4/users/1/image?_=1620680333191"
-                    style={
-                      Object {
-                        "background": "rgb(240, 240, 241)",
-                      }
-                    }
-                    tabIndex={-1}
-                  />
-                </Memo(Avatar)>
-<<<<<<< HEAD
-              </button>
-            </RoundButton>
-          </OverlayTrigger>
-        </SimpleTooltip>
-      </OverlayTrigger>
-=======
-              </OverlayTrigger>
-            </OverlayTrigger>
-          </WithTooltip>
-        </button>
-      </ProfilePopoverController>
->>>>>>> 07e4957b
+              <Memo(Avatar)
+                size="xl"
+                style={
+                  Object {
+                    "background": "rgb(240, 240, 241)",
+                  }
+                }
+                tabIndex={-1}
+                url="/api/v4/users/1/image?_=1620680333191"
+              >
+                <img
+                  alt="user profile image"
+                  className="Avatar Avatar-xl"
+                  loading="lazy"
+                  onError={[Function]}
+                  src="/api/v4/users/1/image?_=1620680333191"
+                  style={
+                    Object {
+                      "background": "rgb(240, 240, 241)",
+                    }
+                  }
+                  tabIndex={-1}
+                />
+              </Memo(Avatar)>
+            </OverlayTrigger>
+          </WithTooltip>
+        </button>
+      </ProfilePopoverController>
     </UserAvatar>
     <UserAvatar
       key="2"
@@ -898,60 +375,6 @@
       }
       userId="2"
     >
-<<<<<<< HEAD
-      <OverlayTrigger
-        defaultOverlayShown={false}
-        disabled={false}
-        overlay={
-          <Memo(ProfilePopover)
-            className="user-profile-popover"
-            hide={[Function]}
-            src="/api/v4/users/2/image?_=0"
-            userId="2"
-          />
-        }
-        placement="right"
-        rootClose={true}
-        trigger="click"
-      >
-        <SimpleTooltip
-          animation={true}
-          content="first.last2"
-          id="name-2"
-          onEntered={[Function]}
-        >
-          <OverlayTrigger
-            animation={true}
-            defaultOverlayShown={false}
-            delayShow={100}
-            onEntered={[Function]}
-            overlay={
-              <Tooltip
-                className="hidden-xs"
-                id="name-2"
-                placement="top"
-              >
-                first.last2
-              </Tooltip>
-            }
-            placement="top"
-            trigger={
-              Array [
-                "hover",
-                "focus",
-              ]
-            }
-          >
-            <RoundButton
-              className="style--none"
-              onClick={[Function]}
-            >
-              <button
-                className="RoundButton-dvlhqG gHOQXq style--none"
-                onClick={[Function]}
-              >
-                <Memo(Avatar)
-=======
       <ProfilePopoverController
         src="/api/v4/users/2/image?_=0"
         triggerComponentAs="button"
@@ -985,112 +408,34 @@
                 ]
               }
             >
-              <OverlayTrigger
-                defaultOverlayShown={false}
-                delay={400}
-                overlay={
-                  <OverlayWrapper
-                    intl={
-                      Object {
-                        "$t": [Function],
-                        "defaultFormats": Object {},
-                        "defaultLocale": "en",
-                        "defaultRichTextElements": undefined,
-                        "fallbackOnEmptyString": true,
-                        "formatDate": [Function],
-                        "formatDateTimeRange": [Function],
-                        "formatDateToParts": [Function],
-                        "formatDisplayName": [Function],
-                        "formatList": [Function],
-                        "formatListToParts": [Function],
-                        "formatMessage": [Function],
-                        "formatNumber": [Function],
-                        "formatNumberToParts": [Function],
-                        "formatPlural": [Function],
-                        "formatRelativeTime": [Function],
-                        "formatTime": [Function],
-                        "formatTimeToParts": [Function],
-                        "formats": Object {},
-                        "formatters": Object {
-                          "getDateTimeFormat": [Function],
-                          "getDisplayNames": [Function],
-                          "getListFormat": [Function],
-                          "getMessageFormat": [Function],
-                          "getNumberFormat": [Function],
-                          "getPluralRules": [Function],
-                          "getRelativeTimeFormat": [Function],
-                        },
-                        "locale": "en",
-                        "messages": Object {},
-                        "onError": [Function],
-                        "onWarn": [Function],
-                        "textComponent": "span",
-                        "timeZone": "Etc/UTC",
-                        "wrapRichTextChunksInFragment": undefined,
-                      }
-                    }
-                  />
-                }
-                placement="top"
-                trigger={
-                  Array [
-                    "hover",
-                    "focus",
-                  ]
-                }
-              >
-                <Memo(Avatar)
-                  onBlur={[Function]}
-                  onClick={null}
-                  onFocus={[Function]}
-                  onMouseOut={[Function]}
-                  onMouseOver={[Function]}
->>>>>>> 07e4957b
-                  size="xl"
-                  style={
-                    Object {
-                      "background": "rgb(240, 240, 241)",
-                    }
-                  }
-                  tabIndex={-1}
-                  url="/api/v4/users/2/image?_=1620680333191"
-                >
-                  <img
-                    alt="user profile image"
-                    className="Avatar Avatar-xl"
-                    loading="lazy"
-<<<<<<< HEAD
-                    onError={[Function]}
-=======
-                    onBlur={[Function]}
-                    onClick={null}
-                    onError={[Function]}
-                    onFocus={[Function]}
-                    onMouseOut={[Function]}
-                    onMouseOver={[Function]}
->>>>>>> 07e4957b
-                    src="/api/v4/users/2/image?_=1620680333191"
-                    style={
-                      Object {
-                        "background": "rgb(240, 240, 241)",
-                      }
-                    }
-                    tabIndex={-1}
-                  />
-                </Memo(Avatar)>
-<<<<<<< HEAD
-              </button>
-            </RoundButton>
-          </OverlayTrigger>
-        </SimpleTooltip>
-      </OverlayTrigger>
-=======
-              </OverlayTrigger>
-            </OverlayTrigger>
-          </WithTooltip>
-        </button>
-      </ProfilePopoverController>
->>>>>>> 07e4957b
+              <Memo(Avatar)
+                size="xl"
+                style={
+                  Object {
+                    "background": "rgb(240, 240, 241)",
+                  }
+                }
+                tabIndex={-1}
+                url="/api/v4/users/2/image?_=1620680333191"
+              >
+                <img
+                  alt="user profile image"
+                  className="Avatar Avatar-xl"
+                  loading="lazy"
+                  onError={[Function]}
+                  src="/api/v4/users/2/image?_=1620680333191"
+                  style={
+                    Object {
+                      "background": "rgb(240, 240, 241)",
+                    }
+                  }
+                  tabIndex={-1}
+                />
+              </Memo(Avatar)>
+            </OverlayTrigger>
+          </WithTooltip>
+        </button>
+      </ProfilePopoverController>
     </UserAvatar>
     <UserAvatar
       key="3"
@@ -1108,45 +453,6 @@
         triggerComponentClass="style--none rounded-button"
         userId="3"
       >
-<<<<<<< HEAD
-        <SimpleTooltip
-          animation={true}
-          content="first.last3"
-          id="name-3"
-          onEntered={[Function]}
-        >
-          <OverlayTrigger
-            animation={true}
-            defaultOverlayShown={false}
-            delayShow={100}
-            onEntered={[Function]}
-            overlay={
-              <Tooltip
-                className="hidden-xs"
-                id="name-3"
-                placement="top"
-              >
-                first.last3
-              </Tooltip>
-            }
-            placement="top"
-            trigger={
-              Array [
-                "hover",
-                "focus",
-              ]
-            }
-          >
-            <RoundButton
-              className="style--none"
-              onClick={[Function]}
-            >
-              <button
-                className="RoundButton-dvlhqG gHOQXq style--none"
-                onClick={[Function]}
-              >
-                <Memo(Avatar)
-=======
         <button
           aria-expanded="false"
           aria-haspopup="dialog"
@@ -1174,112 +480,34 @@
                 ]
               }
             >
-              <OverlayTrigger
-                defaultOverlayShown={false}
-                delay={400}
-                overlay={
-                  <OverlayWrapper
-                    intl={
-                      Object {
-                        "$t": [Function],
-                        "defaultFormats": Object {},
-                        "defaultLocale": "en",
-                        "defaultRichTextElements": undefined,
-                        "fallbackOnEmptyString": true,
-                        "formatDate": [Function],
-                        "formatDateTimeRange": [Function],
-                        "formatDateToParts": [Function],
-                        "formatDisplayName": [Function],
-                        "formatList": [Function],
-                        "formatListToParts": [Function],
-                        "formatMessage": [Function],
-                        "formatNumber": [Function],
-                        "formatNumberToParts": [Function],
-                        "formatPlural": [Function],
-                        "formatRelativeTime": [Function],
-                        "formatTime": [Function],
-                        "formatTimeToParts": [Function],
-                        "formats": Object {},
-                        "formatters": Object {
-                          "getDateTimeFormat": [Function],
-                          "getDisplayNames": [Function],
-                          "getListFormat": [Function],
-                          "getMessageFormat": [Function],
-                          "getNumberFormat": [Function],
-                          "getPluralRules": [Function],
-                          "getRelativeTimeFormat": [Function],
-                        },
-                        "locale": "en",
-                        "messages": Object {},
-                        "onError": [Function],
-                        "onWarn": [Function],
-                        "textComponent": "span",
-                        "timeZone": "Etc/UTC",
-                        "wrapRichTextChunksInFragment": undefined,
-                      }
-                    }
-                  />
-                }
-                placement="top"
-                trigger={
-                  Array [
-                    "hover",
-                    "focus",
-                  ]
-                }
-              >
-                <Memo(Avatar)
-                  onBlur={[Function]}
-                  onClick={null}
-                  onFocus={[Function]}
-                  onMouseOut={[Function]}
-                  onMouseOver={[Function]}
->>>>>>> 07e4957b
-                  size="xl"
-                  style={
-                    Object {
-                      "background": "rgb(240, 240, 241)",
-                    }
-                  }
-                  tabIndex={-1}
-                  url="/api/v4/users/3/image?_=1620680333191"
-                >
-                  <img
-                    alt="user profile image"
-                    className="Avatar Avatar-xl"
-                    loading="lazy"
-<<<<<<< HEAD
-                    onError={[Function]}
-=======
-                    onBlur={[Function]}
-                    onClick={null}
-                    onError={[Function]}
-                    onFocus={[Function]}
-                    onMouseOut={[Function]}
-                    onMouseOver={[Function]}
->>>>>>> 07e4957b
-                    src="/api/v4/users/3/image?_=1620680333191"
-                    style={
-                      Object {
-                        "background": "rgb(240, 240, 241)",
-                      }
-                    }
-                    tabIndex={-1}
-                  />
-                </Memo(Avatar)>
-<<<<<<< HEAD
-              </button>
-            </RoundButton>
-          </OverlayTrigger>
-        </SimpleTooltip>
-      </OverlayTrigger>
-=======
-              </OverlayTrigger>
-            </OverlayTrigger>
-          </WithTooltip>
-        </button>
-      </ProfilePopoverController>
->>>>>>> 07e4957b
+              <Memo(Avatar)
+                size="xl"
+                style={
+                  Object {
+                    "background": "rgb(240, 240, 241)",
+                  }
+                }
+                tabIndex={-1}
+                url="/api/v4/users/3/image?_=1620680333191"
+              >
+                <img
+                  alt="user profile image"
+                  className="Avatar Avatar-xl"
+                  loading="lazy"
+                  onError={[Function]}
+                  src="/api/v4/users/3/image?_=1620680333191"
+                  style={
+                    Object {
+                      "background": "rgb(240, 240, 241)",
+                    }
+                  }
+                  tabIndex={-1}
+                />
+              </Memo(Avatar)>
+            </OverlayTrigger>
+          </WithTooltip>
+        </button>
+      </ProfilePopoverController>
     </UserAvatar>
     <WithTooltip
       id="names-overflow"
@@ -1298,67 +526,12 @@
           ]
         }
       >
-<<<<<<< HEAD
         <Memo(Avatar)
           size="xl"
           style={
             Object {
               "background": "rgb(240, 240, 241)",
             }
-=======
-        <OverlayTrigger
-          defaultOverlayShown={false}
-          delay={400}
-          overlay={
-            <OverlayWrapper
-              intl={
-                Object {
-                  "$t": [Function],
-                  "defaultFormats": Object {},
-                  "defaultLocale": "en",
-                  "defaultRichTextElements": undefined,
-                  "fallbackOnEmptyString": true,
-                  "formatDate": [Function],
-                  "formatDateTimeRange": [Function],
-                  "formatDateToParts": [Function],
-                  "formatDisplayName": [Function],
-                  "formatList": [Function],
-                  "formatListToParts": [Function],
-                  "formatMessage": [Function],
-                  "formatNumber": [Function],
-                  "formatNumberToParts": [Function],
-                  "formatPlural": [Function],
-                  "formatRelativeTime": [Function],
-                  "formatTime": [Function],
-                  "formatTimeToParts": [Function],
-                  "formats": Object {},
-                  "formatters": Object {
-                    "getDateTimeFormat": [Function],
-                    "getDisplayNames": [Function],
-                    "getListFormat": [Function],
-                    "getMessageFormat": [Function],
-                    "getNumberFormat": [Function],
-                    "getPluralRules": [Function],
-                    "getRelativeTimeFormat": [Function],
-                  },
-                  "locale": "en",
-                  "messages": Object {},
-                  "onError": [Function],
-                  "onWarn": [Function],
-                  "textComponent": "span",
-                  "timeZone": "Etc/UTC",
-                  "wrapRichTextChunksInFragment": undefined,
-                }
-              }
-            />
-          }
-          placement="top"
-          trigger={
-            Array [
-              "hover",
-              "focus",
-            ]
->>>>>>> 07e4957b
           }
           tabIndex={0}
           text="+2"
@@ -1410,45 +583,6 @@
         triggerComponentClass="style--none rounded-button"
         userId="1"
       >
-<<<<<<< HEAD
-        <SimpleTooltip
-          animation={true}
-          content="first.last1"
-          id="name-1"
-          onEntered={[Function]}
-        >
-          <OverlayTrigger
-            animation={true}
-            defaultOverlayShown={false}
-            delayShow={100}
-            onEntered={[Function]}
-            overlay={
-              <Tooltip
-                className="hidden-xs"
-                id="name-1"
-                placement="top"
-              >
-                first.last1
-              </Tooltip>
-            }
-            placement="top"
-            trigger={
-              Array [
-                "hover",
-                "focus",
-              ]
-            }
-          >
-            <RoundButton
-              className="style--none"
-              onClick={[Function]}
-            >
-              <button
-                className="RoundButton-dvlhqG gHOQXq style--none"
-                onClick={[Function]}
-              >
-                <Memo(Avatar)
-=======
         <button
           aria-expanded="false"
           aria-haspopup="dialog"
@@ -1476,112 +610,34 @@
                 ]
               }
             >
-              <OverlayTrigger
-                defaultOverlayShown={false}
-                delay={400}
-                overlay={
-                  <OverlayWrapper
-                    intl={
-                      Object {
-                        "$t": [Function],
-                        "defaultFormats": Object {},
-                        "defaultLocale": "en",
-                        "defaultRichTextElements": undefined,
-                        "fallbackOnEmptyString": true,
-                        "formatDate": [Function],
-                        "formatDateTimeRange": [Function],
-                        "formatDateToParts": [Function],
-                        "formatDisplayName": [Function],
-                        "formatList": [Function],
-                        "formatListToParts": [Function],
-                        "formatMessage": [Function],
-                        "formatNumber": [Function],
-                        "formatNumberToParts": [Function],
-                        "formatPlural": [Function],
-                        "formatRelativeTime": [Function],
-                        "formatTime": [Function],
-                        "formatTimeToParts": [Function],
-                        "formats": Object {},
-                        "formatters": Object {
-                          "getDateTimeFormat": [Function],
-                          "getDisplayNames": [Function],
-                          "getListFormat": [Function],
-                          "getMessageFormat": [Function],
-                          "getNumberFormat": [Function],
-                          "getPluralRules": [Function],
-                          "getRelativeTimeFormat": [Function],
-                        },
-                        "locale": "en",
-                        "messages": Object {},
-                        "onError": [Function],
-                        "onWarn": [Function],
-                        "textComponent": "span",
-                        "timeZone": "Etc/UTC",
-                        "wrapRichTextChunksInFragment": undefined,
-                      }
-                    }
-                  />
-                }
-                placement="top"
-                trigger={
-                  Array [
-                    "hover",
-                    "focus",
-                  ]
-                }
-              >
-                <Memo(Avatar)
-                  onBlur={[Function]}
-                  onClick={null}
-                  onFocus={[Function]}
-                  onMouseOut={[Function]}
-                  onMouseOver={[Function]}
->>>>>>> 07e4957b
-                  size="xl"
-                  style={
-                    Object {
-                      "background": "rgb(240, 240, 241)",
-                    }
-                  }
-                  tabIndex={-1}
-                  url="/api/v4/users/1/image?_=1620680333191"
-                >
-                  <img
-                    alt="user profile image"
-                    className="Avatar Avatar-xl"
-                    loading="lazy"
-<<<<<<< HEAD
-                    onError={[Function]}
-=======
-                    onBlur={[Function]}
-                    onClick={null}
-                    onError={[Function]}
-                    onFocus={[Function]}
-                    onMouseOut={[Function]}
-                    onMouseOver={[Function]}
->>>>>>> 07e4957b
-                    src="/api/v4/users/1/image?_=1620680333191"
-                    style={
-                      Object {
-                        "background": "rgb(240, 240, 241)",
-                      }
-                    }
-                    tabIndex={-1}
-                  />
-                </Memo(Avatar)>
-<<<<<<< HEAD
-              </button>
-            </RoundButton>
-          </OverlayTrigger>
-        </SimpleTooltip>
-      </OverlayTrigger>
-=======
-              </OverlayTrigger>
-            </OverlayTrigger>
-          </WithTooltip>
-        </button>
-      </ProfilePopoverController>
->>>>>>> 07e4957b
+              <Memo(Avatar)
+                size="xl"
+                style={
+                  Object {
+                    "background": "rgb(240, 240, 241)",
+                  }
+                }
+                tabIndex={-1}
+                url="/api/v4/users/1/image?_=1620680333191"
+              >
+                <img
+                  alt="user profile image"
+                  className="Avatar Avatar-xl"
+                  loading="lazy"
+                  onError={[Function]}
+                  src="/api/v4/users/1/image?_=1620680333191"
+                  style={
+                    Object {
+                      "background": "rgb(240, 240, 241)",
+                    }
+                  }
+                  tabIndex={-1}
+                />
+              </Memo(Avatar)>
+            </OverlayTrigger>
+          </WithTooltip>
+        </button>
+      </ProfilePopoverController>
     </UserAvatar>
     <UserAvatar
       key="2"
@@ -1599,45 +655,6 @@
         triggerComponentClass="style--none rounded-button"
         userId="2"
       >
-<<<<<<< HEAD
-        <SimpleTooltip
-          animation={true}
-          content="first.last2"
-          id="name-2"
-          onEntered={[Function]}
-        >
-          <OverlayTrigger
-            animation={true}
-            defaultOverlayShown={false}
-            delayShow={100}
-            onEntered={[Function]}
-            overlay={
-              <Tooltip
-                className="hidden-xs"
-                id="name-2"
-                placement="top"
-              >
-                first.last2
-              </Tooltip>
-            }
-            placement="top"
-            trigger={
-              Array [
-                "hover",
-                "focus",
-              ]
-            }
-          >
-            <RoundButton
-              className="style--none"
-              onClick={[Function]}
-            >
-              <button
-                className="RoundButton-dvlhqG gHOQXq style--none"
-                onClick={[Function]}
-              >
-                <Memo(Avatar)
-=======
         <button
           aria-expanded="false"
           aria-haspopup="dialog"
@@ -1665,112 +682,34 @@
                 ]
               }
             >
-              <OverlayTrigger
-                defaultOverlayShown={false}
-                delay={400}
-                overlay={
-                  <OverlayWrapper
-                    intl={
-                      Object {
-                        "$t": [Function],
-                        "defaultFormats": Object {},
-                        "defaultLocale": "en",
-                        "defaultRichTextElements": undefined,
-                        "fallbackOnEmptyString": true,
-                        "formatDate": [Function],
-                        "formatDateTimeRange": [Function],
-                        "formatDateToParts": [Function],
-                        "formatDisplayName": [Function],
-                        "formatList": [Function],
-                        "formatListToParts": [Function],
-                        "formatMessage": [Function],
-                        "formatNumber": [Function],
-                        "formatNumberToParts": [Function],
-                        "formatPlural": [Function],
-                        "formatRelativeTime": [Function],
-                        "formatTime": [Function],
-                        "formatTimeToParts": [Function],
-                        "formats": Object {},
-                        "formatters": Object {
-                          "getDateTimeFormat": [Function],
-                          "getDisplayNames": [Function],
-                          "getListFormat": [Function],
-                          "getMessageFormat": [Function],
-                          "getNumberFormat": [Function],
-                          "getPluralRules": [Function],
-                          "getRelativeTimeFormat": [Function],
-                        },
-                        "locale": "en",
-                        "messages": Object {},
-                        "onError": [Function],
-                        "onWarn": [Function],
-                        "textComponent": "span",
-                        "timeZone": "Etc/UTC",
-                        "wrapRichTextChunksInFragment": undefined,
-                      }
-                    }
-                  />
-                }
-                placement="top"
-                trigger={
-                  Array [
-                    "hover",
-                    "focus",
-                  ]
-                }
-              >
-                <Memo(Avatar)
-                  onBlur={[Function]}
-                  onClick={null}
-                  onFocus={[Function]}
-                  onMouseOut={[Function]}
-                  onMouseOver={[Function]}
->>>>>>> 07e4957b
-                  size="xl"
-                  style={
-                    Object {
-                      "background": "rgb(240, 240, 241)",
-                    }
-                  }
-                  tabIndex={-1}
-                  url="/api/v4/users/2/image?_=1620680333191"
-                >
-                  <img
-                    alt="user profile image"
-                    className="Avatar Avatar-xl"
-                    loading="lazy"
-<<<<<<< HEAD
-                    onError={[Function]}
-=======
-                    onBlur={[Function]}
-                    onClick={null}
-                    onError={[Function]}
-                    onFocus={[Function]}
-                    onMouseOut={[Function]}
-                    onMouseOver={[Function]}
->>>>>>> 07e4957b
-                    src="/api/v4/users/2/image?_=1620680333191"
-                    style={
-                      Object {
-                        "background": "rgb(240, 240, 241)",
-                      }
-                    }
-                    tabIndex={-1}
-                  />
-                </Memo(Avatar)>
-<<<<<<< HEAD
-              </button>
-            </RoundButton>
-          </OverlayTrigger>
-        </SimpleTooltip>
-      </OverlayTrigger>
-=======
-              </OverlayTrigger>
-            </OverlayTrigger>
-          </WithTooltip>
-        </button>
-      </ProfilePopoverController>
->>>>>>> 07e4957b
+              <Memo(Avatar)
+                size="xl"
+                style={
+                  Object {
+                    "background": "rgb(240, 240, 241)",
+                  }
+                }
+                tabIndex={-1}
+                url="/api/v4/users/2/image?_=1620680333191"
+              >
+                <img
+                  alt="user profile image"
+                  className="Avatar Avatar-xl"
+                  loading="lazy"
+                  onError={[Function]}
+                  src="/api/v4/users/2/image?_=1620680333191"
+                  style={
+                    Object {
+                      "background": "rgb(240, 240, 241)",
+                    }
+                  }
+                  tabIndex={-1}
+                />
+              </Memo(Avatar)>
+            </OverlayTrigger>
+          </WithTooltip>
+        </button>
+      </ProfilePopoverController>
     </UserAvatar>
     <UserAvatar
       key="3"
@@ -1788,45 +727,6 @@
         triggerComponentClass="style--none rounded-button"
         userId="3"
       >
-<<<<<<< HEAD
-        <SimpleTooltip
-          animation={true}
-          content="first.last3"
-          id="name-3"
-          onEntered={[Function]}
-        >
-          <OverlayTrigger
-            animation={true}
-            defaultOverlayShown={false}
-            delayShow={100}
-            onEntered={[Function]}
-            overlay={
-              <Tooltip
-                className="hidden-xs"
-                id="name-3"
-                placement="top"
-              >
-                first.last3
-              </Tooltip>
-            }
-            placement="top"
-            trigger={
-              Array [
-                "hover",
-                "focus",
-              ]
-            }
-          >
-            <RoundButton
-              className="style--none"
-              onClick={[Function]}
-            >
-              <button
-                className="RoundButton-dvlhqG gHOQXq style--none"
-                onClick={[Function]}
-              >
-                <Memo(Avatar)
-=======
         <button
           aria-expanded="false"
           aria-haspopup="dialog"
@@ -1854,112 +754,34 @@
                 ]
               }
             >
-              <OverlayTrigger
-                defaultOverlayShown={false}
-                delay={400}
-                overlay={
-                  <OverlayWrapper
-                    intl={
-                      Object {
-                        "$t": [Function],
-                        "defaultFormats": Object {},
-                        "defaultLocale": "en",
-                        "defaultRichTextElements": undefined,
-                        "fallbackOnEmptyString": true,
-                        "formatDate": [Function],
-                        "formatDateTimeRange": [Function],
-                        "formatDateToParts": [Function],
-                        "formatDisplayName": [Function],
-                        "formatList": [Function],
-                        "formatListToParts": [Function],
-                        "formatMessage": [Function],
-                        "formatNumber": [Function],
-                        "formatNumberToParts": [Function],
-                        "formatPlural": [Function],
-                        "formatRelativeTime": [Function],
-                        "formatTime": [Function],
-                        "formatTimeToParts": [Function],
-                        "formats": Object {},
-                        "formatters": Object {
-                          "getDateTimeFormat": [Function],
-                          "getDisplayNames": [Function],
-                          "getListFormat": [Function],
-                          "getMessageFormat": [Function],
-                          "getNumberFormat": [Function],
-                          "getPluralRules": [Function],
-                          "getRelativeTimeFormat": [Function],
-                        },
-                        "locale": "en",
-                        "messages": Object {},
-                        "onError": [Function],
-                        "onWarn": [Function],
-                        "textComponent": "span",
-                        "timeZone": "Etc/UTC",
-                        "wrapRichTextChunksInFragment": undefined,
-                      }
-                    }
-                  />
-                }
-                placement="top"
-                trigger={
-                  Array [
-                    "hover",
-                    "focus",
-                  ]
-                }
-              >
-                <Memo(Avatar)
-                  onBlur={[Function]}
-                  onClick={null}
-                  onFocus={[Function]}
-                  onMouseOut={[Function]}
-                  onMouseOver={[Function]}
->>>>>>> 07e4957b
-                  size="xl"
-                  style={
-                    Object {
-                      "background": "rgb(240, 240, 241)",
-                    }
-                  }
-                  tabIndex={-1}
-                  url="/api/v4/users/3/image?_=1620680333191"
-                >
-                  <img
-                    alt="user profile image"
-                    className="Avatar Avatar-xl"
-                    loading="lazy"
-<<<<<<< HEAD
-                    onError={[Function]}
-=======
-                    onBlur={[Function]}
-                    onClick={null}
-                    onError={[Function]}
-                    onFocus={[Function]}
-                    onMouseOut={[Function]}
-                    onMouseOver={[Function]}
->>>>>>> 07e4957b
-                    src="/api/v4/users/3/image?_=1620680333191"
-                    style={
-                      Object {
-                        "background": "rgb(240, 240, 241)",
-                      }
-                    }
-                    tabIndex={-1}
-                  />
-                </Memo(Avatar)>
-<<<<<<< HEAD
-              </button>
-            </RoundButton>
-          </OverlayTrigger>
-        </SimpleTooltip>
-      </OverlayTrigger>
-=======
-              </OverlayTrigger>
-            </OverlayTrigger>
-          </WithTooltip>
-        </button>
-      </ProfilePopoverController>
->>>>>>> 07e4957b
+              <Memo(Avatar)
+                size="xl"
+                style={
+                  Object {
+                    "background": "rgb(240, 240, 241)",
+                  }
+                }
+                tabIndex={-1}
+                url="/api/v4/users/3/image?_=1620680333191"
+              >
+                <img
+                  alt="user profile image"
+                  className="Avatar Avatar-xl"
+                  loading="lazy"
+                  onError={[Function]}
+                  src="/api/v4/users/3/image?_=1620680333191"
+                  style={
+                    Object {
+                      "background": "rgb(240, 240, 241)",
+                    }
+                  }
+                  tabIndex={-1}
+                />
+              </Memo(Avatar)>
+            </OverlayTrigger>
+          </WithTooltip>
+        </button>
+      </ProfilePopoverController>
     </UserAvatar>
   </div>
 </Memo(Avatars)>

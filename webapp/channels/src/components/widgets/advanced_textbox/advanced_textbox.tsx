--- conflicted
+++ resolved
@@ -126,30 +126,7 @@
                 />)
             }
 
-<<<<<<< HEAD
-            <div className='AdvancedTextbox__error-wrapper'>
-                {/* Error message display */}
-                {internalError && (
-                    <div className='AdvancedTextbox__error-message'>
-                        <i className='icon icon-alert-circle-outline'/>
-                        <span>{internalError}</span>
-                    </div>
-                )}
 
-                {/* Character count display */}
-                {(showCharacterCount && (internalError || errorType)) && (
-                    <div
-                        className={classNames('AdvancedTextbox__character-count', {
-                            'exceeds-limit': characterCount > characterLimit,
-                            'below-minimum': minCharacterLimit && characterCount > 0 && characterCount < minCharacterLimit,
-                        })}
-                    >
-                        {characterCount}{'/'}
-                        {errorType === 'min' ? minCharacterLimit : characterLimit}
-                    </div>
-                )}
-            </div>
-=======
             {/* Character count display */}
             {showCharacterCount && (isTooLong || isTooShort || internalError) && (
                 <div
@@ -170,7 +147,6 @@
                     <span>{internalError}</span>
                 </div>
             )}
->>>>>>> b156eb75
 
             {/* Error message display */}
             {(descriptionMessage && !internalError) && (

--- conflicted
+++ resolved
@@ -290,12 +290,8 @@
 
                 expect(getPostThread).toHaveBeenCalledWith(postId);
                 expect(testStore.getActions()).toEqual([
-<<<<<<< HEAD
-                    {type: 'MOCK_GET_POST_THREAD', data: {posts: {gmpostid1: {id: 'gmpostid1', message: 'some message', channel_id: 'gmchannelid'}}, order: ['gmpostid1']}},
+                    {type: 'MOCK_GET_POST_THREAD', data: {posts: {gmpostid1: {id: postId, message: 'some message', channel_id: 'gmchannelid'}}, order: [postId]}},
                     {type: 'RECEIVED_PREFERENCES', data: [{category: 'group_channel_show', name: 'gmchannelid', user_id: 'current_user_id', value: 'true'}]},
-=======
-                    {type: 'MOCK_GET_POST_THREAD', data: {posts: {gmpostid1: {id: postId, message: 'some message', channel_id: 'gmchannelid'}}, order: [postId]}},
->>>>>>> a24ef3f0
                     {type: 'MOCK_SELECT_CHANNEL', args: ['gmchannelid']},
                     {type: 'RECEIVED_FOCUSED_POST', channelId: 'gmchannelid', data: postId},
                     {type: 'MOCK_LOAD_CHANNELS_FOR_CURRENT_USER'},

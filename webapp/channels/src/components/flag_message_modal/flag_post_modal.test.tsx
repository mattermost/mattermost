--- conflicted
+++ resolved
@@ -1,11 +1,7 @@
 // Copyright (c) 2015-present Mattermost, Inc. All Rights Reserved.
 // See LICENSE.txt for license information.
 
-<<<<<<< HEAD
 import {screen, waitFor} from '@testing-library/react';
-=======
-import {screen, waitFor, act} from '@testing-library/react';
->>>>>>> 2032f6f2
 import userEvent from '@testing-library/user-event';
 import React from 'react';
 
@@ -62,14 +58,12 @@
 
         await userEvent.click(screen.getByText('Select a reason for flagging'));
 
-        await waitFor(() => {
-            expect(screen.getByText('Reason 1')).toBeVisible();
-            expect(screen.getByText('Reason 2')).toBeVisible();
-            expect(screen.getByText('Reason 3')).toBeVisible();
+        expect(screen.getByText('Reason 1')).toBeVisible();
+        expect(screen.getByText('Reason 2')).toBeVisible();
+        expect(screen.getByText('Reason 3')).toBeVisible();
 
-            expect(screen.getByTestId('FlagPostModal__post-preview_container')).toHaveTextContent('Test message');
-            expect(screen.getByTestId('FlagPostModal__comment_section_title')).toHaveTextContent('Comment (required)');
-        });
+        expect(screen.getByTestId('FlagPostModal__post-preview_container')).toHaveTextContent('Test message');
+        expect(screen.getByTestId('FlagPostModal__comment_section_title')).toHaveTextContent('Comment (required)');
     });
 
     it('should render "required" title when comment is required', () => {
@@ -118,15 +112,11 @@
 
         // Add a comment
         const commentTextbox = screen.getByPlaceholderText('Describe your concern...');
-        await act(async () => {
-            await userEvent.type(commentTextbox, 'This is inappropriate content');
-        });
+        await userEvent.type(commentTextbox, 'This is inappropriate content');
 
         // Click submit
         const submitButton = screen.getByText('Submit');
-        await act(async () => {
-            await userEvent.click(submitButton);
-        });
+        await userEvent.click(submitButton);
 
         // Verify API call was made
         await waitFor(() => {

// Copyright (c) 2015-present Mattermost, Inc. All Rights Reserved.
// See LICENSE.txt for license information.

import type {KatexOptions} from 'katex';
import React, {useEffect, useState} from 'react';
import {FormattedMessage} from 'react-intl';

import CodeBlock from 'components/code_block/code_block';

type Katex = typeof import('katex');

type Props = {
    content: string;
    enableLatex?: boolean;
};

const LatexBlock = ({
    content,
    enableLatex,
}: Props) => {
    const [katex, setKatex] = useState<Katex | undefined>();

    useEffect(() => {
        import('katex').then((katex) => {
            setKatex(katex.default);
        });
    }, []);

<<<<<<< HEAD
    render(): React.ReactNode {
        if (!this.props.enableLatex || this.state.katex === undefined) {
            return (
                <CodeBlock
                    code={this.props.content}
                    language='latex'
                />
            );
        }
=======
    if (!enableLatex || katex === undefined) {
        return (
            <div
                className='post-body--code tex'
                data-testid='latex-disabled'
            >
                {content}
            </div>
        );
    }
>>>>>>> a624c6dc

    try {
        const katexOptions: KatexOptions = {
            throwOnError: false,
            displayMode: true,
            maxSize: 200,
            maxExpand: 100,
            fleqn: true,
        };

        const html = katex.renderToString(content, katexOptions);

        return (
            <div
                className='post-body--code tex'
                dangerouslySetInnerHTML={{__html: html}}
                data-testid='latex-enabled'
            />
        );
    } catch (e) {
        // This is never run because throwOnError is false
        return (
            <div
                className='post-body--code tex'
                data-testid='latex-error'
            >
                <FormattedMessage
                    id='katex.error'
                    defaultMessage={'Couldn\'t compile your Latex code. Please review the syntax and try again.'}
                />
            </div>
        );
    }
};

export default React.memo(LatexBlock);<|MERGE_RESOLUTION|>--- conflicted
+++ resolved
@@ -26,7 +26,6 @@
         });
     }, []);
 
-<<<<<<< HEAD
     render(): React.ReactNode {
         if (!this.props.enableLatex || this.state.katex === undefined) {
             return (
@@ -36,18 +35,6 @@
                 />
             );
         }
-=======
-    if (!enableLatex || katex === undefined) {
-        return (
-            <div
-                className='post-body--code tex'
-                data-testid='latex-disabled'
-            >
-                {content}
-            </div>
-        );
-    }
->>>>>>> a624c6dc
 
     try {
         const katexOptions: KatexOptions = {

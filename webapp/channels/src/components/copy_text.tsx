// Copyright (c) 2015-present Mattermost, Inc. All Rights Reserved.
// See LICENSE.txt for license information.

import React, {useCallback} from 'react';
import type {MessageDescriptor} from 'react-intl';
import {useIntl} from 'react-intl';

import WithTooltip from 'components/with_tooltip';

import {copyToClipboard} from 'utils/utils';

type Props = {
    label: MessageDescriptor;
    value: string;
};

const CopyText = ({
    label,
    value,
}: Props) => {
    const intl = useIntl();

    const copyText = useCallback((e: React.MouseEvent) => {
        e.preventDefault();
        copyToClipboard(value);
    }, [value]);

    if (!document.queryCommandSupported('copy')) {
        return null;
    }

    return (
        <WithTooltip
<<<<<<< HEAD
            title={
                tooltip || (
                    <FormattedMessage
                        id='copyTextTooltip.copy'
                        defaultMessage='Copy'
                    />
                )
            }
=======
            id='copyTextTooltip'
            placement='top'
            title={label}
>>>>>>> bac251f3
        >
            <button
                data-testid='copyText'
                className='btn btn-link fa fa-copy ml-2'
                aria-label={intl.formatMessage(label)}
                onClick={copyText}
            />
        </WithTooltip>
    );
};

export default React.memo(CopyText);<|MERGE_RESOLUTION|>--- conflicted
+++ resolved
@@ -30,22 +30,7 @@
     }
 
     return (
-        <WithTooltip
-<<<<<<< HEAD
-            title={
-                tooltip || (
-                    <FormattedMessage
-                        id='copyTextTooltip.copy'
-                        defaultMessage='Copy'
-                    />
-                )
-            }
-=======
-            id='copyTextTooltip'
-            placement='top'
-            title={label}
->>>>>>> bac251f3
-        >
+        <WithTooltip title={label}>
             <button
                 data-testid='copyText'
                 className='btn btn-link fa fa-copy ml-2'

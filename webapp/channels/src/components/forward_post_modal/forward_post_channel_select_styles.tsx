--- conflicted
+++ resolved
@@ -5,11 +5,7 @@
 import type {CSSProperties} from 'react';
 import type {ControlProps} from 'react-select';
 
-<<<<<<< HEAD
-import {ChannelOption} from './channel_selector';
-=======
 import type {ChannelOption} from './forward_post_channel_select';
->>>>>>> 791ee405
 
 type Pseudos = CSS.Pseudos | '::-webkit-scrollbar' | '::-webkit-scrollbar-track' | '::-webkit-scrollbar-thumb';
 

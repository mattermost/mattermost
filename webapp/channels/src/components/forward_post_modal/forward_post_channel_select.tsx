--- conflicted
+++ resolved
@@ -222,13 +222,7 @@
     );
 };
 
-<<<<<<< HEAD
-type Props<O> = {
-=======
-const validChannelTypes = ['O', 'P', 'D', 'G'];
-
 type Props<O extends OptionTypeBase> = {
->>>>>>> d62122b8
     onSelect: (channel: ValueType<O>) => void;
     currentBodyHeight: number;
     value?: O;

// Copyright (c) 2015-present Mattermost, Inc. All Rights Reserved.
// See LICENSE.txt for license information.

import React, {
    useState,
    useEffect,
<<<<<<< HEAD
    useMemo,
=======
    KeyboardEvent,
    SyntheticEvent,
>>>>>>> 5443f9d3
    useCallback,
} from 'react';
import type {
    ReactNode,
    MouseEvent,
    KeyboardEvent,
    SyntheticEvent} from 'react';
import {useDispatch, useSelector} from 'react-redux';

import MuiMenuList from '@mui/material/MenuList';

import {GenericModal} from '@mattermost/components';

import {getTheme} from 'mattermost-redux/selectors/entities/preferences';

import {openModal, closeModal} from 'actions/views/modals';
import {getIsMobileView} from 'selectors/views/browser';

import CompassDesignProvider from 'components/compass_design_provider';
import OverlayTrigger from 'components/overlay_trigger';
import Tooltip from 'components/tooltip';

import Constants, {A11yClassNames} from 'utils/constants';
import {isKeyPressed} from 'utils/keyboard';

<<<<<<< HEAD
import {MenuContext} from './menu_context';
import {MuiMenuStyled} from './menu_styled';
=======
import CompassDesignProvider from 'components/compass_design_provider';
import Tooltip from 'components/tooltip';
import OverlayTrigger from 'components/overlay_trigger';
import {GenericModal} from '@mattermost/components';

import {MuiMenuStyled} from './menu_styled';
import {MenuContext, useMenuContextValue} from './menu_context';
>>>>>>> 5443f9d3

const OVERLAY_TIME_DELAY = 500;
const MENU_OPEN_ANIMATION_DURATION = 150;
const MENU_CLOSE_ANIMATION_DURATION = 100;

type MenuButtonProps = {
    id: string;
    dateTestId?: string;
    'aria-label'?: string;
    class?: string;
    children: ReactNode;
}

type MenuButtonTooltipProps = {
    id: string;
    placement?: 'top' | 'bottom' | 'left' | 'right';
    class?: string;
    text: string;
}

type MenuProps = {
    id: string;
    'aria-label'?: string;

    /**
     * @warning Make the styling of your components such a way that they dont need this handler
     */
    onToggle?: (isOpen: boolean) => void;
    onKeyDown?: (event: KeyboardEvent<HTMLDivElement>, forceCloseMenu?: () => void) => void;
    width?: string;
}

interface Props {
    menuButton: MenuButtonProps;
    menuButtonTooltip?: MenuButtonTooltipProps;
    menu: MenuProps;
    children: ReactNode[];
}

/**
 * @example
 * import * as Menu from 'components/menu';
 *
 * <Menu.Container>
 *  <Menu.Item>
 *  <Menu.Item>
 *  <Menu.Separator/>
 * </Menu.Item>
 */
export function Menu(props: Props) {
    const theme = useSelector(getTheme);

    const isMobileView = useSelector(getIsMobileView);

    const dispatch = useDispatch();

    const [anchorElement, setAnchorElement] = useState<null | HTMLElement>(null);
    const [disableAutoFocusItem, setDisableAutoFocusItem] = useState(false);
    const isMenuOpen = Boolean(anchorElement);

    // Callback funtion handler called when menu is closed by escapeKeyDown, backdropClick or tabKeyDown
    function handleMenuClose(event: MouseEvent<HTMLDivElement>) {
        event.preventDefault();
        setAnchorElement(null);
        setDisableAutoFocusItem(false);
    }

    // Handle function injected into menu items to close the menu
    const closeMenu = useCallback(() => {
        setAnchorElement(null);
        setDisableAutoFocusItem(false);
    }, []);

    function handleMenuModalClose(modalId: MenuProps['id']) {
        dispatch(closeModal(modalId));
        setAnchorElement(null);
    }

    // Stop sythetic events from bubbling up to the parent
    // @see https://github.com/mui/material-ui/issues/32064
    function handleMenuClick(e: MouseEvent<HTMLLIElement> | KeyboardEvent<HTMLLIElement>) {
        e.stopPropagation();
    }

    function handleMenuKeyDown(event: KeyboardEvent<HTMLDivElement>) {
        if (isKeyPressed(event, Constants.KeyCodes.ENTER) || isKeyPressed(event, Constants.KeyCodes.SPACE)) {
            const target = event.target as HTMLElement;
            const ariaHasPopupAttribute = target?.getAttribute('aria-haspopup') === 'true';
            const ariaHasExpandedAttribute = target?.getAttribute('aria-expanded') !== null ?? false;

            if (ariaHasPopupAttribute && ariaHasExpandedAttribute) {
                // Avoid closing the sub menu item on enter
            } else {
                setAnchorElement(null);
            }
        }

        if (props.menu.onKeyDown) {
            // We need to pass the closeMenu function to the onKeyDown handler so that the menu can be closed manually
            // This is helpful for cases when menu needs to be closed after certain keybindings are pressed in components which uses menu
            // This however is not the case for mouse events as they are handled/closed by menu item click handlers
            props.menu.onKeyDown(event, closeMenu);
        }
    }

    function handleMenuButtonClick(event: SyntheticEvent<HTMLButtonElement>) {
        event.preventDefault();
        event.stopPropagation();

        if (isMobileView) {
            dispatch(
                openModal<MenuModalProps>({
                    modalId: props.menu.id,
                    dialogType: MenuModal,
                    dialogProps: {
                        menuButtonId: props.menuButton.id,
                        menuId: props.menu.id,
                        menuAriaLabel: props.menu?.['aria-label'] ?? '',
                        onModalClose: handleMenuModalClose,
                        children: props.children,
                        onKeyDown: props.menu.onKeyDown,
                    },
                }),
            );
        } else {
            setAnchorElement(event.currentTarget);
        }
    }

    // Function to prevent focus-visible from being set on clicking menu items with the mouse
    function handleMenuButtonMouseDown() {
        setDisableAutoFocusItem(true);
    }

    // We construct the menu button so we can set onClick correctly here to support both web and mobile view
    function renderMenuButton() {
        const triggerElement = (
            <button
                id={props.menuButton.id}
                data-testid={props.menuButton.dateTestId}
                aria-controls={props.menu.id}
                aria-haspopup={true}
                aria-expanded={isMenuOpen}
                aria-label={props.menuButton?.['aria-label'] ?? ''}
                className={props.menuButton?.class ?? ''}
                onClick={handleMenuButtonClick}
                onMouseDown={handleMenuButtonMouseDown}
            >
                {props.menuButton.children}
            </button>
        );

        if (props.menuButtonTooltip && props.menuButtonTooltip.text && !isMobileView) {
            return (
                <OverlayTrigger
                    delayShow={OVERLAY_TIME_DELAY}
                    placement={props?.menuButtonTooltip?.placement ?? 'top'}
                    overlay={
                        <Tooltip
                            id={props.menuButtonTooltip.id}
                            className={props.menuButtonTooltip?.class ?? ''}
                        >
                            {props.menuButtonTooltip.text}
                        </Tooltip>
                    }
                    disabled={isMenuOpen}
                >
                    {triggerElement}
                </OverlayTrigger>
            );
        }

        return triggerElement;
    }

    useEffect(() => {
        if (props.menu.onToggle) {
            props.menu.onToggle(isMenuOpen);
        }
    }, [isMenuOpen]);

    const providerValue = useMenuContextValue(closeMenu, Boolean(anchorElement));

    if (isMobileView) {
        // In mobile view, the menu is rendered as a modal
        return renderMenuButton();
    }

    return (
        <CompassDesignProvider theme={theme}>
            {renderMenuButton()}
            <MenuContext.Provider value={providerValue}>
                <MuiMenuStyled
                    anchorEl={anchorElement}
                    open={isMenuOpen}
                    onClose={handleMenuClose}
                    onClick={handleMenuClick}
                    onTransitionExited={providerValue.handleClosed}
                    onKeyDown={handleMenuKeyDown}
                    className={A11yClassNames.POPUP}
                    width={props.menu.width}
                    disableAutoFocusItem={disableAutoFocusItem} // This is not anti-pattern, see handleMenuButtonMouseDown
                    MenuListProps={{
                        id: props.menu.id,
                        'aria-label': props.menu?.['aria-label'] ?? '',
                    }}
                    TransitionProps={{
                        mountOnEnter: true,
                        unmountOnExit: true,
                        timeout: {
                            enter: MENU_OPEN_ANIMATION_DURATION,
                            exit: MENU_CLOSE_ANIMATION_DURATION,
                        },
                    }}
                >
                    {props.children}
                </MuiMenuStyled>
            </MenuContext.Provider>
        </CompassDesignProvider>
    );
}

interface MenuModalProps {
    menuButtonId: MenuButtonProps['id'];
    menuId: MenuProps['id'];
    menuAriaLabel: MenuProps['aria-label'];
    onModalClose: (modalId: MenuProps['id']) => void;
    children: Props['children'];
    onKeyDown?: MenuProps['onKeyDown'];
}

function MenuModal(props: MenuModalProps) {
    const theme = useSelector(getTheme);

    function closeMenuModal() {
        props.onModalClose(props.menuId);
    }

    function handleModalClickCapture(event: MouseEvent<HTMLDivElement>) {
        if (event && event.currentTarget.contains(event.target as Node)) {
            for (const currentElement of event.currentTarget.children) {
                if (currentElement.contains(event.target as Node) && !currentElement.ariaHasPopup) {
                    // We check for property ariaHasPopup because we don't want to close the menu
                    // if the user clicks on a submenu item or menu item which open modal. And let submenu component handle the click.
                    closeMenuModal();
                    break;
                }
            }
        }
    }

    function handleKeydown(event?: React.KeyboardEvent<HTMLDivElement>) {
        if (event && props.onKeyDown) {
            props.onKeyDown(event, closeMenuModal);
        }
    }

    return (
        <CompassDesignProvider theme={theme}>
            <GenericModal
                id={props.menuId}
                className='menuModal'
                backdrop={true}
                ariaLabel={props.menuAriaLabel}
                onExited={closeMenuModal}
                enforceFocus={false}
                handleKeydown={handleKeydown}
            >
                <MuiMenuList // serves as backdrop for modals
                    component='div'
                    aria-labelledby={props.menuButtonId}
                    onClick={handleModalClickCapture}
                >
                    {props.children}
                </MuiMenuList>
            </GenericModal>
        </CompassDesignProvider>
    );
}<|MERGE_RESOLUTION|>--- conflicted
+++ resolved
@@ -4,19 +4,14 @@
 import React, {
     useState,
     useEffect,
-<<<<<<< HEAD
-    useMemo,
-=======
-    KeyboardEvent,
-    SyntheticEvent,
->>>>>>> 5443f9d3
     useCallback,
 } from 'react';
 import type {
     ReactNode,
     MouseEvent,
     KeyboardEvent,
-    SyntheticEvent} from 'react';
+    SyntheticEvent,
+} from 'react';
 import {useDispatch, useSelector} from 'react-redux';
 
 import MuiMenuList from '@mui/material/MenuList';
@@ -35,18 +30,8 @@
 import Constants, {A11yClassNames} from 'utils/constants';
 import {isKeyPressed} from 'utils/keyboard';
 
-<<<<<<< HEAD
-import {MenuContext} from './menu_context';
+import {MenuContext, useMenuContextValue} from './menu_context';
 import {MuiMenuStyled} from './menu_styled';
-=======
-import CompassDesignProvider from 'components/compass_design_provider';
-import Tooltip from 'components/tooltip';
-import OverlayTrigger from 'components/overlay_trigger';
-import {GenericModal} from '@mattermost/components';
-
-import {MuiMenuStyled} from './menu_styled';
-import {MenuContext, useMenuContextValue} from './menu_context';
->>>>>>> 5443f9d3
 
 const OVERLAY_TIME_DELAY = 500;
 const MENU_OPEN_ANIMATION_DURATION = 150;

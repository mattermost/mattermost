--- conflicted
+++ resolved
@@ -64,11 +64,8 @@
      */
     id: string;
     'aria-label'?: string;
-<<<<<<< HEAD
     className?: string;
-=======
     'aria-labelledby'?: string;
->>>>>>> 09fedc6c
 
     /**
      * @warning Make the styling of your components such a way that they don't need this handler
@@ -256,13 +253,9 @@
                     disableAutoFocusItem={disableAutoFocusItem} // This is not anti-pattern, see handleMenuButtonMouseDown
                     MenuListProps={{
                         id: props.menu.id,
-<<<<<<< HEAD
-                        'aria-label': props.menu?.['aria-label'] ?? '',
                         className: props.menu.className,
-=======
                         'aria-label': props.menu?.['aria-label'],
                         'aria-labelledby': props.menu?.['aria-labelledby'],
->>>>>>> 09fedc6c
                         style: {
                             width: props.menu?.width,
                         },

// Copyright (c) 2015-present Mattermost, Inc. All Rights Reserved.
// See LICENSE.txt for license information.

<<<<<<< HEAD
=======
import React, {memo, useCallback, useState} from 'react';
import {useIntl} from 'react-intl';
import classNames from 'classnames';
>>>>>>> 122dbaf3
import {
    FloatingFocusManager,
    FloatingPortal,
    autoUpdate,
    offset,
    useClick,
    useDismiss,
    useFloating,
    useInteractions,
    useRole,
    flip,
    shift,
} from '@floating-ui/react-dom-interactions';
import {AlertCircleOutlineIcon} from '@mattermost/compass-icons/components';
import {PostPriorityMetadata} from '@mattermost/types/posts';
import classNames from 'classnames';
import React, {memo, useCallback, useState} from 'react';
import {FormattedMessage} from 'react-intl';

import {IconContainer} from 'components/advanced_text_editor/formatting_bar/formatting_icon';
import useTooltip from 'components/common/hooks/useTooltip';

import PostPriorityPicker from './post_priority_picker';

type Props = {
    disabled: boolean;
    settings?: PostPriorityMetadata;
    onApply: (props: PostPriorityMetadata) => void;
    onClose: () => void;
};

function PostPriorityPickerOverlay({
    disabled,
    settings,
    onApply,
    onClose,
}: Props) {
    const [pickerOpen, setPickerOpen] = useState(false);
    const {formatMessage} = useIntl();

    const messagePriority = formatMessage({id: 'shortcuts.msgs.formatting_bar.post_priority', defaultMessage: 'Message priority'});
    const {
        reference: tooltipRef,
        getReferenceProps: getTooltipReferenceProps,
        tooltip,
    } = useTooltip({
        placement: 'top',
        message: messagePriority,
    });

    const handleClose = useCallback(() => {
        setPickerOpen(false);
        onClose();
    }, [onClose]);

    const {
        x: pickerX,
        y: pickerY,
        reference: pickerRef,
        floating: pickerFloating,
        strategy: pickerStrategy,
        context: pickerContext,
    } = useFloating({
        open: pickerOpen,
        onOpenChange: setPickerOpen,
        placement: 'top-start',
        whileElementsMounted: autoUpdate,
        middleware: [
            offset({mainAxis: 4}),
            flip({
                fallbackPlacements: ['top'],
            }),
            shift({
                padding: 16,
            }),
        ],
    });

    const {
        getFloatingProps: getPickerFloatingProps,
        getReferenceProps: getPickerReferenceProps,
    } = useInteractions([
        useClick(pickerContext),
        useDismiss(pickerContext),
        useRole(pickerContext),
    ]);

    return (
        <>
            <div
                ref={tooltipRef}
                {...getTooltipReferenceProps()}
            >
                <IconContainer
                    ref={pickerRef}
                    className={classNames({control: true, active: pickerOpen})}
                    disabled={disabled}
                    type='button'
                    aria-label={messagePriority}
                    {...getPickerReferenceProps()}
                >
                    <AlertCircleOutlineIcon
                        size={18}
                        color='currentColor'
                    />
                </IconContainer>
            </div>
            <FloatingPortal id='root-portal'>
                {pickerOpen && (
                    <FloatingFocusManager
                        context={pickerContext}
                        modal={true}
                        returnFocus={false}
                        initialFocus={-1}
                    >
                        <div
                            ref={pickerFloating}
                            style={{
                                width: 'max-content',
                                position: pickerStrategy,
                                top: pickerY ?? 0,
                                left: pickerX ?? 0,
                                zIndex: 3,
                            }}
                            {...getPickerFloatingProps()}
                        >
                            <PostPriorityPicker
                                settings={settings}
                                onApply={onApply}
                                onClose={handleClose}
                            />
                        </div>
                    </FloatingFocusManager>
                )}
            </FloatingPortal>
            {!pickerOpen && tooltip}
        </>
    );
}

export default memo(PostPriorityPickerOverlay);<|MERGE_RESOLUTION|>--- conflicted
+++ resolved
@@ -1,12 +1,6 @@
 // Copyright (c) 2015-present Mattermost, Inc. All Rights Reserved.
 // See LICENSE.txt for license information.
 
-<<<<<<< HEAD
-=======
-import React, {memo, useCallback, useState} from 'react';
-import {useIntl} from 'react-intl';
-import classNames from 'classnames';
->>>>>>> 122dbaf3
 import {
     FloatingFocusManager,
     FloatingPortal,
@@ -24,7 +18,7 @@
 import {PostPriorityMetadata} from '@mattermost/types/posts';
 import classNames from 'classnames';
 import React, {memo, useCallback, useState} from 'react';
-import {FormattedMessage} from 'react-intl';
+import {useIntl} from 'react-intl';
 
 import {IconContainer} from 'components/advanced_text_editor/formatting_bar/formatting_icon';
 import useTooltip from 'components/common/hooks/useTooltip';

// Jest Snapshot v1, https://goo.gl/fbAQLP

exports[`components/integrations/EditOutgoingOAuthConnection should match snapshot 1`] = `
<BrowserRouter>
  <Router
    history={
      Object {
        "action": "POP",
        "block": [Function],
        "createHref": [Function],
        "go": [Function],
        "goBack": [Function],
        "goForward": [Function],
        "length": 1,
        "listen": [Function],
        "location": Object {
          "hash": "",
          "pathname": "undefinedundefined",
          "search": "",
          "state": undefined,
        },
        "push": [Function],
        "replace": [Function],
      }
    }
  >
    <Provider
      store={
        Object {
          "clearActions": [Function],
          "dispatch": [Function],
          "getActions": [Function],
          "getState": [Function],
          "replaceReducer": [Function],
          "subscribe": [Function],
        }
      }
    >
      <EditOutgoingOAuthConnection
        location={
          Object {
            "search": "?id=facxd9wpzpbpfp8pad78xj75pr",
          }
        }
        oauthApp={
          Object {
            "audiences": Array [
              "https://test.com/callback",
              "https://test.com/callback2",
            ],
            "client_id": "someclientid",
            "client_secret": "88cxd9wpzpbpfp8pad78xj75pr",
            "create_at": 1501365458934,
            "creator_id": "88oybd1dwfdoxpkpw1h5kpbyco",
            "grant_type": "client_credentials",
            "id": "facxd9wpzpbpfp8pad78xj75pr",
            "name": "testApp",
            "oauth_token_url": "https://mytoken.url",
            "update_at": 1501365458934,
          }
        }
        team={
          Object {
            "allow_open_invite": false,
            "allowed_domains": "",
            "company_name": "",
            "create_at": 0,
            "delete_at": 0,
            "description": "",
            "display_name": "name",
            "email": "",
            "group_constrained": false,
            "id": "dbcxd9wpzpbpfp8pad78xj12pr",
            "invite_id": "",
            "name": "test",
            "scheme_id": "id",
            "type": "O",
            "update_at": 0,
          }
        }
      >
        <AbstractOutgoingOAuthConnection
          footer={
            Object {
              "defaultMessage": "Update",
              "id": "edit_outgoing_oauth_connection.update",
            }
          }
          header={
            Object {
              "defaultMessage": "Edit",
              "id": "integrations.edit",
            }
          }
          initialConnection={
            Object {
              "audiences": Array [
                "https://mysite.com/api",
                "https://myothersite.com/api/v2",
              ],
              "client_id": "client1",
              "client_secret": "",
              "create_at": 1501365458934,
              "creator_id": "88oybd1dwfdoxpkpw1h5kpbyco",
              "grant_type": "client_credentials",
              "id": "facxd9wpzpbpfp8pad78xj75pr",
              "name": "firstConnection",
              "oauth_token_url": "https://oauthtoken1.com/oauth/token",
              "update_at": 1501365458934,
            }
          }
          loading={
            Object {
              "defaultMessage": "Updating...",
              "id": "edit_outgoing_oauth_connection.updating",
            }
          }
          renderExtra={
            <ConfirmModal
              confirmButtonClass="btn btn-primary"
              confirmButtonText={
                <Memo(MemoizedFormattedMessage)
                  defaultMessage="Update"
                  id="update_command.update"
                />
              }
              message={
                <Memo(MemoizedFormattedMessage)
                  defaultMessage="Your changes may break any existing integrations using this connection. Are you sure you would like to update it?"
                  id="update_outgoing_oauth_connection.question"
                />
              }
              modalClass="integrations-backstage-modal"
              onCancel={[Function]}
              onConfirm={[Function]}
              show={false}
              title={
                <Memo(MemoizedFormattedMessage)
                  defaultMessage="Edit Outgoing OAuth Connection"
                  id="update_outgoing_oauth_connection.confirm"
                />
              }
            />
          }
          serverError=""
          submitAction={[Function]}
          team={
            Object {
              "allow_open_invite": false,
              "allowed_domains": "",
              "company_name": "",
              "create_at": 0,
              "delete_at": 0,
              "description": "",
              "display_name": "name",
              "email": "",
              "group_constrained": false,
              "id": "dbcxd9wpzpbpfp8pad78xj12pr",
              "invite_id": "",
              "name": "test",
              "scheme_id": "id",
              "type": "O",
              "update_at": 0,
            }
          }
        >
          <div
            className="backstage-content"
          >
            <BackstageHeader>
              <div
                className="backstage-header"
              >
                <h1>
                  <Link
                    to="/test/integrations/outgoing-oauth2-connections"
                  >
                    <LinkAnchor
                      href="/test/integrations/outgoing-oauth2-connections"
                      navigate={[Function]}
                    >
                      <a
                        href="/test/integrations/outgoing-oauth2-connections"
                        onClick={[Function]}
                      >
                        <FormattedMessage
                          defaultMessage="Outgoing OAuth Connections"
                          id="add_outgoing_oauth_connection.header"
                        >
                          <span>
                            Outgoing OAuth Connections
                          </span>
                        </FormattedMessage>
                      </a>
                    </LinkAnchor>
                  </Link>
                  <span
                    className="backstage-header__divider"
                    key="divider1"
                  >
                    <i
                      className="fa fa-angle-right"
                      title="Breadcrumb Icon"
                    />
                  </span>
                  <FormattedMessage
                    defaultMessage="Edit"
                    id="integrations.edit"
                  >
                    <span>
                      Edit
                    </span>
                  </FormattedMessage>
                </h1>
              </div>
            </BackstageHeader>
            <div
              className="backstage-form"
            >
              <form
                className="form-horizontal"
              >
                <div
                  className="form-group"
                >
                  <label
                    className="control-label col-sm-4"
                    htmlFor="name"
                  >
                    <FormattedMessage
                      defaultMessage="Name"
                      id="add_outgoing_oauth_connection.name.label"
                    >
                      <span>
                        Name
                      </span>
                    </FormattedMessage>
                  </label>
                  <div
                    className="col-md-5 col-sm-8"
                  >
                    <input
                      className="form-control"
                      id="name"
                      onChange={[Function]}
                      type="text"
                      value="firstConnection"
                    />
                    <div
                      className="form__help"
                    >
                      <FormattedMessage
                        defaultMessage="Specify the name for your OAuth connection."
                        id="add_outgoing_oauth_connection.name.help"
                      >
                        <span>
                          Specify the name for your OAuth connection.
                        </span>
                      </FormattedMessage>
                    </div>
                  </div>
                </div>
                <div
                  className="form-group"
                >
                  <label
                    className="control-label col-sm-4"
                    htmlFor="client_id"
                  >
                    <FormattedMessage
                      defaultMessage="Client ID"
                      id="add_outgoing_oauth_connection.client_id.label"
                    >
                      <span>
                        Client ID
                      </span>
                    </FormattedMessage>
                  </label>
                  <div
                    className="col-md-5 col-sm-8"
                  >
                    <input
                      autoComplete="off"
                      className="form-control"
                      id="client_id"
                      onChange={[Function]}
                      type="text"
                      value="client1"
                    />
                    <div
                      className="form__help"
                    >
                      <FormattedMessage
                        defaultMessage="Specify the Client ID for your OAuth connection."
                        id="add_outgoing_oauth_connection.client_id.help"
                      >
                        <span>
                          Specify the Client ID for your OAuth connection.
                        </span>
                      </FormattedMessage>
                    </div>
                  </div>
                </div>
                <div
                  className="form-group"
                >
                  <label
                    className="control-label col-sm-4"
                    htmlFor="client_secret"
                  >
                    <FormattedMessage
                      defaultMessage="Client Secret"
                      id="add_outgoing_oauth_connection.client_secret.label"
                    >
                      <span>
                        Client Secret
                      </span>
                    </FormattedMessage>
                  </label>
                  <div
                    className="col-md-5 col-sm-8"
                  >
                    <input
                      autoComplete="off"
                      className="form-control disabled"
                      disabled={true}
                      id="client_secret"
                      type="text"
                      value="••••••••••••••••••••••••••••••••••••••••"
                    />
                    <span
                      className="outgoing-oauth-connections-edit-secret"
                      onClick={[Function]}
                    >
                      <i
                        className="icon icon-pencil-outline"
                      />
                    </span>
                    <div
                      className="form__help"
                    >
                      <FormattedMessage
                        defaultMessage="Specify the Client Secret for your OAuth connection."
                        id="add_outgoing_oauth_connection.client_secret.help"
                      >
                        <span>
                          Specify the Client Secret for your OAuth connection.
                        </span>
                      </FormattedMessage>
                    </div>
                  </div>
                </div>
                <div
                  className="form-group"
                >
                  <label
                    className="control-label col-sm-4"
                    htmlFor="oauth_token_url"
                  >
                    <FormattedMessage
                      defaultMessage="OAuth Token URL"
                      id="add_outgoing_oauth_connection.oauth_token_url.label"
                    >
                      <span>
                        OAuth Token URL
                      </span>
                    </FormattedMessage>
                  </label>
                  <div
                    className="col-md-5 col-sm-8"
                  >
                    <input
                      className="form-control"
                      id="token_url"
                      onChange={[Function]}
                      type="text"
                      value="https://oauthtoken1.com/oauth/token"
                    />
                    <div
                      className="form__help"
                    >
                      <FormattedMessage
                        defaultMessage="Specify the OAuth Token URL for your OAuth connection."
                        id="add_outgoing_oauth_connection.oauth_token_url.help"
                      >
                        <span>
                          Specify the OAuth Token URL for your OAuth connection.
                        </span>
                      </FormattedMessage>
                    </div>
                    <div
                      className="outgoing-oauth-connection-validate-button-container"
                    >
                      <ValidateButton
                        onClick={[Function]}
                        setUnvalidated={[Function]}
                        status="initial"
                      >
                        <button
                          className="btn btn-tertiary btn-sm"
                          id="validateConnection"
                          onClick={[Function]}
                          type="button"
                        >
                          <FormattedMessage
                            defaultMessage="Validate Connection"
                            id="add_outgoing_oauth_connection.validate"
                          >
                            <span>
                              Validate Connection
                            </span>
                          </FormattedMessage>
                        </button>
                      </ValidateButton>
                    </div>
                  </div>
                </div>
                <div
                  className="form-group"
                >
                  <label
                    className="control-label col-sm-4"
                    htmlFor="audienceUrls"
                  >
                    <FormattedMessage
                      defaultMessage="Audience URLs (One Per Line)"
                      id="add_outgoing_oauth_connection.audienceUrls.label"
                    >
                      <span>
                        Audience URLs (One Per Line)
                      </span>
                    </FormattedMessage>
                  </label>
                  <div
                    className="col-md-5 col-sm-8"
                  >
                    <textarea
                      className="form-control"
                      id="audienceUrls"
                      onChange={[Function]}
                      rows={3}
                      value="https://mysite.com/api
https://myothersite.com/api/v2"
                    />
                    <div
                      className="form__help"
                    >
                      <FormattedMessage
                        defaultMessage="The URLs which will receive requests with the OAuth token, e.g. your custom slash command handler endpoint. Must be a valid URL and start with http:// or https://."
                        id="add_outgoing_oauth_connection.audienceUrls.help"
                      >
                        <span>
                          The URLs which will receive requests with the OAuth token, e.g. your custom slash command handler endpoint. Must be a valid URL and start with http:// or https://.
                        </span>
                      </FormattedMessage>
                    </div>
                  </div>
                </div>
                <div
                  className="backstage-form__footer"
                >
                  <Memo(FormError)
                    errors={
                      Array [
                        "",
                        "",
                      ]
                    }
                    type="backstage"
                  />
                  <Link
                    className="btn btn-tertiary"
                    to="/test/integrations/outgoing-oauth2-connections"
                  >
                    <LinkAnchor
                      className="btn btn-tertiary"
                      href="/test/integrations/outgoing-oauth2-connections"
                      navigate={[Function]}
                    >
                      <a
                        className="btn btn-tertiary"
                        href="/test/integrations/outgoing-oauth2-connections"
                        onClick={[Function]}
                      >
                        <FormattedMessage
                          defaultMessage="Cancel"
                          id="add_outgoing_oauth_connection.cancel"
                        >
                          <span>
                            Cancel
                          </span>
                        </FormattedMessage>
                      </a>
                    </LinkAnchor>
                  </Link>
                  <Memo(SpinnerButton)
                    className="btn btn-primary"
                    id="saveConnection"
                    onClick={[Function]}
                    spinning={false}
                    spinningText="Updating..."
                    type="submit"
                  >
                    <button
                      className="btn btn-primary"
                      disabled={false}
                      id="saveConnection"
                      onClick={[Function]}
                      type="submit"
                    >
                      <Memo(LoadingWrapper)
                        loading={false}
                        text="Updating..."
                      >
                        <FormattedMessage
                          defaultMessage="Update"
                          id="edit_outgoing_oauth_connection.update"
                        >
                          <span>
                            Update
                          </span>
                        </FormattedMessage>
                      </Memo(LoadingWrapper)>
                    </button>
                  </Memo(SpinnerButton)>
                  <ConfirmModal
                    confirmButtonClass="btn btn-primary"
                    confirmButtonText={
                      <Memo(MemoizedFormattedMessage)
                        defaultMessage="Update"
                        id="update_command.update"
                      />
                    }
                    message={
                      <Memo(MemoizedFormattedMessage)
                        defaultMessage="Your changes may break any existing integrations using this connection. Are you sure you would like to update it?"
                        id="update_outgoing_oauth_connection.question"
                      />
                    }
                    modalClass="integrations-backstage-modal"
                    onCancel={[Function]}
                    onConfirm={[Function]}
                    show={false}
                    title={
                      <Memo(MemoizedFormattedMessage)
                        defaultMessage="Edit Outgoing OAuth Connection"
                        id="update_outgoing_oauth_connection.confirm"
                      />
                    }
                  >
                    <GenericModal
<<<<<<< HEAD
=======
                      ariaLabelledby="confirmModalLabel"
                      autoCloseOnCancelButton={true}
                      autoCloseOnConfirmButton={true}
                      bodyPadding={true}
>>>>>>> 6ae0efd2
                      className="ConfirmModal a11y__modal integrations-backstage-modal"
                      compassDesign={true}
                      id="confirmModal"
                      modalHeaderText={
                        <Memo(MemoizedFormattedMessage)
                          defaultMessage="Edit Outgoing OAuth Connection"
                          id="update_outgoing_oauth_connection.confirm"
                        />
                      }
<<<<<<< HEAD
=======
                      modalLocation="center"
                      onExited={[Function]}
>>>>>>> 6ae0efd2
                      onHide={[Function]}
                      show={false}
                    >
                      <Modal
                        animation={true}
                        aria-labelledby="confirmModalLabel"
                        aria-modal="true"
                        autoFocus={true}
                        backdrop={true}
                        bsClass="modal"
                        dialogClassName="GenericModal__location--center a11y__modal GenericModal GenericModal__compassDesign ConfirmModal a11y__modal integrations-backstage-modal"
                        dialogComponentClass={[Function]}
                        enforceFocus={true}
                        id="confirmModal"
                        keyboard={true}
                        manager={
                          ModalManager {
                            "add": [Function],
                            "containers": Array [],
                            "data": Array [],
                            "handleContainerOverflow": true,
                            "hideSiblingNodes": true,
                            "isTopModal": [Function],
                            "modals": Array [],
                            "remove": [Function],
                          }
                        }
                        onExited={[Function]}
                        onHide={[Function]}
                        renderBackdrop={[Function]}
                        restoreFocus={true}
                        role="none"
                        show={false}
                      >
                        <Modal
                          autoFocus={true}
                          backdrop={true}
                          backdropClassName="modal-backdrop"
                          backdropTransition={[Function]}
                          containerClassName="modal-open"
                          enforceFocus={true}
                          keyboard={true}
                          manager={
                            ModalManager {
                              "add": [Function],
                              "containers": Array [],
                              "data": Array [],
                              "handleContainerOverflow": true,
                              "hideSiblingNodes": true,
                              "isTopModal": [Function],
                              "modals": Array [],
                              "remove": [Function],
                            }
                          }
                          onEntering={[Function]}
                          onExited={[Function]}
                          onHide={[Function]}
                          renderBackdrop={[Function]}
                          restoreFocus={true}
                          show={false}
                          transition={[Function]}
                        />
                      </Modal>
                    </GenericModal>
                  </ConfirmModal>
                </div>
              </form>
            </div>
            <div
              className="outgoing-oauth-connections-docs-link"
            >
              <FormattedMessage
                defaultMessage="Get help with <link>configuring outgoing OAuth connections</link>."
                id="add_outgoing_oauth_connection.documentation_link"
                values={
                  Object {
                    "link": [Function],
                  }
                }
              >
                <span>
                  Get help with 
                  <a
                    href="https://mattermost.com/pl/outgoing-oauth-connections"
                    key=".$.1"
                  >
                    configuring outgoing OAuth connections
                  </a>
                  .
                </span>
              </FormattedMessage>
            </div>
            <ConfirmModal
              confirmButtonClass="btn btn-primary"
              confirmButtonText="Save anyway"
              message="This connection has not been validated, Do you want to save anyway?"
              modalClass=""
              onCancel={[Function]}
              onConfirm={[Function]}
              onExited={[Function]}
              show={false}
              title="Save Outgoing OAuth Connection"
            >
              <GenericModal
<<<<<<< HEAD
=======
                ariaLabelledby="confirmModalLabel"
                autoCloseOnCancelButton={true}
                autoCloseOnConfirmButton={true}
                bodyPadding={true}
>>>>>>> 6ae0efd2
                className="ConfirmModal a11y__modal "
                compassDesign={true}
                id="confirmModal"
                modalHeaderText="Save Outgoing OAuth Connection"
                onExited={[Function]}
                onHide={[Function]}
                show={false}
              >
                <Modal
                  animation={true}
                  aria-labelledby="confirmModalLabel"
                  aria-modal="true"
                  autoFocus={true}
                  backdrop={true}
                  bsClass="modal"
                  dialogClassName="GenericModal__location--center a11y__modal GenericModal GenericModal__compassDesign ConfirmModal a11y__modal "
                  dialogComponentClass={[Function]}
                  enforceFocus={true}
                  id="confirmModal"
                  keyboard={true}
                  manager={
                    ModalManager {
                      "add": [Function],
                      "containers": Array [],
                      "data": Array [],
                      "handleContainerOverflow": true,
                      "hideSiblingNodes": true,
                      "isTopModal": [Function],
                      "modals": Array [],
                      "remove": [Function],
                    }
                  }
                  onExited={[Function]}
                  onHide={[Function]}
                  renderBackdrop={[Function]}
                  restoreFocus={true}
                  role="none"
                  show={false}
                >
                  <Modal
                    autoFocus={true}
                    backdrop={true}
                    backdropClassName="modal-backdrop"
                    backdropTransition={[Function]}
                    containerClassName="modal-open"
                    enforceFocus={true}
                    keyboard={true}
                    manager={
                      ModalManager {
                        "add": [Function],
                        "containers": Array [],
                        "data": Array [],
                        "handleContainerOverflow": true,
                        "hideSiblingNodes": true,
                        "isTopModal": [Function],
                        "modals": Array [],
                        "remove": [Function],
                      }
                    }
                    onEntering={[Function]}
                    onExited={[Function]}
                    onHide={[Function]}
                    renderBackdrop={[Function]}
                    restoreFocus={true}
                    show={false}
                    transition={[Function]}
                  />
                </Modal>
              </GenericModal>
            </ConfirmModal>
          </div>
        </AbstractOutgoingOAuthConnection>
      </EditOutgoingOAuthConnection>
    </Provider>
  </Router>
</BrowserRouter>
`;

exports[`components/integrations/EditOutgoingOAuthConnection should match snapshot when EnableOAuthServiceProvider is false 1`] = `
<BrowserRouter>
  <Router
    history={
      Object {
        "action": "POP",
        "block": [Function],
        "createHref": [Function],
        "go": [Function],
        "goBack": [Function],
        "goForward": [Function],
        "length": 1,
        "listen": [Function],
        "location": Object {
          "hash": "",
          "pathname": "undefinedundefined",
          "search": "",
          "state": undefined,
        },
        "push": [Function],
        "replace": [Function],
      }
    }
  >
    <Provider
      store={
        Object {
          "clearActions": [Function],
          "dispatch": [Function],
          "getActions": [Function],
          "getState": [Function],
          "replaceReducer": [Function],
          "subscribe": [Function],
        }
      }
    >
      <EditOutgoingOAuthConnection
        enableOAuthServiceProvider={false}
        location={
          Object {
            "search": "?id=facxd9wpzpbpfp8pad78xj75pr",
          }
        }
        oauthApp={
          Object {
            "audiences": Array [
              "https://test.com/callback",
              "https://test.com/callback2",
            ],
            "client_id": "someclientid",
            "client_secret": "88cxd9wpzpbpfp8pad78xj75pr",
            "create_at": 1501365458934,
            "creator_id": "88oybd1dwfdoxpkpw1h5kpbyco",
            "grant_type": "client_credentials",
            "id": "facxd9wpzpbpfp8pad78xj75pr",
            "name": "testApp",
            "oauth_token_url": "https://mytoken.url",
            "update_at": 1501365458934,
          }
        }
        team={
          Object {
            "allow_open_invite": false,
            "allowed_domains": "",
            "company_name": "",
            "create_at": 0,
            "delete_at": 0,
            "description": "",
            "display_name": "name",
            "email": "",
            "group_constrained": false,
            "id": "dbcxd9wpzpbpfp8pad78xj12pr",
            "invite_id": "",
            "name": "test",
            "scheme_id": "id",
            "type": "O",
            "update_at": 0,
          }
        }
      >
        <AbstractOutgoingOAuthConnection
          footer={
            Object {
              "defaultMessage": "Update",
              "id": "edit_outgoing_oauth_connection.update",
            }
          }
          header={
            Object {
              "defaultMessage": "Edit",
              "id": "integrations.edit",
            }
          }
          initialConnection={
            Object {
              "audiences": Array [
                "https://mysite.com/api",
                "https://myothersite.com/api/v2",
              ],
              "client_id": "client1",
              "client_secret": "",
              "create_at": 1501365458934,
              "creator_id": "88oybd1dwfdoxpkpw1h5kpbyco",
              "grant_type": "client_credentials",
              "id": "facxd9wpzpbpfp8pad78xj75pr",
              "name": "firstConnection",
              "oauth_token_url": "https://oauthtoken1.com/oauth/token",
              "update_at": 1501365458934,
            }
          }
          loading={
            Object {
              "defaultMessage": "Updating...",
              "id": "edit_outgoing_oauth_connection.updating",
            }
          }
          renderExtra={
            <ConfirmModal
              confirmButtonClass="btn btn-primary"
              confirmButtonText={
                <Memo(MemoizedFormattedMessage)
                  defaultMessage="Update"
                  id="update_command.update"
                />
              }
              message={
                <Memo(MemoizedFormattedMessage)
                  defaultMessage="Your changes may break any existing integrations using this connection. Are you sure you would like to update it?"
                  id="update_outgoing_oauth_connection.question"
                />
              }
              modalClass="integrations-backstage-modal"
              onCancel={[Function]}
              onConfirm={[Function]}
              show={false}
              title={
                <Memo(MemoizedFormattedMessage)
                  defaultMessage="Edit Outgoing OAuth Connection"
                  id="update_outgoing_oauth_connection.confirm"
                />
              }
            />
          }
          serverError=""
          submitAction={[Function]}
          team={
            Object {
              "allow_open_invite": false,
              "allowed_domains": "",
              "company_name": "",
              "create_at": 0,
              "delete_at": 0,
              "description": "",
              "display_name": "name",
              "email": "",
              "group_constrained": false,
              "id": "dbcxd9wpzpbpfp8pad78xj12pr",
              "invite_id": "",
              "name": "test",
              "scheme_id": "id",
              "type": "O",
              "update_at": 0,
            }
          }
        >
          <div
            className="backstage-content"
          >
            <BackstageHeader>
              <div
                className="backstage-header"
              >
                <h1>
                  <Link
                    to="/test/integrations/outgoing-oauth2-connections"
                  >
                    <LinkAnchor
                      href="/test/integrations/outgoing-oauth2-connections"
                      navigate={[Function]}
                    >
                      <a
                        href="/test/integrations/outgoing-oauth2-connections"
                        onClick={[Function]}
                      >
                        <FormattedMessage
                          defaultMessage="Outgoing OAuth Connections"
                          id="add_outgoing_oauth_connection.header"
                        >
                          <span>
                            Outgoing OAuth Connections
                          </span>
                        </FormattedMessage>
                      </a>
                    </LinkAnchor>
                  </Link>
                  <span
                    className="backstage-header__divider"
                    key="divider1"
                  >
                    <i
                      className="fa fa-angle-right"
                      title="Breadcrumb Icon"
                    />
                  </span>
                  <FormattedMessage
                    defaultMessage="Edit"
                    id="integrations.edit"
                  >
                    <span>
                      Edit
                    </span>
                  </FormattedMessage>
                </h1>
              </div>
            </BackstageHeader>
            <div
              className="backstage-form"
            >
              <form
                className="form-horizontal"
              >
                <div
                  className="form-group"
                >
                  <label
                    className="control-label col-sm-4"
                    htmlFor="name"
                  >
                    <FormattedMessage
                      defaultMessage="Name"
                      id="add_outgoing_oauth_connection.name.label"
                    >
                      <span>
                        Name
                      </span>
                    </FormattedMessage>
                  </label>
                  <div
                    className="col-md-5 col-sm-8"
                  >
                    <input
                      className="form-control"
                      id="name"
                      onChange={[Function]}
                      type="text"
                      value="firstConnection"
                    />
                    <div
                      className="form__help"
                    >
                      <FormattedMessage
                        defaultMessage="Specify the name for your OAuth connection."
                        id="add_outgoing_oauth_connection.name.help"
                      >
                        <span>
                          Specify the name for your OAuth connection.
                        </span>
                      </FormattedMessage>
                    </div>
                  </div>
                </div>
                <div
                  className="form-group"
                >
                  <label
                    className="control-label col-sm-4"
                    htmlFor="client_id"
                  >
                    <FormattedMessage
                      defaultMessage="Client ID"
                      id="add_outgoing_oauth_connection.client_id.label"
                    >
                      <span>
                        Client ID
                      </span>
                    </FormattedMessage>
                  </label>
                  <div
                    className="col-md-5 col-sm-8"
                  >
                    <input
                      autoComplete="off"
                      className="form-control"
                      id="client_id"
                      onChange={[Function]}
                      type="text"
                      value="client1"
                    />
                    <div
                      className="form__help"
                    >
                      <FormattedMessage
                        defaultMessage="Specify the Client ID for your OAuth connection."
                        id="add_outgoing_oauth_connection.client_id.help"
                      >
                        <span>
                          Specify the Client ID for your OAuth connection.
                        </span>
                      </FormattedMessage>
                    </div>
                  </div>
                </div>
                <div
                  className="form-group"
                >
                  <label
                    className="control-label col-sm-4"
                    htmlFor="client_secret"
                  >
                    <FormattedMessage
                      defaultMessage="Client Secret"
                      id="add_outgoing_oauth_connection.client_secret.label"
                    >
                      <span>
                        Client Secret
                      </span>
                    </FormattedMessage>
                  </label>
                  <div
                    className="col-md-5 col-sm-8"
                  >
                    <input
                      autoComplete="off"
                      className="form-control disabled"
                      disabled={true}
                      id="client_secret"
                      type="text"
                      value="••••••••••••••••••••••••••••••••••••••••"
                    />
                    <span
                      className="outgoing-oauth-connections-edit-secret"
                      onClick={[Function]}
                    >
                      <i
                        className="icon icon-pencil-outline"
                      />
                    </span>
                    <div
                      className="form__help"
                    >
                      <FormattedMessage
                        defaultMessage="Specify the Client Secret for your OAuth connection."
                        id="add_outgoing_oauth_connection.client_secret.help"
                      >
                        <span>
                          Specify the Client Secret for your OAuth connection.
                        </span>
                      </FormattedMessage>
                    </div>
                  </div>
                </div>
                <div
                  className="form-group"
                >
                  <label
                    className="control-label col-sm-4"
                    htmlFor="oauth_token_url"
                  >
                    <FormattedMessage
                      defaultMessage="OAuth Token URL"
                      id="add_outgoing_oauth_connection.oauth_token_url.label"
                    >
                      <span>
                        OAuth Token URL
                      </span>
                    </FormattedMessage>
                  </label>
                  <div
                    className="col-md-5 col-sm-8"
                  >
                    <input
                      className="form-control"
                      id="token_url"
                      onChange={[Function]}
                      type="text"
                      value="https://oauthtoken1.com/oauth/token"
                    />
                    <div
                      className="form__help"
                    >
                      <FormattedMessage
                        defaultMessage="Specify the OAuth Token URL for your OAuth connection."
                        id="add_outgoing_oauth_connection.oauth_token_url.help"
                      >
                        <span>
                          Specify the OAuth Token URL for your OAuth connection.
                        </span>
                      </FormattedMessage>
                    </div>
                    <div
                      className="outgoing-oauth-connection-validate-button-container"
                    >
                      <ValidateButton
                        onClick={[Function]}
                        setUnvalidated={[Function]}
                        status="initial"
                      >
                        <button
                          className="btn btn-tertiary btn-sm"
                          id="validateConnection"
                          onClick={[Function]}
                          type="button"
                        >
                          <FormattedMessage
                            defaultMessage="Validate Connection"
                            id="add_outgoing_oauth_connection.validate"
                          >
                            <span>
                              Validate Connection
                            </span>
                          </FormattedMessage>
                        </button>
                      </ValidateButton>
                    </div>
                  </div>
                </div>
                <div
                  className="form-group"
                >
                  <label
                    className="control-label col-sm-4"
                    htmlFor="audienceUrls"
                  >
                    <FormattedMessage
                      defaultMessage="Audience URLs (One Per Line)"
                      id="add_outgoing_oauth_connection.audienceUrls.label"
                    >
                      <span>
                        Audience URLs (One Per Line)
                      </span>
                    </FormattedMessage>
                  </label>
                  <div
                    className="col-md-5 col-sm-8"
                  >
                    <textarea
                      className="form-control"
                      id="audienceUrls"
                      onChange={[Function]}
                      rows={3}
                      value="https://mysite.com/api
https://myothersite.com/api/v2"
                    />
                    <div
                      className="form__help"
                    >
                      <FormattedMessage
                        defaultMessage="The URLs which will receive requests with the OAuth token, e.g. your custom slash command handler endpoint. Must be a valid URL and start with http:// or https://."
                        id="add_outgoing_oauth_connection.audienceUrls.help"
                      >
                        <span>
                          The URLs which will receive requests with the OAuth token, e.g. your custom slash command handler endpoint. Must be a valid URL and start with http:// or https://.
                        </span>
                      </FormattedMessage>
                    </div>
                  </div>
                </div>
                <div
                  className="backstage-form__footer"
                >
                  <Memo(FormError)
                    errors={
                      Array [
                        "",
                        "",
                      ]
                    }
                    type="backstage"
                  />
                  <Link
                    className="btn btn-tertiary"
                    to="/test/integrations/outgoing-oauth2-connections"
                  >
                    <LinkAnchor
                      className="btn btn-tertiary"
                      href="/test/integrations/outgoing-oauth2-connections"
                      navigate={[Function]}
                    >
                      <a
                        className="btn btn-tertiary"
                        href="/test/integrations/outgoing-oauth2-connections"
                        onClick={[Function]}
                      >
                        <FormattedMessage
                          defaultMessage="Cancel"
                          id="add_outgoing_oauth_connection.cancel"
                        >
                          <span>
                            Cancel
                          </span>
                        </FormattedMessage>
                      </a>
                    </LinkAnchor>
                  </Link>
                  <Memo(SpinnerButton)
                    className="btn btn-primary"
                    id="saveConnection"
                    onClick={[Function]}
                    spinning={false}
                    spinningText="Updating..."
                    type="submit"
                  >
                    <button
                      className="btn btn-primary"
                      disabled={false}
                      id="saveConnection"
                      onClick={[Function]}
                      type="submit"
                    >
                      <Memo(LoadingWrapper)
                        loading={false}
                        text="Updating..."
                      >
                        <FormattedMessage
                          defaultMessage="Update"
                          id="edit_outgoing_oauth_connection.update"
                        >
                          <span>
                            Update
                          </span>
                        </FormattedMessage>
                      </Memo(LoadingWrapper)>
                    </button>
                  </Memo(SpinnerButton)>
                  <ConfirmModal
                    confirmButtonClass="btn btn-primary"
                    confirmButtonText={
                      <Memo(MemoizedFormattedMessage)
                        defaultMessage="Update"
                        id="update_command.update"
                      />
                    }
                    message={
                      <Memo(MemoizedFormattedMessage)
                        defaultMessage="Your changes may break any existing integrations using this connection. Are you sure you would like to update it?"
                        id="update_outgoing_oauth_connection.question"
                      />
                    }
                    modalClass="integrations-backstage-modal"
                    onCancel={[Function]}
                    onConfirm={[Function]}
                    show={false}
                    title={
                      <Memo(MemoizedFormattedMessage)
                        defaultMessage="Edit Outgoing OAuth Connection"
                        id="update_outgoing_oauth_connection.confirm"
                      />
                    }
                  >
                    <GenericModal
<<<<<<< HEAD
=======
                      ariaLabelledby="confirmModalLabel"
                      autoCloseOnCancelButton={true}
                      autoCloseOnConfirmButton={true}
                      bodyPadding={true}
>>>>>>> 6ae0efd2
                      className="ConfirmModal a11y__modal integrations-backstage-modal"
                      compassDesign={true}
                      id="confirmModal"
                      modalHeaderText={
                        <Memo(MemoizedFormattedMessage)
                          defaultMessage="Edit Outgoing OAuth Connection"
                          id="update_outgoing_oauth_connection.confirm"
                        />
                      }
<<<<<<< HEAD
=======
                      modalLocation="center"
                      onExited={[Function]}
>>>>>>> 6ae0efd2
                      onHide={[Function]}
                      show={false}
                    >
                      <Modal
                        animation={true}
                        aria-labelledby="confirmModalLabel"
                        aria-modal="true"
                        autoFocus={true}
                        backdrop={true}
                        bsClass="modal"
                        dialogClassName="GenericModal__location--center a11y__modal GenericModal GenericModal__compassDesign ConfirmModal a11y__modal integrations-backstage-modal"
                        dialogComponentClass={[Function]}
                        enforceFocus={true}
                        id="confirmModal"
                        keyboard={true}
                        manager={
                          ModalManager {
                            "add": [Function],
                            "containers": Array [],
                            "data": Array [],
                            "handleContainerOverflow": true,
                            "hideSiblingNodes": true,
                            "isTopModal": [Function],
                            "modals": Array [],
                            "remove": [Function],
                          }
                        }
                        onExited={[Function]}
                        onHide={[Function]}
                        renderBackdrop={[Function]}
                        restoreFocus={true}
                        role="none"
                        show={false}
                      >
                        <Modal
                          autoFocus={true}
                          backdrop={true}
                          backdropClassName="modal-backdrop"
                          backdropTransition={[Function]}
                          containerClassName="modal-open"
                          enforceFocus={true}
                          keyboard={true}
                          manager={
                            ModalManager {
                              "add": [Function],
                              "containers": Array [],
                              "data": Array [],
                              "handleContainerOverflow": true,
                              "hideSiblingNodes": true,
                              "isTopModal": [Function],
                              "modals": Array [],
                              "remove": [Function],
                            }
                          }
                          onEntering={[Function]}
                          onExited={[Function]}
                          onHide={[Function]}
                          renderBackdrop={[Function]}
                          restoreFocus={true}
                          show={false}
                          transition={[Function]}
                        />
                      </Modal>
                    </GenericModal>
                  </ConfirmModal>
                </div>
              </form>
            </div>
            <div
              className="outgoing-oauth-connections-docs-link"
            >
              <FormattedMessage
                defaultMessage="Get help with <link>configuring outgoing OAuth connections</link>."
                id="add_outgoing_oauth_connection.documentation_link"
                values={
                  Object {
                    "link": [Function],
                  }
                }
              >
                <span>
                  Get help with 
                  <a
                    href="https://mattermost.com/pl/outgoing-oauth-connections"
                    key=".$.1"
                  >
                    configuring outgoing OAuth connections
                  </a>
                  .
                </span>
              </FormattedMessage>
            </div>
            <ConfirmModal
              confirmButtonClass="btn btn-primary"
              confirmButtonText="Save anyway"
              message="This connection has not been validated, Do you want to save anyway?"
              modalClass=""
              onCancel={[Function]}
              onConfirm={[Function]}
              onExited={[Function]}
              show={false}
              title="Save Outgoing OAuth Connection"
            >
              <GenericModal
<<<<<<< HEAD
=======
                ariaLabelledby="confirmModalLabel"
                autoCloseOnCancelButton={true}
                autoCloseOnConfirmButton={true}
                bodyPadding={true}
>>>>>>> 6ae0efd2
                className="ConfirmModal a11y__modal "
                compassDesign={true}
                id="confirmModal"
                modalHeaderText="Save Outgoing OAuth Connection"
                onExited={[Function]}
                onHide={[Function]}
                show={false}
              >
                <Modal
                  animation={true}
                  aria-labelledby="confirmModalLabel"
                  aria-modal="true"
                  autoFocus={true}
                  backdrop={true}
                  bsClass="modal"
                  dialogClassName="GenericModal__location--center a11y__modal GenericModal GenericModal__compassDesign ConfirmModal a11y__modal "
                  dialogComponentClass={[Function]}
                  enforceFocus={true}
                  id="confirmModal"
                  keyboard={true}
                  manager={
                    ModalManager {
                      "add": [Function],
                      "containers": Array [],
                      "data": Array [],
                      "handleContainerOverflow": true,
                      "hideSiblingNodes": true,
                      "isTopModal": [Function],
                      "modals": Array [],
                      "remove": [Function],
                    }
                  }
                  onExited={[Function]}
                  onHide={[Function]}
                  renderBackdrop={[Function]}
                  restoreFocus={true}
                  role="none"
                  show={false}
                >
                  <Modal
                    autoFocus={true}
                    backdrop={true}
                    backdropClassName="modal-backdrop"
                    backdropTransition={[Function]}
                    containerClassName="modal-open"
                    enforceFocus={true}
                    keyboard={true}
                    manager={
                      ModalManager {
                        "add": [Function],
                        "containers": Array [],
                        "data": Array [],
                        "handleContainerOverflow": true,
                        "hideSiblingNodes": true,
                        "isTopModal": [Function],
                        "modals": Array [],
                        "remove": [Function],
                      }
                    }
                    onEntering={[Function]}
                    onExited={[Function]}
                    onHide={[Function]}
                    renderBackdrop={[Function]}
                    restoreFocus={true}
                    show={false}
                    transition={[Function]}
                  />
                </Modal>
              </GenericModal>
            </ConfirmModal>
          </div>
        </AbstractOutgoingOAuthConnection>
      </EditOutgoingOAuthConnection>
    </Provider>
  </Router>
</BrowserRouter>
`;

exports[`components/integrations/EditOutgoingOAuthConnection should match snapshot, loading 1`] = `
<BrowserRouter>
  <Router
    history={
      Object {
        "action": "POP",
        "block": [Function],
        "createHref": [Function],
        "go": [Function],
        "goBack": [Function],
        "goForward": [Function],
        "length": 1,
        "listen": [Function],
        "location": Object {
          "hash": "",
          "pathname": "undefinedundefined",
          "search": "",
          "state": undefined,
        },
        "push": [Function],
        "replace": [Function],
      }
    }
  >
    <Provider
      store={
        Object {
          "clearActions": [Function],
          "dispatch": [Function],
          "getActions": [Function],
          "getState": [Function],
          "replaceReducer": [Function],
          "subscribe": [Function],
        }
      }
    >
      <EditOutgoingOAuthConnection
        location={
          Object {
            "search": "?id=facxd9wpzpbpfp8pad78xj75pr",
          }
        }
        oauthApp={
          Object {
            "audiences": Array [
              "https://test.com/callback",
              "https://test.com/callback2",
            ],
            "client_id": "someclientid",
            "client_secret": "88cxd9wpzpbpfp8pad78xj75pr",
            "create_at": 1501365458934,
            "creator_id": "88oybd1dwfdoxpkpw1h5kpbyco",
            "grant_type": "client_credentials",
            "id": "facxd9wpzpbpfp8pad78xj75pr",
            "name": "testApp",
            "oauth_token_url": "https://mytoken.url",
            "update_at": 1501365458934,
          }
        }
        team={
          Object {
            "allow_open_invite": false,
            "allowed_domains": "",
            "company_name": "",
            "create_at": 0,
            "delete_at": 0,
            "description": "",
            "display_name": "name",
            "email": "",
            "group_constrained": false,
            "id": "dbcxd9wpzpbpfp8pad78xj12pr",
            "invite_id": "",
            "name": "test",
            "scheme_id": "id",
            "type": "O",
            "update_at": 0,
          }
        }
      >
        <AbstractOutgoingOAuthConnection
          footer={
            Object {
              "defaultMessage": "Update",
              "id": "edit_outgoing_oauth_connection.update",
            }
          }
          header={
            Object {
              "defaultMessage": "Edit",
              "id": "integrations.edit",
            }
          }
          initialConnection={
            Object {
              "audiences": Array [
                "https://mysite.com/api",
                "https://myothersite.com/api/v2",
              ],
              "client_id": "client1",
              "client_secret": "",
              "create_at": 1501365458934,
              "creator_id": "88oybd1dwfdoxpkpw1h5kpbyco",
              "grant_type": "client_credentials",
              "id": "facxd9wpzpbpfp8pad78xj75pr",
              "name": "firstConnection",
              "oauth_token_url": "https://oauthtoken1.com/oauth/token",
              "update_at": 1501365458934,
            }
          }
          loading={
            Object {
              "defaultMessage": "Updating...",
              "id": "edit_outgoing_oauth_connection.updating",
            }
          }
          renderExtra={
            <ConfirmModal
              confirmButtonClass="btn btn-primary"
              confirmButtonText={
                <Memo(MemoizedFormattedMessage)
                  defaultMessage="Update"
                  id="update_command.update"
                />
              }
              message={
                <Memo(MemoizedFormattedMessage)
                  defaultMessage="Your changes may break any existing integrations using this connection. Are you sure you would like to update it?"
                  id="update_outgoing_oauth_connection.question"
                />
              }
              modalClass="integrations-backstage-modal"
              onCancel={[Function]}
              onConfirm={[Function]}
              show={false}
              title={
                <Memo(MemoizedFormattedMessage)
                  defaultMessage="Edit Outgoing OAuth Connection"
                  id="update_outgoing_oauth_connection.confirm"
                />
              }
            />
          }
          serverError=""
          submitAction={[Function]}
          team={
            Object {
              "allow_open_invite": false,
              "allowed_domains": "",
              "company_name": "",
              "create_at": 0,
              "delete_at": 0,
              "description": "",
              "display_name": "name",
              "email": "",
              "group_constrained": false,
              "id": "dbcxd9wpzpbpfp8pad78xj12pr",
              "invite_id": "",
              "name": "test",
              "scheme_id": "id",
              "type": "O",
              "update_at": 0,
            }
          }
        >
          <div
            className="backstage-content"
          >
            <BackstageHeader>
              <div
                className="backstage-header"
              >
                <h1>
                  <Link
                    to="/test/integrations/outgoing-oauth2-connections"
                  >
                    <LinkAnchor
                      href="/test/integrations/outgoing-oauth2-connections"
                      navigate={[Function]}
                    >
                      <a
                        href="/test/integrations/outgoing-oauth2-connections"
                        onClick={[Function]}
                      >
                        <FormattedMessage
                          defaultMessage="Outgoing OAuth Connections"
                          id="add_outgoing_oauth_connection.header"
                        >
                          <span>
                            Outgoing OAuth Connections
                          </span>
                        </FormattedMessage>
                      </a>
                    </LinkAnchor>
                  </Link>
                  <span
                    className="backstage-header__divider"
                    key="divider1"
                  >
                    <i
                      className="fa fa-angle-right"
                      title="Breadcrumb Icon"
                    />
                  </span>
                  <FormattedMessage
                    defaultMessage="Edit"
                    id="integrations.edit"
                  >
                    <span>
                      Edit
                    </span>
                  </FormattedMessage>
                </h1>
              </div>
            </BackstageHeader>
            <div
              className="backstage-form"
            >
              <form
                className="form-horizontal"
              >
                <div
                  className="form-group"
                >
                  <label
                    className="control-label col-sm-4"
                    htmlFor="name"
                  >
                    <FormattedMessage
                      defaultMessage="Name"
                      id="add_outgoing_oauth_connection.name.label"
                    >
                      <span>
                        Name
                      </span>
                    </FormattedMessage>
                  </label>
                  <div
                    className="col-md-5 col-sm-8"
                  >
                    <input
                      className="form-control"
                      id="name"
                      onChange={[Function]}
                      type="text"
                      value="firstConnection"
                    />
                    <div
                      className="form__help"
                    >
                      <FormattedMessage
                        defaultMessage="Specify the name for your OAuth connection."
                        id="add_outgoing_oauth_connection.name.help"
                      >
                        <span>
                          Specify the name for your OAuth connection.
                        </span>
                      </FormattedMessage>
                    </div>
                  </div>
                </div>
                <div
                  className="form-group"
                >
                  <label
                    className="control-label col-sm-4"
                    htmlFor="client_id"
                  >
                    <FormattedMessage
                      defaultMessage="Client ID"
                      id="add_outgoing_oauth_connection.client_id.label"
                    >
                      <span>
                        Client ID
                      </span>
                    </FormattedMessage>
                  </label>
                  <div
                    className="col-md-5 col-sm-8"
                  >
                    <input
                      autoComplete="off"
                      className="form-control"
                      id="client_id"
                      onChange={[Function]}
                      type="text"
                      value="client1"
                    />
                    <div
                      className="form__help"
                    >
                      <FormattedMessage
                        defaultMessage="Specify the Client ID for your OAuth connection."
                        id="add_outgoing_oauth_connection.client_id.help"
                      >
                        <span>
                          Specify the Client ID for your OAuth connection.
                        </span>
                      </FormattedMessage>
                    </div>
                  </div>
                </div>
                <div
                  className="form-group"
                >
                  <label
                    className="control-label col-sm-4"
                    htmlFor="client_secret"
                  >
                    <FormattedMessage
                      defaultMessage="Client Secret"
                      id="add_outgoing_oauth_connection.client_secret.label"
                    >
                      <span>
                        Client Secret
                      </span>
                    </FormattedMessage>
                  </label>
                  <div
                    className="col-md-5 col-sm-8"
                  >
                    <input
                      autoComplete="off"
                      className="form-control disabled"
                      disabled={true}
                      id="client_secret"
                      type="text"
                      value="••••••••••••••••••••••••••••••••••••••••"
                    />
                    <span
                      className="outgoing-oauth-connections-edit-secret"
                      onClick={[Function]}
                    >
                      <i
                        className="icon icon-pencil-outline"
                      />
                    </span>
                    <div
                      className="form__help"
                    >
                      <FormattedMessage
                        defaultMessage="Specify the Client Secret for your OAuth connection."
                        id="add_outgoing_oauth_connection.client_secret.help"
                      >
                        <span>
                          Specify the Client Secret for your OAuth connection.
                        </span>
                      </FormattedMessage>
                    </div>
                  </div>
                </div>
                <div
                  className="form-group"
                >
                  <label
                    className="control-label col-sm-4"
                    htmlFor="oauth_token_url"
                  >
                    <FormattedMessage
                      defaultMessage="OAuth Token URL"
                      id="add_outgoing_oauth_connection.oauth_token_url.label"
                    >
                      <span>
                        OAuth Token URL
                      </span>
                    </FormattedMessage>
                  </label>
                  <div
                    className="col-md-5 col-sm-8"
                  >
                    <input
                      className="form-control"
                      id="token_url"
                      onChange={[Function]}
                      type="text"
                      value="https://oauthtoken1.com/oauth/token"
                    />
                    <div
                      className="form__help"
                    >
                      <FormattedMessage
                        defaultMessage="Specify the OAuth Token URL for your OAuth connection."
                        id="add_outgoing_oauth_connection.oauth_token_url.help"
                      >
                        <span>
                          Specify the OAuth Token URL for your OAuth connection.
                        </span>
                      </FormattedMessage>
                    </div>
                    <div
                      className="outgoing-oauth-connection-validate-button-container"
                    >
                      <ValidateButton
                        onClick={[Function]}
                        setUnvalidated={[Function]}
                        status="initial"
                      >
                        <button
                          className="btn btn-tertiary btn-sm"
                          id="validateConnection"
                          onClick={[Function]}
                          type="button"
                        >
                          <FormattedMessage
                            defaultMessage="Validate Connection"
                            id="add_outgoing_oauth_connection.validate"
                          >
                            <span>
                              Validate Connection
                            </span>
                          </FormattedMessage>
                        </button>
                      </ValidateButton>
                    </div>
                  </div>
                </div>
                <div
                  className="form-group"
                >
                  <label
                    className="control-label col-sm-4"
                    htmlFor="audienceUrls"
                  >
                    <FormattedMessage
                      defaultMessage="Audience URLs (One Per Line)"
                      id="add_outgoing_oauth_connection.audienceUrls.label"
                    >
                      <span>
                        Audience URLs (One Per Line)
                      </span>
                    </FormattedMessage>
                  </label>
                  <div
                    className="col-md-5 col-sm-8"
                  >
                    <textarea
                      className="form-control"
                      id="audienceUrls"
                      onChange={[Function]}
                      rows={3}
                      value="https://mysite.com/api
https://myothersite.com/api/v2"
                    />
                    <div
                      className="form__help"
                    >
                      <FormattedMessage
                        defaultMessage="The URLs which will receive requests with the OAuth token, e.g. your custom slash command handler endpoint. Must be a valid URL and start with http:// or https://."
                        id="add_outgoing_oauth_connection.audienceUrls.help"
                      >
                        <span>
                          The URLs which will receive requests with the OAuth token, e.g. your custom slash command handler endpoint. Must be a valid URL and start with http:// or https://.
                        </span>
                      </FormattedMessage>
                    </div>
                  </div>
                </div>
                <div
                  className="backstage-form__footer"
                >
                  <Memo(FormError)
                    errors={
                      Array [
                        "",
                        "",
                      ]
                    }
                    type="backstage"
                  />
                  <Link
                    className="btn btn-tertiary"
                    to="/test/integrations/outgoing-oauth2-connections"
                  >
                    <LinkAnchor
                      className="btn btn-tertiary"
                      href="/test/integrations/outgoing-oauth2-connections"
                      navigate={[Function]}
                    >
                      <a
                        className="btn btn-tertiary"
                        href="/test/integrations/outgoing-oauth2-connections"
                        onClick={[Function]}
                      >
                        <FormattedMessage
                          defaultMessage="Cancel"
                          id="add_outgoing_oauth_connection.cancel"
                        >
                          <span>
                            Cancel
                          </span>
                        </FormattedMessage>
                      </a>
                    </LinkAnchor>
                  </Link>
                  <Memo(SpinnerButton)
                    className="btn btn-primary"
                    id="saveConnection"
                    onClick={[Function]}
                    spinning={false}
                    spinningText="Updating..."
                    type="submit"
                  >
                    <button
                      className="btn btn-primary"
                      disabled={false}
                      id="saveConnection"
                      onClick={[Function]}
                      type="submit"
                    >
                      <Memo(LoadingWrapper)
                        loading={false}
                        text="Updating..."
                      >
                        <FormattedMessage
                          defaultMessage="Update"
                          id="edit_outgoing_oauth_connection.update"
                        >
                          <span>
                            Update
                          </span>
                        </FormattedMessage>
                      </Memo(LoadingWrapper)>
                    </button>
                  </Memo(SpinnerButton)>
                  <ConfirmModal
                    confirmButtonClass="btn btn-primary"
                    confirmButtonText={
                      <Memo(MemoizedFormattedMessage)
                        defaultMessage="Update"
                        id="update_command.update"
                      />
                    }
                    message={
                      <Memo(MemoizedFormattedMessage)
                        defaultMessage="Your changes may break any existing integrations using this connection. Are you sure you would like to update it?"
                        id="update_outgoing_oauth_connection.question"
                      />
                    }
                    modalClass="integrations-backstage-modal"
                    onCancel={[Function]}
                    onConfirm={[Function]}
                    show={false}
                    title={
                      <Memo(MemoizedFormattedMessage)
                        defaultMessage="Edit Outgoing OAuth Connection"
                        id="update_outgoing_oauth_connection.confirm"
                      />
                    }
                  >
                    <GenericModal
<<<<<<< HEAD
=======
                      ariaLabelledby="confirmModalLabel"
                      autoCloseOnCancelButton={true}
                      autoCloseOnConfirmButton={true}
                      bodyPadding={true}
>>>>>>> 6ae0efd2
                      className="ConfirmModal a11y__modal integrations-backstage-modal"
                      compassDesign={true}
                      id="confirmModal"
                      modalHeaderText={
                        <Memo(MemoizedFormattedMessage)
                          defaultMessage="Edit Outgoing OAuth Connection"
                          id="update_outgoing_oauth_connection.confirm"
                        />
                      }
<<<<<<< HEAD
=======
                      modalLocation="center"
                      onExited={[Function]}
>>>>>>> 6ae0efd2
                      onHide={[Function]}
                      show={false}
                    >
                      <Modal
                        animation={true}
                        aria-labelledby="confirmModalLabel"
                        aria-modal="true"
                        autoFocus={true}
                        backdrop={true}
                        bsClass="modal"
                        dialogClassName="GenericModal__location--center a11y__modal GenericModal GenericModal__compassDesign ConfirmModal a11y__modal integrations-backstage-modal"
                        dialogComponentClass={[Function]}
                        enforceFocus={true}
                        id="confirmModal"
                        keyboard={true}
                        manager={
                          ModalManager {
                            "add": [Function],
                            "containers": Array [],
                            "data": Array [],
                            "handleContainerOverflow": true,
                            "hideSiblingNodes": true,
                            "isTopModal": [Function],
                            "modals": Array [],
                            "remove": [Function],
                          }
                        }
                        onExited={[Function]}
                        onHide={[Function]}
                        renderBackdrop={[Function]}
                        restoreFocus={true}
                        role="none"
                        show={false}
                      >
                        <Modal
                          autoFocus={true}
                          backdrop={true}
                          backdropClassName="modal-backdrop"
                          backdropTransition={[Function]}
                          containerClassName="modal-open"
                          enforceFocus={true}
                          keyboard={true}
                          manager={
                            ModalManager {
                              "add": [Function],
                              "containers": Array [],
                              "data": Array [],
                              "handleContainerOverflow": true,
                              "hideSiblingNodes": true,
                              "isTopModal": [Function],
                              "modals": Array [],
                              "remove": [Function],
                            }
                          }
                          onEntering={[Function]}
                          onExited={[Function]}
                          onHide={[Function]}
                          renderBackdrop={[Function]}
                          restoreFocus={true}
                          show={false}
                          transition={[Function]}
                        />
                      </Modal>
                    </GenericModal>
                  </ConfirmModal>
                </div>
              </form>
            </div>
            <div
              className="outgoing-oauth-connections-docs-link"
            >
              <FormattedMessage
                defaultMessage="Get help with <link>configuring outgoing OAuth connections</link>."
                id="add_outgoing_oauth_connection.documentation_link"
                values={
                  Object {
                    "link": [Function],
                  }
                }
              >
                <span>
                  Get help with 
                  <a
                    href="https://mattermost.com/pl/outgoing-oauth-connections"
                    key=".$.1"
                  >
                    configuring outgoing OAuth connections
                  </a>
                  .
                </span>
              </FormattedMessage>
            </div>
            <ConfirmModal
              confirmButtonClass="btn btn-primary"
              confirmButtonText="Save anyway"
              message="This connection has not been validated, Do you want to save anyway?"
              modalClass=""
              onCancel={[Function]}
              onConfirm={[Function]}
              onExited={[Function]}
              show={false}
              title="Save Outgoing OAuth Connection"
            >
              <GenericModal
<<<<<<< HEAD
=======
                ariaLabelledby="confirmModalLabel"
                autoCloseOnCancelButton={true}
                autoCloseOnConfirmButton={true}
                bodyPadding={true}
>>>>>>> 6ae0efd2
                className="ConfirmModal a11y__modal "
                compassDesign={true}
                id="confirmModal"
                modalHeaderText="Save Outgoing OAuth Connection"
                onExited={[Function]}
                onHide={[Function]}
                show={false}
              >
                <Modal
                  animation={true}
                  aria-labelledby="confirmModalLabel"
                  aria-modal="true"
                  autoFocus={true}
                  backdrop={true}
                  bsClass="modal"
                  dialogClassName="GenericModal__location--center a11y__modal GenericModal GenericModal__compassDesign ConfirmModal a11y__modal "
                  dialogComponentClass={[Function]}
                  enforceFocus={true}
                  id="confirmModal"
                  keyboard={true}
                  manager={
                    ModalManager {
                      "add": [Function],
                      "containers": Array [],
                      "data": Array [],
                      "handleContainerOverflow": true,
                      "hideSiblingNodes": true,
                      "isTopModal": [Function],
                      "modals": Array [],
                      "remove": [Function],
                    }
                  }
                  onExited={[Function]}
                  onHide={[Function]}
                  renderBackdrop={[Function]}
                  restoreFocus={true}
                  role="none"
                  show={false}
                >
                  <Modal
                    autoFocus={true}
                    backdrop={true}
                    backdropClassName="modal-backdrop"
                    backdropTransition={[Function]}
                    containerClassName="modal-open"
                    enforceFocus={true}
                    keyboard={true}
                    manager={
                      ModalManager {
                        "add": [Function],
                        "containers": Array [],
                        "data": Array [],
                        "handleContainerOverflow": true,
                        "hideSiblingNodes": true,
                        "isTopModal": [Function],
                        "modals": Array [],
                        "remove": [Function],
                      }
                    }
                    onEntering={[Function]}
                    onExited={[Function]}
                    onHide={[Function]}
                    renderBackdrop={[Function]}
                    restoreFocus={true}
                    show={false}
                    transition={[Function]}
                  />
                </Modal>
              </GenericModal>
            </ConfirmModal>
          </div>
        </AbstractOutgoingOAuthConnection>
      </EditOutgoingOAuthConnection>
    </Provider>
  </Router>
</BrowserRouter>
`;<|MERGE_RESOLUTION|>--- conflicted
+++ resolved
@@ -549,13 +549,7 @@
                     }
                   >
                     <GenericModal
-<<<<<<< HEAD
-=======
                       ariaLabelledby="confirmModalLabel"
-                      autoCloseOnCancelButton={true}
-                      autoCloseOnConfirmButton={true}
-                      bodyPadding={true}
->>>>>>> 6ae0efd2
                       className="ConfirmModal a11y__modal integrations-backstage-modal"
                       compassDesign={true}
                       id="confirmModal"
@@ -565,11 +559,7 @@
                           id="update_outgoing_oauth_connection.confirm"
                         />
                       }
-<<<<<<< HEAD
-=======
-                      modalLocation="center"
                       onExited={[Function]}
->>>>>>> 6ae0efd2
                       onHide={[Function]}
                       show={false}
                     >
@@ -674,13 +664,7 @@
               title="Save Outgoing OAuth Connection"
             >
               <GenericModal
-<<<<<<< HEAD
-=======
                 ariaLabelledby="confirmModalLabel"
-                autoCloseOnCancelButton={true}
-                autoCloseOnConfirmButton={true}
-                bodyPadding={true}
->>>>>>> 6ae0efd2
                 className="ConfirmModal a11y__modal "
                 compassDesign={true}
                 id="confirmModal"
@@ -1309,13 +1293,7 @@
                     }
                   >
                     <GenericModal
-<<<<<<< HEAD
-=======
                       ariaLabelledby="confirmModalLabel"
-                      autoCloseOnCancelButton={true}
-                      autoCloseOnConfirmButton={true}
-                      bodyPadding={true}
->>>>>>> 6ae0efd2
                       className="ConfirmModal a11y__modal integrations-backstage-modal"
                       compassDesign={true}
                       id="confirmModal"
@@ -1325,11 +1303,7 @@
                           id="update_outgoing_oauth_connection.confirm"
                         />
                       }
-<<<<<<< HEAD
-=======
-                      modalLocation="center"
                       onExited={[Function]}
->>>>>>> 6ae0efd2
                       onHide={[Function]}
                       show={false}
                     >
@@ -1434,13 +1408,7 @@
               title="Save Outgoing OAuth Connection"
             >
               <GenericModal
-<<<<<<< HEAD
-=======
                 ariaLabelledby="confirmModalLabel"
-                autoCloseOnCancelButton={true}
-                autoCloseOnConfirmButton={true}
-                bodyPadding={true}
->>>>>>> 6ae0efd2
                 className="ConfirmModal a11y__modal "
                 compassDesign={true}
                 id="confirmModal"
@@ -2068,13 +2036,7 @@
                     }
                   >
                     <GenericModal
-<<<<<<< HEAD
-=======
                       ariaLabelledby="confirmModalLabel"
-                      autoCloseOnCancelButton={true}
-                      autoCloseOnConfirmButton={true}
-                      bodyPadding={true}
->>>>>>> 6ae0efd2
                       className="ConfirmModal a11y__modal integrations-backstage-modal"
                       compassDesign={true}
                       id="confirmModal"
@@ -2084,11 +2046,7 @@
                           id="update_outgoing_oauth_connection.confirm"
                         />
                       }
-<<<<<<< HEAD
-=======
-                      modalLocation="center"
                       onExited={[Function]}
->>>>>>> 6ae0efd2
                       onHide={[Function]}
                       show={false}
                     >
@@ -2193,13 +2151,7 @@
               title="Save Outgoing OAuth Connection"
             >
               <GenericModal
-<<<<<<< HEAD
-=======
                 ariaLabelledby="confirmModalLabel"
-                autoCloseOnCancelButton={true}
-                autoCloseOnConfirmButton={true}
-                bodyPadding={true}
->>>>>>> 6ae0efd2
                 className="ConfirmModal a11y__modal "
                 compassDesign={true}
                 id="confirmModal"

// Jest Snapshot v1, https://goo.gl/fbAQLP

exports[`components/integrations/AddOutgoingOAuthConnection should match snapshot 1`] = `
<BrowserRouter>
  <Router
    history={
      Object {
        "action": "POP",
        "block": [Function],
        "createHref": [Function],
        "go": [Function],
        "goBack": [Function],
        "goForward": [Function],
        "length": 1,
        "listen": [Function],
        "location": Object {
          "hash": "",
          "pathname": "undefinedundefined",
          "search": "",
          "state": undefined,
        },
        "push": [Function],
        "replace": [Function],
      }
    }
  >
    <Provider
      store={
        Object {
          "clearActions": [Function],
          "dispatch": [Function],
          "getActions": [Function],
          "getState": [Function],
          "replaceReducer": [Function],
          "subscribe": [Function],
        }
      }
    >
      <AddOutgoingOAuthConnection
        team={
          Object {
            "allow_open_invite": false,
            "allowed_domains": "",
            "company_name": "",
            "create_at": 0,
            "delete_at": 0,
            "description": "",
            "display_name": "name",
            "email": "",
            "group_constrained": false,
            "id": "dbcxd9wpzpbpfp8pad78xj12pr",
            "invite_id": "",
            "name": "test",
            "scheme_id": "id",
            "type": "O",
            "update_at": 0,
          }
        }
      >
        <AbstractOutgoingOAuthConnection
          footer={
            Object {
              "defaultMessage": "Save",
              "id": "add_outgoing_oauth_connection.save",
            }
          }
          header={
            Object {
              "defaultMessage": "Add",
              "id": "add_outgoing_oauth_connection.add",
            }
          }
          loading={
            Object {
              "defaultMessage": "Saving...",
              "id": "add_outgoing_oauth_connection.saving",
            }
          }
          serverError=""
          submitAction={[Function]}
          team={
            Object {
              "allow_open_invite": false,
              "allowed_domains": "",
              "company_name": "",
              "create_at": 0,
              "delete_at": 0,
              "description": "",
              "display_name": "name",
              "email": "",
              "group_constrained": false,
              "id": "dbcxd9wpzpbpfp8pad78xj12pr",
              "invite_id": "",
              "name": "test",
              "scheme_id": "id",
              "type": "O",
              "update_at": 0,
            }
          }
        >
          <div
            className="backstage-content"
          >
            <BackstageHeader>
              <div
                className="backstage-header"
              >
                <h1>
                  <Link
                    to="/test/integrations/outgoing-oauth2-connections"
                  >
                    <LinkAnchor
                      href="/test/integrations/outgoing-oauth2-connections"
                      navigate={[Function]}
                    >
                      <a
                        href="/test/integrations/outgoing-oauth2-connections"
                        onClick={[Function]}
                      >
                        <FormattedMessage
                          defaultMessage="Outgoing OAuth Connections"
                          id="add_outgoing_oauth_connection.header"
                        >
                          <span>
                            Outgoing OAuth Connections
                          </span>
                        </FormattedMessage>
                      </a>
                    </LinkAnchor>
                  </Link>
                  <span
                    className="backstage-header__divider"
                    key="divider1"
                  >
                    <i
                      className="fa fa-angle-right"
                      title="Breadcrumb Icon"
                    />
                  </span>
                  <FormattedMessage
                    defaultMessage="Add"
                    id="add_outgoing_oauth_connection.add"
                  >
                    <span>
                      Add
                    </span>
                  </FormattedMessage>
                </h1>
              </div>
            </BackstageHeader>
            <div
              className="backstage-form"
            >
              <form
                className="form-horizontal"
              >
                <div
                  className="form-group"
                >
                  <label
                    className="control-label col-sm-4"
                    htmlFor="name"
                  >
                    <FormattedMessage
                      defaultMessage="Name"
                      id="add_outgoing_oauth_connection.name.label"
                    >
                      <span>
                        Name
                      </span>
                    </FormattedMessage>
                  </label>
                  <div
                    className="col-md-5 col-sm-8"
                  >
                    <input
                      className="form-control"
                      id="name"
                      onChange={[Function]}
                      type="text"
                      value=""
                    />
                    <div
                      className="form__help"
                    >
                      <FormattedMessage
                        defaultMessage="Specify the name for your OAuth connection."
                        id="add_outgoing_oauth_connection.name.help"
                      >
                        <span>
                          Specify the name for your OAuth connection.
                        </span>
                      </FormattedMessage>
                    </div>
                  </div>
                </div>
                <div
                  className="form-group"
                >
                  <label
                    className="control-label col-sm-4"
                    htmlFor="client_id"
                  >
                    <FormattedMessage
                      defaultMessage="Client ID"
                      id="add_outgoing_oauth_connection.client_id.label"
                    >
                      <span>
                        Client ID
                      </span>
                    </FormattedMessage>
                  </label>
                  <div
                    className="col-md-5 col-sm-8"
                  >
                    <input
                      autoComplete="off"
                      className="form-control"
                      id="client_id"
                      onChange={[Function]}
                      type="text"
                      value=""
                    />
                    <div
                      className="form__help"
                    >
                      <FormattedMessage
                        defaultMessage="Specify the Client ID for your OAuth connection."
                        id="add_outgoing_oauth_connection.client_id.help"
                      >
                        <span>
                          Specify the Client ID for your OAuth connection.
                        </span>
                      </FormattedMessage>
                    </div>
                  </div>
                </div>
                <div
                  className="form-group"
                >
                  <label
                    className="control-label col-sm-4"
                    htmlFor="client_secret"
                  >
                    <FormattedMessage
                      defaultMessage="Client Secret"
                      id="add_outgoing_oauth_connection.client_secret.label"
                    >
                      <span>
                        Client Secret
                      </span>
                    </FormattedMessage>
                  </label>
                  <div
                    className="col-md-5 col-sm-8"
                  >
                    <input
                      autoComplete="off"
                      className="form-control"
                      id="client_secret"
                      onChange={[Function]}
                      type="text"
                      value=""
                    />
                    <div
                      className="form__help"
                    >
                      <FormattedMessage
                        defaultMessage="Specify the Client Secret for your OAuth connection."
                        id="add_outgoing_oauth_connection.client_secret.help"
                      >
                        <span>
                          Specify the Client Secret for your OAuth connection.
                        </span>
                      </FormattedMessage>
                    </div>
                  </div>
                </div>
                <div
                  className="form-group"
                >
                  <label
                    className="control-label col-sm-4"
                    htmlFor="oauth_token_url"
                  >
                    <FormattedMessage
                      defaultMessage="OAuth Token URL"
                      id="add_outgoing_oauth_connection.oauth_token_url.label"
                    >
                      <span>
                        OAuth Token URL
                      </span>
                    </FormattedMessage>
                  </label>
                  <div
                    className="col-md-5 col-sm-8"
                  >
                    <input
                      className="form-control"
                      id="token_url"
                      onChange={[Function]}
                      type="text"
                      value=""
                    />
                    <div
                      className="form__help"
                    >
                      <FormattedMessage
                        defaultMessage="Specify the OAuth Token URL for your OAuth connection."
                        id="add_outgoing_oauth_connection.oauth_token_url.help"
                      >
                        <span>
                          Specify the OAuth Token URL for your OAuth connection.
                        </span>
                      </FormattedMessage>
                    </div>
                    <div
                      className="outgoing-oauth-connection-validate-button-container"
                    >
                      <ValidateButton
                        onClick={[Function]}
                        setUnvalidated={[Function]}
                        status="initial"
                      >
                        <button
                          className="btn btn-tertiary btn-sm"
                          id="validateConnection"
                          onClick={[Function]}
                          type="button"
                        >
                          <FormattedMessage
                            defaultMessage="Validate Connection"
                            id="add_outgoing_oauth_connection.validate"
                          >
                            <span>
                              Validate Connection
                            </span>
                          </FormattedMessage>
                        </button>
                      </ValidateButton>
                    </div>
                  </div>
                </div>
                <div
                  className="form-group"
                >
                  <label
                    className="control-label col-sm-4"
                    htmlFor="audienceUrls"
                  >
                    <FormattedMessage
                      defaultMessage="Audience URLs (One Per Line)"
                      id="add_outgoing_oauth_connection.audienceUrls.label"
                    >
                      <span>
                        Audience URLs (One Per Line)
                      </span>
                    </FormattedMessage>
                  </label>
                  <div
                    className="col-md-5 col-sm-8"
                  >
                    <textarea
                      className="form-control"
                      id="audienceUrls"
                      onChange={[Function]}
                      rows={3}
                      value=""
                    />
                    <div
                      className="form__help"
                    >
                      <FormattedMessage
                        defaultMessage="The URLs which will receive requests with the OAuth token, e.g. your custom slash command handler endpoint. Must be a valid URL and start with http:// or https://."
                        id="add_outgoing_oauth_connection.audienceUrls.help"
                      >
                        <span>
                          The URLs which will receive requests with the OAuth token, e.g. your custom slash command handler endpoint. Must be a valid URL and start with http:// or https://.
                        </span>
                      </FormattedMessage>
                    </div>
                  </div>
                </div>
                <div
                  className="backstage-form__footer"
                >
                  <Memo(FormError)
                    errors={
                      Array [
                        "",
                        "",
                      ]
                    }
                    type="backstage"
                  />
                  <Link
                    className="btn btn-tertiary"
                    to="/test/integrations/outgoing-oauth2-connections"
                  >
                    <LinkAnchor
                      className="btn btn-tertiary"
                      href="/test/integrations/outgoing-oauth2-connections"
                      navigate={[Function]}
                    >
                      <a
                        className="btn btn-tertiary"
                        href="/test/integrations/outgoing-oauth2-connections"
                        onClick={[Function]}
                      >
                        <FormattedMessage
                          defaultMessage="Cancel"
                          id="add_outgoing_oauth_connection.cancel"
                        >
                          <span>
                            Cancel
                          </span>
                        </FormattedMessage>
                      </a>
                    </LinkAnchor>
                  </Link>
                  <Memo(SpinnerButton)
                    className="btn btn-primary"
                    id="saveConnection"
                    onClick={[Function]}
                    spinning={false}
                    spinningText="Saving..."
                    type="submit"
                  >
                    <button
                      className="btn btn-primary"
                      disabled={false}
                      id="saveConnection"
                      onClick={[Function]}
                      type="submit"
                    >
                      <Memo(LoadingWrapper)
                        loading={false}
                        text="Saving..."
                      >
                        <FormattedMessage
                          defaultMessage="Save"
                          id="add_outgoing_oauth_connection.save"
                        >
                          <span>
                            Save
                          </span>
                        </FormattedMessage>
                      </Memo(LoadingWrapper)>
                    </button>
                  </Memo(SpinnerButton)>
                </div>
              </form>
            </div>
            <div
              className="outgoing-oauth-connections-docs-link"
            >
              <FormattedMessage
                defaultMessage="Get help with <link>configuring outgoing OAuth connections</link>."
                id="add_outgoing_oauth_connection.documentation_link"
                values={
                  Object {
                    "link": [Function],
                  }
                }
              >
                <span>
                  Get help with 
                  <a
                    href="https://mattermost.com/pl/outgoing-oauth-connections"
                    key=".$.1"
                  >
                    configuring outgoing OAuth connections
                  </a>
                  .
                </span>
              </FormattedMessage>
            </div>
            <ConfirmModal
              confirmButtonClass="btn btn-primary"
              confirmButtonText="Save anyway"
              message="This connection has not been validated, Do you want to save anyway?"
              modalClass=""
              onCancel={[Function]}
              onConfirm={[Function]}
              onExited={[Function]}
              show={false}
              title="Save Outgoing OAuth Connection"
            >
              <GenericModal
<<<<<<< HEAD
=======
                ariaLabelledby="confirmModalLabel"
                autoCloseOnCancelButton={true}
                autoCloseOnConfirmButton={true}
                bodyPadding={true}
>>>>>>> 6ae0efd2
                className="ConfirmModal a11y__modal "
                compassDesign={true}
                id="confirmModal"
                modalHeaderText="Save Outgoing OAuth Connection"
                onExited={[Function]}
                onHide={[Function]}
                show={false}
              >
                <Modal
                  animation={true}
                  aria-labelledby="confirmModalLabel"
                  aria-modal="true"
                  autoFocus={true}
                  backdrop={true}
                  bsClass="modal"
                  dialogClassName="GenericModal__location--center a11y__modal GenericModal GenericModal__compassDesign ConfirmModal a11y__modal "
                  dialogComponentClass={[Function]}
                  enforceFocus={true}
                  id="confirmModal"
                  keyboard={true}
                  manager={
                    ModalManager {
                      "add": [Function],
                      "containers": Array [],
                      "data": Array [],
                      "handleContainerOverflow": true,
                      "hideSiblingNodes": true,
                      "isTopModal": [Function],
                      "modals": Array [],
                      "remove": [Function],
                    }
                  }
                  onExited={[Function]}
                  onHide={[Function]}
                  renderBackdrop={[Function]}
                  restoreFocus={true}
                  role="none"
                  show={false}
                >
                  <Modal
                    autoFocus={true}
                    backdrop={true}
                    backdropClassName="modal-backdrop"
                    backdropTransition={[Function]}
                    containerClassName="modal-open"
                    enforceFocus={true}
                    keyboard={true}
                    manager={
                      ModalManager {
                        "add": [Function],
                        "containers": Array [],
                        "data": Array [],
                        "handleContainerOverflow": true,
                        "hideSiblingNodes": true,
                        "isTopModal": [Function],
                        "modals": Array [],
                        "remove": [Function],
                      }
                    }
                    onEntering={[Function]}
                    onExited={[Function]}
                    onHide={[Function]}
                    renderBackdrop={[Function]}
                    restoreFocus={true}
                    show={false}
                    transition={[Function]}
                  />
                </Modal>
              </GenericModal>
            </ConfirmModal>
          </div>
        </AbstractOutgoingOAuthConnection>
      </AddOutgoingOAuthConnection>
    </Provider>
  </Router>
</BrowserRouter>
`;<|MERGE_RESOLUTION|>--- conflicted
+++ resolved
@@ -487,13 +487,7 @@
               title="Save Outgoing OAuth Connection"
             >
               <GenericModal
-<<<<<<< HEAD
-=======
                 ariaLabelledby="confirmModalLabel"
-                autoCloseOnCancelButton={true}
-                autoCloseOnConfirmButton={true}
-                bodyPadding={true}
->>>>>>> 6ae0efd2
                 className="ConfirmModal a11y__modal "
                 compassDesign={true}
                 id="confirmModal"

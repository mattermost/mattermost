--- conflicted
+++ resolved
@@ -140,17 +140,12 @@
                     <div className='item-details__row'>
                         <span className='item-details__token'>
                             <FormattedMessage
-<<<<<<< HEAD
                                 id='installed_outgoing_oauth_connections.username_'
                                 defaultMessage='Username: <b>{username}</b>'
                                 values={{
                                     username: outgoingOAuthConnection.credentials_username,
                                     b: (chunks: string) => <b>{chunks}</b>,
                                 }}
-=======
-                                id='installed_outgoing_oauth_connections.username'
-                                defaultMessage='Username: '
->>>>>>> cd43bac1
                             />
                             <strong>{outgoingOAuthConnection.credentials_username}</strong>
                         </span>

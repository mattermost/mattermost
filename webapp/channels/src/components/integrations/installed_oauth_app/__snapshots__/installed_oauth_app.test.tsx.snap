// Jest Snapshot v1, https://goo.gl/fbAQLP

exports[`components/integrations/InstalledOAuthApp should filter out OAuthApp 1`] = `""`;

exports[`components/integrations/InstalledOAuthApp should match snapshot 1`] = `
<div
  className="backstage-list__item"
>
  <div
    className="integration__icon integration-list__icon"
  >
    <img
      alt="get app screenshot"
      src="https://test.com/icon"
    />
  </div>
  <div
    className="item-details"
  >
    <div
      className="item-details__row d-flex flex-column flex-md-row justify-content-between"
    >
      <strong
        className="item-details__name"
      >
        testApp
      </strong>
      <div
        className="item-actions"
      >
        <button
          className="style--none color--link"
          id="showSecretButton"
          onClick={[Function]}
        >
          <MemoizedFormattedMessage
            defaultMessage="Show Secret"
            id="installed_integrations.showSecret"
          />
        </button>
         - 
        <button
          className="style--none color--link"
          id="regenerateSecretButton"
          onClick={[Function]}
        >
          <MemoizedFormattedMessage
            defaultMessage="Regenerate Secret"
            id="installed_integrations.regenSecret"
          />
        </button>
         - 
        <Link
          to="/team_name/integrations/oauth2-apps/edit?id=facxd9wpzpbpfp8pad78xj75pr"
        >
          <MemoizedFormattedMessage
            defaultMessage="Edit"
            id="installed_integrations.edit"
          />
        </Link>
         - 
        <Connect(DeleteIntegrationLink)
          modalMessage={
            <Memo(MemoizedFormattedMessage)
              defaultMessage="This action permanently deletes the OAuth 2.0 application and breaks any integrations using it. Are you sure you want to delete it?"
              id="installed_oauth_apps.delete.confirm"
            />
          }
          onDelete={[Function]}
        />
      </div>
    </div>
    <div
      className="item-details__row"
    >
      <span
        className="item-details__description"
      >
        testing
      </span>
    </div>
    <div
      className="item-details__row"
    >
      <span
        className="item-details__url word-break--all"
      >
        <MemoizedFormattedMessage
<<<<<<< HEAD
          defaultMessage="Is Trusted: "
          id="installed_oauth_apps.is_trusted"
=======
          defaultMessage="Is Trusted: <b>{isTrusted}</b>"
          id="installedOauthApps.isTrusted"
          values={
            Object {
              "b": [Function],
              "isTrusted": "Yes",
            }
          }
>>>>>>> bafe37d4
        />
        <strong>
          <MemoizedFormattedMessage
            defaultMessage="Yes"
            id="installed_oauth_apps.trusted.yes"
          />
        </strong>
      </span>
    </div>
    <div
      className="item-details__row"
    >
      <span
        className="item-details__token"
      >
        <MemoizedFormattedMessage
<<<<<<< HEAD
          defaultMessage="Client ID: "
          id="installed_integrations.client_id"
=======
          defaultMessage="Client ID: <b>{clientId}</b>"
          id="installedIntegrations.clientId"
          values={
            Object {
              "b": [Function],
              "clientId": "facxd9wpzpbpfp8pad78xj75pr",
            }
          }
>>>>>>> bafe37d4
        />
        <strong>
          facxd9wpzpbpfp8pad78xj75pr
        </strong>
        <Memo(CopyText)
          tooltip={
            <Memo(MemoizedFormattedMessage)
              defaultMessage="Copy Client Id"
              id="integrations.copy_client_id"
            />
          }
          value="facxd9wpzpbpfp8pad78xj75pr"
        />
      </span>
    </div>
    <div
      className="item-details__row"
    >
      <span
        className="item-details__token"
      >
        <MemoizedFormattedMessage
<<<<<<< HEAD
          defaultMessage="Client Secret: "
          id="installed_integrations.client_secret"
=======
          defaultMessage="Client Secret: <b>{clientSecret}</b>"
          id="installedIntegrations.clientSecret"
          values={
            Object {
              "b": [Function],
              "clientSecret": "***************",
            }
          }
>>>>>>> bafe37d4
        />
        <strong>
          ***************
        </strong>
      </span>
    </div>
    <div
      className="item-details__row"
    >
      <span
        className="item-details__url word-break--all"
      >
        <MemoizedFormattedMessage
          defaultMessage="Callback URLs: {urls}"
          id="installed_integrations.callback_urls"
          values={
            Object {
              "urls": "https://test.com/callback, https://test.com/callback2",
            }
          }
        />
      </span>
    </div>
    <div
      className="item-details__row"
    >
      <span
        className="item-details__creation"
      >
        <MemoizedFormattedMessage
          defaultMessage="Created by {creator} on {createAt, date, full}"
          id="installed_integrations.creation"
          values={
            Object {
              "createAt": 1501365458934,
              "creator": "somename",
            }
          }
        />
      </span>
    </div>
  </div>
</div>
`;

exports[`components/integrations/InstalledOAuthApp should match snapshot from app 1`] = `
<div
  className="backstage-list__item"
>
  <div
    className="integration__icon integration-list__icon"
  >
    <img
      alt="get app screenshot"
      src="https://test.com/icon"
    />
  </div>
  <div
    className="item-details"
  >
    <div
      className="item-details__row d-flex flex-column flex-md-row justify-content-between"
    >
      <strong
        className="item-details__name"
      >
        testApp
      </strong>
    </div>
    <div
      className="item-details__row"
    >
      <span
        className="item-details__description"
      >
        testing
      </span>
    </div>
    <div
      className="item-details__row"
    >
      <span
        className="item-details__creation"
      >
        <MemoizedFormattedMessage
          defaultMessage="Managed by Apps Framework"
          id="installed_integrations.fromApp"
        />
      </span>
    </div>
  </div>
</div>
`;

exports[`components/integrations/InstalledOAuthApp should match snapshot, on error 1`] = `
<div
  className="backstage-list__item"
>
  <div
    className="integration__icon integration-list__icon"
  >
    <img
      alt="get app screenshot"
      src="https://test.com/icon"
    />
  </div>
  <div
    className="item-details"
  >
    <div
      className="item-details__row d-flex flex-column flex-md-row justify-content-between"
    >
      <strong
        className="item-details__name"
      >
        <MemoizedFormattedMessage
          defaultMessage="Unnamed OAuth 2.0 Application"
          id="installed_integrations.unnamed_oauth_app"
        />
      </strong>
      <div
        className="item-actions"
      >
        <button
          className="style--none color--link"
          id="showSecretButton"
          onClick={[Function]}
        >
          <MemoizedFormattedMessage
            defaultMessage="Show Secret"
            id="installed_integrations.showSecret"
          />
        </button>
         - 
        <button
          className="style--none color--link"
          id="regenerateSecretButton"
          onClick={[Function]}
        >
          <MemoizedFormattedMessage
            defaultMessage="Regenerate Secret"
            id="installed_integrations.regenSecret"
          />
        </button>
         - 
        <Link
          to="/team_name/integrations/oauth2-apps/edit?id=facxd9wpzpbpfp8pad78xj75pr"
        >
          <MemoizedFormattedMessage
            defaultMessage="Edit"
            id="installed_integrations.edit"
          />
        </Link>
         - 
        <Connect(DeleteIntegrationLink)
          modalMessage={
            <Memo(MemoizedFormattedMessage)
              defaultMessage="This action permanently deletes the OAuth 2.0 application and breaks any integrations using it. Are you sure you want to delete it?"
              id="installed_oauth_apps.delete.confirm"
            />
          }
          onDelete={[Function]}
        />
      </div>
    </div>
    <Memo(FormError)
      error="error"
    />
    <div
      className="item-details__row"
    >
      <span
        className="item-details__description"
      >
        testing
      </span>
    </div>
    <div
      className="item-details__row"
    >
      <span
        className="item-details__url word-break--all"
      >
        <MemoizedFormattedMessage
<<<<<<< HEAD
          defaultMessage="Is Trusted: "
          id="installed_oauth_apps.is_trusted"
=======
          defaultMessage="Is Trusted: <b>{isTrusted}</b>"
          id="installedOauthApps.isTrusted"
          values={
            Object {
              "b": [Function],
              "isTrusted": "No",
            }
          }
>>>>>>> bafe37d4
        />
        <strong>
          <MemoizedFormattedMessage
            defaultMessage="No"
            id="installed_oauth_apps.trusted.no"
          />
        </strong>
      </span>
    </div>
    <div
      className="item-details__row"
    >
      <span
        className="item-details__token"
      >
        <MemoizedFormattedMessage
<<<<<<< HEAD
          defaultMessage="Client ID: "
          id="installed_integrations.client_id"
=======
          defaultMessage="Client ID: <b>{clientId}</b>"
          id="installedIntegrations.clientId"
          values={
            Object {
              "b": [Function],
              "clientId": "facxd9wpzpbpfp8pad78xj75pr",
            }
          }
>>>>>>> bafe37d4
        />
        <strong>
          facxd9wpzpbpfp8pad78xj75pr
        </strong>
        <Memo(CopyText)
          tooltip={
            <Memo(MemoizedFormattedMessage)
              defaultMessage="Copy Client Id"
              id="integrations.copy_client_id"
            />
          }
          value="facxd9wpzpbpfp8pad78xj75pr"
        />
      </span>
    </div>
    <div
      className="item-details__row"
    >
      <span
        className="item-details__token"
      >
        <MemoizedFormattedMessage
<<<<<<< HEAD
          defaultMessage="Client Secret: "
          id="installed_integrations.client_secret"
=======
          defaultMessage="Client Secret: <b>{clientSecret}</b>"
          id="installedIntegrations.clientSecret"
          values={
            Object {
              "b": [Function],
              "clientSecret": "***************",
            }
          }
>>>>>>> bafe37d4
        />
        <strong>
          ***************
        </strong>
      </span>
    </div>
    <div
      className="item-details__row"
    >
      <span
        className="item-details__url word-break--all"
      >
        <MemoizedFormattedMessage
          defaultMessage="Callback URLs: {urls}"
          id="installed_integrations.callback_urls"
          values={
            Object {
              "urls": "https://test.com/callback, https://test.com/callback2",
            }
          }
        />
      </span>
    </div>
    <div
      className="item-details__row"
    >
      <span
        className="item-details__creation"
      >
        <MemoizedFormattedMessage
          defaultMessage="Created by {creator} on {createAt, date, full}"
          id="installed_integrations.creation"
          values={
            Object {
              "createAt": 1501365458934,
              "creator": "somename",
            }
          }
        />
      </span>
    </div>
  </div>
</div>
`;

exports[`components/integrations/InstalledOAuthApp should match snapshot, when oauthApp is without name and not trusted 1`] = `
<div
  className="backstage-list__item"
>
  <div
    className="integration__icon integration-list__icon"
  >
    <img
      alt="get app screenshot"
      src="https://test.com/icon"
    />
  </div>
  <div
    className="item-details"
  >
    <div
      className="item-details__row d-flex flex-column flex-md-row justify-content-between"
    >
      <strong
        className="item-details__name"
      >
        <MemoizedFormattedMessage
          defaultMessage="Unnamed OAuth 2.0 Application"
          id="installed_integrations.unnamed_oauth_app"
        />
      </strong>
      <div
        className="item-actions"
      >
        <button
          className="style--none color--link"
          id="showSecretButton"
          onClick={[Function]}
        >
          <MemoizedFormattedMessage
            defaultMessage="Show Secret"
            id="installed_integrations.showSecret"
          />
        </button>
         - 
        <button
          className="style--none color--link"
          id="regenerateSecretButton"
          onClick={[Function]}
        >
          <MemoizedFormattedMessage
            defaultMessage="Regenerate Secret"
            id="installed_integrations.regenSecret"
          />
        </button>
         - 
        <Link
          to="/team_name/integrations/oauth2-apps/edit?id=facxd9wpzpbpfp8pad78xj75pr"
        >
          <MemoizedFormattedMessage
            defaultMessage="Edit"
            id="installed_integrations.edit"
          />
        </Link>
         - 
        <Connect(DeleteIntegrationLink)
          modalMessage={
            <Memo(MemoizedFormattedMessage)
              defaultMessage="This action permanently deletes the OAuth 2.0 application and breaks any integrations using it. Are you sure you want to delete it?"
              id="installed_oauth_apps.delete.confirm"
            />
          }
          onDelete={[Function]}
        />
      </div>
    </div>
    <div
      className="item-details__row"
    >
      <span
        className="item-details__description"
      >
        testing
      </span>
    </div>
    <div
      className="item-details__row"
    >
      <span
        className="item-details__url word-break--all"
      >
        <MemoizedFormattedMessage
<<<<<<< HEAD
          defaultMessage="Is Trusted: "
          id="installed_oauth_apps.is_trusted"
=======
          defaultMessage="Is Trusted: <b>{isTrusted}</b>"
          id="installedOauthApps.isTrusted"
          values={
            Object {
              "b": [Function],
              "isTrusted": "No",
            }
          }
>>>>>>> bafe37d4
        />
        <strong>
          <MemoizedFormattedMessage
            defaultMessage="No"
            id="installed_oauth_apps.trusted.no"
          />
        </strong>
      </span>
    </div>
    <div
      className="item-details__row"
    >
      <span
        className="item-details__token"
      >
        <MemoizedFormattedMessage
<<<<<<< HEAD
          defaultMessage="Client ID: "
          id="installed_integrations.client_id"
=======
          defaultMessage="Client ID: <b>{clientId}</b>"
          id="installedIntegrations.clientId"
          values={
            Object {
              "b": [Function],
              "clientId": "facxd9wpzpbpfp8pad78xj75pr",
            }
          }
>>>>>>> bafe37d4
        />
        <strong>
          facxd9wpzpbpfp8pad78xj75pr
        </strong>
        <Memo(CopyText)
          tooltip={
            <Memo(MemoizedFormattedMessage)
              defaultMessage="Copy Client Id"
              id="integrations.copy_client_id"
            />
          }
          value="facxd9wpzpbpfp8pad78xj75pr"
        />
      </span>
    </div>
    <div
      className="item-details__row"
    >
      <span
        className="item-details__token"
      >
        <MemoizedFormattedMessage
<<<<<<< HEAD
          defaultMessage="Client Secret: "
          id="installed_integrations.client_secret"
=======
          defaultMessage="Client Secret: <b>{clientSecret}</b>"
          id="installedIntegrations.clientSecret"
          values={
            Object {
              "b": [Function],
              "clientSecret": "***************",
            }
          }
>>>>>>> bafe37d4
        />
        <strong>
          ***************
        </strong>
      </span>
    </div>
    <div
      className="item-details__row"
    >
      <span
        className="item-details__url word-break--all"
      >
        <MemoizedFormattedMessage
          defaultMessage="Callback URLs: {urls}"
          id="installed_integrations.callback_urls"
          values={
            Object {
              "urls": "https://test.com/callback, https://test.com/callback2",
            }
          }
        />
      </span>
    </div>
    <div
      className="item-details__row"
    >
      <span
        className="item-details__creation"
      >
        <MemoizedFormattedMessage
          defaultMessage="Created by {creator} on {createAt, date, full}"
          id="installed_integrations.creation"
          values={
            Object {
              "createAt": 1501365458934,
              "creator": "somename",
            }
          }
        />
      </span>
    </div>
  </div>
</div>
`;<|MERGE_RESOLUTION|>--- conflicted
+++ resolved
@@ -38,7 +38,7 @@
             id="installed_integrations.showSecret"
           />
         </button>
-         - 
+         -
         <button
           className="style--none color--link"
           id="regenerateSecretButton"
@@ -49,7 +49,7 @@
             id="installed_integrations.regenSecret"
           />
         </button>
-         - 
+         -
         <Link
           to="/team_name/integrations/oauth2-apps/edit?id=facxd9wpzpbpfp8pad78xj75pr"
         >
@@ -58,7 +58,7 @@
             id="installed_integrations.edit"
           />
         </Link>
-         - 
+         -
         <Connect(DeleteIntegrationLink)
           modalMessage={
             <Memo(MemoizedFormattedMessage)
@@ -86,19 +86,8 @@
         className="item-details__url word-break--all"
       >
         <MemoizedFormattedMessage
-<<<<<<< HEAD
           defaultMessage="Is Trusted: "
           id="installed_oauth_apps.is_trusted"
-=======
-          defaultMessage="Is Trusted: <b>{isTrusted}</b>"
-          id="installedOauthApps.isTrusted"
-          values={
-            Object {
-              "b": [Function],
-              "isTrusted": "Yes",
-            }
-          }
->>>>>>> bafe37d4
         />
         <strong>
           <MemoizedFormattedMessage
@@ -115,19 +104,8 @@
         className="item-details__token"
       >
         <MemoizedFormattedMessage
-<<<<<<< HEAD
           defaultMessage="Client ID: "
           id="installed_integrations.client_id"
-=======
-          defaultMessage="Client ID: <b>{clientId}</b>"
-          id="installedIntegrations.clientId"
-          values={
-            Object {
-              "b": [Function],
-              "clientId": "facxd9wpzpbpfp8pad78xj75pr",
-            }
-          }
->>>>>>> bafe37d4
         />
         <strong>
           facxd9wpzpbpfp8pad78xj75pr
@@ -150,19 +128,8 @@
         className="item-details__token"
       >
         <MemoizedFormattedMessage
-<<<<<<< HEAD
           defaultMessage="Client Secret: "
           id="installed_integrations.client_secret"
-=======
-          defaultMessage="Client Secret: <b>{clientSecret}</b>"
-          id="installedIntegrations.clientSecret"
-          values={
-            Object {
-              "b": [Function],
-              "clientSecret": "***************",
-            }
-          }
->>>>>>> bafe37d4
         />
         <strong>
           ***************
@@ -296,7 +263,7 @@
             id="installed_integrations.showSecret"
           />
         </button>
-         - 
+         -
         <button
           className="style--none color--link"
           id="regenerateSecretButton"
@@ -307,7 +274,7 @@
             id="installed_integrations.regenSecret"
           />
         </button>
-         - 
+         -
         <Link
           to="/team_name/integrations/oauth2-apps/edit?id=facxd9wpzpbpfp8pad78xj75pr"
         >
@@ -316,7 +283,7 @@
             id="installed_integrations.edit"
           />
         </Link>
-         - 
+         -
         <Connect(DeleteIntegrationLink)
           modalMessage={
             <Memo(MemoizedFormattedMessage)
@@ -347,19 +314,8 @@
         className="item-details__url word-break--all"
       >
         <MemoizedFormattedMessage
-<<<<<<< HEAD
           defaultMessage="Is Trusted: "
           id="installed_oauth_apps.is_trusted"
-=======
-          defaultMessage="Is Trusted: <b>{isTrusted}</b>"
-          id="installedOauthApps.isTrusted"
-          values={
-            Object {
-              "b": [Function],
-              "isTrusted": "No",
-            }
-          }
->>>>>>> bafe37d4
         />
         <strong>
           <MemoizedFormattedMessage
@@ -376,19 +332,8 @@
         className="item-details__token"
       >
         <MemoizedFormattedMessage
-<<<<<<< HEAD
           defaultMessage="Client ID: "
           id="installed_integrations.client_id"
-=======
-          defaultMessage="Client ID: <b>{clientId}</b>"
-          id="installedIntegrations.clientId"
-          values={
-            Object {
-              "b": [Function],
-              "clientId": "facxd9wpzpbpfp8pad78xj75pr",
-            }
-          }
->>>>>>> bafe37d4
         />
         <strong>
           facxd9wpzpbpfp8pad78xj75pr
@@ -411,19 +356,8 @@
         className="item-details__token"
       >
         <MemoizedFormattedMessage
-<<<<<<< HEAD
           defaultMessage="Client Secret: "
           id="installed_integrations.client_secret"
-=======
-          defaultMessage="Client Secret: <b>{clientSecret}</b>"
-          id="installedIntegrations.clientSecret"
-          values={
-            Object {
-              "b": [Function],
-              "clientSecret": "***************",
-            }
-          }
->>>>>>> bafe37d4
         />
         <strong>
           ***************
@@ -508,7 +442,7 @@
             id="installed_integrations.showSecret"
           />
         </button>
-         - 
+         -
         <button
           className="style--none color--link"
           id="regenerateSecretButton"
@@ -519,7 +453,7 @@
             id="installed_integrations.regenSecret"
           />
         </button>
-         - 
+         -
         <Link
           to="/team_name/integrations/oauth2-apps/edit?id=facxd9wpzpbpfp8pad78xj75pr"
         >
@@ -528,7 +462,7 @@
             id="installed_integrations.edit"
           />
         </Link>
-         - 
+         -
         <Connect(DeleteIntegrationLink)
           modalMessage={
             <Memo(MemoizedFormattedMessage)
@@ -556,19 +490,8 @@
         className="item-details__url word-break--all"
       >
         <MemoizedFormattedMessage
-<<<<<<< HEAD
           defaultMessage="Is Trusted: "
           id="installed_oauth_apps.is_trusted"
-=======
-          defaultMessage="Is Trusted: <b>{isTrusted}</b>"
-          id="installedOauthApps.isTrusted"
-          values={
-            Object {
-              "b": [Function],
-              "isTrusted": "No",
-            }
-          }
->>>>>>> bafe37d4
         />
         <strong>
           <MemoizedFormattedMessage
@@ -585,19 +508,8 @@
         className="item-details__token"
       >
         <MemoizedFormattedMessage
-<<<<<<< HEAD
           defaultMessage="Client ID: "
           id="installed_integrations.client_id"
-=======
-          defaultMessage="Client ID: <b>{clientId}</b>"
-          id="installedIntegrations.clientId"
-          values={
-            Object {
-              "b": [Function],
-              "clientId": "facxd9wpzpbpfp8pad78xj75pr",
-            }
-          }
->>>>>>> bafe37d4
         />
         <strong>
           facxd9wpzpbpfp8pad78xj75pr
@@ -620,19 +532,8 @@
         className="item-details__token"
       >
         <MemoizedFormattedMessage
-<<<<<<< HEAD
           defaultMessage="Client Secret: "
           id="installed_integrations.client_secret"
-=======
-          defaultMessage="Client Secret: <b>{clientSecret}</b>"
-          id="installedIntegrations.clientSecret"
-          values={
-            Object {
-              "b": [Function],
-              "clientSecret": "***************",
-            }
-          }
->>>>>>> bafe37d4
         />
         <strong>
           ***************

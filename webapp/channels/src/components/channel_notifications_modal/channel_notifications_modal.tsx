--- conflicted
+++ resolved
@@ -2,7 +2,8 @@
 // See LICENSE.txt for license information.
 
 import deepEqual from 'fast-deep-equal';
-import React, {ReactNode} from 'react';
+import React from 'react';
+import type {ReactNode} from 'react';
 import {Modal} from 'react-bootstrap';
 import {FormattedMessage} from 'react-intl';
 
@@ -11,13 +12,7 @@
 
 import {isChannelMuted} from 'mattermost-redux/utils/channel_utils';
 
-<<<<<<< HEAD
-import {ChannelAutoFollowThreads, DesktopSound, IgnoreChannelMentions, NotificationLevels, NotificationSections} from 'utils/constants';
-
 import NotificationSection from 'components/channel_notifications_modal/components/notification_section';
-=======
-import NotificationSection from 'components/channel_notifications_modal/components/notification_section.jsx';
->>>>>>> b7b08dbc
 
 import {ChannelAutoFollowThreads, DesktopSound, IgnoreChannelMentions, NotificationLevels, NotificationSections} from 'utils/constants';
 import * as NotificationSounds from 'utils/notification_sounds';
@@ -511,30 +506,12 @@
                                         onChangeThreads={this.handleUpdatePushThreadsNotificationLevel}
                                         onSubmit={this.handleSubmitPushNotificationLevel}
                                         onUpdateSection={this.updateSection}
-<<<<<<< HEAD
                                         serverError={serverErrorTag}
-=======
-                                        serverError={serverError}
                                         isGM={isGM}
->>>>>>> b7b08dbc
                                     />
                                     }
                                 </div>
                                 }
-<<<<<<< HEAD
-                                <div className='divider-light'/>
-                                <NotificationSection
-                                    section={NotificationSections.CHANNEL_AUTO_FOLLOW_THREADS}
-                                    expand={activeSection === NotificationSections.CHANNEL_AUTO_FOLLOW_THREADS}
-                                    memberNotificationLevel={markUnreadNotifyLevel}
-                                    ignoreChannelMentions={ignoreChannelMentions}
-                                    channelAutoFollowThreads={channelAutoFollowThreads}
-                                    onChange={this.handleUpdateChannelAutoFollowThreads as (value: string | any) => void}
-                                    onSubmit={this.handleSubmitChannelAutoFollowThreads}
-                                    onUpdateSection={this.updateSection}
-                                    serverError={serverError}
-                                />
-=======
                                 {!isGM &&
                                 <>
                                     <div className='divider-light'/>
@@ -544,7 +521,7 @@
                                         memberNotificationLevel={markUnreadNotifyLevel}
                                         ignoreChannelMentions={ignoreChannelMentions}
                                         channelAutoFollowThreads={channelAutoFollowThreads}
-                                        onChange={this.handleUpdateChannelAutoFollowThreads}
+                                        onChange={this.handleUpdateChannelAutoFollowThreads as (value: string | any) => void}
                                         onSubmit={this.handleSubmitChannelAutoFollowThreads}
                                         onUpdateSection={this.updateSection}
                                         serverError={serverError}
@@ -552,7 +529,6 @@
                                     />
                                 </>
                                 }
->>>>>>> b7b08dbc
                                 <div className='divider-dark'/>
                             </div>
                         </div>

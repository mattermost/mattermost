--- conflicted
+++ resolved
@@ -16,7 +16,6 @@
     isCollapsed?: boolean;
 }
 
-<<<<<<< HEAD
 const defaultOption = (
     <FormattedMessage
         id='channel_notifications.defaultOption'
@@ -24,10 +23,7 @@
     />
 );
 
-export default function Describe({section, isCollapsed, memberNotifyLevel, globalNotifyLevel, ignoreChannelMentions}: Props) {
-=======
 export default function Describe({section, isCollapsed, memberNotifyLevel, globalNotifyLevel, ignoreChannelMentions, channelAutoFollowThreads}: Props) {
->>>>>>> 212ac800
     if (memberNotifyLevel === NotificationLevels.DEFAULT && globalNotifyLevel) {
         t('channel_notifications.levels.default');
         t('channel_notifications.levels.all');

// Copyright (c) 2015-present Mattermost, Inc. All Rights Reserved.
// See LICENSE.txt for license information.

<<<<<<< HEAD
import React, {ChangeEvent, useMemo, useRef, ReactNode} from 'react';
=======
import React, {useMemo, useRef} from 'react';
import type {ChangeEvent} from 'react';
>>>>>>> b7b08dbc
import {FormattedMessage} from 'react-intl';
import {useSelector} from 'react-redux';
import ReactSelect from 'react-select';
import type {ValueType} from 'react-select';

import type {ChannelNotifyProps} from '@mattermost/types/channels';

import {isCollapsedThreadsEnabled} from 'mattermost-redux/selectors/entities/preferences';

import SettingItemMax from 'components/setting_item_max';

import {ChannelAutoFollowThreads, DesktopSound, IgnoreChannelMentions, NotificationLevels, NotificationSections} from 'utils/constants';
import {notificationSounds} from 'utils/notification_sounds';

import Describe from './describe';
import ExtraInfo from './extra_info';
import SectionTitle from './section_title';

type SelectedOption = {
    label: string;
    value: string;
};

type Props = {
    ignoreChannelMentions?: string;
    channelAutoFollowThreads?: string;
    onChange: (e: ChangeEvent<HTMLInputElement>) => void;
    onChangeThreads?: (e: ChangeEvent<HTMLInputElement>) => void;
    onChangeDesktopSound?: (e: ChangeEvent<HTMLInputElement>) => void;
    onChangeNotificationSound?: (selectedOption: ValueType<SelectedOption>) => void;
    onCollapseSection: (section: string) => void;
    onReset?: () => void;
    onSubmit: (setting?: string) => void;
    isNotificationsSettingSameAsGlobal?: boolean;
    globalNotifyLevel?: string;
    globalNotificationSound?: ChannelNotifyProps['desktop_notification_sound'];
    memberNotifyLevel: string;
    memberThreadsNotifyLevel?: string;
    memberDesktopSound?: string;
    memberDesktopNotificationSound?: string;
    section: string;
<<<<<<< HEAD
    serverError?: ReactNode;
=======
    serverError?: string;
    isGM: boolean;
>>>>>>> b7b08dbc
}

const sounds = Array.from(notificationSounds.keys());

const makeDefaultOptionLabel = (option: string) => `${option} (default)`;

const makeReactSelectValue = (option: string, isDefault: boolean) => {
    return {value: option, label: isDefault ? makeDefaultOptionLabel(option) : option};
};

export default function ExpandView({
    section,
    memberNotifyLevel,
    memberThreadsNotifyLevel,
    memberDesktopSound,
    memberDesktopNotificationSound,
    globalNotifyLevel,
    globalNotificationSound,
    isNotificationsSettingSameAsGlobal,
    onChange,
    onChangeThreads,
    onChangeDesktopSound,
    onChangeNotificationSound,
    onReset,
    onSubmit,
    serverError,
    onCollapseSection,
    ignoreChannelMentions,
    channelAutoFollowThreads,
    isGM,
}: Props) {
    const isCRTEnabled = useSelector(isCollapsedThreadsEnabled);

    const soundOptions = useMemo(() => sounds.map((sound) => {
        return {value: sound, label: sound === globalNotificationSound ? makeDefaultOptionLabel(sound) : sound};
    }), [globalNotificationSound]);

    const dropdownSoundRef = useRef<ReactSelect>(null);

    const inputs = [(
        <div key='channel-notification-level-radio'>
            {(section === NotificationSections.DESKTOP || section === NotificationSections.PUSH) &&
            <fieldset>
                { section === NotificationSections.DESKTOP && <legend className='form-legend'>
                    <FormattedMessage
                        id='channel_notifications.sendDesktop'
                        defaultMessage='Send desktop notifications'
                    />
                </legend>}
                { section === NotificationSections.PUSH && <legend className='form-legend'>
                    <FormattedMessage
                        id='channel_notifications.sendMobilePush'
                        defaultMessage='Send mobile push notifications'
                    />
                </legend>}
                <div className='radio'>
                    <label className=''>
                        <input
                            id='channelNotificationAllActivity'
                            name='channelNotifications'
                            type='radio'
                            value={NotificationLevels.ALL}
                            checked={memberNotifyLevel === NotificationLevels.ALL}
                            onChange={onChange}
                        />
                        <Describe
                            section={section}
                            memberNotifyLevel={NotificationLevels.ALL}
                            globalNotifyLevel={globalNotifyLevel}
                        />
                    </label>
                </div>
                <div className='radio'>
                    <label className=''>
                        <input
                            id='channelNotificationMentions'
                            name='channelNotifications'
                            type='radio'
                            value={NotificationLevels.MENTION}
                            checked={memberNotifyLevel === NotificationLevels.MENTION}
                            onChange={onChange}
                        />
                        <Describe
                            section={section}
                            memberNotifyLevel={NotificationLevels.MENTION}
                            globalNotifyLevel={globalNotifyLevel}
                        />
                    </label>
                </div>
                <div className='radio'>
                    <label>
                        <input
                            id='channelNotificationNever'
                            name='channelNotifications'
                            type='radio'
                            value={NotificationLevels.NONE}
                            checked={memberNotifyLevel === NotificationLevels.NONE}
                            onChange={onChange}
                        />
                        <Describe
                            section={section}
                            memberNotifyLevel={NotificationLevels.NONE}
                            globalNotifyLevel={globalNotifyLevel}
                        />
                    </label>
                </div>
            </fieldset>
            }
            {section === NotificationSections.IGNORE_CHANNEL_MENTIONS &&
                <fieldset>
                    <div className='radio'>
                        <label>
                            <input
                                id='ignoreChannelMentionsOn'
                                name='ignoreChannelMentions'
                                type='radio'
                                value={IgnoreChannelMentions.ON}
                                checked={ignoreChannelMentions === IgnoreChannelMentions.ON}
                                onChange={onChange}
                            />
                            <Describe
                                section={section}
                                ignoreChannelMentions={IgnoreChannelMentions.ON}
                                memberNotifyLevel={memberNotifyLevel}
                                globalNotifyLevel={globalNotifyLevel}
                            />
                        </label>
                    </div>
                    <div className='radio'>
                        <label>
                            <input
                                id='ignoreChannelMentionsOff'
                                name='ignoreChannelMentions'
                                type='radio'
                                value={IgnoreChannelMentions.OFF}
                                checked={ignoreChannelMentions === IgnoreChannelMentions.OFF}
                                onChange={onChange}
                            />
                            <Describe
                                section={section}
                                ignoreChannelMentions={IgnoreChannelMentions.OFF}
                                memberNotifyLevel={memberNotifyLevel}
                                globalNotifyLevel={globalNotifyLevel}
                            />
                        </label>
                    </div>
                </fieldset>
            }
            {section === NotificationSections.CHANNEL_AUTO_FOLLOW_THREADS &&
                <fieldset>
                    <div className='radio'>
                        <label>
                            <input
                                id='channelAutoFollowThreadsOn'
                                name='channelAutoFollowThreads'
                                type='radio'
                                value={ChannelAutoFollowThreads.ON}
                                checked={channelAutoFollowThreads === ChannelAutoFollowThreads.ON}
                                onChange={onChange}
                            />
                            <Describe
                                section={section}
                                channelAutoFollowThreads={ChannelAutoFollowThreads.ON}
                                memberNotifyLevel={memberNotifyLevel}
                                globalNotifyLevel={globalNotifyLevel}
                            />
                        </label>
                    </div>
                    <div className='radio'>
                        <label>
                            <input
                                id='channelAutoFollowThreadsOff'
                                name='channelAutoFollowThreads'
                                type='radio'
                                value={ChannelAutoFollowThreads.OFF}
                                checked={channelAutoFollowThreads === ChannelAutoFollowThreads.OFF}
                                onChange={onChange}
                            />
                            <Describe
                                section={section}
                                channelAutoFollowThreads={ChannelAutoFollowThreads.OFF}
                                memberNotifyLevel={memberNotifyLevel}
                                globalNotifyLevel={globalNotifyLevel}
                            />
                        </label>
                    </div>
                </fieldset>
            }
            {section === NotificationSections.MARK_UNREAD &&
            <fieldset>
                <div className='radio'>
                    <label className=''>
                        <input
                            id='channelNotificationUnmute'
                            name='channelNotificationMute'
                            type='radio'
                            value={NotificationLevels.MENTION}
                            checked={memberNotifyLevel === NotificationLevels.MENTION}
                            onChange={onChange}
                        />
                        <Describe
                            section={section}
                            memberNotifyLevel={NotificationLevels.MENTION}
                        />
                    </label>
                </div>
                <div className='radio'>
                    <label className=''>
                        <input
                            id='channelNotificationMute'
                            name='channelNotificationMute'
                            type='radio'
                            value={NotificationLevels.ALL}
                            checked={memberNotifyLevel === NotificationLevels.ALL}
                            onChange={onChange}
                        />
                        <Describe
                            section={section}
                            memberNotifyLevel={NotificationLevels.ALL}
                        />
                    </label>
                </div>
            </fieldset>
            }
            <div className='mt-5'>
                <ExtraInfo section={section}/>
            </div>

            {isCRTEnabled &&
            section === NotificationSections.DESKTOP &&
            memberNotifyLevel === NotificationLevels.MENTION &&
            !isGM &&
            <>
                <hr/>
                <fieldset>
                    <legend className='form-legend'>
                        <FormattedMessage
                            id='user.settings.notifications.threads.desktop'
                            defaultMessage='Thread reply notifications'
                        />
                    </legend>
                    <div className='checkbox'>
                        <label>
                            <input
                                id='desktopThreadsNotificationAllActivity'
                                type='checkbox'
                                name='desktopThreadsNotificationLevel'
                                checked={memberThreadsNotifyLevel === NotificationLevels.ALL}
                                onChange={onChangeThreads}
                            />
                            <FormattedMessage
                                id='user.settings.notifications.threads.allActivity'
                                defaultMessage={'Notify me about threads I\'m following'}
                            />
                        </label>
                        <br/>
                    </div>
                    <div className='mt-5'>
                        <FormattedMessage
                            id='user.settings.notifications.threads'
                            defaultMessage={'When enabled, any reply to a thread you\'re following will send a desktop notification.'}
                        />
                    </div>
                </fieldset>
            </>
            }
            {(section === NotificationSections.DESKTOP) && memberNotifyLevel !== NotificationLevels.NONE &&

            <>
                <hr/>
                <fieldset>
                    <legend className='form-legend'>
                        <FormattedMessage
                            id='channel_notifications.sound'
                            defaultMessage='Notification sound'
                        />
                    </legend>
                    <div className='radio'>
                        <label className=''>
                            <input
                                id='channelDesktopSoundOn'
                                name='channelDesktopSound'
                                type='radio'
                                value={DesktopSound.ON}
                                checked={memberDesktopSound === DesktopSound.ON}
                                onChange={onChangeDesktopSound}
                            />
                            <FormattedMessage
                                id='channel_notifications.sound.on.title'
                                defaultMessage='On'
                            />
                        </label>
                    </div>
                    <div className='radio'>
                        <label>
                            <input
                                id='channelDesktopSoundOff'
                                name='channelDesktopSound'
                                type='radio'
                                value={DesktopSound.OFF}
                                checked={memberDesktopSound === DesktopSound.OFF}
                                onChange={onChangeDesktopSound}
                            />
                            <FormattedMessage
                                id='channel_notifications.sound.off.title'
                                defaultMessage='Off'
                            />
                        </label>
                    </div>
                    {memberDesktopSound === DesktopSound.ON &&
                    <div className='pt-2'>
                        <ReactSelect
                            className='react-select notification-sound-dropdown'
                            classNamePrefix='react-select'
                            id='channelSoundNotification'
                            options={soundOptions}
                            clearable={false}
                            onChange={onChangeNotificationSound}
                            value={makeReactSelectValue(memberDesktopNotificationSound ?? '', memberDesktopNotificationSound === globalNotificationSound)}
                            isSearchable={false}
                            ref={dropdownSoundRef}
                        />
                    </div>}
                    <div className='mt-5'>
                        <FormattedMessage
                            id='channel_notifications.sound_info'
                            defaultMessage='Notification sounds are available on Firefox, Edge, Safari, Chrome and Mattermost Desktop Apps.'
                        />
                    </div>
                </fieldset>
            </>
            }
            {isCRTEnabled &&
            section === NotificationSections.PUSH &&
            memberNotifyLevel === NotificationLevels.MENTION &&
            !isGM &&
            <>
                <hr/>
                <fieldset>
                    <legend className='form-legend'>
                        <FormattedMessage
                            id='user.settings.notifications.threads.push'
                            defaultMessage='Thread reply notifications'
                        />
                    </legend>
                    <div className='checkbox'>
                        <label>
                            <input
                                id='pushThreadsNotificationAllActivity'
                                type='checkbox'
                                name='pushThreadsNotificationLevel'
                                checked={memberThreadsNotifyLevel === NotificationLevels.ALL}
                                onChange={onChangeThreads}
                            />
                            <FormattedMessage
                                id='user.settings.notifications.push_threads.allActivity'
                                defaultMessage={'Notify me about threads I\'m following'}
                            />
                        </label>
                        <br/>
                    </div>
                    <div className='mt-5'>
                        <FormattedMessage
                            id='user.settings.notifications.push_threads'
                            defaultMessage={'When enabled, any reply to a thread you\'re following will send a mobile push notification.'}
                        />
                    </div>
                </fieldset>
            </>
            }
        </div>
    )];

    return (
        <SettingItemMax
            title={
                <SectionTitle
                    section={section}
                    isExpanded={true}
                    isNotificationsSettingSameAsGlobal={isNotificationsSettingSameAsGlobal}
                    onClickResetButton={onReset}
                />}
            inputs={inputs}
            submit={onSubmit}
            serverError={serverError}
            updateSection={onCollapseSection}
        />
    );
}<|MERGE_RESOLUTION|>--- conflicted
+++ resolved
@@ -1,12 +1,8 @@
 // Copyright (c) 2015-present Mattermost, Inc. All Rights Reserved.
 // See LICENSE.txt for license information.
 
-<<<<<<< HEAD
-import React, {ChangeEvent, useMemo, useRef, ReactNode} from 'react';
-=======
 import React, {useMemo, useRef} from 'react';
-import type {ChangeEvent} from 'react';
->>>>>>> b7b08dbc
+import type {ChangeEvent, ReactNode} from 'react';
 import {FormattedMessage} from 'react-intl';
 import {useSelector} from 'react-redux';
 import ReactSelect from 'react-select';
@@ -48,12 +44,8 @@
     memberDesktopSound?: string;
     memberDesktopNotificationSound?: string;
     section: string;
-<<<<<<< HEAD
     serverError?: ReactNode;
-=======
-    serverError?: string;
     isGM: boolean;
->>>>>>> b7b08dbc
 }
 
 const sounds = Array.from(notificationSounds.keys());

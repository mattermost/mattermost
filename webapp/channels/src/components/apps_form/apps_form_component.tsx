--- conflicted
+++ resolved
@@ -248,11 +248,7 @@
             };
 
             return {
-<<<<<<< HEAD
-                values: initFormValues(nextProps.form, nextProps.timezone),
-=======
                 values,
->>>>>>> f8b3ce4e
                 form: nextProps.form,
             };
         }

--- conflicted
+++ resolved
@@ -202,11 +202,8 @@
         return (
             <AppsForm
                 form={form}
-<<<<<<< HEAD
+                timezone={this.props.timezone}
                 updateType={this.state.updateType}
-=======
-                timezone={this.props.timezone}
->>>>>>> 43f6995f
                 onExited={this.props.onExited}
                 onHide={this.props.onHide}
                 actions={{

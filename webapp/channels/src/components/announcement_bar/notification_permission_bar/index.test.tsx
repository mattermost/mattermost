--- conflicted
+++ resolved
@@ -50,13 +50,8 @@
 
         expect(container).toMatchSnapshot();
 
-<<<<<<< HEAD
-        expect(screen.getByText('We need your permission to show web browser notifications.')).toBeInTheDocument();
+        expect(screen.getByText('We need your permission to show notifications in the browser.')).toBeInTheDocument();
         expect(screen.getByText('Manage notification preferences')).toBeInTheDocument();
-=======
-        expect(screen.getByText('We need your permission to show notifications in the browser.')).toBeInTheDocument();
-        expect(screen.getByText('Enable notifications')).toBeInTheDocument();
->>>>>>> 4129c42e
     });
 
     test('should call requestNotificationPermission and hide the bar when the button is clicked in NotificationPermissionNeverGrantedBar', async () => {

// Copyright (c) 2015-present Mattermost, Inc. All Rights Reserved.
// See LICENSE.txt for license information.

import type {ServerError} from '@mattermost/types/errors';

import {getChannelNameForSearchShortcut} from 'mattermost-redux/selectors/entities/channels';
import {isDirectChannel, isGroupChannel, sortChannelsByTypeListAndDisplayName} from 'mattermost-redux/utils/channel_utils';

import {loadProfilesForGroupChannels} from 'actions/user_actions';
import {getCurrentLocale} from 'selectors/i18n';
import store from 'stores/redux_store';

import Constants from 'utils/constants';

import type {Channel} from './command_provider/app_command_parser/app_command_parser_dependencies.js';
import Provider from './provider';
import type {ResultsCallback} from './provider';
import SearchChannelSuggestion from './search_channel_suggestion';

const getState = store.getState;
const dispatch = store.dispatch;

type SearchChannelAutocomplete = (term: string, teamId: string, success?: (channels: Channel[]) => void, error?: (err: ServerError) => void) => void;

export default class SearchChannelProvider extends Provider {
    autocompleteChannelsForSearch: SearchChannelAutocomplete;

    constructor(channelSearchFunc: SearchChannelAutocomplete) {
        super();
        this.autocompleteChannelsForSearch = channelSearchFunc;
    }

    handlePretextChanged(pretext: string, resultsCallback: ResultsCallback<Channel>, teamId: string) {
        const captured = (/\b(?:in|channel):\s*(\S*)$/i).exec(pretext.toLowerCase());
<<<<<<< HEAD
        if (captured) {
            let channelPrefix = captured[1];
            const isAtSearch = channelPrefix.startsWith('@');
            if (isAtSearch) {
                channelPrefix = channelPrefix.replace(/^@/, '');
            }
            const isTildeSearch = channelPrefix.startsWith('~');
            if (isTildeSearch) {
                channelPrefix = channelPrefix.replace(/^~/, '');
            }
            this.startNewRequest(channelPrefix);

            this.autocompleteChannelsForSearch(
                channelPrefix,
                teamId,
                (data: Channel[]) => {
                    if (this.shouldCancelDispatch(channelPrefix)) {
                        return;
                    }

                    let channels = data;
                    if (isAtSearch) {
                        channels = channels.filter((ch: Channel) => isDirectChannel(ch) || isGroupChannel(ch));
                    }

                    const locale = getCurrentLocale(getState());

                    channels = channels.sort(sortChannelsByTypeListAndDisplayName.bind(null, locale, [Constants.OPEN_CHANNEL, Constants.PRIVATE_CHANNEL, Constants.DM_CHANNEL, Constants.GM_CHANNEL]));
                    const channelNames = channels.map(itemToTerm.bind(null, isAtSearch));

                    resultsCallback({
                        matchedPretext: channelPrefix,
                        terms: channelNames,
                        items: channels,
                        component: SearchChannelSuggestion,
                    });
                },
            );
=======
        if (!captured) {
            return false;
>>>>>>> 05ca61c7
        }

        const prefix = captured[1].replace(/^[@~]/, '');
        const isAtSearch = captured[1].startsWith('@');

        this.startNewRequest(prefix);

        this.autocompleteChannelsForSearch(
            prefix,
            async (data: Channel[]) => {
                if (this.shouldCancelDispatch(prefix)) {
                    return;
                }

                let channels = data;
                if (isAtSearch) {
                    channels = data.filter((ch: Channel) =>
                        isDirectChannel(ch) || isGroupChannel(ch),
                    );
                }

                // Load profiles for group channels if needed
                const groupChannels = channels.filter(isGroupChannel);
                if (groupChannels.length > 0) {
                    await dispatch(loadProfilesForGroupChannels(groupChannels));
                }

                // Sort channels
                const locale = getCurrentLocale(getState());
                channels.sort(sortChannelsByTypeListAndDisplayName.bind(null, locale, [
                    Constants.OPEN_CHANNEL,
                    Constants.PRIVATE_CHANNEL,
                    Constants.DM_CHANNEL,
                    Constants.GM_CHANNEL,
                ]));

                // Get channel names using the selector
                const channelNames = channels.map((channel) => {
                    const name = getChannelNameForSearchShortcut(getState(), channel.id) || channel.name;
                    return isAtSearch && !name.startsWith('@') ? `@${name}` : name;
                });

                resultsCallback({
                    matchedPretext: prefix,
                    terms: channelNames,
                    items: channels,
                    component: SearchChannelSuggestion,
                });
            },
        );

        return true;
    }
}<|MERGE_RESOLUTION|>--- conflicted
+++ resolved
@@ -32,49 +32,8 @@
 
     handlePretextChanged(pretext: string, resultsCallback: ResultsCallback<Channel>, teamId: string) {
         const captured = (/\b(?:in|channel):\s*(\S*)$/i).exec(pretext.toLowerCase());
-<<<<<<< HEAD
-        if (captured) {
-            let channelPrefix = captured[1];
-            const isAtSearch = channelPrefix.startsWith('@');
-            if (isAtSearch) {
-                channelPrefix = channelPrefix.replace(/^@/, '');
-            }
-            const isTildeSearch = channelPrefix.startsWith('~');
-            if (isTildeSearch) {
-                channelPrefix = channelPrefix.replace(/^~/, '');
-            }
-            this.startNewRequest(channelPrefix);
-
-            this.autocompleteChannelsForSearch(
-                channelPrefix,
-                teamId,
-                (data: Channel[]) => {
-                    if (this.shouldCancelDispatch(channelPrefix)) {
-                        return;
-                    }
-
-                    let channels = data;
-                    if (isAtSearch) {
-                        channels = channels.filter((ch: Channel) => isDirectChannel(ch) || isGroupChannel(ch));
-                    }
-
-                    const locale = getCurrentLocale(getState());
-
-                    channels = channels.sort(sortChannelsByTypeListAndDisplayName.bind(null, locale, [Constants.OPEN_CHANNEL, Constants.PRIVATE_CHANNEL, Constants.DM_CHANNEL, Constants.GM_CHANNEL]));
-                    const channelNames = channels.map(itemToTerm.bind(null, isAtSearch));
-
-                    resultsCallback({
-                        matchedPretext: channelPrefix,
-                        terms: channelNames,
-                        items: channels,
-                        component: SearchChannelSuggestion,
-                    });
-                },
-            );
-=======
         if (!captured) {
             return false;
->>>>>>> 05ca61c7
         }
 
         const prefix = captured[1].replace(/^[@~]/, '');
@@ -84,6 +43,7 @@
 
         this.autocompleteChannelsForSearch(
             prefix,
+            teamId
             async (data: Channel[]) => {
                 if (this.shouldCancelDispatch(prefix)) {
                     return;

// Copyright (c) 2015-present Mattermost, Inc. All Rights Reserved.
// See LICENSE.txt for license information.

import React from 'react';
import {connect} from 'react-redux';
import classNames from 'classnames';

import {Channel, ChannelMembership, ChannelType} from '@mattermost/types/channels';
import {PreferenceType} from '@mattermost/types/preferences';
import {Team} from '@mattermost/types/teams';
import {UserProfile} from '@mattermost/types/users';
import {RelationOneToOne} from '@mattermost/types/utilities';

import GuestTag from 'components/widgets/tag/guest_tag';
import BotTag from 'components/widgets/tag/bot_tag';

import {UserTypes} from 'mattermost-redux/action_types';
import {Client4} from 'mattermost-redux/client';
import {
    getDirectAndGroupChannels,
    getGroupChannels,
    getMyChannelMemberships,
    getChannelByName,
    getCurrentChannel,
    getDirectTeammate,
    getChannelsInAllTeams,
    getSortedAllTeamsUnreadChannels,
    getAllTeamsUnreadChannelIds,
} from 'mattermost-redux/selectors/entities/channels';

import {getMyPreferences, isGroupChannelManuallyVisible, isCollapsedThreadsEnabled} from 'mattermost-redux/selectors/entities/preferences';
import {getConfig} from 'mattermost-redux/selectors/entities/general';
import {
    getActiveTeamsList,
    getCurrentTeamId,
    getMyTeams,
    getTeam,
} from 'mattermost-redux/selectors/entities/teams';
import {
    getCurrentUserId,
    getUserIdsInChannels,
    getUser,
    makeSearchProfilesMatchingWithTerm,
    getStatusForUserId,
} from 'mattermost-redux/selectors/entities/users';
import {fetchAllMyTeamsChannelsAndChannelMembersREST, searchAllChannels} from 'mattermost-redux/actions/channels';
import {getThreadCountsInCurrentTeam} from 'mattermost-redux/selectors/entities/threads';
import {logError} from 'mattermost-redux/actions/errors';
import {ActionResult} from 'mattermost-redux/types/actions';
import {sortChannelsByTypeAndDisplayName, isChannelMuted} from 'mattermost-redux/utils/channel_utils';
import SharedChannelIndicator from 'components/shared_channel_indicator';
import CustomStatusEmoji from 'components/custom_status/custom_status_emoji';
import ProfilePicture from 'components/profile_picture';
import {getPostDraft} from 'selectors/rhs';
import store from 'stores/redux_store.jsx';
import {Constants, StoragePrefixes} from 'utils/constants';
import * as Utils from 'utils/utils';
import {isGuest} from 'mattermost-redux/utils/user_utils';
import {Preferences} from 'mattermost-redux/constants';
import {getPreferenceKey} from 'mattermost-redux/utils/preference_utils';

import Provider, {ResultsCallback} from './provider';
import {SuggestionContainer, SuggestionProps} from './suggestion';
import {GlobalState} from 'types/store';

const getState = store.getState;
const searchProfilesMatchingWithTerm = makeSearchProfilesMatchingWithTerm();

const ThreadsChannel: FakeChannel = {
    id: 'threads',
    name: 'threads',
    display_name: 'Threads',
    type: Constants.THREADS,
    delete_at: 0,
};

type FakeChannel = Pick<Channel, 'id' | 'name' | 'display_name' | 'delete_at'> & {
    type: string;
}

type FakeDirectChannel = FakeChannel & {
    userId: string;
}

type ChannelItem = Channel | FakeChannel | FakeDirectChannel;

function isRealChannel(item?: ChannelItem): item is Channel {
    return Boolean(item) && !isFakeChannel(item) && !isFakeDirectChannel(item);
}

function isFakeChannel(item?: ChannelItem): item is FakeChannel {
    return Boolean(item) && !('create_at' in item!);
}

function isFakeDirectChannel(item?: ChannelItem): item is FakeDirectChannel {
    return Boolean(item && 'userId' in item);
}

interface WrappedChannel {
    channel: ChannelItem;
    name: string;
    deactivated: boolean;
    last_viewed_at?: number;
    type?: string;
    unread?: boolean;
    unread_mentions?: number;
}

type Props = SuggestionProps<WrappedChannel> & {
    channelMember: ChannelMembership;
    collapsedThreads: boolean;
    dmChannelTeammate?: UserProfile;
    hasDraft: boolean;
    isPartOfOnlyOneTeam: boolean;
    status?: string;
    team?: Team;
}

const SwitchChannelSuggestion = React.forwardRef<HTMLDivElement, Props>((props, ref) => {
    const {item, status, collapsedThreads, team, isPartOfOnlyOneTeam} = props;
    const channel = item.channel;
    const channelIsArchived = channel.delete_at && channel.delete_at !== 0;

    const member = props.channelMember;
    const teammate = props.dmChannelTeammate;
    let badge = null;

    if ((member && member.notify_props) || item.unread_mentions) {
        let unreadMentions;
        if (item.unread_mentions) {
            unreadMentions = item.unread_mentions;
        } else {
            unreadMentions = collapsedThreads ? member.mention_count_root : member.mention_count;
        }
        if (unreadMentions > 0 && !channelIsArchived) {
            badge = (
                <div className={classNames('suggestion-list_unread-mentions', (isPartOfOnlyOneTeam ? 'position-end' : ''))}>
                    <span className='badge'>
                        {unreadMentions}
                    </span>
                </div>
            );
        }
    }

    let name = channel.display_name;
    let description = '~' + channel.name;
    let icon;
    if (channelIsArchived) {
        icon = (
            <span className='suggestion-list__icon suggestion-list__icon--large'>
                <i className='icon icon-archive-outline'/>
            </span>
        );
    } else if (props.hasDraft) {
        icon = (
            <span className='suggestion-list__icon suggestion-list__icon--large'>
                <i className='icon icon-pencil-outline'/>
            </span>
        );
    } else if (channel.type === Constants.OPEN_CHANNEL) {
        icon = (
            <span className='suggestion-list__icon suggestion-list__icon--large'>
                <i className='icon icon-globe'/>
            </span>
        );
    } else if (channel.type === Constants.PRIVATE_CHANNEL) {
        icon = (
            <span className='suggestion-list__icon suggestion-list__icon--large'>
                <i className='icon icon-lock-outline'/>
            </span>
        );
    } else if (channel.type === Constants.THREADS) {
        icon = (
            <span className='suggestion-list__icon suggestion-list__icon--large'>
                <i className='icon icon-message-text-outline'/>
            </span>
        );
    } else if (channel.type === Constants.GM_CHANNEL) {
        icon = (
            <span className='suggestion-list__icon suggestion-list__icon--large'>
                <div className='status status--group'>{'G'}</div>
            </span>
        );
    } else if (teammate) {
        icon = (
            <ProfilePicture
                src={Utils.imageURLForUser(teammate.id, teammate.last_picture_update)}
                status={teammate.is_bot ? undefined : status}
                size='sm'
            />
        );
    }

    let tag = null;
    let customStatus = null;
    if (channel.type === Constants.DM_CHANNEL && teammate) {
        if (teammate && teammate.is_bot) {
            tag = <BotTag/>;
        } else if (isGuest(teammate ? teammate.roles : '')) {
            tag = <GuestTag/>;
        }

        customStatus = (
            <CustomStatusEmoji
                showTooltip={true}
                userID={teammate.id}
                emojiStyle={{
                    marginBottom: 2,
                }}
            />
        );

        let deactivated = '';
        if (teammate.delete_at) {
            deactivated = (' - ' + Utils.localizeMessage('channel_switch_modal.deactivated', 'Deactivated'));
        }

        if (channel.display_name && !(teammate && teammate.is_bot)) {
            description = '@' + teammate.username + deactivated;
        } else {
            name = teammate.username;
            const currentUserId = getCurrentUserId(getState());
            if (teammate.id === currentUserId) {
                name += (' ' + Utils.localizeMessage('suggestion.user.isCurrent', '(you)'));
            }
            description = deactivated;
        }
    } else if (channel.type === Constants.GM_CHANNEL) {
        // remove the slug from the option
        name = channel.display_name;
        description = '';
    }

    let sharedIcon = null;
    if (isRealChannel(channel) && channel.shared) {
        sharedIcon = (
            <SharedChannelIndicator
                className='shared-channel-icon'
                channelType={channel.type as ChannelType}
            />
        );
    }

    let teamName = null;
    if (isRealChannel(channel) && channel.team_id && team) {
        teamName = (<span className='ml-2 suggestion-list__team-name'>{team.display_name}</span>);
    }
    const showSlug = (isPartOfOnlyOneTeam || channel.type === Constants.DM_CHANNEL) && channel.type !== Constants.THREADS;

    return (
        <SuggestionContainer
            ref={ref}
            id={`switchChannel_${channel.name}`}
            data-testid={channel.name}
            role='listitem'
            {...props}
        >
            {icon}
            <div className='suggestion-list__ellipsis suggestion-list__flex'>
                <span className='suggestion-list__main'>
                    <span className={classNames({'suggestion-list__unread': item.unread && !channelIsArchived})}>{name}</span>
                    {showSlug && description && <span className='ml-2 suggestion-list__desc'>{description}</span>}
                </span>
                {customStatus}
                {sharedIcon}
                {tag}
                {badge}
                {!isPartOfOnlyOneTeam && teamName}
            </div>
        </SuggestionContainer>
    );
});
SwitchChannelSuggestion.displayName = 'SwitchChannelSuggestion';

type OwnProps = SuggestionProps<WrappedChannel>;

function mapStateToPropsForSwitchChannelSuggestion(state: GlobalState, ownProps: OwnProps) {
    const channel = ownProps.item && ownProps.item.channel;
    const channelId = channel ? channel.id : '';
    const draft = channelId ? getPostDraft(state, StoragePrefixes.DRAFT, channelId) : false;

    let dmChannelTeammate;
    if (isRealChannel(channel) && channel.type === Constants.DM_CHANNEL) {
        dmChannelTeammate = getDirectTeammate(state, channel.id);
    } else if (isFakeDirectChannel(channel)) {
        dmChannelTeammate = getUser(state, channel.userId);
    }

    let status;
    if (dmChannelTeammate) {
        status = getStatusForUserId(state, dmChannelTeammate.id);
    }

    const collapsedThreads = isCollapsedThreadsEnabled(state);

    let team;
    if (isRealChannel(channel)) {
        team = getTeam(state, channel.team_id);
    }

    const isPartOfOnlyOneTeam = getMyTeams(state).length === 1;

    return {
        channelMember: getMyChannelMemberships(state)[channelId],
        hasDraft: draft && Boolean(draft.message.trim() || draft.fileInfos.length || draft.uploadsInProgress.length),
        dmChannelTeammate,
        status,
        collapsedThreads,
        team,
        isPartOfOnlyOneTeam,
    };
}

const ConnectedSwitchChannelSuggestion = connect(mapStateToPropsForSwitchChannelSuggestion, null, null, {forwardRef: true})(SwitchChannelSuggestion);

let prefix = '';

function sortChannelsByRecencyAndTypeAndDisplayName(wrappedA: WrappedChannel, wrappedB: WrappedChannel) {
    if (wrappedA.last_viewed_at && wrappedB.last_viewed_at) {
        return wrappedB.last_viewed_at - wrappedA.last_viewed_at;
    } else if (wrappedA.last_viewed_at) {
        return -1;
    } else if (wrappedB.last_viewed_at) {
        return 1;
    }

    // MM-12677 When this is migrated this needs to be fixed to pull the user's locale
    return sortChannelsByTypeAndDisplayName('en', wrappedA.channel as Channel, wrappedB.channel as Channel);
}

export function quickSwitchSorter(wrappedA: WrappedChannel, wrappedB: WrappedChannel) {
    const aIsArchived = wrappedA.channel.delete_at ? wrappedA.channel.delete_at !== 0 : false;
    const bIsArchived = wrappedB.channel.delete_at ? wrappedB.channel.delete_at !== 0 : false;

    if (aIsArchived && !bIsArchived) {
        return 1;
    } else if (!aIsArchived && bIsArchived) {
        return -1;
    }

    if (wrappedA.deactivated && !wrappedB.deactivated) {
        return 1;
    } else if (wrappedB.deactivated && !wrappedA.deactivated) {
        return -1;
    }

    const a = wrappedA.channel;
    const b = wrappedB.channel;

    let aDisplayName = a.display_name.toLowerCase();
    let bDisplayName = b.display_name.toLowerCase();

    if (a.type === Constants.DM_CHANNEL && aDisplayName.startsWith('@')) {
        aDisplayName = aDisplayName.substring(1);
    }

    if (b.type === Constants.DM_CHANNEL && bDisplayName.startsWith('@')) {
        bDisplayName = bDisplayName.substring(1);
    }

    const aStartsWith = aDisplayName.startsWith(prefix) || wrappedA.name.toLowerCase().startsWith(prefix);
    const bStartsWith = bDisplayName.startsWith(prefix) || wrappedB.name.toLowerCase().startsWith(prefix);

    // Open channels user haven't interacted should be at the  bottom of the list
    if (a.type === Constants.OPEN_CHANNEL && !wrappedA.last_viewed_at && (b.type !== Constants.OPEN_CHANNEL || wrappedB.last_viewed_at)) {
        return 1;
    } else if (b.type === Constants.OPEN_CHANNEL && !wrappedB.last_viewed_at) {
        return -1;
    }

    // Sort channels starting with the search term first
    if (aStartsWith && !bStartsWith) {
        return -1;
    } else if (!aStartsWith && bStartsWith) {
        return 1;
    }
    return sortChannelsByRecencyAndTypeAndDisplayName(wrappedA, wrappedB);
}

function makeChannelSearchFilter(channelPrefix: string) {
    const channelPrefixLower = channelPrefix.toLowerCase();
    const splitPrefixBySpace = channelPrefixLower.trim().split(/[ ,]+/);
    const curState = getState();
    const usersInChannels = getUserIdsInChannels(curState);
    const userSearchStrings: RelationOneToOne<UserProfile, string> = {};

    return (channel: ChannelItem) => {
        let searchString = `${channel.display_name}${channel.name}`;
        if (channel.type === Constants.GM_CHANNEL || channel.type === Constants.DM_CHANNEL) {
            const usersInChannel = usersInChannels[channel.id] || new Set([]);

            // In case the channel is a DM and the profilesInChannel is not populated
            if (!usersInChannel.size && channel.type === Constants.DM_CHANNEL) {
                const userId = Utils.getUserIdFromChannelId(channel.name);
                const user = getUser(curState, userId);
                if (user) {
                    usersInChannel.add(userId);
                }
            }

            for (const userId of usersInChannel) {
                let userString = userSearchStrings[userId];

                if (!userString) {
                    const user = getUser(curState, userId);
                    if (!user) {
                        continue;
                    }
                    const {nickname, username} = user;
                    userString = `${nickname}${username}${Utils.getFullName(user)}`;
                    userSearchStrings[userId] = userString;
                }
                searchString += userString;
            }
        }

        if (splitPrefixBySpace.length > 1) {
            const lowerCaseSearch = searchString.toLowerCase();
            return splitPrefixBySpace.every((searchPrefix) => {
                return lowerCaseSearch.includes(searchPrefix);
            });
        }

        return searchString.toLowerCase().includes(channelPrefixLower);
    };
}

export default class SwitchChannelProvider extends Provider {
    /**
     * whenever this gets adjusted/refactored to not call the callback twice we need to adjust the behavior in
     * the ForwardPostChannelSelect component as well.
     *
     * @see {@link components/forward_post_modal/forward_post_channel_select.tsx}
     */
    handlePretextChanged(channelPrefix: string, resultsCallback: ResultsCallback<WrappedChannel>) {
        if (channelPrefix) {
            prefix = channelPrefix;
            this.startNewRequest(channelPrefix);
            if (this.shouldCancelDispatch(channelPrefix)) {
                return false;
            }

            // Dispatch suggestions for local data (filter out deleted and archived channels from local store data)
            const channels = getChannelsInAllTeams(getState()).concat(getDirectAndGroupChannels(getState())).filter((c) => c.delete_at === 0);
            const users = searchProfilesMatchingWithTerm(getState(), channelPrefix, false);
            const formattedData = this.formatList(channelPrefix, [ThreadsChannel, ...channels], users, true, true);
            if (formattedData) {
                resultsCallback(formattedData);
            }

            // Fetch data from the server and dispatch
            this.fetchUsersAndChannels(channelPrefix, resultsCallback);
        } else {
            this.fetchAndFormatRecentlyViewedChannels(resultsCallback);
        }

        return true;
    }

    async fetchUsersAndChannels(channelPrefix: string, resultsCallback: ResultsCallback<WrappedChannel>) {
        const state = getState();
        const teamId = getCurrentTeamId(state);

        if (!teamId) {
            return;
        }

        const config = getConfig(state);
        let usersAsync;
        if (config.RestrictDirectMessage === 'team') {
            usersAsync = Client4.autocompleteUsers(channelPrefix, teamId, '');
        } else {
            usersAsync = Client4.autocompleteUsers(channelPrefix, '', '');
        }

        const channelsAsync = searchAllChannels(channelPrefix, {nonAdminSearch: true})(store.dispatch, store.getState);

        let usersFromServer;
        let channelsFromServer;

        try {
            usersFromServer = await usersAsync;
            const channelsResponse = await channelsAsync;
            channelsFromServer = (channelsResponse as ActionResult).data;
        } catch (err) {
            store.dispatch(logError(err));
            return;
        }

        if (this.shouldCancelDispatch(channelPrefix)) {
            return;
        }

        const currentUserId = getCurrentUserId(state);

        // filter out deleted and archived channels from local store data
        let localChannelData = getChannelsInAllTeams(state).concat(getDirectAndGroupChannels(state)).filter((c) => c.delete_at === 0) || [];
        localChannelData = this.removeChannelsFromArchivedTeams(localChannelData);
        const localUserData = searchProfilesMatchingWithTerm(state, channelPrefix, false);
<<<<<<< HEAD
        const localFormattedData = this.formatList(channelPrefix, [ThreadsChannel, InsightsChannel, ...localChannelData], localUserData);
        let remoteChannelData = channelsFromServer.concat(getGroupChannels(state)) || [];
        remoteChannelData = this.removeChannelsFromArchivedTeams(remoteChannelData);

=======
        const localFormattedData = this.formatList(channelPrefix, [ThreadsChannel, ...localChannelData], localUserData);
        const remoteChannelData = channelsFromServer.concat(getGroupChannels(state)) || [];
>>>>>>> 26617fcb
        const remoteUserData = usersFromServer.users || [];
        const remoteFormattedData = this.formatList(channelPrefix, remoteChannelData, remoteUserData, false);

        store.dispatch({
            type: UserTypes.RECEIVED_PROFILES_LIST,
            data: [...localUserData.filter((user) => user.id !== currentUserId), ...remoteUserData.filter((user) => user.id !== currentUserId)],
        });
        const combinedTerms = [...localFormattedData.terms, ...remoteFormattedData.terms.filter((term) => !localFormattedData.terms.includes(term))];
        const combinedItems = [...localFormattedData.items, ...remoteFormattedData.items.filter((item: any) => !localFormattedData.terms.includes((item.channel as FakeDirectChannel).userId || item.channel.id))];

        resultsCallback({
            ...localFormattedData,
            items: combinedItems,
            terms: combinedTerms,
        });
    }

    userWrappedChannel(user: UserProfile, channel?: ChannelItem): WrappedChannel {
        let displayName = '';
        const currentUserId = getCurrentUserId(getState());

        // The naming format is fullname (nickname)
        // username is shown seperately
        if ((user.first_name || user.last_name) && user.nickname) {
            displayName += Utils.getFullName(user);
            if (user.id !== currentUserId) {
                displayName += ` (${user.nickname})`;
            }
        } else if (user.nickname && !user.first_name && !user.last_name) {
            displayName += `${user.nickname}`;
        } else if (user.first_name || user.last_name) {
            displayName += `${Utils.getFullName(user)}`;
        }

        if (user.id === currentUserId && displayName) {
            displayName += (' ' + Utils.localizeMessage('suggestion.user.isCurrent', '(you)'));
        }

        return {
            channel: {
                display_name: displayName,
                name: user.username,
                id: channel ? channel.id : user.id,
                userId: user.id,
                update_at: user.update_at,
                delete_at: 0,
                type: Constants.DM_CHANNEL,
            },
            type: 'search.direct',
            name: user.username,
            deactivated: Boolean(user.delete_at),
        };
    }

    formatList(channelPrefix: string, allChannels: ChannelItem[], users: UserProfile[], skipNotMember = true, localData = false) {
        const channels = [];

        const members = getMyChannelMemberships(getState());

        const completedChannels: RelationOneToOne<Channel, boolean> = {};

        const channelFilter = makeChannelSearchFilter(channelPrefix);

        const state = getState();
        const config = getConfig(state);
        const viewArchivedChannels = config.ExperimentalViewArchivedChannels === 'true';
        const allUnreadChannelIds = getAllTeamsUnreadChannelIds(state);
        const allUnreadChannelIdsSet = new Set(allUnreadChannelIds);
        const currentUserId = getCurrentUserId(state);

        for (const channel of allChannels) {
            if (completedChannels[channel.id]) {
                continue;
            }
            if (channelFilter(channel)) {
                const newChannel = {...channel};
                const channelIsArchived = channel.delete_at !== 0;

                let wrappedChannel: WrappedChannel = {channel: newChannel, name: newChannel.name, deactivated: false};
                if (members[channel.id]) {
                    wrappedChannel.last_viewed_at = members[channel.id].last_viewed_at;
                } else if (skipNotMember && (newChannel.type !== Constants.THREADS)) {
                    continue;
                }

                if (!viewArchivedChannels && channelIsArchived) {
                    continue;
                } else if (channelIsArchived && members[channel.id]) {
                    wrappedChannel.type = Constants.ARCHIVED_CHANNEL;
                } else if (newChannel.type === Constants.OPEN_CHANNEL) {
                    wrappedChannel.type = Constants.MENTION_PUBLIC_CHANNELS;
                } else if (newChannel.type === Constants.PRIVATE_CHANNEL) {
                    wrappedChannel.type = Constants.MENTION_PRIVATE_CHANNELS;
                } else if (channelIsArchived && !members[channel.id]) {
                    continue;
                } else if (newChannel.type === Constants.THREADS) {
                    const threadItem = this.getThreadsItem('total');
                    if (threadItem) {
                        wrappedChannel = threadItem;
                    } else {
                        continue;
                    }
                } else if (newChannel.type === Constants.GM_CHANNEL) {
                    newChannel.name = newChannel.display_name;
                    wrappedChannel.name = newChannel.name;
                    wrappedChannel.type = Constants.MENTION_GROUPS;
                    const isGMVisible = isGroupChannelManuallyVisible(state, channel.id);
                    if (!isGMVisible && skipNotMember) {
                        continue;
                    }
                } else if (newChannel.type === Constants.DM_CHANNEL) {
                    const userId = Utils.getUserIdFromChannelId(newChannel.name);
                    const user = users.find((u) => u.id === userId);

                    if (user) {
                        completedChannels[user.id] = true;
                        wrappedChannel = this.userWrappedChannel(
                            user,
                            newChannel,
                        );
                        if (members[channel.id]) {
                            wrappedChannel.last_viewed_at = members[channel.id].last_viewed_at;
                        }
                    } else {
                        continue;
                    }
                }

                const unread = allUnreadChannelIdsSet.has(newChannel.id) && !isChannelMuted(members[channel.id]);
                if (unread) {
                    wrappedChannel.unread = true;
                }
                completedChannels[channel.id] = true;
                channels.push(wrappedChannel);
            }
        }

        for (let i = 0; i < users.length; i++) {
            const user = users[i];

            if (completedChannels[user.id]) {
                continue;
            }

            const channelName = Utils.getDirectChannelName(currentUserId, user.id);
            const channel = getChannelByName(state, channelName);

            const wrappedChannel = this.userWrappedChannel(user, channel);

            if (channel && members[channel.id]) {
                wrappedChannel.last_viewed_at = members[channel.id].last_viewed_at;
            } else if (skipNotMember) {
                continue;
            }

            if (channel) {
                const unread = allUnreadChannelIdsSet.has(channel.id) && !isChannelMuted(members[channel.id]);
                if (unread) {
                    wrappedChannel.unread = true;
                }
            }

            completedChannels[user.id] = true;
            channels.push(wrappedChannel);
        }

        const channelNames = channels.
            sort(quickSwitchSorter).
            map((wrappedChannel) => {
                if (isFakeDirectChannel(wrappedChannel.channel) && wrappedChannel.channel.userId) {
                    return wrappedChannel.channel.userId;
                }

                return wrappedChannel.channel.id;
            });

        if (localData && !channels.length) {
            channels.push({
                type: Constants.MENTION_MORE_CHANNELS,
                loading: true,
            });
        }

        return {
            matchedPretext: channelPrefix,
            terms: channelNames,
            items: channels,
            component: ConnectedSwitchChannelSuggestion,
        };
    }

    removeChannelsFromArchivedTeams(channels: Channel[]) {
        const state = getState();
        const activeTeams = getActiveTeamsList(state).map((team: Team) => team.id);
        const newChannels = channels.filter((channel: Channel) => {
            return activeTeams.includes(channel.team_id);
        });
        return newChannels;
    }

    fetchAndFormatRecentlyViewedChannels(resultsCallback: ResultsCallback<WrappedChannel>) {
        const state = getState();
        let recentChannels = getChannelsInAllTeams(state).concat(getDirectAndGroupChannels(state));
        recentChannels = this.removeChannelsFromArchivedTeams(recentChannels);
        const wrappedRecentChannels = this.wrapChannels(recentChannels, Constants.MENTION_RECENT_CHANNELS);
        const unreadChannels = getSortedAllTeamsUnreadChannels(state);
        const myMembers = getMyChannelMemberships(state);
        const unreadChannelsExclMuted = unreadChannels.filter((channel) => {
            const member = myMembers[channel.id];
            return !isChannelMuted(member);
        }).slice(0, 5);
        let sortedUnreadChannels = this.wrapChannels(unreadChannelsExclMuted, Constants.MENTION_UNREAD);
        if (wrappedRecentChannels.length === 0) {
            prefix = '';
            this.startNewRequest('');
            this.fetchChannels(resultsCallback);
        }
        const sortedUnreadChannelIDs = sortedUnreadChannels.map((wrappedChannel) => wrappedChannel.channel.id);
        const sortedRecentChannels = wrappedRecentChannels.filter((wrappedChannel) => !sortedUnreadChannelIDs.includes(wrappedChannel.channel.id)).
            sort(sortChannelsByRecencyAndTypeAndDisplayName).slice(0, 20);
        const threadsItem = this.getThreadsItem('unread', Constants.MENTION_UNREAD);
        if (threadsItem) {
            sortedUnreadChannels = [threadsItem, ...sortedUnreadChannels].slice(0, 5);
        }
        const sortedChannels = [...sortedUnreadChannels, ...sortedRecentChannels];
        const channelNames = sortedChannels.map((wrappedChannel) => wrappedChannel.channel.id);
        resultsCallback({
            matchedPretext: '',
            terms: channelNames,
            items: sortedChannels,
            component: ConnectedSwitchChannelSuggestion,
        });
    }

    getThreadsItem(countType = 'total', itemType?: string) {
        const state = getState();
        const counts = getThreadCountsInCurrentTeam(state);
        const collapsedThreads = isCollapsedThreadsEnabled(state);

        // adding last viewed at equal to Date.now() to push it to the top of the list
        let threadsItem: WrappedChannel = {
            channel: ThreadsChannel,
            name: ThreadsChannel.name,
            unread: Boolean(counts?.total_unread_threads),
            unread_mentions: counts?.total_unread_mentions || 0,
            deactivated: false,
            last_viewed_at: Date.now(),
        };
        if (itemType) {
            threadsItem = {...threadsItem, type: itemType};
        }
        if (collapsedThreads && ((countType === 'unread' && counts?.total_unread_threads) || (countType === 'total'))) {
            return threadsItem;
        }

        return null;
    }

    getTimestampFromPrefs(myPreferences: Record<string, PreferenceType>, category: string, name: string) {
        const pref = myPreferences[getPreferenceKey(category, name)];
        const prefValue = pref ? pref.value : '0';
        return parseInt(prefValue ?? '', 10);
    }

    getLastViewedAt(member: ChannelMembership, myPreferences: Record<string, PreferenceType>, channel: Channel) {
        // The server only ever sets the last_viewed_at to the time of the last post in channel,
        // So thought of using preferences but it seems that also not keeping track.
        // TODO Update and remove comment once solution is finalized
        return Math.max(
            member.last_viewed_at,
            this.getTimestampFromPrefs(myPreferences, Preferences.CATEGORY_CHANNEL_APPROXIMATE_VIEW_TIME, channel.id),
            this.getTimestampFromPrefs(myPreferences, Preferences.CATEGORY_CHANNEL_OPEN_TIME, channel.id),
        );
    }

    wrapChannels(channels: Channel[], channelType: string) {
        const state = getState();
        const currentChannel = getCurrentChannel(state);
        const myMembers = getMyChannelMemberships(state);
        const myPreferences = getMyPreferences(state);
        const allUnreadChannelIds = getAllTeamsUnreadChannelIds(state);
        const allUnreadChannelIdsSet = new Set(allUnreadChannelIds);

        const channelList = [];
        for (let i = 0; i < channels.length; i++) {
            const channel = channels[i];
            if (channel.id === currentChannel?.id) {
                continue;
            }
            let wrappedChannel: WrappedChannel = {channel, name: channel.name, deactivated: false};
            const member = myMembers[channel.id];
            if (member) {
                wrappedChannel.last_viewed_at = this.getLastViewedAt(member, myPreferences, channel);
            }
            if (channel.type === Constants.GM_CHANNEL) {
                wrappedChannel.name = channel.display_name;
            } else if (channel.type === Constants.DM_CHANNEL) {
                const user = getUser(getState(), Utils.getUserIdFromChannelId(channel.name));

                if (!user) {
                    continue;
                }
                const userWrappedChannel = this.userWrappedChannel(
                    user,
                    channel,
                );
                wrappedChannel = {...wrappedChannel, ...userWrappedChannel};
            }
            const unread = allUnreadChannelIdsSet.has(channel.id) && !isChannelMuted(member);
            if (unread) {
                wrappedChannel.unread = true;
            }

            wrappedChannel.type = channelType;
            channelList.push(wrappedChannel);
        }
        return channelList;
    }

    async fetchChannels(resultsCallback: ResultsCallback<WrappedChannel>) {
        const state = getState();
        const teamId = getCurrentTeamId(state);
        if (!teamId) {
            return;
        }
        const channelsAsync = store.dispatch(fetchAllMyTeamsChannelsAndChannelMembersREST());
        let channels;

        try {
            const {data} = await channelsAsync;
            channels = data.channels as Channel[];
        } catch (err) {
            store.dispatch(logError(err));
            return;
        }

        if (this.latestPrefix !== '') {
            return;
        }
        const sortedChannels = this.wrapChannels(channels, Constants.MENTION_PUBLIC_CHANNELS).slice(0, 20);
        const channelNames = sortedChannels.map((wrappedChannel) => wrappedChannel.channel.id);

        resultsCallback({
            matchedPretext: '',
            terms: channelNames,
            items: sortedChannels,
            component: ConnectedSwitchChannelSuggestion,
        });
    }
}<|MERGE_RESOLUTION|>--- conflicted
+++ resolved
@@ -498,15 +498,10 @@
         let localChannelData = getChannelsInAllTeams(state).concat(getDirectAndGroupChannels(state)).filter((c) => c.delete_at === 0) || [];
         localChannelData = this.removeChannelsFromArchivedTeams(localChannelData);
         const localUserData = searchProfilesMatchingWithTerm(state, channelPrefix, false);
-<<<<<<< HEAD
-        const localFormattedData = this.formatList(channelPrefix, [ThreadsChannel, InsightsChannel, ...localChannelData], localUserData);
+        const localFormattedData = this.formatList(channelPrefix, [ThreadsChannel, ...localChannelData], localUserData);
         let remoteChannelData = channelsFromServer.concat(getGroupChannels(state)) || [];
         remoteChannelData = this.removeChannelsFromArchivedTeams(remoteChannelData);
 
-=======
-        const localFormattedData = this.formatList(channelPrefix, [ThreadsChannel, ...localChannelData], localUserData);
-        const remoteChannelData = channelsFromServer.concat(getGroupChannels(state)) || [];
->>>>>>> 26617fcb
         const remoteUserData = usersFromServer.users || [];
         const remoteFormattedData = this.formatList(channelPrefix, remoteChannelData, remoteUserData, false);
 

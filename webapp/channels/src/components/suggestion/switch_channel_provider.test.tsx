// Copyright (c) 2015-present Mattermost, Inc. All Rights Reserved.
// See LICENSE.txt for license information.

import React from 'react';

import type {Channel} from '@mattermost/types/channels';
import {CollapsedThreads} from '@mattermost/types/config';
import type {Team} from '@mattermost/types/teams';
import type {UserProfile} from '@mattermost/types/users';

import {General, Preferences} from 'mattermost-redux/constants';

import {renderWithContext, screen} from 'tests/react_testing_utils';
import mockStore from 'tests/test_store';
import {StoragePrefixes} from 'utils/constants';
import {TestHelper} from 'utils/test_helper';

import SwitchChannelProvider, {ConnectedSwitchChannelSuggestion} from './switch_channel_provider';

const latestPost = TestHelper.getPostMock({
    id: 'latest_post_id',
    user_id: 'current_user_id',
    message: 'test msg',
    channel_id: 'other_gm_channel',
    create_at: Date.now(),
});

jest.mock('mattermost-redux/client', () => {
    const original = jest.requireActual('mattermost-redux/client');

    return {
        ...original,
        Client4: {
            ...original.Client4,
            autocompleteUsers: jest.fn().mockResolvedValue([]),
        },
    };
});

jest.mock('mattermost-redux/actions/channels', () => ({
    ...jest.requireActual('mattermost-redux/actions/channels'),
    searchAllChannels: () => jest.fn().mockResolvedValue(Promise.resolve({
        data: [{
            id: 'channel_other_user1',
            type: 'O',
            name: 'other_user',
            display_name: 'other_user',
            delete_at: 0,
            team_id: 'currentTeamId',
        },
        ],
    })),
}));

describe('components/SwitchChannelProvider', () => {
    const defaultState = {
        entities: {
            general: {
                config: {},
            },
            channels: {
                myMembers: {
                    current_channel_id: {
                        channel_id: 'current_channel_id',
                        user_id: 'current_user_id',
                    },
                    direct_other_user: {
                        channel_id: 'direct_other_user',
                        user_id: 'current_user_id',
                        roles: 'channel_role',
                        last_viewed_at: 10,
                    },
                    channel_other_user: {
                        channel_id: 'channel_other_user',
                    },
                },
                channels: {
                    direct_other_user: TestHelper.getChannelMock({
                        id: 'direct_other_user',
                        name: 'current_user_id__other_user',
                    }),
                },
                messageCounts: {
                    direct_other_user: {
                        root: 2,
                        total: 2,
                    },
                },
            },
            preferences: {
                myPreferences: {
                    'display_settings--name_format': {
                        category: 'display_settings',
                        name: 'name_format',
                        user_id: 'current_user_id',
                        value: 'username',
                    },
                    'group_channel_show--other_gm_channel': {
                        category: 'group_channel_show',
                        value: 'true',
                        name: 'other_gm_channel',
                        user_id: 'current_user_id',
                    },
                },
            },
            users: {
                profiles: {
                    current_user_id: TestHelper.getUserMock({roles: 'system_role'}),
                    other_user1: TestHelper.getUserMock({
                        id: 'other_user1',
                        username: 'other_user1',
                    }),
                },
                currentUserId: 'current_user_id',
                profilesInChannel: {
                    current_user_id: new Set(['user_1']),
                },
            },
            teams: {
                currentTeamId: 'currentTeamId',
                teams: {
                    currentTeamId: TestHelper.getTeamMock({
                        id: 'currentTeamId',
                        display_name: 'test',
                        type: 'O',
                        delete_at: 0,
                    }),
                },
            },
            posts: {
                posts: {
                    [latestPost.id]: latestPost,
                },
                postsInChannel: {
                    other_gm_channel: [
                        {order: [latestPost.id], recent: true},
                    ],
                },
                postsInThread: {},
            },
        },
    };

    it('should change name on wrapper to be unique with same name user channel and public channel', () => {
        const switchProvider = new SwitchChannelProvider();
        const store = mockStore(defaultState);
        switchProvider.store = store;

        const users = [
            TestHelper.getUserMock({
                id: 'other_user',
                username: 'other_user',
            }),
        ];
        const channels = [{
            id: 'channel_other_user',
            type: 'O',
            name: 'other_user',
            display_name: 'other_user',
            update_at: 0,
            delete_at: 0,
        },
        {
            id: 'direct_other_user',
            type: 'D',
            name: 'current_user_id__other_user',
            display_name: 'other_user',
            update_at: 0,
            delete_at: 0,
        }];
        const searchText = 'other';

        switchProvider.startNewRequest('');
        const result = switchProvider.formatGroup(searchText, channels, users);

        const set = new Set(result.terms);
        expect(set.size).toEqual(result.items.length);

        const set2 = new Set(result.items.map((o) => {
            if ('channel' in o) {
                return o.channel.name;
            }

            return null;
        }));
        expect(set2.size).toEqual(1);
        expect(result.items.length).toEqual(2);
    });

    it('should change name on wrapper to be unique with same name user in channel and public channel', () => {
        const switchProvider = new SwitchChannelProvider();
        const store = mockStore(defaultState);
        switchProvider.store = store;

        const users = [
            TestHelper.getUserMock({
                id: 'other_user',
                username: 'other_user',
            })];
        const channels = [{
            id: 'channel_other_user',
            type: 'O',
            name: 'other_user',
            display_name: 'other_user',
            update_at: 0,
            delete_at: 0,
        }];
        const searchText = 'other';

        switchProvider.startNewRequest('');
        const result = switchProvider.formatGroup(searchText, channels, users);

        const set = new Set(result.terms);
        expect(set.size).toEqual(result.items.length);

        const set2 = new Set(result.items.map((o) => {
            if ('channel' in o) {
                return o.channel.name;
            }

            return null;
        }));
        expect(set2.size).toEqual(1);
        expect(result.items.length).toEqual(2);
    });

    it('should not fail if nothing matches', () => {
        const switchProvider = new SwitchChannelProvider();
        const store = mockStore(defaultState);
        switchProvider.store = store;

        const users: UserProfile[] = [];
        const channels = [{
            id: 'channel_other_user',
            type: 'O',
            name: 'other_user',
            display_name: 'other_user',
            update_at: 0,
            delete_at: 0,
        },
        {
            id: 'direct_other_user',
            type: 'D',
            name: 'current_user_id__other_user',
            display_name: 'other_user',
            update_at: 0,
            delete_at: 0,
        }];
        const searchText = 'something else';

        switchProvider.startNewRequest('');
        const results = switchProvider.formatGroup(searchText, channels, users);

        expect(results.terms.length).toEqual(0);
        expect(results.items.length).toEqual(0);
    });

    it('should correctly format the display name depending on the preferences', () => {
        const switchProvider = new SwitchChannelProvider();

        const user = TestHelper.getUserMock({
            id: 'id',
            username: 'username',
            first_name: 'fn',
            last_name: 'ln',
        });

        const channel = TestHelper.getChannelMock({
            id: 'channel_id',
        });

        let res = switchProvider.userWrappedChannel(user, channel);
        expect(res.channel.display_name).toEqual('fn ln');

        const store = mockStore({
            entities: {
                general: {
                    config: {},
                },
                channels: {
                    myMembers: {
                        current_channel_id: {
                            channel_id: 'current_channel_id',
                            user_id: 'current_user_id',
                            roles: 'channel_role',
                            mention_count: 1,
                            msg_count: 9,
                        },
                    },
                },
                preferences: {
                    myPreferences: {
                        'display_settings--name_format': {
                            category: 'display_settings',
                            name: 'name_format',
                            user_id: 'current_user_id',
                            value: 'full_name',
                        },
                    },
                },
                users: {
                    profiles: {
                        current_user_id: {roles: 'system_role'},
                    },
                    currentUserId: 'current_user_id',
                    profilesInChannel: {
                        current_user_id: new Set(['user_1']),
                    },
                },
            },
        });
        switchProvider.store = store;

        res = switchProvider.userWrappedChannel(user, channel);
        expect(res.channel.display_name).toEqual('fn ln');
    });

    it('should sort results in aplhabetical order', () => {
        const channels = [
            TestHelper.getChannelMock({
                id: 'channel_other_user',
                type: 'O',
                name: 'blah_other_user',
                display_name: 'blah_other_user',
                delete_at: 0,
            }),
            TestHelper.getChannelMock({
                id: 'direct_other_user1',
                type: 'D',
                name: 'current_user_id__other_user1',
                display_name: 'other_user1',
                delete_at: 0,
            }),
            TestHelper.getChannelMock({
                id: 'direct_other_user2',
                type: 'D',
                name: 'current_user_id__other_user2',
                display_name: 'other_user2',
                delete_at: 0,
            }),
        ];

        const users = [
            TestHelper.getUserMock({
                id: 'other_user2',
                username: 'other_user2',
            }),
            TestHelper.getUserMock({
                id: 'other_user1',
                username: 'other_user1',
            }),
        ];

        const modifiedState = {
            ...defaultState,
            entities: {
                ...defaultState.entities,
                channels: {
                    ...defaultState.entities.channels,
                    channels: {
                        ...defaultState.entities.channels.channels,
                        [channels[0].id]: channels[0],
                        [channels[1].id]: channels[1],
                        [channels[2].id]: channels[2],
                    },
                    myMembers: {
                        current_channel_id: {
                            channel_id: 'current_channel_id',
                            user_id: 'current_user_id',
                            roles: 'channel_role',
                            mention_count: 1,
                            msg_count: 9,
                        },
                        channel_other_user: {},
                        direct_other_user1: {},
                        direct_other_user2: {},
                    },
                },
                users: {
                    ...defaultState.entities.users,
                    profiles: {
                        ...defaultState.entities.users.profiles,
                        [users[0].id]: users[0],
                        [users[1].id]: users[1],
                    },
                },
            },
        };

        const switchProvider = new SwitchChannelProvider();
        const store = mockStore(modifiedState);
        switchProvider.store = store;

        const searchText = 'other';

        switchProvider.startNewRequest('');
        const results = switchProvider.formatGroup(searchText, channels, users);

        const expectedOrder = [
            'other_user1',
            'other_user2',
            'channel_other_user',
        ];

        expect(results.terms).toEqual(expectedOrder);
    });

    it('should sort results based on last_viewed_at order followed by alphabetical andomit users not in members', () => {
        const users = [
            TestHelper.getUserMock({
                id: 'other_user1',
                username: 'other_user1',
            }),
            TestHelper.getUserMock({
                id: 'other_user2',
                username: 'other_user2',
            }),
            TestHelper.getUserMock({
                id: 'other_user3',
                username: 'other_user3',
            }),
            TestHelper.getUserMock({
                id: 'other_user4',
                username: 'other_user4',
            }),
        ];

        const channels = [
            TestHelper.getChannelMock({
                id: 'channel_other_user',
                type: 'O',
                name: 'blah_other_user',
                display_name: 'blah_other_user',
                delete_at: 0,
            }),
            TestHelper.getChannelMock({
                id: 'direct_other_user1',
                type: 'D',
                name: 'current_user_id__other_user1',
                display_name: 'other_user1',
                delete_at: 0,
            }),
            TestHelper.getChannelMock({
                id: 'direct_other_user2',
                type: 'D',
                name: 'current_user_id__other_user2',
                display_name: 'other_user2',
                delete_at: 0,
            }),
            TestHelper.getChannelMock({
                id: 'direct_other_user4',
                type: 'D',
                name: 'current_user_id__other_user4',
                display_name: 'other_user4',
                delete_at: 0,
            }),
        ];

        const modifiedState = {
            ...defaultState,
            entities: {
                ...defaultState.entities,
                channels: {
                    ...defaultState.entities.channels,
                    channels: {
                        ...defaultState.entities.channels.channels,
                        [channels[0].id]: channels[0],
                        [channels[1].id]: channels[1],
                        [channels[2].id]: channels[2],
                        [channels[3].id]: channels[3],
                    },
                    myMembers: {
                        current_channel_id: {
                            channel_id: 'current_channel_id',
                            user_id: 'current_user_id',
                            roles: 'channel_role',
                            mention_count: 1,
                            msg_count: 9,
                            last_viewed_at: 1,
                        },
                        direct_other_user1: {
                            channel_id: 'direct_other_user1',
                            msg_count: 1,
                            last_viewed_at: 2,
                        },
                        direct_other_user4: {
                            channel_id: 'direct_other_user4',
                            msg_count: 1,
                            last_viewed_at: 3,
                        },
                        channel_other_user: {},
                    },
                },
                users: {
                    ...defaultState.entities.users,
                    profiles: {
                        ...defaultState.entities.users.profiles,
                        [users[0].id]: users[0],
                        [users[1].id]: users[1],
                        [users[2].id]: users[2],
                        [users[3].id]: users[3],
                    },
                },
            },
        };

        const switchProvider = new SwitchChannelProvider();
        const store = mockStore(modifiedState);
        switchProvider.store = store;

        const searchText = 'other';

        switchProvider.startNewRequest('');
        const results = switchProvider.formatGroup(searchText, channels, users);

        const expectedOrder = [
            'other_user4',
            'other_user1',
            'channel_other_user',
        ];

        expect(results.terms).toEqual(expectedOrder);
    });

    it('should start with GM before channels and DM"s with last_viewed_at', async () => {
        const modifiedState = {
            ...defaultState,
            entities: {
                ...defaultState.entities,
                channels: {
                    ...defaultState.entities.channels,
                    myMembers: {
                        current_channel_id: {
                            channel_id: 'current_channel_id',
                            user_id: 'current_user_id',
                            roles: 'channel_role',
                            mention_count: 1,
                            msg_count: 9,
                        },
                        other_gm_channel: {
                            channel_id: 'other_gm_channel',
                            msg_count: 1,
                            last_viewed_at: 3,
                        },
                        other_user1: {},
                    },
                    channels: {
                        channel_other_user: {
                            id: 'channel_other_user',
                            type: 'O' as const,
                            name: 'other_user',
                            display_name: 'other_user',
                            delete_at: 0,
                            team_id: 'currentTeamId',
                        },
                        other_gm_channel: {
                            id: 'other_gm_channel',
                            type: 'G' as const,
                            name: 'other_gm_channel',
                            delete_at: 0,
                            display_name: 'other_gm_channel',
                        },
                        other_user1: {
                            id: 'other_user1',
                            type: 'D' as const,
                            name: 'current_user_id__other_user1',
                            display_name: 'current_user_id__other_user1',
                        },
                    },
                },
            },
        };

        const switchProvider = new SwitchChannelProvider();
        const store = mockStore(modifiedState);
        switchProvider.store = store;

        const searchText = 'other';
        const resultsCallback = jest.fn();

        switchProvider.startNewRequest('');
        await switchProvider.fetchUsersAndChannels(searchText, resultsCallback);
        const expectedOrder = [
            'other_gm_channel',
            'other_user1',
            'channel_other_user1',
        ];

        expect(resultsCallback).toBeCalledWith(expect.objectContaining({
            terms: expectedOrder,
        }));
    });

    it('should start with DM (user name with dot) before GM"s if both DM & GM have last_viewed_at irrespective of value of last_viewed_at', async () => {
        const modifiedState = {
            ...defaultState,
            entities: {
                ...defaultState.entities,
                channels: {
                    ...defaultState.entities.channels,
                    myMembers: {
                        current_channel_id: {
                            channel_id: 'current_channel_id',
                            user_id: 'current_user_id',
                            roles: 'channel_role',
                            mention_count: 1,
                            msg_count: 9,
                        },
                        other_gm_channel: {
                            channel_id: 'other_gm_channel',
                            msg_count: 1,
                            last_viewed_at: 3,
                        },
                        other_user1: {
                            last_viewed_at: 4,
                        },
                    },
                    channels: {
                        channel_other_user: {
                            id: 'channel_other_user',
                            type: 'O' as const,
                            name: 'other_user',
                            display_name: 'other_user',
                            delete_at: 0,
                            team_id: 'currentTeamId',
                        },
                        other_gm_channel: {
                            id: 'other_gm_channel',
                            type: 'G' as const,
                            name: 'other_gm_channel',
                            delete_at: 0,
                            display_name: 'other.user1, other.user2',
                        },
                        other_user1: {
                            id: 'other_user1',
                            type: 'D' as const,
                            name: 'current_user_id__other_user1',
                            display_name: 'other user1',
                        },
                    },
                },
                users: {
                    profiles: {
                        current_user_id: {roles: 'system_role'},
                        other_user1: {
                            id: 'other_user1',
                            display_name: 'other user1',
                            username: 'other.user1',
                        },
                    },
                    currentUserId: 'current_user_id',
                    profilesInChannel: {
                        current_user_id: new Set(['user_1']),
                    },
                },
            },
        };

        const switchProvider = new SwitchChannelProvider();
        const store = mockStore(modifiedState);
        switchProvider.store = store;
        const searchText = 'other.';
        const resultsCallback = jest.fn();

        switchProvider.startNewRequest('');
        await switchProvider.fetchUsersAndChannels(searchText, resultsCallback);
        const expectedOrder = [
            'other_user1',
            'other_gm_channel',
        ];

        expect(resultsCallback).toBeCalledWith(expect.objectContaining({
            terms: expectedOrder,
        }));
    });

    it('GM should not be first result as it is hidden in LHS', async () => {
        const modifiedState = {
            ...defaultState,
            entities: {
                ...defaultState.entities,
                preferences: {
                    ...defaultState.entities.preferences,
                    myPreferences: {
                        'display_settings--name_format': {
                            category: 'display_settings',
                            name: 'name_format',
                            user_id: 'current_user_id',
                            value: 'username',
                        },
                        'group_channel_show--other_gm_channel': {
                            category: 'group_channel_show',
                            value: 'false',
                            name: 'other_gm_channel',
                            user_id: 'current_user_id',
                        },
                    },
                },
                channels: {
                    ...defaultState.entities.channels,
                    myMembers: {
                        current_channel_id: {
                            channel_id: 'current_channel_id',
                            user_id: 'current_user_id',
                            roles: 'channel_role',
                            mention_count: 1,
                            msg_count: 9,
                        },
                        other_gm_channel: {
                            channel_id: 'other_gm_channel',
                            msg_count: 1,
                            last_viewed_at: 3,
                        },
                        other_user1: {},
                    },
                    channels: {
                        channel_other_user: {
                            id: 'channel_other_user',
                            type: 'O' as const,
                            name: 'other_user',
                            display_name: 'other_user',
                            delete_at: 0,
                            team_id: 'currentTeamId',
                        },
                        other_gm_channel: {
                            id: 'other_gm_channel',
                            type: 'G' as const,
                            name: 'other_gm_channel',
                            delete_at: 0,
                            display_name: 'other_gm_channel',
                        },
                        other_user1: {
                            id: 'other_user1',
                            type: 'D' as const,
                            name: 'current_user_id__other_user1',
                            display_name: 'current_user_id__other_user1',
                        },
                    },
                    channelsInTeam: {
                        '': new Set(['other_gm_channel']),
                    },
                },
            },
        };

        const switchProvider = new SwitchChannelProvider();
        const store = mockStore(modifiedState);
        switchProvider.store = store;
        const searchText = 'other';
        const resultsCallback = jest.fn();

        switchProvider.startNewRequest('');
        await switchProvider.fetchUsersAndChannels(searchText, resultsCallback);
        const expectedOrder = [
            'other_user1',
            'other_gm_channel',
            'channel_other_user1',
        ];
        expect(resultsCallback).toBeCalledWith(expect.objectContaining({
            terms: expectedOrder,
        }));
    });

    it('Should match GM even with space in search term', () => {
        const modifiedState = {
            ...defaultState,
            entities: {
                ...defaultState.entities,
                channels: {
                    ...defaultState.entities.channels,
                    myMembers: {
                        current_channel_id: {
                            channel_id: 'current_channel_id',
                            user_id: 'current_user_id',
                            roles: 'channel_role',
                            mention_count: 1,
                            msg_count: 9,
                            last_viewed_at: 1,
                        },
                        direct_other_user1: {
                            channel_id: 'direct_other_user1',
                            msg_count: 1,
                            last_viewed_at: 2,
                        },
                        other_gm_channel: {
                            channel_id: 'other_gm_channel',
                            msg_count: 1,
                            last_viewed_at: 3,
                        },
                    },
                    channels: {
                        other_gm_channel: TestHelper.getChannelMock({
                            id: 'other_gm_channel',
                            type: 'G',
                            name: 'other_gm_channel',
                            delete_at: 0,
                            display_name: 'other_gm_channel',
                        }),
                        other_user1: TestHelper.getChannelMock({
                            id: 'other_user1',
                            type: 'D',
                            name: 'current_user_id__other_user1',
                            display_name: 'current_user_id__other_user1',
                        }),
                    },
                    channelsInTeam: {
                        '': new Set(['other_gm_channel']),
                    },
                },
                preferences: {
                    myPreferences: {
                        'display_settings--name_format': {
                            category: 'display_settings',
                            name: 'name_format',
                            user_id: 'current_user_id',
                            value: 'username',
                        },
                        'group_channel_show--other_gm_channel': {
                            category: 'group_channel_show',
                            value: 'true',
                            name: 'other_gm_channel',
                            user_id: 'current_user_id',
                        },
                    },
                },
            },
        };

        const switchProvider = new SwitchChannelProvider();
        const store = mockStore(modifiedState);
        switchProvider.store = store;

        const users = [
            TestHelper.getUserMock({
                id: 'other_user1',
                username: 'other_user1',
            }),
        ];

        const channels = [{
            id: 'other_gm_channel',
            msg_count: 1,
            last_viewed_at: 3,
            type: 'G',
            name: 'other_gm_channel',
            delete_at: 0,
            update_at: 0,
            display_name: 'other_user1, current_user_id',
        }];

        const searchText = 'other current';

        switchProvider.startNewRequest('');
        const results = switchProvider.formatGroup(searchText, channels, users);

        const expectedOrder = [
            'other_gm_channel',
        ];

        expect(results.terms).toEqual(expectedOrder);
    });

    it('should filter out channels belonging to archived teams', async () => {
        const modifiedState = {
            ...defaultState,
            entities: {
                ...defaultState.entities,
                channels: {
                    ...defaultState.entities.channels,
                    myMembers: {
                        channel_1: {},
                        channel_2: {},
                    },
                    channels: {
                        channel_1: TestHelper.getChannelMock({
                            id: 'channel_1',
                            type: 'O',
                            name: 'channel_1',
                            display_name: 'channel 1',
                            delete_at: 0,
                            team_id: 'currentTeamId',
                        }),
                        channel_2: TestHelper.getChannelMock({
                            id: 'channel_2',
                            type: 'O',
                            name: 'channel_2',
                            display_name: 'channel 2',
                            delete_at: 0,
                            team_id: 'archivedTeam',
                        }),
                    },
                },
            },
        };

        const switchProvider = new SwitchChannelProvider();
        const store = mockStore(modifiedState);
        switchProvider.store = store;
        const searchText = 'chan';
        const resultsCallback = jest.fn();

        switchProvider.startNewRequest('');
        await switchProvider.fetchUsersAndChannels(searchText, resultsCallback);
        const channelsFromActiveTeams = [
            'channel_1',
        ];

        expect(resultsCallback).toBeCalledWith(expect.objectContaining({
            terms: channelsFromActiveTeams,
        }));
    });

    it('Should show threads as the first item in the list if search term matches', async () => {
        const modifiedState = {
            ...defaultState,
            entities: {
                ...defaultState.entities,
                general: {
                    config: {
                        CollapsedThreads: CollapsedThreads.DEFAULT_OFF,
                    },
                },
                threads: {
                    countsIncludingDirect: {
                        currentTeamId: {
                            total: 0,
                            total_unread_threads: 0,
                            total_unread_mentions: 0,
                        },
                    },
                    counts: {
                        currentTeamId: {
                            total: 0,
                            total_unread_threads: 0,
                            total_unread_mentions: 0,
                        },
                    },
                },
                preferences: {
                    ...defaultState.entities.preferences,
                    myPreferences: {
                        ...defaultState.entities.preferences.myPreferences,
                        [`${Preferences.CATEGORY_DISPLAY_SETTINGS}--${Preferences.COLLAPSED_REPLY_THREADS}`]: {
                            value: 'on',
                        },
                    },
                },
                channels: {
                    ...defaultState.entities.channels,
                    myMembers: {
                        current_channel_id: {
                            channel_id: 'current_channel_id',
                            user_id: 'current_user_id',
                            roles: 'channel_role',
                            mention_count: 1,
                            msg_count: 9,
                        },
                        thread_gm_channel: {
                            channel_id: 'thread_gm_channel',
                            msg_count: 1,
                            last_viewed_at: 3,
                        },
                        thread_user1: {},
                    },
                    channels: {
                        thread_gm_channel: {
                            id: 'thread_gm_channel',
                            type: 'G' as const,
                            name: 'thread_gm_channel',
                            delete_at: 0,
                            display_name: 'thread_gm_channel',
                        },
                    },
                    channelsInTeam: {
                        '': new Set(['thread_gm_channel']),
                    },
                },
            },
        };

        const switchProvider = new SwitchChannelProvider();
        const store = mockStore(modifiedState);
        switchProvider.store = store;
        const searchText = 'thread';
        const resultsCallback = jest.fn();

        switchProvider.startNewRequest(searchText);
        await switchProvider.fetchUsersAndChannels(searchText, resultsCallback);
        const expectedOrder = [
            'threads',
            'thread_gm_channel',
        ];

        expect(resultsCallback).toBeCalledWith(expect.objectContaining({
            terms: expectedOrder,
        }));
    });
<<<<<<< HEAD

    describe('Smart Email Search Functionality', () => {
        let switchProvider: SwitchChannelProvider;
        let store: any;
        let modifiedState: any;

        beforeEach(() => {
            const userWithEmail = TestHelper.getUserMock({
                id: 'user_with_email',
                username: 'testuser',
                email: 'prefix-search@domain1.org',
                first_name: 'Test',
                last_name: 'User',
            });

            const userWithCommonDomain = TestHelper.getUserMock({
                id: 'user_with_common_domain',
                username: 'anotheruser',
                email: 'different@domain2.org',
                first_name: 'Another',
                last_name: 'User',
            });

            modifiedState = {
                ...defaultState,
                entities: {
                    ...defaultState.entities,
                    users: {
                        ...defaultState.entities.users,
                        profiles: {
                            ...defaultState.entities.users.profiles,
                            [userWithEmail.id]: userWithEmail,
                            [userWithCommonDomain.id]: userWithCommonDomain,
                        },
                        profilesInChannel: {
                            ...defaultState.entities.users.profilesInChannel,
                            dm_channel_1: new Set([userWithEmail.id]),
                            dm_channel_2: new Set([userWithCommonDomain.id]),
                        },
                    },
                    channels: {
                        ...defaultState.entities.channels,
                        channels: {
                            ...defaultState.entities.channels.channels,
                            dm_channel_1: TestHelper.getChannelMock({
                                id: 'dm_channel_1',
                                type: 'D',
                                name: `current_user_id__${userWithEmail.id}`,
                                display_name: userWithEmail.username,
                            }),
                            dm_channel_2: TestHelper.getChannelMock({
                                id: 'dm_channel_2',
                                type: 'D',
                                name: `current_user_id__${userWithCommonDomain.id}`,
                                display_name: userWithCommonDomain.username,
                            }),
                        },
                        myMembers: {
                            ...defaultState.entities.channels.myMembers,
                            dm_channel_1: {
                                channel_id: 'dm_channel_1',
                                user_id: 'current_user_id',
                            },
                            dm_channel_2: {
                                channel_id: 'dm_channel_2',
                                user_id: 'current_user_id',
                            },
                        },
                        profilesInChannel: {
                            dm_channel_1: new Set([userWithEmail.id]),
                            dm_channel_2: new Set([userWithCommonDomain.id]),
                        },
                    },
                },
            };

            switchProvider = new SwitchChannelProvider();
            store = mockStore(modifiedState);
            switchProvider.store = store;
        });

        it('should match by email prefix when searching without @', () => {
            const channels = [
                modifiedState.entities.channels.channels.dm_channel_1,
                modifiedState.entities.channels.channels.dm_channel_2,
            ];
            const users = [
                modifiedState.entities.users.profiles.user_with_email,
                modifiedState.entities.users.profiles.user_with_common_domain,
            ];

            // These should work - searching by email prefix (before @)
            switchProvider.startNewRequest('');
            let results = switchProvider.formatGroup('prefix-search', channels, users);
            expect(results.items.length).toBe(2); // formatGroup processes both channels and users separately
            expect(results.items.some((item) => item.channel.id === 'dm_channel_1')).toBe(true);

            results = switchProvider.formatGroup('different', channels, users);
            expect(results.items.length).toBe(2); // formatGroup processes both channels and users separately
            expect(results.items.some((item) => item.channel.id === 'dm_channel_2')).toBe(true);
        });

        it('should match by full email when searching WITH @ symbol', () => {
            const channels = [
                modifiedState.entities.channels.channels.dm_channel_1,
                modifiedState.entities.channels.channels.dm_channel_2,
            ];
            const users = [
                modifiedState.entities.users.profiles.user_with_email,
                modifiedState.entities.users.profiles.user_with_common_domain,
            ];

            // These should work - searching by full email when @ is present
            switchProvider.startNewRequest('');
            let results = switchProvider.formatGroup('prefix-search@domain1.org', channels, users);
            expect(results.items.length).toBe(2); // formatGroup processes both channels and users separately
            expect(results.items.some((item) => item.channel.id === 'dm_channel_1')).toBe(true);

            results = switchProvider.formatGroup('different@domain2.org', channels, users);
            expect(results.items.length).toBe(2); // formatGroup processes both channels and users separately
            expect(results.items.some((item) => item.channel.id === 'dm_channel_2')).toBe(true);

            results = switchProvider.formatGroup('prefix-search@', channels, users);
            expect(results.items.length).toBe(2); // formatGroup processes both channels and users separately
            expect(results.items.some((item) => item.channel.id === 'dm_channel_1')).toBe(true);
        });

        it('should match by partial email with @ symbol', () => {
            const channels = [
                modifiedState.entities.channels.channels.dm_channel_1,
                modifiedState.entities.channels.channels.dm_channel_2,
            ];
            const users = [
                modifiedState.entities.users.profiles.user_with_email,
                modifiedState.entities.users.profiles.user_with_common_domain,
            ];

            // Partial email searches with @ should work
            switchProvider.startNewRequest('');
            let results = switchProvider.formatGroup('prefix-search@', channels, users);
            expect(results.items.length).toBe(2); // formatGroup processes both channels and users separately
            expect(results.items.some((item) => item.channel.id === 'dm_channel_1')).toBe(true);

            results = switchProvider.formatGroup('different@', channels, users);
            expect(results.items.length).toBe(2); // formatGroup processes both channels and users separately
            expect(results.items.some((item) => item.channel.id === 'dm_channel_2')).toBe(true);
        });

        it('should handle @ at the beginning correctly', () => {
            const channels = [
                modifiedState.entities.channels.channels.dm_channel_1,
                modifiedState.entities.channels.channels.dm_channel_2,
            ];
            const users = [
                modifiedState.entities.users.profiles.user_with_email,
                modifiedState.entities.users.profiles.user_with_common_domain,
            ];

            // @ at the beginning should be stripped and then apply smart logic
            switchProvider.startNewRequest('');
            let results = switchProvider.formatGroup('@prefix-search', channels, users);
            expect(results.items.length).toBe(2); // formatGroup processes both channels and users separately
            expect(results.items.some((item) => item.channel.id === 'dm_channel_1')).toBe(true);

            results = switchProvider.formatGroup('@different', channels, users);
            expect(results.items.length).toBe(2); // formatGroup processes both channels and users separately
            expect(results.items.some((item) => item.channel.id === 'dm_channel_2')).toBe(true);
        });

        it('should match domain when @ is present in search term', () => {
            const channels = [
                modifiedState.entities.channels.channels.dm_channel_1,
                modifiedState.entities.channels.channels.dm_channel_2,
            ];
            const users = [
                modifiedState.entities.users.profiles.user_with_email,
                modifiedState.entities.users.profiles.user_with_common_domain,
            ];

            // When @ is present, domain matching should work
            switchProvider.startNewRequest('');
            let results = switchProvider.formatGroup('@domain1', channels, users);
            expect(results.items.length).toBe(2); // formatGroup processes both channels and users separately
            expect(results.items.some((item) => item.channel.id === 'dm_channel_1')).toBe(true);

            results = switchProvider.formatGroup('@domain2', channels, users);
            expect(results.items.length).toBe(2); // formatGroup processes both channels and users separately
            expect(results.items.some((item) => item.channel.id === 'dm_channel_2')).toBe(true);

            results = switchProvider.formatGroup('domain1@', channels, users);
            expect(results.items.length).toBe(2); // formatGroup processes both channels and users separately
            expect(results.items.some((item) => item.channel.id === 'dm_channel_1')).toBe(true);
        });
=======
});

describe('SwitchChannelSuggestion', () => {
    const baseProps = {
        id: 'test-suggestion',
        matchedPretext: '',
        isSelection: false,
        onClick: jest.fn(),
        onMouseMove: jest.fn(),
    };

    const currentUserId = 'currentUser';

    const team1 = TestHelper.getTeamMock({id: 'team1', display_name: 'Team One'});
    const team2 = TestHelper.getTeamMock({id: 'team2', display_name: 'Team Two'});

    function getBaseState(teams: Team[], channels: Channel[]): any {
        return {
            entities: {
                channels: {
                    channels: channels.reduce((channelsMap, channel) => ({...channelsMap, [channel.id]: channel}), {}),
                    myMembers: channels.reduce((membersMap, channel) => ({
                        ...membersMap,
                        [channel.id]: TestHelper.getChannelMembershipMock({channel_id: channel.id, user_id: currentUserId}),
                    }), {}),
                },
                teams: {
                    teams: teams.reduce((teamsMap, team) => ({...teamsMap, [team.id]: team}), {}),
                    myMembers: teams.reduce((membersMap, team) => ({
                        ...membersMap,
                        [team.id]: TestHelper.getTeamMembershipMock({team_id: team.id, user_id: currentUserId}),
                    }), {}),
                },
            },
        };
    }

    test('should show the team name for channels if the user is on multiple teams', () => {
        const channel1 = TestHelper.getChannelMock({id: 'channel1', team_id: 'team1', name: 'channel_one', display_name: 'Channel One'});

        const {replaceStoreState} = renderWithContext(
            <ConnectedSwitchChannelSuggestion
                {...baseProps}
                term={channel1.name}
                item={{
                    channel: channel1,
                    name: channel1.name,
                    deactivated: false,
                }}
            />,
            getBaseState([team1], [channel1]),
        );

        const suggestion = document.getElementById(baseProps.id);

        // When the user is on only a single team, the channel's URL name is displayed
        expect(screen.getByText(`~${channel1.name}`)).toBeInTheDocument();
        expect(suggestion).toHaveAccessibleName(channel1.display_name);
        expect(suggestion).toHaveAccessibleDescription(`~${channel1.name} Public channel`);

        replaceStoreState(getBaseState([team1, team2], [channel1]));

        // When the user is on multiple teams, we show the team's display name instead
        expect(screen.getByText(team1.display_name)).toBeInTheDocument();
        expect(suggestion).toHaveAccessibleName(channel1.display_name);
        expect(suggestion).toHaveAccessibleDescription(`${team1.display_name} Public channel`);
    });

    test('should show the type of channel', () => {
        const channel1 = TestHelper.getChannelMock({id: 'channel1', team_id: 'team1', name: 'channel_one', display_name: 'Channel One', type: General.OPEN_CHANNEL});
        const channel2 = TestHelper.getChannelMock({id: 'channel2', team_id: 'team1', name: 'channel_two', display_name: 'Channel Two', type: General.PRIVATE_CHANNEL});

        const {rerender} = renderWithContext(
            <ConnectedSwitchChannelSuggestion
                {...baseProps}
                term={channel1.name}
                item={{
                    channel: channel1,
                    name: channel1.name,
                    deactivated: false,
                }}
            />,
            getBaseState([team1], [channel1, channel2]),
        );

        const suggestion = document.getElementById(baseProps.id);

        expect(screen.getByLabelText('Public channel')).toBeInTheDocument();
        expect(suggestion).toHaveAccessibleName(channel1.display_name);
        expect(suggestion).toHaveAccessibleDescription(`~${channel1.name} Public channel`);

        rerender(
            <ConnectedSwitchChannelSuggestion
                {...baseProps}
                term={channel2.name}
                item={{
                    channel: channel2,
                    name: channel2.name,
                    deactivated: false,
                }}
            />,
        );

        expect(screen.getByLabelText('Private channel')).toBeInTheDocument();
        expect(suggestion).toHaveAccessibleName(channel2.display_name);
        expect(suggestion).toHaveAccessibleDescription(`~${channel2.name} Private channel`);
    });

    test('should show if the channel has a draft instead of the channel type', () => {
        const channel1 = TestHelper.getChannelMock({id: 'channel1', team_id: 'team1', name: 'channel_one', display_name: 'Channel One'});
        const channel2 = TestHelper.getChannelMock({id: 'channel2', team_id: 'team1', name: 'channel_two', display_name: 'Channel Two'});

        const testState = getBaseState([team1], [channel1, channel2]);
        testState.storage = {
            storage: {
                [`${StoragePrefixes.DRAFT}${channel2.id}`]: {
                    value: TestHelper.getPostDraftMock({message: 'post draft'}),
                },
            },
        };

        const {rerender} = renderWithContext(
            <ConnectedSwitchChannelSuggestion
                {...baseProps}
                term={channel1.name}
                item={{
                    channel: channel1,
                    name: channel1.name,
                    deactivated: false,
                }}
            />,
            testState,
        );

        const suggestion = document.getElementById(baseProps.id);

        expect(screen.queryByLabelText('Has draft')).not.toBeInTheDocument();
        expect(suggestion).toHaveAccessibleName(channel1.display_name);
        expect(suggestion).toHaveAccessibleDescription(`~${channel1.name} Public channel`);

        rerender(
            <ConnectedSwitchChannelSuggestion
                {...baseProps}
                term={channel2.name}
                item={{
                    channel: channel2,
                    name: channel2.name,
                    deactivated: false,
                }}
            />,
        );

        expect(screen.queryByLabelText('Has draft')).toBeInTheDocument();
        expect(suggestion).toHaveAccessibleName(channel2.display_name);
        expect(suggestion).toHaveAccessibleDescription(`~${channel2.name} Has draft`);
    });

    test('should show if the channel is archived instead of the channel type', () => {
        const channel1 = TestHelper.getChannelMock({id: 'channel1', team_id: 'team1', name: 'channel_one', display_name: 'Channel One'});
        const channel2 = TestHelper.getChannelMock({id: 'channel2', team_id: 'team1', name: 'channel_two', display_name: 'Channel Two', delete_at: 1});

        const {rerender} = renderWithContext(
            <ConnectedSwitchChannelSuggestion
                {...baseProps}
                term={channel1.name}
                item={{
                    channel: channel1,
                    name: channel1.name,
                    deactivated: false,
                }}
            />,
            getBaseState([team1], [channel1, channel2]),
        );

        const suggestion = document.getElementById(baseProps.id);

        expect(screen.queryByLabelText('Archved channel')).not.toBeInTheDocument();
        expect(suggestion).toHaveAccessibleName(channel1.display_name);
        expect(suggestion).toHaveAccessibleDescription(`~${channel1.name} Public channel`);

        rerender(
            <ConnectedSwitchChannelSuggestion
                {...baseProps}
                term={channel2.name}
                item={{
                    channel: channel2,
                    name: channel2.name,
                    deactivated: false,
                }}
            />,
        );

        expect(screen.queryByLabelText('Archived channel')).toBeInTheDocument();
        expect(suggestion).toHaveAccessibleName(channel2.display_name);
        expect(suggestion).toHaveAccessibleDescription(`~${channel2.name} Archived channel`);
    });

    test('should show if the channel has unread mentions', () => {
        const channel1 = TestHelper.getChannelMock({id: 'channel1', team_id: 'team1', name: 'channel_one', display_name: 'Channel One'});
        const channel2 = TestHelper.getChannelMock({id: 'channel2', team_id: 'team1', name: 'channel_two', display_name: 'Channel Two'});
        const channel3 = TestHelper.getChannelMock({id: 'channel3', team_id: 'team1', name: 'channel_three', display_name: 'Channel Three'});

        const testState = getBaseState([team1], [channel1, channel2, channel3]);
        testState.entities.channels.myMembers[channel1.id].mention_count = 0;
        testState.entities.channels.myMembers[channel2.id].mention_count = 1;
        testState.entities.channels.myMembers[channel3.id].mention_count = 5;

        const {rerender} = renderWithContext(
            <ConnectedSwitchChannelSuggestion
                {...baseProps}
                term={channel1.name}
                item={{
                    channel: channel1,
                    name: channel1.name,
                    deactivated: false,
                }}
            />,
            testState,
        );

        const suggestion = document.getElementById(baseProps.id);

        expect(screen.queryByLabelText(/unread/, {exact: false})).not.toBeInTheDocument();
        expect(suggestion).toHaveAccessibleName(channel1.display_name);
        expect(suggestion).toHaveAccessibleDescription(`~${channel1.name} Public channel`);

        rerender(
            <ConnectedSwitchChannelSuggestion
                {...baseProps}
                term={channel2.name}
                item={{
                    channel: channel2,
                    name: channel2.name,
                    deactivated: false,
                }}
            />,
        );

        expect(screen.queryByLabelText('1 unread notification')).toBeInTheDocument();
        expect(suggestion).toHaveAccessibleName(channel2.display_name);
        expect(suggestion).toHaveAccessibleDescription(`1 unread notification ~${channel2.name} Public channel`);

        rerender(
            <ConnectedSwitchChannelSuggestion
                {...baseProps}
                term={channel3.name}
                item={{
                    channel: channel3,
                    name: channel3.name,
                    deactivated: false,
                }}
            />,
        );

        expect(screen.queryByLabelText('5 unread notifications')).toBeInTheDocument();
        expect(suggestion).toHaveAccessibleName(channel3.display_name);
        expect(suggestion).toHaveAccessibleDescription(`5 unread notifications ~${channel3.name} Public channel`);
>>>>>>> 72fb449d
    });
});<|MERGE_RESOLUTION|>--- conflicted
+++ resolved
@@ -995,7 +995,6 @@
             terms: expectedOrder,
         }));
     });
-<<<<<<< HEAD
 
     describe('Smart Email Search Functionality', () => {
         let switchProvider: SwitchChannelProvider;
@@ -1189,7 +1188,7 @@
             expect(results.items.length).toBe(2); // formatGroup processes both channels and users separately
             expect(results.items.some((item) => item.channel.id === 'dm_channel_1')).toBe(true);
         });
-=======
+    });
 });
 
 describe('SwitchChannelSuggestion', () => {
@@ -1447,6 +1446,5 @@
         expect(screen.queryByLabelText('5 unread notifications')).toBeInTheDocument();
         expect(suggestion).toHaveAccessibleName(channel3.display_name);
         expect(suggestion).toHaveAccessibleDescription(`5 unread notifications ~${channel3.name} Public channel`);
->>>>>>> 72fb449d
     });
 });
--- conflicted
+++ resolved
@@ -67,11 +67,8 @@
             {showMenu && (
                 <PageContextMenu
                     pageId={pageId}
-<<<<<<< HEAD
                     wikiId={wikiId}
-=======
                     alignRight={true}
->>>>>>> 8d52ad90
                     position={menuPosition}
                     onClose={() => setShowMenu(false)}
                     onCreateChild={onCreateChild}

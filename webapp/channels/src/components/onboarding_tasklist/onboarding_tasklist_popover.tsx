// Copyright (c) 2015-present Mattermost, Inc. All Rights Reserved.
// See LICENSE.txt for license information.

import type {Placement} from 'popper.js';
<<<<<<< HEAD
import React, {useRef} from 'react';
import type {RefObject} from 'react';
=======
import React from 'react';
import type {RefObject, CSSProperties} from 'react';
>>>>>>> f4a3a2ec
import {usePopper} from 'react-popper';
import {CSSTransition} from 'react-transition-group';
import styled from 'styled-components';

const Overlay = styled.div`
    background-color: rgba(0, 0, 0, 0.5);
    display: flex;
    align-items: flex-end;
    justify-content: center;
    height: 100%;
    min-height: 100%;
    left: 0;
    right: 0;
    top: 0;
    position: fixed;
    overflow: auto;
    -webkit-overflow-scrolling: touch;
    overscroll-behavior: contain;
    pointer-events: auto;
    -ms-scroll-chaining: none;
    transition: 150ms;
    transition-property: background-color;
    transition-timing-function: ease-in-out;
    z-index: 100;
    &.fade-enter {
        background-color: rgba(0, 0, 0, 0);
    }
    &.fade-enter-active {
        background-color: rgba(0, 0, 0, 0.5);
    }
    &.fade-enter-done {
        background-color: rgba(0, 0, 0, 0.5);
    }
    &.fade-exit {
        background-color: rgba(0, 0, 0, 0.5);
    }
    &.fade-exit-active {
        background-color: rgba(0, 0, 0, 0);
    }
    &.fade-exit-done {
        background-color: rgba(0, 0, 0, 0);
    }
`;

interface TaskListPopoverProps {
    trigger: RefObject<HTMLButtonElement>;
    isVisible: boolean;
    placement?: Placement;
    offset?: [number | null | undefined, number | null | undefined];
    children?: React.ReactNode;
    onClick?: () => void;
}

export const TaskListPopover = ({
    trigger,
    placement = 'top-start',
    isVisible,
    offset = [0, 5],
    children,
    onClick,
}: TaskListPopoverProps): JSX.Element | null => {
    const popperElement = useRef<HTMLDivElement>(null);

    const {
        styles: {popper},
        attributes,
    } = usePopper(trigger.current, popperElement.current, {
        placement,
        modifiers: [
            {
                name: 'offset',
                options: {
                    offset,
                },
            },
        ],
    });
    const style = {
        container: {
            ...popper,
            zIndex: isVisible ? 100 : -1,
            position: 'fixed',
        } as CSSProperties,
    };
    return (
        <>
            <CSSTransition
                timeout={150}
                classNames='fade'
                in={isVisible}
                unmountOnExit={true}
            >
                <Overlay
                    onClick={onClick}
                    data-cy='onboarding-task-list-overlay'
                />
            </CSSTransition>
            <div
<<<<<<< HEAD
                ref={popperElement}
                style={style}
=======
                ref={setPopperElement}
                style={style.container}
>>>>>>> f4a3a2ec
                {...attributes.popper}
            >
                {children}
            </div>
        </>
    );
};
<|MERGE_RESOLUTION|>--- conflicted
+++ resolved
@@ -2,13 +2,8 @@
 // See LICENSE.txt for license information.
 
 import type {Placement} from 'popper.js';
-<<<<<<< HEAD
 import React, {useRef} from 'react';
-import type {RefObject} from 'react';
-=======
-import React from 'react';
 import type {RefObject, CSSProperties} from 'react';
->>>>>>> f4a3a2ec
 import {usePopper} from 'react-popper';
 import {CSSTransition} from 'react-transition-group';
 import styled from 'styled-components';
@@ -107,13 +102,8 @@
                 />
             </CSSTransition>
             <div
-<<<<<<< HEAD
                 ref={popperElement}
-                style={style}
-=======
-                ref={setPopperElement}
                 style={style.container}
->>>>>>> f4a3a2ec
                 {...attributes.popper}
             >
                 {children}

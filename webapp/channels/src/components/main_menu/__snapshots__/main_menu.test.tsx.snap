--- conflicted
+++ resolved
@@ -54,13 +54,8 @@
 <Menu
   ariaLabel="team menu"
 >
-<<<<<<< HEAD
-  <MenuGroup>
-    <Connect(Component)
-=======
-  <Memo(MenuGroup)>
-    <Connect(TeamPermissionGate)
->>>>>>> 2d1135ca
+  <Memo(MenuGroup)>
+    <Connect(Component)
       permissions={
         Array [
           "manage_team",
@@ -249,13 +244,8 @@
   ariaLabel="team menu"
   id="test-id"
 >
-<<<<<<< HEAD
-  <MenuGroup>
-    <Connect(Component)
-=======
-  <Memo(MenuGroup)>
-    <Connect(TeamPermissionGate)
->>>>>>> 2d1135ca
+  <Memo(MenuGroup)>
+    <Connect(Component)
       permissions={
         Array [
           "manage_team",
@@ -461,13 +451,8 @@
 <Menu
   ariaLabel="team menu"
 >
-<<<<<<< HEAD
-  <MenuGroup>
-    <Connect(Component)
-=======
-  <Memo(MenuGroup)>
-    <Connect(TeamPermissionGate)
->>>>>>> 2d1135ca
+  <Memo(MenuGroup)>
+    <Connect(Component)
       permissions={
         Array [
           "manage_team",
@@ -774,15 +759,9 @@
       show={true}
       text="Settings"
     />
-<<<<<<< HEAD
-  </MenuGroup>
-  <MenuGroup>
-    <Connect(Component)
-=======
-  </Memo(MenuGroup)>
-  <Memo(MenuGroup)>
-    <Connect(TeamPermissionGate)
->>>>>>> 2d1135ca
+  </Memo(MenuGroup)>
+  <Memo(MenuGroup)>
+    <Connect(Component)
       permissions={
         Array [
           "manage_team",
@@ -840,17 +819,10 @@
         show={true}
         text="Invite People"
       />
-<<<<<<< HEAD
-    </Connect(Component)>
-  </MenuGroup>
-  <MenuGroup>
-    <Connect(Component)
-=======
-    </Connect(TeamPermissionGate)>
-  </Memo(MenuGroup)>
-  <Memo(MenuGroup)>
-    <Connect(TeamPermissionGate)
->>>>>>> 2d1135ca
+    </Connect(Component)>
+  </Memo(MenuGroup)>
+  <Memo(MenuGroup)>
+    <Connect(Component)
       permissions={
         Array [
           "manage_team",
@@ -969,15 +941,9 @@
         show={true}
         text="View Members"
       />
-<<<<<<< HEAD
-    </Connect(Component)>
-  </MenuGroup>
-  <MenuGroup>
-=======
-    </Connect(TeamPermissionGate)>
-  </Memo(MenuGroup)>
-  <Memo(MenuGroup)>
->>>>>>> 2d1135ca
+    </Connect(Component)>
+  </Memo(MenuGroup)>
+  <Memo(MenuGroup)>
     <Connect(SystemPermissionGate)
       permissions={
         Array [
@@ -1105,13 +1071,8 @@
 <Menu
   ariaLabel="team menu"
 >
-<<<<<<< HEAD
-  <MenuGroup>
-    <Connect(Component)
-=======
-  <Memo(MenuGroup)>
-    <Connect(TeamPermissionGate)
->>>>>>> 2d1135ca
+  <Memo(MenuGroup)>
+    <Connect(Component)
       permissions={
         Array [
           "manage_team",
@@ -1418,15 +1379,9 @@
       show={true}
       text="Settings"
     />
-<<<<<<< HEAD
-  </MenuGroup>
-  <MenuGroup>
-    <Connect(Component)
-=======
-  </Memo(MenuGroup)>
-  <Memo(MenuGroup)>
-    <Connect(TeamPermissionGate)
->>>>>>> 2d1135ca
+  </Memo(MenuGroup)>
+  <Memo(MenuGroup)>
+    <Connect(Component)
       permissions={
         Array [
           "manage_team",
@@ -1484,17 +1439,10 @@
         show={true}
         text="Invite People"
       />
-<<<<<<< HEAD
-    </Connect(Component)>
-  </MenuGroup>
-  <MenuGroup>
-    <Connect(Component)
-=======
-    </Connect(TeamPermissionGate)>
-  </Memo(MenuGroup)>
-  <Memo(MenuGroup)>
-    <Connect(TeamPermissionGate)
->>>>>>> 2d1135ca
+    </Connect(Component)>
+  </Memo(MenuGroup)>
+  <Memo(MenuGroup)>
+    <Connect(Component)
       permissions={
         Array [
           "manage_team",
@@ -1613,15 +1561,9 @@
         show={true}
         text="View Members"
       />
-<<<<<<< HEAD
-    </Connect(Component)>
-  </MenuGroup>
-  <MenuGroup>
-=======
-    </Connect(TeamPermissionGate)>
-  </Memo(MenuGroup)>
-  <Memo(MenuGroup)>
->>>>>>> 2d1135ca
+    </Connect(Component)>
+  </Memo(MenuGroup)>
+  <Memo(MenuGroup)>
     <Connect(SystemPermissionGate)
       permissions={
         Array [
@@ -1751,13 +1693,8 @@
 <Menu
   ariaLabel="team menu"
 >
-<<<<<<< HEAD
-  <MenuGroup>
-    <Connect(Component)
-=======
-  <Memo(MenuGroup)>
-    <Connect(TeamPermissionGate)
->>>>>>> 2d1135ca
+  <Memo(MenuGroup)>
+    <Connect(Component)
       permissions={
         Array [
           "manage_team",
@@ -2079,15 +2016,9 @@
       show={true}
       text="Settings"
     />
-<<<<<<< HEAD
-  </MenuGroup>
-  <MenuGroup>
-    <Connect(Component)
-=======
-  </Memo(MenuGroup)>
-  <Memo(MenuGroup)>
-    <Connect(TeamPermissionGate)
->>>>>>> 2d1135ca
+  </Memo(MenuGroup)>
+  <Memo(MenuGroup)>
+    <Connect(Component)
       permissions={
         Array [
           "manage_team",
@@ -2145,17 +2076,10 @@
         show={true}
         text="Invite People"
       />
-<<<<<<< HEAD
-    </Connect(Component)>
-  </MenuGroup>
-  <MenuGroup>
-    <Connect(Component)
-=======
-    </Connect(TeamPermissionGate)>
-  </Memo(MenuGroup)>
-  <Memo(MenuGroup)>
-    <Connect(TeamPermissionGate)
->>>>>>> 2d1135ca
+    </Connect(Component)>
+  </Memo(MenuGroup)>
+  <Memo(MenuGroup)>
+    <Connect(Component)
       permissions={
         Array [
           "manage_team",
@@ -2274,15 +2198,9 @@
         show={true}
         text="View Members"
       />
-<<<<<<< HEAD
-    </Connect(Component)>
-  </MenuGroup>
-  <MenuGroup>
-=======
-    </Connect(TeamPermissionGate)>
-  </Memo(MenuGroup)>
-  <Memo(MenuGroup)>
->>>>>>> 2d1135ca
+    </Connect(Component)>
+  </Memo(MenuGroup)>
+  <Memo(MenuGroup)>
     <Connect(SystemPermissionGate)
       permissions={
         Array [

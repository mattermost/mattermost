// Jest Snapshot v1, https://goo.gl/fbAQLP

exports[`components/Menu should match snapshot with cloud free and team limit reached 1`] = `
<MenuItemLink
  className="MenuItem__with-icon-tooltip"
  disabled={true}
  id="createTeam"
  show={true}
  sibling={
    <RestrictedIndicator
      blocked={true}
      feature="mattermost.feature.create_multiple_teams"
      messageAdminPostTrial="Multiple teams allow for context-specific spaces that are more attuned to your and your teams’ needs. Upgrade to the Professional plan to create unlimited teams."
      messageAdminPreTrial="Create unlimited teams with one of our paid plans. Get the full experience of Enterprise when you start a free, 30 day trial."
      messageEndUser="Multiple teams allow for context-specific spaces that are more attuned to your teams’ needs."
      minimumPlanRequiredForFeature="professional"
      titleAdminPostTrial="Upgrade to create unlimited teams"
      titleAdminPreTrial="Try unlimited teams with a free trial"
      titleEndUser="Multiple teams available in paid plans"
      tooltipMessage="During your trial you are able to create multiple teams. These teams will be archived after your trial."
    />
  }
  text="Create a Team"
  to="/create_team"
/>
`;

exports[`components/Menu should match snapshot with cloud free trial 1`] = `
<MenuItemLink
  className="MenuItem__with-icon-tooltip"
  disabled={false}
  id="createTeam"
  show={true}
  sibling={
    <RestrictedIndicator
      blocked={false}
      feature="mattermost.feature.create_multiple_teams"
      messageAdminPostTrial="Multiple teams allow for context-specific spaces that are more attuned to your and your teams’ needs. Upgrade to the Professional plan to create unlimited teams."
      messageAdminPreTrial="Create unlimited teams with one of our paid plans. Get the full experience of Enterprise when you start a free, 30 day trial."
      messageEndUser="Multiple teams allow for context-specific spaces that are more attuned to your teams’ needs."
      minimumPlanRequiredForFeature="professional"
      titleAdminPostTrial="Upgrade to create unlimited teams"
      titleAdminPreTrial="Try unlimited teams with a free trial"
      titleEndUser="Multiple teams available in paid plans"
      tooltipMessage="During your trial you are able to create multiple teams. These teams will be archived after your trial."
    />
  }
  text="Create a Team"
  to="/create_team"
/>
`;

exports[`components/Menu should match snapshot with guest access disabled and no team invite permission 1`] = `
<Menu
  ariaLabel="team menu"
>
  <Memo(MenuGroup)>
    <Connect(TeamPermissionGate)
      permissions={
        Array [
          "manage_team",
        ]
      }
      teamId="team-id"
    >
      <MenuItemToggleModalRedux
        dialogType={
          Object {
            "$$typeof": Symbol(react.memo),
            "WrappedComponent": [Function],
            "compare": null,
            "type": [Function],
          }
        }
        id="addGroupsToTeam"
        modalId="add_groups_to_team"
        show={false}
        text="Add Groups to Team"
      />
    </Connect(TeamPermissionGate)>
    <Connect(TeamPermissionGate)
      permissions={
        Array [
          "add_user_to_team",
          "invite_guest",
        ]
      }
      teamId="team-id"
    />
    <Connect(TeamPermissionGate)
      permissions={
        Array [
          "manage_team",
        ]
      }
      teamId="team-id"
    >
      <MenuItemToggleModalRedux
        dialogType={
          Object {
            "$$typeof": Symbol(react.memo),
            "WrappedComponent": [Function],
            "compare": null,
            "type": [Function],
          }
        }
        id="teamSettings"
        modalId="team_settings"
        show={true}
        text="Team Settings"
      />
    </Connect(TeamPermissionGate)>
    <Connect(TeamPermissionGate)
      permissions={
        Array [
          "manage_team",
        ]
      }
      teamId="team-id"
    >
      <MenuItemToggleModalRedux
        dialogProps={
          Object {
            "teamID": "team-id",
          }
        }
        dialogType={
          Object {
            "$$typeof": Symbol(react.memo),
            "WrappedComponent": [Function],
            "compare": null,
            "type": [Function],
          }
        }
        id="manageGroups"
        modalId="manage_team_groups"
        show={false}
        text="Manage Groups"
      />
    </Connect(TeamPermissionGate)>
    <Connect(TeamPermissionGate)
      permissions={
        Array [
          "remove_user_from_team",
          "manage_team_roles",
        ]
      }
      teamId="team-id"
    >
      <MenuItemToggleModalRedux
        dialogType={
          Object {
            "$$typeof": Symbol(react.memo),
            "WrappedComponent": [Function],
            "compare": null,
            "type": [Function],
          }
        }
        id="manageMembers"
        modalId="team_members"
        show={true}
        text="Manage Members"
      />
    </Connect(TeamPermissionGate)>
    <Connect(TeamPermissionGate)
      invert={true}
      permissions={
        Array [
          "remove_user_from_team",
          "manage_team_roles",
        ]
      }
      teamId="team-id"
    >
      <MenuItemToggleModalRedux
        dialogType={
          Object {
            "$$typeof": Symbol(react.memo),
            "WrappedComponent": [Function],
            "compare": null,
            "type": [Function],
          }
        }
        id="viewMembers"
        modalId="team_members"
        show={true}
        text="View Members"
      />
    </Connect(TeamPermissionGate)>
    <MenuItemLink
      id="joinTeam"
      show={false}
      text="Join Another Team"
      to="/select_team"
    />
    <MenuItemToggleModalRedux
      className="destructive"
      dialogType={
        Object {
          "$$typeof": Symbol(react.memo),
          "WrappedComponent": [Function],
          "compare": null,
          "type": [Function],
        }
      }
      id="leaveTeam"
      modalId="leave_team"
      show={true}
      text="Leave Team"
    />
  </Memo(MenuGroup)>
  <Memo(MenuGroup)>
    <Connect(SystemPermissionGate)
      permissions={
        Array [
          "create_team",
        ]
      }
    >
      <MenuItemLink
        className=""
        disabled={false}
        id="createTeam"
        show={true}
        sibling={false}
        text="Create a Team"
        to="/create_team"
      />
    </Connect(SystemPermissionGate)>
<<<<<<< HEAD
    <MenuGroup>
      <div
        className="MainMenu_dropdown-link"
      >
        <LearnAboutTeamsLink />
      </div>
    </MenuGroup>
  </MenuGroup>
  <MenuGroup />
=======
  </Memo(MenuGroup)>
  <Memo(MenuGroup) />
>>>>>>> 52b485b3
</Menu>
`;

exports[`components/Menu should match snapshot with id 1`] = `
<Menu
  ariaLabel="team menu"
  id="test-id"
>
  <Memo(MenuGroup)>
    <Connect(TeamPermissionGate)
      permissions={
        Array [
          "manage_team",
        ]
      }
      teamId="team-id"
    >
      <MenuItemToggleModalRedux
        dialogType={
          Object {
            "$$typeof": Symbol(react.memo),
            "WrappedComponent": [Function],
            "compare": null,
            "type": [Function],
          }
        }
        id="addGroupsToTeam"
        modalId="add_groups_to_team"
        show={false}
        text="Add Groups to Team"
      />
    </Connect(TeamPermissionGate)>
    <Connect(TeamPermissionGate)
      permissions={
        Array [
          "add_user_to_team",
          "invite_guest",
        ]
      }
      teamId="team-id"
    >
      <MenuItemToggleModalRedux
        dialogType={
          Object {
            "$$typeof": Symbol(react.memo),
            "WrappedComponent": [Function],
            "compare": null,
            "type": [Function],
          }
        }
        extraText="Add people to the team"
        icon={false}
        id="invitePeople"
        modalId="invitation"
        onClick={[Function]}
        show={true}
        text="Invite People"
      />
    </Connect(TeamPermissionGate)>
    <Connect(TeamPermissionGate)
      permissions={
        Array [
          "manage_team",
        ]
      }
      teamId="team-id"
    >
      <MenuItemToggleModalRedux
        dialogType={
          Object {
            "$$typeof": Symbol(react.memo),
            "WrappedComponent": [Function],
            "compare": null,
            "type": [Function],
          }
        }
        id="teamSettings"
        modalId="team_settings"
        show={true}
        text="Team Settings"
      />
    </Connect(TeamPermissionGate)>
    <Connect(TeamPermissionGate)
      permissions={
        Array [
          "manage_team",
        ]
      }
      teamId="team-id"
    >
      <MenuItemToggleModalRedux
        dialogProps={
          Object {
            "teamID": "team-id",
          }
        }
        dialogType={
          Object {
            "$$typeof": Symbol(react.memo),
            "WrappedComponent": [Function],
            "compare": null,
            "type": [Function],
          }
        }
        id="manageGroups"
        modalId="manage_team_groups"
        show={false}
        text="Manage Groups"
      />
    </Connect(TeamPermissionGate)>
    <Connect(TeamPermissionGate)
      permissions={
        Array [
          "remove_user_from_team",
          "manage_team_roles",
        ]
      }
      teamId="team-id"
    >
      <MenuItemToggleModalRedux
        dialogType={
          Object {
            "$$typeof": Symbol(react.memo),
            "WrappedComponent": [Function],
            "compare": null,
            "type": [Function],
          }
        }
        id="manageMembers"
        modalId="team_members"
        show={true}
        text="Manage Members"
      />
    </Connect(TeamPermissionGate)>
    <Connect(TeamPermissionGate)
      invert={true}
      permissions={
        Array [
          "remove_user_from_team",
          "manage_team_roles",
        ]
      }
      teamId="team-id"
    >
      <MenuItemToggleModalRedux
        dialogType={
          Object {
            "$$typeof": Symbol(react.memo),
            "WrappedComponent": [Function],
            "compare": null,
            "type": [Function],
          }
        }
        id="viewMembers"
        modalId="team_members"
        show={true}
        text="View Members"
      />
    </Connect(TeamPermissionGate)>
    <MenuItemLink
      id="joinTeam"
      show={false}
      text="Join Another Team"
      to="/select_team"
    />
    <MenuItemToggleModalRedux
      className="destructive"
      dialogType={
        Object {
          "$$typeof": Symbol(react.memo),
          "WrappedComponent": [Function],
          "compare": null,
          "type": [Function],
        }
      }
      id="leaveTeam"
      modalId="leave_team"
      show={true}
      text="Leave Team"
    />
  </Memo(MenuGroup)>
  <Memo(MenuGroup)>
    <Connect(SystemPermissionGate)
      permissions={
        Array [
          "create_team",
        ]
      }
    >
      <MenuItemLink
        className=""
        disabled={false}
        id="createTeam"
        show={true}
        sibling={false}
        text="Create a Team"
        to="/create_team"
      />
    </Connect(SystemPermissionGate)>
<<<<<<< HEAD
    <MenuGroup>
      <div
        className="MainMenu_dropdown-link"
      >
        <LearnAboutTeamsLink />
      </div>
    </MenuGroup>
  </MenuGroup>
  <MenuGroup />
=======
  </Memo(MenuGroup)>
  <Memo(MenuGroup) />
>>>>>>> 52b485b3
</Menu>
`;

exports[`components/Menu should match snapshot with most of the thing disabled 1`] = `
<Menu
  ariaLabel="team menu"
>
  <Memo(MenuGroup)>
    <Connect(TeamPermissionGate)
      permissions={
        Array [
          "manage_team",
        ]
      }
      teamId="team-id"
    >
      <MenuItemToggleModalRedux
        dialogType={
          Object {
            "$$typeof": Symbol(react.memo),
            "WrappedComponent": [Function],
            "compare": null,
            "type": [Function],
          }
        }
        id="addGroupsToTeam"
        modalId="add_groups_to_team"
        show={false}
        text="Add Groups to Team"
      />
    </Connect(TeamPermissionGate)>
    <Connect(TeamPermissionGate)
      permissions={
        Array [
          "add_user_to_team",
          "invite_guest",
        ]
      }
      teamId="team-id"
    >
      <MenuItemToggleModalRedux
        dialogType={
          Object {
            "$$typeof": Symbol(react.memo),
            "WrappedComponent": [Function],
            "compare": null,
            "type": [Function],
          }
        }
        extraText="Add people to the team"
        icon={false}
        id="invitePeople"
        modalId="invitation"
        onClick={[Function]}
        show={true}
        text="Invite People"
      />
    </Connect(TeamPermissionGate)>
    <Connect(TeamPermissionGate)
      permissions={
        Array [
          "manage_team",
        ]
      }
      teamId="team-id"
    >
      <MenuItemToggleModalRedux
        dialogType={
          Object {
            "$$typeof": Symbol(react.memo),
            "WrappedComponent": [Function],
            "compare": null,
            "type": [Function],
          }
        }
        id="teamSettings"
        modalId="team_settings"
        show={true}
        text="Team Settings"
      />
    </Connect(TeamPermissionGate)>
    <Connect(TeamPermissionGate)
      permissions={
        Array [
          "manage_team",
        ]
      }
      teamId="team-id"
    >
      <MenuItemToggleModalRedux
        dialogProps={
          Object {
            "teamID": "team-id",
          }
        }
        dialogType={
          Object {
            "$$typeof": Symbol(react.memo),
            "WrappedComponent": [Function],
            "compare": null,
            "type": [Function],
          }
        }
        id="manageGroups"
        modalId="manage_team_groups"
        show={false}
        text="Manage Groups"
      />
    </Connect(TeamPermissionGate)>
    <Connect(TeamPermissionGate)
      permissions={
        Array [
          "remove_user_from_team",
          "manage_team_roles",
        ]
      }
      teamId="team-id"
    >
      <MenuItemToggleModalRedux
        dialogType={
          Object {
            "$$typeof": Symbol(react.memo),
            "WrappedComponent": [Function],
            "compare": null,
            "type": [Function],
          }
        }
        id="manageMembers"
        modalId="team_members"
        show={true}
        text="Manage Members"
      />
    </Connect(TeamPermissionGate)>
    <Connect(TeamPermissionGate)
      invert={true}
      permissions={
        Array [
          "remove_user_from_team",
          "manage_team_roles",
        ]
      }
      teamId="team-id"
    >
      <MenuItemToggleModalRedux
        dialogType={
          Object {
            "$$typeof": Symbol(react.memo),
            "WrappedComponent": [Function],
            "compare": null,
            "type": [Function],
          }
        }
        id="viewMembers"
        modalId="team_members"
        show={true}
        text="View Members"
      />
    </Connect(TeamPermissionGate)>
    <MenuItemLink
      id="joinTeam"
      show={false}
      text="Join Another Team"
      to="/select_team"
    />
    <MenuItemToggleModalRedux
      className="destructive"
      dialogType={
        Object {
          "$$typeof": Symbol(react.memo),
          "WrappedComponent": [Function],
          "compare": null,
          "type": [Function],
        }
      }
      id="leaveTeam"
      modalId="leave_team"
      show={true}
      text="Leave Team"
    />
  </Memo(MenuGroup)>
  <Memo(MenuGroup)>
    <Connect(SystemPermissionGate)
      permissions={
        Array [
          "create_team",
        ]
      }
    >
      <MenuItemLink
        className=""
        disabled={false}
        id="createTeam"
        show={true}
        sibling={false}
        text="Create a Team"
        to="/create_team"
      />
    </Connect(SystemPermissionGate)>
<<<<<<< HEAD
    <MenuGroup>
      <div
        className="MainMenu_dropdown-link"
      >
        <LearnAboutTeamsLink />
      </div>
    </MenuGroup>
  </MenuGroup>
  <MenuGroup />
=======
  </Memo(MenuGroup)>
  <Memo(MenuGroup) />
>>>>>>> 52b485b3
</Menu>
`;

exports[`components/Menu should match snapshot with most of the thing disabled in mobile 1`] = `
<Menu
  ariaLabel="main menu"
>
  <Memo(MenuGroup)>
    <Connect(SystemPermissionGate)
      permissions={
        Array [
          "sysconsole_write_billing",
        ]
      }
    >
      <MenuCloudTrial
        id="menuCloudTrial"
      />
    </Connect(SystemPermissionGate)>
  </Memo(MenuGroup)>
  <Memo(MenuGroup)>
    <Connect(SystemPermissionGate)
      permissions={
        Array [
          "sysconsole_write_about_edition_and_license",
        ]
      }
    >
      <MenuStartTrial
        id="startTrial"
      />
    </Connect(SystemPermissionGate)>
  </Memo(MenuGroup)>
  <Memo(MenuGroup)>
    <MenuItemAction
      icon={
        <i
          className="mentions"
        >
          @
        </i>
      }
      id="recentMentions"
      onClick={[Function]}
      show={true}
      text="Recent Mentions"
    />
    <MenuItemAction
      icon={
        <i
          className="fa fa-bookmark"
        />
      }
      id="flaggedPosts"
      onClick={[Function]}
      show={true}
      text="Saved messages"
    />
  </Memo(MenuGroup)>
  <Memo(MenuGroup)>
    <MenuItemToggleModalRedux
      dialogProps={
        Object {
          "isContentProductSettings": false,
        }
      }
      dialogType={
        Object {
          "$$typeof": Symbol(react.memo),
          "WrappedComponent": [Function],
          "compare": null,
          "type": [Function],
        }
      }
      icon={
        <i
          className="fa fa-user"
        />
      }
      id="profileSettings"
      modalId="user_settings"
      show={true}
      text="Profile"
    />
    <MenuItemToggleModalRedux
      dialogProps={
        Object {
          "isContentProductSettings": true,
        }
      }
      dialogType={
        Object {
          "$$typeof": Symbol(react.memo),
          "WrappedComponent": [Function],
          "compare": null,
          "type": [Function],
        }
      }
      icon={
        <i
          className="fa fa-cog"
        />
      }
      id="accountSettings"
      modalId="user_settings"
      show={true}
      text="Settings"
    />
  </Memo(MenuGroup)>
  <Memo(MenuGroup)>
    <Connect(TeamPermissionGate)
      permissions={
        Array [
          "manage_team",
        ]
      }
      teamId="team-id"
    >
      <MenuItemToggleModalRedux
        dialogType={
          Object {
            "$$typeof": Symbol(react.memo),
            "WrappedComponent": [Function],
            "compare": null,
            "type": [Function],
          }
        }
        icon={
          <i
            className="fa fa-user-plus"
          />
        }
        id="addGroupsToTeam"
        modalId="add_groups_to_team"
        show={false}
        text="Add Groups to Team"
      />
    </Connect(TeamPermissionGate)>
    <Connect(TeamPermissionGate)
      permissions={
        Array [
          "add_user_to_team",
          "invite_guest",
        ]
      }
      teamId="team-id"
    >
      <MenuItemToggleModalRedux
        dialogType={
          Object {
            "$$typeof": Symbol(react.memo),
            "WrappedComponent": [Function],
            "compare": null,
            "type": [Function],
          }
        }
        extraText="Add people to the team"
        icon={
          <i
            className="fa fa-user-plus"
          />
        }
        id="invitePeople"
        modalId="invitation"
        onClick={[Function]}
        show={true}
        text="Invite People"
      />
    </Connect(TeamPermissionGate)>
  </Memo(MenuGroup)>
  <Memo(MenuGroup)>
    <Connect(TeamPermissionGate)
      permissions={
        Array [
          "manage_team",
        ]
      }
      teamId="team-id"
    >
      <MenuItemToggleModalRedux
        dialogType={
          Object {
            "$$typeof": Symbol(react.memo),
            "WrappedComponent": [Function],
            "compare": null,
            "type": [Function],
          }
        }
        icon={
          <i
            className="fa fa-globe"
          />
        }
        id="teamSettings"
        modalId="team_settings"
        show={true}
        text="Team Settings"
      />
    </Connect(TeamPermissionGate)>
    <Connect(TeamPermissionGate)
      permissions={
        Array [
          "manage_team",
        ]
      }
      teamId="team-id"
    >
      <MenuItemToggleModalRedux
        dialogProps={
          Object {
            "teamID": "team-id",
          }
        }
        dialogType={
          Object {
            "$$typeof": Symbol(react.memo),
            "WrappedComponent": [Function],
            "compare": null,
            "type": [Function],
          }
        }
        icon={
          <i
            className="fa fa-user-plus"
          />
        }
        id="manageGroups"
        modalId="manage_team_groups"
        show={false}
        text="Manage Groups"
      />
    </Connect(TeamPermissionGate)>
    <Connect(TeamPermissionGate)
      permissions={
        Array [
          "remove_user_from_team",
          "manage_team_roles",
        ]
      }
      teamId="team-id"
    >
      <MenuItemToggleModalRedux
        dialogType={
          Object {
            "$$typeof": Symbol(react.memo),
            "WrappedComponent": [Function],
            "compare": null,
            "type": [Function],
          }
        }
        icon={
          <i
            className="fa fa-users"
          />
        }
        id="manageMembers"
        modalId="team_members"
        show={true}
        text="Manage Members"
      />
    </Connect(TeamPermissionGate)>
    <Connect(TeamPermissionGate)
      invert={true}
      permissions={
        Array [
          "remove_user_from_team",
          "manage_team_roles",
        ]
      }
      teamId="team-id"
    >
      <MenuItemToggleModalRedux
        dialogType={
          Object {
            "$$typeof": Symbol(react.memo),
            "WrappedComponent": [Function],
            "compare": null,
            "type": [Function],
          }
        }
        icon={
          <i
            className="fa fa-users"
          />
        }
        id="viewMembers"
        modalId="team_members"
        show={true}
        text="View Members"
      />
    </Connect(TeamPermissionGate)>
  </Memo(MenuGroup)>
  <Memo(MenuGroup)>
    <Connect(SystemPermissionGate)
      permissions={
        Array [
          "create_team",
        ]
      }
    >
      <MenuItemLink
        icon={
          <i
            className="fa fa-plus-square"
          />
        }
        id="createTeam"
        show={true}
        text="Create a Team"
        to="/create_team"
      />
    </Connect(SystemPermissionGate)>
    <MenuItemLink
      icon={
        <i
          className="fa fa-plus-square"
        />
      }
      id="joinTeam"
      show={false}
      text="Join Another Team"
      to="/select_team"
    />
    <MenuItemToggleModalRedux
      dialogType={
        Object {
          "$$typeof": Symbol(react.memo),
          "WrappedComponent": [Function],
          "compare": null,
          "type": [Function],
        }
      }
      icon={<LeaveTeamIcon />}
      id="leaveTeam"
      modalId="leave_team"
      show={true}
      text="Leave Team"
    />
  </Memo(MenuGroup)>
  <Memo(MenuGroup) />
  <Memo(MenuGroup)>
    <MenuItemLink
      id="integrations"
      show={false}
      text="Integrations"
      to="/team_name/integrations"
    />
  </Memo(MenuGroup)>
  <Memo(MenuGroup)>
    <MenuItemExternalLink
      icon={
        <i
          className="fa fa-question"
        />
      }
      id="helpLink"
      show={false}
      text="Help"
    />
    <MenuItemExternalLink
      icon={
        <i
          className="fa fa-phone"
        />
      }
      id="reportLink"
      show={false}
      text="Report a Problem"
    />
    <MenuItemExternalLink
      icon={
        <i
          className="fa fa-mobile"
        />
      }
      id="nativeAppLink"
      show={true}
      text="Download Apps"
      url=""
    />
    <MenuItemToggleModalRedux
      dialogType={
        Object {
          "$$typeof": Symbol(react.memo),
          "WrappedComponent": [Function],
          "compare": null,
          "type": [Function],
        }
      }
      icon={
        <i
          className="fa fa-info"
        />
      }
      id="about"
      modalId="about"
      show={true}
      text="About Mattermost"
    />
  </Memo(MenuGroup)>
  <Memo(MenuGroup)>
    <MenuItemAction
      icon={
        <i
          className="fa fa-sign-out"
        />
      }
      id="logout"
      onClick={[Function]}
      show={true}
      text="Log Out"
    />
  </Memo(MenuGroup)>
</Menu>
`;

exports[`components/Menu should match snapshot with most of the thing enabled 1`] = `
<Menu
  ariaLabel="team menu"
>
  <Memo(MenuGroup)>
    <Connect(TeamPermissionGate)
      permissions={
        Array [
          "manage_team",
        ]
      }
      teamId="team-id"
    >
      <MenuItemToggleModalRedux
        dialogType={
          Object {
            "$$typeof": Symbol(react.memo),
            "WrappedComponent": [Function],
            "compare": null,
            "type": [Function],
          }
        }
        id="addGroupsToTeam"
        modalId="add_groups_to_team"
        show={false}
        text="Add Groups to Team"
      />
    </Connect(TeamPermissionGate)>
    <Connect(TeamPermissionGate)
      permissions={
        Array [
          "add_user_to_team",
          "invite_guest",
        ]
      }
      teamId="team-id"
    >
      <MenuItemToggleModalRedux
        dialogType={
          Object {
            "$$typeof": Symbol(react.memo),
            "WrappedComponent": [Function],
            "compare": null,
            "type": [Function],
          }
        }
        extraText="Add people to the team"
        icon={false}
        id="invitePeople"
        modalId="invitation"
        onClick={[Function]}
        show={true}
        text="Invite People"
      />
    </Connect(TeamPermissionGate)>
    <Connect(TeamPermissionGate)
      permissions={
        Array [
          "manage_team",
        ]
      }
      teamId="team-id"
    >
      <MenuItemToggleModalRedux
        dialogType={
          Object {
            "$$typeof": Symbol(react.memo),
            "WrappedComponent": [Function],
            "compare": null,
            "type": [Function],
          }
        }
        id="teamSettings"
        modalId="team_settings"
        show={true}
        text="Team Settings"
      />
    </Connect(TeamPermissionGate)>
    <Connect(TeamPermissionGate)
      permissions={
        Array [
          "manage_team",
        ]
      }
      teamId="team-id"
    >
      <MenuItemToggleModalRedux
        dialogProps={
          Object {
            "teamID": "team-id",
          }
        }
        dialogType={
          Object {
            "$$typeof": Symbol(react.memo),
            "WrappedComponent": [Function],
            "compare": null,
            "type": [Function],
          }
        }
        id="manageGroups"
        modalId="manage_team_groups"
        show={false}
        text="Manage Groups"
      />
    </Connect(TeamPermissionGate)>
    <Connect(TeamPermissionGate)
      permissions={
        Array [
          "remove_user_from_team",
          "manage_team_roles",
        ]
      }
      teamId="team-id"
    >
      <MenuItemToggleModalRedux
        dialogType={
          Object {
            "$$typeof": Symbol(react.memo),
            "WrappedComponent": [Function],
            "compare": null,
            "type": [Function],
          }
        }
        id="manageMembers"
        modalId="team_members"
        show={true}
        text="Manage Members"
      />
    </Connect(TeamPermissionGate)>
    <Connect(TeamPermissionGate)
      invert={true}
      permissions={
        Array [
          "remove_user_from_team",
          "manage_team_roles",
        ]
      }
      teamId="team-id"
    >
      <MenuItemToggleModalRedux
        dialogType={
          Object {
            "$$typeof": Symbol(react.memo),
            "WrappedComponent": [Function],
            "compare": null,
            "type": [Function],
          }
        }
        id="viewMembers"
        modalId="team_members"
        show={true}
        text="View Members"
      />
    </Connect(TeamPermissionGate)>
    <MenuItemLink
      id="joinTeam"
      show={false}
      text="Join Another Team"
      to="/select_team"
    />
    <MenuItemToggleModalRedux
      className="destructive"
      dialogType={
        Object {
          "$$typeof": Symbol(react.memo),
          "WrappedComponent": [Function],
          "compare": null,
          "type": [Function],
        }
      }
      id="leaveTeam"
      modalId="leave_team"
      show={true}
      text="Leave Team"
    />
  </Memo(MenuGroup)>
  <Memo(MenuGroup)>
    <Connect(SystemPermissionGate)
      permissions={
        Array [
          "create_team",
        ]
      }
    >
      <MenuItemLink
        className=""
        disabled={false}
        id="createTeam"
        show={true}
        sibling={false}
        text="Create a Team"
        to="/create_team"
      />
    </Connect(SystemPermissionGate)>
<<<<<<< HEAD
    <MenuGroup>
      <div
        className="MainMenu_dropdown-link"
      >
        <LearnAboutTeamsLink />
      </div>
    </MenuGroup>
  </MenuGroup>
  <MenuGroup />
=======
  </Memo(MenuGroup)>
  <Memo(MenuGroup) />
>>>>>>> 52b485b3
</Menu>
`;

exports[`components/Menu should match snapshot with most of the thing enabled in mobile 1`] = `
<Menu
  ariaLabel="main menu"
>
  <Memo(MenuGroup)>
    <Connect(SystemPermissionGate)
      permissions={
        Array [
          "sysconsole_write_billing",
        ]
      }
    >
      <MenuCloudTrial
        id="menuCloudTrial"
      />
    </Connect(SystemPermissionGate)>
  </Memo(MenuGroup)>
  <Memo(MenuGroup)>
    <Connect(SystemPermissionGate)
      permissions={
        Array [
          "sysconsole_write_about_edition_and_license",
        ]
      }
    >
      <MenuStartTrial
        id="startTrial"
      />
    </Connect(SystemPermissionGate)>
  </Memo(MenuGroup)>
  <Memo(MenuGroup)>
    <MenuItemAction
      icon={
        <i
          className="mentions"
        >
          @
        </i>
      }
      id="recentMentions"
      onClick={[Function]}
      show={true}
      text="Recent Mentions"
    />
    <MenuItemAction
      icon={
        <i
          className="fa fa-bookmark"
        />
      }
      id="flaggedPosts"
      onClick={[Function]}
      show={true}
      text="Saved messages"
    />
  </Memo(MenuGroup)>
  <Memo(MenuGroup)>
    <MenuItemToggleModalRedux
      dialogProps={
        Object {
          "isContentProductSettings": false,
        }
      }
      dialogType={
        Object {
          "$$typeof": Symbol(react.memo),
          "WrappedComponent": [Function],
          "compare": null,
          "type": [Function],
        }
      }
      icon={
        <i
          className="fa fa-user"
        />
      }
      id="profileSettings"
      modalId="user_settings"
      show={true}
      text="Profile"
    />
    <MenuItemToggleModalRedux
      dialogProps={
        Object {
          "isContentProductSettings": true,
        }
      }
      dialogType={
        Object {
          "$$typeof": Symbol(react.memo),
          "WrappedComponent": [Function],
          "compare": null,
          "type": [Function],
        }
      }
      icon={
        <i
          className="fa fa-cog"
        />
      }
      id="accountSettings"
      modalId="user_settings"
      show={true}
      text="Settings"
    />
  </Memo(MenuGroup)>
  <Memo(MenuGroup)>
    <Connect(TeamPermissionGate)
      permissions={
        Array [
          "manage_team",
        ]
      }
      teamId="team-id"
    >
      <MenuItemToggleModalRedux
        dialogType={
          Object {
            "$$typeof": Symbol(react.memo),
            "WrappedComponent": [Function],
            "compare": null,
            "type": [Function],
          }
        }
        icon={
          <i
            className="fa fa-user-plus"
          />
        }
        id="addGroupsToTeam"
        modalId="add_groups_to_team"
        show={false}
        text="Add Groups to Team"
      />
    </Connect(TeamPermissionGate)>
    <Connect(TeamPermissionGate)
      permissions={
        Array [
          "add_user_to_team",
          "invite_guest",
        ]
      }
      teamId="team-id"
    >
      <MenuItemToggleModalRedux
        dialogType={
          Object {
            "$$typeof": Symbol(react.memo),
            "WrappedComponent": [Function],
            "compare": null,
            "type": [Function],
          }
        }
        extraText="Add people to the team"
        icon={
          <i
            className="fa fa-user-plus"
          />
        }
        id="invitePeople"
        modalId="invitation"
        onClick={[Function]}
        show={true}
        text="Invite People"
      />
    </Connect(TeamPermissionGate)>
  </Memo(MenuGroup)>
  <Memo(MenuGroup)>
    <Connect(TeamPermissionGate)
      permissions={
        Array [
          "manage_team",
        ]
      }
      teamId="team-id"
    >
      <MenuItemToggleModalRedux
        dialogType={
          Object {
            "$$typeof": Symbol(react.memo),
            "WrappedComponent": [Function],
            "compare": null,
            "type": [Function],
          }
        }
        icon={
          <i
            className="fa fa-globe"
          />
        }
        id="teamSettings"
        modalId="team_settings"
        show={true}
        text="Team Settings"
      />
    </Connect(TeamPermissionGate)>
    <Connect(TeamPermissionGate)
      permissions={
        Array [
          "manage_team",
        ]
      }
      teamId="team-id"
    >
      <MenuItemToggleModalRedux
        dialogProps={
          Object {
            "teamID": "team-id",
          }
        }
        dialogType={
          Object {
            "$$typeof": Symbol(react.memo),
            "WrappedComponent": [Function],
            "compare": null,
            "type": [Function],
          }
        }
        icon={
          <i
            className="fa fa-user-plus"
          />
        }
        id="manageGroups"
        modalId="manage_team_groups"
        show={false}
        text="Manage Groups"
      />
    </Connect(TeamPermissionGate)>
    <Connect(TeamPermissionGate)
      permissions={
        Array [
          "remove_user_from_team",
          "manage_team_roles",
        ]
      }
      teamId="team-id"
    >
      <MenuItemToggleModalRedux
        dialogType={
          Object {
            "$$typeof": Symbol(react.memo),
            "WrappedComponent": [Function],
            "compare": null,
            "type": [Function],
          }
        }
        icon={
          <i
            className="fa fa-users"
          />
        }
        id="manageMembers"
        modalId="team_members"
        show={true}
        text="Manage Members"
      />
    </Connect(TeamPermissionGate)>
    <Connect(TeamPermissionGate)
      invert={true}
      permissions={
        Array [
          "remove_user_from_team",
          "manage_team_roles",
        ]
      }
      teamId="team-id"
    >
      <MenuItemToggleModalRedux
        dialogType={
          Object {
            "$$typeof": Symbol(react.memo),
            "WrappedComponent": [Function],
            "compare": null,
            "type": [Function],
          }
        }
        icon={
          <i
            className="fa fa-users"
          />
        }
        id="viewMembers"
        modalId="team_members"
        show={true}
        text="View Members"
      />
    </Connect(TeamPermissionGate)>
  </Memo(MenuGroup)>
  <Memo(MenuGroup)>
    <Connect(SystemPermissionGate)
      permissions={
        Array [
          "create_team",
        ]
      }
    >
      <MenuItemLink
        icon={
          <i
            className="fa fa-plus-square"
          />
        }
        id="createTeam"
        show={true}
        text="Create a Team"
        to="/create_team"
      />
    </Connect(SystemPermissionGate)>
    <MenuItemLink
      icon={
        <i
          className="fa fa-plus-square"
        />
      }
      id="joinTeam"
      show={false}
      text="Join Another Team"
      to="/select_team"
    />
    <MenuItemToggleModalRedux
      dialogType={
        Object {
          "$$typeof": Symbol(react.memo),
          "WrappedComponent": [Function],
          "compare": null,
          "type": [Function],
        }
      }
      icon={<LeaveTeamIcon />}
      id="leaveTeam"
      modalId="leave_team"
      show={true}
      text="Leave Team"
    />
  </Memo(MenuGroup)>
  <Memo(MenuGroup) />
  <Memo(MenuGroup)>
    <MenuItemLink
      id="integrations"
      show={false}
      text="Integrations"
      to="/team_name/integrations"
    />
  </Memo(MenuGroup)>
  <Memo(MenuGroup)>
    <MenuItemExternalLink
      icon={
        <i
          className="fa fa-question"
        />
      }
      id="helpLink"
      show={true}
      text="Help"
      url="test-link-help"
    />
    <MenuItemExternalLink
      icon={
        <i
          className="fa fa-phone"
        />
      }
      id="reportLink"
      show={true}
      text="Report a Problem"
      url="test-report-link"
    />
    <MenuItemExternalLink
      icon={
        <i
          className="fa fa-mobile"
        />
      }
      id="nativeAppLink"
      show={true}
      text="Download Apps"
      url="test"
    />
    <MenuItemToggleModalRedux
      dialogType={
        Object {
          "$$typeof": Symbol(react.memo),
          "WrappedComponent": [Function],
          "compare": null,
          "type": [Function],
        }
      }
      icon={
        <i
          className="fa fa-info"
        />
      }
      id="about"
      modalId="about"
      show={true}
      text="About Mattermost"
    />
  </Memo(MenuGroup)>
  <Memo(MenuGroup)>
    <MenuItemAction
      icon={
        <i
          className="fa fa-sign-out"
        />
      }
      id="logout"
      onClick={[Function]}
      show={true}
      text="Log Out"
    />
  </Memo(MenuGroup)>
</Menu>
`;

exports[`components/Menu should match snapshot with plugins 1`] = `
<Menu
  ariaLabel="team menu"
>
  <Memo(MenuGroup)>
    <Connect(TeamPermissionGate)
      permissions={
        Array [
          "manage_team",
        ]
      }
      teamId="team-id"
    >
      <MenuItemToggleModalRedux
        dialogType={
          Object {
            "$$typeof": Symbol(react.memo),
            "WrappedComponent": [Function],
            "compare": null,
            "type": [Function],
          }
        }
        id="addGroupsToTeam"
        modalId="add_groups_to_team"
        show={false}
        text="Add Groups to Team"
      />
    </Connect(TeamPermissionGate)>
    <Connect(TeamPermissionGate)
      permissions={
        Array [
          "add_user_to_team",
          "invite_guest",
        ]
      }
      teamId="team-id"
    >
      <MenuItemToggleModalRedux
        dialogType={
          Object {
            "$$typeof": Symbol(react.memo),
            "WrappedComponent": [Function],
            "compare": null,
            "type": [Function],
          }
        }
        extraText="Add people to the team"
        icon={false}
        id="invitePeople"
        modalId="invitation"
        onClick={[Function]}
        show={true}
        text="Invite People"
      />
    </Connect(TeamPermissionGate)>
    <Connect(TeamPermissionGate)
      permissions={
        Array [
          "manage_team",
        ]
      }
      teamId="team-id"
    >
      <MenuItemToggleModalRedux
        dialogType={
          Object {
            "$$typeof": Symbol(react.memo),
            "WrappedComponent": [Function],
            "compare": null,
            "type": [Function],
          }
        }
        id="teamSettings"
        modalId="team_settings"
        show={true}
        text="Team Settings"
      />
    </Connect(TeamPermissionGate)>
    <Connect(TeamPermissionGate)
      permissions={
        Array [
          "manage_team",
        ]
      }
      teamId="team-id"
    >
      <MenuItemToggleModalRedux
        dialogProps={
          Object {
            "teamID": "team-id",
          }
        }
        dialogType={
          Object {
            "$$typeof": Symbol(react.memo),
            "WrappedComponent": [Function],
            "compare": null,
            "type": [Function],
          }
        }
        id="manageGroups"
        modalId="manage_team_groups"
        show={false}
        text="Manage Groups"
      />
    </Connect(TeamPermissionGate)>
    <Connect(TeamPermissionGate)
      permissions={
        Array [
          "remove_user_from_team",
          "manage_team_roles",
        ]
      }
      teamId="team-id"
    >
      <MenuItemToggleModalRedux
        dialogType={
          Object {
            "$$typeof": Symbol(react.memo),
            "WrappedComponent": [Function],
            "compare": null,
            "type": [Function],
          }
        }
        id="manageMembers"
        modalId="team_members"
        show={true}
        text="Manage Members"
      />
    </Connect(TeamPermissionGate)>
    <Connect(TeamPermissionGate)
      invert={true}
      permissions={
        Array [
          "remove_user_from_team",
          "manage_team_roles",
        ]
      }
      teamId="team-id"
    >
      <MenuItemToggleModalRedux
        dialogType={
          Object {
            "$$typeof": Symbol(react.memo),
            "WrappedComponent": [Function],
            "compare": null,
            "type": [Function],
          }
        }
        id="viewMembers"
        modalId="team_members"
        show={true}
        text="View Members"
      />
    </Connect(TeamPermissionGate)>
    <MenuItemLink
      id="joinTeam"
      show={false}
      text="Join Another Team"
      to="/select_team"
    />
    <MenuItemToggleModalRedux
      className="destructive"
      dialogType={
        Object {
          "$$typeof": Symbol(react.memo),
          "WrappedComponent": [Function],
          "compare": null,
          "type": [Function],
        }
      }
      id="leaveTeam"
      modalId="leave_team"
      show={true}
      text="Leave Team"
    />
  </Memo(MenuGroup)>
  <Memo(MenuGroup)>
    <Connect(SystemPermissionGate)
      permissions={
        Array [
          "create_team",
        ]
      }
    >
      <MenuItemLink
        className=""
        disabled={false}
        id="createTeam"
        show={true}
        sibling={false}
        text="Create a Team"
        to="/create_team"
      />
    </Connect(SystemPermissionGate)>
<<<<<<< HEAD
    <MenuGroup>
      <div
        className="MainMenu_dropdown-link"
      >
        <LearnAboutTeamsLink />
      </div>
    </MenuGroup>
  </MenuGroup>
  <MenuGroup>
=======
  </Memo(MenuGroup)>
  <Memo(MenuGroup)>
>>>>>>> 52b485b3
    <MenuItemAction
      icon={false}
      id="plugin-id-1_pluginmenuitem"
      key="plugin-id-1_pluginmenuitem"
      onClick={[Function]}
      show={true}
    />
    <MenuItemAction
      icon={false}
      id="plugind-id-2_pluginmenuitem"
      key="plugind-id-2_pluginmenuitem"
      onClick={[Function]}
      show={true}
    />
  </Memo(MenuGroup)>
</Menu>
`;

exports[`components/Menu should match snapshot with plugins in mobile 1`] = `
<Menu
  ariaLabel="main menu"
>
  <Memo(MenuGroup)>
    <Connect(SystemPermissionGate)
      permissions={
        Array [
          "sysconsole_write_billing",
        ]
      }
    >
      <MenuCloudTrial
        id="menuCloudTrial"
      />
    </Connect(SystemPermissionGate)>
  </Memo(MenuGroup)>
  <Memo(MenuGroup)>
    <Connect(SystemPermissionGate)
      permissions={
        Array [
          "sysconsole_write_about_edition_and_license",
        ]
      }
    >
      <MenuStartTrial
        id="startTrial"
      />
    </Connect(SystemPermissionGate)>
  </Memo(MenuGroup)>
  <Memo(MenuGroup)>
    <MenuItemAction
      icon={
        <i
          className="mentions"
        >
          @
        </i>
      }
      id="recentMentions"
      onClick={[Function]}
      show={true}
      text="Recent Mentions"
    />
    <MenuItemAction
      icon={
        <i
          className="fa fa-bookmark"
        />
      }
      id="flaggedPosts"
      onClick={[Function]}
      show={true}
      text="Saved messages"
    />
  </Memo(MenuGroup)>
  <Memo(MenuGroup)>
    <MenuItemToggleModalRedux
      dialogProps={
        Object {
          "isContentProductSettings": false,
        }
      }
      dialogType={
        Object {
          "$$typeof": Symbol(react.memo),
          "WrappedComponent": [Function],
          "compare": null,
          "type": [Function],
        }
      }
      icon={
        <i
          className="fa fa-user"
        />
      }
      id="profileSettings"
      modalId="user_settings"
      show={true}
      text="Profile"
    />
    <MenuItemToggleModalRedux
      dialogProps={
        Object {
          "isContentProductSettings": true,
        }
      }
      dialogType={
        Object {
          "$$typeof": Symbol(react.memo),
          "WrappedComponent": [Function],
          "compare": null,
          "type": [Function],
        }
      }
      icon={
        <i
          className="fa fa-cog"
        />
      }
      id="accountSettings"
      modalId="user_settings"
      show={true}
      text="Settings"
    />
  </Memo(MenuGroup)>
  <Memo(MenuGroup)>
    <Connect(TeamPermissionGate)
      permissions={
        Array [
          "manage_team",
        ]
      }
      teamId="team-id"
    >
      <MenuItemToggleModalRedux
        dialogType={
          Object {
            "$$typeof": Symbol(react.memo),
            "WrappedComponent": [Function],
            "compare": null,
            "type": [Function],
          }
        }
        icon={
          <i
            className="fa fa-user-plus"
          />
        }
        id="addGroupsToTeam"
        modalId="add_groups_to_team"
        show={false}
        text="Add Groups to Team"
      />
    </Connect(TeamPermissionGate)>
    <Connect(TeamPermissionGate)
      permissions={
        Array [
          "add_user_to_team",
          "invite_guest",
        ]
      }
      teamId="team-id"
    >
      <MenuItemToggleModalRedux
        dialogType={
          Object {
            "$$typeof": Symbol(react.memo),
            "WrappedComponent": [Function],
            "compare": null,
            "type": [Function],
          }
        }
        extraText="Add people to the team"
        icon={
          <i
            className="fa fa-user-plus"
          />
        }
        id="invitePeople"
        modalId="invitation"
        onClick={[Function]}
        show={true}
        text="Invite People"
      />
    </Connect(TeamPermissionGate)>
  </Memo(MenuGroup)>
  <Memo(MenuGroup)>
    <Connect(TeamPermissionGate)
      permissions={
        Array [
          "manage_team",
        ]
      }
      teamId="team-id"
    >
      <MenuItemToggleModalRedux
        dialogType={
          Object {
            "$$typeof": Symbol(react.memo),
            "WrappedComponent": [Function],
            "compare": null,
            "type": [Function],
          }
        }
        icon={
          <i
            className="fa fa-globe"
          />
        }
        id="teamSettings"
        modalId="team_settings"
        show={true}
        text="Team Settings"
      />
    </Connect(TeamPermissionGate)>
    <Connect(TeamPermissionGate)
      permissions={
        Array [
          "manage_team",
        ]
      }
      teamId="team-id"
    >
      <MenuItemToggleModalRedux
        dialogProps={
          Object {
            "teamID": "team-id",
          }
        }
        dialogType={
          Object {
            "$$typeof": Symbol(react.memo),
            "WrappedComponent": [Function],
            "compare": null,
            "type": [Function],
          }
        }
        icon={
          <i
            className="fa fa-user-plus"
          />
        }
        id="manageGroups"
        modalId="manage_team_groups"
        show={false}
        text="Manage Groups"
      />
    </Connect(TeamPermissionGate)>
    <Connect(TeamPermissionGate)
      permissions={
        Array [
          "remove_user_from_team",
          "manage_team_roles",
        ]
      }
      teamId="team-id"
    >
      <MenuItemToggleModalRedux
        dialogType={
          Object {
            "$$typeof": Symbol(react.memo),
            "WrappedComponent": [Function],
            "compare": null,
            "type": [Function],
          }
        }
        icon={
          <i
            className="fa fa-users"
          />
        }
        id="manageMembers"
        modalId="team_members"
        show={true}
        text="Manage Members"
      />
    </Connect(TeamPermissionGate)>
    <Connect(TeamPermissionGate)
      invert={true}
      permissions={
        Array [
          "remove_user_from_team",
          "manage_team_roles",
        ]
      }
      teamId="team-id"
    >
      <MenuItemToggleModalRedux
        dialogType={
          Object {
            "$$typeof": Symbol(react.memo),
            "WrappedComponent": [Function],
            "compare": null,
            "type": [Function],
          }
        }
        icon={
          <i
            className="fa fa-users"
          />
        }
        id="viewMembers"
        modalId="team_members"
        show={true}
        text="View Members"
      />
    </Connect(TeamPermissionGate)>
  </Memo(MenuGroup)>
  <Memo(MenuGroup)>
    <Connect(SystemPermissionGate)
      permissions={
        Array [
          "create_team",
        ]
      }
    >
      <MenuItemLink
        icon={
          <i
            className="fa fa-plus-square"
          />
        }
        id="createTeam"
        show={true}
        text="Create a Team"
        to="/create_team"
      />
    </Connect(SystemPermissionGate)>
    <MenuItemLink
      icon={
        <i
          className="fa fa-plus-square"
        />
      }
      id="joinTeam"
      show={false}
      text="Join Another Team"
      to="/select_team"
    />
    <MenuItemToggleModalRedux
      dialogType={
        Object {
          "$$typeof": Symbol(react.memo),
          "WrappedComponent": [Function],
          "compare": null,
          "type": [Function],
        }
      }
      icon={<LeaveTeamIcon />}
      id="leaveTeam"
      modalId="leave_team"
      show={true}
      text="Leave Team"
    />
  </Memo(MenuGroup)>
  <Memo(MenuGroup)>
    <MenuItemAction
      id="plugin-id-1_pluginmenuitem"
      key="plugin-id-1_pluginmenuitem"
      onClick={[Function]}
      show={true}
    />
    <MenuItemAction
      id="plugind-id-2_pluginmenuitem"
      key="plugind-id-2_pluginmenuitem"
      onClick={[Function]}
      show={true}
    />
  </Memo(MenuGroup)>
  <Memo(MenuGroup)>
    <MenuItemLink
      id="integrations"
      show={false}
      text="Integrations"
      to="/team_name/integrations"
    />
  </Memo(MenuGroup)>
  <Memo(MenuGroup)>
    <MenuItemExternalLink
      icon={
        <i
          className="fa fa-question"
        />
      }
      id="helpLink"
      show={false}
      text="Help"
    />
    <MenuItemExternalLink
      icon={
        <i
          className="fa fa-phone"
        />
      }
      id="reportLink"
      show={false}
      text="Report a Problem"
    />
    <MenuItemExternalLink
      icon={
        <i
          className="fa fa-mobile"
        />
      }
      id="nativeAppLink"
      show={true}
      text="Download Apps"
      url=""
    />
    <MenuItemToggleModalRedux
      dialogType={
        Object {
          "$$typeof": Symbol(react.memo),
          "WrappedComponent": [Function],
          "compare": null,
          "type": [Function],
        }
      }
      icon={
        <i
          className="fa fa-info"
        />
      }
      id="about"
      modalId="about"
      show={true}
      text="About Mattermost"
    />
  </Memo(MenuGroup)>
  <Memo(MenuGroup)>
    <MenuItemAction
      icon={
        <i
          className="fa fa-sign-out"
        />
      }
      id="logout"
      onClick={[Function]}
      show={true}
      text="Log Out"
    />
  </Memo(MenuGroup)>
</Menu>
`;<|MERGE_RESOLUTION|>--- conflicted
+++ resolved
@@ -227,20 +227,15 @@
         to="/create_team"
       />
     </Connect(SystemPermissionGate)>
-<<<<<<< HEAD
-    <MenuGroup>
+    <Memo(MenuGroup)>
       <div
         className="MainMenu_dropdown-link"
       >
         <LearnAboutTeamsLink />
       </div>
-    </MenuGroup>
-  </MenuGroup>
-  <MenuGroup />
-=======
+    </Memo(MenuGroup)>
   </Memo(MenuGroup)>
   <Memo(MenuGroup) />
->>>>>>> 52b485b3
 </Menu>
 `;
 
@@ -440,20 +435,15 @@
         to="/create_team"
       />
     </Connect(SystemPermissionGate)>
-<<<<<<< HEAD
-    <MenuGroup>
+    <Memo(MenuGroup)>
       <div
         className="MainMenu_dropdown-link"
       >
         <LearnAboutTeamsLink />
       </div>
-    </MenuGroup>
-  </MenuGroup>
-  <MenuGroup />
-=======
+    </Memo(MenuGroup)>
   </Memo(MenuGroup)>
   <Memo(MenuGroup) />
->>>>>>> 52b485b3
 </Menu>
 `;
 
@@ -652,20 +642,15 @@
         to="/create_team"
       />
     </Connect(SystemPermissionGate)>
-<<<<<<< HEAD
-    <MenuGroup>
+    <Memo(MenuGroup)>
       <div
         className="MainMenu_dropdown-link"
       >
         <LearnAboutTeamsLink />
       </div>
-    </MenuGroup>
-  </MenuGroup>
-  <MenuGroup />
-=======
+    </Memo(MenuGroup)>
   </Memo(MenuGroup)>
   <Memo(MenuGroup) />
->>>>>>> 52b485b3
 </Menu>
 `;
 
@@ -1277,20 +1262,15 @@
         to="/create_team"
       />
     </Connect(SystemPermissionGate)>
-<<<<<<< HEAD
-    <MenuGroup>
+    <Memo(MenuGroup)>
       <div
         className="MainMenu_dropdown-link"
       >
         <LearnAboutTeamsLink />
       </div>
-    </MenuGroup>
-  </MenuGroup>
-  <MenuGroup />
-=======
+    </Memo(MenuGroup)>
   </Memo(MenuGroup)>
   <Memo(MenuGroup) />
->>>>>>> 52b485b3
 </Menu>
 `;
 
@@ -1904,20 +1884,15 @@
         to="/create_team"
       />
     </Connect(SystemPermissionGate)>
-<<<<<<< HEAD
-    <MenuGroup>
+    <Memo(MenuGroup)>
       <div
         className="MainMenu_dropdown-link"
       >
         <LearnAboutTeamsLink />
       </div>
-    </MenuGroup>
-  </MenuGroup>
-  <MenuGroup>
-=======
-  </Memo(MenuGroup)>
-  <Memo(MenuGroup)>
->>>>>>> 52b485b3
+    </Memo(MenuGroup)>
+  </Memo(MenuGroup)>
+  <Memo(MenuGroup) />
     <MenuItemAction
       icon={false}
       id="plugin-id-1_pluginmenuitem"

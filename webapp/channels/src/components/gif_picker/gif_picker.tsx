// Copyright (c) 2015-present Mattermost, Inc. All Rights Reserved.
// See LICENSE.txt for license information.

import React, {SyntheticEvent, useCallback, useMemo} from 'react';
import {IGif} from '@giphy/js-types';

<<<<<<< HEAD
import type {GifsAppState, GfycatAPIItem} from '@mattermost/types/gifs';
=======
import GifPickerSearch from './components/gif_picker_search';
import GifPickerItems from './components/gif_picker_items';
>>>>>>> 5443f9d3

const GIF_DEFAULT_WIDTH = 350;
const GIF_MARGIN_ENDS = 12;

type Props = {
    filter: string;
    onGifClick?: (gif: string) => void;
    handleFilterChange: (filter: string) => void;
    getRootPickerNode: () => HTMLDivElement | null;
}

const GifPicker = (props: Props) => {
    const handleItemClick = useCallback((gif: IGif, event: SyntheticEvent<HTMLElement, Event>) => {
        if (props.onGifClick) {
            event.preventDefault();

            const imageWithMarkdown = `![${gif.title}](${gif.images.fixed_height.url})`;
            props.onGifClick(imageWithMarkdown);
        }
    }, [props.onGifClick]);

    const pickerWidth = useMemo(() => {
        const pickerWidth = props.getRootPickerNode?.()?.getBoundingClientRect()?.width ?? GIF_DEFAULT_WIDTH;
        return (pickerWidth - (2 * GIF_MARGIN_ENDS));
    }, [props.getRootPickerNode]);

    return (
        <div>
            <GifPickerSearch
                value={props.filter}
                onChange={props.handleFilterChange}
            />
            <GifPickerItems
                width={pickerWidth}
                filter={props.filter}
                onClick={handleItemClick}
            />
        </div>
    );
};

export default GifPicker;<|MERGE_RESOLUTION|>--- conflicted
+++ resolved
@@ -1,15 +1,13 @@
 // Copyright (c) 2015-present Mattermost, Inc. All Rights Reserved.
 // See LICENSE.txt for license information.
 
-import React, {SyntheticEvent, useCallback, useMemo} from 'react';
-import {IGif} from '@giphy/js-types';
+import type {SyntheticEvent} from 'react';
+import React, {useCallback, useMemo} from 'react';
 
-<<<<<<< HEAD
-import type {GifsAppState, GfycatAPIItem} from '@mattermost/types/gifs';
-=======
+import type {IGif} from '@giphy/js-types';
+
+import GifPickerItems from './components/gif_picker_items';
 import GifPickerSearch from './components/gif_picker_search';
-import GifPickerItems from './components/gif_picker_items';
->>>>>>> 5443f9d3
 
 const GIF_DEFAULT_WIDTH = 350;
 const GIF_MARGIN_ENDS = 12;

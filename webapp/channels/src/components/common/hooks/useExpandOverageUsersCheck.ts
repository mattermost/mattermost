// Copyright (c) 2015-present Mattermost, Inc. All Rights Reserved.
// See LICENSE.txt for license information.

import {useIntl} from 'react-intl';
import {useSelector} from 'react-redux';

import {trackEvent} from 'actions/telemetry_actions.jsx';
import {getExpandSeatsLink} from 'selectors/cloud';

type UseExpandOverageUsersCheckArgs = {
    isWarningState: boolean;
    banner: 'global banner' | 'invite modal';
}

export const useExpandOverageUsersCheck = ({
    isWarningState,
    banner,
}: UseExpandOverageUsersCheckArgs) => {
    const {formatMessage} = useIntl();
<<<<<<< HEAD
    const dispatch = useDispatch();
    const {getRequestState, is_expandable: isExpandable}: LicenseSelfServeStatusReducer = useSelector(
        (state: GlobalState) => state.entities.cloud.subscriptionStats || {is_expandable: false, getRequestState: 'IDLE'},
        (a, b) => a.is_expandable === b.is_expandable && a.getRequestState === b.getRequestState,
    );
=======
>>>>>>> f4a3a2ec
    const expandableLink = useSelector(getExpandSeatsLink);

    const cta = formatMessage({
        id: 'licensingPage.overageUsersBanner.cta',
        defaultMessage: 'Contact Sales',
    });

    const trackEventFn = (cta: 'Contact Sales' | 'Self Serve') => {
        trackEvent('insights', isWarningState ? 'click_true_up_warning' : 'click_true_up_error', {
            cta,
            banner,
        });
    };

    return {
        cta,
        expandableLink,
        trackEventFn,
    };
};<|MERGE_RESOLUTION|>--- conflicted
+++ resolved
@@ -17,14 +17,6 @@
     banner,
 }: UseExpandOverageUsersCheckArgs) => {
     const {formatMessage} = useIntl();
-<<<<<<< HEAD
-    const dispatch = useDispatch();
-    const {getRequestState, is_expandable: isExpandable}: LicenseSelfServeStatusReducer = useSelector(
-        (state: GlobalState) => state.entities.cloud.subscriptionStats || {is_expandable: false, getRequestState: 'IDLE'},
-        (a, b) => a.is_expandable === b.is_expandable && a.getRequestState === b.getRequestState,
-    );
-=======
->>>>>>> f4a3a2ec
     const expandableLink = useSelector(getExpandSeatsLink);
 
     const cta = formatMessage({

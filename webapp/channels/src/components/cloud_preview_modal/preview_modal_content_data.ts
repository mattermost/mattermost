// Copyright (c) 2015-present Mattermost, Inc. All Rights Reserved.
// See LICENSE.txt for license information.

import {defineMessage} from 'react-intl';
import type {MessageDescriptor} from 'react-intl';

export type PreviewModalContentData = {
    skuLabel: MessageDescriptor;
    title: MessageDescriptor;
    subtitle: MessageDescriptor;
    videoUrl: string;
    videoPoster?: string;
    useCase: string;
};

export const modalContent: PreviewModalContentData[] = [
    {
        skuLabel: defineMessage({
            id: 'cloud_preview_modal.missionops.sku_label',
            defaultMessage: 'ENTERPRISE ADVANCED',
        }),
        title: defineMessage({
            id: 'cloud_preview_modal.missionops.welcome.title',
            defaultMessage: 'Welcome to your Mattermost preview',
        }),
        subtitle: defineMessage({
            id: 'cloud_preview_modal.missionops.welcome.subtitle',
            defaultMessage: 'This hands-on, 1-hour preview of Mattermost Enterprise Advanced lets your team explore secure, mission-critical collaboration. The workspace is preloaded with data to show the platform in action. Watch the 4-minute video to get started.',
        }),
        videoUrl: 'https://mattermost-cloud-preview-assets.s3.us-east-2.amazonaws.com/missionops/Mattermost_TMM_Demo_Mission+Ops_20250307.mp4',
        videoPoster: 'https://mattermost-cloud-preview-assets.s3.us-east-2.amazonaws.com/missionops/modal-assets/Mattermost_TMM_Demo_MissionOps_Poster.jpg',
        useCase: 'mission-ops',
    },
    {
        skuLabel: defineMessage({
            id: 'cloud_preview_modal.missionops.messaging.sku_label',
            defaultMessage: 'ENTERPRISE',
        }),
        title: defineMessage({
            id: 'cloud_preview_modal.missionops.messaging.title',
            defaultMessage: 'Messaging built for action, not noise',
        }),
        subtitle: defineMessage({
            id: 'cloud_preview_modal.missionops.messaging.subtitle',
            defaultMessage: 'Bring conversations and context together in one secure platform. Communicate with urgency using priority levels, persistent notifications, and acknowledgments—so critical messages are seen and acted on when every second counts.',
        }),
        videoUrl: 'https://mattermost-cloud-preview-assets.s3.us-east-2.amazonaws.com/missionops/modal-assets/priority-messages.jpg',
        useCase: 'mission-ops',
    },
    {
        skuLabel: defineMessage({
            id: 'cloud_preview_modal.missionops.ai.sku_label',
            defaultMessage: 'ENTERPRISE',
        }),
        title: defineMessage({
            id: 'cloud_preview_modal.missionops.ai.title',
            defaultMessage: 'Bring your own AI model with Mattermost Agents',
        }),
        subtitle: defineMessage({
            id: 'cloud_preview_modal.missionops.ai.subtitle',
            defaultMessage: 'Supercharge collaboration with Agents. Instantly summarize calls, surface action items, and find answers fast—all using the model you trust.',
        }),
        videoUrl: 'https://mattermost-cloud-preview-assets.s3.us-east-2.amazonaws.com/missionops/modal-assets/ai-search.jpg',
        useCase: 'mission-ops',
    },
    {
        skuLabel: defineMessage({
            id: 'cloud_preview_modal.missionops.profiles.sku_label',
            defaultMessage: 'ENTERPRISE',
        }),
        title: defineMessage({
            id: 'cloud_preview_modal.missionops.profiles.title',
            defaultMessage: 'Tailor user profiles to match your team\'s structure',
        }),
        subtitle: defineMessage({
            id: 'cloud_preview_modal.missionops.profiles.subtitle',
            defaultMessage: 'Create tailored user profiles with custom attributes like role, location, or clearance level to reflect your organization\'s structure. Help teams understand who they\'re working with and how to collaborate more effectively.',
        }),
        videoUrl: 'https://mattermost-cloud-preview-assets.s3.us-east-2.amazonaws.com/missionops/modal-assets/custom-profile-attributes.jpg',
        useCase: 'mission-ops',
    },
    {
        skuLabel: defineMessage({
            id: 'cloud_preview_modal.missionops.playbooks.sku_label',
            defaultMessage: 'ENTERPRISE',
        }),
        title: defineMessage({
            id: 'cloud_preview_modal.missionops.playbooks.title',
            defaultMessage: 'Build smart Playbooks for advanced workflows',
        }),
        subtitle: defineMessage({
            id: 'cloud_preview_modal.missionops.playbooks.subtitle',
            defaultMessage: 'Unlock powerful workflows tailored to real-world complexity. When conditions change, define tasks for the Playbook to evolve with your dynamic processes.',
        }),
        videoUrl: 'https://mattermost-cloud-preview-assets.s3.us-east-2.amazonaws.com/missionops/modal-assets/playbook-properties.jpg',
        useCase: 'mission-ops',
    },
<<<<<<< HEAD
    {
        skuLabel: defineMessage({
            id: 'cloud_preview_modal.missionops.flagging.sku_label',
            defaultMessage: 'ENTERPRISE ADVANCED',
        }),
        title: defineMessage({
            id: 'cloud_preview_modal.missionops.flagging.title',
            defaultMessage: 'Flag sensitive content before it spreads',
        }),
        subtitle: defineMessage({
            id: 'cloud_preview_modal.missionops.flagging.subtitle',
            defaultMessage: 'Prevent accidental exposure by giving anyone the power to flag risky messages. Flagged content is instantly hidden and routed to security teams for review—helping you contain data leaks in real time.',
        }),
        videoUrl: 'https://mattermost-cloud-preview-assets.s3.us-east-2.amazonaws.com/missionops/modal-assets/flag-messages.jpg',
        useCase: 'mission-ops',
    },
=======

    // {
    //     skuLabel: defineMessage({
    //         id: 'cloud_preview_modal.missionops.flagging.sku_label',
    //         defaultMessage: 'ENTERPRISE ADVANCED',
    //     }),
    //     title: defineMessage({
    //         id: 'cloud_preview_modal.missionops.flagging.title',
    //         defaultMessage: 'Flag sensitive content before it spreads',
    //     }),
    //     subtitle: defineMessage({
    //         id: 'cloud_preview_modal.missionops.flagging.subtitle',
    //         defaultMessage: 'Prevent accidental exposure by giving anyone the power to flag risky messages. Flagged content is instantly hidden and routed to security teams for review—helping you contain data leaks in real time.',
    //     }),
    //     videoUrl: 'https://mattermost-cloud-preview-assets.s3.us-east-2.amazonaws.com/missionops/modal-assets/flag-messages.jpg',
    //     useCase: 'missionops',
    // },
>>>>>>> de6a6575
    {
        skuLabel: defineMessage({
            id: 'cloud_preview_modal.missionops.zero_trust.sku_label',
            defaultMessage: 'ENTERPRISE ADVANCED',
        }),
        title: defineMessage({
            id: 'cloud_preview_modal.missionops.zero_trust.title',
            defaultMessage: 'Enforce Zero Trust collaboration',
        }),
        subtitle: defineMessage({
            id: 'cloud_preview_modal.missionops.zero_trust.subtitle',
            defaultMessage: 'Define granular access to content using attribute-based policies, and display classification banners and labels to guide user behavior. Limit exposure based on role, clearance level, or operational context.',
        }),
        videoUrl: 'https://mattermost-cloud-preview-assets.s3.us-east-2.amazonaws.com/missionops/modal-assets/zero-trust.jpg',
        useCase: 'mission-ops',
    },
    {
        skuLabel: defineMessage({
            id: 'cloud_preview_modal.devsecops.sku_label',
            defaultMessage: 'ENTERPRISE ADVANCED',
        }),
        title: defineMessage({
            id: 'cloud_preview_modal.devsecops.welcome.title',
            defaultMessage: 'Welcome to your Mattermost preview',
        }),
        subtitle: defineMessage({
            id: 'cloud_preview_modal.devsecops.welcome.subtitle',
            defaultMessage: 'This hands-on, 1-hour preview of Mattermost Enterprise Advanced lets your DevSecOps team explore secure, collaborative development. The workspace is preloaded with data to show the platform in action. Watch the 4-minute video to get started.',
        }),
        videoUrl: 'https://mattermost-cloud-preview-assets.s3.us-east-2.amazonaws.com/devsecops/Mattermost_TMM_Demo_DevSecOps_20260610.mp4',
        videoPoster: 'https://mattermost-cloud-preview-assets.s3.us-east-2.amazonaws.com/devsecops/modal-assets/Mattermost_TMM_Demo_DevSecOps_Poster.jpg',
        useCase: 'dev-sec-ops',
    },
    {
        skuLabel: defineMessage({
            id: 'cloud_preview_modal.devsecops.messaging.sku_label',
            defaultMessage: 'ENTERPRISE',
        }),
        title: defineMessage({
            id: 'cloud_preview_modal.devsecops.messaging.title',
            defaultMessage: 'Messaging built for action, not noise',
        }),
        subtitle: defineMessage({
            id: 'cloud_preview_modal.devsecops.messaging.subtitle',
            defaultMessage: 'Bring conversations and context together in one secure platform. Communicate with urgency using priority levels, persistent notifications, and acknowledgments—so critical messages are seen and acted on when every second counts.',
        }),
        videoUrl: 'https://mattermost-cloud-preview-assets.s3.us-east-2.amazonaws.com/devsecops/modal-assets/priority-messages.jpg',
        useCase: 'dev-sec-ops',
    },
    {
        skuLabel: defineMessage({
            id: 'cloud_preview_modal.devsecops.ai.sku_label',
            defaultMessage: 'ENTERPRISE',
        }),
        title: defineMessage({
            id: 'cloud_preview_modal.devsecops.ai.title',
            defaultMessage: 'Bring your own AI model with Mattermost Agents',
        }),
        subtitle: defineMessage({
            id: 'cloud_preview_modal.devsecops.ai.subtitle',
            defaultMessage: 'Supercharge collaboration with Agents. Instantly summarize calls, surface action items, and find answers fast—all using the model you trust.',
        }),
        videoUrl: 'https://mattermost-cloud-preview-assets.s3.us-east-2.amazonaws.com/devsecops/modal-assets/ai-search.jpg',
        useCase: 'dev-sec-ops',
    },
    {
        skuLabel: defineMessage({
            id: 'cloud_preview_modal.devsecops.profiles.sku_label',
            defaultMessage: 'ENTERPRISE',
        }),
        title: defineMessage({
            id: 'cloud_preview_modal.devsecops.profiles.title',
            defaultMessage: 'Tailor user profiles to match your team\'s structure',
        }),
        subtitle: defineMessage({
            id: 'cloud_preview_modal.devsecops.profiles.subtitle',
            defaultMessage: 'Create tailored user profiles with custom attributes like role, location, or clearance level to reflect your organization\'s structure. Help teams understand who they\'re working with and how to collaborate more effectively.',
        }),
        videoUrl: 'https://mattermost-cloud-preview-assets.s3.us-east-2.amazonaws.com/devsecops/modal-assets/custom-profile-attributes.jpg',
        useCase: 'dev-sec-ops',
    },
    {
        skuLabel: defineMessage({
            id: 'cloud_preview_modal.devsecops.playbooks.sku_label',
            defaultMessage: 'ENTERPRISE',
        }),
        title: defineMessage({
            id: 'cloud_preview_modal.devsecops.playbooks.title',
            defaultMessage: 'Build smart Playbooks for advanced workflows',
        }),
        subtitle: defineMessage({
            id: 'cloud_preview_modal.devsecops.playbooks.subtitle',
            defaultMessage: 'Unlock powerful workflows tailored to real-world complexity. When conditions change, define tasks for the Playbook to evolve with your dynamic processes.',
        }),
        videoUrl: 'https://mattermost-cloud-preview-assets.s3.us-east-2.amazonaws.com/devsecops/modal-assets/playbook-properties.jpg',
        useCase: 'dev-sec-ops',
    },
<<<<<<< HEAD
    {
        skuLabel: defineMessage({
            id: 'cloud_preview_modal.devsecops.flagging.sku_label',
            defaultMessage: 'ENTERPRISE ADVANCED',
        }),
        title: defineMessage({
            id: 'cloud_preview_modal.devsecops.flagging.title',
            defaultMessage: 'Flag sensitive content before it spreads',
        }),
        subtitle: defineMessage({
            id: 'cloud_preview_modal.devsecops.flagging.subtitle',
            defaultMessage: 'Prevent accidental exposure by giving anyone the power to flag risky messages. Flagged content is instantly hidden and routed to security teams for review—helping you contain data leaks in real time.',
        }),
        videoUrl: 'https://mattermost-cloud-preview-assets.s3.us-east-2.amazonaws.com/devsecops/modal-assets/flag-messages.jpg',
        useCase: 'dev-sec-ops',
    },
=======

    // {
    //     skuLabel: defineMessage({
    //         id: 'cloud_preview_modal.devsecops.flagging.sku_label',
    //         defaultMessage: 'ENTERPRISE ADVANCED',
    //     }),
    //     title: defineMessage({
    //         id: 'cloud_preview_modal.devsecops.flagging.title',
    //         defaultMessage: 'Flag sensitive content before it spreads',
    //     }),
    //     subtitle: defineMessage({
    //         id: 'cloud_preview_modal.devsecops.flagging.subtitle',
    //         defaultMessage: 'Prevent accidental exposure by giving anyone the power to flag risky messages. Flagged content is instantly hidden and routed to security teams for review—helping you contain data leaks in real time.',
    //     }),
    //     videoUrl: 'https://mattermost-cloud-preview-assets.s3.us-east-2.amazonaws.com/devsecops/modal-assets/flag-messages.jpg',
    //     useCase: 'devsecops',
    // },
>>>>>>> de6a6575
    {
        skuLabel: defineMessage({
            id: 'cloud_preview_modal.devsecops.zero_trust.sku_label',
            defaultMessage: 'ENTERPRISE ADVANCED',
        }),
        title: defineMessage({
            id: 'cloud_preview_modal.devsecops.zero_trust.title',
            defaultMessage: 'Enforce Zero Trust collaboration',
        }),
        subtitle: defineMessage({
            id: 'cloud_preview_modal.devsecops.zero_trust.subtitle',
            defaultMessage: 'Define granular access to content using attribute-based policies, and display classification banners and labels to guide user behavior. Limit exposure based on role, clearance level, or operational context.',
        }),
        videoUrl: 'https://mattermost-cloud-preview-assets.s3.us-east-2.amazonaws.com/devsecops/modal-assets/zero-trust.jpg',
        useCase: 'dev-sec-ops',
    },
    {
        skuLabel: defineMessage({
            id: 'cloud_preview_modal.cyberdefense.sku_label',
            defaultMessage: 'ENTERPRISE ADVANCED',
        }),
        title: defineMessage({
            id: 'cloud_preview_modal.cyberdefense.welcome.title',
            defaultMessage: 'Welcome to your Mattermost preview',
        }),
        subtitle: defineMessage({
            id: 'cloud_preview_modal.cyberdefense.welcome.subtitle',
            defaultMessage: 'This hands-on, 1-hour preview of Mattermost Enterprise Advanced lets your cyber defense team explore secure, threat-aware collaboration. The workspace is preloaded with data to show the platform in action. Watch the 4-minute video to get started.',
        }),
        videoUrl: 'https://mattermost-cloud-preview-assets.s3.us-east-2.amazonaws.com/cyberdefense/modal-assets/Mattermost_TMM_Demo_Cyber_Defense_20250417.mp4',
        videoPoster: 'https://mattermost-cloud-preview-assets.s3.us-east-2.amazonaws.com/cyberdefense/modal-assets/Mattermost_TMM_Demo_Cyber_Defense_Poster.jpg',
        useCase: 'cyber-defense',
    },
    {
        skuLabel: defineMessage({
            id: 'cloud_preview_modal.cyberdefense.messaging.sku_label',
            defaultMessage: 'ENTERPRISE',
        }),
        title: defineMessage({
            id: 'cloud_preview_modal.cyberdefense.messaging.title',
            defaultMessage: 'Messaging built for action, not noise',
        }),
        subtitle: defineMessage({
            id: 'cloud_preview_modal.cyberdefense.messaging.subtitle',
            defaultMessage: 'Bring conversations and context together in one secure platform. Communicate with urgency using priority levels, persistent notifications, and acknowledgments—so critical messages are seen and acted on when every second counts.',
        }),
        videoUrl: 'https://mattermost-cloud-preview-assets.s3.us-east-2.amazonaws.com/cyberdefense/modal-assets/priority-messages.jpg',
        useCase: 'cyber-defense',
    },
    {
        skuLabel: defineMessage({
            id: 'cloud_preview_modal.cyberdefense.ai.sku_label',
            defaultMessage: 'ENTERPRISE',
        }),
        title: defineMessage({
            id: 'cloud_preview_modal.cyberdefense.ai.title',
            defaultMessage: 'Bring your own AI model with Mattermost Agents',
        }),
        subtitle: defineMessage({
            id: 'cloud_preview_modal.cyberdefense.ai.subtitle',
            defaultMessage: 'Supercharge collaboration with Agents. Instantly summarize calls, surface action items, and find answers fast—all using the model you trust.',
        }),
        videoUrl: 'https://mattermost-cloud-preview-assets.s3.us-east-2.amazonaws.com/cyberdefense/modal-assets/ai-search.jpg',
        useCase: 'cyber-defense',
    },
    {
        skuLabel: defineMessage({
            id: 'cloud_preview_modal.cyberdefense.profiles.sku_label',
            defaultMessage: 'ENTERPRISE',
        }),
        title: defineMessage({
            id: 'cloud_preview_modal.cyberdefense.profiles.title',
            defaultMessage: 'Tailor user profiles to match your team\'s structure',
        }),
        subtitle: defineMessage({
            id: 'cloud_preview_modal.cyberdefense.profiles.subtitle',
            defaultMessage: 'Create tailored user profiles with custom attributes like role, location, or clearance level to reflect your organization\'s structure. Help teams understand who they\'re working with and how to collaborate more effectively.',
        }),
        videoUrl: 'https://mattermost-cloud-preview-assets.s3.us-east-2.amazonaws.com/cyberdefense/modal-assets/custom-profile-attributes.jpg',
        useCase: 'cyber-defense',
    },
    {
        skuLabel: defineMessage({
            id: 'cloud_preview_modal.cyberdefense.playbooks.sku_label',
            defaultMessage: 'ENTERPRISE',
        }),
        title: defineMessage({
            id: 'cloud_preview_modal.cyberdefense.playbooks.title',
            defaultMessage: 'Build smart Playbooks for advanced workflows',
        }),
        subtitle: defineMessage({
            id: 'cloud_preview_modal.cyberdefense.playbooks.subtitle',
            defaultMessage: 'Unlock powerful workflows tailored to real-world complexity. When conditions change, define tasks for the Playbook to evolve with your dynamic processes.',
        }),
        videoUrl: 'https://mattermost-cloud-preview-assets.s3.us-east-2.amazonaws.com/cyberdefense/modal-assets/playbook-properties.jpg',
        useCase: 'cyber-defense',
    },
<<<<<<< HEAD
    {
        skuLabel: defineMessage({
            id: 'cloud_preview_modal.cyberdefense.flagging.sku_label',
            defaultMessage: 'ENTERPRISE ADVANCED',
        }),
        title: defineMessage({
            id: 'cloud_preview_modal.cyberdefense.flagging.title',
            defaultMessage: 'Flag sensitive content before it spreads',
        }),
        subtitle: defineMessage({
            id: 'cloud_preview_modal.cyberdefense.flagging.subtitle',
            defaultMessage: 'Prevent accidental exposure by giving anyone the power to flag risky messages. Flagged content is instantly hidden and routed to security teams for review—helping you contain data leaks in real time.',
        }),
        videoUrl: 'https://mattermost-cloud-preview-assets.s3.us-east-2.amazonaws.com/cyberdefense/modal-assets/flag-messages.jpg',
        useCase: 'cyber-defense',
    },
=======

    // {
    //     skuLabel: defineMessage({
    //         id: 'cloud_preview_modal.cyberdefense.flagging.sku_label',
    //         defaultMessage: 'ENTERPRISE ADVANCED',
    //     }),
    //     title: defineMessage({
    //         id: 'cloud_preview_modal.cyberdefense.flagging.title',
    //         defaultMessage: 'Flag sensitive content before it spreads',
    //     }),
    //     subtitle: defineMessage({
    //         id: 'cloud_preview_modal.cyberdefense.flagging.subtitle',
    //         defaultMessage: 'Prevent accidental exposure by giving anyone the power to flag risky messages. Flagged content is instantly hidden and routed to security teams for review—helping you contain data leaks in real time.',
    //     }),
    //     videoUrl: 'https://mattermost-cloud-preview-assets.s3.us-east-2.amazonaws.com/cyberdefense/modal-assets/flag-messages.jpg',
    //     useCase: 'cyberdefense',
    // },
>>>>>>> de6a6575
    {
        skuLabel: defineMessage({
            id: 'cloud_preview_modal.cyberdefense.zero_trust.sku_label',
            defaultMessage: 'ENTERPRISE ADVANCED',
        }),
        title: defineMessage({
            id: 'cloud_preview_modal.cyberdefense.zero_trust.title',
            defaultMessage: 'Enforce Zero Trust collaboration',
        }),
        subtitle: defineMessage({
            id: 'cloud_preview_modal.cyberdefense.zero_trust.subtitle',
            defaultMessage: 'Define granular access to content using attribute-based policies, and display classification banners and labels to guide user behavior. Limit exposure based on role, clearance level, or operational context.',
        }),
        videoUrl: 'https://mattermost-cloud-preview-assets.s3.us-east-2.amazonaws.com/cyberdefense/modal-assets/zero-trust.jpg',
        useCase: 'cyber-defense',
    },
];<|MERGE_RESOLUTION|>--- conflicted
+++ resolved
@@ -95,24 +95,6 @@
         videoUrl: 'https://mattermost-cloud-preview-assets.s3.us-east-2.amazonaws.com/missionops/modal-assets/playbook-properties.jpg',
         useCase: 'mission-ops',
     },
-<<<<<<< HEAD
-    {
-        skuLabel: defineMessage({
-            id: 'cloud_preview_modal.missionops.flagging.sku_label',
-            defaultMessage: 'ENTERPRISE ADVANCED',
-        }),
-        title: defineMessage({
-            id: 'cloud_preview_modal.missionops.flagging.title',
-            defaultMessage: 'Flag sensitive content before it spreads',
-        }),
-        subtitle: defineMessage({
-            id: 'cloud_preview_modal.missionops.flagging.subtitle',
-            defaultMessage: 'Prevent accidental exposure by giving anyone the power to flag risky messages. Flagged content is instantly hidden and routed to security teams for review—helping you contain data leaks in real time.',
-        }),
-        videoUrl: 'https://mattermost-cloud-preview-assets.s3.us-east-2.amazonaws.com/missionops/modal-assets/flag-messages.jpg',
-        useCase: 'mission-ops',
-    },
-=======
 
     // {
     //     skuLabel: defineMessage({
@@ -130,7 +112,6 @@
     //     videoUrl: 'https://mattermost-cloud-preview-assets.s3.us-east-2.amazonaws.com/missionops/modal-assets/flag-messages.jpg',
     //     useCase: 'missionops',
     // },
->>>>>>> de6a6575
     {
         skuLabel: defineMessage({
             id: 'cloud_preview_modal.missionops.zero_trust.sku_label',
@@ -228,24 +209,6 @@
         videoUrl: 'https://mattermost-cloud-preview-assets.s3.us-east-2.amazonaws.com/devsecops/modal-assets/playbook-properties.jpg',
         useCase: 'dev-sec-ops',
     },
-<<<<<<< HEAD
-    {
-        skuLabel: defineMessage({
-            id: 'cloud_preview_modal.devsecops.flagging.sku_label',
-            defaultMessage: 'ENTERPRISE ADVANCED',
-        }),
-        title: defineMessage({
-            id: 'cloud_preview_modal.devsecops.flagging.title',
-            defaultMessage: 'Flag sensitive content before it spreads',
-        }),
-        subtitle: defineMessage({
-            id: 'cloud_preview_modal.devsecops.flagging.subtitle',
-            defaultMessage: 'Prevent accidental exposure by giving anyone the power to flag risky messages. Flagged content is instantly hidden and routed to security teams for review—helping you contain data leaks in real time.',
-        }),
-        videoUrl: 'https://mattermost-cloud-preview-assets.s3.us-east-2.amazonaws.com/devsecops/modal-assets/flag-messages.jpg',
-        useCase: 'dev-sec-ops',
-    },
-=======
 
     // {
     //     skuLabel: defineMessage({
@@ -263,7 +226,6 @@
     //     videoUrl: 'https://mattermost-cloud-preview-assets.s3.us-east-2.amazonaws.com/devsecops/modal-assets/flag-messages.jpg',
     //     useCase: 'devsecops',
     // },
->>>>>>> de6a6575
     {
         skuLabel: defineMessage({
             id: 'cloud_preview_modal.devsecops.zero_trust.sku_label',
@@ -361,24 +323,6 @@
         videoUrl: 'https://mattermost-cloud-preview-assets.s3.us-east-2.amazonaws.com/cyberdefense/modal-assets/playbook-properties.jpg',
         useCase: 'cyber-defense',
     },
-<<<<<<< HEAD
-    {
-        skuLabel: defineMessage({
-            id: 'cloud_preview_modal.cyberdefense.flagging.sku_label',
-            defaultMessage: 'ENTERPRISE ADVANCED',
-        }),
-        title: defineMessage({
-            id: 'cloud_preview_modal.cyberdefense.flagging.title',
-            defaultMessage: 'Flag sensitive content before it spreads',
-        }),
-        subtitle: defineMessage({
-            id: 'cloud_preview_modal.cyberdefense.flagging.subtitle',
-            defaultMessage: 'Prevent accidental exposure by giving anyone the power to flag risky messages. Flagged content is instantly hidden and routed to security teams for review—helping you contain data leaks in real time.',
-        }),
-        videoUrl: 'https://mattermost-cloud-preview-assets.s3.us-east-2.amazonaws.com/cyberdefense/modal-assets/flag-messages.jpg',
-        useCase: 'cyber-defense',
-    },
-=======
 
     // {
     //     skuLabel: defineMessage({
@@ -396,7 +340,6 @@
     //     videoUrl: 'https://mattermost-cloud-preview-assets.s3.us-east-2.amazonaws.com/cyberdefense/modal-assets/flag-messages.jpg',
     //     useCase: 'cyberdefense',
     // },
->>>>>>> de6a6575
     {
         skuLabel: defineMessage({
             id: 'cloud_preview_modal.cyberdefense.zero_trust.sku_label',

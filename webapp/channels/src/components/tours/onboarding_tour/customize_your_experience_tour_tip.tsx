// Copyright (c) 2015-present Mattermost, Inc. All Rights Reserved.
// See LICENSE.txt for license information.

import React from 'react';
import {FormattedMessage} from 'react-intl';

import {useMeasurePunchouts} from '@mattermost/components';

import CustomImg from 'images/Customize-Your-Experience.gif';

import OnboardingTourTip from './onboarding_tour_tip';

<<<<<<< HEAD
const translate = {x: -56, y: 3.8};
const offset: [number, number] = [17, 0.5];
=======
const translate = {x: -56, y: 4};
const offset: [number, number] = [17, 0];
>>>>>>> bce807d7

export const CustomizeYourExperienceTour = () => {
    const title = (
        <FormattedMessage
            id='onboardingTour.customizeYourExperience.title'
            defaultMessage={'Customize your experience'}
        />
    );
    const screen = (
        <p>
            <FormattedMessage
                id='onboardingTour.customizeYourExperience.Description'
                defaultMessage={'Set your availability, add a custom status, and access Settings and your Profile to configure your experience, including notification preferences and custom theme colors.'}
            />
        </p>
    );

    const overlayPunchOut = useMeasurePunchouts(['CustomizeYourExperienceTour'], []);

    return (
        <OnboardingTourTip
            title={title}
            screen={screen}
            imageURL={CustomImg}
<<<<<<< HEAD
            placement='bottom-end'
=======
            placement='bottom-start'
>>>>>>> bce807d7
            pulsatingDotPlacement='right-end'
            pulsatingDotTranslate={translate}
            offset={offset}
            width={352}
            overlayPunchOut={overlayPunchOut}
        />
    );
};
<|MERGE_RESOLUTION|>--- conflicted
+++ resolved
@@ -10,13 +10,8 @@
 
 import OnboardingTourTip from './onboarding_tour_tip';
 
-<<<<<<< HEAD
-const translate = {x: -56, y: 3.8};
-const offset: [number, number] = [17, 0.5];
-=======
 const translate = {x: -56, y: 4};
 const offset: [number, number] = [17, 0];
->>>>>>> bce807d7
 
 export const CustomizeYourExperienceTour = () => {
     const title = (
@@ -41,11 +36,7 @@
             title={title}
             screen={screen}
             imageURL={CustomImg}
-<<<<<<< HEAD
-            placement='bottom-end'
-=======
             placement='bottom-start'
->>>>>>> bce807d7
             pulsatingDotPlacement='right-end'
             pulsatingDotTranslate={translate}
             offset={offset}

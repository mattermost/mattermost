--- conflicted
+++ resolved
@@ -57,13 +57,8 @@
             message: string,
         ) => Promise<ActionResult<InviteResults>>;
     };
-<<<<<<< HEAD
-    currentTeam: Team;
+    currentTeam?: Team;
     currentChannel?: Channel;
-=======
-    currentTeam?: Team;
-    currentChannel: Channel;
->>>>>>> 80e67ace
     townSquareDisplayName: string;
     invitableChannels: Channel[];
     emailInvitationsEnabled: boolean;

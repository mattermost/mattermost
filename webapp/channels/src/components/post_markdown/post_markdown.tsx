--- conflicted
+++ resolved
@@ -82,20 +82,14 @@
             return <div>{renderedSystemBotMessage}</div>;
         }
 
-<<<<<<< HEAD
-        if (post && post.type === Posts.POST_TYPES.WRANGLER) {
-            const renderedWranglerMessage = renderWranglerSystemMessage(post);
+        if (this.props.post && this.props.post.type === Posts.POST_TYPES.WRANGLER) {
+            const renderedWranglerMessage = renderWranglerSystemMessage(this.props.post);
             return <div>{renderedWranglerMessage}</div>;
         }
 
-        // Proxy images if we have an image proxy and the server hasn't already rewritten the post's image URLs.
-        const proxyImages = !post || !post.message_source || post.message === post.message_source;
-        const channelNamesMap = post && post.props && post.props.channel_mentions;
-=======
         // Proxy images if we have an image proxy and the server hasn't already rewritten the this.props.post's image URLs.
         const proxyImages = !this.props.post || !this.props.post.message_source || this.props.post.message === this.props.post.message_source;
         const channelNamesMap = this.props.post && this.props.post.props && this.props.post.props.channel_mentions;
->>>>>>> 5e94af13
 
         this.props.pluginHooks?.forEach((o) => {
             if (o && o.hook && this.props.post) {

// Copyright (c) 2015-present Mattermost, Inc. All Rights Reserved.
// See LICENSE.txt for license information.

import {connect} from 'react-redux';
import {bindActionCreators} from 'redux';
import type {Dispatch} from 'redux';

import {getConfig} from 'mattermost-redux/selectors/entities/general';

import {uploadFile} from 'actions/file_actions';
import {getCurrentLocale} from 'selectors/i18n';
import {getEditingPostDetailsAndPost} from 'selectors/posts';

import {canUploadFiles} from 'utils/file_utils';

import type {GlobalState} from 'types/store';

import FileUpload from './file_upload';

function mapStateToProps(state: GlobalState) {
    const config = getConfig(state);
    const maxFileSize = parseInt(config.MaxFileSize || '', 10);

    const editingPost = getEditingPostDetailsAndPost(state);
    const centerChannelPostBeingEdited = editingPost.show && !editingPost.isRHS;
    const rhsPostBeingEdited = editingPost.show && editingPost.isRHS;

    return {
        maxFileSize,
        canUploadFiles: canUploadFiles(config),
        locale: getCurrentLocale(state),
        pluginFileUploadMethods: state.plugins.components.FileUploadMethod,
<<<<<<< HEAD
        pluginFilesWillUploadHooks: state.plugins.components.FilesWillUploadHook,
=======
        pluginFilesWillUploadHooks: state.plugins.components.FilesWillUploadHook as unknown as FilesWillUploadHook[],
        centerChannelPostBeingEdited,
        rhsPostBeingEdited,
>>>>>>> 326804ba
    };
}

function mapDispatchToProps(dispatch: Dispatch) {
    return {
        actions: bindActionCreators({
            uploadFile,
        }, dispatch),
    };
}

export default connect(mapStateToProps, mapDispatchToProps, null, {forwardRef: true})(FileUpload);<|MERGE_RESOLUTION|>--- conflicted
+++ resolved
@@ -30,13 +30,9 @@
         canUploadFiles: canUploadFiles(config),
         locale: getCurrentLocale(state),
         pluginFileUploadMethods: state.plugins.components.FileUploadMethod,
-<<<<<<< HEAD
         pluginFilesWillUploadHooks: state.plugins.components.FilesWillUploadHook,
-=======
-        pluginFilesWillUploadHooks: state.plugins.components.FilesWillUploadHook as unknown as FilesWillUploadHook[],
         centerChannelPostBeingEdited,
         rhsPostBeingEdited,
->>>>>>> 326804ba
     };
 }
 

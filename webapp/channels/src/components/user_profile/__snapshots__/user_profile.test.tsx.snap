// Jest Snapshot v1, https://goo.gl/fbAQLP

exports[`components/UserProfile should match snapshot 1`] = `
<Fragment>
  <ProfilePopoverController
    hideStatus={false}
    overwriteName=""
    triggerComponentRootProps={
      Object {
        "as": "button",
        "className": "user-popover style--none",
        "style": undefined,
      }
    }
    userId="user_id"
    userProfileSrc="/api/v4/users/undefined/image?_=0"
  >
    nickname
  </ProfilePopoverController>
</Fragment>
`;

exports[`components/UserProfile should match snapshot, when displayUsername is enabled 1`] = `
<Fragment>
  <ProfilePopoverController
    hideStatus={false}
    overwriteName=""
    triggerComponentRootProps={
      Object {
        "as": "button",
        "className": "user-popover style--none",
        "style": undefined,
      }
    }
    userId="user_id"
    userProfileSrc="/api/v4/users/undefined/image?_=0"
  >
    @username
  </ProfilePopoverController>
</Fragment>
`;

exports[`components/UserProfile should match snapshot, when popover is disabled 1`] = `
<div
  className="user-popover"
>
  nickname
</div>
`;

exports[`components/UserProfile should match snapshot, when user is shared 1`] = `
<Fragment>
  <ProfilePopoverController
    hideStatus={false}
    overwriteName=""
    triggerComponentRootProps={
      Object {
        "as": "button",
        "className": "user-popover style--none",
        "style": undefined,
      }
    }
    userId="user_id"
    userProfileSrc="/api/v4/users/undefined/image?_=0"
  >
    nickname
  </ProfilePopoverController>
  <SharedUserIndicator
    className="shared-user-icon"
<<<<<<< HEAD
=======
    id="sharedUserIndicator-user_id"
    withTooltip={true}
>>>>>>> 39ba2e72
  />
</Fragment>
`;

exports[`components/UserProfile should match snapshot, with colorization 1`] = `
<Fragment>
  <ProfilePopoverController
    hideStatus={false}
    overwriteName=""
    triggerComponentRootProps={
      Object {
        "as": "button",
        "className": "user-popover style--none",
        "style": Object {
          "color": "#bbd279",
        },
      }
    }
    userId="user_id"
    userProfileSrc="/api/v4/users/undefined/image?_=0"
  >
    nickname
  </ProfilePopoverController>
</Fragment>
`;<|MERGE_RESOLUTION|>--- conflicted
+++ resolved
@@ -67,11 +67,7 @@
   </ProfilePopoverController>
   <SharedUserIndicator
     className="shared-user-icon"
-<<<<<<< HEAD
-=======
     id="sharedUserIndicator-user_id"
-    withTooltip={true}
->>>>>>> 39ba2e72
   />
 </Fragment>
 `;

// Copyright (c) 2015-present Mattermost, Inc. All Rights Reserved.
// See LICENSE.txt for license information.

import {connect} from 'react-redux';

import type {FileSearchResultItem} from '@mattermost/types/files';
import type {Post} from '@mattermost/types/posts';

import {getSearchFilesResults} from 'mattermost-redux/selectors/entities/files';
import {getSearchMatches, getSearchResults} from 'mattermost-redux/selectors/entities/posts';
import {getCurrentTeam} from 'mattermost-redux/selectors/entities/teams';
import {makeAddDateSeparatorsForSearchResults} from 'mattermost-redux/utils/post_list';

import {
    getSearchResultsTerms,
    getSearchResultsType,
    getIsSearchingTerm,
    getIsSearchingFlaggedPost,
    getIsSearchingPinnedPost,
    getIsSearchGettingMore,
    getCurrentSearchForSearchTeam,
} from 'selectors/rhs';

import type {GlobalState} from 'types/store';

import SearchResults from './search_results';
import type {StateProps, OwnProps} from './types';

function makeMapStateToProps() {
    let results: Post[];
    let fileResults: FileSearchResultItem[];
    let files: FileSearchResultItem[] = [];
    let posts: Post[];
    const addDateSeparatorsForSearchResults = makeAddDateSeparatorsForSearchResults();

<<<<<<< HEAD
    return function mapStateToProps(state: GlobalState) {
=======
    return function mapStateToProps(state: GlobalState, ownProps: OwnProps) {
        const config = getConfig(state);

        const viewArchivedChannels = config.ExperimentalViewArchivedChannels === 'true';

>>>>>>> c877807e
        const newResults = getSearchResults(state);

        // Cache posts and channels
        if (newResults && newResults !== results) {
            results = newResults;

            posts = [];
            results.forEach((post) => {
                if (!post) {
                    return;
                }

                posts.push(post);
            });

            if (ownProps.isPinnedPosts) {
                results = results.sort((postA: Post|FileSearchResultItem, postB: Post|FileSearchResultItem) => postB.create_at - postA.create_at);
            }
        }

        const newFilesResults = getSearchFilesResults(state);

        // Cache files and channels
        if (newFilesResults && newFilesResults !== fileResults) {
            fileResults = newFilesResults;

            files = [];
            fileResults.forEach((file) => {
                if (!file) {
                    return;
                }

                files.push(file);
            });
        }

        // this is basically a hack to make ts compiler happy
        // add correct type when it is known what exactly is returned from the function
        const currentSearch = (getCurrentSearchForSearchTeam(state) as unknown as Record<string, any>) || {};
        const currentTeamName = getCurrentTeam(state)?.name ?? '';

        const resultsWithDateSeparators = addDateSeparatorsForSearchResults(state, results);

        return {
            results: resultsWithDateSeparators,
            fileResults: files,
            matches: getSearchMatches(state),
            searchTerms: getSearchResultsTerms(state),
            searchSelectedType: getSearchResultsType(state),
            isSearchingTerm: getIsSearchingTerm(state),
            isSearchingFlaggedPost: getIsSearchingFlaggedPost(state),
            isSearchingPinnedPost: getIsSearchingPinnedPost(state),
            isSearchGettingMore: getIsSearchGettingMore(state),
            isSearchAtEnd: currentSearch.isEnd,
            isSearchFilesAtEnd: currentSearch.isFilesEnd,
            searchPage: currentSearch.params?.page,
            currentTeamName,
        };
    };
}

// eslint-disable-next-line @typescript-eslint/ban-types
export default connect<StateProps, {}, OwnProps, GlobalState>(makeMapStateToProps)(SearchResults);<|MERGE_RESOLUTION|>--- conflicted
+++ resolved
@@ -33,15 +33,7 @@
     let posts: Post[];
     const addDateSeparatorsForSearchResults = makeAddDateSeparatorsForSearchResults();
 
-<<<<<<< HEAD
-    return function mapStateToProps(state: GlobalState) {
-=======
     return function mapStateToProps(state: GlobalState, ownProps: OwnProps) {
-        const config = getConfig(state);
-
-        const viewArchivedChannels = config.ExperimentalViewArchivedChannels === 'true';
-
->>>>>>> c877807e
         const newResults = getSearchResults(state);
 
         // Cache posts and channels
@@ -58,7 +50,7 @@
             });
 
             if (ownProps.isPinnedPosts) {
-                results = results.sort((postA: Post|FileSearchResultItem, postB: Post|FileSearchResultItem) => postB.create_at - postA.create_at);
+                results = results.sort((postA: Post | FileSearchResultItem, postB: Post | FileSearchResultItem) => postB.create_at - postA.create_at);
             }
         }
 

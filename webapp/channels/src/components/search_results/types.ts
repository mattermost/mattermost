--- conflicted
+++ resolved
@@ -29,13 +29,9 @@
     setSearchType: (searchType: SearchType) => void;
     searchFilterType: SearchFilterType;
     setSearchFilterType: (filterType: SearchFilterType) => void;
-<<<<<<< HEAD
     updateSearchTeam: (teamId: string) => void;
     crossTeamSearchEnabled: boolean;
-}
-=======
 };
->>>>>>> ff6de4bd
 
 export type StateProps = {
     results: Post[];

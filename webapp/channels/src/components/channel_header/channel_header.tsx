--- conflicted
+++ resolved
@@ -416,29 +416,6 @@
             const imageProps = {
                 hideUtilities: true,
             };
-<<<<<<< HEAD
-=======
-            const popoverContent = (
-                <Popover
-                    id='header-popover'
-                    popoverStyle='info'
-                    popoverSize='lg'
-                    style={{transform: `translate(${this.state.leftOffset}px, ${this.state.topOffset}px)`, maxWidth: this.state.channelHeaderPoverWidth + 16}}
-                    placement='bottom'
-                    className={classNames('channel-header__popover', {'chanel-header__popover--lhs_offset': this.props.hasMoreThanOneTeam})}
-                >
-                    <span
-                        onClick={this.handleFormattedTextClick}
-                    >
-                        <Markdown
-                            message={headerText}
-                            options={this.getPopoverMarkdownOptions(channelNamesMap)}
-                            imageProps={imageProps}
-                        />
-                    </span>
-                </Popover>
-            );
->>>>>>> 4ba736f0
 
             headerTextContainer = (
                 <div

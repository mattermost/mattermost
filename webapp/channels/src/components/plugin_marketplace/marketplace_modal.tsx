--- conflicted
+++ resolved
@@ -101,21 +101,6 @@
             setHasLoaded(true);
         }
 
-<<<<<<< HEAD
-    fetchListing = async (): Promise<void> => {
-        const {error} = await this.props.actions.fetchListing();
-        this.setState({loading: false, serverError: error});
-    };
-
-    close = (): void => {
-        trackEvent('plugins', 'ui_marketplace_closed');
-        this.props.actions.closeModal();
-    };
-
-    changeTab: SelectCallback = (tabKey: any): void => {
-        this.setState({tabKey});
-    };
-=======
         trackEvent('plugins', 'ui_marketplace_opened', {from: openedFrom});
 
         if (!hasFirstAdminVisitedMarketplace) {
@@ -125,7 +110,6 @@
 
         doFetch();
     }, []);
->>>>>>> 7325c38c
 
     useEffect(() => {
         if (hasLoaded) {
@@ -138,55 +122,12 @@
             debouncedSearch();
             setPage(0);
         }
-<<<<<<< HEAD
-    };
-=======
     }, [filter]);
->>>>>>> 7325c38c
 
     const scrollListToTop = useCallback(() => {
         if (listRef.current) {
             listRef.current.scrollTop = 0;
         }
-<<<<<<< HEAD
-    };
-
-    doSearch = async (): Promise<void> => {
-        trackEvent('plugins', 'ui_marketplace_search', {filter: this.state.filter});
-
-        const {error} = await this.props.actions.filterListing(this.state.filter);
-
-        this.setState({serverError: error});
-    };
-
-    debouncedSearch = debounce(this.doSearch, SEARCH_TIMEOUT_MILLISECONDS);
-
-    render(): JSX.Element {
-        const input = (
-            <div className='filter-row filter-row--full'>
-                <div className='col-sm-12'>
-                    <QuickInput
-                        id='searchMarketplaceTextbox'
-                        ref={this.filterRef}
-                        className='form-control filter-textbox search_input'
-                        placeholder={{id: t('marketplace_modal.search'), defaultMessage: 'Search Marketplace'}}
-                        inputComponent={LocalizedInput}
-                        onInput={this.onInput}
-                        value={this.state.filter}
-                        clearable={true}
-                        onClear={this.handleClearSearch}
-                    />
-                </div>
-            </div>
-        );
-
-        let errorBanner = null;
-        if (this.state.serverError) {
-            errorBanner = (
-                <div
-                    className='error-bar'
-                    id='error_bar'
-=======
     }, []);
 
     const handleOnClose = () => {
@@ -285,7 +226,6 @@
                 <Tab
                     eventKey={MarketplaceTabs.ALL_LISTING}
                     title={formatMessage({id: 'marketplace_modal.tabs.all_listing', defaultMessage: 'All'})}
->>>>>>> 7325c38c
                 >
                     {loading ? (
                         <LoadingScreen className='loading'/>

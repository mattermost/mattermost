--- conflicted
+++ resolved
@@ -3,23 +3,9 @@
 
 import React, {useEffect} from 'react';
 
-<<<<<<< HEAD
-export type Props = {
-    alt: string;
-    imageKey: string;
-    children: React.ReactNode;
-    isExpanded: boolean;
-    postId: string;
-    onToggle?: (isExpanded: boolean) => void;
-    actions: {
-        toggleInlineImageVisibility?: (postId: string, imageKey: string) => void;
-    };
-};
-=======
 import type {OwnProps, PropsFromRedux} from './index';
 
 import './markdown_image_expand.scss';
->>>>>>> 7efbb11f
 
 type Props = OwnProps & PropsFromRedux;
 

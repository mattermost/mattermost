// Copyright (c) 2015-present Mattermost, Inc. All Rights Reserved.
// See LICENSE.txt for license information.

import React, {ReactNode} from 'react';
import {IntlProvider as BaseIntlProvider, IntlConfig} from 'react-intl';

import {Client4} from 'mattermost-redux/client';
import {setLocalizeFunction} from 'mattermost-redux/utils/i18n_utils';

import * as I18n from 'i18n/i18n';

import {localizeMessage} from 'utils/utils';
import {ActionFunc} from 'mattermost-redux/types/actions';

type Props = {
    children: ReactNode;
    locale: IntlConfig['locale'];
    translations?: IntlConfig['messages'];
    actions: {
        loadTranslations: ((locale: string, url: string) => ActionFunc) | (() => void);
    };
};

export default class IntlProvider extends React.PureComponent<Props> {
    componentDidMount() {
        // Pass localization function back to mattermost-redux
        setLocalizeFunction(localizeMessage);

        this.handleLocaleChange(this.props.locale);
    }

    componentDidUpdate(prevProps: Props) {
        if (prevProps.locale !== this.props.locale) {
            this.handleLocaleChange(this.props.locale);
        }
    }

    handleLocaleChange = (locale: string) => {
        Client4.setAcceptLanguage(locale);

        this.loadTranslationsIfNecessary(locale);
<<<<<<< HEAD

        document.documentElement.lang = locale;
    }
=======
    };
>>>>>>> 6e7759b3

    loadTranslationsIfNecessary = (locale: string) => {
        if (this.props.translations) {
            // Already loaded
            return;
        }
        const localeInfo = I18n.getLanguageInfo(locale);

        if (!localeInfo) {
            return;
        }

        this.props.actions.loadTranslations(locale, localeInfo.url);
    };

    render() {
        if (!this.props.translations) {
            return null;
        }

        return (
            <BaseIntlProvider
                key={this.props.locale}
                locale={this.props.locale}
                messages={this.props.translations}
                textComponent='span'
                wrapRichTextChunksInFragment={false}
            >
                {this.props.children}
            </BaseIntlProvider>
        );
    }
}<|MERGE_RESOLUTION|>--- conflicted
+++ resolved
@@ -39,13 +39,9 @@
         Client4.setAcceptLanguage(locale);
 
         this.loadTranslationsIfNecessary(locale);
-<<<<<<< HEAD
 
         document.documentElement.lang = locale;
-    }
-=======
     };
->>>>>>> 6e7759b3
 
     loadTranslationsIfNecessary = (locale: string) => {
         if (this.props.translations) {

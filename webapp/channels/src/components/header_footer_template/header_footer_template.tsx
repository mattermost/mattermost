--- conflicted
+++ resolved
@@ -1,24 +1,13 @@
 // Copyright (c) 2015-present Mattermost, Inc. All Rights Reserved.
 // See LICENSE.txt for license information.
 
-<<<<<<< HEAD
-import React from 'react';
-
-import PropTypes from 'prop-types';
-
-import type {ClientConfig} from '@mattermost/types/config';
-
-import ExternalLink from 'components/external_link';
-
-import {localizeMessage} from 'utils/utils';
-=======
 import React, {useEffect} from 'react';
 import {useIntl} from 'react-intl';
 import {useSelector} from 'react-redux';
 
 import {getConfig} from 'mattermost-redux/selectors/entities/general';
+
 import ExternalLink from 'components/external_link';
->>>>>>> 5443f9d3
 
 type Props = {
     children?: React.ReactNode | React.ReactNodeArray;

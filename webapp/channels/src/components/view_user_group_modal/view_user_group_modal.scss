--- conflicted
+++ resolved
@@ -18,37 +18,6 @@
             .MenuWrapper {
                 margin-left: auto;
             }
-<<<<<<< HEAD
-
-            button.action-wrapper {
-                width: 4rem;
-                height: 4rem;
-                border: none;
-                margin-left: auto;
-                border-radius: 4px;
-                color: rgba(var(--center-channel-color-rgb), 0.75);
-                text-decoration: none;
-
-                &:hover {
-                    background: rgba(var(--center-channel-color-rgb), 0.08);
-                    border-radius: 4px;
-                    color: rgba(var(--center-channel-color-rgb), 0.75);
-                    fill: rgba(var(--center-channel-color-rgb), 0.75);
-                }
-
-                &:active {
-                    background-color: rgba(var(--button-bg-rgb), 0.08);
-                    color: var(--button-bg);
-                }
-
-                i.icon {
-                    display: inline;
-                    font-size: 24px;
-                    line-height: 24px;
-                }
-            }
-=======
->>>>>>> 176370e1
         }
     }
 
@@ -62,7 +31,7 @@
 
             span.group-name {
                 margin-left: 70px;
-                color: rgba(var(--center-channel-color-rgb), 0.75);
+                color: rgba(var(--center-channel-color-rgb), 0.72);
                 font-size: 12px;
                 line-height: 12px;
             }
@@ -122,7 +91,7 @@
 
                     .group-member-username {
                         padding-left: 8px;
-                        color: rgba(var(--center-channel-color-rgb), 0.75);
+                        color: rgba(var(--center-channel-color-rgb), 0.64);
                         font-size: 12px;
                         line-height: 18px;
                     }
@@ -131,28 +100,6 @@
                         display: none;
                         margin-right: 0;
                         margin-left: auto;
-<<<<<<< HEAD
-                        color: rgba(var(--center-channel-color-rgb), 0.75);
-                        font-size: inherit;
-
-                        &:hover {
-                            background: rgba(var(--center-channel-color-rgb), 0.08);
-                            border-radius: 4px;
-                            color: rgba(var(--center-channel-color-rgb), 0.75);
-                            fill: rgba(var(--center-channel-color-rgb), 0.75);
-                        }
-
-                        &:active {
-                            background-color: rgba(var(--button-bg-rgb), 0.08);
-                            color: var(--button-bg);
-                        }
-
-                        i {
-                            font-size: 14px;
-                            line-height: 14px;
-                        }
-=======
->>>>>>> 176370e1
                     }
 
                     &:hover {

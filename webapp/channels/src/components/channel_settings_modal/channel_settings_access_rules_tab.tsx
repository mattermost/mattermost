--- conflicted
+++ resolved
@@ -62,15 +62,12 @@
     // Validation modal state
     const [showSelfExclusionModal, setShowSelfExclusionModal] = useState(false);
 
-<<<<<<< HEAD
     // Confirmation modal state
     const [showConfirmModal, setShowConfirmModal] = useState(false);
     const [usersToAdd, setUsersToAdd] = useState<string[]>([]);
     const [usersToRemove, setUsersToRemove] = useState<string[]>([]);
     const [isProcessingSave, setIsProcessingSave] = useState(false);
 
-=======
->>>>>>> e10cb62e
     const actions = useChannelAccessControlActions();
 
     // Fetch system policies applied to this channel
@@ -179,7 +176,6 @@
         setAutoSyncMembers((prev) => !prev);
     }, [parentPolicyAutoSync, expression, autoSyncMembers]);
 
-<<<<<<< HEAD
     // Helper function to combine system policy expressions with channel expression
     const combineSystemAndChannelExpressions = useCallback((channelExpression: string): string => {
         // Get expressions from system policies
@@ -213,8 +209,6 @@
             join(' && ');
     }, [systemPolicies]);
 
-=======
->>>>>>> e10cb62e
     // Validate that current user satisfies the expression
     const validateSelfExclusion = useCallback(async (testExpression: string): Promise<boolean> => {
         if (!testExpression.trim()) {
@@ -225,8 +219,6 @@
             return false;
         }
 
-<<<<<<< HEAD
-=======
         try {
             const result = await actions.searchUsers(testExpression, '', '', 1000);
             if (!result.data || !result.data.users || result.data.users.length === 0) {
@@ -257,40 +249,6 @@
     // eslint-disable-next-line react-hooks/exhaustive-deps
     }, [currentUser]);
 
-    // Handle save action
-    const handleSave = useCallback(async (): Promise<boolean> => {
->>>>>>> e10cb62e
-        try {
-            const result = await actions.searchUsers(testExpression, '', '', 1000);
-            if (!result.data || !result.data.users || result.data.users.length === 0) {
-                // No users match the expression (including current user)
-                setShowSelfExclusionModal(true);
-                return false;
-            }
-
-            // Check if current user matches using efficient single iteration
-            const currentUserMatches = result.data.users.some((u) => u.id === currentUser.id);
-            if (!currentUserMatches) {
-                // Current user would be excluded
-                setShowSelfExclusionModal(true);
-                return false;
-            }
-
-<<<<<<< HEAD
-            return true;
-        } catch (error) {
-            // If validation fails, prevent save for security - don't risk self-exclusion
-            // eslint-disable-next-line no-console
-            console.error('Failed to validate self-exclusion:', error);
-            setFormError(formatMessage({
-                id: 'channel_settings.access_rules.error.validation_failed',
-                defaultMessage: 'Failed to validate access rules. Please try again.',
-            }));
-            return false;
-        }
-    // eslint-disable-next-line react-hooks/exhaustive-deps
-    }, [currentUser]);
-
     // Calculate membership changes
     const calculateMembershipChanges = useCallback(async (channelExpression: string): Promise<{toAdd: string[]; toRemove: string[]}> => {
         // Combine system and channel expressions (same logic as sync job)
@@ -330,17 +288,6 @@
             setIsProcessingSave(true);
 
             // Step 1: Build and save the policy object (without active field to avoid conflicts)
-=======
-            // Validate self-exclusion
-            if (expression.trim()) {
-                const isValid = await validateSelfExclusion(expression);
-                if (!isValid) {
-                    return false;
-                }
-            }
-
-            // Build the policy object
->>>>>>> e10cb62e
             const policy = {
                 id: channel.id,
                 name: channel.display_name,
@@ -662,7 +609,6 @@
                 hideCancel={true}
                 confirmButtonClass='btn btn-primary'
             />
-<<<<<<< HEAD
 
             {/* Confirmation modal for membership changes */}
             <ChannelAccessRulesConfirmModal
@@ -684,8 +630,6 @@
                 isProcessing={isProcessingSave}
                 autoSyncEnabled={autoSyncMembers}
             />
-=======
->>>>>>> e10cb62e
         </div>
     );
 }

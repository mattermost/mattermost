--- conflicted
+++ resolved
@@ -68,11 +68,7 @@
     const [usersToRemove, setUsersToRemove] = useState<string[]>([]);
     const [isProcessingSave, setIsProcessingSave] = useState(false);
 
-<<<<<<< HEAD
     const actions = useChannelAccessControlActions(channel.id);
-=======
-    const actions = useChannelAccessControlActions();
->>>>>>> 4542ecc9
 
     // Fetch system policies applied to this channel
     const {policies: systemPolicies, loading: policiesLoading} = useChannelSystemPolicies(channel);
@@ -256,39 +252,6 @@
             join(' && ');
     }, [systemPolicies]);
 
-    // Helper function to combine system policy expressions with channel expression
-    const combineSystemAndChannelExpressions = useCallback((channelExpression: string): string => {
-        // Get expressions from system policies
-        const systemExpressions = systemPolicies.
-            map((policy) => policy.rules?.[0]?.expression).
-            filter((expr) => expr && expr.trim());
-
-        // Combine channel expression with system expressions
-        const allExpressions = [];
-
-        // Add channel expression first (if it exists)
-        if (channelExpression.trim()) {
-            allExpressions.push(channelExpression.trim());
-        }
-
-        // Add system policy expressions
-        if (systemExpressions.length > 0) {
-            allExpressions.push(...systemExpressions);
-        }
-
-        // Combine with AND logic (same as sync job does)
-        if (allExpressions.length === 0) {
-            return '';
-        } else if (allExpressions.length === 1) {
-            return allExpressions[0];
-        }
-
-        // Wrap each expression in parentheses and combine with &&
-        return allExpressions.
-            map((expr) => `(${expr})`).
-            join(' && ');
-    }, [systemPolicies]);
-
     // Validate that current user satisfies the expression
     const validateSelfExclusion = useCallback(async (testExpression: string): Promise<boolean> => {
         if (!testExpression.trim()) {
@@ -344,7 +307,6 @@
 
             // Get current channel members
             const membersResult = await actions.getChannelMembers(channel.id);
-<<<<<<< HEAD
             const currentMemberIds = membersResult.data?.map((m: {user_id: string}) => m.user_id) || [];
 
             // Calculate who will be added (if auto-sync is enabled)
@@ -394,31 +356,6 @@
                 return true;
             }
 
-=======
-            const currentMemberIds = membersResult.data?.map((m: any) => m.user_id) || [];
-
-            // Calculate who will be added (if auto-sync is enabled)
-            const toAdd = autoSyncMembers ?
-                matchingUserIds.filter((id) => !currentMemberIds.includes(id)) :
-                [];
-
-            // Calculate who will be removed (users who don't match the expression)
-            const toRemove = currentMemberIds.filter((id: string) => !matchingUserIds.includes(id));
-
-            return {toAdd, toRemove};
-        } catch (error) {
-            // eslint-disable-next-line no-console
-            console.error('Failed to calculate membership changes:', error);
-            return {toAdd: [], toRemove: []};
-        }
-    }, [channel.id, autoSyncMembers, actions, combineSystemAndChannelExpressions]);
-
-    // Perform the actual save
-    const performSave = useCallback(async (): Promise<boolean> => {
-        try {
-            setIsProcessingSave(true);
-
->>>>>>> 4542ecc9
             // Step 1: Build and save the policy object (without active field to avoid conflicts)
             const policy = {
                 id: channel.id,
@@ -454,11 +391,7 @@
             // Step 3: If auto-sync is enabled, create a job to immediately sync channel membership
             if (autoSyncMembers && expression.trim()) {
                 try {
-<<<<<<< HEAD
                     const job: JobTypeBase & { data: {parent_id: string} } = {
-=======
-                    const job: JobTypeBase & { data: any } = {
->>>>>>> 4542ecc9
                         type: JobTypes.ACCESS_CONTROL_SYNC,
                         data: {
                             parent_id: channel.id, // Sync only this specific channel policy
@@ -492,11 +425,10 @@
             return false;
         } finally {
             setIsProcessingSave(false);
-<<<<<<< HEAD
         }
     }, [channel.id, channel.display_name, expression, autoSyncMembers, systemPolicies, actions, formatMessage, isEmptyRulesState]);
 
-    // Handle save action
+    // Handle save action se queda
     const handleSave = useCallback(async (): Promise<'saved' | 'error' | 'confirmation_required'> => {
         try {
             // For empty rules state, auto-sync should be disabled - no validation needed
@@ -545,65 +477,8 @@
                 defaultMessage: 'Failed to save access rules',
             }));
             return 'error';
-=======
->>>>>>> 4542ecc9
         }
     }, [expression, autoSyncMembers, formatMessage, validateSelfExclusion, calculateMembershipChanges, performSave, isEmptyRulesState]);
-
-    // Handle confirmation modal confirm
-    const handleConfirmSave = useCallback(async () => {
-        const success = await performSave();
-        if (success) {
-            setSaveChangesPanelState('saved');
-        } else {
-            setSaveChangesPanelState('error');
-        }
-    }, [performSave]);
-
-    // Handle save action
-    const handleSave = useCallback(async (): Promise<'saved' | 'error' | 'confirmation_required'> => {
-        try {
-            // Validate expression if auto-sync is enabled
-            if (autoSyncMembers && !expression.trim()) {
-                setFormError(formatMessage({
-                    id: 'channel_settings.access_rules.expression_required_for_autosync',
-                    defaultMessage: 'Access rules are required when auto-add members is enabled',
-                }));
-                return 'error';
-            }
-
-            // Validate self-exclusion
-            if (expression.trim()) {
-                const isValid = await validateSelfExclusion(expression);
-                if (!isValid) {
-                    return 'error';
-                }
-            }
-
-            // Calculate membership changes
-            const changes = await calculateMembershipChanges(expression);
-
-            // If there are changes, show confirmation modal
-            if (changes.toAdd.length > 0 || changes.toRemove.length > 0) {
-                setUsersToAdd(changes.toAdd);
-                setUsersToRemove(changes.toRemove);
-                setShowConfirmModal(true);
-                return 'confirmation_required';
-            }
-
-            // No changes, save directly
-            const success = await performSave();
-            return success ? 'saved' : 'error';
-        } catch (error) {
-            // eslint-disable-next-line no-console
-            console.error('Failed to save access rules:', error);
-            setFormError(formatMessage({
-                id: 'channel_settings.access_rules.save_error',
-                defaultMessage: 'Failed to save access rules',
-            }));
-            return 'error';
-        }
-    }, [expression, autoSyncMembers, formatMessage, validateSelfExclusion, calculateMembershipChanges, performSave]);
 
     // Handle confirmation modal confirm
     const handleConfirmSave = useCallback(async () => {

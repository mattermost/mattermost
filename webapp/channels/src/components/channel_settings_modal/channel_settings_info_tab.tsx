--- conflicted
+++ resolved
@@ -38,11 +38,8 @@
     showTabSwitchError?: boolean;
 };
 
-<<<<<<< HEAD
 export const SAVE_CHANGES_PANEL_ERROR_TIMEOUT = 3000;
 
-=======
->>>>>>> b156eb75
 function ChannelSettingsInfoTab({
     channel,
     onCancel,

// Jest Snapshot v1, https://goo.gl/fbAQLP

exports[`component/user_group_popover should match snapshot 1`] = `
<Provider
  store={
    Object {
      "clearActions": [Function],
      "dispatch": [Function],
      "getActions": [Function],
      "getState": [Function],
      "replaceReducer": [Function],
      "subscribe": [Function],
    }
  }
>
  <BrowserRouter>
    <Router
      history={
        Object {
          "action": "POP",
          "block": [Function],
          "createHref": [Function],
          "go": [Function],
          "goBack": [Function],
          "goForward": [Function],
          "length": 1,
          "listen": [Function],
          "location": Object {
            "hash": "",
            "pathname": "undefinedundefined",
            "search": "",
            "state": undefined,
          },
          "push": [Function],
          "replace": [Function],
        }
      }
    >
      <Memo(UserGroupPopover)
        group={
          Object {
            "allow_reference": true,
            "create_at": 1,
            "delete_at": 0,
            "description": "",
            "display_name": "group_display_name",
            "has_syncables": false,
            "id": "group1",
            "member_count": 15,
            "name": "group_name",
            "remote_id": "",
            "scheme_admin": false,
            "source": "",
            "update_at": 1,
          }
        }
        hide={[MockFunction]}
        returnFocus={[MockFunction]}
      >
        <Body>
          <div
            className="Body-jPQbxz igoCos"
          >
            <Header>
              <div
                className="Header-ibSdfM kusPoL"
              >
                <Heading>
                  <div
                    className="Heading-da-dYZr fNyNqu"
                  >
                    <Title
                      className="overflow--ellipsis text-nowrap"
                    >
                      <span
<<<<<<< HEAD
                        className="Title-gqksKv hNyxyt overflow--ellipsis text-nowrap"
=======
                        className="Title-kjfqTJ hEcOkX overflow--ellipsis text-nowrap"
>>>>>>> e1c0c57d
                      >
                        group_display_name
                      </span>
                    </Title>
                    <CloseButton
                      aria-label="Close user group popover"
                      className="btn btn-sm btn-compact btn-icon"
                      onClick={[Function]}
                    >
                      <button
                        aria-label="Close user group popover"
                        className="CloseButton-lhpIbX gfSMvf btn btn-sm btn-compact btn-icon"
                        onClick={[Function]}
                      >
                        <i
                          className="icon icon-close"
                        />
                      </button>
                    </CloseButton>
                  </div>
                </Heading>
                <Subtitle>
                  <div
                    className="Subtitle-nUPuH jRbNtQ"
                  >
                    <span
                      className="overflow--ellipsis text-nowrap"
                    >
                      @
                      group_name
                    </span>
                    <Dot>
                      <span
                        className="NoShrink-kvQaWb Dot-eteWuQ dtTPXO cgfuuF"
                      >
                        •
                      </span>
                    </Dot>
                    <FormattedMessage
                      defaultMessage="{member_count} {member_count, plural, one {Member} other {Members}}"
                      id="user_group_popover.memberCount"
                      tagName={
                        Object {
                          "$$typeof": Symbol(react.forward_ref),
                          "attrs": Array [],
                          "componentStyle": e {
                            "baseHash": 1545875173,
                            "baseStyle": undefined,
                            "componentId": "NoShrink-kvQaWb",
                            "isStatic": false,
                            "rules": Array [
                              "flex:0 0 auto;",
                            ],
                            "staticRulesId": "",
                          },
                          "foldedComponentIds": Array [],
                          "render": [Function],
                          "shouldForwardProp": undefined,
                          "styledComponentId": "NoShrink-kvQaWb",
                          "target": "span",
                          "toString": [Function],
                          "warnTooManyClasses": [Function],
                          "withComponent": [Function],
                        }
                      }
                      values={
                        Object {
                          "member_count": 15,
                        }
                      }
                    >
                      <NoShrink>
                        <span
                          className="NoShrink-kvQaWb dtTPXO"
                        >
                          15 Members
                        </span>
                      </NoShrink>
                    </FormattedMessage>
                  </div>
                </Subtitle>
                <HeaderButton
                  aria-label="group_display_name @group_name 15 Members View full group info"
                  className="user-group-popover_header-button"
                  onClick={[Function]}
                >
                  <button
                    aria-label="group_display_name @group_name 15 Members View full group info"
                    className="HeaderButton-jHoLmm ilOgnu user-group-popover_header-button"
                    onClick={[Function]}
                  />
                </HeaderButton>
              </div>
            </Header>
            <SearchBar>
              <div
                className="SearchBar-cqlzfM icjFto"
              >
                <MagnifyIcon>
                  <svg
                    fill="currentColor"
                    height="1em"
                    version="1.1"
                    viewBox="0 0 24 24"
                    width="1em"
                    xmlns="http://www.w3.org/2000/svg"
                  >
                    <path
                      d="M20.224,18.829l-3.775-3.775C17.418,13.791,18,12.215,18,10.5C18,6.358,14.642,3,10.5,3S3,6.358,3,10.5S6.358,18,10.5,18c1.708,0,3.278-0.578,4.539-1.539l3.775,3.749c0.39,0.388,1.02,0.388,1.41,0C20.592,19.823,20.592,19.216,20.224,18.829z M5,10.5
	C5,7.462,7.462,5,10.5,5S16,7.462,16,10.5S13.538,16,10.5,16S5,13.538,5,10.5z"
                    />
                  </svg>
                </MagnifyIcon>
                <QuickInput
                  className="user-group-popover_search-bar"
                  clearable={true}
                  delayInputUpdate={false}
                  onChange={[Function]}
                  onClear={[Function]}
                  placeholder="Search members"
                  type="text"
                  value=""
                >
                  <div
                    className="input-wrapper"
                  >
                    <input
                      className="user-group-popover_search-bar"
                      defaultValue=""
                      onChange={[Function]}
                      placeholder="Search members"
                      type="text"
                    />
                  </div>
                </QuickInput>
              </div>
            </SearchBar>
            <Connect(Component)
              group={
                Object {
                  "allow_reference": true,
                  "create_at": 1,
                  "delete_at": 0,
                  "description": "",
                  "display_name": "group_display_name",
                  "has_syncables": false,
                  "id": "group1",
                  "member_count": 15,
                  "name": "group_name",
                  "remote_id": "",
                  "scheme_admin": false,
                  "source": "",
                  "update_at": 1,
                }
              }
              hide={[MockFunction]}
              searchState={0}
            >
              <Memo(GroupMemberList)
                actions={
                  Object {
                    "closeRightHandSide": [Function],
                    "getUsersInGroup": [Function],
                    "openDirectChannelToUserId": [Function],
                  }
                }
                group={
                  Object {
                    "allow_reference": true,
                    "create_at": 1,
                    "delete_at": 0,
                    "description": "",
                    "display_name": "group_display_name",
                    "has_syncables": false,
                    "id": "group1",
                    "member_count": 15,
                    "name": "group_name",
                    "remote_id": "",
                    "scheme_admin": false,
                    "source": "",
                    "update_at": 1,
                  }
                }
                hide={[MockFunction]}
                members={
                  Array [
                    Object {
                      "displayName": "username0",
                      "user": Object {
                        "auth_service": "",
                        "bot_description": "",
                        "create_at": 0,
                        "delete_at": 0,
                        "email": "test0@test.com",
                        "first_name": "Name0",
                        "id": "id0",
                        "is_bot": false,
                        "last_activity_at": 0,
                        "last_name": "Surname0",
                        "last_password_update": 0,
                        "last_picture_update": 0,
                        "locale": "",
                        "mfa_active": false,
                        "nickname": "",
                        "notify_props": Object {
                          "calls_desktop_sound": "true",
                          "channel": "false",
                          "comments": "never",
                          "desktop": "default",
                          "desktop_sound": "false",
                          "email": "false",
                          "first_name": "false",
                          "highlight_keys": "",
                          "mark_unread": "mention",
                          "mention_keys": "",
                          "push": "none",
                          "push_status": "offline",
                        },
                        "password": "",
                        "position": "",
                        "props": Object {},
                        "roles": "",
                        "terms_of_service_create_at": 0,
                        "terms_of_service_id": "",
                        "update_at": 0,
                        "username": "username0",
                      },
                    },
                    Object {
                      "displayName": "username1",
                      "user": Object {
                        "auth_service": "",
                        "bot_description": "",
                        "create_at": 0,
                        "delete_at": 0,
                        "email": "test1@test.com",
                        "first_name": "Name1",
                        "id": "id1",
                        "is_bot": false,
                        "last_activity_at": 0,
                        "last_name": "Surname1",
                        "last_password_update": 0,
                        "last_picture_update": 0,
                        "locale": "",
                        "mfa_active": false,
                        "nickname": "",
                        "notify_props": Object {
                          "calls_desktop_sound": "true",
                          "channel": "false",
                          "comments": "never",
                          "desktop": "default",
                          "desktop_sound": "false",
                          "email": "false",
                          "first_name": "false",
                          "highlight_keys": "",
                          "mark_unread": "mention",
                          "mention_keys": "",
                          "push": "none",
                          "push_status": "offline",
                        },
                        "password": "",
                        "position": "",
                        "props": Object {},
                        "roles": "",
                        "terms_of_service_create_at": 0,
                        "terms_of_service_id": "",
                        "update_at": 0,
                        "username": "username1",
                      },
                    },
                    Object {
                      "displayName": "username10",
                      "user": Object {
                        "auth_service": "",
                        "bot_description": "",
                        "create_at": 0,
                        "delete_at": 0,
                        "email": "test10@test.com",
                        "first_name": "Name10",
                        "id": "id10",
                        "is_bot": false,
                        "last_activity_at": 0,
                        "last_name": "Surname10",
                        "last_password_update": 0,
                        "last_picture_update": 0,
                        "locale": "",
                        "mfa_active": false,
                        "nickname": "",
                        "notify_props": Object {
                          "calls_desktop_sound": "true",
                          "channel": "false",
                          "comments": "never",
                          "desktop": "default",
                          "desktop_sound": "false",
                          "email": "false",
                          "first_name": "false",
                          "highlight_keys": "",
                          "mark_unread": "mention",
                          "mention_keys": "",
                          "push": "none",
                          "push_status": "offline",
                        },
                        "password": "",
                        "position": "",
                        "props": Object {},
                        "roles": "",
                        "terms_of_service_create_at": 0,
                        "terms_of_service_id": "",
                        "update_at": 0,
                        "username": "username10",
                      },
                    },
                    Object {
                      "displayName": "username11",
                      "user": Object {
                        "auth_service": "",
                        "bot_description": "",
                        "create_at": 0,
                        "delete_at": 0,
                        "email": "test11@test.com",
                        "first_name": "Name11",
                        "id": "id11",
                        "is_bot": false,
                        "last_activity_at": 0,
                        "last_name": "Surname11",
                        "last_password_update": 0,
                        "last_picture_update": 0,
                        "locale": "",
                        "mfa_active": false,
                        "nickname": "",
                        "notify_props": Object {
                          "calls_desktop_sound": "true",
                          "channel": "false",
                          "comments": "never",
                          "desktop": "default",
                          "desktop_sound": "false",
                          "email": "false",
                          "first_name": "false",
                          "highlight_keys": "",
                          "mark_unread": "mention",
                          "mention_keys": "",
                          "push": "none",
                          "push_status": "offline",
                        },
                        "password": "",
                        "position": "",
                        "props": Object {},
                        "roles": "",
                        "terms_of_service_create_at": 0,
                        "terms_of_service_id": "",
                        "update_at": 0,
                        "username": "username11",
                      },
                    },
                    Object {
                      "displayName": "username12",
                      "user": Object {
                        "auth_service": "",
                        "bot_description": "",
                        "create_at": 0,
                        "delete_at": 0,
                        "email": "test12@test.com",
                        "first_name": "Name12",
                        "id": "id12",
                        "is_bot": false,
                        "last_activity_at": 0,
                        "last_name": "Surname12",
                        "last_password_update": 0,
                        "last_picture_update": 0,
                        "locale": "",
                        "mfa_active": false,
                        "nickname": "",
                        "notify_props": Object {
                          "calls_desktop_sound": "true",
                          "channel": "false",
                          "comments": "never",
                          "desktop": "default",
                          "desktop_sound": "false",
                          "email": "false",
                          "first_name": "false",
                          "highlight_keys": "",
                          "mark_unread": "mention",
                          "mention_keys": "",
                          "push": "none",
                          "push_status": "offline",
                        },
                        "password": "",
                        "position": "",
                        "props": Object {},
                        "roles": "",
                        "terms_of_service_create_at": 0,
                        "terms_of_service_id": "",
                        "update_at": 0,
                        "username": "username12",
                      },
                    },
                    Object {
                      "displayName": "username13",
                      "user": Object {
                        "auth_service": "",
                        "bot_description": "",
                        "create_at": 0,
                        "delete_at": 0,
                        "email": "test13@test.com",
                        "first_name": "Name13",
                        "id": "id13",
                        "is_bot": false,
                        "last_activity_at": 0,
                        "last_name": "Surname13",
                        "last_password_update": 0,
                        "last_picture_update": 0,
                        "locale": "",
                        "mfa_active": false,
                        "nickname": "",
                        "notify_props": Object {
                          "calls_desktop_sound": "true",
                          "channel": "false",
                          "comments": "never",
                          "desktop": "default",
                          "desktop_sound": "false",
                          "email": "false",
                          "first_name": "false",
                          "highlight_keys": "",
                          "mark_unread": "mention",
                          "mention_keys": "",
                          "push": "none",
                          "push_status": "offline",
                        },
                        "password": "",
                        "position": "",
                        "props": Object {},
                        "roles": "",
                        "terms_of_service_create_at": 0,
                        "terms_of_service_id": "",
                        "update_at": 0,
                        "username": "username13",
                      },
                    },
                    Object {
                      "displayName": "username14",
                      "user": Object {
                        "auth_service": "",
                        "bot_description": "",
                        "create_at": 0,
                        "delete_at": 0,
                        "email": "test14@test.com",
                        "first_name": "Name14",
                        "id": "id14",
                        "is_bot": false,
                        "last_activity_at": 0,
                        "last_name": "Surname14",
                        "last_password_update": 0,
                        "last_picture_update": 0,
                        "locale": "",
                        "mfa_active": false,
                        "nickname": "",
                        "notify_props": Object {
                          "calls_desktop_sound": "true",
                          "channel": "false",
                          "comments": "never",
                          "desktop": "default",
                          "desktop_sound": "false",
                          "email": "false",
                          "first_name": "false",
                          "highlight_keys": "",
                          "mark_unread": "mention",
                          "mention_keys": "",
                          "push": "none",
                          "push_status": "offline",
                        },
                        "password": "",
                        "position": "",
                        "props": Object {},
                        "roles": "",
                        "terms_of_service_create_at": 0,
                        "terms_of_service_id": "",
                        "update_at": 0,
                        "username": "username14",
                      },
                    },
                    Object {
                      "displayName": "username2",
                      "user": Object {
                        "auth_service": "",
                        "bot_description": "",
                        "create_at": 0,
                        "delete_at": 0,
                        "email": "test2@test.com",
                        "first_name": "Name2",
                        "id": "id2",
                        "is_bot": false,
                        "last_activity_at": 0,
                        "last_name": "Surname2",
                        "last_password_update": 0,
                        "last_picture_update": 0,
                        "locale": "",
                        "mfa_active": false,
                        "nickname": "",
                        "notify_props": Object {
                          "calls_desktop_sound": "true",
                          "channel": "false",
                          "comments": "never",
                          "desktop": "default",
                          "desktop_sound": "false",
                          "email": "false",
                          "first_name": "false",
                          "highlight_keys": "",
                          "mark_unread": "mention",
                          "mention_keys": "",
                          "push": "none",
                          "push_status": "offline",
                        },
                        "password": "",
                        "position": "",
                        "props": Object {},
                        "roles": "",
                        "terms_of_service_create_at": 0,
                        "terms_of_service_id": "",
                        "update_at": 0,
                        "username": "username2",
                      },
                    },
                    Object {
                      "displayName": "username3",
                      "user": Object {
                        "auth_service": "",
                        "bot_description": "",
                        "create_at": 0,
                        "delete_at": 0,
                        "email": "test3@test.com",
                        "first_name": "Name3",
                        "id": "id3",
                        "is_bot": false,
                        "last_activity_at": 0,
                        "last_name": "Surname3",
                        "last_password_update": 0,
                        "last_picture_update": 0,
                        "locale": "",
                        "mfa_active": false,
                        "nickname": "",
                        "notify_props": Object {
                          "calls_desktop_sound": "true",
                          "channel": "false",
                          "comments": "never",
                          "desktop": "default",
                          "desktop_sound": "false",
                          "email": "false",
                          "first_name": "false",
                          "highlight_keys": "",
                          "mark_unread": "mention",
                          "mention_keys": "",
                          "push": "none",
                          "push_status": "offline",
                        },
                        "password": "",
                        "position": "",
                        "props": Object {},
                        "roles": "",
                        "terms_of_service_create_at": 0,
                        "terms_of_service_id": "",
                        "update_at": 0,
                        "username": "username3",
                      },
                    },
                    Object {
                      "displayName": "username4",
                      "user": Object {
                        "auth_service": "",
                        "bot_description": "",
                        "create_at": 0,
                        "delete_at": 0,
                        "email": "test4@test.com",
                        "first_name": "Name4",
                        "id": "id4",
                        "is_bot": false,
                        "last_activity_at": 0,
                        "last_name": "Surname4",
                        "last_password_update": 0,
                        "last_picture_update": 0,
                        "locale": "",
                        "mfa_active": false,
                        "nickname": "",
                        "notify_props": Object {
                          "calls_desktop_sound": "true",
                          "channel": "false",
                          "comments": "never",
                          "desktop": "default",
                          "desktop_sound": "false",
                          "email": "false",
                          "first_name": "false",
                          "highlight_keys": "",
                          "mark_unread": "mention",
                          "mention_keys": "",
                          "push": "none",
                          "push_status": "offline",
                        },
                        "password": "",
                        "position": "",
                        "props": Object {},
                        "roles": "",
                        "terms_of_service_create_at": 0,
                        "terms_of_service_id": "",
                        "update_at": 0,
                        "username": "username4",
                      },
                    },
                    Object {
                      "displayName": "username5",
                      "user": Object {
                        "auth_service": "",
                        "bot_description": "",
                        "create_at": 0,
                        "delete_at": 0,
                        "email": "test5@test.com",
                        "first_name": "Name5",
                        "id": "id5",
                        "is_bot": false,
                        "last_activity_at": 0,
                        "last_name": "Surname5",
                        "last_password_update": 0,
                        "last_picture_update": 0,
                        "locale": "",
                        "mfa_active": false,
                        "nickname": "",
                        "notify_props": Object {
                          "calls_desktop_sound": "true",
                          "channel": "false",
                          "comments": "never",
                          "desktop": "default",
                          "desktop_sound": "false",
                          "email": "false",
                          "first_name": "false",
                          "highlight_keys": "",
                          "mark_unread": "mention",
                          "mention_keys": "",
                          "push": "none",
                          "push_status": "offline",
                        },
                        "password": "",
                        "position": "",
                        "props": Object {},
                        "roles": "",
                        "terms_of_service_create_at": 0,
                        "terms_of_service_id": "",
                        "update_at": 0,
                        "username": "username5",
                      },
                    },
                    Object {
                      "displayName": "username6",
                      "user": Object {
                        "auth_service": "",
                        "bot_description": "",
                        "create_at": 0,
                        "delete_at": 0,
                        "email": "test6@test.com",
                        "first_name": "Name6",
                        "id": "id6",
                        "is_bot": false,
                        "last_activity_at": 0,
                        "last_name": "Surname6",
                        "last_password_update": 0,
                        "last_picture_update": 0,
                        "locale": "",
                        "mfa_active": false,
                        "nickname": "",
                        "notify_props": Object {
                          "calls_desktop_sound": "true",
                          "channel": "false",
                          "comments": "never",
                          "desktop": "default",
                          "desktop_sound": "false",
                          "email": "false",
                          "first_name": "false",
                          "highlight_keys": "",
                          "mark_unread": "mention",
                          "mention_keys": "",
                          "push": "none",
                          "push_status": "offline",
                        },
                        "password": "",
                        "position": "",
                        "props": Object {},
                        "roles": "",
                        "terms_of_service_create_at": 0,
                        "terms_of_service_id": "",
                        "update_at": 0,
                        "username": "username6",
                      },
                    },
                    Object {
                      "displayName": "username7",
                      "user": Object {
                        "auth_service": "",
                        "bot_description": "",
                        "create_at": 0,
                        "delete_at": 0,
                        "email": "test7@test.com",
                        "first_name": "Name7",
                        "id": "id7",
                        "is_bot": false,
                        "last_activity_at": 0,
                        "last_name": "Surname7",
                        "last_password_update": 0,
                        "last_picture_update": 0,
                        "locale": "",
                        "mfa_active": false,
                        "nickname": "",
                        "notify_props": Object {
                          "calls_desktop_sound": "true",
                          "channel": "false",
                          "comments": "never",
                          "desktop": "default",
                          "desktop_sound": "false",
                          "email": "false",
                          "first_name": "false",
                          "highlight_keys": "",
                          "mark_unread": "mention",
                          "mention_keys": "",
                          "push": "none",
                          "push_status": "offline",
                        },
                        "password": "",
                        "position": "",
                        "props": Object {},
                        "roles": "",
                        "terms_of_service_create_at": 0,
                        "terms_of_service_id": "",
                        "update_at": 0,
                        "username": "username7",
                      },
                    },
                    Object {
                      "displayName": "username8",
                      "user": Object {
                        "auth_service": "",
                        "bot_description": "",
                        "create_at": 0,
                        "delete_at": 0,
                        "email": "test8@test.com",
                        "first_name": "Name8",
                        "id": "id8",
                        "is_bot": false,
                        "last_activity_at": 0,
                        "last_name": "Surname8",
                        "last_password_update": 0,
                        "last_picture_update": 0,
                        "locale": "",
                        "mfa_active": false,
                        "nickname": "",
                        "notify_props": Object {
                          "calls_desktop_sound": "true",
                          "channel": "false",
                          "comments": "never",
                          "desktop": "default",
                          "desktop_sound": "false",
                          "email": "false",
                          "first_name": "false",
                          "highlight_keys": "",
                          "mark_unread": "mention",
                          "mention_keys": "",
                          "push": "none",
                          "push_status": "offline",
                        },
                        "password": "",
                        "position": "",
                        "props": Object {},
                        "roles": "",
                        "terms_of_service_create_at": 0,
                        "terms_of_service_id": "",
                        "update_at": 0,
                        "username": "username8",
                      },
                    },
                    Object {
                      "displayName": "username9",
                      "user": Object {
                        "auth_service": "",
                        "bot_description": "",
                        "create_at": 0,
                        "delete_at": 0,
                        "email": "test9@test.com",
                        "first_name": "Name9",
                        "id": "id9",
                        "is_bot": false,
                        "last_activity_at": 0,
                        "last_name": "Surname9",
                        "last_password_update": 0,
                        "last_picture_update": 0,
                        "locale": "",
                        "mfa_active": false,
                        "nickname": "",
                        "notify_props": Object {
                          "calls_desktop_sound": "true",
                          "channel": "false",
                          "comments": "never",
                          "desktop": "default",
                          "desktop_sound": "false",
                          "email": "false",
                          "first_name": "false",
                          "highlight_keys": "",
                          "mark_unread": "mention",
                          "mention_keys": "",
                          "push": "none",
                          "push_status": "offline",
                        },
                        "password": "",
                        "position": "",
                        "props": Object {},
                        "roles": "",
                        "terms_of_service_create_at": 0,
                        "terms_of_service_id": "",
                        "update_at": 0,
                        "username": "username9",
                      },
                    },
                  ]
                }
                searchState={0}
                searchTerm=""
                teamUrl="/team1"
              >
                <UserList
                  role="list"
                  style={
                    Object {
                      "height": 307.20000000000005,
                    }
                  }
                >
                  <div
                    className="UserList-XyOeg gYqnUW"
                    role="list"
                    style={
                      Object {
                        "height": 307.20000000000005,
                      }
                    }
                  >
                    <Component>
                      <InfiniteLoader
                        isItemLoaded={[Function]}
                        itemCount={15}
                        loadMoreItems={[Function]}
                        threshold={5}
                      >
                        <List
                          direction="ltr"
                          height={100}
                          itemCount={15}
                          itemSize={[Function]}
                          layout="vertical"
                          onItemsRendered={[Function]}
                          overscanCount={2}
                          useIsScrolling={false}
                          width={100}
                        >
                          <div
                            onScroll={[Function]}
                            style={
                              Object {
                                "WebkitOverflowScrolling": "touch",
                                "direction": "ltr",
                                "height": 100,
                                "overflow": "auto",
                                "position": "relative",
                                "width": 100,
                                "willChange": "transform",
                              }
                            }
                          >
                            <div
                              style={
                                Object {
                                  "height": 708,
                                  "pointerEvents": undefined,
                                  "width": "100%",
                                }
                              }
                            >
                              <Item
                                index={0}
                                key="0"
                                style={
                                  Object {
                                    "height": undefined,
                                    "left": 0,
                                    "position": "absolute",
                                    "right": undefined,
                                    "top": 0,
                                    "width": "100%",
                                  }
                                }
                              >
                                <UserListItem
                                  className="group-member-list_item"
                                  first={true}
                                  key="id0"
                                  last={false}
                                  role="listitem"
                                  style={
                                    Object {
                                      "height": undefined,
                                      "left": 0,
                                      "position": "absolute",
                                      "right": undefined,
                                      "top": 0,
                                      "width": "100%",
                                    }
                                  }
                                >
                                  <div
                                    className="UserListItem-iDhzMB btbTmI group-member-list_item"
                                    role="listitem"
                                    style={
                                      Object {
                                        "height": undefined,
                                        "left": 0,
                                        "position": "absolute",
                                        "right": undefined,
                                        "top": 0,
                                        "width": "100%",
                                      }
                                    }
                                  >
                                    <ProfilePopoverController
                                      hideStatus={false}
                                      src="/api/v4/users/id0/image?_=0"
                                      userId="id0"
                                    >
                                      <span
                                        aria-expanded="false"
                                        aria-haspopup="dialog"
                                        onClick={[Function]}
                                        onKeyDown={[Function]}
                                        onKeyUp={[Function]}
                                        onMouseDown={[Function]}
                                        onPointerDown={[Function]}
                                      >
                                        <UserButton>
                                          <button
                                            className="UserButton-bZVaHo jdKisE"
                                          >
                                            <span
                                              className="status-wrapper"
                                            >
                                              <Avatar
                                                className="avatar-post-preview"
                                                size="sm"
                                                tabIndex={-1}
                                                url="/api/v4/users/id0/image?_=0"
                                                username="username0"
                                              >
                                                <img
                                                  alt="username0 profile image"
                                                  className="Avatar Avatar-sm avatar-post-preview"
                                                  loading="lazy"
                                                  onError={[Function]}
                                                  src="/api/v4/users/id0/image?_=0"
                                                  tabIndex={-1}
                                                />
                                              </Avatar>
                                              <Memo(StatusIcon)
                                                status="offline"
                                              >
                                                <StatusOfflineIcon
                                                  className="status "
                                                >
                                                  <span
                                                    className="status "
                                                  >
                                                    <svg
                                                      aria-label="Offline Icon"
                                                      className="offline--icon"
                                                      height="100%"
                                                      role="img"
                                                      style={
                                                        Object {
                                                          "clipRule": "evenodd",
                                                          "fillRule": "evenodd",
                                                          "strokeLinejoin": "round",
                                                          "strokeMiterlimit": 1.41421,
                                                        }
                                                      }
                                                      viewBox="0 0 20 20"
                                                      width="100%"
                                                    >
                                                      <path
                                                        d="M10,0c5.519,0 10,4.481 10,10c0,5.519 -4.481,10 -10,10c-5.519,0 -10,-4.481 -10,-10c0,-5.519 4.481,-10 10,-10Zm0,2c4.415,0 8,3.585 8,8c0,4.415 -3.585,8 -8,8c-4.415,0 -8,-3.585 -8,-8c0,-4.415 3.585,-8 8,-8Z"
                                                      />
                                                    </svg>
                                                  </span>
                                                </StatusOfflineIcon>
                                              </Memo(StatusIcon)>
                                            </span>
                                            <Username
                                              className="overflow--ellipsis text-nowrap"
                                            >
                                              <span
                                                className="Username-heAezF leQMXk overflow--ellipsis text-nowrap"
                                              >
                                                username0
                                              </span>
                                            </Username>
                                            <Gap
                                              className="group-member-list_gap"
                                            >
                                              <span
                                                className="Gap-pObhx gkSZux group-member-list_gap"
                                              />
                                            </Gap>
                                          </button>
                                        </UserButton>
                                      </span>
                                    </ProfilePopoverController>
                                    <DMContainer
                                      className="group-member-list_dm-button"
                                    >
                                      <div
                                        className="DMContainer-imoJpV dVIrdO group-member-list_dm-button"
                                      >
                                        <WithTooltip
                                          title="Send message"
                                        >
                                          <DMButton
                                            aria-label="Send message to username0"
                                            className="btn btn-icon btn-xs"
                                            onBlur={[Function]}
                                            onClick={[Function]}
                                            onFocus={[Function]}
                                            onKeyDown={[Function]}
                                            onMouseLeave={[Function]}
                                            onMouseMove={[Function]}
                                            onPointerDown={[Function]}
                                            onPointerEnter={[Function]}
                                          >
                                            <button
                                              aria-label="Send message to username0"
                                              className="DMButton-hIgtnM hCLJtg btn btn-icon btn-xs"
                                              onBlur={[Function]}
                                              onClick={[Function]}
                                              onFocus={[Function]}
                                              onKeyDown={[Function]}
                                              onMouseLeave={[Function]}
                                              onMouseMove={[Function]}
                                              onPointerDown={[Function]}
                                              onPointerEnter={[Function]}
                                            >
                                              <i
                                                className="icon icon-send"
                                              />
                                            </button>
                                          </DMButton>
                                        </WithTooltip>
                                      </div>
                                    </DMContainer>
                                  </div>
                                </UserListItem>
                              </Item>
                              <Item
                                index={1}
                                key="1"
                                style={
                                  Object {
                                    "height": undefined,
                                    "left": 0,
                                    "position": "absolute",
                                    "right": undefined,
                                    "top": 48,
                                    "width": "100%",
                                  }
                                }
                              >
                                <UserListItem
                                  className="group-member-list_item"
                                  first={false}
                                  key="id1"
                                  last={false}
                                  role="listitem"
                                  style={
                                    Object {
                                      "height": undefined,
                                      "left": 0,
                                      "position": "absolute",
                                      "right": undefined,
                                      "top": 48,
                                      "width": "100%",
                                    }
                                  }
                                >
                                  <div
                                    className="UserListItem-iDhzMB dXGDct group-member-list_item"
                                    role="listitem"
                                    style={
                                      Object {
                                        "height": undefined,
                                        "left": 0,
                                        "position": "absolute",
                                        "right": undefined,
                                        "top": 48,
                                        "width": "100%",
                                      }
                                    }
                                  >
                                    <ProfilePopoverController
                                      hideStatus={false}
                                      src="/api/v4/users/id1/image?_=0"
                                      userId="id1"
                                    >
                                      <span
                                        aria-expanded="false"
                                        aria-haspopup="dialog"
                                        onClick={[Function]}
                                        onKeyDown={[Function]}
                                        onKeyUp={[Function]}
                                        onMouseDown={[Function]}
                                        onPointerDown={[Function]}
                                      >
                                        <UserButton>
                                          <button
                                            className="UserButton-bZVaHo jdKisE"
                                          >
                                            <span
                                              className="status-wrapper"
                                            >
                                              <Avatar
                                                className="avatar-post-preview"
                                                size="sm"
                                                tabIndex={-1}
                                                url="/api/v4/users/id1/image?_=0"
                                                username="username1"
                                              >
                                                <img
                                                  alt="username1 profile image"
                                                  className="Avatar Avatar-sm avatar-post-preview"
                                                  loading="lazy"
                                                  onError={[Function]}
                                                  src="/api/v4/users/id1/image?_=0"
                                                  tabIndex={-1}
                                                />
                                              </Avatar>
                                              <Memo(StatusIcon)
                                                status="offline"
                                              >
                                                <StatusOfflineIcon
                                                  className="status "
                                                >
                                                  <span
                                                    className="status "
                                                  >
                                                    <svg
                                                      aria-label="Offline Icon"
                                                      className="offline--icon"
                                                      height="100%"
                                                      role="img"
                                                      style={
                                                        Object {
                                                          "clipRule": "evenodd",
                                                          "fillRule": "evenodd",
                                                          "strokeLinejoin": "round",
                                                          "strokeMiterlimit": 1.41421,
                                                        }
                                                      }
                                                      viewBox="0 0 20 20"
                                                      width="100%"
                                                    >
                                                      <path
                                                        d="M10,0c5.519,0 10,4.481 10,10c0,5.519 -4.481,10 -10,10c-5.519,0 -10,-4.481 -10,-10c0,-5.519 4.481,-10 10,-10Zm0,2c4.415,0 8,3.585 8,8c0,4.415 -3.585,8 -8,8c-4.415,0 -8,-3.585 -8,-8c0,-4.415 3.585,-8 8,-8Z"
                                                      />
                                                    </svg>
                                                  </span>
                                                </StatusOfflineIcon>
                                              </Memo(StatusIcon)>
                                            </span>
                                            <Username
                                              className="overflow--ellipsis text-nowrap"
                                            >
                                              <span
                                                className="Username-heAezF leQMXk overflow--ellipsis text-nowrap"
                                              >
                                                username1
                                              </span>
                                            </Username>
                                            <Gap
                                              className="group-member-list_gap"
                                            >
                                              <span
                                                className="Gap-pObhx gkSZux group-member-list_gap"
                                              />
                                            </Gap>
                                          </button>
                                        </UserButton>
                                      </span>
                                    </ProfilePopoverController>
                                    <DMContainer
                                      className="group-member-list_dm-button"
                                    >
                                      <div
                                        className="DMContainer-imoJpV dVIrdO group-member-list_dm-button"
                                      >
                                        <WithTooltip
                                          title="Send message"
                                        >
                                          <DMButton
                                            aria-label="Send message to username1"
                                            className="btn btn-icon btn-xs"
                                            onBlur={[Function]}
                                            onClick={[Function]}
                                            onFocus={[Function]}
                                            onKeyDown={[Function]}
                                            onMouseLeave={[Function]}
                                            onMouseMove={[Function]}
                                            onPointerDown={[Function]}
                                            onPointerEnter={[Function]}
                                          >
                                            <button
                                              aria-label="Send message to username1"
                                              className="DMButton-hIgtnM hCLJtg btn btn-icon btn-xs"
                                              onBlur={[Function]}
                                              onClick={[Function]}
                                              onFocus={[Function]}
                                              onKeyDown={[Function]}
                                              onMouseLeave={[Function]}
                                              onMouseMove={[Function]}
                                              onPointerDown={[Function]}
                                              onPointerEnter={[Function]}
                                            >
                                              <i
                                                className="icon icon-send"
                                              />
                                            </button>
                                          </DMButton>
                                        </WithTooltip>
                                      </div>
                                    </DMContainer>
                                  </div>
                                </UserListItem>
                              </Item>
                              <Item
                                index={2}
                                key="2"
                                style={
                                  Object {
                                    "height": undefined,
                                    "left": 0,
                                    "position": "absolute",
                                    "right": undefined,
                                    "top": 88,
                                    "width": "100%",
                                  }
                                }
                              >
                                <UserListItem
                                  className="group-member-list_item"
                                  first={false}
                                  key="id10"
                                  last={false}
                                  role="listitem"
                                  style={
                                    Object {
                                      "height": undefined,
                                      "left": 0,
                                      "position": "absolute",
                                      "right": undefined,
                                      "top": 88,
                                      "width": "100%",
                                    }
                                  }
                                >
                                  <div
                                    className="UserListItem-iDhzMB dXGDct group-member-list_item"
                                    role="listitem"
                                    style={
                                      Object {
                                        "height": undefined,
                                        "left": 0,
                                        "position": "absolute",
                                        "right": undefined,
                                        "top": 88,
                                        "width": "100%",
                                      }
                                    }
                                  >
                                    <ProfilePopoverController
                                      hideStatus={false}
                                      src="/api/v4/users/id10/image?_=0"
                                      userId="id10"
                                    >
                                      <span
                                        aria-expanded="false"
                                        aria-haspopup="dialog"
                                        onClick={[Function]}
                                        onKeyDown={[Function]}
                                        onKeyUp={[Function]}
                                        onMouseDown={[Function]}
                                        onPointerDown={[Function]}
                                      >
                                        <UserButton>
                                          <button
                                            className="UserButton-bZVaHo jdKisE"
                                          >
                                            <span
                                              className="status-wrapper"
                                            >
                                              <Avatar
                                                className="avatar-post-preview"
                                                size="sm"
                                                tabIndex={-1}
                                                url="/api/v4/users/id10/image?_=0"
                                                username="username10"
                                              >
                                                <img
                                                  alt="username10 profile image"
                                                  className="Avatar Avatar-sm avatar-post-preview"
                                                  loading="lazy"
                                                  onError={[Function]}
                                                  src="/api/v4/users/id10/image?_=0"
                                                  tabIndex={-1}
                                                />
                                              </Avatar>
                                              <Memo(StatusIcon)
                                                status="offline"
                                              >
                                                <StatusOfflineIcon
                                                  className="status "
                                                >
                                                  <span
                                                    className="status "
                                                  >
                                                    <svg
                                                      aria-label="Offline Icon"
                                                      className="offline--icon"
                                                      height="100%"
                                                      role="img"
                                                      style={
                                                        Object {
                                                          "clipRule": "evenodd",
                                                          "fillRule": "evenodd",
                                                          "strokeLinejoin": "round",
                                                          "strokeMiterlimit": 1.41421,
                                                        }
                                                      }
                                                      viewBox="0 0 20 20"
                                                      width="100%"
                                                    >
                                                      <path
                                                        d="M10,0c5.519,0 10,4.481 10,10c0,5.519 -4.481,10 -10,10c-5.519,0 -10,-4.481 -10,-10c0,-5.519 4.481,-10 10,-10Zm0,2c4.415,0 8,3.585 8,8c0,4.415 -3.585,8 -8,8c-4.415,0 -8,-3.585 -8,-8c0,-4.415 3.585,-8 8,-8Z"
                                                      />
                                                    </svg>
                                                  </span>
                                                </StatusOfflineIcon>
                                              </Memo(StatusIcon)>
                                            </span>
                                            <Username
                                              className="overflow--ellipsis text-nowrap"
                                            >
                                              <span
                                                className="Username-heAezF leQMXk overflow--ellipsis text-nowrap"
                                              >
                                                username10
                                              </span>
                                            </Username>
                                            <Gap
                                              className="group-member-list_gap"
                                            >
                                              <span
                                                className="Gap-pObhx gkSZux group-member-list_gap"
                                              />
                                            </Gap>
                                          </button>
                                        </UserButton>
                                      </span>
                                    </ProfilePopoverController>
                                    <DMContainer
                                      className="group-member-list_dm-button"
                                    >
                                      <div
                                        className="DMContainer-imoJpV dVIrdO group-member-list_dm-button"
                                      >
                                        <WithTooltip
                                          title="Send message"
                                        >
                                          <DMButton
                                            aria-label="Send message to username10"
                                            className="btn btn-icon btn-xs"
                                            onBlur={[Function]}
                                            onClick={[Function]}
                                            onFocus={[Function]}
                                            onKeyDown={[Function]}
                                            onMouseLeave={[Function]}
                                            onMouseMove={[Function]}
                                            onPointerDown={[Function]}
                                            onPointerEnter={[Function]}
                                          >
                                            <button
                                              aria-label="Send message to username10"
                                              className="DMButton-hIgtnM hCLJtg btn btn-icon btn-xs"
                                              onBlur={[Function]}
                                              onClick={[Function]}
                                              onFocus={[Function]}
                                              onKeyDown={[Function]}
                                              onMouseLeave={[Function]}
                                              onMouseMove={[Function]}
                                              onPointerDown={[Function]}
                                              onPointerEnter={[Function]}
                                            >
                                              <i
                                                className="icon icon-send"
                                              />
                                            </button>
                                          </DMButton>
                                        </WithTooltip>
                                      </div>
                                    </DMContainer>
                                  </div>
                                </UserListItem>
                              </Item>
                              <Item
                                index={3}
                                key="3"
                                style={
                                  Object {
                                    "height": undefined,
                                    "left": 0,
                                    "position": "absolute",
                                    "right": undefined,
                                    "top": 128,
                                    "width": "100%",
                                  }
                                }
                              >
                                <UserListItem
                                  className="group-member-list_item"
                                  first={false}
                                  key="id11"
                                  last={false}
                                  role="listitem"
                                  style={
                                    Object {
                                      "height": undefined,
                                      "left": 0,
                                      "position": "absolute",
                                      "right": undefined,
                                      "top": 128,
                                      "width": "100%",
                                    }
                                  }
                                >
                                  <div
                                    className="UserListItem-iDhzMB dXGDct group-member-list_item"
                                    role="listitem"
                                    style={
                                      Object {
                                        "height": undefined,
                                        "left": 0,
                                        "position": "absolute",
                                        "right": undefined,
                                        "top": 128,
                                        "width": "100%",
                                      }
                                    }
                                  >
                                    <ProfilePopoverController
                                      hideStatus={false}
                                      src="/api/v4/users/id11/image?_=0"
                                      userId="id11"
                                    >
                                      <span
                                        aria-expanded="false"
                                        aria-haspopup="dialog"
                                        onClick={[Function]}
                                        onKeyDown={[Function]}
                                        onKeyUp={[Function]}
                                        onMouseDown={[Function]}
                                        onPointerDown={[Function]}
                                      >
                                        <UserButton>
                                          <button
                                            className="UserButton-bZVaHo jdKisE"
                                          >
                                            <span
                                              className="status-wrapper"
                                            >
                                              <Avatar
                                                className="avatar-post-preview"
                                                size="sm"
                                                tabIndex={-1}
                                                url="/api/v4/users/id11/image?_=0"
                                                username="username11"
                                              >
                                                <img
                                                  alt="username11 profile image"
                                                  className="Avatar Avatar-sm avatar-post-preview"
                                                  loading="lazy"
                                                  onError={[Function]}
                                                  src="/api/v4/users/id11/image?_=0"
                                                  tabIndex={-1}
                                                />
                                              </Avatar>
                                              <Memo(StatusIcon)
                                                status="offline"
                                              >
                                                <StatusOfflineIcon
                                                  className="status "
                                                >
                                                  <span
                                                    className="status "
                                                  >
                                                    <svg
                                                      aria-label="Offline Icon"
                                                      className="offline--icon"
                                                      height="100%"
                                                      role="img"
                                                      style={
                                                        Object {
                                                          "clipRule": "evenodd",
                                                          "fillRule": "evenodd",
                                                          "strokeLinejoin": "round",
                                                          "strokeMiterlimit": 1.41421,
                                                        }
                                                      }
                                                      viewBox="0 0 20 20"
                                                      width="100%"
                                                    >
                                                      <path
                                                        d="M10,0c5.519,0 10,4.481 10,10c0,5.519 -4.481,10 -10,10c-5.519,0 -10,-4.481 -10,-10c0,-5.519 4.481,-10 10,-10Zm0,2c4.415,0 8,3.585 8,8c0,4.415 -3.585,8 -8,8c-4.415,0 -8,-3.585 -8,-8c0,-4.415 3.585,-8 8,-8Z"
                                                      />
                                                    </svg>
                                                  </span>
                                                </StatusOfflineIcon>
                                              </Memo(StatusIcon)>
                                            </span>
                                            <Username
                                              className="overflow--ellipsis text-nowrap"
                                            >
                                              <span
                                                className="Username-heAezF leQMXk overflow--ellipsis text-nowrap"
                                              >
                                                username11
                                              </span>
                                            </Username>
                                            <Gap
                                              className="group-member-list_gap"
                                            >
                                              <span
                                                className="Gap-pObhx gkSZux group-member-list_gap"
                                              />
                                            </Gap>
                                          </button>
                                        </UserButton>
                                      </span>
                                    </ProfilePopoverController>
                                    <DMContainer
                                      className="group-member-list_dm-button"
                                    >
                                      <div
                                        className="DMContainer-imoJpV dVIrdO group-member-list_dm-button"
                                      >
                                        <WithTooltip
                                          title="Send message"
                                        >
                                          <DMButton
                                            aria-label="Send message to username11"
                                            className="btn btn-icon btn-xs"
                                            onBlur={[Function]}
                                            onClick={[Function]}
                                            onFocus={[Function]}
                                            onKeyDown={[Function]}
                                            onMouseLeave={[Function]}
                                            onMouseMove={[Function]}
                                            onPointerDown={[Function]}
                                            onPointerEnter={[Function]}
                                          >
                                            <button
                                              aria-label="Send message to username11"
                                              className="DMButton-hIgtnM hCLJtg btn btn-icon btn-xs"
                                              onBlur={[Function]}
                                              onClick={[Function]}
                                              onFocus={[Function]}
                                              onKeyDown={[Function]}
                                              onMouseLeave={[Function]}
                                              onMouseMove={[Function]}
                                              onPointerDown={[Function]}
                                              onPointerEnter={[Function]}
                                            >
                                              <i
                                                className="icon icon-send"
                                              />
                                            </button>
                                          </DMButton>
                                        </WithTooltip>
                                      </div>
                                    </DMContainer>
                                  </div>
                                </UserListItem>
                              </Item>
                              <Item
                                index={4}
                                key="4"
                                style={
                                  Object {
                                    "height": undefined,
                                    "left": 0,
                                    "position": "absolute",
                                    "right": undefined,
                                    "top": 168,
                                    "width": "100%",
                                  }
                                }
                              >
                                <UserListItem
                                  className="group-member-list_item"
                                  first={false}
                                  key="id12"
                                  last={false}
                                  role="listitem"
                                  style={
                                    Object {
                                      "height": undefined,
                                      "left": 0,
                                      "position": "absolute",
                                      "right": undefined,
                                      "top": 168,
                                      "width": "100%",
                                    }
                                  }
                                >
                                  <div
                                    className="UserListItem-iDhzMB dXGDct group-member-list_item"
                                    role="listitem"
                                    style={
                                      Object {
                                        "height": undefined,
                                        "left": 0,
                                        "position": "absolute",
                                        "right": undefined,
                                        "top": 168,
                                        "width": "100%",
                                      }
                                    }
                                  >
                                    <ProfilePopoverController
                                      hideStatus={false}
                                      src="/api/v4/users/id12/image?_=0"
                                      userId="id12"
                                    >
                                      <span
                                        aria-expanded="false"
                                        aria-haspopup="dialog"
                                        onClick={[Function]}
                                        onKeyDown={[Function]}
                                        onKeyUp={[Function]}
                                        onMouseDown={[Function]}
                                        onPointerDown={[Function]}
                                      >
                                        <UserButton>
                                          <button
                                            className="UserButton-bZVaHo jdKisE"
                                          >
                                            <span
                                              className="status-wrapper"
                                            >
                                              <Avatar
                                                className="avatar-post-preview"
                                                size="sm"
                                                tabIndex={-1}
                                                url="/api/v4/users/id12/image?_=0"
                                                username="username12"
                                              >
                                                <img
                                                  alt="username12 profile image"
                                                  className="Avatar Avatar-sm avatar-post-preview"
                                                  loading="lazy"
                                                  onError={[Function]}
                                                  src="/api/v4/users/id12/image?_=0"
                                                  tabIndex={-1}
                                                />
                                              </Avatar>
                                              <Memo(StatusIcon)
                                                status="offline"
                                              >
                                                <StatusOfflineIcon
                                                  className="status "
                                                >
                                                  <span
                                                    className="status "
                                                  >
                                                    <svg
                                                      aria-label="Offline Icon"
                                                      className="offline--icon"
                                                      height="100%"
                                                      role="img"
                                                      style={
                                                        Object {
                                                          "clipRule": "evenodd",
                                                          "fillRule": "evenodd",
                                                          "strokeLinejoin": "round",
                                                          "strokeMiterlimit": 1.41421,
                                                        }
                                                      }
                                                      viewBox="0 0 20 20"
                                                      width="100%"
                                                    >
                                                      <path
                                                        d="M10,0c5.519,0 10,4.481 10,10c0,5.519 -4.481,10 -10,10c-5.519,0 -10,-4.481 -10,-10c0,-5.519 4.481,-10 10,-10Zm0,2c4.415,0 8,3.585 8,8c0,4.415 -3.585,8 -8,8c-4.415,0 -8,-3.585 -8,-8c0,-4.415 3.585,-8 8,-8Z"
                                                      />
                                                    </svg>
                                                  </span>
                                                </StatusOfflineIcon>
                                              </Memo(StatusIcon)>
                                            </span>
                                            <Username
                                              className="overflow--ellipsis text-nowrap"
                                            >
                                              <span
                                                className="Username-heAezF leQMXk overflow--ellipsis text-nowrap"
                                              >
                                                username12
                                              </span>
                                            </Username>
                                            <Gap
                                              className="group-member-list_gap"
                                            >
                                              <span
                                                className="Gap-pObhx gkSZux group-member-list_gap"
                                              />
                                            </Gap>
                                          </button>
                                        </UserButton>
                                      </span>
                                    </ProfilePopoverController>
                                    <DMContainer
                                      className="group-member-list_dm-button"
                                    >
                                      <div
                                        className="DMContainer-imoJpV dVIrdO group-member-list_dm-button"
                                      >
                                        <WithTooltip
                                          title="Send message"
                                        >
                                          <DMButton
                                            aria-label="Send message to username12"
                                            className="btn btn-icon btn-xs"
                                            onBlur={[Function]}
                                            onClick={[Function]}
                                            onFocus={[Function]}
                                            onKeyDown={[Function]}
                                            onMouseLeave={[Function]}
                                            onMouseMove={[Function]}
                                            onPointerDown={[Function]}
                                            onPointerEnter={[Function]}
                                          >
                                            <button
                                              aria-label="Send message to username12"
                                              className="DMButton-hIgtnM hCLJtg btn btn-icon btn-xs"
                                              onBlur={[Function]}
                                              onClick={[Function]}
                                              onFocus={[Function]}
                                              onKeyDown={[Function]}
                                              onMouseLeave={[Function]}
                                              onMouseMove={[Function]}
                                              onPointerDown={[Function]}
                                              onPointerEnter={[Function]}
                                            >
                                              <i
                                                className="icon icon-send"
                                              />
                                            </button>
                                          </DMButton>
                                        </WithTooltip>
                                      </div>
                                    </DMContainer>
                                  </div>
                                </UserListItem>
                              </Item>
                            </div>
                          </div>
                        </List>
                      </InfiniteLoader>
                    </Component>
                  </div>
                </UserList>
              </Memo(GroupMemberList)>
            </Connect(Component)>
          </div>
        </Body>
      </Memo(UserGroupPopover)>
    </Router>
  </BrowserRouter>
</Provider>
`;<|MERGE_RESOLUTION|>--- conflicted
+++ resolved
@@ -73,11 +73,7 @@
                       className="overflow--ellipsis text-nowrap"
                     >
                       <span
-<<<<<<< HEAD
-                        className="Title-gqksKv hNyxyt overflow--ellipsis text-nowrap"
-=======
-                        className="Title-kjfqTJ hEcOkX overflow--ellipsis text-nowrap"
->>>>>>> e1c0c57d
+                        className="Title-kjnmUU dRyzkA overflow--ellipsis text-nowrap"
                       >
                         group_display_name
                       </span>

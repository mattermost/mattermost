--- conflicted
+++ resolved
@@ -146,7 +146,6 @@
                         <span
                           className="NoShrink-kvXWXm Dot-etDJYJ wzpro jiooBj"
                         >
-<<<<<<< HEAD
                           •
                         </span>
                       </Dot>
@@ -154,45 +153,6 @@
                         defaultMessage="{member_count} {member_count, plural, one {Member} other {Members}}"
                         id="user_group_popover.memberCount"
                         tagName={
-=======
-                          <div
-                            className="input-wrapper"
-                          >
-                            <input
-                              className="user-group-popover_search-bar"
-                              defaultValue=""
-                              onChange={[Function]}
-                              placeholder="Search members"
-                              type="text"
-                            />
-                          </div>
-                        </QuickInput>
-                      </div>
-                    </SearchBar>
-                    <Connect(Component)
-                      group={
-                        Object {
-                          "allow_reference": true,
-                          "create_at": 1,
-                          "delete_at": 0,
-                          "description": "",
-                          "display_name": "group_display_name",
-                          "has_syncables": false,
-                          "id": "group1",
-                          "member_count": 15,
-                          "name": "group_name",
-                          "remote_id": "",
-                          "scheme_admin": false,
-                          "source": "",
-                          "update_at": 1,
-                        }
-                      }
-                      hide={[MockFunction]}
-                      searchState={0}
-                    >
-                      <Memo(GroupMemberList)
-                        actions={
->>>>>>> 07e4957b
                           Object {
                             "$$typeof": Symbol(react.forward_ref),
                             "attrs": Array [],
@@ -221,647 +181,6 @@
                             "member_count": 15,
                           }
                         }
-<<<<<<< HEAD
-=======
-                        hide={[MockFunction]}
-                        members={
-                          Array [
-                            Object {
-                              "displayName": "username0",
-                              "user": Object {
-                                "auth_service": "",
-                                "bot_description": "",
-                                "create_at": 0,
-                                "delete_at": 0,
-                                "email": "test0@test.com",
-                                "first_name": "Name0",
-                                "id": "id0",
-                                "is_bot": false,
-                                "last_activity_at": 0,
-                                "last_name": "Surname0",
-                                "last_password_update": 0,
-                                "last_picture_update": 0,
-                                "locale": "",
-                                "mfa_active": false,
-                                "nickname": "",
-                                "notify_props": Object {
-                                  "calls_desktop_sound": "true",
-                                  "channel": "false",
-                                  "comments": "never",
-                                  "desktop": "default",
-                                  "desktop_sound": "false",
-                                  "email": "false",
-                                  "first_name": "false",
-                                  "highlight_keys": "",
-                                  "mark_unread": "mention",
-                                  "mention_keys": "",
-                                  "push": "none",
-                                  "push_status": "offline",
-                                },
-                                "password": "",
-                                "position": "",
-                                "props": Object {},
-                                "roles": "",
-                                "terms_of_service_create_at": 0,
-                                "terms_of_service_id": "",
-                                "update_at": 0,
-                                "username": "username0",
-                              },
-                            },
-                            Object {
-                              "displayName": "username1",
-                              "user": Object {
-                                "auth_service": "",
-                                "bot_description": "",
-                                "create_at": 0,
-                                "delete_at": 0,
-                                "email": "test1@test.com",
-                                "first_name": "Name1",
-                                "id": "id1",
-                                "is_bot": false,
-                                "last_activity_at": 0,
-                                "last_name": "Surname1",
-                                "last_password_update": 0,
-                                "last_picture_update": 0,
-                                "locale": "",
-                                "mfa_active": false,
-                                "nickname": "",
-                                "notify_props": Object {
-                                  "calls_desktop_sound": "true",
-                                  "channel": "false",
-                                  "comments": "never",
-                                  "desktop": "default",
-                                  "desktop_sound": "false",
-                                  "email": "false",
-                                  "first_name": "false",
-                                  "highlight_keys": "",
-                                  "mark_unread": "mention",
-                                  "mention_keys": "",
-                                  "push": "none",
-                                  "push_status": "offline",
-                                },
-                                "password": "",
-                                "position": "",
-                                "props": Object {},
-                                "roles": "",
-                                "terms_of_service_create_at": 0,
-                                "terms_of_service_id": "",
-                                "update_at": 0,
-                                "username": "username1",
-                              },
-                            },
-                            Object {
-                              "displayName": "username10",
-                              "user": Object {
-                                "auth_service": "",
-                                "bot_description": "",
-                                "create_at": 0,
-                                "delete_at": 0,
-                                "email": "test10@test.com",
-                                "first_name": "Name10",
-                                "id": "id10",
-                                "is_bot": false,
-                                "last_activity_at": 0,
-                                "last_name": "Surname10",
-                                "last_password_update": 0,
-                                "last_picture_update": 0,
-                                "locale": "",
-                                "mfa_active": false,
-                                "nickname": "",
-                                "notify_props": Object {
-                                  "calls_desktop_sound": "true",
-                                  "channel": "false",
-                                  "comments": "never",
-                                  "desktop": "default",
-                                  "desktop_sound": "false",
-                                  "email": "false",
-                                  "first_name": "false",
-                                  "highlight_keys": "",
-                                  "mark_unread": "mention",
-                                  "mention_keys": "",
-                                  "push": "none",
-                                  "push_status": "offline",
-                                },
-                                "password": "",
-                                "position": "",
-                                "props": Object {},
-                                "roles": "",
-                                "terms_of_service_create_at": 0,
-                                "terms_of_service_id": "",
-                                "update_at": 0,
-                                "username": "username10",
-                              },
-                            },
-                            Object {
-                              "displayName": "username11",
-                              "user": Object {
-                                "auth_service": "",
-                                "bot_description": "",
-                                "create_at": 0,
-                                "delete_at": 0,
-                                "email": "test11@test.com",
-                                "first_name": "Name11",
-                                "id": "id11",
-                                "is_bot": false,
-                                "last_activity_at": 0,
-                                "last_name": "Surname11",
-                                "last_password_update": 0,
-                                "last_picture_update": 0,
-                                "locale": "",
-                                "mfa_active": false,
-                                "nickname": "",
-                                "notify_props": Object {
-                                  "calls_desktop_sound": "true",
-                                  "channel": "false",
-                                  "comments": "never",
-                                  "desktop": "default",
-                                  "desktop_sound": "false",
-                                  "email": "false",
-                                  "first_name": "false",
-                                  "highlight_keys": "",
-                                  "mark_unread": "mention",
-                                  "mention_keys": "",
-                                  "push": "none",
-                                  "push_status": "offline",
-                                },
-                                "password": "",
-                                "position": "",
-                                "props": Object {},
-                                "roles": "",
-                                "terms_of_service_create_at": 0,
-                                "terms_of_service_id": "",
-                                "update_at": 0,
-                                "username": "username11",
-                              },
-                            },
-                            Object {
-                              "displayName": "username12",
-                              "user": Object {
-                                "auth_service": "",
-                                "bot_description": "",
-                                "create_at": 0,
-                                "delete_at": 0,
-                                "email": "test12@test.com",
-                                "first_name": "Name12",
-                                "id": "id12",
-                                "is_bot": false,
-                                "last_activity_at": 0,
-                                "last_name": "Surname12",
-                                "last_password_update": 0,
-                                "last_picture_update": 0,
-                                "locale": "",
-                                "mfa_active": false,
-                                "nickname": "",
-                                "notify_props": Object {
-                                  "calls_desktop_sound": "true",
-                                  "channel": "false",
-                                  "comments": "never",
-                                  "desktop": "default",
-                                  "desktop_sound": "false",
-                                  "email": "false",
-                                  "first_name": "false",
-                                  "highlight_keys": "",
-                                  "mark_unread": "mention",
-                                  "mention_keys": "",
-                                  "push": "none",
-                                  "push_status": "offline",
-                                },
-                                "password": "",
-                                "position": "",
-                                "props": Object {},
-                                "roles": "",
-                                "terms_of_service_create_at": 0,
-                                "terms_of_service_id": "",
-                                "update_at": 0,
-                                "username": "username12",
-                              },
-                            },
-                            Object {
-                              "displayName": "username13",
-                              "user": Object {
-                                "auth_service": "",
-                                "bot_description": "",
-                                "create_at": 0,
-                                "delete_at": 0,
-                                "email": "test13@test.com",
-                                "first_name": "Name13",
-                                "id": "id13",
-                                "is_bot": false,
-                                "last_activity_at": 0,
-                                "last_name": "Surname13",
-                                "last_password_update": 0,
-                                "last_picture_update": 0,
-                                "locale": "",
-                                "mfa_active": false,
-                                "nickname": "",
-                                "notify_props": Object {
-                                  "calls_desktop_sound": "true",
-                                  "channel": "false",
-                                  "comments": "never",
-                                  "desktop": "default",
-                                  "desktop_sound": "false",
-                                  "email": "false",
-                                  "first_name": "false",
-                                  "highlight_keys": "",
-                                  "mark_unread": "mention",
-                                  "mention_keys": "",
-                                  "push": "none",
-                                  "push_status": "offline",
-                                },
-                                "password": "",
-                                "position": "",
-                                "props": Object {},
-                                "roles": "",
-                                "terms_of_service_create_at": 0,
-                                "terms_of_service_id": "",
-                                "update_at": 0,
-                                "username": "username13",
-                              },
-                            },
-                            Object {
-                              "displayName": "username14",
-                              "user": Object {
-                                "auth_service": "",
-                                "bot_description": "",
-                                "create_at": 0,
-                                "delete_at": 0,
-                                "email": "test14@test.com",
-                                "first_name": "Name14",
-                                "id": "id14",
-                                "is_bot": false,
-                                "last_activity_at": 0,
-                                "last_name": "Surname14",
-                                "last_password_update": 0,
-                                "last_picture_update": 0,
-                                "locale": "",
-                                "mfa_active": false,
-                                "nickname": "",
-                                "notify_props": Object {
-                                  "calls_desktop_sound": "true",
-                                  "channel": "false",
-                                  "comments": "never",
-                                  "desktop": "default",
-                                  "desktop_sound": "false",
-                                  "email": "false",
-                                  "first_name": "false",
-                                  "highlight_keys": "",
-                                  "mark_unread": "mention",
-                                  "mention_keys": "",
-                                  "push": "none",
-                                  "push_status": "offline",
-                                },
-                                "password": "",
-                                "position": "",
-                                "props": Object {},
-                                "roles": "",
-                                "terms_of_service_create_at": 0,
-                                "terms_of_service_id": "",
-                                "update_at": 0,
-                                "username": "username14",
-                              },
-                            },
-                            Object {
-                              "displayName": "username2",
-                              "user": Object {
-                                "auth_service": "",
-                                "bot_description": "",
-                                "create_at": 0,
-                                "delete_at": 0,
-                                "email": "test2@test.com",
-                                "first_name": "Name2",
-                                "id": "id2",
-                                "is_bot": false,
-                                "last_activity_at": 0,
-                                "last_name": "Surname2",
-                                "last_password_update": 0,
-                                "last_picture_update": 0,
-                                "locale": "",
-                                "mfa_active": false,
-                                "nickname": "",
-                                "notify_props": Object {
-                                  "calls_desktop_sound": "true",
-                                  "channel": "false",
-                                  "comments": "never",
-                                  "desktop": "default",
-                                  "desktop_sound": "false",
-                                  "email": "false",
-                                  "first_name": "false",
-                                  "highlight_keys": "",
-                                  "mark_unread": "mention",
-                                  "mention_keys": "",
-                                  "push": "none",
-                                  "push_status": "offline",
-                                },
-                                "password": "",
-                                "position": "",
-                                "props": Object {},
-                                "roles": "",
-                                "terms_of_service_create_at": 0,
-                                "terms_of_service_id": "",
-                                "update_at": 0,
-                                "username": "username2",
-                              },
-                            },
-                            Object {
-                              "displayName": "username3",
-                              "user": Object {
-                                "auth_service": "",
-                                "bot_description": "",
-                                "create_at": 0,
-                                "delete_at": 0,
-                                "email": "test3@test.com",
-                                "first_name": "Name3",
-                                "id": "id3",
-                                "is_bot": false,
-                                "last_activity_at": 0,
-                                "last_name": "Surname3",
-                                "last_password_update": 0,
-                                "last_picture_update": 0,
-                                "locale": "",
-                                "mfa_active": false,
-                                "nickname": "",
-                                "notify_props": Object {
-                                  "calls_desktop_sound": "true",
-                                  "channel": "false",
-                                  "comments": "never",
-                                  "desktop": "default",
-                                  "desktop_sound": "false",
-                                  "email": "false",
-                                  "first_name": "false",
-                                  "highlight_keys": "",
-                                  "mark_unread": "mention",
-                                  "mention_keys": "",
-                                  "push": "none",
-                                  "push_status": "offline",
-                                },
-                                "password": "",
-                                "position": "",
-                                "props": Object {},
-                                "roles": "",
-                                "terms_of_service_create_at": 0,
-                                "terms_of_service_id": "",
-                                "update_at": 0,
-                                "username": "username3",
-                              },
-                            },
-                            Object {
-                              "displayName": "username4",
-                              "user": Object {
-                                "auth_service": "",
-                                "bot_description": "",
-                                "create_at": 0,
-                                "delete_at": 0,
-                                "email": "test4@test.com",
-                                "first_name": "Name4",
-                                "id": "id4",
-                                "is_bot": false,
-                                "last_activity_at": 0,
-                                "last_name": "Surname4",
-                                "last_password_update": 0,
-                                "last_picture_update": 0,
-                                "locale": "",
-                                "mfa_active": false,
-                                "nickname": "",
-                                "notify_props": Object {
-                                  "calls_desktop_sound": "true",
-                                  "channel": "false",
-                                  "comments": "never",
-                                  "desktop": "default",
-                                  "desktop_sound": "false",
-                                  "email": "false",
-                                  "first_name": "false",
-                                  "highlight_keys": "",
-                                  "mark_unread": "mention",
-                                  "mention_keys": "",
-                                  "push": "none",
-                                  "push_status": "offline",
-                                },
-                                "password": "",
-                                "position": "",
-                                "props": Object {},
-                                "roles": "",
-                                "terms_of_service_create_at": 0,
-                                "terms_of_service_id": "",
-                                "update_at": 0,
-                                "username": "username4",
-                              },
-                            },
-                            Object {
-                              "displayName": "username5",
-                              "user": Object {
-                                "auth_service": "",
-                                "bot_description": "",
-                                "create_at": 0,
-                                "delete_at": 0,
-                                "email": "test5@test.com",
-                                "first_name": "Name5",
-                                "id": "id5",
-                                "is_bot": false,
-                                "last_activity_at": 0,
-                                "last_name": "Surname5",
-                                "last_password_update": 0,
-                                "last_picture_update": 0,
-                                "locale": "",
-                                "mfa_active": false,
-                                "nickname": "",
-                                "notify_props": Object {
-                                  "calls_desktop_sound": "true",
-                                  "channel": "false",
-                                  "comments": "never",
-                                  "desktop": "default",
-                                  "desktop_sound": "false",
-                                  "email": "false",
-                                  "first_name": "false",
-                                  "highlight_keys": "",
-                                  "mark_unread": "mention",
-                                  "mention_keys": "",
-                                  "push": "none",
-                                  "push_status": "offline",
-                                },
-                                "password": "",
-                                "position": "",
-                                "props": Object {},
-                                "roles": "",
-                                "terms_of_service_create_at": 0,
-                                "terms_of_service_id": "",
-                                "update_at": 0,
-                                "username": "username5",
-                              },
-                            },
-                            Object {
-                              "displayName": "username6",
-                              "user": Object {
-                                "auth_service": "",
-                                "bot_description": "",
-                                "create_at": 0,
-                                "delete_at": 0,
-                                "email": "test6@test.com",
-                                "first_name": "Name6",
-                                "id": "id6",
-                                "is_bot": false,
-                                "last_activity_at": 0,
-                                "last_name": "Surname6",
-                                "last_password_update": 0,
-                                "last_picture_update": 0,
-                                "locale": "",
-                                "mfa_active": false,
-                                "nickname": "",
-                                "notify_props": Object {
-                                  "calls_desktop_sound": "true",
-                                  "channel": "false",
-                                  "comments": "never",
-                                  "desktop": "default",
-                                  "desktop_sound": "false",
-                                  "email": "false",
-                                  "first_name": "false",
-                                  "highlight_keys": "",
-                                  "mark_unread": "mention",
-                                  "mention_keys": "",
-                                  "push": "none",
-                                  "push_status": "offline",
-                                },
-                                "password": "",
-                                "position": "",
-                                "props": Object {},
-                                "roles": "",
-                                "terms_of_service_create_at": 0,
-                                "terms_of_service_id": "",
-                                "update_at": 0,
-                                "username": "username6",
-                              },
-                            },
-                            Object {
-                              "displayName": "username7",
-                              "user": Object {
-                                "auth_service": "",
-                                "bot_description": "",
-                                "create_at": 0,
-                                "delete_at": 0,
-                                "email": "test7@test.com",
-                                "first_name": "Name7",
-                                "id": "id7",
-                                "is_bot": false,
-                                "last_activity_at": 0,
-                                "last_name": "Surname7",
-                                "last_password_update": 0,
-                                "last_picture_update": 0,
-                                "locale": "",
-                                "mfa_active": false,
-                                "nickname": "",
-                                "notify_props": Object {
-                                  "calls_desktop_sound": "true",
-                                  "channel": "false",
-                                  "comments": "never",
-                                  "desktop": "default",
-                                  "desktop_sound": "false",
-                                  "email": "false",
-                                  "first_name": "false",
-                                  "highlight_keys": "",
-                                  "mark_unread": "mention",
-                                  "mention_keys": "",
-                                  "push": "none",
-                                  "push_status": "offline",
-                                },
-                                "password": "",
-                                "position": "",
-                                "props": Object {},
-                                "roles": "",
-                                "terms_of_service_create_at": 0,
-                                "terms_of_service_id": "",
-                                "update_at": 0,
-                                "username": "username7",
-                              },
-                            },
-                            Object {
-                              "displayName": "username8",
-                              "user": Object {
-                                "auth_service": "",
-                                "bot_description": "",
-                                "create_at": 0,
-                                "delete_at": 0,
-                                "email": "test8@test.com",
-                                "first_name": "Name8",
-                                "id": "id8",
-                                "is_bot": false,
-                                "last_activity_at": 0,
-                                "last_name": "Surname8",
-                                "last_password_update": 0,
-                                "last_picture_update": 0,
-                                "locale": "",
-                                "mfa_active": false,
-                                "nickname": "",
-                                "notify_props": Object {
-                                  "calls_desktop_sound": "true",
-                                  "channel": "false",
-                                  "comments": "never",
-                                  "desktop": "default",
-                                  "desktop_sound": "false",
-                                  "email": "false",
-                                  "first_name": "false",
-                                  "highlight_keys": "",
-                                  "mark_unread": "mention",
-                                  "mention_keys": "",
-                                  "push": "none",
-                                  "push_status": "offline",
-                                },
-                                "password": "",
-                                "position": "",
-                                "props": Object {},
-                                "roles": "",
-                                "terms_of_service_create_at": 0,
-                                "terms_of_service_id": "",
-                                "update_at": 0,
-                                "username": "username8",
-                              },
-                            },
-                            Object {
-                              "displayName": "username9",
-                              "user": Object {
-                                "auth_service": "",
-                                "bot_description": "",
-                                "create_at": 0,
-                                "delete_at": 0,
-                                "email": "test9@test.com",
-                                "first_name": "Name9",
-                                "id": "id9",
-                                "is_bot": false,
-                                "last_activity_at": 0,
-                                "last_name": "Surname9",
-                                "last_password_update": 0,
-                                "last_picture_update": 0,
-                                "locale": "",
-                                "mfa_active": false,
-                                "nickname": "",
-                                "notify_props": Object {
-                                  "calls_desktop_sound": "true",
-                                  "channel": "false",
-                                  "comments": "never",
-                                  "desktop": "default",
-                                  "desktop_sound": "false",
-                                  "email": "false",
-                                  "first_name": "false",
-                                  "highlight_keys": "",
-                                  "mark_unread": "mention",
-                                  "mention_keys": "",
-                                  "push": "none",
-                                  "push_status": "offline",
-                                },
-                                "password": "",
-                                "position": "",
-                                "props": Object {},
-                                "roles": "",
-                                "terms_of_service_create_at": 0,
-                                "terms_of_service_id": "",
-                                "update_at": 0,
-                                "username": "username9",
-                              },
-                            },
-                          ]
-                        }
-                        searchState={0}
-                        searchTerm=""
-                        teamUrl="/team1"
->>>>>>> 07e4957b
                       >
                         <NoShrink>
                           <span
@@ -950,7 +269,6 @@
                 }
                 hide={[MockFunction]}
                 searchState={0}
-                showUserOverlay={[MockFunction]}
               >
                 <Memo(GroupMemberList)
                   actions={
@@ -1614,7 +932,6 @@
                   }
                   searchState={0}
                   searchTerm=""
-                  showUserOverlay={[MockFunction]}
                   teamUrl="/team1"
                 >
                   <UserList
@@ -1720,50 +1037,60 @@
                                         }
                                       }
                                     >
-                                      <UserButton
-                                        aria-haspopup="dialog"
-                                        onClick={[Function]}
+                                      <ProfilePopoverController
+                                        hideStatus={false}
+                                        src="/api/v4/users/id0/image?_=0"
+                                        userId="id0"
                                       >
-                                        <button
+                                        <span
+                                          aria-expanded="false"
                                           aria-haspopup="dialog"
-                                          className="UserButton-bZNeGd lLsMM"
                                           onClick={[Function]}
+                                          onKeyDown={[Function]}
+                                          onKeyUp={[Function]}
+                                          onMouseDown={[Function]}
+                                          onPointerDown={[Function]}
                                         >
-                                          <Memo(Avatar)
-                                            className="avatar-post-preview"
-                                            size="sm"
-                                            tabIndex={-1}
-                                            url="/api/v4/users/id0/image?_=0"
-                                            username="username0"
-                                          >
-<<<<<<< HEAD
-                                            <img
-                                              alt="username0 profile image"
-                                              className="Avatar Avatar-sm avatar-post-preview"
-                                              loading="lazy"
-                                              onError={[Function]}
-                                              src="/api/v4/users/id0/image?_=0"
-                                              tabIndex={-1}
-                                            />
-                                          </Memo(Avatar)>
-                                          <Username
-                                            className="overflow--ellipsis text-nowrap"
-                                          >
-                                            <span
-                                              className="Username-hebqVM cKlgOV overflow--ellipsis text-nowrap"
+                                          <UserButton>
+                                            <button
+                                              className="UserButton-bZNeGd lLsMM"
                                             >
-                                              username0
-                                            </span>
-                                          </Username>
-                                          <Gap
-                                            className="group-member-list_gap"
-                                          >
-                                            <span
-                                              className="Gap-pVXiI hWeVKL group-member-list_gap"
-                                            />
-                                          </Gap>
-                                        </button>
-                                      </UserButton>
+                                              <Memo(Avatar)
+                                                className="avatar-post-preview"
+                                                size="sm"
+                                                tabIndex={-1}
+                                                url="/api/v4/users/id0/image?_=0"
+                                                username="username0"
+                                              >
+                                                <img
+                                                  alt="username0 profile image"
+                                                  className="Avatar Avatar-sm avatar-post-preview"
+                                                  loading="lazy"
+                                                  onError={[Function]}
+                                                  src="/api/v4/users/id0/image?_=0"
+                                                  tabIndex={-1}
+                                                />
+                                              </Memo(Avatar)>
+                                              <Username
+                                                className="overflow--ellipsis text-nowrap"
+                                              >
+                                                <span
+                                                  className="Username-hebqVM cKlgOV overflow--ellipsis text-nowrap"
+                                                >
+                                                  username0
+                                                </span>
+                                              </Username>
+                                              <Gap
+                                                className="group-member-list_gap"
+                                              >
+                                                <span
+                                                  className="Gap-pVXiI hWeVKL group-member-list_gap"
+                                                />
+                                              </Gap>
+                                            </button>
+                                          </UserButton>
+                                        </span>
+                                      </ProfilePopoverController>
                                       <DMContainer
                                         className="group-member-list_dm-button"
                                       >
@@ -1793,64 +1120,6 @@
                                                   "focus",
                                                 ]
                                               }
-=======
-                                            <ProfilePopoverController
-                                              hideStatus={false}
-                                              src="/api/v4/users/id0/image?_=0"
-                                              userId="id0"
-                                            >
-                                              <span
-                                                aria-expanded="false"
-                                                aria-haspopup="dialog"
-                                                onClick={[Function]}
-                                                onKeyDown={[Function]}
-                                                onKeyUp={[Function]}
-                                                onMouseDown={[Function]}
-                                                onPointerDown={[Function]}
-                                              >
-                                                <UserButton>
-                                                  <button
-                                                    className="UserButton-bZNeGd lLsMM"
-                                                  >
-                                                    <Memo(Avatar)
-                                                      className="avatar-post-preview"
-                                                      size="sm"
-                                                      tabIndex={-1}
-                                                      url="/api/v4/users/id0/image?_=0"
-                                                      username="username0"
-                                                    >
-                                                      <img
-                                                        alt="username0 profile image"
-                                                        className="Avatar Avatar-sm avatar-post-preview"
-                                                        loading="lazy"
-                                                        onError={[Function]}
-                                                        src="/api/v4/users/id0/image?_=0"
-                                                        tabIndex={-1}
-                                                      />
-                                                    </Memo(Avatar)>
-                                                    <Username
-                                                      className="overflow--ellipsis text-nowrap"
-                                                    >
-                                                      <span
-                                                        className="Username-hebqVM cKlgOV overflow--ellipsis text-nowrap"
-                                                      >
-                                                        username0
-                                                      </span>
-                                                    </Username>
-                                                    <Gap
-                                                      className="group-member-list_gap"
-                                                    >
-                                                      <span
-                                                        className="Gap-pVXiI hWeVKL group-member-list_gap"
-                                                      />
-                                                    </Gap>
-                                                  </button>
-                                                </UserButton>
-                                              </span>
-                                            </ProfilePopoverController>
-                                            <DMContainer
-                                              className="group-member-list_dm-button"
->>>>>>> 07e4957b
                                             >
                                               <DMButton
                                                 aria-label="Send message to username0"
@@ -1919,50 +1188,60 @@
                                         }
                                       }
                                     >
-                                      <UserButton
-                                        aria-haspopup="dialog"
-                                        onClick={[Function]}
+                                      <ProfilePopoverController
+                                        hideStatus={false}
+                                        src="/api/v4/users/id1/image?_=0"
+                                        userId="id1"
                                       >
-                                        <button
+                                        <span
+                                          aria-expanded="false"
                                           aria-haspopup="dialog"
-                                          className="UserButton-bZNeGd lLsMM"
                                           onClick={[Function]}
+                                          onKeyDown={[Function]}
+                                          onKeyUp={[Function]}
+                                          onMouseDown={[Function]}
+                                          onPointerDown={[Function]}
                                         >
-                                          <Memo(Avatar)
-                                            className="avatar-post-preview"
-                                            size="sm"
-                                            tabIndex={-1}
-                                            url="/api/v4/users/id1/image?_=0"
-                                            username="username1"
-                                          >
-<<<<<<< HEAD
-                                            <img
-                                              alt="username1 profile image"
-                                              className="Avatar Avatar-sm avatar-post-preview"
-                                              loading="lazy"
-                                              onError={[Function]}
-                                              src="/api/v4/users/id1/image?_=0"
-                                              tabIndex={-1}
-                                            />
-                                          </Memo(Avatar)>
-                                          <Username
-                                            className="overflow--ellipsis text-nowrap"
-                                          >
-                                            <span
-                                              className="Username-hebqVM cKlgOV overflow--ellipsis text-nowrap"
+                                          <UserButton>
+                                            <button
+                                              className="UserButton-bZNeGd lLsMM"
                                             >
-                                              username1
-                                            </span>
-                                          </Username>
-                                          <Gap
-                                            className="group-member-list_gap"
-                                          >
-                                            <span
-                                              className="Gap-pVXiI hWeVKL group-member-list_gap"
-                                            />
-                                          </Gap>
-                                        </button>
-                                      </UserButton>
+                                              <Memo(Avatar)
+                                                className="avatar-post-preview"
+                                                size="sm"
+                                                tabIndex={-1}
+                                                url="/api/v4/users/id1/image?_=0"
+                                                username="username1"
+                                              >
+                                                <img
+                                                  alt="username1 profile image"
+                                                  className="Avatar Avatar-sm avatar-post-preview"
+                                                  loading="lazy"
+                                                  onError={[Function]}
+                                                  src="/api/v4/users/id1/image?_=0"
+                                                  tabIndex={-1}
+                                                />
+                                              </Memo(Avatar)>
+                                              <Username
+                                                className="overflow--ellipsis text-nowrap"
+                                              >
+                                                <span
+                                                  className="Username-hebqVM cKlgOV overflow--ellipsis text-nowrap"
+                                                >
+                                                  username1
+                                                </span>
+                                              </Username>
+                                              <Gap
+                                                className="group-member-list_gap"
+                                              >
+                                                <span
+                                                  className="Gap-pVXiI hWeVKL group-member-list_gap"
+                                                />
+                                              </Gap>
+                                            </button>
+                                          </UserButton>
+                                        </span>
+                                      </ProfilePopoverController>
                                       <DMContainer
                                         className="group-member-list_dm-button"
                                       >
@@ -1992,64 +1271,6 @@
                                                   "focus",
                                                 ]
                                               }
-=======
-                                            <ProfilePopoverController
-                                              hideStatus={false}
-                                              src="/api/v4/users/id1/image?_=0"
-                                              userId="id1"
-                                            >
-                                              <span
-                                                aria-expanded="false"
-                                                aria-haspopup="dialog"
-                                                onClick={[Function]}
-                                                onKeyDown={[Function]}
-                                                onKeyUp={[Function]}
-                                                onMouseDown={[Function]}
-                                                onPointerDown={[Function]}
-                                              >
-                                                <UserButton>
-                                                  <button
-                                                    className="UserButton-bZNeGd lLsMM"
-                                                  >
-                                                    <Memo(Avatar)
-                                                      className="avatar-post-preview"
-                                                      size="sm"
-                                                      tabIndex={-1}
-                                                      url="/api/v4/users/id1/image?_=0"
-                                                      username="username1"
-                                                    >
-                                                      <img
-                                                        alt="username1 profile image"
-                                                        className="Avatar Avatar-sm avatar-post-preview"
-                                                        loading="lazy"
-                                                        onError={[Function]}
-                                                        src="/api/v4/users/id1/image?_=0"
-                                                        tabIndex={-1}
-                                                      />
-                                                    </Memo(Avatar)>
-                                                    <Username
-                                                      className="overflow--ellipsis text-nowrap"
-                                                    >
-                                                      <span
-                                                        className="Username-hebqVM cKlgOV overflow--ellipsis text-nowrap"
-                                                      >
-                                                        username1
-                                                      </span>
-                                                    </Username>
-                                                    <Gap
-                                                      className="group-member-list_gap"
-                                                    >
-                                                      <span
-                                                        className="Gap-pVXiI hWeVKL group-member-list_gap"
-                                                      />
-                                                    </Gap>
-                                                  </button>
-                                                </UserButton>
-                                              </span>
-                                            </ProfilePopoverController>
-                                            <DMContainer
-                                              className="group-member-list_dm-button"
->>>>>>> 07e4957b
                                             >
                                               <DMButton
                                                 aria-label="Send message to username1"
@@ -2118,50 +1339,60 @@
                                         }
                                       }
                                     >
-                                      <UserButton
-                                        aria-haspopup="dialog"
-                                        onClick={[Function]}
+                                      <ProfilePopoverController
+                                        hideStatus={false}
+                                        src="/api/v4/users/id10/image?_=0"
+                                        userId="id10"
                                       >
-                                        <button
+                                        <span
+                                          aria-expanded="false"
                                           aria-haspopup="dialog"
-                                          className="UserButton-bZNeGd lLsMM"
                                           onClick={[Function]}
+                                          onKeyDown={[Function]}
+                                          onKeyUp={[Function]}
+                                          onMouseDown={[Function]}
+                                          onPointerDown={[Function]}
                                         >
-                                          <Memo(Avatar)
-                                            className="avatar-post-preview"
-                                            size="sm"
-                                            tabIndex={-1}
-                                            url="/api/v4/users/id10/image?_=0"
-                                            username="username10"
-                                          >
-                                            <img
-                                              alt="username10 profile image"
-                                              className="Avatar Avatar-sm avatar-post-preview"
-                                              loading="lazy"
-                                              onError={[Function]}
-                                              src="/api/v4/users/id10/image?_=0"
-                                              tabIndex={-1}
-                                            />
-                                          </Memo(Avatar)>
-                                          <Username
-                                            className="overflow--ellipsis text-nowrap"
-                                          >
-<<<<<<< HEAD
-                                            <span
-                                              className="Username-hebqVM cKlgOV overflow--ellipsis text-nowrap"
+                                          <UserButton>
+                                            <button
+                                              className="UserButton-bZNeGd lLsMM"
                                             >
-                                              username10
-                                            </span>
-                                          </Username>
-                                          <Gap
-                                            className="group-member-list_gap"
-                                          >
-                                            <span
-                                              className="Gap-pVXiI hWeVKL group-member-list_gap"
-                                            />
-                                          </Gap>
-                                        </button>
-                                      </UserButton>
+                                              <Memo(Avatar)
+                                                className="avatar-post-preview"
+                                                size="sm"
+                                                tabIndex={-1}
+                                                url="/api/v4/users/id10/image?_=0"
+                                                username="username10"
+                                              >
+                                                <img
+                                                  alt="username10 profile image"
+                                                  className="Avatar Avatar-sm avatar-post-preview"
+                                                  loading="lazy"
+                                                  onError={[Function]}
+                                                  src="/api/v4/users/id10/image?_=0"
+                                                  tabIndex={-1}
+                                                />
+                                              </Memo(Avatar)>
+                                              <Username
+                                                className="overflow--ellipsis text-nowrap"
+                                              >
+                                                <span
+                                                  className="Username-hebqVM cKlgOV overflow--ellipsis text-nowrap"
+                                                >
+                                                  username10
+                                                </span>
+                                              </Username>
+                                              <Gap
+                                                className="group-member-list_gap"
+                                              >
+                                                <span
+                                                  className="Gap-pVXiI hWeVKL group-member-list_gap"
+                                                />
+                                              </Gap>
+                                            </button>
+                                          </UserButton>
+                                        </span>
+                                      </ProfilePopoverController>
                                       <DMContainer
                                         className="group-member-list_dm-button"
                                       >
@@ -2191,64 +1422,6 @@
                                                   "focus",
                                                 ]
                                               }
-=======
-                                            <ProfilePopoverController
-                                              hideStatus={false}
-                                              src="/api/v4/users/id10/image?_=0"
-                                              userId="id10"
-                                            >
-                                              <span
-                                                aria-expanded="false"
-                                                aria-haspopup="dialog"
-                                                onClick={[Function]}
-                                                onKeyDown={[Function]}
-                                                onKeyUp={[Function]}
-                                                onMouseDown={[Function]}
-                                                onPointerDown={[Function]}
-                                              >
-                                                <UserButton>
-                                                  <button
-                                                    className="UserButton-bZNeGd lLsMM"
-                                                  >
-                                                    <Memo(Avatar)
-                                                      className="avatar-post-preview"
-                                                      size="sm"
-                                                      tabIndex={-1}
-                                                      url="/api/v4/users/id10/image?_=0"
-                                                      username="username10"
-                                                    >
-                                                      <img
-                                                        alt="username10 profile image"
-                                                        className="Avatar Avatar-sm avatar-post-preview"
-                                                        loading="lazy"
-                                                        onError={[Function]}
-                                                        src="/api/v4/users/id10/image?_=0"
-                                                        tabIndex={-1}
-                                                      />
-                                                    </Memo(Avatar)>
-                                                    <Username
-                                                      className="overflow--ellipsis text-nowrap"
-                                                    >
-                                                      <span
-                                                        className="Username-hebqVM cKlgOV overflow--ellipsis text-nowrap"
-                                                      >
-                                                        username10
-                                                      </span>
-                                                    </Username>
-                                                    <Gap
-                                                      className="group-member-list_gap"
-                                                    >
-                                                      <span
-                                                        className="Gap-pVXiI hWeVKL group-member-list_gap"
-                                                      />
-                                                    </Gap>
-                                                  </button>
-                                                </UserButton>
-                                              </span>
-                                            </ProfilePopoverController>
-                                            <DMContainer
-                                              className="group-member-list_dm-button"
->>>>>>> 07e4957b
                                             >
                                               <DMButton
                                                 aria-label="Send message to username10"
@@ -2317,50 +1490,60 @@
                                         }
                                       }
                                     >
-                                      <UserButton
-                                        aria-haspopup="dialog"
-                                        onClick={[Function]}
+                                      <ProfilePopoverController
+                                        hideStatus={false}
+                                        src="/api/v4/users/id11/image?_=0"
+                                        userId="id11"
                                       >
-                                        <button
+                                        <span
+                                          aria-expanded="false"
                                           aria-haspopup="dialog"
-                                          className="UserButton-bZNeGd lLsMM"
                                           onClick={[Function]}
+                                          onKeyDown={[Function]}
+                                          onKeyUp={[Function]}
+                                          onMouseDown={[Function]}
+                                          onPointerDown={[Function]}
                                         >
-                                          <Memo(Avatar)
-                                            className="avatar-post-preview"
-                                            size="sm"
-                                            tabIndex={-1}
-                                            url="/api/v4/users/id11/image?_=0"
-                                            username="username11"
-                                          >
-                                            <img
-                                              alt="username11 profile image"
-                                              className="Avatar Avatar-sm avatar-post-preview"
-                                              loading="lazy"
-                                              onError={[Function]}
-                                              src="/api/v4/users/id11/image?_=0"
-                                              tabIndex={-1}
-                                            />
-                                          </Memo(Avatar)>
-                                          <Username
-                                            className="overflow--ellipsis text-nowrap"
-                                          >
-<<<<<<< HEAD
-                                            <span
-                                              className="Username-hebqVM cKlgOV overflow--ellipsis text-nowrap"
+                                          <UserButton>
+                                            <button
+                                              className="UserButton-bZNeGd lLsMM"
                                             >
-                                              username11
-                                            </span>
-                                          </Username>
-                                          <Gap
-                                            className="group-member-list_gap"
-                                          >
-                                            <span
-                                              className="Gap-pVXiI hWeVKL group-member-list_gap"
-                                            />
-                                          </Gap>
-                                        </button>
-                                      </UserButton>
+                                              <Memo(Avatar)
+                                                className="avatar-post-preview"
+                                                size="sm"
+                                                tabIndex={-1}
+                                                url="/api/v4/users/id11/image?_=0"
+                                                username="username11"
+                                              >
+                                                <img
+                                                  alt="username11 profile image"
+                                                  className="Avatar Avatar-sm avatar-post-preview"
+                                                  loading="lazy"
+                                                  onError={[Function]}
+                                                  src="/api/v4/users/id11/image?_=0"
+                                                  tabIndex={-1}
+                                                />
+                                              </Memo(Avatar)>
+                                              <Username
+                                                className="overflow--ellipsis text-nowrap"
+                                              >
+                                                <span
+                                                  className="Username-hebqVM cKlgOV overflow--ellipsis text-nowrap"
+                                                >
+                                                  username11
+                                                </span>
+                                              </Username>
+                                              <Gap
+                                                className="group-member-list_gap"
+                                              >
+                                                <span
+                                                  className="Gap-pVXiI hWeVKL group-member-list_gap"
+                                                />
+                                              </Gap>
+                                            </button>
+                                          </UserButton>
+                                        </span>
+                                      </ProfilePopoverController>
                                       <DMContainer
                                         className="group-member-list_dm-button"
                                       >
@@ -2390,64 +1573,6 @@
                                                   "focus",
                                                 ]
                                               }
-=======
-                                            <ProfilePopoverController
-                                              hideStatus={false}
-                                              src="/api/v4/users/id11/image?_=0"
-                                              userId="id11"
-                                            >
-                                              <span
-                                                aria-expanded="false"
-                                                aria-haspopup="dialog"
-                                                onClick={[Function]}
-                                                onKeyDown={[Function]}
-                                                onKeyUp={[Function]}
-                                                onMouseDown={[Function]}
-                                                onPointerDown={[Function]}
-                                              >
-                                                <UserButton>
-                                                  <button
-                                                    className="UserButton-bZNeGd lLsMM"
-                                                  >
-                                                    <Memo(Avatar)
-                                                      className="avatar-post-preview"
-                                                      size="sm"
-                                                      tabIndex={-1}
-                                                      url="/api/v4/users/id11/image?_=0"
-                                                      username="username11"
-                                                    >
-                                                      <img
-                                                        alt="username11 profile image"
-                                                        className="Avatar Avatar-sm avatar-post-preview"
-                                                        loading="lazy"
-                                                        onError={[Function]}
-                                                        src="/api/v4/users/id11/image?_=0"
-                                                        tabIndex={-1}
-                                                      />
-                                                    </Memo(Avatar)>
-                                                    <Username
-                                                      className="overflow--ellipsis text-nowrap"
-                                                    >
-                                                      <span
-                                                        className="Username-hebqVM cKlgOV overflow--ellipsis text-nowrap"
-                                                      >
-                                                        username11
-                                                      </span>
-                                                    </Username>
-                                                    <Gap
-                                                      className="group-member-list_gap"
-                                                    >
-                                                      <span
-                                                        className="Gap-pVXiI hWeVKL group-member-list_gap"
-                                                      />
-                                                    </Gap>
-                                                  </button>
-                                                </UserButton>
-                                              </span>
-                                            </ProfilePopoverController>
-                                            <DMContainer
-                                              className="group-member-list_dm-button"
->>>>>>> 07e4957b
                                             >
                                               <DMButton
                                                 aria-label="Send message to username11"
@@ -2516,50 +1641,60 @@
                                         }
                                       }
                                     >
-                                      <UserButton
-                                        aria-haspopup="dialog"
-                                        onClick={[Function]}
+                                      <ProfilePopoverController
+                                        hideStatus={false}
+                                        src="/api/v4/users/id12/image?_=0"
+                                        userId="id12"
                                       >
-                                        <button
+                                        <span
+                                          aria-expanded="false"
                                           aria-haspopup="dialog"
-                                          className="UserButton-bZNeGd lLsMM"
                                           onClick={[Function]}
+                                          onKeyDown={[Function]}
+                                          onKeyUp={[Function]}
+                                          onMouseDown={[Function]}
+                                          onPointerDown={[Function]}
                                         >
-                                          <Memo(Avatar)
-                                            className="avatar-post-preview"
-                                            size="sm"
-                                            tabIndex={-1}
-                                            url="/api/v4/users/id12/image?_=0"
-                                            username="username12"
-                                          >
-                                            <img
-                                              alt="username12 profile image"
-                                              className="Avatar Avatar-sm avatar-post-preview"
-                                              loading="lazy"
-                                              onError={[Function]}
-                                              src="/api/v4/users/id12/image?_=0"
-                                              tabIndex={-1}
-                                            />
-                                          </Memo(Avatar)>
-                                          <Username
-                                            className="overflow--ellipsis text-nowrap"
-                                          >
-<<<<<<< HEAD
-                                            <span
-                                              className="Username-hebqVM cKlgOV overflow--ellipsis text-nowrap"
+                                          <UserButton>
+                                            <button
+                                              className="UserButton-bZNeGd lLsMM"
                                             >
-                                              username12
-                                            </span>
-                                          </Username>
-                                          <Gap
-                                            className="group-member-list_gap"
-                                          >
-                                            <span
-                                              className="Gap-pVXiI hWeVKL group-member-list_gap"
-                                            />
-                                          </Gap>
-                                        </button>
-                                      </UserButton>
+                                              <Memo(Avatar)
+                                                className="avatar-post-preview"
+                                                size="sm"
+                                                tabIndex={-1}
+                                                url="/api/v4/users/id12/image?_=0"
+                                                username="username12"
+                                              >
+                                                <img
+                                                  alt="username12 profile image"
+                                                  className="Avatar Avatar-sm avatar-post-preview"
+                                                  loading="lazy"
+                                                  onError={[Function]}
+                                                  src="/api/v4/users/id12/image?_=0"
+                                                  tabIndex={-1}
+                                                />
+                                              </Memo(Avatar)>
+                                              <Username
+                                                className="overflow--ellipsis text-nowrap"
+                                              >
+                                                <span
+                                                  className="Username-hebqVM cKlgOV overflow--ellipsis text-nowrap"
+                                                >
+                                                  username12
+                                                </span>
+                                              </Username>
+                                              <Gap
+                                                className="group-member-list_gap"
+                                              >
+                                                <span
+                                                  className="Gap-pVXiI hWeVKL group-member-list_gap"
+                                                />
+                                              </Gap>
+                                            </button>
+                                          </UserButton>
+                                        </span>
+                                      </ProfilePopoverController>
                                       <DMContainer
                                         className="group-member-list_dm-button"
                                       >
@@ -2589,64 +1724,6 @@
                                                   "focus",
                                                 ]
                                               }
-=======
-                                            <ProfilePopoverController
-                                              hideStatus={false}
-                                              src="/api/v4/users/id12/image?_=0"
-                                              userId="id12"
-                                            >
-                                              <span
-                                                aria-expanded="false"
-                                                aria-haspopup="dialog"
-                                                onClick={[Function]}
-                                                onKeyDown={[Function]}
-                                                onKeyUp={[Function]}
-                                                onMouseDown={[Function]}
-                                                onPointerDown={[Function]}
-                                              >
-                                                <UserButton>
-                                                  <button
-                                                    className="UserButton-bZNeGd lLsMM"
-                                                  >
-                                                    <Memo(Avatar)
-                                                      className="avatar-post-preview"
-                                                      size="sm"
-                                                      tabIndex={-1}
-                                                      url="/api/v4/users/id12/image?_=0"
-                                                      username="username12"
-                                                    >
-                                                      <img
-                                                        alt="username12 profile image"
-                                                        className="Avatar Avatar-sm avatar-post-preview"
-                                                        loading="lazy"
-                                                        onError={[Function]}
-                                                        src="/api/v4/users/id12/image?_=0"
-                                                        tabIndex={-1}
-                                                      />
-                                                    </Memo(Avatar)>
-                                                    <Username
-                                                      className="overflow--ellipsis text-nowrap"
-                                                    >
-                                                      <span
-                                                        className="Username-hebqVM cKlgOV overflow--ellipsis text-nowrap"
-                                                      >
-                                                        username12
-                                                      </span>
-                                                    </Username>
-                                                    <Gap
-                                                      className="group-member-list_gap"
-                                                    >
-                                                      <span
-                                                        className="Gap-pVXiI hWeVKL group-member-list_gap"
-                                                      />
-                                                    </Gap>
-                                                  </button>
-                                                </UserButton>
-                                              </span>
-                                            </ProfilePopoverController>
-                                            <DMContainer
-                                              className="group-member-list_dm-button"
->>>>>>> 07e4957b
                                             >
                                               <DMButton
                                                 aria-label="Send message to username12"

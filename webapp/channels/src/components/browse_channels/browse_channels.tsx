// Copyright (c) 2015-present Mattermost, Inc. All Rights Reserved.
// See LICENSE.txt for license information.

import React from 'react';
import {FormattedMessage} from 'react-intl';

import Permissions from 'mattermost-redux/constants/permissions';
import {ActionResult} from 'mattermost-redux/types/actions';
import {RelationOneToOne} from '@mattermost/types/utilities';
import {Channel, ChannelMembership, ChannelSearchOpts} from '@mattermost/types/channels';
import {GenericModal} from '@mattermost/components';

import classNames from 'classnames';

import NewChannelModal from 'components/new_channel_modal/new_channel_modal';
import SearchableChannelList from 'components/searchable_channel_list';
import TeamPermissionGate from 'components/permissions_gates/team_permission_gate';
import LoadingScreen from 'components/loading_screen';

import {ModalData} from 'types/actions';
import {RhsState} from 'types/store/rhs';

import {getHistory} from 'utils/browser_history';
import Constants, {ModalIdentifiers, RHSStates, StoragePrefixes} from 'utils/constants';
import {getRelativeChannelURL} from 'utils/url';
import {localizeMessage} from 'utils/utils';

import './browse_channels.scss';

const CHANNELS_CHUNK_SIZE = 50;
const CHANNELS_PER_PAGE = 50;
const SEARCH_TIMEOUT_MILLISECONDS = 100;
export enum Filter {
    All = 'All',
    Public = 'Public',
    Private = 'Private',
    Archived = 'Archived',
}

export type FilterType = keyof typeof Filter;

type Actions = {
    getChannels: (teamId: string, page: number, perPage: number) => Promise<ActionResult<Channel[], Error>>;
    getArchivedChannels: (teamId: string, page: number, channelsPerPage: number) => Promise<ActionResult<Channel[], Error>>;
    joinChannel: (currentUserId: string, teamId: string, channelId: string) => Promise<ActionResult>;
    searchAllChannels: (term: string, opts?: ChannelSearchOpts) => Promise<ActionResult<Channel[], Error>>;
    openModal: <P>(modalData: ModalData<P>) => void;
    closeModal: (modalId: string) => void;

    /*
     * Function to set a key-value pair in the local storage
     */
    setGlobalItem: (name: string, value: string) => void;
    closeRightHandSide: () => void;
    getChannelsMemberCount: (channelIds: string[]) => Promise<ActionResult>;
}

export type Props = {
    channels: Channel[];
    archivedChannels: Channel[];
    privateChannels: Channel[];
    currentUserId: string;
    teamId: string;
    teamName: string;
    channelsRequestStarted?: boolean;
    canShowArchivedChannels?: boolean;
    myChannelMemberships: RelationOneToOne<Channel, ChannelMembership>;
    shouldHideJoinedChannels: boolean;
    rhsState?: RhsState;
    rhsOpen?: boolean;
    channelsMemberCount?: Record<string, number>;
    actions: Actions;
}

type State = {
    loading: boolean;
    filter: FilterType;
    search: boolean;
    searchedChannels: Channel[];
    serverError: React.ReactNode | string;
    searching: boolean;
    searchTerm: string;
}

export default class BrowseChannels extends React.PureComponent<Props, State> {
    public searchTimeoutId: number;
    activeChannels: Channel[] = [];

    constructor(props: Props) {
        super(props);

        this.searchTimeoutId = 0;

        this.state = {
            loading: true,
            filter: Filter.All,
            search: false,
            searchedChannels: [],
            serverError: null,
            searching: false,
            searchTerm: '',
        };
    }

    componentDidMount() {
        const promises = [
            this.props.actions.getChannels(this.props.teamId, 0, CHANNELS_CHUNK_SIZE * 2),
        ];

        if (this.props.canShowArchivedChannels) {
            promises.push(this.props.actions.getArchivedChannels(this.props.teamId, 0, CHANNELS_CHUNK_SIZE * 2));
        }

        Promise.all(promises).then((results) => {
            const channelIDsForMemberCount = results.flatMap((result) => {
                return result.data ? result.data.map((channel) => channel.id) : [];
            },
            );
            if (channelIDsForMemberCount.length > 0) {
                this.props.actions.getChannelsMemberCount(channelIDsForMemberCount);
            }
        });
        this.loadComplete();
    }

    loadComplete = () => {
        this.setState({loading: false});
    };

    handleNewChannel = () => {
        this.handleExit();
        this.closeEditRHS();
        this.props.actions.openModal({
            modalId: ModalIdentifiers.NEW_CHANNEL_MODAL,
            dialogType: NewChannelModal,
        });
    };

    handleExit = () => {
        this.props.actions.closeModal(ModalIdentifiers.MORE_CHANNELS);
    };

    closeEditRHS = () => {
        if (this.props.rhsOpen && this.props.rhsState === RHSStates.EDIT_HISTORY) {
            this.props.actions.closeRightHandSide();
        }
    };

    onChange = (force: boolean) => {
        if (this.state.search && !force) {
            return;
        }

        this.setState({
            searchedChannels: [],
            serverError: null,
        });
    };

    nextPage = (page: number) => {
        this.props.actions.getChannels(this.props.teamId, page + 1, CHANNELS_PER_PAGE).then((result) => {
            if (result.data && result.data.length > 0) {
                this.props.actions.getChannelsMemberCount(result.data.map((channel) => channel.id));
            }
        });
    };

    handleJoin = async (channel: Channel, done: () => void) => {
        const {actions, currentUserId, teamId, teamName} = this.props;
        let result;

        if (!this.isMemberOfChannel(channel.id)) {
            result = await actions.joinChannel(currentUserId, teamId, channel.id);
        }

        if (result?.error) {
            this.setState({serverError: result.error.message});
        } else {
            this.props.actions.getChannelsMemberCount([channel.id]);
            getHistory().push(getRelativeChannelURL(teamName, channel.name));
            this.closeEditRHS();
        }

        if (done) {
            done();
        }
    };

    search = (term: string) => {
        clearTimeout(this.searchTimeoutId);

        if (term === '') {
            this.onChange(true);
            this.setState({search: false, searchedChannels: [], searching: false, searchTerm: term});
            this.searchTimeoutId = 0;
            return;
        }
        this.setState({search: true, searching: true, searchTerm: term});

        const searchTimeoutId = window.setTimeout(
            async () => {
                try {
                    const {data} = await this.props.actions.searchAllChannels(term, {team_ids: [this.props.teamId], nonAdminSearch: true, include_deleted: true});
                    if (searchTimeoutId !== this.searchTimeoutId) {
                        return;
                    }

                    if (data) {
<<<<<<< HEAD
                        this.setSearchResults(data.filter((channel) => channel.team_id === this.props.teamId));
=======
                        const channelIDsForMemberCount = data.map((channel: Channel) => channel.id);
                        if (channelIDsForMemberCount.length > 0) {
                            this.props.actions.getChannelsMemberCount(channelIDsForMemberCount);
                        }
                        this.setSearchResults(data);
>>>>>>> 7b164d4f
                    } else {
                        this.setState({searchedChannels: [], searching: false});
                    }
                } catch (ignoredErr) {
                    this.setState({searchedChannels: [], searching: false});
                }
            },
            SEARCH_TIMEOUT_MILLISECONDS,
        );

        this.searchTimeoutId = searchTimeoutId;
    };

    setSearchResults = (channels: Channel[]) => {
        // filter out private channels that the user is not a member of
        let searchedChannels = channels.filter((c) => c.type !== Constants.PRIVATE_CHANNEL || this.isMemberOfChannel(c.id));
        if (this.state.filter === Filter.Private) {
            searchedChannels = channels.filter((c) => c.type === Constants.PRIVATE_CHANNEL && this.isMemberOfChannel(c.id));
        }
        if (this.state.filter === Filter.Public) {
            searchedChannels = channels.filter((c) => c.type === Constants.OPEN_CHANNEL && c.delete_at === 0);
        }
        if (this.state.filter === Filter.Archived) {
            searchedChannels = channels.filter((c) => c.delete_at !== 0);
        }
        if (this.props.shouldHideJoinedChannels) {
            searchedChannels = this.getChannelsWithoutJoined(searchedChannels);
        }
        this.setState({searchedChannels, searching: false});
    };

    changeFilter = (filter: FilterType) => {
        // search again when switching channels to update search results
        this.search(this.state.searchTerm);
        this.setState({filter});
    };

    isMemberOfChannel(channelId: string) {
        return this.props.myChannelMemberships[channelId];
    }

    handleShowJoinedChannelsPreference = (shouldHideJoinedChannels: boolean) => {
        // search again when switching channels to update search results
        this.search(this.state.searchTerm);
        this.props.actions.setGlobalItem(StoragePrefixes.HIDE_JOINED_CHANNELS, shouldHideJoinedChannels.toString());
    };

    getChannelsWithoutJoined = (channelList: Channel[]) => channelList.filter((channel) => !this.isMemberOfChannel(channel.id));

    getActiveChannels = () => {
        const {channels, archivedChannels, shouldHideJoinedChannels, privateChannels} = this.props;
        const {search, searchedChannels, filter} = this.state;

        const allChannels = channels.concat(archivedChannels, privateChannels).sort((a, b) => a.display_name.localeCompare(b.display_name));
        const allChannelsWithoutJoined = this.getChannelsWithoutJoined(allChannels);
        const publicChannelsWithoutJoined = this.getChannelsWithoutJoined(channels);
        const archivedChannelsWithoutJoined = this.getChannelsWithoutJoined(archivedChannels);
        const privateChannelsWithoutJoined = this.getChannelsWithoutJoined(privateChannels);

        const filterOptions = {
            [Filter.All]: shouldHideJoinedChannels ? allChannelsWithoutJoined : allChannels,
            [Filter.Archived]: shouldHideJoinedChannels ? archivedChannelsWithoutJoined : archivedChannels,
            [Filter.Private]: shouldHideJoinedChannels ? privateChannelsWithoutJoined : privateChannels,
            [Filter.Public]: shouldHideJoinedChannels ? publicChannelsWithoutJoined : channels,
        };

        if (search) {
            return searchedChannels;
        }

        return filterOptions[filter] || filterOptions[Filter.All];
    };

    render() {
        const {teamId, channelsRequestStarted, shouldHideJoinedChannels} = this.props;
        const {search, serverError: serverErrorState, searching} = this.state;
        this.activeChannels = this.getActiveChannels();

        let serverError;
        if (serverErrorState) {
            serverError =
                <div className='form-group has-error'><label className='control-label'>{serverErrorState}</label></div>;
        }

        const createNewChannelButton = (className: string, icon?: JSX.Element) => {
            const buttonClassName = classNames('btn', className);
            return (
                <TeamPermissionGate
                    teamId={teamId}
                    permissions={[Permissions.CREATE_PUBLIC_CHANNEL]}
                >
                    <button
                        type='button'
                        id='createNewChannelButton'
                        className={buttonClassName}
                        onClick={this.handleNewChannel}
                        aria-label={localizeMessage('more_channels.create', 'Create New Channel')}
                    >
                        {icon}
                        <FormattedMessage
                            id='more_channels.create'
                            defaultMessage='Create New Channel'
                        />
                    </button>
                </TeamPermissionGate>
            );
        };

        const noResultsText = (
            <>
                <p className='secondary-message'>
                    <FormattedMessage
                        id='more_channels.searchError'
                        defaultMessage='Try searching different keywords, checking for typos or adjusting the filters.'
                    />
                </p>
                {createNewChannelButton('primaryButton', <i className='icon-plus'/>)}
            </>
        );

        const body = this.state.loading ? <LoadingScreen/> : (
            <React.Fragment>
                <SearchableChannelList
                    channels={this.activeChannels}
                    channelsPerPage={CHANNELS_PER_PAGE}
                    nextPage={this.nextPage}
                    isSearch={search}
                    search={this.search}
                    handleJoin={this.handleJoin}
                    noResultsText={noResultsText}
                    loading={search ? searching : channelsRequestStarted}
                    changeFilter={this.changeFilter}
                    filter={this.state.filter}
                    canShowArchivedChannels={this.props.canShowArchivedChannels}
                    myChannelMemberships={this.props.myChannelMemberships}
                    closeModal={this.props.actions.closeModal}
                    hideJoinedChannelsPreference={this.handleShowJoinedChannelsPreference}
                    rememberHideJoinedChannelsChecked={shouldHideJoinedChannels}
                    channelsMemberCount={this.props.channelsMemberCount}
                />
                {serverError}
            </React.Fragment>
        );

        const title = (
            <FormattedMessage
                id='more_channels.title'
                defaultMessage='Browse Channels'
            />
        );

        return (
            <GenericModal
                onExited={this.handleExit}
                id='browseChannelsModal'
                aria-labelledby='browseChannelsModalLabel'
                compassDesign={true}
                modalHeaderText={title}
                headerButton={createNewChannelButton('outlineButton')}
                autoCloseOnConfirmButton={false}
                aria-modal={true}
                enforceFocus={false}
                bodyPadding={false}
            >
                {body}
            </GenericModal>
        );
    }
}<|MERGE_RESOLUTION|>--- conflicted
+++ resolved
@@ -206,15 +206,11 @@
                     }
 
                     if (data) {
-<<<<<<< HEAD
-                        this.setSearchResults(data.filter((channel) => channel.team_id === this.props.teamId));
-=======
                         const channelIDsForMemberCount = data.map((channel: Channel) => channel.id);
                         if (channelIDsForMemberCount.length > 0) {
                             this.props.actions.getChannelsMemberCount(channelIDsForMemberCount);
                         }
-                        this.setSearchResults(data);
->>>>>>> 7b164d4f
+                        this.setSearchResults(data.filter((channel) => channel.team_id === this.props.teamId));
                     } else {
                         this.setState({searchedChannels: [], searching: false});
                     }

// Jest Snapshot v1, https://goo.gl/fbAQLP

exports[`components/threading/channel_threads/thread_footer should match snapshot when a single message is followed 1`] = `
<Memo(ThreadFooter)
  threadId="singlemessageid"
>
  <div
    className="ThreadFooter"
  >
    <div
      className="indicator"
    />
    <Memo(FollowButton)
      className="separated"
      isFollowing={true}
      onClick={[Function]}
    >
      <Memo(Button)
        className="separated FollowButton"
        disabled={false}
        isActive={true}
        onClick={[Function]}
      >
        <button
          className="Button Button___transparent is-active separated FollowButton"
          disabled={false}
          onClick={[Function]}
        >
          <span
            className="Button_label"
          >
            Following
          </span>
        </button>
      </Memo(Button)>
    </Memo(FollowButton)>
  </div>
</Memo(ThreadFooter)>
`;

exports[`components/threading/channel_threads/thread_footer should report total number of replies 1`] = `
<Memo(ThreadFooter)
  threadId="postthreadid"
>
  <div
    className="ThreadFooter"
  >
    <div
      className="indicator"
    />
    <Memo(Avatars)
      size="sm"
      userIds={
        Array [
          "5",
          "4",
          "3",
          "2",
          "1",
        ]
      }
    >
      <div
        className="Avatars Avatars___sm"
      >
        <UserAvatar
          key="5"
          size="sm"
          style={
            Object {
              "background": "rgb(240, 240, 241)",
            }
          }
          userId="5"
        >
          <ProfilePopoverController
            src="/api/v4/users/5/image?_=0"
            triggerComponentAs="button"
            triggerComponentClass="style--none rounded-button"
            userId="5"
          >
<<<<<<< HEAD
            <SimpleTooltip
              animation={true}
              content="first.last5"
              id="name-5"
              onEntered={[Function]}
            >
              <OverlayTrigger
                animation={true}
                defaultOverlayShown={false}
                delayShow={100}
                onEntered={[Function]}
                overlay={
                  <Tooltip
                    className="hidden-xs"
                    id="name-5"
                    placement="top"
                  >
                    first.last5
                  </Tooltip>
                }
                placement="top"
                trigger={
                  Array [
                    "hover",
                    "focus",
                  ]
                }
              >
                <RoundButton
                  className="style--none"
                  onClick={[Function]}
                >
                  <button
                    className="RoundButton-dvlhqG gHOQXq style--none"
                    onClick={[Function]}
                  >
                    <Memo(Avatar)
=======
            <button
              aria-expanded="false"
              aria-haspopup="dialog"
              className="style--none rounded-button"
              onClick={[Function]}
              onKeyDown={[Function]}
              onKeyUp={[Function]}
              onMouseDown={[Function]}
              onPointerDown={[Function]}
            >
              <WithTooltip
                id="tooltip-name-5"
                placement="top"
                title="first.last5"
              >
                <OverlayTrigger
                  defaultOverlayShown={false}
                  delay={400}
                  overlay={<Unknown />}
                  placement="top"
                  trigger={
                    Array [
                      "hover",
                      "focus",
                    ]
                  }
                >
                  <OverlayTrigger
                    defaultOverlayShown={false}
                    delay={400}
                    overlay={
                      <OverlayWrapper
                        intl={
                          Object {
                            "$t": [Function],
                            "defaultFormats": Object {},
                            "defaultLocale": "en",
                            "defaultRichTextElements": undefined,
                            "fallbackOnEmptyString": true,
                            "formatDate": [Function],
                            "formatDateTimeRange": [Function],
                            "formatDateToParts": [Function],
                            "formatDisplayName": [Function],
                            "formatList": [Function],
                            "formatListToParts": [Function],
                            "formatMessage": [Function],
                            "formatNumber": [Function],
                            "formatNumberToParts": [Function],
                            "formatPlural": [Function],
                            "formatRelativeTime": [Function],
                            "formatTime": [Function],
                            "formatTimeToParts": [Function],
                            "formats": Object {},
                            "formatters": Object {
                              "getDateTimeFormat": [Function],
                              "getDisplayNames": [Function],
                              "getListFormat": [Function],
                              "getMessageFormat": [Function],
                              "getNumberFormat": [Function],
                              "getPluralRules": [Function],
                              "getRelativeTimeFormat": [Function],
                            },
                            "locale": "en",
                            "messages": Object {},
                            "onError": [Function],
                            "onWarn": [Function],
                            "textComponent": "span",
                            "timeZone": "Etc/UTC",
                            "wrapRichTextChunksInFragment": undefined,
                          }
                        }
                      />
                    }
                    placement="top"
                    trigger={
                      Array [
                        "hover",
                        "focus",
                      ]
                    }
                  >
                    <Memo(Avatar)
                      onBlur={[Function]}
                      onClick={null}
                      onFocus={[Function]}
                      onMouseOut={[Function]}
                      onMouseOver={[Function]}
>>>>>>> 07e4957b
                      size="sm"
                      style={
                        Object {
                          "background": "rgb(240, 240, 241)",
                        }
                      }
                      tabIndex={-1}
                      url="/api/v4/users/5/image?_=0"
                    >
                      <img
                        alt="user profile image"
                        className="Avatar Avatar-sm"
                        loading="lazy"
<<<<<<< HEAD
                        onError={[Function]}
=======
                        onBlur={[Function]}
                        onClick={null}
                        onError={[Function]}
                        onFocus={[Function]}
                        onMouseOut={[Function]}
                        onMouseOver={[Function]}
>>>>>>> 07e4957b
                        src="/api/v4/users/5/image?_=0"
                        style={
                          Object {
                            "background": "rgb(240, 240, 241)",
                          }
                        }
                        tabIndex={-1}
                      />
                    </Memo(Avatar)>
<<<<<<< HEAD
                  </button>
                </RoundButton>
              </OverlayTrigger>
            </SimpleTooltip>
          </OverlayTrigger>
=======
                  </OverlayTrigger>
                </OverlayTrigger>
              </WithTooltip>
            </button>
          </ProfilePopoverController>
>>>>>>> 07e4957b
        </UserAvatar>
        <UserAvatar
          key="4"
          size="sm"
          style={
            Object {
              "background": "rgb(240, 240, 241)",
            }
          }
          userId="4"
        >
          <ProfilePopoverController
            src="/api/v4/users/4/image?_=0"
            triggerComponentAs="button"
            triggerComponentClass="style--none rounded-button"
            userId="4"
          >
<<<<<<< HEAD
            <SimpleTooltip
              animation={true}
              content="first.last4"
              id="name-4"
              onEntered={[Function]}
            >
              <OverlayTrigger
                animation={true}
                defaultOverlayShown={false}
                delayShow={100}
                onEntered={[Function]}
                overlay={
                  <Tooltip
                    className="hidden-xs"
                    id="name-4"
                    placement="top"
                  >
                    first.last4
                  </Tooltip>
                }
                placement="top"
                trigger={
                  Array [
                    "hover",
                    "focus",
                  ]
                }
              >
                <RoundButton
                  className="style--none"
                  onClick={[Function]}
                >
                  <button
                    className="RoundButton-dvlhqG gHOQXq style--none"
                    onClick={[Function]}
                  >
                    <Memo(Avatar)
=======
            <button
              aria-expanded="false"
              aria-haspopup="dialog"
              className="style--none rounded-button"
              onClick={[Function]}
              onKeyDown={[Function]}
              onKeyUp={[Function]}
              onMouseDown={[Function]}
              onPointerDown={[Function]}
            >
              <WithTooltip
                id="tooltip-name-4"
                placement="top"
                title="first.last4"
              >
                <OverlayTrigger
                  defaultOverlayShown={false}
                  delay={400}
                  overlay={<Unknown />}
                  placement="top"
                  trigger={
                    Array [
                      "hover",
                      "focus",
                    ]
                  }
                >
                  <OverlayTrigger
                    defaultOverlayShown={false}
                    delay={400}
                    overlay={
                      <OverlayWrapper
                        intl={
                          Object {
                            "$t": [Function],
                            "defaultFormats": Object {},
                            "defaultLocale": "en",
                            "defaultRichTextElements": undefined,
                            "fallbackOnEmptyString": true,
                            "formatDate": [Function],
                            "formatDateTimeRange": [Function],
                            "formatDateToParts": [Function],
                            "formatDisplayName": [Function],
                            "formatList": [Function],
                            "formatListToParts": [Function],
                            "formatMessage": [Function],
                            "formatNumber": [Function],
                            "formatNumberToParts": [Function],
                            "formatPlural": [Function],
                            "formatRelativeTime": [Function],
                            "formatTime": [Function],
                            "formatTimeToParts": [Function],
                            "formats": Object {},
                            "formatters": Object {
                              "getDateTimeFormat": [Function],
                              "getDisplayNames": [Function],
                              "getListFormat": [Function],
                              "getMessageFormat": [Function],
                              "getNumberFormat": [Function],
                              "getPluralRules": [Function],
                              "getRelativeTimeFormat": [Function],
                            },
                            "locale": "en",
                            "messages": Object {},
                            "onError": [Function],
                            "onWarn": [Function],
                            "textComponent": "span",
                            "timeZone": "Etc/UTC",
                            "wrapRichTextChunksInFragment": undefined,
                          }
                        }
                      />
                    }
                    placement="top"
                    trigger={
                      Array [
                        "hover",
                        "focus",
                      ]
                    }
                  >
                    <Memo(Avatar)
                      onBlur={[Function]}
                      onClick={null}
                      onFocus={[Function]}
                      onMouseOut={[Function]}
                      onMouseOver={[Function]}
>>>>>>> 07e4957b
                      size="sm"
                      style={
                        Object {
                          "background": "rgb(240, 240, 241)",
                        }
                      }
                      tabIndex={-1}
                      url="/api/v4/users/4/image?_=0"
                    >
                      <img
                        alt="user profile image"
                        className="Avatar Avatar-sm"
                        loading="lazy"
<<<<<<< HEAD
                        onError={[Function]}
=======
                        onBlur={[Function]}
                        onClick={null}
                        onError={[Function]}
                        onFocus={[Function]}
                        onMouseOut={[Function]}
                        onMouseOver={[Function]}
>>>>>>> 07e4957b
                        src="/api/v4/users/4/image?_=0"
                        style={
                          Object {
                            "background": "rgb(240, 240, 241)",
                          }
                        }
                        tabIndex={-1}
                      />
                    </Memo(Avatar)>
<<<<<<< HEAD
                  </button>
                </RoundButton>
              </OverlayTrigger>
            </SimpleTooltip>
          </OverlayTrigger>
=======
                  </OverlayTrigger>
                </OverlayTrigger>
              </WithTooltip>
            </button>
          </ProfilePopoverController>
>>>>>>> 07e4957b
        </UserAvatar>
        <UserAvatar
          key="3"
          size="sm"
          style={
            Object {
              "background": "rgb(240, 240, 241)",
            }
          }
          userId="3"
        >
          <ProfilePopoverController
            src="/api/v4/users/3/image?_=0"
            triggerComponentAs="button"
            triggerComponentClass="style--none rounded-button"
            userId="3"
          >
<<<<<<< HEAD
            <SimpleTooltip
              animation={true}
              content="first.last3"
              id="name-3"
              onEntered={[Function]}
            >
              <OverlayTrigger
                animation={true}
                defaultOverlayShown={false}
                delayShow={100}
                onEntered={[Function]}
                overlay={
                  <Tooltip
                    className="hidden-xs"
                    id="name-3"
                    placement="top"
                  >
                    first.last3
                  </Tooltip>
                }
                placement="top"
                trigger={
                  Array [
                    "hover",
                    "focus",
                  ]
                }
              >
                <RoundButton
                  className="style--none"
                  onClick={[Function]}
                >
                  <button
                    className="RoundButton-dvlhqG gHOQXq style--none"
                    onClick={[Function]}
                  >
                    <Memo(Avatar)
=======
            <button
              aria-expanded="false"
              aria-haspopup="dialog"
              className="style--none rounded-button"
              onClick={[Function]}
              onKeyDown={[Function]}
              onKeyUp={[Function]}
              onMouseDown={[Function]}
              onPointerDown={[Function]}
            >
              <WithTooltip
                id="tooltip-name-3"
                placement="top"
                title="first.last3"
              >
                <OverlayTrigger
                  defaultOverlayShown={false}
                  delay={400}
                  overlay={<Unknown />}
                  placement="top"
                  trigger={
                    Array [
                      "hover",
                      "focus",
                    ]
                  }
                >
                  <OverlayTrigger
                    defaultOverlayShown={false}
                    delay={400}
                    overlay={
                      <OverlayWrapper
                        intl={
                          Object {
                            "$t": [Function],
                            "defaultFormats": Object {},
                            "defaultLocale": "en",
                            "defaultRichTextElements": undefined,
                            "fallbackOnEmptyString": true,
                            "formatDate": [Function],
                            "formatDateTimeRange": [Function],
                            "formatDateToParts": [Function],
                            "formatDisplayName": [Function],
                            "formatList": [Function],
                            "formatListToParts": [Function],
                            "formatMessage": [Function],
                            "formatNumber": [Function],
                            "formatNumberToParts": [Function],
                            "formatPlural": [Function],
                            "formatRelativeTime": [Function],
                            "formatTime": [Function],
                            "formatTimeToParts": [Function],
                            "formats": Object {},
                            "formatters": Object {
                              "getDateTimeFormat": [Function],
                              "getDisplayNames": [Function],
                              "getListFormat": [Function],
                              "getMessageFormat": [Function],
                              "getNumberFormat": [Function],
                              "getPluralRules": [Function],
                              "getRelativeTimeFormat": [Function],
                            },
                            "locale": "en",
                            "messages": Object {},
                            "onError": [Function],
                            "onWarn": [Function],
                            "textComponent": "span",
                            "timeZone": "Etc/UTC",
                            "wrapRichTextChunksInFragment": undefined,
                          }
                        }
                      />
                    }
                    placement="top"
                    trigger={
                      Array [
                        "hover",
                        "focus",
                      ]
                    }
                  >
                    <Memo(Avatar)
                      onBlur={[Function]}
                      onClick={null}
                      onFocus={[Function]}
                      onMouseOut={[Function]}
                      onMouseOver={[Function]}
>>>>>>> 07e4957b
                      size="sm"
                      style={
                        Object {
                          "background": "rgb(240, 240, 241)",
                        }
                      }
                      tabIndex={-1}
                      url="/api/v4/users/3/image?_=0"
                    >
                      <img
                        alt="user profile image"
                        className="Avatar Avatar-sm"
                        loading="lazy"
<<<<<<< HEAD
                        onError={[Function]}
=======
                        onBlur={[Function]}
                        onClick={null}
                        onError={[Function]}
                        onFocus={[Function]}
                        onMouseOut={[Function]}
                        onMouseOver={[Function]}
>>>>>>> 07e4957b
                        src="/api/v4/users/3/image?_=0"
                        style={
                          Object {
                            "background": "rgb(240, 240, 241)",
                          }
                        }
                        tabIndex={-1}
                      />
                    </Memo(Avatar)>
<<<<<<< HEAD
                  </button>
                </RoundButton>
              </OverlayTrigger>
            </SimpleTooltip>
          </OverlayTrigger>
=======
                  </OverlayTrigger>
                </OverlayTrigger>
              </WithTooltip>
            </button>
          </ProfilePopoverController>
>>>>>>> 07e4957b
        </UserAvatar>
        <WithTooltip
          id="names-overflow"
          placement="top"
          title="first.last2, first.last1"
        >
          <OverlayTrigger
            defaultOverlayShown={false}
            delay={400}
            overlay={<Unknown />}
            placement="top"
            trigger={
              Array [
                "hover",
                "focus",
              ]
            }
          >
<<<<<<< HEAD
            <Memo(Avatar)
              size="sm"
              style={
                Object {
                  "background": "rgb(240, 240, 241)",
                }
=======
            <OverlayTrigger
              defaultOverlayShown={false}
              delay={400}
              overlay={
                <OverlayWrapper
                  intl={
                    Object {
                      "$t": [Function],
                      "defaultFormats": Object {},
                      "defaultLocale": "en",
                      "defaultRichTextElements": undefined,
                      "fallbackOnEmptyString": true,
                      "formatDate": [Function],
                      "formatDateTimeRange": [Function],
                      "formatDateToParts": [Function],
                      "formatDisplayName": [Function],
                      "formatList": [Function],
                      "formatListToParts": [Function],
                      "formatMessage": [Function],
                      "formatNumber": [Function],
                      "formatNumberToParts": [Function],
                      "formatPlural": [Function],
                      "formatRelativeTime": [Function],
                      "formatTime": [Function],
                      "formatTimeToParts": [Function],
                      "formats": Object {},
                      "formatters": Object {
                        "getDateTimeFormat": [Function],
                        "getDisplayNames": [Function],
                        "getListFormat": [Function],
                        "getMessageFormat": [Function],
                        "getNumberFormat": [Function],
                        "getPluralRules": [Function],
                        "getRelativeTimeFormat": [Function],
                      },
                      "locale": "en",
                      "messages": Object {},
                      "onError": [Function],
                      "onWarn": [Function],
                      "textComponent": "span",
                      "timeZone": "Etc/UTC",
                      "wrapRichTextChunksInFragment": undefined,
                    }
                  }
                />
              }
              placement="top"
              trigger={
                Array [
                  "hover",
                  "focus",
                ]
>>>>>>> 07e4957b
              }
              tabIndex={0}
              text="+2"
            >
              <div
                className="Avatar Avatar-sm Avatar-plain"
                data-content="+2"
                style={
                  Object {
                    "background": "rgb(240, 240, 241)",
                  }
                }
                tabIndex={0}
              />
            </Memo(Avatar)>
          </OverlayTrigger>
        </WithTooltip>
      </div>
    </Memo(Avatars)>
    <Memo(Button)
      className="ReplyButton separated"
      onClick={[Function]}
      prepend={
        <span
          className="icon"
        >
          <i
            className="icon-reply-outline"
          />
        </span>
      }
    >
      <button
        className="Button Button___transparent ReplyButton separated"
        onClick={[Function]}
      >
        <span
          className="Button_prepended"
        >
          <span
            className="icon"
          >
            <i
              className="icon-reply-outline"
            />
          </span>
        </span>
        <span
          className="Button_label"
        >
          <FormattedMessage
            defaultMessage="{totalReplies, plural, =0 {Reply} =1 {# reply} other {# replies}}"
            id="threading.numReplies"
            values={
              Object {
                "totalReplies": 9,
              }
            }
          >
            <span>
              9 replies
            </span>
          </FormattedMessage>
        </span>
      </button>
    </Memo(Button)>
    <Memo(FollowButton)
      className="separated"
      isFollowing={true}
      onClick={[Function]}
    >
      <Memo(Button)
        className="separated FollowButton"
        disabled={false}
        isActive={true}
        onClick={[Function]}
      >
        <button
          className="Button Button___transparent is-active separated FollowButton"
          disabled={false}
          onClick={[Function]}
        >
          <span
            className="Button_label"
          >
            Following
          </span>
        </button>
      </Memo(Button)>
    </Memo(FollowButton)>
    <Connect(injectIntl(Timestamp))
      day="numeric"
      units={
        Array [
          "now",
          "minute",
          "hour",
          "day",
          "week",
        ]
      }
      useTime={false}
      value={1554161504000}
    >
      <injectIntl(Timestamp)
        day="numeric"
        dispatch={[Function]}
        hourCycle="h12"
        units={
          Array [
            "now",
            "minute",
            "hour",
            "day",
            "week",
          ]
        }
        useTime={false}
        value={1554161504000}
      >
        <Timestamp
          day="numeric"
          dispatch={[Function]}
          hour="numeric"
          hourCycle="h12"
          intl={
            Object {
              "$t": [Function],
              "defaultFormats": Object {},
              "defaultLocale": "en",
              "defaultRichTextElements": undefined,
              "fallbackOnEmptyString": true,
              "formatDate": [Function],
              "formatDateTimeRange": [Function],
              "formatDateToParts": [Function],
              "formatDisplayName": [Function],
              "formatList": [Function],
              "formatListToParts": [Function],
              "formatMessage": [Function],
              "formatNumber": [Function],
              "formatNumberToParts": [Function],
              "formatPlural": [Function],
              "formatRelativeTime": [Function],
              "formatTime": [Function],
              "formatTimeToParts": [Function],
              "formats": Object {},
              "formatters": Object {
                "getDateTimeFormat": [Function],
                "getDisplayNames": [Function],
                "getListFormat": [Function],
                "getMessageFormat": [Function],
                "getNumberFormat": [Function],
                "getPluralRules": [Function],
                "getRelativeTimeFormat": [Function],
              },
              "locale": "en",
              "messages": Object {},
              "onError": [Function],
              "onWarn": [Function],
              "textComponent": "span",
              "timeZone": "Etc/UTC",
              "wrapRichTextChunksInFragment": undefined,
            }
          }
          minute="numeric"
          month="long"
          numeric="auto"
          relNearest={1}
          second="numeric"
          style="long"
          timeZoneName="short"
          units={
            Array [
              "now",
              "minute",
              "hour",
              "day",
              "week",
            ]
          }
          useTime={false}
          value={1554161504000}
          weekday="long"
          year="numeric"
        >
          <span
            className="Timestamp separated alt-visible"
          >
            <FormattedMessage
              defaultMessage="Last reply {formatted}"
              id="threading.footer.lastReplyAt"
              values={
                Object {
                  "formatted": <Memo(SemanticTime)
                    value={2019-04-01T23:31:44.000Z}
                  >
                    April 1, 2019
                  </Memo(SemanticTime)>,
                }
              }
            >
              <span>
                Last reply 
                <Memo(SemanticTime)
                  key=".$.1"
                  value={2019-04-01T23:31:44.000Z}
                >
                  <time
                    dateTime="2019-04-01T23:31:44.000"
                  >
                    April 1, 2019
                  </time>
                </Memo(SemanticTime)>
              </span>
            </FormattedMessage>
          </span>
        </Timestamp>
      </injectIntl(Timestamp)>
    </Connect(injectIntl(Timestamp))>
  </div>
</Memo(ThreadFooter)>
`;

exports[`components/threading/channel_threads/thread_footer should show unread indicator 1`] = `
<Memo(ThreadFooter)
  threadId="postthreadid"
>
  <div
    className="ThreadFooter"
  >
    <SimpleTooltip
      content={
        <Memo(MemoizedFormattedMessage)
          defaultMessage="{newReplies, plural, =0 {no unread messages} =1 {one unread message} other {# unread messages}}"
          id="threading.numNewMessages"
          values={
            Object {
              "newReplies": 2,
            }
          }
        />
      }
      id="threadFooterIndicator"
    >
      <OverlayTrigger
        defaultOverlayShown={false}
        delayShow={100}
        overlay={
          <Tooltip
            className="hidden-xs"
            id="threadFooterIndicator"
            placement="top"
          >
            <Memo(MemoizedFormattedMessage)
              defaultMessage="{newReplies, plural, =0 {no unread messages} =1 {one unread message} other {# unread messages}}"
              id="threading.numNewMessages"
              values={
                Object {
                  "newReplies": 2,
                }
              }
            />
          </Tooltip>
        }
        placement="top"
        trigger={
          Array [
            "hover",
            "focus",
          ]
        }
      >
        <div
          className="indicator"
          tabIndex={0}
        >
          <div
            className="dot-unreads"
          />
        </div>
      </OverlayTrigger>
    </SimpleTooltip>
    <Memo(Avatars)
      size="sm"
      userIds={
        Array [
          "5",
          "4",
          "3",
          "2",
          "1",
        ]
      }
    >
      <div
        className="Avatars Avatars___sm"
      >
        <UserAvatar
          key="5"
          size="sm"
          style={
            Object {
              "background": "rgb(240, 240, 241)",
            }
          }
          userId="5"
        >
          <ProfilePopoverController
            src="/api/v4/users/5/image?_=0"
            triggerComponentAs="button"
            triggerComponentClass="style--none rounded-button"
            userId="5"
          >
<<<<<<< HEAD
            <SimpleTooltip
              animation={true}
              content="first.last5"
              id="name-5"
              onEntered={[Function]}
            >
              <OverlayTrigger
                animation={true}
                defaultOverlayShown={false}
                delayShow={100}
                onEntered={[Function]}
                overlay={
                  <Tooltip
                    className="hidden-xs"
                    id="name-5"
                    placement="top"
                  >
                    first.last5
                  </Tooltip>
                }
                placement="top"
                trigger={
                  Array [
                    "hover",
                    "focus",
                  ]
                }
              >
                <RoundButton
                  className="style--none"
                  onClick={[Function]}
                >
                  <button
                    className="RoundButton-dvlhqG gHOQXq style--none"
                    onClick={[Function]}
                  >
                    <Memo(Avatar)
=======
            <button
              aria-expanded="false"
              aria-haspopup="dialog"
              className="style--none rounded-button"
              onClick={[Function]}
              onKeyDown={[Function]}
              onKeyUp={[Function]}
              onMouseDown={[Function]}
              onPointerDown={[Function]}
            >
              <WithTooltip
                id="tooltip-name-5"
                placement="top"
                title="first.last5"
              >
                <OverlayTrigger
                  defaultOverlayShown={false}
                  delay={400}
                  overlay={<Unknown />}
                  placement="top"
                  trigger={
                    Array [
                      "hover",
                      "focus",
                    ]
                  }
                >
                  <OverlayTrigger
                    defaultOverlayShown={false}
                    delay={400}
                    overlay={
                      <OverlayWrapper
                        intl={
                          Object {
                            "$t": [Function],
                            "defaultFormats": Object {},
                            "defaultLocale": "en",
                            "defaultRichTextElements": undefined,
                            "fallbackOnEmptyString": true,
                            "formatDate": [Function],
                            "formatDateTimeRange": [Function],
                            "formatDateToParts": [Function],
                            "formatDisplayName": [Function],
                            "formatList": [Function],
                            "formatListToParts": [Function],
                            "formatMessage": [Function],
                            "formatNumber": [Function],
                            "formatNumberToParts": [Function],
                            "formatPlural": [Function],
                            "formatRelativeTime": [Function],
                            "formatTime": [Function],
                            "formatTimeToParts": [Function],
                            "formats": Object {},
                            "formatters": Object {
                              "getDateTimeFormat": [Function],
                              "getDisplayNames": [Function],
                              "getListFormat": [Function],
                              "getMessageFormat": [Function],
                              "getNumberFormat": [Function],
                              "getPluralRules": [Function],
                              "getRelativeTimeFormat": [Function],
                            },
                            "locale": "en",
                            "messages": Object {},
                            "onError": [Function],
                            "onWarn": [Function],
                            "textComponent": "span",
                            "timeZone": "Etc/UTC",
                            "wrapRichTextChunksInFragment": undefined,
                          }
                        }
                      />
                    }
                    placement="top"
                    trigger={
                      Array [
                        "hover",
                        "focus",
                      ]
                    }
                  >
                    <Memo(Avatar)
                      onBlur={[Function]}
                      onClick={null}
                      onFocus={[Function]}
                      onMouseOut={[Function]}
                      onMouseOver={[Function]}
>>>>>>> 07e4957b
                      size="sm"
                      style={
                        Object {
                          "background": "rgb(240, 240, 241)",
                        }
                      }
                      tabIndex={-1}
                      url="/api/v4/users/5/image?_=0"
                    >
                      <img
                        alt="user profile image"
                        className="Avatar Avatar-sm"
                        loading="lazy"
<<<<<<< HEAD
                        onError={[Function]}
=======
                        onBlur={[Function]}
                        onClick={null}
                        onError={[Function]}
                        onFocus={[Function]}
                        onMouseOut={[Function]}
                        onMouseOver={[Function]}
>>>>>>> 07e4957b
                        src="/api/v4/users/5/image?_=0"
                        style={
                          Object {
                            "background": "rgb(240, 240, 241)",
                          }
                        }
                        tabIndex={-1}
                      />
                    </Memo(Avatar)>
<<<<<<< HEAD
                  </button>
                </RoundButton>
              </OverlayTrigger>
            </SimpleTooltip>
          </OverlayTrigger>
=======
                  </OverlayTrigger>
                </OverlayTrigger>
              </WithTooltip>
            </button>
          </ProfilePopoverController>
>>>>>>> 07e4957b
        </UserAvatar>
        <UserAvatar
          key="4"
          size="sm"
          style={
            Object {
              "background": "rgb(240, 240, 241)",
            }
          }
          userId="4"
        >
          <ProfilePopoverController
            src="/api/v4/users/4/image?_=0"
            triggerComponentAs="button"
            triggerComponentClass="style--none rounded-button"
            userId="4"
          >
<<<<<<< HEAD
            <SimpleTooltip
              animation={true}
              content="first.last4"
              id="name-4"
              onEntered={[Function]}
            >
              <OverlayTrigger
                animation={true}
                defaultOverlayShown={false}
                delayShow={100}
                onEntered={[Function]}
                overlay={
                  <Tooltip
                    className="hidden-xs"
                    id="name-4"
                    placement="top"
                  >
                    first.last4
                  </Tooltip>
                }
                placement="top"
                trigger={
                  Array [
                    "hover",
                    "focus",
                  ]
                }
              >
                <RoundButton
                  className="style--none"
                  onClick={[Function]}
                >
                  <button
                    className="RoundButton-dvlhqG gHOQXq style--none"
                    onClick={[Function]}
                  >
                    <Memo(Avatar)
=======
            <button
              aria-expanded="false"
              aria-haspopup="dialog"
              className="style--none rounded-button"
              onClick={[Function]}
              onKeyDown={[Function]}
              onKeyUp={[Function]}
              onMouseDown={[Function]}
              onPointerDown={[Function]}
            >
              <WithTooltip
                id="tooltip-name-4"
                placement="top"
                title="first.last4"
              >
                <OverlayTrigger
                  defaultOverlayShown={false}
                  delay={400}
                  overlay={<Unknown />}
                  placement="top"
                  trigger={
                    Array [
                      "hover",
                      "focus",
                    ]
                  }
                >
                  <OverlayTrigger
                    defaultOverlayShown={false}
                    delay={400}
                    overlay={
                      <OverlayWrapper
                        intl={
                          Object {
                            "$t": [Function],
                            "defaultFormats": Object {},
                            "defaultLocale": "en",
                            "defaultRichTextElements": undefined,
                            "fallbackOnEmptyString": true,
                            "formatDate": [Function],
                            "formatDateTimeRange": [Function],
                            "formatDateToParts": [Function],
                            "formatDisplayName": [Function],
                            "formatList": [Function],
                            "formatListToParts": [Function],
                            "formatMessage": [Function],
                            "formatNumber": [Function],
                            "formatNumberToParts": [Function],
                            "formatPlural": [Function],
                            "formatRelativeTime": [Function],
                            "formatTime": [Function],
                            "formatTimeToParts": [Function],
                            "formats": Object {},
                            "formatters": Object {
                              "getDateTimeFormat": [Function],
                              "getDisplayNames": [Function],
                              "getListFormat": [Function],
                              "getMessageFormat": [Function],
                              "getNumberFormat": [Function],
                              "getPluralRules": [Function],
                              "getRelativeTimeFormat": [Function],
                            },
                            "locale": "en",
                            "messages": Object {},
                            "onError": [Function],
                            "onWarn": [Function],
                            "textComponent": "span",
                            "timeZone": "Etc/UTC",
                            "wrapRichTextChunksInFragment": undefined,
                          }
                        }
                      />
                    }
                    placement="top"
                    trigger={
                      Array [
                        "hover",
                        "focus",
                      ]
                    }
                  >
                    <Memo(Avatar)
                      onBlur={[Function]}
                      onClick={null}
                      onFocus={[Function]}
                      onMouseOut={[Function]}
                      onMouseOver={[Function]}
>>>>>>> 07e4957b
                      size="sm"
                      style={
                        Object {
                          "background": "rgb(240, 240, 241)",
                        }
                      }
                      tabIndex={-1}
                      url="/api/v4/users/4/image?_=0"
                    >
                      <img
                        alt="user profile image"
                        className="Avatar Avatar-sm"
                        loading="lazy"
<<<<<<< HEAD
                        onError={[Function]}
=======
                        onBlur={[Function]}
                        onClick={null}
                        onError={[Function]}
                        onFocus={[Function]}
                        onMouseOut={[Function]}
                        onMouseOver={[Function]}
>>>>>>> 07e4957b
                        src="/api/v4/users/4/image?_=0"
                        style={
                          Object {
                            "background": "rgb(240, 240, 241)",
                          }
                        }
                        tabIndex={-1}
                      />
                    </Memo(Avatar)>
<<<<<<< HEAD
                  </button>
                </RoundButton>
              </OverlayTrigger>
            </SimpleTooltip>
          </OverlayTrigger>
=======
                  </OverlayTrigger>
                </OverlayTrigger>
              </WithTooltip>
            </button>
          </ProfilePopoverController>
>>>>>>> 07e4957b
        </UserAvatar>
        <UserAvatar
          key="3"
          size="sm"
          style={
            Object {
              "background": "rgb(240, 240, 241)",
            }
          }
          userId="3"
        >
          <ProfilePopoverController
            src="/api/v4/users/3/image?_=0"
            triggerComponentAs="button"
            triggerComponentClass="style--none rounded-button"
            userId="3"
          >
<<<<<<< HEAD
            <SimpleTooltip
              animation={true}
              content="first.last3"
              id="name-3"
              onEntered={[Function]}
            >
              <OverlayTrigger
                animation={true}
                defaultOverlayShown={false}
                delayShow={100}
                onEntered={[Function]}
                overlay={
                  <Tooltip
                    className="hidden-xs"
                    id="name-3"
                    placement="top"
                  >
                    first.last3
                  </Tooltip>
                }
                placement="top"
                trigger={
                  Array [
                    "hover",
                    "focus",
                  ]
                }
              >
                <RoundButton
                  className="style--none"
                  onClick={[Function]}
                >
                  <button
                    className="RoundButton-dvlhqG gHOQXq style--none"
                    onClick={[Function]}
                  >
                    <Memo(Avatar)
=======
            <button
              aria-expanded="false"
              aria-haspopup="dialog"
              className="style--none rounded-button"
              onClick={[Function]}
              onKeyDown={[Function]}
              onKeyUp={[Function]}
              onMouseDown={[Function]}
              onPointerDown={[Function]}
            >
              <WithTooltip
                id="tooltip-name-3"
                placement="top"
                title="first.last3"
              >
                <OverlayTrigger
                  defaultOverlayShown={false}
                  delay={400}
                  overlay={<Unknown />}
                  placement="top"
                  trigger={
                    Array [
                      "hover",
                      "focus",
                    ]
                  }
                >
                  <OverlayTrigger
                    defaultOverlayShown={false}
                    delay={400}
                    overlay={
                      <OverlayWrapper
                        intl={
                          Object {
                            "$t": [Function],
                            "defaultFormats": Object {},
                            "defaultLocale": "en",
                            "defaultRichTextElements": undefined,
                            "fallbackOnEmptyString": true,
                            "formatDate": [Function],
                            "formatDateTimeRange": [Function],
                            "formatDateToParts": [Function],
                            "formatDisplayName": [Function],
                            "formatList": [Function],
                            "formatListToParts": [Function],
                            "formatMessage": [Function],
                            "formatNumber": [Function],
                            "formatNumberToParts": [Function],
                            "formatPlural": [Function],
                            "formatRelativeTime": [Function],
                            "formatTime": [Function],
                            "formatTimeToParts": [Function],
                            "formats": Object {},
                            "formatters": Object {
                              "getDateTimeFormat": [Function],
                              "getDisplayNames": [Function],
                              "getListFormat": [Function],
                              "getMessageFormat": [Function],
                              "getNumberFormat": [Function],
                              "getPluralRules": [Function],
                              "getRelativeTimeFormat": [Function],
                            },
                            "locale": "en",
                            "messages": Object {},
                            "onError": [Function],
                            "onWarn": [Function],
                            "textComponent": "span",
                            "timeZone": "Etc/UTC",
                            "wrapRichTextChunksInFragment": undefined,
                          }
                        }
                      />
                    }
                    placement="top"
                    trigger={
                      Array [
                        "hover",
                        "focus",
                      ]
                    }
                  >
                    <Memo(Avatar)
                      onBlur={[Function]}
                      onClick={null}
                      onFocus={[Function]}
                      onMouseOut={[Function]}
                      onMouseOver={[Function]}
>>>>>>> 07e4957b
                      size="sm"
                      style={
                        Object {
                          "background": "rgb(240, 240, 241)",
                        }
                      }
                      tabIndex={-1}
                      url="/api/v4/users/3/image?_=0"
                    >
                      <img
                        alt="user profile image"
                        className="Avatar Avatar-sm"
                        loading="lazy"
<<<<<<< HEAD
                        onError={[Function]}
=======
                        onBlur={[Function]}
                        onClick={null}
                        onError={[Function]}
                        onFocus={[Function]}
                        onMouseOut={[Function]}
                        onMouseOver={[Function]}
>>>>>>> 07e4957b
                        src="/api/v4/users/3/image?_=0"
                        style={
                          Object {
                            "background": "rgb(240, 240, 241)",
                          }
                        }
                        tabIndex={-1}
                      />
                    </Memo(Avatar)>
<<<<<<< HEAD
                  </button>
                </RoundButton>
              </OverlayTrigger>
            </SimpleTooltip>
          </OverlayTrigger>
=======
                  </OverlayTrigger>
                </OverlayTrigger>
              </WithTooltip>
            </button>
          </ProfilePopoverController>
>>>>>>> 07e4957b
        </UserAvatar>
        <WithTooltip
          id="names-overflow"
          placement="top"
          title="first.last2, first.last1"
        >
          <OverlayTrigger
            defaultOverlayShown={false}
            delay={400}
            overlay={<Unknown />}
            placement="top"
            trigger={
              Array [
                "hover",
                "focus",
              ]
            }
          >
<<<<<<< HEAD
            <Memo(Avatar)
              size="sm"
              style={
                Object {
                  "background": "rgb(240, 240, 241)",
                }
=======
            <OverlayTrigger
              defaultOverlayShown={false}
              delay={400}
              overlay={
                <OverlayWrapper
                  intl={
                    Object {
                      "$t": [Function],
                      "defaultFormats": Object {},
                      "defaultLocale": "en",
                      "defaultRichTextElements": undefined,
                      "fallbackOnEmptyString": true,
                      "formatDate": [Function],
                      "formatDateTimeRange": [Function],
                      "formatDateToParts": [Function],
                      "formatDisplayName": [Function],
                      "formatList": [Function],
                      "formatListToParts": [Function],
                      "formatMessage": [Function],
                      "formatNumber": [Function],
                      "formatNumberToParts": [Function],
                      "formatPlural": [Function],
                      "formatRelativeTime": [Function],
                      "formatTime": [Function],
                      "formatTimeToParts": [Function],
                      "formats": Object {},
                      "formatters": Object {
                        "getDateTimeFormat": [Function],
                        "getDisplayNames": [Function],
                        "getListFormat": [Function],
                        "getMessageFormat": [Function],
                        "getNumberFormat": [Function],
                        "getPluralRules": [Function],
                        "getRelativeTimeFormat": [Function],
                      },
                      "locale": "en",
                      "messages": Object {},
                      "onError": [Function],
                      "onWarn": [Function],
                      "textComponent": "span",
                      "timeZone": "Etc/UTC",
                      "wrapRichTextChunksInFragment": undefined,
                    }
                  }
                />
              }
              placement="top"
              trigger={
                Array [
                  "hover",
                  "focus",
                ]
>>>>>>> 07e4957b
              }
              tabIndex={0}
              text="+2"
            >
              <div
                className="Avatar Avatar-sm Avatar-plain"
                data-content="+2"
                style={
                  Object {
                    "background": "rgb(240, 240, 241)",
                  }
                }
                tabIndex={0}
              />
            </Memo(Avatar)>
          </OverlayTrigger>
        </WithTooltip>
      </div>
    </Memo(Avatars)>
    <Memo(Button)
      className="ReplyButton separated"
      onClick={[Function]}
      prepend={
        <span
          className="icon"
        >
          <i
            className="icon-reply-outline"
          />
        </span>
      }
    >
      <button
        className="Button Button___transparent ReplyButton separated"
        onClick={[Function]}
      >
        <span
          className="Button_prepended"
        >
          <span
            className="icon"
          >
            <i
              className="icon-reply-outline"
            />
          </span>
        </span>
        <span
          className="Button_label"
        >
          <FormattedMessage
            defaultMessage="{totalReplies, plural, =0 {Reply} =1 {# reply} other {# replies}}"
            id="threading.numReplies"
            values={
              Object {
                "totalReplies": 9,
              }
            }
          >
            <span>
              9 replies
            </span>
          </FormattedMessage>
        </span>
      </button>
    </Memo(Button)>
    <Memo(FollowButton)
      className="separated"
      isFollowing={true}
      onClick={[Function]}
    >
      <Memo(Button)
        className="separated FollowButton"
        disabled={false}
        isActive={true}
        onClick={[Function]}
      >
        <button
          className="Button Button___transparent is-active separated FollowButton"
          disabled={false}
          onClick={[Function]}
        >
          <span
            className="Button_label"
          >
            Following
          </span>
        </button>
      </Memo(Button)>
    </Memo(FollowButton)>
    <Connect(injectIntl(Timestamp))
      day="numeric"
      units={
        Array [
          "now",
          "minute",
          "hour",
          "day",
          "week",
        ]
      }
      useTime={false}
      value={1554161504000}
    >
      <injectIntl(Timestamp)
        day="numeric"
        dispatch={[Function]}
        hourCycle="h12"
        units={
          Array [
            "now",
            "minute",
            "hour",
            "day",
            "week",
          ]
        }
        useTime={false}
        value={1554161504000}
      >
        <Timestamp
          day="numeric"
          dispatch={[Function]}
          hour="numeric"
          hourCycle="h12"
          intl={
            Object {
              "$t": [Function],
              "defaultFormats": Object {},
              "defaultLocale": "en",
              "defaultRichTextElements": undefined,
              "fallbackOnEmptyString": true,
              "formatDate": [Function],
              "formatDateTimeRange": [Function],
              "formatDateToParts": [Function],
              "formatDisplayName": [Function],
              "formatList": [Function],
              "formatListToParts": [Function],
              "formatMessage": [Function],
              "formatNumber": [Function],
              "formatNumberToParts": [Function],
              "formatPlural": [Function],
              "formatRelativeTime": [Function],
              "formatTime": [Function],
              "formatTimeToParts": [Function],
              "formats": Object {},
              "formatters": Object {
                "getDateTimeFormat": [Function],
                "getDisplayNames": [Function],
                "getListFormat": [Function],
                "getMessageFormat": [Function],
                "getNumberFormat": [Function],
                "getPluralRules": [Function],
                "getRelativeTimeFormat": [Function],
              },
              "locale": "en",
              "messages": Object {},
              "onError": [Function],
              "onWarn": [Function],
              "textComponent": "span",
              "timeZone": "Etc/UTC",
              "wrapRichTextChunksInFragment": undefined,
            }
          }
          minute="numeric"
          month="long"
          numeric="auto"
          relNearest={1}
          second="numeric"
          style="long"
          timeZoneName="short"
          units={
            Array [
              "now",
              "minute",
              "hour",
              "day",
              "week",
            ]
          }
          useTime={false}
          value={1554161504000}
          weekday="long"
          year="numeric"
        >
          <span
            className="Timestamp separated alt-visible"
          >
            <FormattedMessage
              defaultMessage="Last reply {formatted}"
              id="threading.footer.lastReplyAt"
              values={
                Object {
                  "formatted": <Memo(SemanticTime)
                    value={2019-04-01T23:31:44.000Z}
                  >
                    April 1, 2019
                  </Memo(SemanticTime)>,
                }
              }
            >
              <span>
                Last reply 
                <Memo(SemanticTime)
                  key=".$.1"
                  value={2019-04-01T23:31:44.000Z}
                >
                  <time
                    dateTime="2019-04-01T23:31:44.000"
                  >
                    April 1, 2019
                  </time>
                </Memo(SemanticTime)>
              </span>
            </FormattedMessage>
          </span>
        </Timestamp>
      </injectIntl(Timestamp)>
    </Connect(injectIntl(Timestamp))>
  </div>
</Memo(ThreadFooter)>
`;<|MERGE_RESOLUTION|>--- conflicted
+++ resolved
@@ -79,45 +79,6 @@
             triggerComponentClass="style--none rounded-button"
             userId="5"
           >
-<<<<<<< HEAD
-            <SimpleTooltip
-              animation={true}
-              content="first.last5"
-              id="name-5"
-              onEntered={[Function]}
-            >
-              <OverlayTrigger
-                animation={true}
-                defaultOverlayShown={false}
-                delayShow={100}
-                onEntered={[Function]}
-                overlay={
-                  <Tooltip
-                    className="hidden-xs"
-                    id="name-5"
-                    placement="top"
-                  >
-                    first.last5
-                  </Tooltip>
-                }
-                placement="top"
-                trigger={
-                  Array [
-                    "hover",
-                    "focus",
-                  ]
-                }
-              >
-                <RoundButton
-                  className="style--none"
-                  onClick={[Function]}
-                >
-                  <button
-                    className="RoundButton-dvlhqG gHOQXq style--none"
-                    onClick={[Function]}
-                  >
-                    <Memo(Avatar)
-=======
             <button
               aria-expanded="false"
               aria-haspopup="dialog"
@@ -145,112 +106,34 @@
                     ]
                   }
                 >
-                  <OverlayTrigger
-                    defaultOverlayShown={false}
-                    delay={400}
-                    overlay={
-                      <OverlayWrapper
-                        intl={
-                          Object {
-                            "$t": [Function],
-                            "defaultFormats": Object {},
-                            "defaultLocale": "en",
-                            "defaultRichTextElements": undefined,
-                            "fallbackOnEmptyString": true,
-                            "formatDate": [Function],
-                            "formatDateTimeRange": [Function],
-                            "formatDateToParts": [Function],
-                            "formatDisplayName": [Function],
-                            "formatList": [Function],
-                            "formatListToParts": [Function],
-                            "formatMessage": [Function],
-                            "formatNumber": [Function],
-                            "formatNumberToParts": [Function],
-                            "formatPlural": [Function],
-                            "formatRelativeTime": [Function],
-                            "formatTime": [Function],
-                            "formatTimeToParts": [Function],
-                            "formats": Object {},
-                            "formatters": Object {
-                              "getDateTimeFormat": [Function],
-                              "getDisplayNames": [Function],
-                              "getListFormat": [Function],
-                              "getMessageFormat": [Function],
-                              "getNumberFormat": [Function],
-                              "getPluralRules": [Function],
-                              "getRelativeTimeFormat": [Function],
-                            },
-                            "locale": "en",
-                            "messages": Object {},
-                            "onError": [Function],
-                            "onWarn": [Function],
-                            "textComponent": "span",
-                            "timeZone": "Etc/UTC",
-                            "wrapRichTextChunksInFragment": undefined,
-                          }
-                        }
-                      />
+                  <Memo(Avatar)
+                    size="sm"
+                    style={
+                      Object {
+                        "background": "rgb(240, 240, 241)",
+                      }
                     }
-                    placement="top"
-                    trigger={
-                      Array [
-                        "hover",
-                        "focus",
-                      ]
-                    }
+                    tabIndex={-1}
+                    url="/api/v4/users/5/image?_=0"
                   >
-                    <Memo(Avatar)
-                      onBlur={[Function]}
-                      onClick={null}
-                      onFocus={[Function]}
-                      onMouseOut={[Function]}
-                      onMouseOver={[Function]}
->>>>>>> 07e4957b
-                      size="sm"
+                    <img
+                      alt="user profile image"
+                      className="Avatar Avatar-sm"
+                      loading="lazy"
+                      onError={[Function]}
+                      src="/api/v4/users/5/image?_=0"
                       style={
                         Object {
                           "background": "rgb(240, 240, 241)",
                         }
                       }
                       tabIndex={-1}
-                      url="/api/v4/users/5/image?_=0"
-                    >
-                      <img
-                        alt="user profile image"
-                        className="Avatar Avatar-sm"
-                        loading="lazy"
-<<<<<<< HEAD
-                        onError={[Function]}
-=======
-                        onBlur={[Function]}
-                        onClick={null}
-                        onError={[Function]}
-                        onFocus={[Function]}
-                        onMouseOut={[Function]}
-                        onMouseOver={[Function]}
->>>>>>> 07e4957b
-                        src="/api/v4/users/5/image?_=0"
-                        style={
-                          Object {
-                            "background": "rgb(240, 240, 241)",
-                          }
-                        }
-                        tabIndex={-1}
-                      />
-                    </Memo(Avatar)>
-<<<<<<< HEAD
-                  </button>
-                </RoundButton>
-              </OverlayTrigger>
-            </SimpleTooltip>
-          </OverlayTrigger>
-=======
-                  </OverlayTrigger>
+                    />
+                  </Memo(Avatar)>
                 </OverlayTrigger>
               </WithTooltip>
             </button>
           </ProfilePopoverController>
->>>>>>> 07e4957b
         </UserAvatar>
         <UserAvatar
           key="4"
@@ -268,45 +151,6 @@
             triggerComponentClass="style--none rounded-button"
             userId="4"
           >
-<<<<<<< HEAD
-            <SimpleTooltip
-              animation={true}
-              content="first.last4"
-              id="name-4"
-              onEntered={[Function]}
-            >
-              <OverlayTrigger
-                animation={true}
-                defaultOverlayShown={false}
-                delayShow={100}
-                onEntered={[Function]}
-                overlay={
-                  <Tooltip
-                    className="hidden-xs"
-                    id="name-4"
-                    placement="top"
-                  >
-                    first.last4
-                  </Tooltip>
-                }
-                placement="top"
-                trigger={
-                  Array [
-                    "hover",
-                    "focus",
-                  ]
-                }
-              >
-                <RoundButton
-                  className="style--none"
-                  onClick={[Function]}
-                >
-                  <button
-                    className="RoundButton-dvlhqG gHOQXq style--none"
-                    onClick={[Function]}
-                  >
-                    <Memo(Avatar)
-=======
             <button
               aria-expanded="false"
               aria-haspopup="dialog"
@@ -334,112 +178,34 @@
                     ]
                   }
                 >
-                  <OverlayTrigger
-                    defaultOverlayShown={false}
-                    delay={400}
-                    overlay={
-                      <OverlayWrapper
-                        intl={
-                          Object {
-                            "$t": [Function],
-                            "defaultFormats": Object {},
-                            "defaultLocale": "en",
-                            "defaultRichTextElements": undefined,
-                            "fallbackOnEmptyString": true,
-                            "formatDate": [Function],
-                            "formatDateTimeRange": [Function],
-                            "formatDateToParts": [Function],
-                            "formatDisplayName": [Function],
-                            "formatList": [Function],
-                            "formatListToParts": [Function],
-                            "formatMessage": [Function],
-                            "formatNumber": [Function],
-                            "formatNumberToParts": [Function],
-                            "formatPlural": [Function],
-                            "formatRelativeTime": [Function],
-                            "formatTime": [Function],
-                            "formatTimeToParts": [Function],
-                            "formats": Object {},
-                            "formatters": Object {
-                              "getDateTimeFormat": [Function],
-                              "getDisplayNames": [Function],
-                              "getListFormat": [Function],
-                              "getMessageFormat": [Function],
-                              "getNumberFormat": [Function],
-                              "getPluralRules": [Function],
-                              "getRelativeTimeFormat": [Function],
-                            },
-                            "locale": "en",
-                            "messages": Object {},
-                            "onError": [Function],
-                            "onWarn": [Function],
-                            "textComponent": "span",
-                            "timeZone": "Etc/UTC",
-                            "wrapRichTextChunksInFragment": undefined,
-                          }
-                        }
-                      />
+                  <Memo(Avatar)
+                    size="sm"
+                    style={
+                      Object {
+                        "background": "rgb(240, 240, 241)",
+                      }
                     }
-                    placement="top"
-                    trigger={
-                      Array [
-                        "hover",
-                        "focus",
-                      ]
-                    }
+                    tabIndex={-1}
+                    url="/api/v4/users/4/image?_=0"
                   >
-                    <Memo(Avatar)
-                      onBlur={[Function]}
-                      onClick={null}
-                      onFocus={[Function]}
-                      onMouseOut={[Function]}
-                      onMouseOver={[Function]}
->>>>>>> 07e4957b
-                      size="sm"
+                    <img
+                      alt="user profile image"
+                      className="Avatar Avatar-sm"
+                      loading="lazy"
+                      onError={[Function]}
+                      src="/api/v4/users/4/image?_=0"
                       style={
                         Object {
                           "background": "rgb(240, 240, 241)",
                         }
                       }
                       tabIndex={-1}
-                      url="/api/v4/users/4/image?_=0"
-                    >
-                      <img
-                        alt="user profile image"
-                        className="Avatar Avatar-sm"
-                        loading="lazy"
-<<<<<<< HEAD
-                        onError={[Function]}
-=======
-                        onBlur={[Function]}
-                        onClick={null}
-                        onError={[Function]}
-                        onFocus={[Function]}
-                        onMouseOut={[Function]}
-                        onMouseOver={[Function]}
->>>>>>> 07e4957b
-                        src="/api/v4/users/4/image?_=0"
-                        style={
-                          Object {
-                            "background": "rgb(240, 240, 241)",
-                          }
-                        }
-                        tabIndex={-1}
-                      />
-                    </Memo(Avatar)>
-<<<<<<< HEAD
-                  </button>
-                </RoundButton>
-              </OverlayTrigger>
-            </SimpleTooltip>
-          </OverlayTrigger>
-=======
-                  </OverlayTrigger>
+                    />
+                  </Memo(Avatar)>
                 </OverlayTrigger>
               </WithTooltip>
             </button>
           </ProfilePopoverController>
->>>>>>> 07e4957b
         </UserAvatar>
         <UserAvatar
           key="3"
@@ -457,45 +223,6 @@
             triggerComponentClass="style--none rounded-button"
             userId="3"
           >
-<<<<<<< HEAD
-            <SimpleTooltip
-              animation={true}
-              content="first.last3"
-              id="name-3"
-              onEntered={[Function]}
-            >
-              <OverlayTrigger
-                animation={true}
-                defaultOverlayShown={false}
-                delayShow={100}
-                onEntered={[Function]}
-                overlay={
-                  <Tooltip
-                    className="hidden-xs"
-                    id="name-3"
-                    placement="top"
-                  >
-                    first.last3
-                  </Tooltip>
-                }
-                placement="top"
-                trigger={
-                  Array [
-                    "hover",
-                    "focus",
-                  ]
-                }
-              >
-                <RoundButton
-                  className="style--none"
-                  onClick={[Function]}
-                >
-                  <button
-                    className="RoundButton-dvlhqG gHOQXq style--none"
-                    onClick={[Function]}
-                  >
-                    <Memo(Avatar)
-=======
             <button
               aria-expanded="false"
               aria-haspopup="dialog"
@@ -523,112 +250,34 @@
                     ]
                   }
                 >
-                  <OverlayTrigger
-                    defaultOverlayShown={false}
-                    delay={400}
-                    overlay={
-                      <OverlayWrapper
-                        intl={
-                          Object {
-                            "$t": [Function],
-                            "defaultFormats": Object {},
-                            "defaultLocale": "en",
-                            "defaultRichTextElements": undefined,
-                            "fallbackOnEmptyString": true,
-                            "formatDate": [Function],
-                            "formatDateTimeRange": [Function],
-                            "formatDateToParts": [Function],
-                            "formatDisplayName": [Function],
-                            "formatList": [Function],
-                            "formatListToParts": [Function],
-                            "formatMessage": [Function],
-                            "formatNumber": [Function],
-                            "formatNumberToParts": [Function],
-                            "formatPlural": [Function],
-                            "formatRelativeTime": [Function],
-                            "formatTime": [Function],
-                            "formatTimeToParts": [Function],
-                            "formats": Object {},
-                            "formatters": Object {
-                              "getDateTimeFormat": [Function],
-                              "getDisplayNames": [Function],
-                              "getListFormat": [Function],
-                              "getMessageFormat": [Function],
-                              "getNumberFormat": [Function],
-                              "getPluralRules": [Function],
-                              "getRelativeTimeFormat": [Function],
-                            },
-                            "locale": "en",
-                            "messages": Object {},
-                            "onError": [Function],
-                            "onWarn": [Function],
-                            "textComponent": "span",
-                            "timeZone": "Etc/UTC",
-                            "wrapRichTextChunksInFragment": undefined,
-                          }
-                        }
-                      />
+                  <Memo(Avatar)
+                    size="sm"
+                    style={
+                      Object {
+                        "background": "rgb(240, 240, 241)",
+                      }
                     }
-                    placement="top"
-                    trigger={
-                      Array [
-                        "hover",
-                        "focus",
-                      ]
-                    }
+                    tabIndex={-1}
+                    url="/api/v4/users/3/image?_=0"
                   >
-                    <Memo(Avatar)
-                      onBlur={[Function]}
-                      onClick={null}
-                      onFocus={[Function]}
-                      onMouseOut={[Function]}
-                      onMouseOver={[Function]}
->>>>>>> 07e4957b
-                      size="sm"
+                    <img
+                      alt="user profile image"
+                      className="Avatar Avatar-sm"
+                      loading="lazy"
+                      onError={[Function]}
+                      src="/api/v4/users/3/image?_=0"
                       style={
                         Object {
                           "background": "rgb(240, 240, 241)",
                         }
                       }
                       tabIndex={-1}
-                      url="/api/v4/users/3/image?_=0"
-                    >
-                      <img
-                        alt="user profile image"
-                        className="Avatar Avatar-sm"
-                        loading="lazy"
-<<<<<<< HEAD
-                        onError={[Function]}
-=======
-                        onBlur={[Function]}
-                        onClick={null}
-                        onError={[Function]}
-                        onFocus={[Function]}
-                        onMouseOut={[Function]}
-                        onMouseOver={[Function]}
->>>>>>> 07e4957b
-                        src="/api/v4/users/3/image?_=0"
-                        style={
-                          Object {
-                            "background": "rgb(240, 240, 241)",
-                          }
-                        }
-                        tabIndex={-1}
-                      />
-                    </Memo(Avatar)>
-<<<<<<< HEAD
-                  </button>
-                </RoundButton>
-              </OverlayTrigger>
-            </SimpleTooltip>
-          </OverlayTrigger>
-=======
-                  </OverlayTrigger>
+                    />
+                  </Memo(Avatar)>
                 </OverlayTrigger>
               </WithTooltip>
             </button>
           </ProfilePopoverController>
->>>>>>> 07e4957b
         </UserAvatar>
         <WithTooltip
           id="names-overflow"
@@ -647,67 +296,12 @@
               ]
             }
           >
-<<<<<<< HEAD
             <Memo(Avatar)
               size="sm"
               style={
                 Object {
                   "background": "rgb(240, 240, 241)",
                 }
-=======
-            <OverlayTrigger
-              defaultOverlayShown={false}
-              delay={400}
-              overlay={
-                <OverlayWrapper
-                  intl={
-                    Object {
-                      "$t": [Function],
-                      "defaultFormats": Object {},
-                      "defaultLocale": "en",
-                      "defaultRichTextElements": undefined,
-                      "fallbackOnEmptyString": true,
-                      "formatDate": [Function],
-                      "formatDateTimeRange": [Function],
-                      "formatDateToParts": [Function],
-                      "formatDisplayName": [Function],
-                      "formatList": [Function],
-                      "formatListToParts": [Function],
-                      "formatMessage": [Function],
-                      "formatNumber": [Function],
-                      "formatNumberToParts": [Function],
-                      "formatPlural": [Function],
-                      "formatRelativeTime": [Function],
-                      "formatTime": [Function],
-                      "formatTimeToParts": [Function],
-                      "formats": Object {},
-                      "formatters": Object {
-                        "getDateTimeFormat": [Function],
-                        "getDisplayNames": [Function],
-                        "getListFormat": [Function],
-                        "getMessageFormat": [Function],
-                        "getNumberFormat": [Function],
-                        "getPluralRules": [Function],
-                        "getRelativeTimeFormat": [Function],
-                      },
-                      "locale": "en",
-                      "messages": Object {},
-                      "onError": [Function],
-                      "onWarn": [Function],
-                      "textComponent": "span",
-                      "timeZone": "Etc/UTC",
-                      "wrapRichTextChunksInFragment": undefined,
-                    }
-                  }
-                />
-              }
-              placement="top"
-              trigger={
-                Array [
-                  "hover",
-                  "focus",
-                ]
->>>>>>> 07e4957b
               }
               tabIndex={0}
               text="+2"
@@ -1021,45 +615,6 @@
             triggerComponentClass="style--none rounded-button"
             userId="5"
           >
-<<<<<<< HEAD
-            <SimpleTooltip
-              animation={true}
-              content="first.last5"
-              id="name-5"
-              onEntered={[Function]}
-            >
-              <OverlayTrigger
-                animation={true}
-                defaultOverlayShown={false}
-                delayShow={100}
-                onEntered={[Function]}
-                overlay={
-                  <Tooltip
-                    className="hidden-xs"
-                    id="name-5"
-                    placement="top"
-                  >
-                    first.last5
-                  </Tooltip>
-                }
-                placement="top"
-                trigger={
-                  Array [
-                    "hover",
-                    "focus",
-                  ]
-                }
-              >
-                <RoundButton
-                  className="style--none"
-                  onClick={[Function]}
-                >
-                  <button
-                    className="RoundButton-dvlhqG gHOQXq style--none"
-                    onClick={[Function]}
-                  >
-                    <Memo(Avatar)
-=======
             <button
               aria-expanded="false"
               aria-haspopup="dialog"
@@ -1087,112 +642,34 @@
                     ]
                   }
                 >
-                  <OverlayTrigger
-                    defaultOverlayShown={false}
-                    delay={400}
-                    overlay={
-                      <OverlayWrapper
-                        intl={
-                          Object {
-                            "$t": [Function],
-                            "defaultFormats": Object {},
-                            "defaultLocale": "en",
-                            "defaultRichTextElements": undefined,
-                            "fallbackOnEmptyString": true,
-                            "formatDate": [Function],
-                            "formatDateTimeRange": [Function],
-                            "formatDateToParts": [Function],
-                            "formatDisplayName": [Function],
-                            "formatList": [Function],
-                            "formatListToParts": [Function],
-                            "formatMessage": [Function],
-                            "formatNumber": [Function],
-                            "formatNumberToParts": [Function],
-                            "formatPlural": [Function],
-                            "formatRelativeTime": [Function],
-                            "formatTime": [Function],
-                            "formatTimeToParts": [Function],
-                            "formats": Object {},
-                            "formatters": Object {
-                              "getDateTimeFormat": [Function],
-                              "getDisplayNames": [Function],
-                              "getListFormat": [Function],
-                              "getMessageFormat": [Function],
-                              "getNumberFormat": [Function],
-                              "getPluralRules": [Function],
-                              "getRelativeTimeFormat": [Function],
-                            },
-                            "locale": "en",
-                            "messages": Object {},
-                            "onError": [Function],
-                            "onWarn": [Function],
-                            "textComponent": "span",
-                            "timeZone": "Etc/UTC",
-                            "wrapRichTextChunksInFragment": undefined,
-                          }
-                        }
-                      />
+                  <Memo(Avatar)
+                    size="sm"
+                    style={
+                      Object {
+                        "background": "rgb(240, 240, 241)",
+                      }
                     }
-                    placement="top"
-                    trigger={
-                      Array [
-                        "hover",
-                        "focus",
-                      ]
-                    }
+                    tabIndex={-1}
+                    url="/api/v4/users/5/image?_=0"
                   >
-                    <Memo(Avatar)
-                      onBlur={[Function]}
-                      onClick={null}
-                      onFocus={[Function]}
-                      onMouseOut={[Function]}
-                      onMouseOver={[Function]}
->>>>>>> 07e4957b
-                      size="sm"
+                    <img
+                      alt="user profile image"
+                      className="Avatar Avatar-sm"
+                      loading="lazy"
+                      onError={[Function]}
+                      src="/api/v4/users/5/image?_=0"
                       style={
                         Object {
                           "background": "rgb(240, 240, 241)",
                         }
                       }
                       tabIndex={-1}
-                      url="/api/v4/users/5/image?_=0"
-                    >
-                      <img
-                        alt="user profile image"
-                        className="Avatar Avatar-sm"
-                        loading="lazy"
-<<<<<<< HEAD
-                        onError={[Function]}
-=======
-                        onBlur={[Function]}
-                        onClick={null}
-                        onError={[Function]}
-                        onFocus={[Function]}
-                        onMouseOut={[Function]}
-                        onMouseOver={[Function]}
->>>>>>> 07e4957b
-                        src="/api/v4/users/5/image?_=0"
-                        style={
-                          Object {
-                            "background": "rgb(240, 240, 241)",
-                          }
-                        }
-                        tabIndex={-1}
-                      />
-                    </Memo(Avatar)>
-<<<<<<< HEAD
-                  </button>
-                </RoundButton>
-              </OverlayTrigger>
-            </SimpleTooltip>
-          </OverlayTrigger>
-=======
-                  </OverlayTrigger>
+                    />
+                  </Memo(Avatar)>
                 </OverlayTrigger>
               </WithTooltip>
             </button>
           </ProfilePopoverController>
->>>>>>> 07e4957b
         </UserAvatar>
         <UserAvatar
           key="4"
@@ -1210,45 +687,6 @@
             triggerComponentClass="style--none rounded-button"
             userId="4"
           >
-<<<<<<< HEAD
-            <SimpleTooltip
-              animation={true}
-              content="first.last4"
-              id="name-4"
-              onEntered={[Function]}
-            >
-              <OverlayTrigger
-                animation={true}
-                defaultOverlayShown={false}
-                delayShow={100}
-                onEntered={[Function]}
-                overlay={
-                  <Tooltip
-                    className="hidden-xs"
-                    id="name-4"
-                    placement="top"
-                  >
-                    first.last4
-                  </Tooltip>
-                }
-                placement="top"
-                trigger={
-                  Array [
-                    "hover",
-                    "focus",
-                  ]
-                }
-              >
-                <RoundButton
-                  className="style--none"
-                  onClick={[Function]}
-                >
-                  <button
-                    className="RoundButton-dvlhqG gHOQXq style--none"
-                    onClick={[Function]}
-                  >
-                    <Memo(Avatar)
-=======
             <button
               aria-expanded="false"
               aria-haspopup="dialog"
@@ -1276,112 +714,34 @@
                     ]
                   }
                 >
-                  <OverlayTrigger
-                    defaultOverlayShown={false}
-                    delay={400}
-                    overlay={
-                      <OverlayWrapper
-                        intl={
-                          Object {
-                            "$t": [Function],
-                            "defaultFormats": Object {},
-                            "defaultLocale": "en",
-                            "defaultRichTextElements": undefined,
-                            "fallbackOnEmptyString": true,
-                            "formatDate": [Function],
-                            "formatDateTimeRange": [Function],
-                            "formatDateToParts": [Function],
-                            "formatDisplayName": [Function],
-                            "formatList": [Function],
-                            "formatListToParts": [Function],
-                            "formatMessage": [Function],
-                            "formatNumber": [Function],
-                            "formatNumberToParts": [Function],
-                            "formatPlural": [Function],
-                            "formatRelativeTime": [Function],
-                            "formatTime": [Function],
-                            "formatTimeToParts": [Function],
-                            "formats": Object {},
-                            "formatters": Object {
-                              "getDateTimeFormat": [Function],
-                              "getDisplayNames": [Function],
-                              "getListFormat": [Function],
-                              "getMessageFormat": [Function],
-                              "getNumberFormat": [Function],
-                              "getPluralRules": [Function],
-                              "getRelativeTimeFormat": [Function],
-                            },
-                            "locale": "en",
-                            "messages": Object {},
-                            "onError": [Function],
-                            "onWarn": [Function],
-                            "textComponent": "span",
-                            "timeZone": "Etc/UTC",
-                            "wrapRichTextChunksInFragment": undefined,
-                          }
-                        }
-                      />
+                  <Memo(Avatar)
+                    size="sm"
+                    style={
+                      Object {
+                        "background": "rgb(240, 240, 241)",
+                      }
                     }
-                    placement="top"
-                    trigger={
-                      Array [
-                        "hover",
-                        "focus",
-                      ]
-                    }
+                    tabIndex={-1}
+                    url="/api/v4/users/4/image?_=0"
                   >
-                    <Memo(Avatar)
-                      onBlur={[Function]}
-                      onClick={null}
-                      onFocus={[Function]}
-                      onMouseOut={[Function]}
-                      onMouseOver={[Function]}
->>>>>>> 07e4957b
-                      size="sm"
+                    <img
+                      alt="user profile image"
+                      className="Avatar Avatar-sm"
+                      loading="lazy"
+                      onError={[Function]}
+                      src="/api/v4/users/4/image?_=0"
                       style={
                         Object {
                           "background": "rgb(240, 240, 241)",
                         }
                       }
                       tabIndex={-1}
-                      url="/api/v4/users/4/image?_=0"
-                    >
-                      <img
-                        alt="user profile image"
-                        className="Avatar Avatar-sm"
-                        loading="lazy"
-<<<<<<< HEAD
-                        onError={[Function]}
-=======
-                        onBlur={[Function]}
-                        onClick={null}
-                        onError={[Function]}
-                        onFocus={[Function]}
-                        onMouseOut={[Function]}
-                        onMouseOver={[Function]}
->>>>>>> 07e4957b
-                        src="/api/v4/users/4/image?_=0"
-                        style={
-                          Object {
-                            "background": "rgb(240, 240, 241)",
-                          }
-                        }
-                        tabIndex={-1}
-                      />
-                    </Memo(Avatar)>
-<<<<<<< HEAD
-                  </button>
-                </RoundButton>
-              </OverlayTrigger>
-            </SimpleTooltip>
-          </OverlayTrigger>
-=======
-                  </OverlayTrigger>
+                    />
+                  </Memo(Avatar)>
                 </OverlayTrigger>
               </WithTooltip>
             </button>
           </ProfilePopoverController>
->>>>>>> 07e4957b
         </UserAvatar>
         <UserAvatar
           key="3"
@@ -1399,45 +759,6 @@
             triggerComponentClass="style--none rounded-button"
             userId="3"
           >
-<<<<<<< HEAD
-            <SimpleTooltip
-              animation={true}
-              content="first.last3"
-              id="name-3"
-              onEntered={[Function]}
-            >
-              <OverlayTrigger
-                animation={true}
-                defaultOverlayShown={false}
-                delayShow={100}
-                onEntered={[Function]}
-                overlay={
-                  <Tooltip
-                    className="hidden-xs"
-                    id="name-3"
-                    placement="top"
-                  >
-                    first.last3
-                  </Tooltip>
-                }
-                placement="top"
-                trigger={
-                  Array [
-                    "hover",
-                    "focus",
-                  ]
-                }
-              >
-                <RoundButton
-                  className="style--none"
-                  onClick={[Function]}
-                >
-                  <button
-                    className="RoundButton-dvlhqG gHOQXq style--none"
-                    onClick={[Function]}
-                  >
-                    <Memo(Avatar)
-=======
             <button
               aria-expanded="false"
               aria-haspopup="dialog"
@@ -1465,112 +786,34 @@
                     ]
                   }
                 >
-                  <OverlayTrigger
-                    defaultOverlayShown={false}
-                    delay={400}
-                    overlay={
-                      <OverlayWrapper
-                        intl={
-                          Object {
-                            "$t": [Function],
-                            "defaultFormats": Object {},
-                            "defaultLocale": "en",
-                            "defaultRichTextElements": undefined,
-                            "fallbackOnEmptyString": true,
-                            "formatDate": [Function],
-                            "formatDateTimeRange": [Function],
-                            "formatDateToParts": [Function],
-                            "formatDisplayName": [Function],
-                            "formatList": [Function],
-                            "formatListToParts": [Function],
-                            "formatMessage": [Function],
-                            "formatNumber": [Function],
-                            "formatNumberToParts": [Function],
-                            "formatPlural": [Function],
-                            "formatRelativeTime": [Function],
-                            "formatTime": [Function],
-                            "formatTimeToParts": [Function],
-                            "formats": Object {},
-                            "formatters": Object {
-                              "getDateTimeFormat": [Function],
-                              "getDisplayNames": [Function],
-                              "getListFormat": [Function],
-                              "getMessageFormat": [Function],
-                              "getNumberFormat": [Function],
-                              "getPluralRules": [Function],
-                              "getRelativeTimeFormat": [Function],
-                            },
-                            "locale": "en",
-                            "messages": Object {},
-                            "onError": [Function],
-                            "onWarn": [Function],
-                            "textComponent": "span",
-                            "timeZone": "Etc/UTC",
-                            "wrapRichTextChunksInFragment": undefined,
-                          }
-                        }
-                      />
+                  <Memo(Avatar)
+                    size="sm"
+                    style={
+                      Object {
+                        "background": "rgb(240, 240, 241)",
+                      }
                     }
-                    placement="top"
-                    trigger={
-                      Array [
-                        "hover",
-                        "focus",
-                      ]
-                    }
+                    tabIndex={-1}
+                    url="/api/v4/users/3/image?_=0"
                   >
-                    <Memo(Avatar)
-                      onBlur={[Function]}
-                      onClick={null}
-                      onFocus={[Function]}
-                      onMouseOut={[Function]}
-                      onMouseOver={[Function]}
->>>>>>> 07e4957b
-                      size="sm"
+                    <img
+                      alt="user profile image"
+                      className="Avatar Avatar-sm"
+                      loading="lazy"
+                      onError={[Function]}
+                      src="/api/v4/users/3/image?_=0"
                       style={
                         Object {
                           "background": "rgb(240, 240, 241)",
                         }
                       }
                       tabIndex={-1}
-                      url="/api/v4/users/3/image?_=0"
-                    >
-                      <img
-                        alt="user profile image"
-                        className="Avatar Avatar-sm"
-                        loading="lazy"
-<<<<<<< HEAD
-                        onError={[Function]}
-=======
-                        onBlur={[Function]}
-                        onClick={null}
-                        onError={[Function]}
-                        onFocus={[Function]}
-                        onMouseOut={[Function]}
-                        onMouseOver={[Function]}
->>>>>>> 07e4957b
-                        src="/api/v4/users/3/image?_=0"
-                        style={
-                          Object {
-                            "background": "rgb(240, 240, 241)",
-                          }
-                        }
-                        tabIndex={-1}
-                      />
-                    </Memo(Avatar)>
-<<<<<<< HEAD
-                  </button>
-                </RoundButton>
-              </OverlayTrigger>
-            </SimpleTooltip>
-          </OverlayTrigger>
-=======
-                  </OverlayTrigger>
+                    />
+                  </Memo(Avatar)>
                 </OverlayTrigger>
               </WithTooltip>
             </button>
           </ProfilePopoverController>
->>>>>>> 07e4957b
         </UserAvatar>
         <WithTooltip
           id="names-overflow"
@@ -1589,67 +832,12 @@
               ]
             }
           >
-<<<<<<< HEAD
             <Memo(Avatar)
               size="sm"
               style={
                 Object {
                   "background": "rgb(240, 240, 241)",
                 }
-=======
-            <OverlayTrigger
-              defaultOverlayShown={false}
-              delay={400}
-              overlay={
-                <OverlayWrapper
-                  intl={
-                    Object {
-                      "$t": [Function],
-                      "defaultFormats": Object {},
-                      "defaultLocale": "en",
-                      "defaultRichTextElements": undefined,
-                      "fallbackOnEmptyString": true,
-                      "formatDate": [Function],
-                      "formatDateTimeRange": [Function],
-                      "formatDateToParts": [Function],
-                      "formatDisplayName": [Function],
-                      "formatList": [Function],
-                      "formatListToParts": [Function],
-                      "formatMessage": [Function],
-                      "formatNumber": [Function],
-                      "formatNumberToParts": [Function],
-                      "formatPlural": [Function],
-                      "formatRelativeTime": [Function],
-                      "formatTime": [Function],
-                      "formatTimeToParts": [Function],
-                      "formats": Object {},
-                      "formatters": Object {
-                        "getDateTimeFormat": [Function],
-                        "getDisplayNames": [Function],
-                        "getListFormat": [Function],
-                        "getMessageFormat": [Function],
-                        "getNumberFormat": [Function],
-                        "getPluralRules": [Function],
-                        "getRelativeTimeFormat": [Function],
-                      },
-                      "locale": "en",
-                      "messages": Object {},
-                      "onError": [Function],
-                      "onWarn": [Function],
-                      "textComponent": "span",
-                      "timeZone": "Etc/UTC",
-                      "wrapRichTextChunksInFragment": undefined,
-                    }
-                  }
-                />
-              }
-              placement="top"
-              trigger={
-                Array [
-                  "hover",
-                  "focus",
-                ]
->>>>>>> 07e4957b
               }
               tabIndex={0}
               text="+2"

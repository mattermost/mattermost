// Copyright (c) 2015-present Mattermost, Inc. All Rights Reserved.
// See LICENSE.txt for license information.

import classNames from 'classnames';
import React, {memo, useCallback, useEffect, useMemo, useRef} from 'react';
import type {MouseEvent, KeyboardEvent} from 'react';
import {FormattedMessage, useIntl} from 'react-intl';
import {useDispatch, useSelector} from 'react-redux';

import {DotsVerticalIcon} from '@mattermost/compass-icons/components';
import type {Channel} from '@mattermost/types/channels';
import type {Post} from '@mattermost/types/posts';
import {PostPriority} from '@mattermost/types/posts';
import type {UserThread} from '@mattermost/types/threads';

import {getChannel as fetchChannel} from 'mattermost-redux/actions/channels';
import {markLastPostInThreadAsUnread, updateThreadRead} from 'mattermost-redux/actions/threads';
import {getMissingProfilesByIds} from 'mattermost-redux/actions/users';
import {Posts} from 'mattermost-redux/constants';
import {getCurrentUserId} from 'mattermost-redux/selectors/entities/users';
import {ensureString} from 'mattermost-redux/utils/post_utils';

import {manuallyMarkThreadAsUnread} from 'actions/views/threads';

import Markdown from 'components/markdown';
import PostHeaderTranslateIcon from 'components/post/post_header_translate_icon';
import {makeGetMentionKeysForPost} from 'components/post_markdown';
import PriorityBadge from 'components/post_priority/post_priority_badge';
import Button from 'components/threading/common/button';
import Timestamp from 'components/timestamp';
import Tag from 'components/widgets/tag/tag';
import Avatars from 'components/widgets/users/avatars';
import WithTooltip from 'components/with_tooltip';

<<<<<<< HEAD
import {CrtTutorialSteps, Preferences} from 'utils/constants';
import {getPostTranslation} from 'utils/post_utils';
=======
>>>>>>> 14f5fd84
import * as Utils from 'utils/utils';

import type {GlobalState} from 'types/store';

import Attachment from './attachments';

import {THREADING_TIME} from '../../common/options';
import {useThreadRouting} from '../../hooks';
import ThreadMenu from '../thread_menu';

import './thread_item.scss';

export type OwnProps = {
    isSelected: boolean;
    threadId: UserThread['id'];
    style?: React.CSSProperties;
    isFirstThreadInList: boolean;
};

type Props = {
    channel?: Channel;
    currentRelativeTeamUrl?: string;
    displayName?: string;
    post?: Post;
    postsInThread?: Post[];
    thread?: UserThread | null;
    isPostPriorityEnabled?: boolean;
    isChannelAutotranslated?: boolean;
};

const markdownPreviewOptions = {
    singleline: true,
    mentionHighlight: false,
    atMentions: true,
};

function ThreadItem({
    channel,
    currentRelativeTeamUrl,
    displayName,
    isSelected,
    post,
    postsInThread,
    style,
    thread,
    threadId,
    isFirstThreadInList,
    isPostPriorityEnabled,
    isChannelAutotranslated,
}: Props & OwnProps): React.ReactElement|null {
    const dispatch = useDispatch();
    const {select, goToInChannel, currentTeamId} = useThreadRouting();
<<<<<<< HEAD
    const {formatMessage, locale} = useIntl();
    const isMobileView = useSelector(getIsMobileView);
=======
    const {formatMessage} = useIntl();
>>>>>>> 14f5fd84
    const currentUserId = useSelector(getCurrentUserId);
    const msgDeleted = formatMessage({id: 'post_body.deleted', defaultMessage: '(message deleted)'});
    const postAuthor = ensureString(post?.props?.override_username) || displayName;
    const getMentionKeysForPost = useMemo(() => makeGetMentionKeysForPost(), []);
    const mentionsKeys = useSelector((state: GlobalState) => getMentionKeysForPost(state, post, channel));
    const ref = useRef<HTMLDivElement>(null);

    useEffect(() => {
        if (channel?.teammate_id) {
            dispatch(getMissingProfilesByIds([channel.teammate_id]));
        }
    }, [channel?.teammate_id]);

    useEffect(() => {
        if (!channel && thread?.post.channel_id) {
            dispatch(fetchChannel(thread.post.channel_id));
        }
    }, [channel, thread?.post.channel_id]);

    useEffect(() => {
        if (isSelected) {
            ref.current?.focus();
        }
    }, [isSelected, threadId]);

    const participantIds = useMemo(() => {
        const ids = (thread?.participants || []).flatMap(({id}) => {
            if (id === post?.user_id) {
                return [];
            }
            return id;
        }).reverse();
        return [post?.user_id ?? '', ...ids];
    }, [post?.user_id, thread?.participants]);

    let unreadTimestamp = post?.edit_at || post?.create_at;

    const selectHandler = useCallback((e: MouseEvent<HTMLElement> | KeyboardEvent<HTMLElement>) => {
        // If the event is a keyboard event, check if the key is 'Enter' or ' '.
        if ('key' in e) {
            if (e.key !== 'Enter' && e.key !== ' ') {
                return;
            }
        }
        if (e.altKey) {
            const hasUnreads = thread ? Boolean(thread.unread_replies) : false;
            const lastViewedAt = hasUnreads ? Date.now() : unreadTimestamp;

            dispatch(manuallyMarkThreadAsUnread(threadId, lastViewedAt ?? 0));
            if (hasUnreads) {
                dispatch(updateThreadRead(currentUserId, currentTeamId, threadId, Date.now()));
            } else {
                dispatch(markLastPostInThreadAsUnread(currentUserId, currentTeamId, threadId));
            }
        } else {
            select(threadId);
        }
    }, [
        thread,
        unreadTimestamp,
        dispatch,
        threadId,
        currentUserId,
        currentTeamId,
        select,
    ]);

    const imageProps = useMemo(() => ({
        onImageHeightChanged: () => {},
        onImageLoaded: () => {},
    }), []);

    const goToInChannelHandler = useCallback((e: MouseEvent) => {
        e.stopPropagation();
        goToInChannel(threadId);
    }, [goToInChannel, threadId]);

    const handleFormattedTextClick = useCallback((e: React.UIEvent) => {
        // If the event is a keyboard event, check if the key is 'Enter' or ' '.
        if ('key' in e) {
            if (e.key !== 'Enter' && e.key !== ' ') {
                return;
            }
        }
        Utils.handleFormattedTextClick(e, currentRelativeTeamUrl);
    }, [currentRelativeTeamUrl]);

    if (!thread || !post) {
        return null;
    }

    const {
        unread_replies: newReplies,
        unread_mentions: newMentions,
        last_reply_at: lastReplyAt,
        reply_count: totalReplies,
        is_following: isFollowing,
    } = thread;

    // if we have the whole thread, get the posts in it, sorted from newest to oldest.
    // First post is latest reply. Use that timestamp
    if (postsInThread && postsInThread.length > 1) {
        const p = postsInThread[0];
        unreadTimestamp = p.edit_at || p.create_at;
    }

    const translation = getPostTranslation(post, locale);
    let message = post.message;
    if (isChannelAutotranslated && translation?.state === 'ready') {
        message = translation.text;
    }

    return (
        <>
            <div
                style={style}
                className={classNames('ThreadItem', {
                    'has-unreads': newReplies,
                    'is-selected': isSelected,
                })}
                tabIndex={isSelected ? -1 : 0}
                role='link'
                aria-label={formatMessage(
                    {id: 'threading.threadItem.ariaLabel', defaultMessage: 'Thread by {author}'},
                    {author: postAuthor},
                )}
                aria-describedby={`ThreadItem__timestamp_${threadId}`}
                id={isFirstThreadInList ? 'tutorial-threads-mobile-list' : ''}
                onClick={selectHandler}
                onKeyDown={selectHandler}
                ref={ref}
            >
                <div className='thread-item-header'>
                    {Boolean(newMentions || newReplies) && (
                        <div className='indicator'>
                            {newMentions ? (
                                <div className={classNames('dot-mentions', {over: newMentions > 99})}>
                                    {Math.min(newMentions, 99)}
                                    {newMentions > 99 && '+'}
                                </div>
                            ) : (
                                <div className='dot-unreads'/>
                            )}
                        </div>
                    )}
                    <div className='ThreadItem__author'>{postAuthor}</div>
                    <div className='ThreadItem__tags'>
                        {channel && postAuthor !== channel?.display_name && (
                            <Tag
                                onClick={goToInChannelHandler}
                                text={channel?.display_name}
                            />
                        )}
                        {isPostPriorityEnabled && (
                            thread.is_urgent && (
                                <PriorityBadge
                                    className={postAuthor === channel?.display_name ? 'ml-2' : ''}
                                    priority={PostPriority.URGENT}
                                />
                            )
                        )}
                        {isChannelAutotranslated && (
                            <PostHeaderTranslateIcon
                                postId={post.id}
                                translationState={translation?.state}
                            />
                        )}
                    </div>
                    <Timestamp
                        {...THREADING_TIME}
                        className='alt-hidden'
                        value={lastReplyAt}
                    />
                </div>
                <div className='menu-anchor alt-visible'>
                    <ThreadMenu
                        threadId={threadId}
                        isFollowing={isFollowing ?? false}
                        hasUnreads={Boolean(newReplies)}
                        unreadTimestamp={unreadTimestamp ?? 0}
                    >
                        <WithTooltip
                            title={(
                                <FormattedMessage
                                    id='threading.threadItem.menu'
                                    defaultMessage='Actions'
                                />
                            )}
                        >
                            <Button
                                marginTop={true}
                                className='Button___icon'
                                aria-label={formatMessage({
                                    id: 'threading.threadItem.menu',
                                    defaultMessage: 'Actions',
                                })}
                            >
                                <DotsVerticalIcon size={18}/>
                            </Button>
                        </WithTooltip>
                    </ThreadMenu>
                </div>

                {/* The strange interaction here where we need a click/keydown handler messes with the ESLint rules, so we just disable it */}
                {/*eslint-disable-next-line jsx-a11y/no-static-element-interactions*/}
                <div
                    className='preview'
                    dir='auto'
                    onClick={handleFormattedTextClick}
                    onKeyDown={handleFormattedTextClick}
                >
                    {message ? (
                        <Markdown
                            message={post.state === Posts.POST_DELETED ? msgDeleted : message}
                            options={markdownPreviewOptions}
                            imagesMetadata={post?.metadata && post?.metadata?.images}
                            mentionKeys={mentionsKeys}
                            imageProps={imageProps}
                        />
                    ) : (
                        <Attachment post={post}/>
                    )}
                </div>
                <div className='activity'>
                    {participantIds?.length ? (
                        <Avatars
                            userIds={participantIds}
                            size='xs'
                        />
                    ) : null}
                    {Boolean(totalReplies) && (
                        <>
                            {newReplies ? (
                                <FormattedMessage
                                    id='threading.numNewReplies'
                                    defaultMessage='{newReplies, plural, =1 {# new reply} other {# new replies}}'
                                    values={{newReplies}}
                                />
                            ) : (
                                <FormattedMessage
                                    id='threading.numReplies'
                                    defaultMessage='{totalReplies, plural, =0 {Reply} =1 {# reply} other {# replies}}'
                                    values={{totalReplies}}
                                />
                            )}
                        </>
                    )}
                </div>
                <span
                    className='sr-only'
                    id={`ThreadItem__timestamp_${threadId}`}
                >
                    <FormattedMessage
                        id='threading.threadItem.timestamp'
                        defaultMessage='Last reply '
                    />
                    <Timestamp
                        {...THREADING_TIME}
                        value={lastReplyAt}
                    />
                </span>
            </div>
        </>
    );
}

export default memo(ThreadItem);<|MERGE_RESOLUTION|>--- conflicted
+++ resolved
@@ -32,11 +32,7 @@
 import Avatars from 'components/widgets/users/avatars';
 import WithTooltip from 'components/with_tooltip';
 
-<<<<<<< HEAD
-import {CrtTutorialSteps, Preferences} from 'utils/constants';
 import {getPostTranslation} from 'utils/post_utils';
-=======
->>>>>>> 14f5fd84
 import * as Utils from 'utils/utils';
 
 import type {GlobalState} from 'types/store';
@@ -89,12 +85,7 @@
 }: Props & OwnProps): React.ReactElement|null {
     const dispatch = useDispatch();
     const {select, goToInChannel, currentTeamId} = useThreadRouting();
-<<<<<<< HEAD
     const {formatMessage, locale} = useIntl();
-    const isMobileView = useSelector(getIsMobileView);
-=======
-    const {formatMessage} = useIntl();
->>>>>>> 14f5fd84
     const currentUserId = useSelector(getCurrentUserId);
     const msgDeleted = formatMessage({id: 'post_body.deleted', defaultMessage: '(message deleted)'});
     const postAuthor = ensureString(post?.props?.override_username) || displayName;

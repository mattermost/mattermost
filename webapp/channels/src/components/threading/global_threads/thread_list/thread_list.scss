--- conflicted
+++ resolved
@@ -8,13 +8,8 @@
 
     .Header {
         padding-right: 12px;
-<<<<<<< HEAD
-        padding-left: 14px;
+        padding-left: 12px;
         border-bottom: var(--border-default);
-=======
-        padding-left: 12px;
-        border-bottom: var(--border);
->>>>>>> a6aa92d1
         color: rgba(var(--center-channel-color-rgb), 0.75);
         grid-area: header;
 

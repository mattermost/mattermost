// Copyright (c) 2015-present Mattermost, Inc. All Rights Reserved.
// See LICENSE.txt for license information.

/* eslint-disable max-lines */

import React from 'react';

import type {ChannelMemberCountsByGroup} from '@mattermost/types/channels';
import type {Emoji} from '@mattermost/types/emojis';
import type {ServerError} from '@mattermost/types/errors';
import type {FileInfo} from '@mattermost/types/files';
import {GroupSource} from '@mattermost/types/groups';
import type {Group} from '@mattermost/types/groups';
import type {PreferenceType} from '@mattermost/types/preferences';

import {Posts} from 'mattermost-redux/constants';
import type {ActionResult} from 'mattermost-redux/types/actions';
import {sortFileInfos} from 'mattermost-redux/utils/file_utils';

import * as GlobalActions from 'actions/global_actions';

import AdvancedTextEditor from 'components/advanced_text_editor/advanced_text_editor';
import FileLimitStickyBanner from 'components/file_limit_sticky_banner';
import type {FilePreviewInfo} from 'components/file_preview/file_preview';
import type {FileUpload as FileUploadClass} from 'components/file_upload/file_upload';
import NotifyConfirmModal from 'components/notify_confirm_modal';
import PostDeletedModal from 'components/post_deleted_modal';
import type {TextboxClass, TextboxElement} from 'components/textbox';

import Constants, {AdvancedTextEditor as AdvancedTextEditorConst, Locations, ModalIdentifiers, Preferences} from 'utils/constants';
import {
    applyMarkdown,
} from 'utils/markdown/apply_markdown';
import type {
    ApplyMarkdownOptions} from 'utils/markdown/apply_markdown';
import {
    specialMentionsInText,
    postMessageOnKeyPress,
    shouldFocusMainTextbox,
    isErrorInvalidSlashCommand,
    splitMessageBasedOnCaretPosition,
    groupsMentionedInText,
    mentionsMinusSpecialMentionsInText,
} from 'utils/post_utils';
import * as UserAgent from 'utils/user_agent';
import * as Utils from 'utils/utils';

import type {ModalData} from 'types/actions';
import type {PostDraft} from 'types/store/draft';
import type {PluginComponent} from 'types/store/plugins';

export type Props = {
    currentTeamId: string;

    // The channel for which this comment is a part of
    channelId: string;

    // The id of the current user
    currentUserId: string;

    // The id of the parent post
    rootId: string;

    // The root message is deleted
    rootDeleted: boolean;

    // The number of channel members
    channelMembersCount: number;

    // The current history message selected
    messageInHistory?: string;

    // The current draft of the comment
    draft: PostDraft;

    // Data used for knowing if the draft came from a WS event
    isRemoteDraft: boolean;

    // Determines if the submit button should be rendered
    enableAddButton?: boolean;

    // Force message submission on CTRL/CMD + ENTER
    codeBlockOnCtrlEnter?: boolean;

    // Set to force form submission on CTRL/CMD + ENTER instead of just ENTER
    ctrlSend?: boolean;

    // The id of the latest post in this channel
    latestPostId?: string;

    // The current user locale
    locale: string;

    // Error id, if the post creation fails
    createPostErrorId?: string;

    // Determines if the current user can edit the post
    canPost: boolean;

    // Determines if the user is allowed to upload files
    canUploadFiles: boolean;

    // Called to clear file uploads in progress
    clearCommentDraftUploads: () => void;

    // Called when comment draft needs to be updated
    onUpdateCommentDraft: (draft?: PostDraft, save?: boolean) => void;

    // Called when comment draft needs to be updated for a specific root ID
    updateCommentDraftWithRootId: (rootID: string, draft: PostDraft, save?: boolean) => void;

    // Called when submitting the comment
    onSubmit: (draft: PostDraft, options: {ignoreSlash: boolean}) => void;

    // Called when resetting comment message history index
    onResetHistoryIndex: () => void;

    // Called when navigating back through comment message history
    moveHistoryIndexBack: (index: string) => Promise<void>;

    // Called when navigating forward through comment message history
    moveHistoryIndexForward: (index: string) => Promise<void>;

    // Called to initiate editing the user's latest post
    onEditLatestPost: () => ActionResult;

    // Function to get the users timezones in the channel
    getChannelTimezones: (channelId: string) => Promise<ActionResult>;

    // Reset state of createPost request
    resetCreatePostRequest: () => void;

    // Determines if @channel should warn in this channel
    enableConfirmNotificationsToChannel: boolean;

    // Determines if the emoji picker is enabled
    enableEmojiPicker: boolean;

    // Determines if the gif picker is enabled.
    enableGifPicker: boolean;

    // Determines if the connection may be bad to warn user
    badConnection: boolean;

    // Determines the maximum length of a post
    maxPostSize: number;

    // Determines if the RHS is in expanded state
    rhsExpanded: boolean;

    // Determines if timezones are enabled on the server.
    isTimezoneEnabled: boolean;

    // The last time, if any, the selected post changed. Will be 0 if no post is selected.
    selectedPostFocussedAt: number;

    // Function to set or unset emoji picker for last message
    emitShortcutReactToLastPostFrom: (location: string) => void;

    // Determines if the current user can send special channel mentions
    useChannelMentions: boolean;

    // Determines if the current user can send LDAP group mentions
    useLDAPGroupMentions: boolean;

    // Set show preview for textbox
    setShowPreview: (showPreview: boolean) => void;

    // Determines if the preview should be shown
    shouldShowPreview: boolean;

    // Called when parent component should be scrolled to bottom
    scrollToBottom?: () => void;

    // Group member mention
    getChannelMemberCountsByGroup: (channelID: string, isTimezoneEnabled: boolean) => void;
    groupsWithAllowReference: Map<string, Group> | null;
    channelMemberCountsByGroup: ChannelMemberCountsByGroup;
    focusOnMount?: boolean;
    isThreadView?: boolean;
    openModal: <P>(modalData: ModalData<P>) => void;
    savePreferences: (userId: string, preferences: PreferenceType[]) => ActionResult;
    useCustomGroupMentions: boolean;
    isFormattingBarHidden: boolean;
    searchAssociatedGroupsForReference: (prefix: string, teamId: string, channelId: string | undefined) => Promise<{ data: any }>;
    postEditorActions: PluginComponent[];
    placeholder?: string;
}

type State = {
    showEmojiPicker: boolean;
    uploadsProgressPercent: {[clientID: string]: FilePreviewInfo};
    renderScrollbar: boolean;
    scrollbarWidth: number;
    draft: PostDraft;
    rootId?: string;
    messageInHistory?: string;
    createPostErrorId?: string;
    caretPosition: number;
    postError?: React.ReactNode;
    errorClass: string | null;
    serverError: (ServerError & {submittedMessage?: string}) | null;
    showFormat: boolean;
    isFormattingBarHidden: boolean;
};

function isDraftEmpty(draft: PostDraft): boolean {
    return !draft || (!draft.message && draft.fileInfos.length === 0);
}

class AdvancedCreateComment extends React.PureComponent<Props, State> {
    // public because accessed in advanced_create_comment.test.tsx
    public draftsForPost: {[postID: string]: PostDraft | null} = {};
    public doInitialScrollToBottom = false;

    private readonly textboxRef: React.RefObject<TextboxClass>;

    private lastBlurAt = 0;
    private saveDraftFrame?: number | null;

    private isDraftSubmitting = false;
    private isDraftEdited = false;
    private isNonFormattedPaste = false;
    private timeoutId: number | null = null;

    private readonly fileUploadRef: React.RefObject<FileUploadClass>;

    static defaultProps = {
        focusOnMount: true,
    };

    static getDerivedStateFromProps(props: Props, state: State) {
        let updatedState: Partial<State> = {
            createPostErrorId: props.createPostErrorId,
            rootId: props.rootId,
            messageInHistory: props.messageInHistory,
        };

        const rootChanged = props.rootId !== state.rootId || props.draft.rootId !== state.draft?.rootId;
        const messageInHistoryChanged = props.messageInHistory !== state.messageInHistory;
        if (rootChanged || messageInHistoryChanged || (props.isRemoteDraft && props.draft.message !== state.draft?.message)) {
            updatedState = {
                ...updatedState,
                draft: {
                    ...props.draft,
                    uploadsInProgress: rootChanged ? [] : props.draft.uploadsInProgress,
                },
            };
        }

        return updatedState;
    }

    constructor(props: Props) {
        super(props);

        this.state = {
            showEmojiPicker: false,
            uploadsProgressPercent: {},
            renderScrollbar: false,
            scrollbarWidth: 0,
            errorClass: null,
            serverError: null,
            showFormat: false,
            isFormattingBarHidden: props.isFormattingBarHidden,
            caretPosition: props.draft.message.length,
            draft: {...props.draft, uploadsInProgress: []},
        };

        this.textboxRef = React.createRef();
        this.fileUploadRef = React.createRef();
    }

    componentDidMount() {
        const {clearCommentDraftUploads, onResetHistoryIndex, setShowPreview, draft} = this.props;
        clearCommentDraftUploads();
        onResetHistoryIndex();
        setShowPreview(false);

        if (this.props.focusOnMount) {
            this.focusTextbox();
        }

        document.addEventListener('keydown', this.focusTextboxIfNecessary);
        window.addEventListener('beforeunload', this.saveDraftWithShow);
        this.getChannelMemberCountsByGroup();

        // When draft.message is not empty, set doInitialScrollToBottom to true so that
        // on next component update, the actual this.scrollToBottom() will be called.
        // This is made so that the this.scrollToBottom() will be called only once.
        if (draft.message !== '') {
            this.doInitialScrollToBottom = true;
        }
    }

    componentWillUnmount() {
        this.props.resetCreatePostRequest?.();
        document.removeEventListener('keydown', this.focusTextboxIfNecessary);
        window.removeEventListener('beforeunload', this.saveDraftWithShow);
        this.saveDraftOnUnmount();
        if (this.timeoutId !== null) {
            clearTimeout(this.timeoutId);
        }
    }

    componentDidUpdate(prevProps: Props, prevState: State) {
        if (prevState.draft!.uploadsInProgress.length < this.state.draft!.uploadsInProgress.length && this.props.scrollToBottom) {
            this.props.scrollToBottom();
        }

        // Focus on textbox when emoji picker is closed
        if (prevState.showEmojiPicker && !this.state.showEmojiPicker) {
            this.focusTextbox();
        }

        // Focus on textbox when returned from preview mode
        if (prevProps.shouldShowPreview && !this.props.shouldShowPreview) {
            this.focusTextbox();
        }

        if (prevProps.rootId !== this.props.rootId || prevProps.selectedPostFocussedAt !== this.props.selectedPostFocussedAt) {
            this.getChannelMemberCountsByGroup();
            this.focusTextbox();
        }

        if (this.doInitialScrollToBottom) {
            if (this.props.scrollToBottom) {
                this.props.scrollToBottom();
            }
            this.doInitialScrollToBottom = false;
        }

        if (this.props.createPostErrorId === 'api.post.create_post.root_id.app_error' && this.props.createPostErrorId !== prevProps.createPostErrorId) {
            this.showPostDeletedModal();
        }
    }

    fillMessageFromHistory() {
        const lastMessage = this.props.messageInHistory;
        this.setState((prev) => ({
            draft: {
                ...prev.draft,
                message: lastMessage || '',
            },
        }));
    }

    loadPrevMessage = (e: React.KeyboardEvent) => {
        e.preventDefault();
        this.props.moveHistoryIndexBack(Posts.MESSAGE_TYPES.COMMENT).then(() => this.fillMessageFromHistory());
    };

    loadNextMessage = (e: React.KeyboardEvent) => {
        e.preventDefault();
        this.props.moveHistoryIndexForward(Posts.MESSAGE_TYPES.COMMENT).then(() => this.fillMessageFromHistory());
    };

    getChannelMemberCountsByGroup = () => {
        const {useLDAPGroupMentions, useCustomGroupMentions, channelId, isTimezoneEnabled, searchAssociatedGroupsForReference, getChannelMemberCountsByGroup, draft, currentTeamId} = this.props;

        if ((useLDAPGroupMentions || useCustomGroupMentions) && channelId) {
            const mentions = mentionsMinusSpecialMentionsInText(draft.message);

            if (mentions.length === 1) {
                searchAssociatedGroupsForReference(mentions[0], currentTeamId, channelId);
            } else if (mentions.length > 1) {
                getChannelMemberCountsByGroup(channelId, isTimezoneEnabled);
            }
        }
    };

    saveDraftOnUnmount = () => {
        if (!this.isDraftEdited || !this.state.draft || this.props.rootDeleted) {
            return;
        }

        const updatedDraft = {
            ...this.state.draft,
            show: !isDraftEmpty(this.state.draft),
        } as PostDraft;

        this.props.onUpdateCommentDraft(updatedDraft, true);
    };

    saveDraftWithShow = () => {
        this.setState((prev) => {
            if (prev.draft) {
                return {
                    draft: {
                        ...prev.draft,
                        show: !isDraftEmpty(prev.draft),
                    } as PostDraft,
                };
            }

            return {
                draft: prev.draft,
            };
        }, () => {
            this.saveDraft(true);
        });
    };

    saveDraft = (save = false) => {
        if (this.saveDraftFrame) {
            clearTimeout(this.saveDraftFrame);
            this.props.onUpdateCommentDraft(this.state.draft, save);
            this.saveDraftFrame = null;
        }
    };

    setShowPreview = (newPreviewValue: boolean) => {
        this.props.setShowPreview(newPreviewValue);
    };

    focusTextboxIfNecessary = (e: KeyboardEvent) => {
        // Should only focus if RHS is expanded or if thread view
        if (!this.props.isThreadView && !this.props.rhsExpanded) {
            return;
        }

        // A bit of a hack to not steal focus from the channel switch modal if it's open
        // This is a special case as the channel switch modal does not enforce focus like
        // most modals do
        if (document.getElementsByClassName('channel-switch-modal').length) {
            return;
        }

        if (shouldFocusMainTextbox(e, document.activeElement)) {
            this.focusTextbox();
            this.toggleAdvanceTextEditor();
        }
    };

    setCaretPosition = (newCaretPosition: number) => {
        const textbox = this.textboxRef.current && this.textboxRef.current.getInputBox();

        this.setState({
            caretPosition: newCaretPosition,
        }, () => {
            Utils.setCaretPosition(textbox, newCaretPosition);
        });
    };

    handleNotifyAllConfirmation = () => {
        this.doSubmit();
    };

    showNotifyAllModal = (mentions: string[], channelTimezoneCount: number, memberNotifyCount: number) => {
        this.props.openModal({
            modalId: ModalIdentifiers.NOTIFY_CONFIRM_MODAL,
            dialogType: NotifyConfirmModal,
            dialogProps: {
                mentions,
                channelTimezoneCount,
                memberNotifyCount,
                onConfirm: () => this.handleNotifyAllConfirmation(),
                onExited: () => {
                    this.isDraftSubmitting = false;
                },
            },
        });
    };

    toggleEmojiPicker = (e?: React.MouseEvent<HTMLButtonElement, MouseEvent>): void => {
        e?.stopPropagation();
        const showEmojiPicker = !this.state.showEmojiPicker;
        this.setState({showEmojiPicker});
    };

    hideEmojiPicker = () => {
        this.setState({showEmojiPicker: false});
    };

    handleEmojiClick = (emoji: Emoji) => {
        const emojiAlias = ('short_name' in emoji && emoji.short_name) || emoji.name;

        if (!emojiAlias) {
            //Oops... There went something wrong
            return;
        }

        const draft = this.state.draft!;

        let newMessage: string;
        if (draft.message === '') {
            newMessage = `:${emojiAlias}: `;
            this.setCaretPosition(newMessage.length);
        } else {
            const {message} = draft;
            const {firstPiece, lastPiece} = splitMessageBasedOnCaretPosition(this.state.caretPosition || 0, message);

            // check whether the first piece of the message is empty when cursor is placed at beginning of message and avoid adding an empty string at the beginning of the message
            newMessage = firstPiece === '' ? `:${emojiAlias}: ${lastPiece} ` : `${firstPiece} :${emojiAlias}: ${lastPiece} `;

            const newCaretPosition = firstPiece === '' ? `:${emojiAlias}: `.length : `${firstPiece} :${emojiAlias}: `.length;
            this.setCaretPosition(newCaretPosition);
        }

        const modifiedDraft = {
            ...draft,
            message: newMessage,
        };

        this.handleDraftChange(modifiedDraft);

        this.setState({
            showEmojiPicker: false,
            draft: modifiedDraft,
        });
    };

    handleGifClick = (gif: string) => {
        const draft = this.state.draft!;

        let newMessage: string;
        if (draft.message === '') {
            newMessage = gif;
        } else if ((/\s+$/).test(draft.message)) {
            // Check whether there is already a blank at the end of the current message
            newMessage = `${draft.message}${gif} `;
        } else {
            newMessage = `${draft.message} ${gif} `;
        }

        const modifiedDraft = {
            ...draft,
            message: newMessage,
        };

        this.handleDraftChange(modifiedDraft);

        this.setState({
            showEmojiPicker: false,
            draft: modifiedDraft,
        });

        this.focusTextbox();
    };

    handlePostError = (postError: React.ReactNode) => {
        this.setState({postError});
    };

    handleSubmit = async (e: React.FormEvent | React.MouseEvent) => {
        e.preventDefault();
        this.setShowPreview(false);
        this.isDraftSubmitting = true;

        const {
            channelMembersCount,
            enableConfirmNotificationsToChannel,
            useChannelMentions,
            isTimezoneEnabled,
            groupsWithAllowReference,
            channelMemberCountsByGroup,
            useLDAPGroupMentions,
            useCustomGroupMentions,
        } = this.props;
        const draft = this.state.draft!;
        const notificationsToChannel = enableConfirmNotificationsToChannel && useChannelMentions;
        let memberNotifyCount = 0;
        let channelTimezoneCount = 0;
        let mentions: string[] = [];

        const specialMentions = specialMentionsInText(draft.message);
        const hasSpecialMentions = Object.values(specialMentions).includes(true);

        if (enableConfirmNotificationsToChannel && !hasSpecialMentions && (useLDAPGroupMentions || useCustomGroupMentions)) {
            // Groups mentioned in users text
            const mentionGroups = groupsMentionedInText(draft.message, groupsWithAllowReference);
            if (mentionGroups.length > 0) {
                mentionGroups.
                    forEach((group) => {
                        if (group.source === GroupSource.Ldap && !useLDAPGroupMentions) {
                            return;
                        }
                        if (group.source === GroupSource.Custom && !useCustomGroupMentions) {
                            return;
                        }
                        const mappedValue = channelMemberCountsByGroup[group.id];
                        if (mappedValue && mappedValue.channel_member_count > Constants.NOTIFY_ALL_MEMBERS && mappedValue.channel_member_count > memberNotifyCount) {
                            memberNotifyCount = mappedValue.channel_member_count;
                            channelTimezoneCount = mappedValue.channel_member_timezones_count;
                        }
                        mentions.push(`@${group.name}`);
                    });
                mentions = [...new Set(mentions)];
            }
        }

        if (!useLDAPGroupMentions && !useCustomGroupMentions && mentions.length > 0) {
            const updatedDraft = {
                ...draft,
                props: {
                    ...draft.props,
                    disable_group_highlight: true,
                },
            };

            this.props.onUpdateCommentDraft(updatedDraft);
            this.setState({draft: updatedDraft});
        }

        if (notificationsToChannel &&
            channelMembersCount > Constants.NOTIFY_ALL_MEMBERS &&
            hasSpecialMentions) {
            memberNotifyCount = channelMembersCount - 1;
            for (const k in specialMentions) {
                if (specialMentions[k]) {
                    mentions.push('@' + k);
                }
            }

            if (isTimezoneEnabled) {
                const {data} = await this.props.getChannelTimezones(this.props.channelId);
                channelTimezoneCount = data ? data.length : 0;
            }
        }

        if (!useChannelMentions && hasSpecialMentions) {
            const updatedDraft = {
                ...draft,
                props: {
                    ...draft.props,
                    mentionHighlightDisabled: true,
                },
            };

            this.props.onUpdateCommentDraft(updatedDraft);
            this.setState({draft: updatedDraft});
        }

        if (memberNotifyCount > 0) {
            this.showNotifyAllModal(mentions, channelTimezoneCount, memberNotifyCount);
            return;
        }

        await this.doSubmit(e);
    };

    doSubmit = async (e?: React.FormEvent) => {
        if (e) {
            e.preventDefault();
        }

        const draft = this.state.draft!;
        const enableAddButton = this.shouldEnableAddButton();

        if (!enableAddButton) {
            this.isDraftSubmitting = false;
            return;
        }

        if (draft.uploadsInProgress.length > 0) {
            this.isDraftSubmitting = false;
            return;
        }

        if (this.state.postError) {
            this.setState({errorClass: 'animation--highlight'});
            setTimeout(() => {
                this.setState({errorClass: null});
            }, Constants.ANIMATION_TIMEOUT);
            this.isDraftSubmitting = false;
            return;
        }

        if (this.props.rootDeleted) {
            this.showPostDeletedModal();
            this.isDraftSubmitting = false;
            return;
        }

        const fasterThanHumanWillClick = 150;
        const forceFocus = (Date.now() - this.lastBlurAt < fasterThanHumanWillClick);
        this.focusTextbox(forceFocus);

        const serverError = this.state.serverError;
        let ignoreSlash = false;
        if (isErrorInvalidSlashCommand(serverError) && draft.message === serverError?.submittedMessage) {
            ignoreSlash = true;
        }

        const options = {ignoreSlash};

        try {
            await this.props.onSubmit(draft, options);

            this.setState({
                postError: null,
                serverError: null,
                showFormat: false,
            });
        } catch (err: any) {
            if (isErrorInvalidSlashCommand(err)) {
                this.props.onUpdateCommentDraft(draft);
            }
            err.submittedMessage = draft.message;
            this.setState({serverError: err});
            this.isDraftSubmitting = false;
            return;
        }

        if (this.saveDraftFrame) {
            clearTimeout(this.saveDraftFrame);
        }

        this.isDraftSubmitting = false;
        this.setState({draft: {...this.props.draft, uploadsInProgress: []}});
        this.draftsForPost[this.props.rootId] = null;
    };

    commentMsgKeyPress = (e: React.KeyboardEvent<TextboxElement>) => {
        const {ctrlSend, codeBlockOnCtrlEnter} = this.props;

        const {allowSending} = postMessageOnKeyPress(
            e,
            this.state.draft!.message,
            Boolean(ctrlSend),
            Boolean(codeBlockOnCtrlEnter),
            0,
            0,
            this.state.caretPosition,
        );

        if (allowSending) {
            e.persist?.();

            this.isDraftSubmitting = true;
            this.textboxRef.current?.blur();
            this.handleSubmit(e);

            this.setShowPreview(false);
            setTimeout(() => {
                this.focusTextbox();
            });
        }

        this.emitTypingEvent();
    };

    reactToLastMessage = (e: React.KeyboardEvent<TextboxElement>) => {
        e.preventDefault();

        const {emitShortcutReactToLastPostFrom} = this.props;

        // Here we are not handling conditions such as check for modals,  popups etc. as shortcut is only trigger on
        // textbox input focus. Since all of them will already be closed as soon as they loose focus.
        emitShortcutReactToLastPostFrom(Locations.RHS_ROOT);
    };

    emitTypingEvent = () => {
        const {channelId, rootId} = this.props;
        GlobalActions.emitLocalUserTypingEvent(channelId, rootId);
    };

    handleChange = (e: React.ChangeEvent<TextboxElement>) => {
        const message = e.target.value;

        let serverError = this.state.serverError;
        if (isErrorInvalidSlashCommand(serverError)) {
            serverError = null;
        }

        const draft = this.state.draft!;
        const show = isDraftEmpty(draft) ? false : draft.show;
        const updatedDraft = {...draft, message, show};

        this.handleDraftChange(updatedDraft);

        this.setState({draft: updatedDraft, serverError}, () => {
            if (this.props.scrollToBottom) {
                this.props.scrollToBottom();
            }
        });
        this.draftsForPost[this.props.rootId] = updatedDraft;
    };

    handleDraftChange = (draft: PostDraft, rootId?: string, save = false, instant = false) => {
        this.isDraftEdited = true;

        if (this.saveDraftFrame) {
            clearTimeout(this.saveDraftFrame);
        }

        const saveDraft = () => {
            if (typeof rootId == 'undefined') {
                this.props.onUpdateCommentDraft(draft);
            } else {
                this.props.updateCommentDraftWithRootId(rootId, draft, save);
            }
        };

        if (instant) {
            saveDraft();
        } else {
            this.saveDraftFrame = window.setTimeout(() => {
                saveDraft();
            }, Constants.SAVE_DRAFT_TIMEOUT);
        }
        this.draftsForPost[this.props.rootId] = draft;
    };

    handleMouseUpKeyUp = (e: React.MouseEvent | React.KeyboardEvent) => {
        this.setState({
            caretPosition: (e.target as TextboxElement).selectionStart || 0,
        });
    };

<<<<<<< HEAD
    handleKeyDown = (e: React.KeyboardEvent<TextboxElement>) => {
        const ctrlOrMetaKeyPressed = e.ctrlKey || e.metaKey;
        const lastMessageReactionKeyCombo = ctrlOrMetaKeyPressed && e.shiftKey && Keyboard.isKeyPressed(e, KeyCodes.BACK_SLASH);

        const ctrlKeyCombo = Keyboard.cmdOrCtrlPressed(e) && !e.altKey && !e.shiftKey;
        const ctrlAltCombo = Keyboard.cmdOrCtrlPressed(e, true) && e.altKey;
        const shiftAltCombo = !Keyboard.cmdOrCtrlPressed(e) && e.shiftKey && e.altKey;

        // fix for FF not capturing the paste without formatting event when using ctrl|cmd + shift + v
        if (e.key === KeyCodes.V[0] && ctrlOrMetaKeyPressed) {
            if (e.shiftKey) {
                this.isNonFormattedPaste = true;
                this.timeoutId = window.setTimeout(() => {
                    this.isNonFormattedPaste = false;
                }, 250);
            }
        }

        // listen for line break key combo and insert new line character
        if (Utils.isUnhandledLineBreakKeyCombo(e)) {
            this.setState({
                draft: {
                    ...this.state.draft!,
                    message: Utils.insertLineBreakFromKeyEvent(e.nativeEvent),
                },
            });
            return;
        }

        if (
            (this.props.ctrlSend || this.props.codeBlockOnCtrlEnter) &&
            Keyboard.isKeyPressed(e, KeyCodes.ENTER) &&
            (e.ctrlKey || e.metaKey)
        ) {
            this.setShowPreview(false);
            this.commentMsgKeyPress(e);
            return;
        }

        const draft = this.state.draft!;
        const {message} = draft;

        if (Keyboard.isKeyPressed(e, KeyCodes.ESCAPE)) {
            this.textboxRef.current?.blur();
        }

        if (
            !e.ctrlKey &&
            !e.metaKey &&
            !e.altKey &&
            !e.shiftKey &&
            Keyboard.isKeyPressed(e, KeyCodes.UP) &&
            message === ''
        ) {
            e.preventDefault();
            if (this.textboxRef.current) {
                this.textboxRef.current.blur();
            }

            const {data: canEditNow} = this.props.onEditLatestPost();
            if (!canEditNow) {
                this.focusTextbox(true);
            }
        }

        const {
            selectionStart,
            selectionEnd,
            value,
        } = e.target as TextboxElement;

        if (ctrlKeyCombo) {
            if (Keyboard.isKeyPressed(e, KeyCodes.UP)) {
                e.preventDefault();
                this.props.onMoveHistoryIndexBack();
            } else if (Keyboard.isKeyPressed(e, KeyCodes.DOWN)) {
                e.preventDefault();
                this.props.onMoveHistoryIndexForward();
            } else if (Keyboard.isKeyPressed(e, KeyCodes.B)) {
                e.stopPropagation();
                e.preventDefault();
                this.applyMarkdown({
                    markdownMode: 'bold',
                    selectionStart,
                    selectionEnd,
                    message: value,
                });
            } else if (Keyboard.isKeyPressed(e, KeyCodes.I)) {
                e.stopPropagation();
                e.preventDefault();
                this.applyMarkdown({
                    markdownMode: 'italic',
                    selectionStart,
                    selectionEnd,
                    message: value,
                });
            } else if (Utils.isTextSelectedInPostOrReply(e) && Keyboard.isKeyPressed(e, KeyCodes.K)) {
                e.stopPropagation();
                e.preventDefault();
                this.applyMarkdown({
                    markdownMode: 'link',
                    selectionStart,
                    selectionEnd,
                    message: value,
                });
            }
        } else if (ctrlAltCombo) {
            if (Keyboard.isKeyPressed(e, KeyCodes.K)) {
                e.stopPropagation();
                e.preventDefault();
                this.applyMarkdown({
                    markdownMode: 'link',
                    selectionStart,
                    selectionEnd,
                    message: value,
                });
            } else if (Keyboard.isKeyPressed(e, KeyCodes.C)) {
                e.stopPropagation();
                e.preventDefault();
                this.applyMarkdown({
                    markdownMode: 'code',
                    selectionStart,
                    selectionEnd,
                    message: value,
                });
            } else if (Keyboard.isKeyPressed(e, KeyCodes.E)) {
                e.stopPropagation();
                e.preventDefault();
                this.toggleEmojiPicker();
            } else if (Keyboard.isKeyPressed(e, KeyCodes.T)) {
                e.stopPropagation();
                e.preventDefault();
                this.toggleAdvanceTextEditor();
            } else if (Keyboard.isKeyPressed(e, KeyCodes.P) && draft.message.length) {
                e.stopPropagation();
                e.preventDefault();
                this.setShowPreview(!this.props.shouldShowPreview);
            }
        } else if (shiftAltCombo) {
            if (Keyboard.isKeyPressed(e, KeyCodes.X)) {
                e.stopPropagation();
                e.preventDefault();
                this.applyMarkdown({
                    markdownMode: 'strike',
                    selectionStart,
                    selectionEnd,
                    message: value,
                });
            } else if (Keyboard.isKeyPressed(e, KeyCodes.SEVEN)) {
                e.preventDefault();
                this.applyMarkdown({
                    markdownMode: 'ol',
                    selectionStart,
                    selectionEnd,
                    message: value,
                });
            } else if (Keyboard.isKeyPressed(e, KeyCodes.EIGHT)) {
                e.preventDefault();
                this.applyMarkdown({
                    markdownMode: 'ul',
                    selectionStart,
                    selectionEnd,
                    message: value,
                });
            } else if (Keyboard.isKeyPressed(e, KeyCodes.NINE)) {
                e.preventDefault();
                this.applyMarkdown({
                    markdownMode: 'quote',
                    selectionStart,
                    selectionEnd,
                    message: value,
                });
            }
        }

        if (lastMessageReactionKeyCombo) {
            this.reactToLastMessage(e);
        }
    };

=======
>>>>>>> 3116c7ad
    applyMarkdown = (options: ApplyMarkdownOptions) => {
        if (this.props.shouldShowPreview) {
            return;
        }

        const res = applyMarkdown(options);

        const draft = this.state.draft!;
        const modifiedDraft = {
            ...draft,
            message: res.message,
        };

        this.handleDraftChange(modifiedDraft);

        this.setState({
            draft: modifiedDraft,
        }, () => {
            const textbox = this.textboxRef.current?.getInputBox();
            Utils.setSelectionRange(textbox, res.selectionStart, res.selectionEnd);
        });
    };

    handleFileUploadChange = () => {
        this.isDraftEdited = true;
        this.focusTextbox();
    };

    handleUploadStart = (clientIds: string[]) => {
        const draft = this.state.draft!;
        const uploadsInProgress = [...draft.uploadsInProgress, ...clientIds];

        const modifiedDraft = {
            ...draft,
            uploadsInProgress,
        };
        this.props.onUpdateCommentDraft(modifiedDraft);
        this.setState({draft: modifiedDraft});
        this.draftsForPost[this.props.rootId] = modifiedDraft;

        // this is a bit redundant with the code that sets focus when the file input is clicked,
        // but this also resets the focus after a drag and drop
        this.focusTextbox();
    };

    handleUploadProgress = (filePreviewInfo: FilePreviewInfo) => {
        const uploadsProgressPercent = {...this.state.uploadsProgressPercent, [filePreviewInfo.clientId]: filePreviewInfo};
        this.setState({uploadsProgressPercent});
    };

    handleFileUploadComplete = (fileInfos: FileInfo[], clientIds: string[], _: string, rootId?: string) => {
        const draft = this.draftsForPost[rootId!]!;
        const uploadsInProgress = [...draft.uploadsInProgress];
        const newFileInfos = sortFileInfos([...draft.fileInfos, ...fileInfos], this.props.locale);

        // remove each finished file from uploads
        for (let i = 0; i < clientIds.length; i++) {
            const index = uploadsInProgress.indexOf(clientIds[i]);

            if (index !== -1) {
                uploadsInProgress.splice(index, 1);
            }
        }

        const modifiedDraft = {
            ...draft,
            fileInfos: newFileInfos,
            uploadsInProgress,
        };
        this.handleDraftChange(modifiedDraft, rootId!, true, true);
        if (this.props.rootId === rootId) {
            this.setState({draft: modifiedDraft});
        }
    };

    handleUploadError = (uploadError: string | ServerError | null, clientId?: string, _?: string, rootId = '') => {
        if (clientId) {
            const draft = {...this.draftsForPost[rootId]!};
            const uploadsInProgress = [...draft.uploadsInProgress];

            const index = uploadsInProgress.indexOf(clientId as string);
            if (index !== -1) {
                uploadsInProgress.splice(index, 1);
            }

            const modifiedDraft = {
                ...draft,
                uploadsInProgress,
            };
            this.props.updateCommentDraftWithRootId(rootId, modifiedDraft, true);
            this.draftsForPost[rootId] = modifiedDraft;
            if (this.props.rootId === rootId) {
                this.setState({draft: modifiedDraft});
            }
        }

        if (typeof uploadError === 'string') {
            if (uploadError.length !== 0) {
                this.setState({serverError: new Error(uploadError)});
            }
        } else {
            this.setState({serverError: uploadError});
        }
    };

    removePreview = (id: string) => {
        const draft = this.state.draft!;
        const fileInfos = [...draft.fileInfos];
        const uploadsInProgress = [...draft.uploadsInProgress];

        // Clear previous errors
        this.handleUploadError(null);

        // id can either be the id of an uploaded file or the client id of an in progress upload
        let index = fileInfos.findIndex((info) => info.id === id);
        if (index === -1) {
            index = uploadsInProgress.indexOf(id);

            if (index !== -1) {
                uploadsInProgress.splice(index, 1);

                if (this.fileUploadRef.current) {
                    this.fileUploadRef.current.cancelUpload(id);
                }
            }
        } else {
            fileInfos.splice(index, 1);
        }

        const modifiedDraft = {
            ...draft,
            fileInfos,
            uploadsInProgress,
        };

        this.props.onUpdateCommentDraft(modifiedDraft);
        this.setState({draft: modifiedDraft});
        this.draftsForPost[this.props.rootId] = modifiedDraft;

        this.handleFileUploadChange();

        if (this.saveDraftFrame) {
            clearTimeout(this.saveDraftFrame);
        }

        this.saveDraftFrame = window.setTimeout(() => {}, Constants.SAVE_DRAFT_TIMEOUT);
    };

    getFileUploadTarget = () => {
        return this.textboxRef.current?.getInputBox();
    };

    toggleAdvanceTextEditor = () => {
        this.setState({
            isFormattingBarHidden:
                !this.state.isFormattingBarHidden,
        });
        this.props.savePreferences(this.props.currentUserId, [{
            category: Preferences.ADVANCED_TEXT_EDITOR,
            user_id: this.props.currentUserId,
            name: AdvancedTextEditorConst.COMMENT,
            value: String(!this.state.isFormattingBarHidden),
        }]);
    };

    focusTextbox = (keepFocus = false) => {
        if (this.textboxRef.current && (keepFocus || !UserAgent.isMobile())) {
            this.textboxRef.current.focus();
        }
    };

    shouldEnableAddButton = () => {
        const {draft} = this.state;
        if (draft) {
            const message = draft.message ? draft.message.trim() : '';
            const fileInfos = draft.fileInfos ? draft.fileInfos : [];
            if (message.trim().length !== 0 || fileInfos.length !== 0) {
                return true;
            }
        }

        return isErrorInvalidSlashCommand(this.state.serverError);
    };

    showPostDeletedModal = () => {
        this.props.openModal({
            modalId: ModalIdentifiers.POST_DELETED_MODAL,
            dialogType: PostDeletedModal,
        });
    };

    handleBlur = () => {
        if (!this.isDraftSubmitting) {
            this.saveDraftWithShow();
        }
        this.lastBlurAt = Date.now();
    };

    handleEditLatestPost = () => {
        const {data: canEditNow} = this.props.onEditLatestPost();
        if (!canEditNow) {
            this.focusTextbox(true);
        }
    };

    onMessageChange = (message: string, callback?: (() => void) | undefined) => {
        const draft = this.state.draft;
        const modifiedDraft = {
            ...draft,
            message,
        };
        this.handleDraftChange(modifiedDraft);
        this.setState({
            draft: modifiedDraft,
        }, callback);
    };

    render() {
        const draft = this.state.draft!;

        const pluginItems = this.props.postEditorActions?.
            map((item) => {
                if (!item.component) {
                    return null;
                }

                const Component = item.component as any;
                return (
                    <Component
                        key={item.id}
                        draft={draft}
                        getSelectedText={() => {
                            const input = this.textboxRef.current?.getInputBox();

                            return {
                                start: input.selectionStart,
                                end: input.selectionEnd,
                            };
                        }}
                        updateText={(message: string) => {
                            const draft = this.state.draft!;
                            const modifiedDraft = {
                                ...draft,
                                message,
                            };
                            this.handleDraftChange(modifiedDraft);
                            this.setState({
                                draft: modifiedDraft,
                            });
                        }}
                    />
                );
            });

        return (
            <form onSubmit={this.handleSubmit}>
                {
                    this.props.canPost &&
                    (this.props.draft.fileInfos.length > 0 || this.props.draft.uploadsInProgress.length > 0) &&
                    <FileLimitStickyBanner/>
                }
                <AdvancedTextEditor
                    location={Locations.RHS_COMMENT}
                    textboxRef={this.textboxRef}
                    currentUserId={this.props.currentUserId}
                    message={draft.message}
                    showEmojiPicker={this.state.showEmojiPicker}
                    uploadsProgressPercent={this.state.uploadsProgressPercent}
                    channelId={this.props.channelId}
                    postId={this.props.rootId}
                    errorClass={this.state.errorClass}
                    serverError={this.state.serverError}
                    isFormattingBarHidden={this.state.isFormattingBarHidden}
                    draft={this.props.draft}
                    handleSubmit={this.handleSubmit}
                    removePreview={this.removePreview}
                    setShowPreview={this.setShowPreview}
                    shouldShowPreview={this.props.shouldShowPreview}
                    maxPostSize={this.props.maxPostSize}
                    canPost={this.props.canPost}
                    applyMarkdown={this.applyMarkdown}
                    useChannelMentions={this.props.useChannelMentions}
                    badConnection={this.props.badConnection}
                    canUploadFiles={this.props.canUploadFiles}
                    enableEmojiPicker={this.props.enableEmojiPicker}
                    enableGifPicker={this.props.enableGifPicker}
                    handleBlur={this.handleBlur}
                    postError={this.state.postError}
                    handlePostError={this.handlePostError}
                    emitTypingEvent={this.emitTypingEvent}
                    handleMouseUpKeyUp={this.handleMouseUpKeyUp}
                    postMsgKeyPress={this.commentMsgKeyPress}
                    handleChange={this.handleChange}
                    toggleEmojiPicker={this.toggleEmojiPicker}
                    handleGifClick={this.handleGifClick}
                    handleEmojiClick={this.handleEmojiClick}
                    hideEmojiPicker={this.hideEmojiPicker}
                    toggleAdvanceTextEditor={this.toggleAdvanceTextEditor}
                    handleUploadProgress={this.handleUploadProgress}
                    handleUploadError={this.handleUploadError}
                    handleFileUploadComplete={this.handleFileUploadComplete}
                    handleUploadStart={this.handleUploadStart}
                    handleFileUploadChange={this.handleFileUploadChange}
                    getFileUploadTarget={this.getFileUploadTarget}
                    fileUploadRef={this.fileUploadRef}
                    isThreadView={this.props.isThreadView}
                    additionalControls={pluginItems.filter(Boolean)}
                    codeBlockOnCtrlEnter={this.props.codeBlockOnCtrlEnter}
                    ctrlSend={this.props.ctrlSend}
                    loadNextMessage={this.loadNextMessage}
                    loadPrevMessage={this.loadPrevMessage}
                    onEditLatestPost={this.handleEditLatestPost}
                    onMessageChange={this.onMessageChange}
                    caretPosition={this.state.caretPosition}
                    placeholder={this.props.placeholder}
                />
            </form>
        );
    }
}

export default AdvancedCreateComment;<|MERGE_RESOLUTION|>--- conflicted
+++ resolved
@@ -808,189 +808,6 @@
         });
     };
 
-<<<<<<< HEAD
-    handleKeyDown = (e: React.KeyboardEvent<TextboxElement>) => {
-        const ctrlOrMetaKeyPressed = e.ctrlKey || e.metaKey;
-        const lastMessageReactionKeyCombo = ctrlOrMetaKeyPressed && e.shiftKey && Keyboard.isKeyPressed(e, KeyCodes.BACK_SLASH);
-
-        const ctrlKeyCombo = Keyboard.cmdOrCtrlPressed(e) && !e.altKey && !e.shiftKey;
-        const ctrlAltCombo = Keyboard.cmdOrCtrlPressed(e, true) && e.altKey;
-        const shiftAltCombo = !Keyboard.cmdOrCtrlPressed(e) && e.shiftKey && e.altKey;
-
-        // fix for FF not capturing the paste without formatting event when using ctrl|cmd + shift + v
-        if (e.key === KeyCodes.V[0] && ctrlOrMetaKeyPressed) {
-            if (e.shiftKey) {
-                this.isNonFormattedPaste = true;
-                this.timeoutId = window.setTimeout(() => {
-                    this.isNonFormattedPaste = false;
-                }, 250);
-            }
-        }
-
-        // listen for line break key combo and insert new line character
-        if (Utils.isUnhandledLineBreakKeyCombo(e)) {
-            this.setState({
-                draft: {
-                    ...this.state.draft!,
-                    message: Utils.insertLineBreakFromKeyEvent(e.nativeEvent),
-                },
-            });
-            return;
-        }
-
-        if (
-            (this.props.ctrlSend || this.props.codeBlockOnCtrlEnter) &&
-            Keyboard.isKeyPressed(e, KeyCodes.ENTER) &&
-            (e.ctrlKey || e.metaKey)
-        ) {
-            this.setShowPreview(false);
-            this.commentMsgKeyPress(e);
-            return;
-        }
-
-        const draft = this.state.draft!;
-        const {message} = draft;
-
-        if (Keyboard.isKeyPressed(e, KeyCodes.ESCAPE)) {
-            this.textboxRef.current?.blur();
-        }
-
-        if (
-            !e.ctrlKey &&
-            !e.metaKey &&
-            !e.altKey &&
-            !e.shiftKey &&
-            Keyboard.isKeyPressed(e, KeyCodes.UP) &&
-            message === ''
-        ) {
-            e.preventDefault();
-            if (this.textboxRef.current) {
-                this.textboxRef.current.blur();
-            }
-
-            const {data: canEditNow} = this.props.onEditLatestPost();
-            if (!canEditNow) {
-                this.focusTextbox(true);
-            }
-        }
-
-        const {
-            selectionStart,
-            selectionEnd,
-            value,
-        } = e.target as TextboxElement;
-
-        if (ctrlKeyCombo) {
-            if (Keyboard.isKeyPressed(e, KeyCodes.UP)) {
-                e.preventDefault();
-                this.props.onMoveHistoryIndexBack();
-            } else if (Keyboard.isKeyPressed(e, KeyCodes.DOWN)) {
-                e.preventDefault();
-                this.props.onMoveHistoryIndexForward();
-            } else if (Keyboard.isKeyPressed(e, KeyCodes.B)) {
-                e.stopPropagation();
-                e.preventDefault();
-                this.applyMarkdown({
-                    markdownMode: 'bold',
-                    selectionStart,
-                    selectionEnd,
-                    message: value,
-                });
-            } else if (Keyboard.isKeyPressed(e, KeyCodes.I)) {
-                e.stopPropagation();
-                e.preventDefault();
-                this.applyMarkdown({
-                    markdownMode: 'italic',
-                    selectionStart,
-                    selectionEnd,
-                    message: value,
-                });
-            } else if (Utils.isTextSelectedInPostOrReply(e) && Keyboard.isKeyPressed(e, KeyCodes.K)) {
-                e.stopPropagation();
-                e.preventDefault();
-                this.applyMarkdown({
-                    markdownMode: 'link',
-                    selectionStart,
-                    selectionEnd,
-                    message: value,
-                });
-            }
-        } else if (ctrlAltCombo) {
-            if (Keyboard.isKeyPressed(e, KeyCodes.K)) {
-                e.stopPropagation();
-                e.preventDefault();
-                this.applyMarkdown({
-                    markdownMode: 'link',
-                    selectionStart,
-                    selectionEnd,
-                    message: value,
-                });
-            } else if (Keyboard.isKeyPressed(e, KeyCodes.C)) {
-                e.stopPropagation();
-                e.preventDefault();
-                this.applyMarkdown({
-                    markdownMode: 'code',
-                    selectionStart,
-                    selectionEnd,
-                    message: value,
-                });
-            } else if (Keyboard.isKeyPressed(e, KeyCodes.E)) {
-                e.stopPropagation();
-                e.preventDefault();
-                this.toggleEmojiPicker();
-            } else if (Keyboard.isKeyPressed(e, KeyCodes.T)) {
-                e.stopPropagation();
-                e.preventDefault();
-                this.toggleAdvanceTextEditor();
-            } else if (Keyboard.isKeyPressed(e, KeyCodes.P) && draft.message.length) {
-                e.stopPropagation();
-                e.preventDefault();
-                this.setShowPreview(!this.props.shouldShowPreview);
-            }
-        } else if (shiftAltCombo) {
-            if (Keyboard.isKeyPressed(e, KeyCodes.X)) {
-                e.stopPropagation();
-                e.preventDefault();
-                this.applyMarkdown({
-                    markdownMode: 'strike',
-                    selectionStart,
-                    selectionEnd,
-                    message: value,
-                });
-            } else if (Keyboard.isKeyPressed(e, KeyCodes.SEVEN)) {
-                e.preventDefault();
-                this.applyMarkdown({
-                    markdownMode: 'ol',
-                    selectionStart,
-                    selectionEnd,
-                    message: value,
-                });
-            } else if (Keyboard.isKeyPressed(e, KeyCodes.EIGHT)) {
-                e.preventDefault();
-                this.applyMarkdown({
-                    markdownMode: 'ul',
-                    selectionStart,
-                    selectionEnd,
-                    message: value,
-                });
-            } else if (Keyboard.isKeyPressed(e, KeyCodes.NINE)) {
-                e.preventDefault();
-                this.applyMarkdown({
-                    markdownMode: 'quote',
-                    selectionStart,
-                    selectionEnd,
-                    message: value,
-                });
-            }
-        }
-
-        if (lastMessageReactionKeyCombo) {
-            this.reactToLastMessage(e);
-        }
-    };
-
-=======
->>>>>>> 3116c7ad
     applyMarkdown = (options: ApplyMarkdownOptions) => {
         if (this.props.shouldShowPreview) {
             return;

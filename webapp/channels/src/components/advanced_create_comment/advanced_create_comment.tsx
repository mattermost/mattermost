// Copyright (c) 2015-present Mattermost, Inc. All Rights Reserved.
// See LICENSE.txt for license information.

/* eslint-disable max-lines */

import React from 'react';

<<<<<<< HEAD
=======
import type {ChannelMemberCountsByGroup} from '@mattermost/types/channels';
import type {Emoji} from '@mattermost/types/emojis';
import type {ServerError} from '@mattermost/types/errors';
import type {FileInfo} from '@mattermost/types/files';
import {GroupSource} from '@mattermost/types/groups';
import type {Group} from '@mattermost/types/groups';
import type {PreferenceType} from '@mattermost/types/preferences';

import {Posts} from 'mattermost-redux/constants';
import type {ActionResult} from 'mattermost-redux/types/actions';
import {getEmojiName} from 'mattermost-redux/utils/emoji_utils';
import {sortFileInfos} from 'mattermost-redux/utils/file_utils';

import * as GlobalActions from 'actions/global_actions';

>>>>>>> 32d93fd4
import AdvancedTextEditor from 'components/advanced_text_editor/advanced_text_editor';

import {Locations} from 'utils/constants';

export type Props = {

    // The channel for which this comment is a part of
    channelId: string;

    // The id of the parent post
    rootId: string;

<<<<<<< HEAD
=======
    // The root message is deleted
    rootDeleted: boolean;

    // The number of channel members
    channelMembersCount: number;

    // The current history message selected
    messageInHistory?: string;

    // The current draft of the comment
    draft: PostDraft;

    // Data used for knowing if the draft came from a WS event
    isRemoteDraft: boolean;

    // Determines if the submit button should be rendered
    enableAddButton?: boolean;

    // Force message submission on CTRL/CMD + ENTER
    codeBlockOnCtrlEnter?: boolean;

    // Set to force form submission on CTRL/CMD + ENTER instead of just ENTER
    ctrlSend?: boolean;

    // The id of the latest post in this channel
    latestPostId?: string;

    // The current user locale
    locale: string;

    // Error id, if the post creation fails
    createPostErrorId?: string;

    // Determines if the current user can edit the post
    canPost: boolean;

    // Determines if the user is allowed to upload files
    canUploadFiles: boolean;

    // Called to clear file uploads in progress
    clearCommentDraftUploads: () => void;

    // Called when comment draft needs to be updated
    onUpdateCommentDraft: (draft?: PostDraft, save?: boolean) => void;

    // Called when comment draft needs to be updated for a specific root ID
    updateCommentDraftWithRootId: (rootID: string, draft: PostDraft, save?: boolean) => void;

    // Called when submitting the comment
    onSubmit: (draft: PostDraft, options: {ignoreSlash: boolean}) => void;

    // Called when resetting comment message history index
    onResetHistoryIndex: () => void;

    // Called when navigating back through comment message history
    moveHistoryIndexBack: (index: string) => Promise<ActionResult>;

    // Called when navigating forward through comment message history
    moveHistoryIndexForward: (index: string) => Promise<ActionResult>;

    // Called to initiate editing the user's latest post
    onEditLatestPost: () => ActionResult<boolean>;

    // Function to get the users timezones in the channel
    getChannelTimezones: (channelId: string) => Promise<ActionResult<string[]>>;

    // Reset state of createPost request
    resetCreatePostRequest: () => void;

    // Determines if @channel should warn in this channel
    enableConfirmNotificationsToChannel: boolean;

    // Determines if the emoji picker is enabled
    enableEmojiPicker: boolean;

    // Determines if the gif picker is enabled.
    enableGifPicker: boolean;

    // Determines if the connection may be bad to warn user
    badConnection: boolean;

    // Determines the maximum length of a post
    maxPostSize: number;

    // Determines if the RHS is in expanded state
    rhsExpanded: boolean;

    // The last time, if any, the selected post changed. Will be 0 if no post is selected.
    selectedPostFocussedAt: number;

    // Function to set or unset emoji picker for last message
    emitShortcutReactToLastPostFrom: (location: keyof typeof Constants.Locations) => void;

    // Determines if the current user can send special channel mentions
    useChannelMentions: boolean;

    // Determines if the current user can send LDAP group mentions
    useLDAPGroupMentions: boolean;

    // Set show preview for textbox
    setShowPreview: (showPreview: boolean) => void;

    // Determines if the preview should be shown
    shouldShowPreview: boolean;

    // Called when parent component should be scrolled to bottom
    scrollToBottom?: () => void;

    // Group member mention
    getChannelMemberCountsByGroup: (channelID: string) => void;
    groupsWithAllowReference: Map<string, Group> | null;
    channelMemberCountsByGroup: ChannelMemberCountsByGroup;
>>>>>>> 32d93fd4
    isThreadView?: boolean;
    placeholder?: string;
<<<<<<< HEAD
    focusOnMount?: boolean;
}

class AdvancedCreateComment extends React.PureComponent<Props> {
=======
    isPlugin?: boolean;
    shouldFocusRHS: boolean;
    focusedRHS: () => void;
}

type State = {
    showEmojiPicker: boolean;
    uploadsProgressPercent: {[clientID: string]: FilePreviewInfo};
    renderScrollbar: boolean;
    scrollbarWidth: number;
    draft: PostDraft;
    rootId?: string;
    messageInHistory?: string;
    createPostErrorId?: string;
    caretPosition: number;
    postError?: React.ReactNode;
    errorClass: string | null;
    serverError: (ServerError & {submittedMessage?: string}) | null;
    showFormat: boolean;
    isFormattingBarHidden: boolean;
};

function isDraftEmpty(draft: PostDraft): boolean {
    return !draft || (!draft.message && draft.fileInfos.length === 0);
}

class AdvancedCreateComment extends React.PureComponent<Props, State> {
    // public because accessed in advanced_create_comment.test.tsx
    public draftsForPost: {[postID: string]: PostDraft | null} = {};
    public doInitialScrollToBottom = false;

    private readonly textboxRef: React.RefObject<TextboxClass>;

    private lastBlurAt = 0;
    private saveDraftFrame?: number | null;

    private isDraftSubmitting = false;
    private isDraftEdited = false;
    private isNonFormattedPaste = false;
    private timeoutId: number | null = null;

    private readonly fileUploadRef: React.RefObject<FileUploadClass>;

    static defaultProps = {
        focusOnMount: true,
    };

    static getDerivedStateFromProps(props: Props, state: State) {
        let updatedState: Partial<State> = {
            createPostErrorId: props.createPostErrorId,
            rootId: props.rootId,
            messageInHistory: props.messageInHistory,
        };

        const rootChanged = props.rootId !== state.rootId || props.draft.rootId !== state.draft?.rootId;
        const messageInHistoryChanged = props.messageInHistory !== state.messageInHistory;
        if (rootChanged || messageInHistoryChanged || (props.isRemoteDraft && props.draft.message !== state.draft?.message)) {
            updatedState = {
                ...updatedState,
                draft: {
                    ...props.draft,
                    uploadsInProgress: rootChanged ? [] : props.draft.uploadsInProgress,
                },
            };
        }

        return updatedState;
    }

    constructor(props: Props) {
        super(props);

        this.state = {
            showEmojiPicker: false,
            uploadsProgressPercent: {},
            renderScrollbar: false,
            scrollbarWidth: 0,
            errorClass: null,
            serverError: null,
            showFormat: false,
            isFormattingBarHidden: props.isFormattingBarHidden,
            caretPosition: props.draft.message.length,
            draft: {...props.draft, uploadsInProgress: []},
        };

        this.textboxRef = React.createRef();
        this.fileUploadRef = React.createRef();
    }

    componentDidMount() {
        const {clearCommentDraftUploads, onResetHistoryIndex, setShowPreview, draft} = this.props;
        clearCommentDraftUploads();
        onResetHistoryIndex();
        setShowPreview(false);

        if (this.props.shouldFocusRHS) {
            this.focusTextbox();
            this.props.focusedRHS();
        }

        document.addEventListener('keydown', this.focusTextboxIfNecessary);
        window.addEventListener('beforeunload', this.saveDraftWithShow);
        this.getChannelMemberCountsByGroup();

        // When draft.message is not empty, set doInitialScrollToBottom to true so that
        // on next component update, the actual this.scrollToBottom() will be called.
        // This is made so that the this.scrollToBottom() will be called only once.
        if (draft.message !== '') {
            this.doInitialScrollToBottom = true;
        }
    }

    componentWillUnmount() {
        this.props.resetCreatePostRequest?.();
        document.removeEventListener('keydown', this.focusTextboxIfNecessary);
        window.removeEventListener('beforeunload', this.saveDraftWithShow);
        this.saveDraftOnUnmount();
        if (this.timeoutId !== null) {
            clearTimeout(this.timeoutId);
        }
    }

    componentDidUpdate(prevProps: Props, prevState: State) {
        if (prevState.draft!.uploadsInProgress.length < this.state.draft!.uploadsInProgress.length && this.props.scrollToBottom) {
            this.props.scrollToBottom();
        }

        // Focus on textbox when emoji picker is closed
        if (prevState.showEmojiPicker && !this.state.showEmojiPicker) {
            this.focusTextbox();
        }

        // Focus on textbox when returned from preview mode
        if (prevProps.shouldShowPreview && !this.props.shouldShowPreview) {
            this.focusTextbox();
        }

        if (prevProps.rootId !== this.props.rootId || prevProps.selectedPostFocussedAt !== this.props.selectedPostFocussedAt) {
            this.getChannelMemberCountsByGroup();
            this.focusTextbox();
        }

        if (this.doInitialScrollToBottom) {
            if (this.props.scrollToBottom) {
                this.props.scrollToBottom();
            }
            this.doInitialScrollToBottom = false;
        }

        if (this.props.createPostErrorId === 'api.post.create_post.root_id.app_error' && this.props.createPostErrorId !== prevProps.createPostErrorId) {
            this.showPostDeletedModal();
        }
    }

    fillMessageFromHistory() {
        const lastMessage = this.props.messageInHistory;
        this.setState((prev) => ({
            draft: {
                ...prev.draft,
                message: lastMessage || '',
            },
        }));
    }

    loadPrevMessage = (e: React.KeyboardEvent) => {
        e.preventDefault();
        this.props.moveHistoryIndexBack(Posts.MESSAGE_TYPES.COMMENT).then(() => this.fillMessageFromHistory());
    };

    loadNextMessage = (e: React.KeyboardEvent) => {
        e.preventDefault();
        this.props.moveHistoryIndexForward(Posts.MESSAGE_TYPES.COMMENT).then(() => this.fillMessageFromHistory());
    };

    getChannelMemberCountsByGroup = () => {
        const {useLDAPGroupMentions, useCustomGroupMentions, channelId, searchAssociatedGroupsForReference, getChannelMemberCountsByGroup, draft, currentTeamId} = this.props;

        if ((useLDAPGroupMentions || useCustomGroupMentions) && channelId) {
            const mentions = mentionsMinusSpecialMentionsInText(draft.message);

            if (mentions.length === 1) {
                searchAssociatedGroupsForReference(mentions[0], currentTeamId, channelId);
            } else if (mentions.length > 1) {
                getChannelMemberCountsByGroup(channelId);
            }
        }
    };

    saveDraftOnUnmount = () => {
        if (!this.isDraftEdited || !this.state.draft || this.props.rootDeleted) {
            return;
        }

        const updatedDraft = {
            ...this.state.draft,
            show: !isDraftEmpty(this.state.draft),
        } as PostDraft;

        this.props.onUpdateCommentDraft(updatedDraft, true);
    };

    saveDraftWithShow = () => {
        this.setState((prev) => {
            if (prev.draft) {
                return {
                    draft: {
                        ...prev.draft,
                        show: !isDraftEmpty(prev.draft),
                    } as PostDraft,
                };
            }

            return {
                draft: prev.draft,
            };
        }, () => {
            this.saveDraft(true);
        });
    };

    saveDraft = (save = false) => {
        if (this.saveDraftFrame) {
            clearTimeout(this.saveDraftFrame);
            this.props.onUpdateCommentDraft(this.state.draft, save);
            this.saveDraftFrame = null;
        }
    };

    setShowPreview = (newPreviewValue: boolean) => {
        this.props.setShowPreview(newPreviewValue);
    };

    focusTextboxIfNecessary = (e: KeyboardEvent) => {
        // Should only focus if RHS is expanded or if thread view
        if (!this.props.isThreadView && !this.props.rhsExpanded) {
            return;
        }

        // A bit of a hack to not steal focus from the channel switch modal if it's open
        // This is a special case as the channel switch modal does not enforce focus like
        // most modals do
        if (document.getElementsByClassName('channel-switch-modal').length) {
            return;
        }

        if (shouldFocusMainTextbox(e, document.activeElement)) {
            this.focusTextbox();
            this.toggleAdvanceTextEditor();
        }
    };

    setCaretPosition = (newCaretPosition: number) => {
        const textbox = this.textboxRef.current && this.textboxRef.current.getInputBox();

        this.setState({
            caretPosition: newCaretPosition,
        }, () => {
            Utils.setCaretPosition(textbox, newCaretPosition);
        });
    };

    handleNotifyAllConfirmation = () => {
        this.doSubmit();
    };

    showNotifyAllModal = (mentions: string[], channelTimezoneCount: number, memberNotifyCount: number) => {
        this.props.openModal({
            modalId: ModalIdentifiers.NOTIFY_CONFIRM_MODAL,
            dialogType: NotifyConfirmModal,
            dialogProps: {
                mentions,
                channelTimezoneCount,
                memberNotifyCount,
                onConfirm: () => this.handleNotifyAllConfirmation(),
                onExited: () => {
                    this.isDraftSubmitting = false;
                },
            },
        });
    };

    toggleEmojiPicker = (e?: React.MouseEvent<HTMLButtonElement, MouseEvent>): void => {
        e?.stopPropagation();
        const showEmojiPicker = !this.state.showEmojiPicker;
        this.setState({showEmojiPicker});
    };

    hideEmojiPicker = () => {
        this.setState({showEmojiPicker: false});
    };

    handleEmojiClick = (emoji: Emoji) => {
        const emojiAlias = getEmojiName(emoji);

        if (!emojiAlias) {
            //Oops... There went something wrong
            return;
        }

        const draft = this.state.draft!;

        let newMessage: string;
        if (draft.message === '') {
            newMessage = `:${emojiAlias}: `;
            this.setCaretPosition(newMessage.length);
        } else {
            const {message} = draft;
            const {firstPiece, lastPiece} = splitMessageBasedOnCaretPosition(this.state.caretPosition || 0, message);

            // check whether the first piece of the message is empty when cursor is placed at beginning of message and avoid adding an empty string at the beginning of the message
            newMessage = firstPiece === '' ? `:${emojiAlias}: ${lastPiece} ` : `${firstPiece} :${emojiAlias}: ${lastPiece} `;

            const newCaretPosition = firstPiece === '' ? `:${emojiAlias}: `.length : `${firstPiece} :${emojiAlias}: `.length;
            this.setCaretPosition(newCaretPosition);
        }

        const modifiedDraft = {
            ...draft,
            message: newMessage,
        };

        this.handleDraftChange(modifiedDraft);

        this.setState({
            showEmojiPicker: false,
            draft: modifiedDraft,
        });
    };

    handleGifClick = (gif: string) => {
        const draft = this.state.draft!;

        let newMessage: string;
        if (draft.message === '') {
            newMessage = gif;
        } else if ((/\s+$/).test(draft.message)) {
            // Check whether there is already a blank at the end of the current message
            newMessage = `${draft.message}${gif} `;
        } else {
            newMessage = `${draft.message} ${gif} `;
        }

        const modifiedDraft = {
            ...draft,
            message: newMessage,
        };

        this.handleDraftChange(modifiedDraft);

        this.setState({
            showEmojiPicker: false,
            draft: modifiedDraft,
        });

        this.focusTextbox();
    };

    handlePostError = (postError: React.ReactNode) => {
        this.setState({postError});
    };

    handleSubmit = async (e: React.FormEvent | React.MouseEvent) => {
        e.preventDefault();
        this.setShowPreview(false);
        this.isDraftSubmitting = true;

        const {
            channelMembersCount,
            enableConfirmNotificationsToChannel,
            useChannelMentions,
            groupsWithAllowReference,
            channelMemberCountsByGroup,
            useLDAPGroupMentions,
            useCustomGroupMentions,
        } = this.props;
        const draft = this.state.draft!;
        const notificationsToChannel = enableConfirmNotificationsToChannel && useChannelMentions;
        let memberNotifyCount = 0;
        let channelTimezoneCount = 0;
        let mentions: string[] = [];

        const specialMentions = specialMentionsInText(draft.message);
        const hasSpecialMentions = Object.values(specialMentions).includes(true);

        if (enableConfirmNotificationsToChannel && !hasSpecialMentions && (useLDAPGroupMentions || useCustomGroupMentions)) {
            // Groups mentioned in users text
            const mentionGroups = groupsMentionedInText(draft.message, groupsWithAllowReference);
            if (mentionGroups.length > 0) {
                mentionGroups.
                    forEach((group) => {
                        if (group.source === GroupSource.Ldap && !useLDAPGroupMentions) {
                            return;
                        }
                        if (group.source === GroupSource.Custom && !useCustomGroupMentions) {
                            return;
                        }
                        const mappedValue = channelMemberCountsByGroup[group.id];
                        if (mappedValue && mappedValue.channel_member_count > Constants.NOTIFY_ALL_MEMBERS && mappedValue.channel_member_count > memberNotifyCount) {
                            memberNotifyCount = mappedValue.channel_member_count;
                            channelTimezoneCount = mappedValue.channel_member_timezones_count;
                        }
                        mentions.push(`@${group.name}`);
                    });
                mentions = [...new Set(mentions)];
            }
        }

        if (!useLDAPGroupMentions && !useCustomGroupMentions && mentions.length > 0) {
            const updatedDraft = {
                ...draft,
                props: {
                    ...draft.props,
                    disable_group_highlight: true,
                },
            };

            this.props.onUpdateCommentDraft(updatedDraft);
            this.setState({draft: updatedDraft});
        }

        if (notificationsToChannel &&
            channelMembersCount > Constants.NOTIFY_ALL_MEMBERS &&
            hasSpecialMentions) {
            memberNotifyCount = channelMembersCount - 1;
            for (const k in specialMentions) {
                if (specialMentions[k]) {
                    mentions.push('@' + k);
                }
            }

            const {data} = await this.props.getChannelTimezones(this.props.channelId);
            channelTimezoneCount = data ? data.length : 0;
        }

        if (!useChannelMentions && hasSpecialMentions) {
            const updatedDraft = {
                ...draft,
                props: {
                    ...draft.props,
                    mentionHighlightDisabled: true,
                },
            };

            this.props.onUpdateCommentDraft(updatedDraft);
            this.setState({draft: updatedDraft});
        }

        if (memberNotifyCount > 0) {
            this.showNotifyAllModal(mentions, channelTimezoneCount, memberNotifyCount);
            return;
        }

        await this.doSubmit(e);
    };

    doSubmit = async (e?: React.FormEvent) => {
        if (e) {
            e.preventDefault();
        }

        const draft = this.state.draft!;
        const enableAddButton = this.shouldEnableAddButton();

        if (!enableAddButton) {
            this.isDraftSubmitting = false;
            return;
        }

        if (draft.uploadsInProgress.length > 0) {
            this.isDraftSubmitting = false;
            return;
        }

        if (this.state.postError) {
            this.setState({errorClass: 'animation--highlight'});
            setTimeout(() => {
                this.setState({errorClass: null});
            }, Constants.ANIMATION_TIMEOUT);
            this.isDraftSubmitting = false;
            return;
        }

        if (this.props.rootDeleted) {
            this.showPostDeletedModal();
            this.isDraftSubmitting = false;
            return;
        }

        const fasterThanHumanWillClick = 150;
        const forceFocus = (Date.now() - this.lastBlurAt < fasterThanHumanWillClick);
        this.focusTextbox(forceFocus);

        const serverError = this.state.serverError;
        let ignoreSlash = false;
        if (isErrorInvalidSlashCommand(serverError) && draft.message === serverError?.submittedMessage) {
            ignoreSlash = true;
        }

        const options = {ignoreSlash};

        try {
            await this.props.onSubmit(draft, options);

            this.setState({
                postError: null,
                serverError: null,
                showFormat: false,
            });
        } catch (err: any) {
            if (isErrorInvalidSlashCommand(err)) {
                this.props.onUpdateCommentDraft(draft);
            }
            err.submittedMessage = draft.message;
            this.setState({serverError: err});
            this.isDraftSubmitting = false;
            return;
        }

        if (this.saveDraftFrame) {
            clearTimeout(this.saveDraftFrame);
        }

        this.isDraftSubmitting = false;
        this.setState({draft: {...this.props.draft, uploadsInProgress: []}});
        this.draftsForPost[this.props.rootId] = null;
    };

    commentMsgKeyPress = (e: React.KeyboardEvent<TextboxElement>) => {
        const {ctrlSend, codeBlockOnCtrlEnter} = this.props;

        const {allowSending} = postMessageOnKeyPress(
            e,
            this.state.draft!.message,
            Boolean(ctrlSend),
            Boolean(codeBlockOnCtrlEnter),
            0,
            0,
            this.state.caretPosition,
        );

        if (allowSending) {
            e.persist?.();

            this.isDraftSubmitting = true;
            this.textboxRef.current?.blur();
            this.handleSubmit(e);

            this.setShowPreview(false);
            setTimeout(() => {
                this.focusTextbox();
            });
        }

        this.emitTypingEvent();
    };

    reactToLastMessage = (e: React.KeyboardEvent<TextboxElement>) => {
        e.preventDefault();

        const {emitShortcutReactToLastPostFrom} = this.props;

        // Here we are not handling conditions such as check for modals,  popups etc. as shortcut is only trigger on
        // textbox input focus. Since all of them will already be closed as soon as they loose focus.
        emitShortcutReactToLastPostFrom(Locations.RHS_ROOT);
    };

    emitTypingEvent = () => {
        const {channelId, rootId} = this.props;
        GlobalActions.emitLocalUserTypingEvent(channelId, rootId);
    };

    handleChange = (e: React.ChangeEvent<TextboxElement>) => {
        const message = e.target.value;

        let serverError = this.state.serverError;
        if (isErrorInvalidSlashCommand(serverError)) {
            serverError = null;
        }

        const draft = this.state.draft!;
        const show = isDraftEmpty(draft) ? false : draft.show;
        const updatedDraft = {...draft, message, show};

        this.handleDraftChange(updatedDraft);

        this.setState({draft: updatedDraft, serverError}, () => {
            if (this.props.scrollToBottom) {
                this.props.scrollToBottom();
            }
        });
        this.draftsForPost[this.props.rootId] = updatedDraft;
    };

    handleDraftChange = (draft: PostDraft, rootId?: string, save = false, instant = false) => {
        this.isDraftEdited = true;

        if (this.saveDraftFrame) {
            clearTimeout(this.saveDraftFrame);
        }

        const saveDraft = () => {
            if (typeof rootId == 'undefined') {
                this.props.onUpdateCommentDraft(draft);
            } else {
                this.props.updateCommentDraftWithRootId(rootId, draft, save);
            }
        };

        if (instant) {
            saveDraft();
        } else {
            this.saveDraftFrame = window.setTimeout(() => {
                saveDraft();
            }, Constants.SAVE_DRAFT_TIMEOUT);
        }
        this.draftsForPost[this.props.rootId] = draft;
    };

    handleMouseUpKeyUp = (e: React.MouseEvent | React.KeyboardEvent) => {
        this.setState({
            caretPosition: (e.target as TextboxElement).selectionStart || 0,
        });
    };

    applyMarkdown = (options: ApplyMarkdownOptions) => {
        if (this.props.shouldShowPreview) {
            return;
        }

        const res = applyMarkdown(options);

        const draft = this.state.draft!;
        const modifiedDraft = {
            ...draft,
            message: res.message,
        };

        this.handleDraftChange(modifiedDraft);

        this.setState({
            draft: modifiedDraft,
        }, () => {
            const textbox = this.textboxRef.current?.getInputBox();
            Utils.setSelectionRange(textbox, res.selectionStart, res.selectionEnd);
        });
    };

    handleFileUploadChange = () => {
        this.isDraftEdited = true;
        this.focusTextbox();
    };

    handleUploadStart = (clientIds: string[]) => {
        const draft = this.state.draft!;
        const uploadsInProgress = [...draft.uploadsInProgress, ...clientIds];

        const modifiedDraft = {
            ...draft,
            uploadsInProgress,
        };
        this.props.onUpdateCommentDraft(modifiedDraft);
        this.setState({draft: modifiedDraft});
        this.draftsForPost[this.props.rootId] = modifiedDraft;

        // this is a bit redundant with the code that sets focus when the file input is clicked,
        // but this also resets the focus after a drag and drop
        this.focusTextbox();
    };

    handleUploadProgress = (filePreviewInfo: FilePreviewInfo) => {
        const uploadsProgressPercent = {...this.state.uploadsProgressPercent, [filePreviewInfo.clientId]: filePreviewInfo};
        this.setState({uploadsProgressPercent});
    };

    handleFileUploadComplete = (fileInfos: FileInfo[], clientIds: string[], _: string, rootId?: string) => {
        const draft = this.draftsForPost[rootId!]!;
        const uploadsInProgress = [...draft.uploadsInProgress];
        const newFileInfos = sortFileInfos([...draft.fileInfos, ...fileInfos], this.props.locale);

        // remove each finished file from uploads
        for (let i = 0; i < clientIds.length; i++) {
            const index = uploadsInProgress.indexOf(clientIds[i]);

            if (index !== -1) {
                uploadsInProgress.splice(index, 1);
            }
        }

        const modifiedDraft = {
            ...draft,
            fileInfos: newFileInfos,
            uploadsInProgress,
        };
        this.handleDraftChange(modifiedDraft, rootId!, true, true);
        if (this.props.rootId === rootId) {
            this.setState({draft: modifiedDraft});
        }
    };

    handleUploadError = (uploadError: string | ServerError | null, clientId?: string, _?: string, rootId = '') => {
        if (clientId) {
            const draft = {...this.draftsForPost[rootId]!};
            const uploadsInProgress = [...draft.uploadsInProgress];

            const index = uploadsInProgress.indexOf(clientId as string);
            if (index !== -1) {
                uploadsInProgress.splice(index, 1);
            }

            const modifiedDraft = {
                ...draft,
                uploadsInProgress,
            };
            this.props.updateCommentDraftWithRootId(rootId, modifiedDraft, true);
            this.draftsForPost[rootId] = modifiedDraft;
            if (this.props.rootId === rootId) {
                this.setState({draft: modifiedDraft});
            }
        }

        if (typeof uploadError === 'string') {
            if (uploadError.length !== 0) {
                this.setState({serverError: new Error(uploadError)});
            }
        } else {
            this.setState({serverError: uploadError});
        }
    };

    removePreview = (id: string) => {
        const draft = this.state.draft!;
        const fileInfos = [...draft.fileInfos];
        const uploadsInProgress = [...draft.uploadsInProgress];

        // Clear previous errors
        this.handleUploadError(null);

        // id can either be the id of an uploaded file or the client id of an in progress upload
        let index = fileInfos.findIndex((info) => info.id === id);
        if (index === -1) {
            index = uploadsInProgress.indexOf(id);

            if (index !== -1) {
                uploadsInProgress.splice(index, 1);

                if (this.fileUploadRef.current) {
                    this.fileUploadRef.current.cancelUpload(id);
                }
            }
        } else {
            fileInfos.splice(index, 1);
        }

        const modifiedDraft = {
            ...draft,
            fileInfos,
            uploadsInProgress,
        };

        this.props.onUpdateCommentDraft(modifiedDraft);
        this.setState({draft: modifiedDraft});
        this.draftsForPost[this.props.rootId] = modifiedDraft;

        this.handleFileUploadChange();

        if (this.saveDraftFrame) {
            clearTimeout(this.saveDraftFrame);
        }

        this.saveDraftFrame = window.setTimeout(() => {}, Constants.SAVE_DRAFT_TIMEOUT);
    };

    getFileUploadTarget = () => {
        return this.textboxRef.current?.getInputBox();
    };

    toggleAdvanceTextEditor = () => {
        this.setState({
            isFormattingBarHidden:
                !this.state.isFormattingBarHidden,
        });
        this.props.savePreferences(this.props.currentUserId, [{
            category: Preferences.ADVANCED_TEXT_EDITOR,
            user_id: this.props.currentUserId,
            name: AdvancedTextEditorConst.COMMENT,
            value: String(!this.state.isFormattingBarHidden),
        }]);
    };

    focusTextbox = (keepFocus = false) => {
        if (this.textboxRef.current && (keepFocus || !UserAgent.isMobile())) {
            this.textboxRef.current.focus();
        }
    };

    shouldEnableAddButton = () => {
        const {draft} = this.state;
        if (draft) {
            const message = draft.message ? draft.message.trim() : '';
            const fileInfos = draft.fileInfos ? draft.fileInfos : [];
            if (message.trim().length !== 0 || fileInfos.length !== 0) {
                return true;
            }
        }

        return isErrorInvalidSlashCommand(this.state.serverError);
    };

    showPostDeletedModal = () => {
        this.props.openModal({
            modalId: ModalIdentifiers.POST_DELETED_MODAL,
            dialogType: PostDeletedModal,
        });
    };

    handleBlur = () => {
        if (!this.isDraftSubmitting) {
            this.saveDraftWithShow();
        }
        this.lastBlurAt = Date.now();
    };

    handleEditLatestPost = () => {
        const {data: canEditNow} = this.props.onEditLatestPost();
        if (!canEditNow) {
            this.focusTextbox(true);
        }
    };

    onMessageChange = (message: string, callback?: (() => void) | undefined) => {
        const draft = this.state.draft;
        const modifiedDraft = {
            ...draft,
            message,
        };
        this.handleDraftChange(modifiedDraft);
        this.setState({
            draft: modifiedDraft,
        }, callback);
    };

>>>>>>> 32d93fd4
    render() {
        return (
            <AdvancedTextEditor
                location={Locations.RHS_COMMENT}
                channelId={this.props.channelId}
                postId={this.props.rootId}
                isThreadView={this.props.isThreadView}
                placeholder={this.props.placeholder}
                focusOnMount={this.props.focusOnMount}
            />
        );
    }
}

export default AdvancedCreateComment;<|MERGE_RESOLUTION|>--- conflicted
+++ resolved
@@ -5,24 +5,6 @@
 
 import React from 'react';
 
-<<<<<<< HEAD
-=======
-import type {ChannelMemberCountsByGroup} from '@mattermost/types/channels';
-import type {Emoji} from '@mattermost/types/emojis';
-import type {ServerError} from '@mattermost/types/errors';
-import type {FileInfo} from '@mattermost/types/files';
-import {GroupSource} from '@mattermost/types/groups';
-import type {Group} from '@mattermost/types/groups';
-import type {PreferenceType} from '@mattermost/types/preferences';
-
-import {Posts} from 'mattermost-redux/constants';
-import type {ActionResult} from 'mattermost-redux/types/actions';
-import {getEmojiName} from 'mattermost-redux/utils/emoji_utils';
-import {sortFileInfos} from 'mattermost-redux/utils/file_utils';
-
-import * as GlobalActions from 'actions/global_actions';
-
->>>>>>> 32d93fd4
 import AdvancedTextEditor from 'components/advanced_text_editor/advanced_text_editor';
 
 import {Locations} from 'utils/constants';
@@ -35,971 +17,11 @@
     // The id of the parent post
     rootId: string;
 
-<<<<<<< HEAD
-=======
-    // The root message is deleted
-    rootDeleted: boolean;
-
-    // The number of channel members
-    channelMembersCount: number;
-
-    // The current history message selected
-    messageInHistory?: string;
-
-    // The current draft of the comment
-    draft: PostDraft;
-
-    // Data used for knowing if the draft came from a WS event
-    isRemoteDraft: boolean;
-
-    // Determines if the submit button should be rendered
-    enableAddButton?: boolean;
-
-    // Force message submission on CTRL/CMD + ENTER
-    codeBlockOnCtrlEnter?: boolean;
-
-    // Set to force form submission on CTRL/CMD + ENTER instead of just ENTER
-    ctrlSend?: boolean;
-
-    // The id of the latest post in this channel
-    latestPostId?: string;
-
-    // The current user locale
-    locale: string;
-
-    // Error id, if the post creation fails
-    createPostErrorId?: string;
-
-    // Determines if the current user can edit the post
-    canPost: boolean;
-
-    // Determines if the user is allowed to upload files
-    canUploadFiles: boolean;
-
-    // Called to clear file uploads in progress
-    clearCommentDraftUploads: () => void;
-
-    // Called when comment draft needs to be updated
-    onUpdateCommentDraft: (draft?: PostDraft, save?: boolean) => void;
-
-    // Called when comment draft needs to be updated for a specific root ID
-    updateCommentDraftWithRootId: (rootID: string, draft: PostDraft, save?: boolean) => void;
-
-    // Called when submitting the comment
-    onSubmit: (draft: PostDraft, options: {ignoreSlash: boolean}) => void;
-
-    // Called when resetting comment message history index
-    onResetHistoryIndex: () => void;
-
-    // Called when navigating back through comment message history
-    moveHistoryIndexBack: (index: string) => Promise<ActionResult>;
-
-    // Called when navigating forward through comment message history
-    moveHistoryIndexForward: (index: string) => Promise<ActionResult>;
-
-    // Called to initiate editing the user's latest post
-    onEditLatestPost: () => ActionResult<boolean>;
-
-    // Function to get the users timezones in the channel
-    getChannelTimezones: (channelId: string) => Promise<ActionResult<string[]>>;
-
-    // Reset state of createPost request
-    resetCreatePostRequest: () => void;
-
-    // Determines if @channel should warn in this channel
-    enableConfirmNotificationsToChannel: boolean;
-
-    // Determines if the emoji picker is enabled
-    enableEmojiPicker: boolean;
-
-    // Determines if the gif picker is enabled.
-    enableGifPicker: boolean;
-
-    // Determines if the connection may be bad to warn user
-    badConnection: boolean;
-
-    // Determines the maximum length of a post
-    maxPostSize: number;
-
-    // Determines if the RHS is in expanded state
-    rhsExpanded: boolean;
-
-    // The last time, if any, the selected post changed. Will be 0 if no post is selected.
-    selectedPostFocussedAt: number;
-
-    // Function to set or unset emoji picker for last message
-    emitShortcutReactToLastPostFrom: (location: keyof typeof Constants.Locations) => void;
-
-    // Determines if the current user can send special channel mentions
-    useChannelMentions: boolean;
-
-    // Determines if the current user can send LDAP group mentions
-    useLDAPGroupMentions: boolean;
-
-    // Set show preview for textbox
-    setShowPreview: (showPreview: boolean) => void;
-
-    // Determines if the preview should be shown
-    shouldShowPreview: boolean;
-
-    // Called when parent component should be scrolled to bottom
-    scrollToBottom?: () => void;
-
-    // Group member mention
-    getChannelMemberCountsByGroup: (channelID: string) => void;
-    groupsWithAllowReference: Map<string, Group> | null;
-    channelMemberCountsByGroup: ChannelMemberCountsByGroup;
->>>>>>> 32d93fd4
     isThreadView?: boolean;
     placeholder?: string;
-<<<<<<< HEAD
-    focusOnMount?: boolean;
 }
 
 class AdvancedCreateComment extends React.PureComponent<Props> {
-=======
-    isPlugin?: boolean;
-    shouldFocusRHS: boolean;
-    focusedRHS: () => void;
-}
-
-type State = {
-    showEmojiPicker: boolean;
-    uploadsProgressPercent: {[clientID: string]: FilePreviewInfo};
-    renderScrollbar: boolean;
-    scrollbarWidth: number;
-    draft: PostDraft;
-    rootId?: string;
-    messageInHistory?: string;
-    createPostErrorId?: string;
-    caretPosition: number;
-    postError?: React.ReactNode;
-    errorClass: string | null;
-    serverError: (ServerError & {submittedMessage?: string}) | null;
-    showFormat: boolean;
-    isFormattingBarHidden: boolean;
-};
-
-function isDraftEmpty(draft: PostDraft): boolean {
-    return !draft || (!draft.message && draft.fileInfos.length === 0);
-}
-
-class AdvancedCreateComment extends React.PureComponent<Props, State> {
-    // public because accessed in advanced_create_comment.test.tsx
-    public draftsForPost: {[postID: string]: PostDraft | null} = {};
-    public doInitialScrollToBottom = false;
-
-    private readonly textboxRef: React.RefObject<TextboxClass>;
-
-    private lastBlurAt = 0;
-    private saveDraftFrame?: number | null;
-
-    private isDraftSubmitting = false;
-    private isDraftEdited = false;
-    private isNonFormattedPaste = false;
-    private timeoutId: number | null = null;
-
-    private readonly fileUploadRef: React.RefObject<FileUploadClass>;
-
-    static defaultProps = {
-        focusOnMount: true,
-    };
-
-    static getDerivedStateFromProps(props: Props, state: State) {
-        let updatedState: Partial<State> = {
-            createPostErrorId: props.createPostErrorId,
-            rootId: props.rootId,
-            messageInHistory: props.messageInHistory,
-        };
-
-        const rootChanged = props.rootId !== state.rootId || props.draft.rootId !== state.draft?.rootId;
-        const messageInHistoryChanged = props.messageInHistory !== state.messageInHistory;
-        if (rootChanged || messageInHistoryChanged || (props.isRemoteDraft && props.draft.message !== state.draft?.message)) {
-            updatedState = {
-                ...updatedState,
-                draft: {
-                    ...props.draft,
-                    uploadsInProgress: rootChanged ? [] : props.draft.uploadsInProgress,
-                },
-            };
-        }
-
-        return updatedState;
-    }
-
-    constructor(props: Props) {
-        super(props);
-
-        this.state = {
-            showEmojiPicker: false,
-            uploadsProgressPercent: {},
-            renderScrollbar: false,
-            scrollbarWidth: 0,
-            errorClass: null,
-            serverError: null,
-            showFormat: false,
-            isFormattingBarHidden: props.isFormattingBarHidden,
-            caretPosition: props.draft.message.length,
-            draft: {...props.draft, uploadsInProgress: []},
-        };
-
-        this.textboxRef = React.createRef();
-        this.fileUploadRef = React.createRef();
-    }
-
-    componentDidMount() {
-        const {clearCommentDraftUploads, onResetHistoryIndex, setShowPreview, draft} = this.props;
-        clearCommentDraftUploads();
-        onResetHistoryIndex();
-        setShowPreview(false);
-
-        if (this.props.shouldFocusRHS) {
-            this.focusTextbox();
-            this.props.focusedRHS();
-        }
-
-        document.addEventListener('keydown', this.focusTextboxIfNecessary);
-        window.addEventListener('beforeunload', this.saveDraftWithShow);
-        this.getChannelMemberCountsByGroup();
-
-        // When draft.message is not empty, set doInitialScrollToBottom to true so that
-        // on next component update, the actual this.scrollToBottom() will be called.
-        // This is made so that the this.scrollToBottom() will be called only once.
-        if (draft.message !== '') {
-            this.doInitialScrollToBottom = true;
-        }
-    }
-
-    componentWillUnmount() {
-        this.props.resetCreatePostRequest?.();
-        document.removeEventListener('keydown', this.focusTextboxIfNecessary);
-        window.removeEventListener('beforeunload', this.saveDraftWithShow);
-        this.saveDraftOnUnmount();
-        if (this.timeoutId !== null) {
-            clearTimeout(this.timeoutId);
-        }
-    }
-
-    componentDidUpdate(prevProps: Props, prevState: State) {
-        if (prevState.draft!.uploadsInProgress.length < this.state.draft!.uploadsInProgress.length && this.props.scrollToBottom) {
-            this.props.scrollToBottom();
-        }
-
-        // Focus on textbox when emoji picker is closed
-        if (prevState.showEmojiPicker && !this.state.showEmojiPicker) {
-            this.focusTextbox();
-        }
-
-        // Focus on textbox when returned from preview mode
-        if (prevProps.shouldShowPreview && !this.props.shouldShowPreview) {
-            this.focusTextbox();
-        }
-
-        if (prevProps.rootId !== this.props.rootId || prevProps.selectedPostFocussedAt !== this.props.selectedPostFocussedAt) {
-            this.getChannelMemberCountsByGroup();
-            this.focusTextbox();
-        }
-
-        if (this.doInitialScrollToBottom) {
-            if (this.props.scrollToBottom) {
-                this.props.scrollToBottom();
-            }
-            this.doInitialScrollToBottom = false;
-        }
-
-        if (this.props.createPostErrorId === 'api.post.create_post.root_id.app_error' && this.props.createPostErrorId !== prevProps.createPostErrorId) {
-            this.showPostDeletedModal();
-        }
-    }
-
-    fillMessageFromHistory() {
-        const lastMessage = this.props.messageInHistory;
-        this.setState((prev) => ({
-            draft: {
-                ...prev.draft,
-                message: lastMessage || '',
-            },
-        }));
-    }
-
-    loadPrevMessage = (e: React.KeyboardEvent) => {
-        e.preventDefault();
-        this.props.moveHistoryIndexBack(Posts.MESSAGE_TYPES.COMMENT).then(() => this.fillMessageFromHistory());
-    };
-
-    loadNextMessage = (e: React.KeyboardEvent) => {
-        e.preventDefault();
-        this.props.moveHistoryIndexForward(Posts.MESSAGE_TYPES.COMMENT).then(() => this.fillMessageFromHistory());
-    };
-
-    getChannelMemberCountsByGroup = () => {
-        const {useLDAPGroupMentions, useCustomGroupMentions, channelId, searchAssociatedGroupsForReference, getChannelMemberCountsByGroup, draft, currentTeamId} = this.props;
-
-        if ((useLDAPGroupMentions || useCustomGroupMentions) && channelId) {
-            const mentions = mentionsMinusSpecialMentionsInText(draft.message);
-
-            if (mentions.length === 1) {
-                searchAssociatedGroupsForReference(mentions[0], currentTeamId, channelId);
-            } else if (mentions.length > 1) {
-                getChannelMemberCountsByGroup(channelId);
-            }
-        }
-    };
-
-    saveDraftOnUnmount = () => {
-        if (!this.isDraftEdited || !this.state.draft || this.props.rootDeleted) {
-            return;
-        }
-
-        const updatedDraft = {
-            ...this.state.draft,
-            show: !isDraftEmpty(this.state.draft),
-        } as PostDraft;
-
-        this.props.onUpdateCommentDraft(updatedDraft, true);
-    };
-
-    saveDraftWithShow = () => {
-        this.setState((prev) => {
-            if (prev.draft) {
-                return {
-                    draft: {
-                        ...prev.draft,
-                        show: !isDraftEmpty(prev.draft),
-                    } as PostDraft,
-                };
-            }
-
-            return {
-                draft: prev.draft,
-            };
-        }, () => {
-            this.saveDraft(true);
-        });
-    };
-
-    saveDraft = (save = false) => {
-        if (this.saveDraftFrame) {
-            clearTimeout(this.saveDraftFrame);
-            this.props.onUpdateCommentDraft(this.state.draft, save);
-            this.saveDraftFrame = null;
-        }
-    };
-
-    setShowPreview = (newPreviewValue: boolean) => {
-        this.props.setShowPreview(newPreviewValue);
-    };
-
-    focusTextboxIfNecessary = (e: KeyboardEvent) => {
-        // Should only focus if RHS is expanded or if thread view
-        if (!this.props.isThreadView && !this.props.rhsExpanded) {
-            return;
-        }
-
-        // A bit of a hack to not steal focus from the channel switch modal if it's open
-        // This is a special case as the channel switch modal does not enforce focus like
-        // most modals do
-        if (document.getElementsByClassName('channel-switch-modal').length) {
-            return;
-        }
-
-        if (shouldFocusMainTextbox(e, document.activeElement)) {
-            this.focusTextbox();
-            this.toggleAdvanceTextEditor();
-        }
-    };
-
-    setCaretPosition = (newCaretPosition: number) => {
-        const textbox = this.textboxRef.current && this.textboxRef.current.getInputBox();
-
-        this.setState({
-            caretPosition: newCaretPosition,
-        }, () => {
-            Utils.setCaretPosition(textbox, newCaretPosition);
-        });
-    };
-
-    handleNotifyAllConfirmation = () => {
-        this.doSubmit();
-    };
-
-    showNotifyAllModal = (mentions: string[], channelTimezoneCount: number, memberNotifyCount: number) => {
-        this.props.openModal({
-            modalId: ModalIdentifiers.NOTIFY_CONFIRM_MODAL,
-            dialogType: NotifyConfirmModal,
-            dialogProps: {
-                mentions,
-                channelTimezoneCount,
-                memberNotifyCount,
-                onConfirm: () => this.handleNotifyAllConfirmation(),
-                onExited: () => {
-                    this.isDraftSubmitting = false;
-                },
-            },
-        });
-    };
-
-    toggleEmojiPicker = (e?: React.MouseEvent<HTMLButtonElement, MouseEvent>): void => {
-        e?.stopPropagation();
-        const showEmojiPicker = !this.state.showEmojiPicker;
-        this.setState({showEmojiPicker});
-    };
-
-    hideEmojiPicker = () => {
-        this.setState({showEmojiPicker: false});
-    };
-
-    handleEmojiClick = (emoji: Emoji) => {
-        const emojiAlias = getEmojiName(emoji);
-
-        if (!emojiAlias) {
-            //Oops... There went something wrong
-            return;
-        }
-
-        const draft = this.state.draft!;
-
-        let newMessage: string;
-        if (draft.message === '') {
-            newMessage = `:${emojiAlias}: `;
-            this.setCaretPosition(newMessage.length);
-        } else {
-            const {message} = draft;
-            const {firstPiece, lastPiece} = splitMessageBasedOnCaretPosition(this.state.caretPosition || 0, message);
-
-            // check whether the first piece of the message is empty when cursor is placed at beginning of message and avoid adding an empty string at the beginning of the message
-            newMessage = firstPiece === '' ? `:${emojiAlias}: ${lastPiece} ` : `${firstPiece} :${emojiAlias}: ${lastPiece} `;
-
-            const newCaretPosition = firstPiece === '' ? `:${emojiAlias}: `.length : `${firstPiece} :${emojiAlias}: `.length;
-            this.setCaretPosition(newCaretPosition);
-        }
-
-        const modifiedDraft = {
-            ...draft,
-            message: newMessage,
-        };
-
-        this.handleDraftChange(modifiedDraft);
-
-        this.setState({
-            showEmojiPicker: false,
-            draft: modifiedDraft,
-        });
-    };
-
-    handleGifClick = (gif: string) => {
-        const draft = this.state.draft!;
-
-        let newMessage: string;
-        if (draft.message === '') {
-            newMessage = gif;
-        } else if ((/\s+$/).test(draft.message)) {
-            // Check whether there is already a blank at the end of the current message
-            newMessage = `${draft.message}${gif} `;
-        } else {
-            newMessage = `${draft.message} ${gif} `;
-        }
-
-        const modifiedDraft = {
-            ...draft,
-            message: newMessage,
-        };
-
-        this.handleDraftChange(modifiedDraft);
-
-        this.setState({
-            showEmojiPicker: false,
-            draft: modifiedDraft,
-        });
-
-        this.focusTextbox();
-    };
-
-    handlePostError = (postError: React.ReactNode) => {
-        this.setState({postError});
-    };
-
-    handleSubmit = async (e: React.FormEvent | React.MouseEvent) => {
-        e.preventDefault();
-        this.setShowPreview(false);
-        this.isDraftSubmitting = true;
-
-        const {
-            channelMembersCount,
-            enableConfirmNotificationsToChannel,
-            useChannelMentions,
-            groupsWithAllowReference,
-            channelMemberCountsByGroup,
-            useLDAPGroupMentions,
-            useCustomGroupMentions,
-        } = this.props;
-        const draft = this.state.draft!;
-        const notificationsToChannel = enableConfirmNotificationsToChannel && useChannelMentions;
-        let memberNotifyCount = 0;
-        let channelTimezoneCount = 0;
-        let mentions: string[] = [];
-
-        const specialMentions = specialMentionsInText(draft.message);
-        const hasSpecialMentions = Object.values(specialMentions).includes(true);
-
-        if (enableConfirmNotificationsToChannel && !hasSpecialMentions && (useLDAPGroupMentions || useCustomGroupMentions)) {
-            // Groups mentioned in users text
-            const mentionGroups = groupsMentionedInText(draft.message, groupsWithAllowReference);
-            if (mentionGroups.length > 0) {
-                mentionGroups.
-                    forEach((group) => {
-                        if (group.source === GroupSource.Ldap && !useLDAPGroupMentions) {
-                            return;
-                        }
-                        if (group.source === GroupSource.Custom && !useCustomGroupMentions) {
-                            return;
-                        }
-                        const mappedValue = channelMemberCountsByGroup[group.id];
-                        if (mappedValue && mappedValue.channel_member_count > Constants.NOTIFY_ALL_MEMBERS && mappedValue.channel_member_count > memberNotifyCount) {
-                            memberNotifyCount = mappedValue.channel_member_count;
-                            channelTimezoneCount = mappedValue.channel_member_timezones_count;
-                        }
-                        mentions.push(`@${group.name}`);
-                    });
-                mentions = [...new Set(mentions)];
-            }
-        }
-
-        if (!useLDAPGroupMentions && !useCustomGroupMentions && mentions.length > 0) {
-            const updatedDraft = {
-                ...draft,
-                props: {
-                    ...draft.props,
-                    disable_group_highlight: true,
-                },
-            };
-
-            this.props.onUpdateCommentDraft(updatedDraft);
-            this.setState({draft: updatedDraft});
-        }
-
-        if (notificationsToChannel &&
-            channelMembersCount > Constants.NOTIFY_ALL_MEMBERS &&
-            hasSpecialMentions) {
-            memberNotifyCount = channelMembersCount - 1;
-            for (const k in specialMentions) {
-                if (specialMentions[k]) {
-                    mentions.push('@' + k);
-                }
-            }
-
-            const {data} = await this.props.getChannelTimezones(this.props.channelId);
-            channelTimezoneCount = data ? data.length : 0;
-        }
-
-        if (!useChannelMentions && hasSpecialMentions) {
-            const updatedDraft = {
-                ...draft,
-                props: {
-                    ...draft.props,
-                    mentionHighlightDisabled: true,
-                },
-            };
-
-            this.props.onUpdateCommentDraft(updatedDraft);
-            this.setState({draft: updatedDraft});
-        }
-
-        if (memberNotifyCount > 0) {
-            this.showNotifyAllModal(mentions, channelTimezoneCount, memberNotifyCount);
-            return;
-        }
-
-        await this.doSubmit(e);
-    };
-
-    doSubmit = async (e?: React.FormEvent) => {
-        if (e) {
-            e.preventDefault();
-        }
-
-        const draft = this.state.draft!;
-        const enableAddButton = this.shouldEnableAddButton();
-
-        if (!enableAddButton) {
-            this.isDraftSubmitting = false;
-            return;
-        }
-
-        if (draft.uploadsInProgress.length > 0) {
-            this.isDraftSubmitting = false;
-            return;
-        }
-
-        if (this.state.postError) {
-            this.setState({errorClass: 'animation--highlight'});
-            setTimeout(() => {
-                this.setState({errorClass: null});
-            }, Constants.ANIMATION_TIMEOUT);
-            this.isDraftSubmitting = false;
-            return;
-        }
-
-        if (this.props.rootDeleted) {
-            this.showPostDeletedModal();
-            this.isDraftSubmitting = false;
-            return;
-        }
-
-        const fasterThanHumanWillClick = 150;
-        const forceFocus = (Date.now() - this.lastBlurAt < fasterThanHumanWillClick);
-        this.focusTextbox(forceFocus);
-
-        const serverError = this.state.serverError;
-        let ignoreSlash = false;
-        if (isErrorInvalidSlashCommand(serverError) && draft.message === serverError?.submittedMessage) {
-            ignoreSlash = true;
-        }
-
-        const options = {ignoreSlash};
-
-        try {
-            await this.props.onSubmit(draft, options);
-
-            this.setState({
-                postError: null,
-                serverError: null,
-                showFormat: false,
-            });
-        } catch (err: any) {
-            if (isErrorInvalidSlashCommand(err)) {
-                this.props.onUpdateCommentDraft(draft);
-            }
-            err.submittedMessage = draft.message;
-            this.setState({serverError: err});
-            this.isDraftSubmitting = false;
-            return;
-        }
-
-        if (this.saveDraftFrame) {
-            clearTimeout(this.saveDraftFrame);
-        }
-
-        this.isDraftSubmitting = false;
-        this.setState({draft: {...this.props.draft, uploadsInProgress: []}});
-        this.draftsForPost[this.props.rootId] = null;
-    };
-
-    commentMsgKeyPress = (e: React.KeyboardEvent<TextboxElement>) => {
-        const {ctrlSend, codeBlockOnCtrlEnter} = this.props;
-
-        const {allowSending} = postMessageOnKeyPress(
-            e,
-            this.state.draft!.message,
-            Boolean(ctrlSend),
-            Boolean(codeBlockOnCtrlEnter),
-            0,
-            0,
-            this.state.caretPosition,
-        );
-
-        if (allowSending) {
-            e.persist?.();
-
-            this.isDraftSubmitting = true;
-            this.textboxRef.current?.blur();
-            this.handleSubmit(e);
-
-            this.setShowPreview(false);
-            setTimeout(() => {
-                this.focusTextbox();
-            });
-        }
-
-        this.emitTypingEvent();
-    };
-
-    reactToLastMessage = (e: React.KeyboardEvent<TextboxElement>) => {
-        e.preventDefault();
-
-        const {emitShortcutReactToLastPostFrom} = this.props;
-
-        // Here we are not handling conditions such as check for modals,  popups etc. as shortcut is only trigger on
-        // textbox input focus. Since all of them will already be closed as soon as they loose focus.
-        emitShortcutReactToLastPostFrom(Locations.RHS_ROOT);
-    };
-
-    emitTypingEvent = () => {
-        const {channelId, rootId} = this.props;
-        GlobalActions.emitLocalUserTypingEvent(channelId, rootId);
-    };
-
-    handleChange = (e: React.ChangeEvent<TextboxElement>) => {
-        const message = e.target.value;
-
-        let serverError = this.state.serverError;
-        if (isErrorInvalidSlashCommand(serverError)) {
-            serverError = null;
-        }
-
-        const draft = this.state.draft!;
-        const show = isDraftEmpty(draft) ? false : draft.show;
-        const updatedDraft = {...draft, message, show};
-
-        this.handleDraftChange(updatedDraft);
-
-        this.setState({draft: updatedDraft, serverError}, () => {
-            if (this.props.scrollToBottom) {
-                this.props.scrollToBottom();
-            }
-        });
-        this.draftsForPost[this.props.rootId] = updatedDraft;
-    };
-
-    handleDraftChange = (draft: PostDraft, rootId?: string, save = false, instant = false) => {
-        this.isDraftEdited = true;
-
-        if (this.saveDraftFrame) {
-            clearTimeout(this.saveDraftFrame);
-        }
-
-        const saveDraft = () => {
-            if (typeof rootId == 'undefined') {
-                this.props.onUpdateCommentDraft(draft);
-            } else {
-                this.props.updateCommentDraftWithRootId(rootId, draft, save);
-            }
-        };
-
-        if (instant) {
-            saveDraft();
-        } else {
-            this.saveDraftFrame = window.setTimeout(() => {
-                saveDraft();
-            }, Constants.SAVE_DRAFT_TIMEOUT);
-        }
-        this.draftsForPost[this.props.rootId] = draft;
-    };
-
-    handleMouseUpKeyUp = (e: React.MouseEvent | React.KeyboardEvent) => {
-        this.setState({
-            caretPosition: (e.target as TextboxElement).selectionStart || 0,
-        });
-    };
-
-    applyMarkdown = (options: ApplyMarkdownOptions) => {
-        if (this.props.shouldShowPreview) {
-            return;
-        }
-
-        const res = applyMarkdown(options);
-
-        const draft = this.state.draft!;
-        const modifiedDraft = {
-            ...draft,
-            message: res.message,
-        };
-
-        this.handleDraftChange(modifiedDraft);
-
-        this.setState({
-            draft: modifiedDraft,
-        }, () => {
-            const textbox = this.textboxRef.current?.getInputBox();
-            Utils.setSelectionRange(textbox, res.selectionStart, res.selectionEnd);
-        });
-    };
-
-    handleFileUploadChange = () => {
-        this.isDraftEdited = true;
-        this.focusTextbox();
-    };
-
-    handleUploadStart = (clientIds: string[]) => {
-        const draft = this.state.draft!;
-        const uploadsInProgress = [...draft.uploadsInProgress, ...clientIds];
-
-        const modifiedDraft = {
-            ...draft,
-            uploadsInProgress,
-        };
-        this.props.onUpdateCommentDraft(modifiedDraft);
-        this.setState({draft: modifiedDraft});
-        this.draftsForPost[this.props.rootId] = modifiedDraft;
-
-        // this is a bit redundant with the code that sets focus when the file input is clicked,
-        // but this also resets the focus after a drag and drop
-        this.focusTextbox();
-    };
-
-    handleUploadProgress = (filePreviewInfo: FilePreviewInfo) => {
-        const uploadsProgressPercent = {...this.state.uploadsProgressPercent, [filePreviewInfo.clientId]: filePreviewInfo};
-        this.setState({uploadsProgressPercent});
-    };
-
-    handleFileUploadComplete = (fileInfos: FileInfo[], clientIds: string[], _: string, rootId?: string) => {
-        const draft = this.draftsForPost[rootId!]!;
-        const uploadsInProgress = [...draft.uploadsInProgress];
-        const newFileInfos = sortFileInfos([...draft.fileInfos, ...fileInfos], this.props.locale);
-
-        // remove each finished file from uploads
-        for (let i = 0; i < clientIds.length; i++) {
-            const index = uploadsInProgress.indexOf(clientIds[i]);
-
-            if (index !== -1) {
-                uploadsInProgress.splice(index, 1);
-            }
-        }
-
-        const modifiedDraft = {
-            ...draft,
-            fileInfos: newFileInfos,
-            uploadsInProgress,
-        };
-        this.handleDraftChange(modifiedDraft, rootId!, true, true);
-        if (this.props.rootId === rootId) {
-            this.setState({draft: modifiedDraft});
-        }
-    };
-
-    handleUploadError = (uploadError: string | ServerError | null, clientId?: string, _?: string, rootId = '') => {
-        if (clientId) {
-            const draft = {...this.draftsForPost[rootId]!};
-            const uploadsInProgress = [...draft.uploadsInProgress];
-
-            const index = uploadsInProgress.indexOf(clientId as string);
-            if (index !== -1) {
-                uploadsInProgress.splice(index, 1);
-            }
-
-            const modifiedDraft = {
-                ...draft,
-                uploadsInProgress,
-            };
-            this.props.updateCommentDraftWithRootId(rootId, modifiedDraft, true);
-            this.draftsForPost[rootId] = modifiedDraft;
-            if (this.props.rootId === rootId) {
-                this.setState({draft: modifiedDraft});
-            }
-        }
-
-        if (typeof uploadError === 'string') {
-            if (uploadError.length !== 0) {
-                this.setState({serverError: new Error(uploadError)});
-            }
-        } else {
-            this.setState({serverError: uploadError});
-        }
-    };
-
-    removePreview = (id: string) => {
-        const draft = this.state.draft!;
-        const fileInfos = [...draft.fileInfos];
-        const uploadsInProgress = [...draft.uploadsInProgress];
-
-        // Clear previous errors
-        this.handleUploadError(null);
-
-        // id can either be the id of an uploaded file or the client id of an in progress upload
-        let index = fileInfos.findIndex((info) => info.id === id);
-        if (index === -1) {
-            index = uploadsInProgress.indexOf(id);
-
-            if (index !== -1) {
-                uploadsInProgress.splice(index, 1);
-
-                if (this.fileUploadRef.current) {
-                    this.fileUploadRef.current.cancelUpload(id);
-                }
-            }
-        } else {
-            fileInfos.splice(index, 1);
-        }
-
-        const modifiedDraft = {
-            ...draft,
-            fileInfos,
-            uploadsInProgress,
-        };
-
-        this.props.onUpdateCommentDraft(modifiedDraft);
-        this.setState({draft: modifiedDraft});
-        this.draftsForPost[this.props.rootId] = modifiedDraft;
-
-        this.handleFileUploadChange();
-
-        if (this.saveDraftFrame) {
-            clearTimeout(this.saveDraftFrame);
-        }
-
-        this.saveDraftFrame = window.setTimeout(() => {}, Constants.SAVE_DRAFT_TIMEOUT);
-    };
-
-    getFileUploadTarget = () => {
-        return this.textboxRef.current?.getInputBox();
-    };
-
-    toggleAdvanceTextEditor = () => {
-        this.setState({
-            isFormattingBarHidden:
-                !this.state.isFormattingBarHidden,
-        });
-        this.props.savePreferences(this.props.currentUserId, [{
-            category: Preferences.ADVANCED_TEXT_EDITOR,
-            user_id: this.props.currentUserId,
-            name: AdvancedTextEditorConst.COMMENT,
-            value: String(!this.state.isFormattingBarHidden),
-        }]);
-    };
-
-    focusTextbox = (keepFocus = false) => {
-        if (this.textboxRef.current && (keepFocus || !UserAgent.isMobile())) {
-            this.textboxRef.current.focus();
-        }
-    };
-
-    shouldEnableAddButton = () => {
-        const {draft} = this.state;
-        if (draft) {
-            const message = draft.message ? draft.message.trim() : '';
-            const fileInfos = draft.fileInfos ? draft.fileInfos : [];
-            if (message.trim().length !== 0 || fileInfos.length !== 0) {
-                return true;
-            }
-        }
-
-        return isErrorInvalidSlashCommand(this.state.serverError);
-    };
-
-    showPostDeletedModal = () => {
-        this.props.openModal({
-            modalId: ModalIdentifiers.POST_DELETED_MODAL,
-            dialogType: PostDeletedModal,
-        });
-    };
-
-    handleBlur = () => {
-        if (!this.isDraftSubmitting) {
-            this.saveDraftWithShow();
-        }
-        this.lastBlurAt = Date.now();
-    };
-
-    handleEditLatestPost = () => {
-        const {data: canEditNow} = this.props.onEditLatestPost();
-        if (!canEditNow) {
-            this.focusTextbox(true);
-        }
-    };
-
-    onMessageChange = (message: string, callback?: (() => void) | undefined) => {
-        const draft = this.state.draft;
-        const modifiedDraft = {
-            ...draft,
-            message,
-        };
-        this.handleDraftChange(modifiedDraft);
-        this.setState({
-            draft: modifiedDraft,
-        }, callback);
-    };
-
->>>>>>> 32d93fd4
     render() {
         return (
             <AdvancedTextEditor
@@ -1008,7 +30,6 @@
                 postId={this.props.rootId}
                 isThreadView={this.props.isThreadView}
                 placeholder={this.props.placeholder}
-                focusOnMount={this.props.focusOnMount}
             />
         );
     }

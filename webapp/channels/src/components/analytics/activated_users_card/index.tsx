// Copyright (c) 2015-present Mattermost, Inc. All Rights Reserved.
// See LICENSE.txt for license information.

import classNames from 'classnames';
import React from 'react';
import {FormattedMessage, defineMessages} from 'react-intl';

import {AlertOutlineIcon} from '@mattermost/compass-icons/components';

import StatisticCount from 'components/analytics/statistic_count';

import {calculateOverageUserActivated} from 'utils/overage_team';

import Title from './title';

type ActivatedUserCardProps = {
    seatsPurchased: number;
    activatedUsers: number | undefined;
    isCloud: boolean;
}

export const messages = defineMessages({
    totalUsers: {id: 'analytics.team.totalUsers', defaultMessage: 'Total Active Users'},
});

export const ActivatedUserCard = ({activatedUsers, seatsPurchased, isCloud}: ActivatedUserCardProps) => {
    const {isBetween5PercerntAnd10PercentPurchasedSeats, isOver10PercerntPurchasedSeats} = calculateOverageUserActivated({seatsPurchased, activeUsers: activatedUsers || 0});
    const showOverageWarning = !isCloud && (isBetween5PercerntAnd10PercentPurchasedSeats || isOver10PercerntPurchasedSeats);

    let activeUserStatus: 'warning' | 'error' | undefined;
    if (!isCloud && isBetween5PercerntAnd10PercentPurchasedSeats) {
        activeUserStatus = 'warning';
    }

    if (!isCloud && isOver10PercerntPurchasedSeats) {
        activeUserStatus = 'error';
    }

    return (
        <StatisticCount
<<<<<<< HEAD
            title={<Title/>}
=======
            title={
                <FormattedMessage
                    {...messages.totalUsers}
                />
            }
>>>>>>> 8818141d
            icon='fa-users'
            status={activeUserStatus}
            count={activatedUsers}
            id='totalActiveUsers'
        >
            {showOverageWarning &&
            <div
                className={classNames({
                    team_statistics__message: true,
                    'team_statistics--warning': isBetween5PercerntAnd10PercentPurchasedSeats,
                    'team_statistics--error': isOver10PercerntPurchasedSeats,
                })}
            >
                <AlertOutlineIcon
                    size={14}
                />
                <FormattedMessage
                    id='analytics.team.overageUsersSeats'
                    defaultMessage='This exceeds total paid seats'
                >
                    {(text) => <span>{text}</span>}
                </FormattedMessage>
            </div>}
        </StatisticCount>
    );
};<|MERGE_RESOLUTION|>--- conflicted
+++ resolved
@@ -3,7 +3,7 @@
 
 import classNames from 'classnames';
 import React from 'react';
-import {FormattedMessage, defineMessages} from 'react-intl';
+import {FormattedMessage} from 'react-intl';
 
 import {AlertOutlineIcon} from '@mattermost/compass-icons/components';
 
@@ -19,11 +19,7 @@
     isCloud: boolean;
 }
 
-export const messages = defineMessages({
-    totalUsers: {id: 'analytics.team.totalUsers', defaultMessage: 'Total Active Users'},
-});
-
-export const ActivatedUserCard = ({activatedUsers, seatsPurchased, isCloud}: ActivatedUserCardProps) => {
+const ActivatedUserCard = ({activatedUsers, seatsPurchased, isCloud}: ActivatedUserCardProps) => {
     const {isBetween5PercerntAnd10PercentPurchasedSeats, isOver10PercerntPurchasedSeats} = calculateOverageUserActivated({seatsPurchased, activeUsers: activatedUsers || 0});
     const showOverageWarning = !isCloud && (isBetween5PercerntAnd10PercentPurchasedSeats || isOver10PercerntPurchasedSeats);
 
@@ -38,15 +34,7 @@
 
     return (
         <StatisticCount
-<<<<<<< HEAD
             title={<Title/>}
-=======
-            title={
-                <FormattedMessage
-                    {...messages.totalUsers}
-                />
-            }
->>>>>>> 8818141d
             icon='fa-users'
             status={activeUserStatus}
             count={activatedUsers}
@@ -72,4 +60,6 @@
             </div>}
         </StatisticCount>
     );
-};+};
+
+export default ActivatedUserCard;
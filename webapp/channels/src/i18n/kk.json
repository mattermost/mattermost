--- conflicted
+++ resolved
@@ -82,8 +82,6 @@
   "add_command.displayName.help": "Қиғаш сызық командасы үшін 64 таңбаға дейін жететін тақырыпты көрсетіңіз.",
   "add_command.doneHelp": "Сіздің қиғаш сызық командаңыз орнатылды. Келесі токен шығыс пайдалы жүктеменің ішінде жіберіледі. Оны өзіңіздің Mattermost командаңыздан келген сұранысты тексеру үшін пайдалануыңызды сұраймыз. (мәліметтерді <link>Қиғаш сызық командалар</link> таба аласыз).",
   "add_command.iconUrl": "Жауап белгішесі",
-<<<<<<< HEAD
-=======
   "add_command.iconUrl.help": "(Ерікті) Осы қиғаш сызық командасына жауап жазарда қолданылатын белгіше үшін .png немесе .jpg файлының URL енгізіңіз. Файл 128 де 128 пиксельден жоғары болу керек. Бос болып қалса, сіздің кескініңіздің суреті пайдалынады.",
   "add_command.iconUrl.placeholder": "https://www.example.com/myicon.png",
   "add_command.method": "Сұратым тәсілі",
@@ -98,7 +96,6 @@
   "add_command.trigger.helpExamples": "Мысалдар: тұтынушы, қызметкер, пациент, ауа райы",
   "add_command.trigger.helpReserved": "Сақталған: {link}",
   "add_command.trigger.helpReservedLinkText": "Кіріктірілген қиғаш сызық командаларын көру",
->>>>>>> 463ed0db
   "add_command.trigger.placeholder": "\"hello\" секілді қиғаш сызығы жоқ шақырту командасы",
   "add_command.triggerInvalidLength": "Шақырту сөзінің {min} және {max} аралығындағы таңбалары болуы керек",
   "add_command.triggerInvalidSlash": "Шақырту сөзі / таңбасынан басталмау керек",
@@ -140,9 +137,6 @@
   "add_incoming_webhook.description": "Сипаттама",
   "add_incoming_webhook.description.help": "Кіріс вебхугіңізді сипаттаңыз.",
   "add_incoming_webhook.displayName": "Тақырып",
-<<<<<<< HEAD
-  "add_incoming_webhook.displayName.help": "64 таңбаға дейін болатын вебхук баптамалары парақшасына арналған тақырыпты көрсетіңіз."
-=======
   "add_incoming_webhook.displayName.help": "64 таңбаға дейін болатын вебхук баптамалары парақшасына арналған тақырыпты көрсетіңіз.",
   "add_incoming_webhook.doneHelp": "Сіздің кіріс вебхук орнатылған. Келесі URL-ға ақпаратты жіберіңіз (мәліметтер үшін <link>Кіріс вебхуктар</link> қараңыз).",
   "add_incoming_webhook.icon_url": "Кескін суреті",
@@ -166,5 +160,4 @@
   "add_oauth_app.icon.help": "(Ерікті) OAuth 2.0 қолданбаңыздың суретіне URL көрсетіңіз. URL-да HTTP немесе HTTPS қолданыңыз.",
   "add_oauth_app.name.help": "OAuth 2.0 қолданбаңыздың бейнелеу атын көрсетіңіз. 64 таңбаға дейін қолдануға болады.",
   "add_oauth_app.nameRequired": "OAuth 2.0 қолданбасының аты міндетті болып табылады."
->>>>>>> 463ed0db
 }
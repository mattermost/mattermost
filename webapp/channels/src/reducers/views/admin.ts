--- conflicted
+++ resolved
@@ -67,12 +67,9 @@
     cursorUserId: '',
     cursorColumnValue: '',
     columnVisibility: {},
-<<<<<<< HEAD
     searchTerm: '',
     filterStatus: '',
     filterRole: '',
-=======
->>>>>>> 3758eee3
 };
 
 export function adminConsoleUserManagementTableProperties(state = adminConsoleUserManagementTablePropertiesInitialState, action: AnyAction) {

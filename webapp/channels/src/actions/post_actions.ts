// Copyright (c) 2015-present Mattermost, Inc. All Rights Reserved.
// See LICENSE.txt for license information.

import type {AnyAction} from 'redux';
import {batchActions} from 'redux-batched-actions';

import type {FileInfo} from '@mattermost/types/files';
import type {GroupChannel} from '@mattermost/types/groups';
import type {Post} from '@mattermost/types/posts';
import type {ScheduledPost} from '@mattermost/types/schedule_post';

import {SearchTypes} from 'mattermost-redux/action_types';
import {getMyChannelMember} from 'mattermost-redux/actions/channels';
import * as PostActions from 'mattermost-redux/actions/posts';
import {createSchedulePost} from 'mattermost-redux/actions/scheduled_posts';
import * as ThreadActions from 'mattermost-redux/actions/threads';
import {getChannel, getMyChannelMember as getMyChannelMemberSelector} from 'mattermost-redux/selectors/entities/channels';
import {getConfig} from 'mattermost-redux/selectors/entities/general';
import * as PostSelectors from 'mattermost-redux/selectors/entities/posts';
import {isCollapsedThreadsEnabled} from 'mattermost-redux/selectors/entities/preferences';
import {getCurrentTeamId} from 'mattermost-redux/selectors/entities/teams';
import {getCurrentUserId, isCurrentUserSystemAdmin} from 'mattermost-redux/selectors/entities/users';
import {canEditPost, comparePosts} from 'mattermost-redux/utils/post_utils';

import {addRecentEmoji, addRecentEmojis} from 'actions/emoji_actions';
import {setGlobalItem} from 'actions/storage';
import * as StorageActions from 'actions/storage';
import {loadNewDMIfNeeded, loadNewGMIfNeeded} from 'actions/user_actions';
import {removeDraft} from 'actions/views/drafts';
import {closeModal, openModal} from 'actions/views/modals';
import * as RhsActions from 'actions/views/rhs';
import {manuallyMarkThreadAsUnread} from 'actions/views/threads';
import {getConnectionId} from 'selectors/general';
import {isEmbedVisible, isInlineImageVisible} from 'selectors/posts';
import {getSelectedPostId, getSelectedPostCardId, getRhsState} from 'selectors/rhs';
import {getGlobalItem} from 'selectors/storage';

import ReactionLimitReachedModal from 'components/reaction_limit_reached_modal';

import {
    ActionTypes,
    Constants,
    ModalIdentifiers,
    RHSStates,
    StoragePrefixes,
} from 'utils/constants';
import {matchEmoticons} from 'utils/emoticons';
import {makeGetIsReactionAlreadyAddedToPost, makeGetUniqueEmojiNameReactionsForPost} from 'utils/post_utils';

<<<<<<< HEAD
import type {GlobalState} from 'types/store';
import type {PostDraft} from 'types/store/draft';
import type {StorageItem} from 'types/store/storage';
=======
import type {
    DispatchFunc,
    ActionFunc,
    ActionFuncAsync,
    ThunkActionFunc,
    GlobalState,
} from 'types/store';
>>>>>>> 2c52f090

import type {NewPostMessageProps} from './new_post';
import {completePostReceive} from './new_post';
import type {OnSubmitOptions, SubmitPostReturnType} from './views/create_comment';

export type CreatePostOptions = {
    keepDraft?: boolean;
    ignorePostError?: boolean;
}

export function handleNewPost(post: Post, msg?: {data?: NewPostMessageProps & GroupChannel}): ActionFuncAsync<boolean> {
    return async (dispatch, getState) => {
        let websocketMessageProps = {};
        const state = getState();
        if (msg) {
            websocketMessageProps = msg.data!;
        }

        const myChannelMember = getMyChannelMemberSelector(state, post.channel_id);
        const myChannelMemberDoesntExist = !myChannelMember || (Object.keys(myChannelMember).length === 0 && myChannelMember.constructor === Object);

        if (myChannelMemberDoesntExist) {
            await dispatch(getMyChannelMember(post.channel_id));
        }

        dispatch(completePostReceive(post, websocketMessageProps as NewPostMessageProps, myChannelMemberDoesntExist));

        if (msg && msg.data) {
            if (msg.data.channel_type === Constants.DM_CHANNEL) {
                dispatch(loadNewDMIfNeeded(post.channel_id));
            } else if (msg.data.channel_type === Constants.GM_CHANNEL) {
                dispatch(loadNewGMIfNeeded(post.channel_id));
            }
        }

        return {data: true};
    };
}

const getPostsForIds = PostSelectors.makeGetPostsForIds();

export function flagPost(postId: string): ActionFuncAsync {
    return async (dispatch, getState) => {
        await dispatch(PostActions.flagPost(postId));
        const state = getState();
        const rhsState = getRhsState(state);

        if (rhsState === RHSStates.FLAG) {
            dispatch(addPostToSearchResults(postId));
        }

        return {data: true};
    };
}

export function unflagPost(postId: string): ActionFuncAsync {
    return async (dispatch, getState) => {
        await dispatch(PostActions.unflagPost(postId));
        const state = getState();
        const rhsState = getRhsState(state);

        if (rhsState === RHSStates.FLAG) {
            removePostFromSearchResults(postId, state, dispatch);
        }

        return {data: true};
    };
}

function addRecentEmojisForMessage(message: string): ActionFunc {
    return (dispatch) => {
        // parse message and emit emoji event
        const emojis = matchEmoticons(message);
        if (emojis) {
            const trimmedEmojis = emojis.map((emoji) => emoji.substring(1, emoji.length - 1));
            dispatch(addRecentEmojis(trimmedEmojis));
        }
        return {data: true};
    };
}

export function createPost(
    post: Post,
    files: FileInfo[],
    afterSubmit?: (response: SubmitPostReturnType) => void,
    options?: OnSubmitOptions,
): ActionFuncAsync<PostActions.CreatePostReturnType> {
    return async (dispatch) => {
        dispatch(addRecentEmojisForMessage(post.message));

        const result = await dispatch(PostActions.createPost(post, files, afterSubmit));

        if (!options?.keepDraft) {
            if (post.root_id) {
                dispatch(storeCommentDraft(post.root_id, null));
            } else {
                dispatch(storeDraft(post.channel_id, null));
            }
        }

        options?.afterOptimisticSubmit?.();
        return result;
    };
}

export function createSchedulePostFromDraft(scheduledPost: ScheduledPost): ActionFuncAsync<PostActions.CreatePostReturnType> {
    return async (dispatch, getState) => {
        dispatch(addRecentEmojisForMessage(scheduledPost.message));

        const state = getState();
        const connectionId = getConnectionId(state);
        const channel = state.entities.channels.channels[scheduledPost.channel_id];
        const result = await dispatch(createSchedulePost(scheduledPost, channel.team_id, connectionId));

        return {
            created: !result.error && result.data,
            error: result.error,
        };
    };
}

function storeDraft(channelId: string, draft: null): ActionFunc {
    return (dispatch) => {
        dispatch(StorageActions.setGlobalItem('draft_' + channelId, draft));
        return {data: true};
    };
}

function storeCommentDraft(rootPostId: string, draft: null): ActionFunc {
    return (dispatch) => {
        dispatch(StorageActions.setGlobalItem('comment_draft_' + rootPostId, draft));
        return {data: true};
    };
}

export function submitReaction(postId: string, action: string, emojiName: string): ActionFuncAsync<PostActions.SubmitReactionReturnType> {
    return async (dispatch, getState) => {
        const state = getState();
        const getIsReactionAlreadyAddedToPost = makeGetIsReactionAlreadyAddedToPost();

        const isReactionAlreadyAddedToPost = getIsReactionAlreadyAddedToPost(state, postId, emojiName);

        if (action === '+' && !isReactionAlreadyAddedToPost) {
            return dispatch(addReaction(postId, emojiName));
        } else if (action === '-' && isReactionAlreadyAddedToPost) {
            return dispatch(PostActions.removeReaction(postId, emojiName));
        }
        return {error: new Error(`unknown action ${action}`)};
    };
}

export function toggleReaction(postId: string, emojiName: string): ActionFuncAsync<PostActions.SubmitReactionReturnType> {
    return async (dispatch, getState) => {
        const state = getState();
        const getIsReactionAlreadyAddedToPost = makeGetIsReactionAlreadyAddedToPost();

        const isReactionAlreadyAddedToPost = getIsReactionAlreadyAddedToPost(state, postId, emojiName);

        if (isReactionAlreadyAddedToPost) {
            return dispatch(PostActions.removeReaction(postId, emojiName));
        }
        return dispatch(addReaction(postId, emojiName));
    };
}

export function addReaction(postId: string, emojiName: string): ActionFuncAsync<PostActions.SubmitReactionReturnType> {
    const getUniqueEmojiNameReactionsForPost = makeGetUniqueEmojiNameReactionsForPost();
    return async (dispatch, getState) => {
        const state = getState();
        const config = getConfig(state);
        const uniqueEmojiNames = getUniqueEmojiNameReactionsForPost(state, postId) ?? [];

        // If we're adding a new reaction but we're already at or over the limit, stop
        if (uniqueEmojiNames.length >= Number(config.UniqueEmojiReactionLimitPerPost) && !uniqueEmojiNames.some((name) => name === emojiName)) {
            dispatch(openModal({
                modalId: ModalIdentifiers.REACTION_LIMIT_REACHED,
                dialogType: ReactionLimitReachedModal,
                dialogProps: {
                    isAdmin: isCurrentUserSystemAdmin(state),
                    onExited: () => closeModal(ModalIdentifiers.REACTION_LIMIT_REACHED),
                },
            }));
            return {error: new Error('reached reaction limit')};
        }

        dispatch(addRecentEmoji(emojiName));
        const result = await dispatch(PostActions.addReaction(postId, emojiName));
        return result;
    };
}

export function searchForTerm(term: string): ActionFunc<boolean> {
    return (dispatch) => {
        dispatch(RhsActions.updateSearchTerms(term));
        dispatch(RhsActions.showSearchResults());
        return {data: true};
    };
}

function addPostToSearchResults(postId: string): ActionFunc {
    return (dispatch, getState) => {
        const state = getState();
        const results = state.entities.search.results;
        const index = results.indexOf(postId);
        if (index === -1) {
            const newPost = PostSelectors.getPost(state, postId);
            const posts = getPostsForIds(state, results).reduce((acc, post) => {
                acc[post.id] = post;
                return acc;
            }, {} as Record<string, Post>);
            posts[newPost.id] = newPost;

            const newResults = [...results, postId];
            newResults.sort((a, b) => comparePosts(posts[a], posts[b]));

            dispatch({
                type: SearchTypes.RECEIVED_SEARCH_POSTS,
                data: {posts, order: newResults},
            });
        }
        return {data: true};
    };
}

function removePostFromSearchResults(postId: string, state: GlobalState, dispatch: DispatchFunc) {
    let results = state.entities.search.results;
    const index = results.indexOf(postId);
    if (index > -1) {
        results = [...results];
        results.splice(index, 1);

        const posts = getPostsForIds(state, results);

        dispatch({
            type: SearchTypes.RECEIVED_SEARCH_POSTS,
            data: {posts, order: results},
        });
    }
}

export function pinPost(postId: string): ActionFuncAsync<boolean> {
    return async (dispatch, getState) => {
        await dispatch(PostActions.pinPost(postId));
        const state = getState();
        const rhsState = getRhsState(state);

        if (rhsState === RHSStates.PIN) {
            dispatch(addPostToSearchResults(postId));
        }
        return {data: true};
    };
}

export function unpinPost(postId: string): ActionFuncAsync<boolean> {
    return async (dispatch, getState) => {
        await dispatch(PostActions.unpinPost(postId));
        const state = getState();
        const rhsState = getRhsState(state);

        if (rhsState === RHSStates.PIN) {
            removePostFromSearchResults(postId, state, dispatch);
        }
        return {data: true};
    };
}

export function setEditingPost(postId = '', refocusId = '', isRHS = false): ActionFunc<boolean, GlobalState> {
    return (dispatch, getState) => {
        const state = getState();
        const post = PostSelectors.getPost(state, postId);

        if (!post || post.pending_post_id === postId) {
            return {data: false};
        }

        const config = state.entities.general.config;
        const license = state.entities.general.license;
        const userId = getCurrentUserId(state);
        const channel = getChannel(state, post.channel_id);
        const teamId = channel?.team_id || '';

        const canEdit = canEditPost(state, config, license, teamId, post.channel_id, userId, post);

        if (!canEdit) {
            return {data: false};
        }

        const storageKey = `${StoragePrefixes.EDIT_DRAFT}${post.id}`;

        const actions: AnyAction[] = [{
            type: ActionTypes.TOGGLE_EDITING_POST,
            data: {postId, refocusId, isRHS, show: true},
        }];

        // We need to see if post's draft is already in store, if it is, we don't need to set it again
        const editDraftInStore = getGlobalItem(state, storageKey, null) as StorageItem<PostDraft>['value'] | null;

        if (
            !editDraftInStore ||
                (editDraftInStore &&
                    editDraftInStore?.message?.length === 0 &&
                    editDraftInStore?.fileInfos?.length === 0 &&
                    editDraftInStore?.uploadsInProgress?.length === 0
                )
        ) {
            actions.push(setGlobalItem(storageKey, post));
        }

        dispatch(batchActions(actions));

        return {data: true};
    };
}

export function unsetEditingPost(): ActionFunc<boolean, GlobalState> {
    return (dispatch, getState) => {
        const editingPostId = getState().views.posts.editingPost.postId;

        const actions: AnyAction[] = [{
            type: ActionTypes.TOGGLE_EDITING_POST,
            data: {
                show: false,
            },
        }];

        if (editingPostId) {
            const storageKey = `${StoragePrefixes.EDIT_DRAFT}${editingPostId}`;
            actions.push(StorageActions.removeGlobalItem(storageKey));
        }

        dispatch(batchActions(actions));

        return {data: true};
    };
}

export function markPostAsUnread(post: Post, location?: string): ActionFuncAsync {
    return async (dispatch, getState) => {
        const state = getState();
        const userId = getCurrentUserId(state);
        const currentTeamId = getCurrentTeamId(state);

        // if CRT:ON and this is from within ThreadViewer (e.g. post dot-menu), mark the thread as unread and followed
        if (isCollapsedThreadsEnabled(state) && (location === 'RHS_ROOT' || location === 'RHS_COMMENT')) {
            const threadId = post.root_id || post.id;
            ThreadActions.handleFollowChanged(dispatch, threadId, currentTeamId, true);
            dispatch(manuallyMarkThreadAsUnread(threadId, post.create_at - 1));
            await dispatch(ThreadActions.markThreadAsUnread(userId, currentTeamId, threadId, post.id));
        } else {
            // use normal channel unread system
            await dispatch(PostActions.setUnreadPost(userId, post.id));
        }

        return {data: true};
    };
}

export function markMostRecentPostInChannelAsUnread(channelId: string): ActionFuncAsync {
    return async (dispatch, getState) => {
        let state = getState();
        let postId = PostSelectors.getMostRecentPostIdInChannel(state, channelId);
        if (!postId) {
            await dispatch(PostActions.getPosts(channelId));
            state = getState();
            postId = PostSelectors.getMostRecentPostIdInChannel(state, channelId);
        }
        if (postId) {
            const lastPost = PostSelectors.getPost(state, postId);
            dispatch(markPostAsUnread(lastPost, 'CENTER'));
        }
        return {data: true};
    };
}

// Action called by DeletePostModal when the post is deleted
export function deleteAndRemovePost(post: Post): ActionFuncAsync<boolean> {
    return async (dispatch, getState) => {
        const {error} = await dispatch(PostActions.deletePost(post));
        if (error) {
            return {error};
        }

        if (post.id === getSelectedPostId(getState())) {
            dispatch({
                type: ActionTypes.SELECT_POST,
                postId: '',
                channelId: '',
                timestamp: 0,
            });
        }

        if (post.id === getSelectedPostCardId(getState())) {
            dispatch({
                type: ActionTypes.SELECT_POST_CARD,
                postId: '',
                channelId: '',
            });
        }

        if (post.root_id === '') {
            const key = StoragePrefixes.COMMENT_DRAFT + post.id;
            if (getGlobalItem(getState(), key, null)) {
                dispatch(removeDraft(key, post.channel_id, post.id));
            }
        }

        dispatch(PostActions.removePost(post));

        return {data: true};
    };
}

export function toggleEmbedVisibility(postId: string): ThunkActionFunc<void> {
    return (dispatch, getState) => {
        const state = getState();
        const currentUserId = getCurrentUserId(state);
        const visible = isEmbedVisible(state, postId);

        dispatch(StorageActions.setGlobalItem(StoragePrefixes.EMBED_VISIBLE + currentUserId + '_' + postId, !visible));
    };
}

export function resetEmbedVisibility() {
    return StorageActions.actionOnGlobalItemsWithPrefix(StoragePrefixes.EMBED_VISIBLE, () => null);
}

export function toggleInlineImageVisibility(postId: string, imageKey: string): ThunkActionFunc<void> {
    return (dispatch, getState) => {
        const state = getState();
        const currentUserId = getCurrentUserId(state);
        const visible = isInlineImageVisible(state, postId, imageKey);

        dispatch(StorageActions.setGlobalItem(StoragePrefixes.INLINE_IMAGE_VISIBLE + currentUserId + '_' + postId + '_' + imageKey, !visible));
    };
}

export function resetInlineImageVisibility() {
    return StorageActions.actionOnGlobalItemsWithPrefix(StoragePrefixes.INLINE_IMAGE_VISIBLE, () => null);
}

/*
 * It is called from either center or rhs text input when shortcut for react to last message is pressed
 *
 * @param {string} emittedFrom - It can be either "CENTER", "RHS_ROOT" or "NO_WHERE"
 */
export function emitShortcutReactToLastPostFrom(emittedFrom: keyof typeof Constants.Locations) {
    return {
        type: ActionTypes.EMITTED_SHORTCUT_REACT_TO_LAST_POST,
        payload: emittedFrom,
    };
}<|MERGE_RESOLUTION|>--- conflicted
+++ resolved
@@ -47,19 +47,15 @@
 import {matchEmoticons} from 'utils/emoticons';
 import {makeGetIsReactionAlreadyAddedToPost, makeGetUniqueEmojiNameReactionsForPost} from 'utils/post_utils';
 
-<<<<<<< HEAD
-import type {GlobalState} from 'types/store';
-import type {PostDraft} from 'types/store/draft';
-import type {StorageItem} from 'types/store/storage';
-=======
 import type {
+    GlobalState,
     DispatchFunc,
     ActionFunc,
     ActionFuncAsync,
     ThunkActionFunc,
-    GlobalState,
 } from 'types/store';
->>>>>>> 2c52f090
+import type {PostDraft} from 'types/store/draft';
+import type {StorageItem} from 'types/store/storage';
 
 import type {NewPostMessageProps} from './new_post';
 import {completePostReceive} from './new_post';

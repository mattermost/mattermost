// Copyright (c) 2015-present Mattermost, Inc. All Rights Reserved.
// See LICENSE.txt for license information.

import type {FileInfo} from '@mattermost/types/files';
import type {GroupChannel} from '@mattermost/types/groups';
import type {Post} from '@mattermost/types/posts';
import type {ScheduledPost} from '@mattermost/types/schedule_post';

import {SearchTypes} from 'mattermost-redux/action_types';
import {getMyChannelMember} from 'mattermost-redux/actions/channels';
import * as PostActions from 'mattermost-redux/actions/posts';
import {createSchedulePost} from 'mattermost-redux/actions/scheduled_posts';
import * as ThreadActions from 'mattermost-redux/actions/threads';
import {getChannel, getMyChannelMember as getMyChannelMemberSelector} from 'mattermost-redux/selectors/entities/channels';
import {getConfig} from 'mattermost-redux/selectors/entities/general';
import * as PostSelectors from 'mattermost-redux/selectors/entities/posts';
import {isCollapsedThreadsEnabled} from 'mattermost-redux/selectors/entities/preferences';
import {getCurrentTeamId} from 'mattermost-redux/selectors/entities/teams';
import {getCurrentUserId, isCurrentUserSystemAdmin} from 'mattermost-redux/selectors/entities/users';
import type {
    DispatchFunc,
    ActionFunc,
    ActionFuncAsync,
    ThunkActionFunc,
    GetStateFunc,
} from 'mattermost-redux/types/actions';
import {canEditPost, comparePosts} from 'mattermost-redux/utils/post_utils';

import {addRecentEmoji, addRecentEmojis} from 'actions/emoji_actions';
import * as StorageActions from 'actions/storage';
import {loadNewDMIfNeeded, loadNewGMIfNeeded} from 'actions/user_actions';
import {removeDraft} from 'actions/views/drafts';
import {closeModal, openModal} from 'actions/views/modals';
import * as RhsActions from 'actions/views/rhs';
import {manuallyMarkThreadAsUnread} from 'actions/views/threads';
import {getConnectionId} from 'selectors/general';
import {isEmbedVisible, isInlineImageVisible} from 'selectors/posts';
import {getSelectedPostId, getSelectedPostCardId, getRhsState} from 'selectors/rhs';
import {getGlobalItem} from 'selectors/storage';

import ReactionLimitReachedModal from 'components/reaction_limit_reached_modal';

import {
    ActionTypes,
    Constants,
    ModalIdentifiers,
    RHSStates,
    StoragePrefixes,
} from 'utils/constants';
import {matchEmoticons} from 'utils/emoticons';
import {makeGetIsReactionAlreadyAddedToPost, makeGetUniqueEmojiNameReactionsForPost} from 'utils/post_utils';

import type {GlobalState} from 'types/store';

import type {NewPostMessageProps} from './new_post';
import {completePostReceive} from './new_post';
import type {OnSubmitOptions, SubmitPostReturnType} from './views/create_comment';

export type CreatePostOptions = {
    keepDraft?: boolean;
}

export type CreatePostOptions = {
    keepDraft?: boolean;
}

export function handleNewPost(post: Post, msg?: {data?: NewPostMessageProps & GroupChannel}): ActionFuncAsync<boolean, GlobalState> {
    return async (dispatch, getState) => {
        let websocketMessageProps = {};
        const state = getState();
        if (msg) {
            websocketMessageProps = msg.data!;
        }

        const myChannelMember = getMyChannelMemberSelector(state, post.channel_id);
        const myChannelMemberDoesntExist = !myChannelMember || (Object.keys(myChannelMember).length === 0 && myChannelMember.constructor === Object);

        if (myChannelMemberDoesntExist) {
            await dispatch(getMyChannelMember(post.channel_id));
        }

        dispatch(completePostReceive(post, websocketMessageProps as NewPostMessageProps, myChannelMemberDoesntExist));

        if (msg && msg.data) {
            if (msg.data.channel_type === Constants.DM_CHANNEL) {
                dispatch(loadNewDMIfNeeded(post.channel_id));
            } else if (msg.data.channel_type === Constants.GM_CHANNEL) {
                dispatch(loadNewGMIfNeeded(post.channel_id));
            }
        }

        return {data: true};
    };
}

const getPostsForIds = PostSelectors.makeGetPostsForIds();

export function flagPost(postId: string): ActionFuncAsync {
    return async (dispatch, getState) => {
        await dispatch(PostActions.flagPost(postId));
        const state = getState() as GlobalState;
        const rhsState = getRhsState(state);

        if (rhsState === RHSStates.FLAG) {
            dispatch(addPostToSearchResults(postId));
        }

        return {data: true};
    };
}

export function unflagPost(postId: string): ActionFuncAsync {
    return async (dispatch, getState) => {
        await dispatch(PostActions.unflagPost(postId));
        const state = getState() as GlobalState;
        const rhsState = getRhsState(state);

        if (rhsState === RHSStates.FLAG) {
            removePostFromSearchResults(postId, state, dispatch);
        }

        return {data: true};
    };
}

function addRecentEmojisForMessage(message: string): ActionFunc {
    return (dispatch) => {
        // parse message and emit emoji event
        const emojis = matchEmoticons(message);
        if (emojis) {
            const trimmedEmojis = emojis.map((emoji) => emoji.substring(1, emoji.length - 1));
            dispatch(addRecentEmojis(trimmedEmojis));
        }
        return {data: true};
    };
}

export function createPost(
    post: Post,
    files: FileInfo[],
    afterSubmit?: (response: SubmitPostReturnType) => void,
<<<<<<< HEAD
    afterOptimisticSubmit?: () => void,
    keepDraft?: boolean,
=======
    options?: OnSubmitOptions,
>>>>>>> c76b3202
): ActionFuncAsync<PostActions.CreatePostReturnType, GlobalState> {
    return async (dispatch) => {
        dispatch(addRecentEmojisForMessage(post.message));

        const result = await dispatch(PostActions.createPost(post, files, afterSubmit));

<<<<<<< HEAD
        if (!keepDraft) {
=======
        if (!options?.keepDraft) {
>>>>>>> c76b3202
            if (post.root_id) {
                dispatch(storeCommentDraft(post.root_id, null));
            } else {
                dispatch(storeDraft(post.channel_id, null));
            }
        }

        options?.afterOptimisticSubmit?.();
        return result;
    };
}

export function createSchedulePostFromDraft(scheduledPost: ScheduledPost): ActionFuncAsync<PostActions.CreatePostReturnType, GlobalState> {
    return async (dispatch: DispatchFunc, getState: GetStateFunc) => {
        dispatch(addRecentEmojisForMessage(scheduledPost.message));

        const state = getState() as GlobalState;
        const connectionId = getConnectionId(state);
        const channel = state.entities.channels.channels[scheduledPost.channel_id];
        const result = await dispatch(createSchedulePost(scheduledPost, channel.team_id, connectionId));

        return {
            created: !result.error && result.data,
            error: result.error,
        };
    };
}

function storeDraft(channelId: string, draft: null): ActionFunc {
    return (dispatch) => {
        dispatch(StorageActions.setGlobalItem('draft_' + channelId, draft));
        return {data: true};
    };
}

function storeCommentDraft(rootPostId: string, draft: null): ActionFunc {
    return (dispatch) => {
        dispatch(StorageActions.setGlobalItem('comment_draft_' + rootPostId, draft));
        return {data: true};
    };
}

export function submitReaction(postId: string, action: string, emojiName: string): ActionFuncAsync<PostActions.SubmitReactionReturnType, GlobalState> {
    return async (dispatch, getState) => {
        const state = getState() as GlobalState;
        const getIsReactionAlreadyAddedToPost = makeGetIsReactionAlreadyAddedToPost();

        const isReactionAlreadyAddedToPost = getIsReactionAlreadyAddedToPost(state, postId, emojiName);

        if (action === '+' && !isReactionAlreadyAddedToPost) {
            return dispatch(addReaction(postId, emojiName));
        } else if (action === '-' && isReactionAlreadyAddedToPost) {
            return dispatch(PostActions.removeReaction(postId, emojiName));
        }
        return {error: new Error(`unknown action ${action}`)};
    };
}

export function toggleReaction(postId: string, emojiName: string): ActionFuncAsync<PostActions.SubmitReactionReturnType, GlobalState> {
    return async (dispatch, getState) => {
        const state = getState();
        const getIsReactionAlreadyAddedToPost = makeGetIsReactionAlreadyAddedToPost();

        const isReactionAlreadyAddedToPost = getIsReactionAlreadyAddedToPost(state, postId, emojiName);

        if (isReactionAlreadyAddedToPost) {
            return dispatch(PostActions.removeReaction(postId, emojiName));
        }
        return dispatch(addReaction(postId, emojiName));
    };
}

export function addReaction(postId: string, emojiName: string): ActionFuncAsync<PostActions.SubmitReactionReturnType, GlobalState> {
    const getUniqueEmojiNameReactionsForPost = makeGetUniqueEmojiNameReactionsForPost();
    return async (dispatch, getState) => {
        const state = getState() as GlobalState;
        const config = getConfig(state);
        const uniqueEmojiNames = getUniqueEmojiNameReactionsForPost(state, postId) ?? [];

        // If we're adding a new reaction but we're already at or over the limit, stop
        if (uniqueEmojiNames.length >= Number(config.UniqueEmojiReactionLimitPerPost) && !uniqueEmojiNames.some((name) => name === emojiName)) {
            dispatch(openModal({
                modalId: ModalIdentifiers.REACTION_LIMIT_REACHED,
                dialogType: ReactionLimitReachedModal,
                dialogProps: {
                    isAdmin: isCurrentUserSystemAdmin(state),
                    onExited: () => closeModal(ModalIdentifiers.REACTION_LIMIT_REACHED),
                },
            }));
            return {error: new Error('reached reaction limit')};
        }

        dispatch(addRecentEmoji(emojiName));
        const result = await dispatch(PostActions.addReaction(postId, emojiName));
        return result;
    };
}

export function searchForTerm(term: string): ActionFunc<boolean, GlobalState> {
    return (dispatch) => {
        dispatch(RhsActions.updateSearchTerms(term));
        dispatch(RhsActions.showSearchResults());
        return {data: true};
    };
}

function addPostToSearchResults(postId: string): ActionFunc {
    return (dispatch, getState) => {
        const state = getState();
        const results = state.entities.search.results;
        const index = results.indexOf(postId);
        if (index === -1) {
            const newPost = PostSelectors.getPost(state, postId);
            const posts = getPostsForIds(state, results).reduce((acc, post) => {
                acc[post.id] = post;
                return acc;
            }, {} as Record<string, Post>);
            posts[newPost.id] = newPost;

            const newResults = [...results, postId];
            newResults.sort((a, b) => comparePosts(posts[a], posts[b]));

            dispatch({
                type: SearchTypes.RECEIVED_SEARCH_POSTS,
                data: {posts, order: newResults},
            });
        }
        return {data: true};
    };
}

function removePostFromSearchResults(postId: string, state: GlobalState, dispatch: DispatchFunc) {
    let results = state.entities.search.results;
    const index = results.indexOf(postId);
    if (index > -1) {
        results = [...results];
        results.splice(index, 1);

        const posts = getPostsForIds(state, results);

        dispatch({
            type: SearchTypes.RECEIVED_SEARCH_POSTS,
            data: {posts, order: results},
        });
    }
}

export function pinPost(postId: string): ActionFuncAsync<boolean, GlobalState> {
    return async (dispatch, getState) => {
        await dispatch(PostActions.pinPost(postId));
        const state = getState();
        const rhsState = getRhsState(state);

        if (rhsState === RHSStates.PIN) {
            dispatch(addPostToSearchResults(postId));
        }
        return {data: true};
    };
}

export function unpinPost(postId: string): ActionFuncAsync<boolean, GlobalState> {
    return async (dispatch, getState) => {
        await dispatch(PostActions.unpinPost(postId));
        const state = getState();
        const rhsState = getRhsState(state);

        if (rhsState === RHSStates.PIN) {
            removePostFromSearchResults(postId, state, dispatch);
        }
        return {data: true};
    };
}

export function setEditingPost(postId = '', refocusId = '', isRHS = false): ActionFunc<boolean> {
    return (dispatch, getState) => {
        const state = getState();
        const post = PostSelectors.getPost(state, postId);

        if (!post || post.pending_post_id === postId) {
            return {data: false};
        }

        const config = state.entities.general.config;
        const license = state.entities.general.license;
        const userId = getCurrentUserId(state);
        const channel = getChannel(state, post.channel_id);
        const teamId = channel?.team_id || '';

        const canEditNow = canEditPost(state, config, license, teamId, post.channel_id, userId, post);

        // Only show the modal if we can edit the post now, but allow it to be hidden at any time

        if (canEditNow) {
            dispatch({
                type: ActionTypes.TOGGLE_EDITING_POST,
                data: {postId, refocusId, isRHS, show: true},
            });
        }

        return {data: canEditNow};
    };
}

export function unsetEditingPost() {
    return {
        type: ActionTypes.TOGGLE_EDITING_POST,
        data: {
            show: false,
        },
    };
}

export function markPostAsUnread(post: Post, location?: string): ActionFuncAsync {
    return async (dispatch, getState) => {
        const state = getState();
        const userId = getCurrentUserId(state);
        const currentTeamId = getCurrentTeamId(state);

        // if CRT:ON and this is from within ThreadViewer (e.g. post dot-menu), mark the thread as unread and followed
        if (isCollapsedThreadsEnabled(state) && (location === 'RHS_ROOT' || location === 'RHS_COMMENT')) {
            const threadId = post.root_id || post.id;
            ThreadActions.handleFollowChanged(dispatch, threadId, currentTeamId, true);
            dispatch(manuallyMarkThreadAsUnread(threadId, post.create_at - 1));
            await dispatch(ThreadActions.markThreadAsUnread(userId, currentTeamId, threadId, post.id));
        } else {
            // use normal channel unread system
            await dispatch(PostActions.setUnreadPost(userId, post.id));
        }

        return {data: true};
    };
}

export function markMostRecentPostInChannelAsUnread(channelId: string): ActionFuncAsync {
    return async (dispatch, getState) => {
        let state = getState();
        let postId = PostSelectors.getMostRecentPostIdInChannel(state, channelId);
        if (!postId) {
            await dispatch(PostActions.getPosts(channelId));
            state = getState();
            postId = PostSelectors.getMostRecentPostIdInChannel(state, channelId);
        }
        if (postId) {
            const lastPost = PostSelectors.getPost(state, postId);
            dispatch(markPostAsUnread(lastPost, 'CENTER'));
        }
        return {data: true};
    };
}

// Action called by DeletePostModal when the post is deleted
export function deleteAndRemovePost(post: Post): ActionFuncAsync<boolean, GlobalState> {
    return async (dispatch, getState) => {
        const {error} = await dispatch(PostActions.deletePost(post));
        if (error) {
            return {error};
        }

        if (post.id === getSelectedPostId(getState())) {
            dispatch({
                type: ActionTypes.SELECT_POST,
                postId: '',
                channelId: '',
                timestamp: 0,
            });
        }

        if (post.id === getSelectedPostCardId(getState())) {
            dispatch({
                type: ActionTypes.SELECT_POST_CARD,
                postId: '',
                channelId: '',
            });
        }

        if (post.root_id === '') {
            const key = StoragePrefixes.COMMENT_DRAFT + post.id;
            if (getGlobalItem(getState(), key, null)) {
                dispatch(removeDraft(key, post.channel_id, post.id));
            }
        }

        dispatch(PostActions.removePost(post));

        return {data: true};
    };
}

export function toggleEmbedVisibility(postId: string): ThunkActionFunc<void, GlobalState> {
    return (dispatch, getState) => {
        const state = getState();
        const currentUserId = getCurrentUserId(state);
        const visible = isEmbedVisible(state, postId);

        dispatch(StorageActions.setGlobalItem(StoragePrefixes.EMBED_VISIBLE + currentUserId + '_' + postId, !visible));
    };
}

export function resetEmbedVisibility() {
    return StorageActions.actionOnGlobalItemsWithPrefix(StoragePrefixes.EMBED_VISIBLE, () => null);
}

export function toggleInlineImageVisibility(postId: string, imageKey: string): ThunkActionFunc<void, GlobalState> {
    return (dispatch, getState) => {
        const state = getState();
        const currentUserId = getCurrentUserId(state);
        const visible = isInlineImageVisible(state, postId, imageKey);

        dispatch(StorageActions.setGlobalItem(StoragePrefixes.INLINE_IMAGE_VISIBLE + currentUserId + '_' + postId + '_' + imageKey, !visible));
    };
}

export function resetInlineImageVisibility() {
    return StorageActions.actionOnGlobalItemsWithPrefix(StoragePrefixes.INLINE_IMAGE_VISIBLE, () => null);
}

/*
 * It is called from either center or rhs text input when shortcut for react to last message is pressed
 *
 * @param {string} emittedFrom - It can be either "CENTER", "RHS_ROOT" or "NO_WHERE"
 */
export function emitShortcutReactToLastPostFrom(emittedFrom: keyof typeof Constants.Locations) {
    return {
        type: ActionTypes.EMITTED_SHORTCUT_REACT_TO_LAST_POST,
        payload: emittedFrom,
    };
}<|MERGE_RESOLUTION|>--- conflicted
+++ resolved
@@ -60,10 +60,6 @@
     keepDraft?: boolean;
 }
 
-export type CreatePostOptions = {
-    keepDraft?: boolean;
-}
-
 export function handleNewPost(post: Post, msg?: {data?: NewPostMessageProps & GroupChannel}): ActionFuncAsync<boolean, GlobalState> {
     return async (dispatch, getState) => {
         let websocketMessageProps = {};
@@ -139,23 +135,14 @@
     post: Post,
     files: FileInfo[],
     afterSubmit?: (response: SubmitPostReturnType) => void,
-<<<<<<< HEAD
-    afterOptimisticSubmit?: () => void,
-    keepDraft?: boolean,
-=======
     options?: OnSubmitOptions,
->>>>>>> c76b3202
 ): ActionFuncAsync<PostActions.CreatePostReturnType, GlobalState> {
     return async (dispatch) => {
         dispatch(addRecentEmojisForMessage(post.message));
 
         const result = await dispatch(PostActions.createPost(post, files, afterSubmit));
 
-<<<<<<< HEAD
-        if (!keepDraft) {
-=======
         if (!options?.keepDraft) {
->>>>>>> c76b3202
             if (post.root_id) {
                 dispatch(storeCommentDraft(post.root_id, null));
             } else {

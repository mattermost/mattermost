--- conflicted
+++ resolved
@@ -14,13 +14,8 @@
 import * as PostSelectors from 'mattermost-redux/selectors/entities/posts';
 import {isCollapsedThreadsEnabled} from 'mattermost-redux/selectors/entities/preferences';
 import {getCurrentTeamId} from 'mattermost-redux/selectors/entities/teams';
-<<<<<<< HEAD
-import {getCurrentUserId} from 'mattermost-redux/selectors/entities/users';
+import {getCurrentUserId, isCurrentUserSystemAdmin} from 'mattermost-redux/selectors/entities/users';
 import type {ActionFunc, DispatchFunc} from 'mattermost-redux/types/actions';
-=======
-import {getCurrentUserId, isCurrentUserSystemAdmin} from 'mattermost-redux/selectors/entities/users';
-import type {DispatchFunc, GetStateFunc} from 'mattermost-redux/types/actions';
->>>>>>> a24ef3f0
 import {canEditPost, comparePosts} from 'mattermost-redux/utils/post_utils';
 
 import {addRecentEmoji, addRecentEmojis} from 'actions/emoji_actions';
@@ -145,12 +140,8 @@
     return StorageActions.setGlobalItem('comment_draft_' + rootPostId, draft);
 }
 
-<<<<<<< HEAD
-export function addReaction(postId: string, emojiName: string): ActionFunc {
-    return (dispatch) => {
-=======
-export function submitReaction(postId: string, action: string, emojiName: string) {
-    return (dispatch: DispatchFunc, getState: GetStateFunc) => {
+export function submitReaction(postId: string, action: string, emojiName: string): ActionFunc {
+    return (dispatch, getState) => {
         const state = getState() as GlobalState;
         const getIsReactionAlreadyAddedToPost = makeGetIsReactionAlreadyAddedToPost();
 
@@ -165,8 +156,8 @@
     };
 }
 
-export function toggleReaction(postId: string, emojiName: string) {
-    return (dispatch: DispatchFunc, getState: GetStateFunc) => {
+export function toggleReaction(postId: string, emojiName: string): ActionFunc {
+    return (dispatch, getState) => {
         const state = getState() as GlobalState;
         const getIsReactionAlreadyAddedToPost = makeGetIsReactionAlreadyAddedToPost();
 
@@ -179,9 +170,9 @@
     };
 }
 
-export function addReaction(postId: string, emojiName: string) {
+export function addReaction(postId: string, emojiName: string): ActionFunc {
     const getUniqueEmojiNameReactionsForPost = makeGetUniqueEmojiNameReactionsForPost();
-    return (dispatch: DispatchFunc, getState: GetStateFunc) => {
+    return (dispatch, getState) => {
         const state = getState() as GlobalState;
         const config = getConfig(state);
         const uniqueEmojiNames = getUniqueEmojiNameReactionsForPost(state, postId) ?? [];
@@ -199,7 +190,6 @@
             return {data: false};
         }
 
->>>>>>> a24ef3f0
         dispatch(PostActions.addReaction(postId, emojiName));
         dispatch(addRecentEmoji(emojiName));
         return {data: true};

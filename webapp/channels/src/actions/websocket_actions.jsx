--- conflicted
+++ resolved
@@ -39,10 +39,6 @@
     getCustomEmojiForReaction,
     getPosts,
     getPostThread,
-<<<<<<< HEAD
-=======
-    getMentionsAndStatusesForPosts,
->>>>>>> 80e67ace
     getPostThreads,
     postDeleted,
     receivedNewPost,
@@ -743,13 +739,7 @@
 
         // Load the posts' threads
         myDispatch(getPostThreads(posts));
-<<<<<<< HEAD
         myDispatch(getBatchedUserProfilesStatusesAndGroupsFromPosts(posts));
-=======
-
-        // And any other data needed for them
-        getMentionsAndStatusesForPosts(posts, myDispatch, myGetState);
->>>>>>> 80e67ace
     };
 }
 

// Copyright (c) 2015-present Mattermost, Inc. All Rights Reserved.
// See LICENSE.txt for license information.

/* eslint-disable max-lines */

import {batchActions} from 'redux-batched-actions';

import {
    ChannelTypes,
    EmojiTypes,
    GroupTypes,
    PostTypes,
    TeamTypes,
    UserTypes,
    RoleTypes,
    GeneralTypes,
    AdminTypes,
    IntegrationTypes,
    PreferenceTypes,
    AppsTypes,
    CloudTypes,
    HostedCustomerTypes,
} from 'mattermost-redux/action_types';
import {General, Permissions} from 'mattermost-redux/constants';
import {addChannelToInitialCategory, fetchMyCategories, receivedCategoryOrder} from 'mattermost-redux/actions/channel_categories';
import {
    getChannelAndMyMember,
    getMyChannelMember,
    getChannelStats,
    markMultipleChannelsAsRead,
    getChannelMemberCountsByGroup,
} from 'mattermost-redux/actions/channels';
import {getCloudSubscription} from 'mattermost-redux/actions/cloud';
import {loadRolesIfNeeded} from 'mattermost-redux/actions/roles';

import {isCollapsedThreadsEnabled} from 'mattermost-redux/selectors/entities/preferences';
import {getNewestThreadInTeam, getThread, getThreads} from 'mattermost-redux/selectors/entities/threads';
import {getGroup} from 'mattermost-redux/selectors/entities/groups';
import {
    getThread as fetchThread,
    getCountsAndThreadsSince,
    handleAllMarkedRead,
    handleReadChanged,
    handleFollowChanged,
    handleThreadArrived,
    handleAllThreadsInChannelMarkedRead,
    updateThreadRead,
    decrementThreadCounts,
} from 'mattermost-redux/actions/threads';

import {setServerVersion, getClientConfig} from 'mattermost-redux/actions/general';
import {
    getCustomEmojiForReaction,
    getPosts,
    getPostThread,
    getMentionsAndStatusesForPosts,
    getThreadsForPosts,
    postDeleted,
    receivedNewPost,
    receivedPost,
} from 'mattermost-redux/actions/posts';
import {clearErrors, logError} from 'mattermost-redux/actions/errors';

import * as TeamActions from 'mattermost-redux/actions/teams';
import {
    checkForModifiedUsers,
    getUser as loadUser,
} from 'mattermost-redux/actions/users';
import {getGroup as fetchGroup} from 'mattermost-redux/actions/groups';
import {removeNotVisibleUsers} from 'mattermost-redux/actions/websocket';
import {setGlobalItem} from 'actions/storage';
import {setGlobalDraft, transformServerDraft} from 'actions/views/drafts';

import {Client4} from 'mattermost-redux/client';
import {getCurrentUser, getCurrentUserId, getUser, getIsManualStatusForUserId, isCurrentUserSystemAdmin} from 'mattermost-redux/selectors/entities/users';
import {getMyTeams, getCurrentRelativeTeamUrl, getCurrentTeamId, getCurrentTeamUrl, getTeam} from 'mattermost-redux/selectors/entities/teams';
import {getConfig, getLicense} from 'mattermost-redux/selectors/entities/general';
import {
    getChannel,
    getChannelMembersInChannels,
    getChannelsInTeam,
    getCurrentChannel,
    getCurrentChannelId,
    getRedirectChannelNameForTeam,
} from 'mattermost-redux/selectors/entities/channels';
import {getPost, getMostRecentPostIdInChannel, getTeamIdFromPost} from 'mattermost-redux/selectors/entities/posts';
import {haveISystemPermission, haveITeamPermission} from 'mattermost-redux/selectors/entities/roles';
import {appsFeatureFlagEnabled} from 'mattermost-redux/selectors/entities/apps';
import {getStandardAnalytics} from 'mattermost-redux/actions/admin';

import {fetchAppBindings, fetchRHSAppsBindings} from 'mattermost-redux/actions/apps';

import {getSelectedChannelId, getSelectedPost} from 'selectors/rhs';
import {isThreadOpen, isThreadManuallyUnread} from 'selectors/views/threads';

import {openModal} from 'actions/views/modals';
import {incrementWsErrorCount, resetWsErrorCount} from 'actions/views/system';
import {closeRightHandSide} from 'actions/views/rhs';
import {syncPostsInChannel} from 'actions/views/channel';
import {updateThreadLastOpened} from 'actions/views/threads';

import {getHistory} from 'utils/browser_history';
import {loadChannelsForCurrentUser} from 'actions/channel_actions';
import {loadCustomEmojisIfNeeded} from 'actions/emoji_actions';
import {redirectUserToDefaultTeam} from 'actions/global_actions';
import {handleNewPost} from 'actions/post_actions';
import * as StatusActions from 'actions/status_actions';
import {loadProfilesForSidebar} from 'actions/user_actions';
import {sendDesktopNotification} from 'actions/notification_actions.jsx';
import store from 'stores/redux_store.jsx';
import WebSocketClient from 'client/web_websocket_client.jsx';
import {loadPlugin, loadPluginsIfNecessary, removePlugin} from 'plugins';
import {ActionTypes, Constants, AnnouncementBarMessages, SocketEvents, UserStatuses, ModalIdentifiers, WarnMetricTypes} from 'utils/constants';
import {getSiteURL} from 'utils/url';
import {isGuest} from 'mattermost-redux/utils/user_utils';
import RemovedFromChannelModal from 'components/removed_from_channel_modal';
import InteractiveDialog from 'components/interactive_dialog';
import {
    getTeamsUsage,
} from 'actions/cloud';

const dispatch = store.dispatch;
const getState = store.getState;

const MAX_WEBSOCKET_FAILS = 7;

const pluginEventHandlers = {};

export function initialize() {
    if (!window.WebSocket) {
        // eslint-disable-next-line no-console
        console.log('Browser does not support WebSocket');
        return;
    }

    // eslint-disable-next-line no-console
    console.log('Initializing or re-initializing WebSocket');

    const config = getConfig(getState());
    let connUrl = '';
    if (config.WebsocketURL) {
        connUrl = config.WebsocketURL;
    } else {
        connUrl = new URL(getSiteURL());

        // replace the protocol with a websocket one
        if (connUrl.protocol === 'https:') {
            connUrl.protocol = 'wss:';
        } else {
            connUrl.protocol = 'ws:';
        }

        // append a port number if one isn't already specified
        if (!(/:\d+$/).test(connUrl.host)) {
            if (connUrl.protocol === 'wss:') {
                connUrl.host += ':' + config.WebsocketSecurePort;
            } else {
                connUrl.host += ':' + config.WebsocketPort;
            }
        }

        connUrl = connUrl.toString();
    }

    // Strip any trailing slash before appending the pathname below.
    if (connUrl.length > 0 && connUrl[connUrl.length - 1] === '/') {
        connUrl = connUrl.substring(0, connUrl.length - 1);
    }

    connUrl += Client4.getUrlVersion() + '/websocket';

    WebSocketClient.addMessageListener(handleEvent);
    WebSocketClient.addFirstConnectListener(handleFirstConnect);
    WebSocketClient.addReconnectListener(reconnect);
    WebSocketClient.addMissedMessageListener(restart);
    WebSocketClient.addCloseListener(handleClose);

    WebSocketClient.initialize(connUrl);
}

export function close() {
    WebSocketClient.close();

    WebSocketClient.removeMessageListener(handleEvent);
    WebSocketClient.removeFirstConnectListener(handleFirstConnect);
    WebSocketClient.removeReconnectListener(reconnect);
    WebSocketClient.removeMissedMessageListener(restart);
    WebSocketClient.removeCloseListener(handleClose);
}

const pluginReconnectHandlers = {};

export function registerPluginReconnectHandler(pluginId, handler) {
    pluginReconnectHandlers[pluginId] = handler;
}

export function unregisterPluginReconnectHandler(pluginId) {
    Reflect.deleteProperty(pluginReconnectHandlers, pluginId);
}

function restart() {
    reconnect();

    // We fetch the client config again on the server restart.
    dispatch(getClientConfig());
}

export function reconnect() {
    // eslint-disable-next-line
    console.log('Reconnecting WebSocket');

    dispatch({
        type: GeneralTypes.WEBSOCKET_SUCCESS,
        timestamp: Date.now(),
    });

    const state = getState();
    const currentTeamId = getCurrentTeamId(state);
    if (currentTeamId) {
        const currentUserId = getCurrentUserId(state);
        const currentChannelId = getCurrentChannelId(state);
        const mostRecentId = getMostRecentPostIdInChannel(state, currentChannelId);
        const mostRecentPost = getPost(state, mostRecentId);

        if (appsFeatureFlagEnabled(state)) {
            dispatch(handleRefreshAppsBindings());
        }

        dispatch(loadChannelsForCurrentUser());

        if (mostRecentPost) {
            dispatch(syncPostsInChannel(currentChannelId, mostRecentPost.create_at));
        } else if (currentChannelId) {
            // if network timed-out the first time when loading a channel
            // we can request for getPosts again when socket is connected
            dispatch(getPosts(currentChannelId));
        }
        dispatch(StatusActions.loadStatusesForChannelAndSidebar());

        const crtEnabled = isCollapsedThreadsEnabled(state);
        dispatch(TeamActions.getMyTeamUnreads(crtEnabled, true));
        if (crtEnabled) {
            const teams = getMyTeams(state);
            syncThreads(currentTeamId, currentUserId);

            for (const team of teams) {
                if (team.id === currentTeamId) {
                    continue;
                }
                syncThreads(team.id, currentUserId);
            }
        }
    }

    loadPluginsIfNecessary();

    Object.values(pluginReconnectHandlers).forEach((handler) => {
        if (handler && typeof handler === 'function') {
            handler();
        }
    });

    if (state.websocket.lastDisconnectAt) {
        dispatch(checkForModifiedUsers());
    }

    dispatch(resetWsErrorCount());
    dispatch(clearErrors());
}

function syncThreads(teamId, userId) {
    const state = getState();
    const newestThread = getNewestThreadInTeam(state, teamId);

    // no need to sync if we have nothing yet
    if (!newestThread) {
        return;
    }
    dispatch(getCountsAndThreadsSince(userId, teamId, newestThread.last_reply_at));
}

export function registerPluginWebSocketEvent(pluginId, event, action) {
    if (!pluginEventHandlers[pluginId]) {
        pluginEventHandlers[pluginId] = {};
    }
    pluginEventHandlers[pluginId][event] = action;
}

export function unregisterPluginWebSocketEvent(pluginId, event) {
    const events = pluginEventHandlers[pluginId];
    if (!events) {
        return;
    }

    Reflect.deleteProperty(events, event);
}

export function unregisterAllPluginWebSocketEvents(pluginId) {
    Reflect.deleteProperty(pluginEventHandlers, pluginId);
}

function handleFirstConnect() {
    dispatch(batchActions([
        {
            type: GeneralTypes.WEBSOCKET_SUCCESS,
            timestamp: Date.now(),
        },
        clearErrors(),
    ]));
}

function handleClose(failCount) {
    if (failCount > MAX_WEBSOCKET_FAILS) {
        dispatch(logError({type: 'critical', message: AnnouncementBarMessages.WEBSOCKET_PORT_ERROR}, true));
    }
    dispatch(batchActions([
        {
            type: GeneralTypes.WEBSOCKET_FAILURE,
            timestamp: Date.now(),
        },
        incrementWsErrorCount(),
    ]));
}

export function handleEvent(msg) {
    switch (msg.event) {
    case SocketEvents.POSTED:
    case SocketEvents.EPHEMERAL_MESSAGE:
        handleNewPostEventDebounced(msg);
        break;

    case SocketEvents.POST_EDITED:
        handlePostEditEvent(msg);
        break;

    case SocketEvents.POST_DELETED:
        handlePostDeleteEvent(msg);
        break;

    case SocketEvents.POST_UNREAD:
        handlePostUnreadEvent(msg);
        break;

    case SocketEvents.LEAVE_TEAM:
        handleLeaveTeamEvent(msg);
        break;

    case SocketEvents.UPDATE_TEAM:
        handleUpdateTeamEvent(msg);
        break;

    case SocketEvents.UPDATE_TEAM_SCHEME:
        handleUpdateTeamSchemeEvent(msg);
        break;

    case SocketEvents.DELETE_TEAM:
        handleDeleteTeamEvent(msg);
        break;

    case SocketEvents.ADDED_TO_TEAM:
        handleTeamAddedEvent(msg);
        break;

    case SocketEvents.USER_ADDED:
        dispatch(handleUserAddedEvent(msg));
        break;

    case SocketEvents.USER_REMOVED:
        handleUserRemovedEvent(msg);
        break;

    case SocketEvents.USER_UPDATED:
        handleUserUpdatedEvent(msg);
        break;

    case SocketEvents.ROLE_ADDED:
        handleRoleAddedEvent(msg);
        break;

    case SocketEvents.ROLE_REMOVED:
        handleRoleRemovedEvent(msg);
        break;

    case SocketEvents.CHANNEL_SCHEME_UPDATED:
        handleChannelSchemeUpdatedEvent(msg);
        break;

    case SocketEvents.MEMBERROLE_UPDATED:
        handleUpdateMemberRoleEvent(msg);
        break;

    case SocketEvents.ROLE_UPDATED:
        handleRoleUpdatedEvent(msg);
        break;

    case SocketEvents.CHANNEL_CREATED:
        dispatch(handleChannelCreatedEvent(msg));
        break;

    case SocketEvents.CHANNEL_DELETED:
        handleChannelDeletedEvent(msg);
        break;

    case SocketEvents.CHANNEL_UNARCHIVED:
        handleChannelUnarchivedEvent(msg);
        break;

    case SocketEvents.CHANNEL_CONVERTED:
        handleChannelConvertedEvent(msg);
        break;

    case SocketEvents.CHANNEL_UPDATED:
        dispatch(handleChannelUpdatedEvent(msg));
        break;

    case SocketEvents.CHANNEL_MEMBER_UPDATED:
        handleChannelMemberUpdatedEvent(msg);
        break;

    case SocketEvents.DIRECT_ADDED:
        dispatch(handleDirectAddedEvent(msg));
        break;

    case SocketEvents.GROUP_ADDED:
        dispatch(handleGroupAddedEvent(msg));
        break;

    case SocketEvents.PREFERENCE_CHANGED:
        handlePreferenceChangedEvent(msg);
        break;

    case SocketEvents.PREFERENCES_CHANGED:
        handlePreferencesChangedEvent(msg);
        break;

    case SocketEvents.PREFERENCES_DELETED:
        handlePreferencesDeletedEvent(msg);
        break;

    case SocketEvents.STATUS_CHANGED:
        handleStatusChangedEvent(msg);
        break;

    case SocketEvents.HELLO:
        handleHelloEvent(msg);
        break;

    case SocketEvents.REACTION_ADDED:
        handleReactionAddedEvent(msg);
        break;

    case SocketEvents.REACTION_REMOVED:
        handleReactionRemovedEvent(msg);
        break;

    case SocketEvents.EMOJI_ADDED:
        handleAddEmoji(msg);
        break;

    case SocketEvents.MULTIPLE_CHANNELS_VIEWED:
        handleMultipleChannelsViewedEvent(msg);
        break;

    case SocketEvents.PLUGIN_ENABLED:
        handlePluginEnabled(msg);
        break;

    case SocketEvents.PLUGIN_DISABLED:
        handlePluginDisabled(msg);
        break;

    case SocketEvents.USER_ROLE_UPDATED:
        handleUserRoleUpdated(msg);
        break;

    case SocketEvents.CONFIG_CHANGED:
        handleConfigChanged(msg);
        break;

    case SocketEvents.LICENSE_CHANGED:
        handleLicenseChanged(msg);
        break;

    case SocketEvents.PLUGIN_STATUSES_CHANGED:
        handlePluginStatusesChangedEvent(msg);
        break;

    case SocketEvents.OPEN_DIALOG:
        handleOpenDialogEvent(msg);
        break;

    case SocketEvents.RECEIVED_GROUP:
        handleGroupUpdatedEvent(msg);
        break;

    case SocketEvents.GROUP_MEMBER_ADD:
        dispatch(handleGroupAddedMemberEvent(msg));
        break;

    case SocketEvents.GROUP_MEMBER_DELETED:
        dispatch(handleGroupDeletedMemberEvent(msg));
        break;

    case SocketEvents.RECEIVED_GROUP_ASSOCIATED_TO_TEAM:
        handleGroupAssociatedToTeamEvent(msg);
        break;

    case SocketEvents.RECEIVED_GROUP_NOT_ASSOCIATED_TO_TEAM:
        handleGroupNotAssociatedToTeamEvent(msg);
        break;

    case SocketEvents.RECEIVED_GROUP_ASSOCIATED_TO_CHANNEL:
        handleGroupAssociatedToChannelEvent(msg);
        break;

    case SocketEvents.RECEIVED_GROUP_NOT_ASSOCIATED_TO_CHANNEL:
        handleGroupNotAssociatedToChannelEvent(msg);
        break;

    case SocketEvents.WARN_METRIC_STATUS_RECEIVED:
        handleWarnMetricStatusReceivedEvent(msg);
        break;

    case SocketEvents.WARN_METRIC_STATUS_REMOVED:
        handleWarnMetricStatusRemovedEvent(msg);
        break;

    case SocketEvents.SIDEBAR_CATEGORY_CREATED:
        dispatch(handleSidebarCategoryCreated(msg));
        break;

    case SocketEvents.SIDEBAR_CATEGORY_UPDATED:
        dispatch(handleSidebarCategoryUpdated(msg));
        break;

    case SocketEvents.SIDEBAR_CATEGORY_DELETED:
        dispatch(handleSidebarCategoryDeleted(msg));
        break;
    case SocketEvents.SIDEBAR_CATEGORY_ORDER_UPDATED:
        dispatch(handleSidebarCategoryOrderUpdated(msg));
        break;
    case SocketEvents.USER_ACTIVATION_STATUS_CHANGED:
        dispatch(handleUserActivationStatusChange());
        break;
    case SocketEvents.CLOUD_PAYMENT_STATUS_UPDATED:
        dispatch(handleCloudPaymentStatusUpdated(msg));
        break;
    case SocketEvents.CLOUD_SUBSCRIPTION_CHANGED:
        dispatch(handleCloudSubscriptionChanged(msg));
        break;
    case SocketEvents.FIRST_ADMIN_VISIT_MARKETPLACE_STATUS_RECEIVED:
        handleFirstAdminVisitMarketplaceStatusReceivedEvent(msg);
        break;
    case SocketEvents.THREAD_FOLLOW_CHANGED:
        dispatch(handleThreadFollowChanged(msg));
        break;
    case SocketEvents.THREAD_READ_CHANGED:
        dispatch(handleThreadReadChanged(msg));
        break;
    case SocketEvents.THREAD_UPDATED:
        dispatch(handleThreadUpdated(msg));
        break;
    case SocketEvents.APPS_FRAMEWORK_REFRESH_BINDINGS:
        dispatch(handleRefreshAppsBindings());
        break;
    case SocketEvents.APPS_FRAMEWORK_PLUGIN_ENABLED:
        dispatch(handleAppsPluginEnabled());
        break;
    case SocketEvents.APPS_FRAMEWORK_PLUGIN_DISABLED:
        dispatch(handleAppsPluginDisabled());
        break;
    case SocketEvents.POST_ACKNOWLEDGEMENT_ADDED:
        dispatch(handlePostAcknowledgementAdded(msg));
        break;
    case SocketEvents.POST_ACKNOWLEDGEMENT_REMOVED:
        dispatch(handlePostAcknowledgementRemoved(msg));
        break;
    case SocketEvents.DRAFT_CREATED:
    case SocketEvents.DRAFT_UPDATED:
        dispatch(handleUpsertDraftEvent(msg));
        break;
    case SocketEvents.DRAFT_DELETED:
        dispatch(handleDeleteDraftEvent(msg));
        break;
    case SocketEvents.PERSISTENT_NOTIFICATION_TRIGGERED:
        dispatch(handlePersistentNotification(msg));
        break;
    case SocketEvents.HOSTED_CUSTOMER_SIGNUP_PROGRESS_UPDATED:
        dispatch(handleHostedCustomerSignupProgressUpdated(msg));
        break;
    default:
    }

    Object.values(pluginEventHandlers).forEach((pluginEvents) => {
        if (!pluginEvents) {
            return;
        }

        if (pluginEvents.hasOwnProperty(msg.event) && typeof pluginEvents[msg.event] === 'function') {
            pluginEvents[msg.event](msg);
        }
    });
}

// handleChannelConvertedEvent handles updating of channel which is converted from public to private
function handleChannelConvertedEvent(msg) {
    const channelId = msg.data.channel_id;
    if (channelId) {
        const channel = getChannel(getState(), channelId);
        if (channel) {
            dispatch({
                type: ChannelTypes.RECEIVED_CHANNEL,
                data: {...channel, type: General.PRIVATE_CHANNEL},
            });
        }
    }
}

export function handleChannelUpdatedEvent(msg) {
    return (doDispatch, doGetState) => {
        const channel = JSON.parse(msg.data.channel);

        doDispatch({type: ChannelTypes.RECEIVED_CHANNEL, data: channel});

        const state = doGetState();
        if (channel.id === getCurrentChannelId(state)) {
            getHistory().replace(`${getCurrentRelativeTeamUrl(state)}/channels/${channel.name}`);
        }
    };
}

function handleChannelMemberUpdatedEvent(msg) {
    const channelMember = JSON.parse(msg.data.channelMember);
    const roles = channelMember.roles.split(' ');
    dispatch(loadRolesIfNeeded(roles));
    dispatch({type: ChannelTypes.RECEIVED_MY_CHANNEL_MEMBER, data: channelMember});
}

function debouncePostEvent(wait) {
    let timeout;
    let queue = [];
    let count = 0;

    // Called when timeout triggered
    const triggered = () => {
        timeout = null;

        if (queue.length > 0) {
            dispatch(handleNewPostEvents(queue));
        }

        queue = [];
        count = 0;
    };

    return function fx(msg) {
        if (timeout && count > 4) {
            // If the timeout is going this is the second or further event so queue them up.
            if (queue.push(msg) > 200) {
                // Don't run us out of memory, give up if the queue gets insane
                queue = [];
                console.log('channel broken because of too many incoming messages'); //eslint-disable-line no-console
            }
            clearTimeout(timeout);
            timeout = setTimeout(triggered, wait);
        } else {
            // Apply immediately for events up until count reaches limit
            count += 1;
            dispatch(handleNewPostEvent(msg));
            clearTimeout(timeout);
            timeout = setTimeout(triggered, wait);
        }
    };
}

const handleNewPostEventDebounced = debouncePostEvent(100);

export function handleNewPostEvent(msg) {
    return (myDispatch, myGetState) => {
        const post = JSON.parse(msg.data.post);

        if (window.logPostEvents) {
            // eslint-disable-next-line no-console
            console.log('handleNewPostEvent - new post received', post);
        }

        myDispatch(handleNewPost(post, msg));

        getMentionsAndStatusesForPosts([post], myDispatch, myGetState);

        // Since status updates aren't real time, assume another user is online if they have posted and:
        // 1. The user hasn't set their status manually to something that isn't online
        // 2. The server hasn't told the client not to set the user to online. This happens when:
        //     a. The post is from the auto responder
        //     b. The post is a response to a push notification
        if (
            post.user_id !== getCurrentUserId(myGetState()) &&
            !getIsManualStatusForUserId(myGetState(), post.user_id) &&
            msg.data.set_online
        ) {
            myDispatch({
                type: UserTypes.RECEIVED_STATUSES,
                data: [{user_id: post.user_id, status: UserStatuses.ONLINE}],
            });
        }
    };
}

export function handleNewPostEvents(queue) {
    return (myDispatch, myGetState) => {
        // Note that this method doesn't properly update the sidebar state for these posts
        const posts = queue.map((msg) => JSON.parse(msg.data.post));

        if (window.logPostEvents) {
            // eslint-disable-next-line no-console
            console.log('handleNewPostEvents - new posts received', posts);
        }

        // Receive the posts as one continuous block since they were received within a short period
        const crtEnabled = isCollapsedThreadsEnabled(myGetState());
        const actions = posts.map((post) => receivedNewPost(post, crtEnabled));
        myDispatch(batchActions(actions));

        // Load the posts' threads
        myDispatch(getThreadsForPosts(posts));

        // And any other data needed for them
        getMentionsAndStatusesForPosts(posts, myDispatch, myGetState);
    };
}

export function handlePostEditEvent(msg) {
    // Store post
    const post = JSON.parse(msg.data.post);

    if (window.logPostEvents) {
        // eslint-disable-next-line no-console
        console.log('handlePostEditEvent - post edit received', post);
    }

    const crtEnabled = isCollapsedThreadsEnabled(getState());
    dispatch(receivedPost(post, crtEnabled));

<<<<<<< HEAD
    getMentionsAndStatusesForPosts([post], dispatch, getState);
    const currentChannelId = getCurrentChannelId(getState());

    // Update channel state
    if (currentChannelId === msg.broadcast.channel_id) {
        dispatch(getChannelStats(currentChannelId));
        if (window.isActive) {
            dispatch(viewChannel(currentChannelId));
        }
    }
=======
    getProfilesAndStatusesForPosts([post], dispatch, getState);
>>>>>>> 44f3482f
}

async function handlePostDeleteEvent(msg) {
    const post = JSON.parse(msg.data.post);

    if (window.logPostEvents) {
        // eslint-disable-next-line no-console
        console.log('handlePostDeleteEvent - post delete received', post);
    }

    const state = getState();
    const collapsedThreads = isCollapsedThreadsEnabled(state);

    if (!post.root_id && collapsedThreads) {
        dispatch(decrementThreadCounts(post));
    }

    dispatch(postDeleted(post));

    // update thread when a comment is deleted and CRT is on
    if (post.root_id && collapsedThreads) {
        const thread = getThread(state, post.root_id);
        if (thread) {
            const userId = getCurrentUserId(state);
            const teamId = getTeamIdFromPost(state, post);
            if (teamId) {
                dispatch(fetchThread(userId, teamId, post.root_id, true));
            }
        } else {
            const res = await dispatch(getPostThread(post.root_id));
            const {order, posts} = res.data;
            const rootPost = posts[order[0]];
            dispatch(receivedPost(rootPost));
        }
    }

    if (post.is_pinned) {
        dispatch(getChannelStats(post.channel_id));
    }
}

export function handlePostUnreadEvent(msg) {
    dispatch(
        {
            type: ActionTypes.POST_UNREAD_SUCCESS,
            data: {
                lastViewedAt: msg.data.last_viewed_at,
                channelId: msg.broadcast.channel_id,
                msgCount: msg.data.msg_count,
                msgCountRoot: msg.data.msg_count_root,
                mentionCount: msg.data.mention_count,
                mentionCountRoot: msg.data.mention_count_root,
                urgentMentionCount: msg.data.urgent_mention_count,
            },
        },
    );
}

async function handleTeamAddedEvent(msg) {
    await dispatch(TeamActions.getTeam(msg.data.team_id));
    await dispatch(TeamActions.getMyTeamMembers());
    const state = getState();
    await dispatch(TeamActions.getMyTeamUnreads(isCollapsedThreadsEnabled(state)));
    const license = getLicense(state);
    if (license.Cloud === 'true') {
        dispatch(getTeamsUsage());
    }
}

export function handleLeaveTeamEvent(msg) {
    const state = getState();

    const actions = [
        {
            type: UserTypes.RECEIVED_PROFILE_NOT_IN_TEAM,
            data: {id: msg.data.team_id, user_id: msg.data.user_id},
        },
        {
            type: TeamTypes.REMOVE_MEMBER_FROM_TEAM,
            data: {team_id: msg.data.team_id, user_id: msg.data.user_id},
        },
    ];

    const channelsPerTeam = getChannelsInTeam(state);
    const channels = (channelsPerTeam && channelsPerTeam[msg.data.team_id]) || [];

    for (const channel of channels) {
        actions.push({
            type: ChannelTypes.REMOVE_MEMBER_FROM_CHANNEL,
            data: {id: channel, user_id: msg.data.user_id},
        });
    }

    dispatch(batchActions(actions));
    const currentUser = getCurrentUser(state);

    if (currentUser.id === msg.data.user_id) {
        dispatch({type: TeamTypes.LEAVE_TEAM, data: {id: msg.data.team_id}});

        // if they are on the team being removed redirect them to default team
        if (getCurrentTeamId(state) === msg.data.team_id) {
            if (!global.location.pathname.startsWith('/admin_console')) {
                redirectUserToDefaultTeam();
            }
        }
        if (isGuest(currentUser.roles)) {
            dispatch(removeNotVisibleUsers());
        }
    } else {
        const team = getTeam(state, msg.data.team_id);
        const members = getChannelMembersInChannels(state);
        const isMember = Object.values(members).some((member) => member[msg.data.user_id]);
        if (team && isGuest(currentUser.roles) && !isMember) {
            dispatch(batchActions([
                {
                    type: UserTypes.PROFILE_NO_LONGER_VISIBLE,
                    data: {user_id: msg.data.user_id},
                },
                {
                    type: TeamTypes.REMOVE_MEMBER_FROM_TEAM,
                    data: {team_id: team.id, user_id: msg.data.user_id},
                },
            ]));
        }
    }
}

function handleUpdateTeamEvent(msg) {
    const state = store.getState();
    const license = getLicense(state);
    dispatch({type: TeamTypes.UPDATED_TEAM, data: JSON.parse(msg.data.team)});
    if (license.Cloud === 'true') {
        dispatch(getTeamsUsage());
    }
}

function handleUpdateTeamSchemeEvent() {
    dispatch(TeamActions.getMyTeamMembers());
}

function handleDeleteTeamEvent(msg) {
    const deletedTeam = JSON.parse(msg.data.team);
    const state = store.getState();
    const {teams} = state.entities.teams;
    const license = getLicense(state);
    if (license.Cloud === 'true') {
        dispatch(getTeamsUsage());
    }
    if (
        deletedTeam &&
        teams &&
        teams[deletedTeam.id] &&
        teams[deletedTeam.id].delete_at === 0
    ) {
        const {currentUserId} = state.entities.users;
        const {currentTeamId, myMembers} = state.entities.teams;
        const teamMembers = Object.values(myMembers);
        const teamMember = teamMembers.find((m) => m.user_id === currentUserId && m.team_id === currentTeamId);

        let newTeamId = '';
        if (
            deletedTeam &&
            teamMember &&
            deletedTeam.id === teamMember.team_id
        ) {
            const myTeams = {};
            getMyTeams(state).forEach((t) => {
                myTeams[t.id] = t;
            });

            for (let i = 0; i < teamMembers.length; i++) {
                const memberTeamId = teamMembers[i].team_id;
                if (
                    myTeams &&
                    myTeams[memberTeamId] &&
                    myTeams[memberTeamId].delete_at === 0 &&
                    deletedTeam.id !== memberTeamId
                ) {
                    newTeamId = memberTeamId;
                    break;
                }
            }
        }

        dispatch(batchActions([
            {type: TeamTypes.RECEIVED_TEAM_DELETED, data: {id: deletedTeam.id}},
            {type: TeamTypes.UPDATED_TEAM, data: deletedTeam},
        ]));

        if (currentTeamId === deletedTeam.id) {
            if (newTeamId) {
                dispatch({type: TeamTypes.SELECT_TEAM, data: newTeamId});
                const globalState = getState();
                const redirectChannel = getRedirectChannelNameForTeam(globalState, newTeamId);
                getHistory().push(`${getCurrentTeamUrl(globalState)}/channels/${redirectChannel}`);
            } else {
                getHistory().push('/');
            }
        }
    }
}

function handleUpdateMemberRoleEvent(msg) {
    const memberData = JSON.parse(msg.data.member);
    const newRoles = memberData.roles.split(' ');

    dispatch(loadRolesIfNeeded(newRoles));

    dispatch({
        type: TeamTypes.RECEIVED_MY_TEAM_MEMBER,
        data: memberData,
    });
}

function handleDirectAddedEvent(msg) {
    return fetchChannelAndAddToSidebar(msg.broadcast.channel_id);
}

function handleGroupAddedEvent(msg) {
    return fetchChannelAndAddToSidebar(msg.broadcast.channel_id);
}

function handleUserAddedEvent(msg) {
    return async (doDispatch, doGetState) => {
        const state = doGetState();
        const config = getConfig(state);
        const license = getLicense(state);
        const isTimezoneEnabled = config.ExperimentalTimezone === 'true';
        const currentChannelId = getCurrentChannelId(state);
        if (currentChannelId === msg.broadcast.channel_id) {
            doDispatch(getChannelStats(currentChannelId));
            doDispatch({
                type: UserTypes.RECEIVED_PROFILE_IN_CHANNEL,
                data: {id: msg.broadcast.channel_id, user_id: msg.data.user_id},
            });
            if (license?.IsLicensed === 'true' && license?.LDAPGroups === 'true' && config.EnableConfirmNotificationsToChannel === 'true') {
                doDispatch(getChannelMemberCountsByGroup(currentChannelId, isTimezoneEnabled));
            }
        }

        // Load the channel so that it appears in the sidebar
        const currentTeamId = getCurrentTeamId(doGetState());
        const currentUserId = getCurrentUserId(doGetState());
        if (currentTeamId === msg.data.team_id && currentUserId === msg.data.user_id) {
            doDispatch(fetchChannelAndAddToSidebar(msg.broadcast.channel_id));
        }

        // This event is fired when a user first joins the server, so refresh analytics to see if we're now over the user limit
        if (license.Cloud === 'true' && isCurrentUserSystemAdmin(doGetState())) {
            doDispatch(getStandardAnalytics());
        }
    };
}

function fetchChannelAndAddToSidebar(channelId) {
    return async (doDispatch) => {
        const {data, error} = await doDispatch(getChannelAndMyMember(channelId));

        if (!error) {
            doDispatch(addChannelToInitialCategory(data.channel));
        }
    };
}

export function handleUserRemovedEvent(msg) {
    const state = getState();
    const currentChannel = getCurrentChannel(state) || {};
    const currentUser = getCurrentUser(state);
    const config = getConfig(state);
    const license = getLicense(state);
    const isTimezoneEnabled = config.ExperimentalTimezone === 'true';

    if (msg.broadcast.user_id === currentUser.id) {
        dispatch(loadChannelsForCurrentUser());

        const rhsChannelId = getSelectedChannelId(state);
        if (msg.data.channel_id === rhsChannelId) {
            dispatch(closeRightHandSide());
        }

        if (msg.data.channel_id === currentChannel.id) {
            if (msg.data.remover_id !== msg.broadcast.user_id) {
                const user = getUser(state, msg.data.remover_id);
                if (!user) {
                    dispatch(loadUser(msg.data.remover_id));
                }

                dispatch(openModal({
                    modalId: ModalIdentifiers.REMOVED_FROM_CHANNEL,
                    dialogType: RemovedFromChannelModal,
                    dialogProps: {
                        channelName: currentChannel.display_name,
                        removerId: msg.data.remover_id,
                    },
                }));
            }
        }

        const channel = getChannel(state, msg.data.channel_id);

        dispatch({
            type: ChannelTypes.LEAVE_CHANNEL,
            data: {
                id: msg.data.channel_id,
                user_id: msg.broadcast.user_id,
                team_id: channel?.team_id,
            },
        });

        if (msg.data.channel_id === currentChannel.id) {
            redirectUserToDefaultTeam();
        }

        if (isGuest(currentUser.roles)) {
            dispatch(removeNotVisibleUsers());
        }
    } else if (msg.broadcast.channel_id === currentChannel.id) {
        dispatch(getChannelStats(currentChannel.id));
        dispatch({
            type: UserTypes.RECEIVED_PROFILE_NOT_IN_CHANNEL,
            data: {id: msg.broadcast.channel_id, user_id: msg.data.user_id},
        });
        if (license?.IsLicensed === 'true' && license?.LDAPGroups === 'true' && config.EnableConfirmNotificationsToChannel === 'true') {
            dispatch(getChannelMemberCountsByGroup(currentChannel.id, isTimezoneEnabled));
        }
    }

    if (msg.broadcast.user_id !== currentUser.id) {
        const channel = getChannel(state, msg.broadcast.channel_id);
        const members = getChannelMembersInChannels(state);
        const isMember = Object.values(members).some((member) => member[msg.data.user_id]);
        if (channel && isGuest(currentUser.roles) && !isMember) {
            const actions = [
                {
                    type: UserTypes.PROFILE_NO_LONGER_VISIBLE,
                    data: {user_id: msg.data.user_id},
                },
                {
                    type: TeamTypes.REMOVE_MEMBER_FROM_TEAM,
                    data: {team_id: channel.team_id, user_id: msg.data.user_id},
                },
            ];
            dispatch(batchActions(actions));
        }
    }

    const channelId = msg.broadcast.channel_id || msg.data.channel_id;
    const userId = msg.broadcast.user_id || msg.data.user_id;
    const channel = getChannel(state, channelId);
    if (channel && !haveISystemPermission(state, {permission: Permissions.VIEW_MEMBERS}) && !haveITeamPermission(state, channel.team_id, Permissions.VIEW_MEMBERS)) {
        dispatch(batchActions([
            {
                type: UserTypes.RECEIVED_PROFILE_NOT_IN_TEAM,
                data: {id: channel.team_id, user_id: userId},
            },
            {
                type: TeamTypes.REMOVE_MEMBER_FROM_TEAM,
                data: {team_id: channel.team_id, user_id: userId},
            },
        ]));
    }
}

export async function handleUserUpdatedEvent(msg) {
    // This websocket event is sent to all non-guest users on the server, so be careful requesting data from the server
    // in response to it. That can overwhelm the server if every connected user makes such a request at the same time.
    // See https://mattermost.atlassian.net/browse/MM-40050 for more information.

    const state = getState();
    const currentUser = getCurrentUser(state);
    const user = msg.data.user;
    if (user && user.props) {
        const customStatus = user.props.customStatus ? JSON.parse(user.props.customStatus) : undefined;
        dispatch(loadCustomEmojisIfNeeded([customStatus?.emoji]));
    }

    if (currentUser.id === user.id) {
        if (user.update_at > currentUser.update_at) {
            // update user to unsanitized user data recieved from websocket message
            dispatch({
                type: UserTypes.RECEIVED_ME,
                data: user,
            });
            dispatch(loadRolesIfNeeded(user.roles.split(' ')));
        }
    } else {
        dispatch({
            type: UserTypes.RECEIVED_PROFILE,
            data: user,
        });
    }
}

function handleRoleAddedEvent(msg) {
    const role = JSON.parse(msg.data.role);

    dispatch({
        type: RoleTypes.RECEIVED_ROLE,
        data: role,
    });
}

function handleRoleRemovedEvent(msg) {
    const role = JSON.parse(msg.data.role);

    dispatch({
        type: RoleTypes.ROLE_DELETED,
        data: role,
    });
}

function handleChannelSchemeUpdatedEvent(msg) {
    dispatch(getMyChannelMember(msg.broadcast.channel_id));
}

function handleRoleUpdatedEvent(msg) {
    const role = JSON.parse(msg.data.role);

    dispatch({
        type: RoleTypes.RECEIVED_ROLE,
        data: role,
    });
}

function handleChannelCreatedEvent(msg) {
    return async (myDispatch, myGetState) => {
        const channelId = msg.data.channel_id;
        const teamId = msg.data.team_id;
        const state = myGetState();

        if (getCurrentTeamId(state) === teamId) {
            let channel = getChannel(state, channelId);

            if (!channel) {
                await myDispatch(getChannelAndMyMember(channelId));

                channel = getChannel(myGetState(), channelId);
            }

            myDispatch(addChannelToInitialCategory(channel, false));
        }
    };
}

function handleChannelDeletedEvent(msg) {
    const state = getState();
    const config = getConfig(state);
    const viewArchivedChannels = config.ExperimentalViewArchivedChannels === 'true';
    if (getCurrentChannelId(state) === msg.data.channel_id && !viewArchivedChannels) {
        const teamUrl = getCurrentRelativeTeamUrl(state);
        const currentTeamId = getCurrentTeamId(state);
        const redirectChannel = getRedirectChannelNameForTeam(state, currentTeamId);
        getHistory().push(teamUrl + '/channels/' + redirectChannel);
    }

    dispatch({type: ChannelTypes.RECEIVED_CHANNEL_DELETED, data: {id: msg.data.channel_id, team_id: msg.broadcast.team_id, deleteAt: msg.data.delete_at, viewArchivedChannels}});
}

function handleChannelUnarchivedEvent(msg) {
    const state = getState();
    const config = getConfig(state);
    const viewArchivedChannels = config.ExperimentalViewArchivedChannels === 'true';

    dispatch({type: ChannelTypes.RECEIVED_CHANNEL_UNARCHIVED, data: {id: msg.data.channel_id, team_id: msg.broadcast.team_id, viewArchivedChannels}});
}

function handlePreferenceChangedEvent(msg) {
    const preference = JSON.parse(msg.data.preference);
    dispatch({type: PreferenceTypes.RECEIVED_PREFERENCES, data: [preference]});

    if (addedNewDmUser(preference)) {
        loadProfilesForSidebar();
    }
}

function handlePreferencesChangedEvent(msg) {
    const preferences = JSON.parse(msg.data.preferences);
    dispatch({type: PreferenceTypes.RECEIVED_PREFERENCES, data: preferences});

    if (preferences.findIndex(addedNewDmUser) !== -1) {
        loadProfilesForSidebar();
    }
}

function handlePreferencesDeletedEvent(msg) {
    const preferences = JSON.parse(msg.data.preferences);
    dispatch({type: PreferenceTypes.DELETED_PREFERENCES, data: preferences});
}

function addedNewDmUser(preference) {
    return preference.category === Constants.Preferences.CATEGORY_DIRECT_CHANNEL_SHOW && preference.value === 'true';
}

function handleStatusChangedEvent(msg) {
    dispatch({
        type: UserTypes.RECEIVED_STATUSES,
        data: [{user_id: msg.data.user_id, status: msg.data.status}],
    });
}

function handleHelloEvent(msg) {
    setServerVersion(msg.data.server_version)(dispatch, getState);
    dispatch(setConnectionId(msg.data.connection_id));
}

function handleReactionAddedEvent(msg) {
    const reaction = JSON.parse(msg.data.reaction);

    dispatch(getCustomEmojiForReaction(reaction.emoji_name));

    dispatch({
        type: PostTypes.RECEIVED_REACTION,
        data: reaction,
    });
}

function setConnectionId(connectionId) {
    return {
        type: GeneralTypes.SET_CONNECTION_ID,
        payload: {connectionId},
    };
}

function handleAddEmoji(msg) {
    const data = JSON.parse(msg.data.emoji);

    dispatch({
        type: EmojiTypes.RECEIVED_CUSTOM_EMOJI,
        data,
    });
}

function handleReactionRemovedEvent(msg) {
    const reaction = JSON.parse(msg.data.reaction);

    dispatch({
        type: PostTypes.REACTION_DELETED,
        data: reaction,
    });
}

function handleMultipleChannelsViewedEvent(msg) {
    if (getCurrentUserId(getState()) === msg.broadcast.user_id) {
        dispatch(markMultipleChannelsAsRead(msg.data.channel_times));
    }
}

export function handlePluginEnabled(msg) {
    const manifest = msg.data.manifest;
    dispatch({type: ActionTypes.RECEIVED_WEBAPP_PLUGIN, data: manifest});

    loadPlugin(manifest).catch((error) => {
        console.error(error.message); //eslint-disable-line no-console
    });
}

export function handlePluginDisabled(msg) {
    const manifest = msg.data.manifest;
    removePlugin(manifest);
}

function handleUserRoleUpdated(msg) {
    const user = store.getState().entities.users.profiles[msg.data.user_id];

    if (user) {
        const roles = msg.data.roles;
        const newRoles = roles.split(' ');
        const demoted = user.roles.includes(Constants.PERMISSIONS_SYSTEM_ADMIN) && !roles.includes(Constants.PERMISSIONS_SYSTEM_ADMIN);

        store.dispatch({type: UserTypes.RECEIVED_PROFILE, data: {...user, roles}});
        dispatch(loadRolesIfNeeded(newRoles));

        if (demoted && global.location.pathname.startsWith('/admin_console')) {
            redirectUserToDefaultTeam();
        }
    }
}

function handleConfigChanged(msg) {
    store.dispatch({type: GeneralTypes.CLIENT_CONFIG_RECEIVED, data: msg.data.config});
}

function handleLicenseChanged(msg) {
    store.dispatch({type: GeneralTypes.CLIENT_LICENSE_RECEIVED, data: msg.data.license});
}

function handlePluginStatusesChangedEvent(msg) {
    store.dispatch({type: AdminTypes.RECEIVED_PLUGIN_STATUSES, data: msg.data.plugin_statuses});
}

function handleOpenDialogEvent(msg) {
    const data = (msg.data && msg.data.dialog) || {};
    const dialog = JSON.parse(data);

    store.dispatch({type: IntegrationTypes.RECEIVED_DIALOG, data: dialog});

    const currentTriggerId = getState().entities.integrations.dialogTriggerId;

    if (dialog.trigger_id !== currentTriggerId) {
        return;
    }

    store.dispatch(openModal({modalId: ModalIdentifiers.INTERACTIVE_DIALOG, dialogType: InteractiveDialog}));
}

function handleGroupUpdatedEvent(msg) {
    const data = JSON.parse(msg.data.group);
    dispatch(
        {
            type: GroupTypes.PATCHED_GROUP,
            data,
        },
    );
}

export function handleGroupAddedMemberEvent(msg) {
    return async (doDispatch, doGetState) => {
        const state = doGetState();
        const currentUserId = getCurrentUserId(state);
        const groupInfo = JSON.parse(msg.data.group_member);

        if (currentUserId === groupInfo.user_id) {
            const group = getGroup(state, groupInfo.group_id);
            if (group) {
                dispatch(
                    {
                        type: GroupTypes.ADD_MY_GROUP,
                        id: groupInfo.group_id,
                    },
                );
            } else {
                const {error} = await doDispatch(fetchGroup(groupInfo.group_id, true));
                if (!error) {
                    dispatch(
                        {
                            type: GroupTypes.ADD_MY_GROUP,
                            id: groupInfo.group_id,
                        },
                    );
                }
            }
        }
    };
}

function handleGroupDeletedMemberEvent(msg) {
    return (doDispatch, doGetState) => {
        const state = doGetState();
        const currentUserId = getCurrentUserId(state);
        const data = JSON.parse(msg.data.group_member);

        if (currentUserId === data.user_id) {
            dispatch(
                {
                    type: GroupTypes.REMOVE_MY_GROUP,
                    data,
                    id: data.group_id,
                },
            );
        }
    };
}

function handleGroupAssociatedToTeamEvent(msg) {
    store.dispatch({
        type: GroupTypes.RECEIVED_GROUP_ASSOCIATED_TO_TEAM,
        data: {teamID: msg.broadcast.team_id, groups: [{id: msg.data.group_id}]},
    });
}

function handleGroupNotAssociatedToTeamEvent(msg) {
    store.dispatch({
        type: GroupTypes.RECEIVED_GROUP_NOT_ASSOCIATED_TO_TEAM,
        data: {teamID: msg.broadcast.team_id, groups: [{id: msg.data.group_id}]},
    });
}

function handleGroupAssociatedToChannelEvent(msg) {
    store.dispatch({
        type: GroupTypes.RECEIVED_GROUP_ASSOCIATED_TO_CHANNEL,
        data: {channelID: msg.broadcast.channel_id, groups: [{id: msg.data.group_id}]},
    });
}

function handleGroupNotAssociatedToChannelEvent(msg) {
    store.dispatch({
        type: GroupTypes.RECEIVED_GROUP_NOT_ASSOCIATED_TO_CHANNEL,
        data: {channelID: msg.broadcast.channel_id, groups: [{id: msg.data.group_id}]},
    });
}

function handleWarnMetricStatusReceivedEvent(msg) {
    var receivedData = JSON.parse(msg.data.warnMetricStatus);
    let bannerData;
    if (receivedData.id === WarnMetricTypes.SYSTEM_WARN_METRIC_NUMBER_OF_ACTIVE_USERS_500) {
        bannerData = AnnouncementBarMessages.WARN_METRIC_STATUS_NUMBER_OF_USERS;
    } else if (receivedData.id === WarnMetricTypes.SYSTEM_WARN_METRIC_NUMBER_OF_POSTS_2M) {
        bannerData = AnnouncementBarMessages.WARN_METRIC_STATUS_NUMBER_OF_POSTS;
    }
    store.dispatch(batchActions([
        {
            type: GeneralTypes.WARN_METRIC_STATUS_RECEIVED,
            data: receivedData,
        },
        {
            type: ActionTypes.SHOW_NOTICE,
            data: [bannerData],
        },
    ]));
}

function handleWarnMetricStatusRemovedEvent(msg) {
    store.dispatch({type: GeneralTypes.WARN_METRIC_STATUS_REMOVED, data: {id: msg.data.warnMetricId}});
}

function handleSidebarCategoryCreated(msg) {
    return (doDispatch, doGetState) => {
        const state = doGetState();

        if (msg.broadcast.team_id !== getCurrentTeamId(state)) {
            // The new category will be loaded when we switch teams.
            return;
        }

        // Fetch all categories, including ones that weren't explicitly updated, in case any other categories had channels
        // moved out of them.
        doDispatch(fetchMyCategories(msg.broadcast.team_id));
    };
}

function handleSidebarCategoryUpdated(msg) {
    return (doDispatch, doGetState) => {
        const state = doGetState();

        if (msg.broadcast.team_id !== getCurrentTeamId(state)) {
            // The updated categories will be loaded when we switch teams.
            return;
        }

        // Fetch all categories in case any other categories had channels moved out of them.
        // True indicates it is called from WebSocket
        doDispatch(fetchMyCategories(msg.broadcast.team_id, true));
    };
}

function handleSidebarCategoryDeleted(msg) {
    return (doDispatch, doGetState) => {
        const state = doGetState();

        if (msg.broadcast.team_id !== getCurrentTeamId(state)) {
            // The category will be removed when we switch teams.
            return;
        }

        // Fetch all categories since any channels that were in the deleted category were moved to other categories.
        doDispatch(fetchMyCategories(msg.broadcast.team_id));
    };
}

function handleSidebarCategoryOrderUpdated(msg) {
    return receivedCategoryOrder(msg.broadcast.team_id, msg.data.order);
}

export function handleUserActivationStatusChange() {
    return (doDispatch, doGetState) => {
        const state = doGetState();
        const license = getLicense(state);

        // This event is fired when a user first joins the server, so refresh analytics to see if we're now over the user limit
        if (license.Cloud === 'true') {
            if (isCurrentUserSystemAdmin(state)) {
                doDispatch(getStandardAnalytics());
            }
        }
    };
}

function handleCloudPaymentStatusUpdated() {
    return (doDispatch) => doDispatch(getCloudSubscription());
}

export function handleCloudSubscriptionChanged(msg) {
    return (doDispatch, doGetState) => {
        const state = doGetState();
        const license = getLicense(state);

        if (license.Cloud === 'true') {
            if (msg.data.limits) {
                doDispatch({
                    type: CloudTypes.RECEIVED_CLOUD_LIMITS,
                    data: msg.data.limits,
                });
            }

            if (msg.data.subscription) {
                doDispatch({
                    type: CloudTypes.RECEIVED_CLOUD_SUBSCRIPTION,
                    data: msg.data.subscription,
                });
            }
        }
        return {data: true};
    };
}

function handleRefreshAppsBindings() {
    return (doDispatch, doGetState) => {
        const state = doGetState();

        doDispatch(fetchAppBindings(getCurrentChannelId(state)));

        const siteURL = state.entities.general.config.SiteURL;
        const currentURL = window.location.href;
        let threadIdentifier;
        if (currentURL.startsWith(siteURL)) {
            const parts = currentURL.substr(siteURL.length + (siteURL.endsWith('/') ? 0 : 1)).split('/');
            if (parts.length === 3 && parts[1] === 'threads') {
                threadIdentifier = parts[2];
            }
        }
        const rhsPost = getSelectedPost(state);
        let selectedThread;
        if (threadIdentifier) {
            selectedThread = getThread(state, threadIdentifier);
        }
        const rootID = threadIdentifier || rhsPost?.id;
        const channelID = selectedThread?.post?.channel_id || rhsPost?.channel_id;
        if (!rootID) {
            return {data: true};
        }

        doDispatch(fetchRHSAppsBindings(channelID));
        return {data: true};
    };
}

export function handleAppsPluginEnabled() {
    dispatch(handleRefreshAppsBindings());

    return {
        type: AppsTypes.APPS_PLUGIN_ENABLED,
    };
}

export function handleAppsPluginDisabled() {
    return {
        type: AppsTypes.APPS_PLUGIN_DISABLED,
    };
}

function handleFirstAdminVisitMarketplaceStatusReceivedEvent(msg) {
    const receivedData = JSON.parse(msg.data.firstAdminVisitMarketplaceStatus);
    store.dispatch({type: GeneralTypes.FIRST_ADMIN_VISIT_MARKETPLACE_STATUS_RECEIVED, data: receivedData});
}

function handleThreadReadChanged(msg) {
    return (doDispatch, doGetState) => {
        if (msg.data.thread_id) {
            const state = doGetState();
            const thread = getThreads(state)?.[msg.data.thread_id];

            // skip marking the thread as read (when the user is viewing the thread)
            if (thread && !isThreadOpen(state, thread.id)) {
                doDispatch(updateThreadLastOpened(thread.id, msg.data.timestamp));
            }

            doDispatch(
                handleReadChanged(
                    msg.data.thread_id,
                    msg.broadcast.team_id,
                    msg.data.channel_id,
                    {
                        lastViewedAt: msg.data.timestamp,
                        prevUnreadMentions: thread?.unread_mentions ?? msg.data.previous_unread_mentions,
                        newUnreadMentions: msg.data.unread_mentions,
                        prevUnreadReplies: thread?.unread_replies ?? msg.data.previous_unread_replies,
                        newUnreadReplies: msg.data.unread_replies,
                    },
                ),
            );
        } else if (msg.broadcast.channel_id) {
            handleAllThreadsInChannelMarkedRead(doDispatch, doGetState, msg.broadcast.channel_id, msg.data.timestamp);
        } else {
            handleAllMarkedRead(doDispatch, msg.broadcast.team_id);
        }
    };
}

function handleThreadUpdated(msg) {
    return (doDispatch, doGetState) => {
        let threadData;
        try {
            threadData = JSON.parse(msg.data.thread);
        } catch {
            // invalid JSON
            return;
        }

        const state = doGetState();
        const currentUserId = getCurrentUserId(state);
        const currentTeamId = getCurrentTeamId(state);

        let lastViewedAt;

        // if current user has replied to the thread
        // make sure to set following as true
        if (currentUserId === threadData.post.user_id) {
            threadData.is_following = true;
        }

        if (isThreadOpen(state, threadData.id) && !isThreadManuallyUnread(state, threadData.id)) {
            lastViewedAt = Date.now();

            // Sometimes `Date.now()` was generating a timestamp before the
            // last_reply_at of the thread, thus marking the thread as unread
            // instead of read. Here we set the timestamp to after the
            // last_reply_at if this happens.
            if (lastViewedAt < threadData.last_reply_at) {
                lastViewedAt = threadData.last_reply_at + 1;
            }

            // prematurely update thread data as read
            // so we won't flash the indicators when
            // we mark the thread as read on the server
            threadData.last_viewed_at = lastViewedAt;
            threadData.unread_mentions = 0;
            threadData.unread_replies = 0;

            // mark thread as read on the server
            dispatch(updateThreadRead(currentUserId, currentTeamId, threadData.id, lastViewedAt));
        }

        handleThreadArrived(doDispatch, doGetState, threadData, msg.broadcast.team_id, msg.data.previous_unread_replies, msg.data.previous_unread_mentions);
    };
}

function handleThreadFollowChanged(msg) {
    return async (doDispatch, doGetState) => {
        const state = doGetState();
        const thread = getThread(state, msg.data.thread_id);
        if (!thread && msg.data.state && msg.data.reply_count) {
            await doDispatch(fetchThread(getCurrentUserId(state), msg.broadcast.team_id, msg.data.thread_id, true));
        }
        handleFollowChanged(doDispatch, msg.data.thread_id, msg.broadcast.team_id, msg.data.state);
    };
}

function handlePostAcknowledgementAdded(msg) {
    const data = JSON.parse(msg.data.acknowledgement);

    return {
        type: PostTypes.CREATE_ACK_POST_SUCCESS,
        data,
    };
}

function handlePostAcknowledgementRemoved(msg) {
    const data = JSON.parse(msg.data.acknowledgement);

    return {
        type: PostTypes.DELETE_ACK_POST_SUCCESS,
        data,
    };
}

function handleUpsertDraftEvent(msg) {
    return async (doDispatch) => {
        const draft = JSON.parse(msg.data.draft);
        const {key, value} = transformServerDraft(draft);
        value.show = true;

        doDispatch(setGlobalDraft(key, value, true));
    };
}

function handleDeleteDraftEvent(msg) {
    return async (doDispatch) => {
        const draft = JSON.parse(msg.data.draft);
        const {key} = transformServerDraft(draft);

        doDispatch(setGlobalItem(key, {
            message: '',
            fileInfos: [],
            uploadsInProgress: [],
        }));
    };
}

function handlePersistentNotification(msg) {
    return async (doDispatch) => {
        const post = JSON.parse(msg.data.post);

        doDispatch(sendDesktopNotification(post, msg.data));
    };
}

function handleHostedCustomerSignupProgressUpdated(msg) {
    return {
        type: HostedCustomerTypes.RECEIVED_SELF_HOSTED_SIGNUP_PROGRESS,
        data: msg.data.progress,
    };
}<|MERGE_RESOLUTION|>--- conflicted
+++ resolved
@@ -741,20 +741,7 @@
     const crtEnabled = isCollapsedThreadsEnabled(getState());
     dispatch(receivedPost(post, crtEnabled));
 
-<<<<<<< HEAD
     getMentionsAndStatusesForPosts([post], dispatch, getState);
-    const currentChannelId = getCurrentChannelId(getState());
-
-    // Update channel state
-    if (currentChannelId === msg.broadcast.channel_id) {
-        dispatch(getChannelStats(currentChannelId));
-        if (window.isActive) {
-            dispatch(viewChannel(currentChannelId));
-        }
-    }
-=======
-    getProfilesAndStatusesForPosts([post], dispatch, getState);
->>>>>>> 44f3482f
 }
 
 async function handlePostDeleteEvent(msg) {

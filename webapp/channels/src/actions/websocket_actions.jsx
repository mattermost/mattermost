// Copyright (c) 2015-present Mattermost, Inc. All Rights Reserved.
// See LICENSE.txt for license information.

/* eslint-disable max-lines */

import {batchActions} from 'redux-batched-actions';

import {
    ChannelTypes,
    EmojiTypes,
    GroupTypes,
    PostTypes,
    TeamTypes,
    UserTypes,
    RoleTypes,
    GeneralTypes,
    AdminTypes,
    IntegrationTypes,
    PreferenceTypes,
    AppsTypes,
    CloudTypes,
    HostedCustomerTypes,
} from 'mattermost-redux/action_types';
import {getStandardAnalytics} from 'mattermost-redux/actions/admin';
import {fetchAppBindings, fetchRHSAppsBindings} from 'mattermost-redux/actions/apps';
import {addChannelToInitialCategory, fetchMyCategories, receivedCategoryOrder} from 'mattermost-redux/actions/channel_categories';
import {
    getChannelAndMyMember,
    getMyChannelMember,
    getChannelStats,
    markMultipleChannelsAsRead,
    getChannelMemberCountsByGroup,
} from 'mattermost-redux/actions/channels';
import {getCloudSubscription} from 'mattermost-redux/actions/cloud';
import {clearErrors, logError} from 'mattermost-redux/actions/errors';
import {setServerVersion, getClientConfig} from 'mattermost-redux/actions/general';
import {getGroup as fetchGroup} from 'mattermost-redux/actions/groups';
import {
    getCustomEmojiForReaction,
    getPosts,
    getPostThread,
<<<<<<< HEAD
    getThreadsForPosts,
=======
    getMentionsAndStatusesForPosts,
    getPostThreads,
>>>>>>> 403b22b8
    postDeleted,
    receivedNewPost,
    receivedPost,
} from 'mattermost-redux/actions/posts';
import {getBatchedUserProfilesStatusesAndGroupsFromPosts} from 'mattermost-redux/actions/profiles_statuses_groups';
import {loadRolesIfNeeded} from 'mattermost-redux/actions/roles';
import * as TeamActions from 'mattermost-redux/actions/teams';
import {
    getThread as fetchThread,
    getCountsAndThreadsSince,
    handleAllMarkedRead,
    handleReadChanged,
    handleFollowChanged,
    handleThreadArrived,
    handleAllThreadsInChannelMarkedRead,
    updateThreadRead,
    decrementThreadCounts,
} from 'mattermost-redux/actions/threads';
import {
    checkForModifiedUsers,
    getUser as loadUser,
} from 'mattermost-redux/actions/users';
import {removeNotVisibleUsers} from 'mattermost-redux/actions/websocket';
import {Client4} from 'mattermost-redux/client';
import {General, Permissions} from 'mattermost-redux/constants';
import {appsFeatureFlagEnabled} from 'mattermost-redux/selectors/entities/apps';
import {
    getChannel,
    getChannelMembersInChannels,
    getChannelsInTeam,
    getCurrentChannel,
    getCurrentChannelId,
    getRedirectChannelNameForTeam,
} from 'mattermost-redux/selectors/entities/channels';
import {getConfig, getLicense} from 'mattermost-redux/selectors/entities/general';
import {getGroup} from 'mattermost-redux/selectors/entities/groups';
import {getPost, getMostRecentPostIdInChannel, getTeamIdFromPost} from 'mattermost-redux/selectors/entities/posts';
import {isCollapsedThreadsEnabled} from 'mattermost-redux/selectors/entities/preferences';
import {haveISystemPermission, haveITeamPermission} from 'mattermost-redux/selectors/entities/roles';
import {
    getMyTeams,
    getCurrentRelativeTeamUrl,
    getCurrentTeamId,
    getCurrentTeamUrl,
    getTeam,
    getRelativeTeamUrl,
} from 'mattermost-redux/selectors/entities/teams';
import {getNewestThreadInTeam, getThread, getThreads} from 'mattermost-redux/selectors/entities/threads';
import {getCurrentUser, getCurrentUserId, getUser, getIsManualStatusForUserId, isCurrentUserSystemAdmin} from 'mattermost-redux/selectors/entities/users';
import {isGuest} from 'mattermost-redux/utils/user_utils';

import {loadChannelsForCurrentUser} from 'actions/channel_actions';
import {
    getTeamsUsage,
} from 'actions/cloud';
import {loadCustomEmojisIfNeeded} from 'actions/emoji_actions';
import {redirectUserToDefaultTeam} from 'actions/global_actions';
import {sendDesktopNotification} from 'actions/notification_actions.jsx';
import {handleNewPost} from 'actions/post_actions';
import * as StatusActions from 'actions/status_actions';
import {setGlobalItem} from 'actions/storage';
import {loadProfilesForDM, loadProfilesForGM} from 'actions/user_actions';
import {syncPostsInChannel} from 'actions/views/channel';
import {setGlobalDraft, transformServerDraft} from 'actions/views/drafts';
import {openModal} from 'actions/views/modals';
import {closeRightHandSide} from 'actions/views/rhs';
import {incrementWsErrorCount, resetWsErrorCount} from 'actions/views/system';
import {updateThreadLastOpened} from 'actions/views/threads';
import {getSelectedChannelId, getSelectedPost} from 'selectors/rhs';
import {isThreadOpen, isThreadManuallyUnread} from 'selectors/views/threads';
import store from 'stores/redux_store';

import InteractiveDialog from 'components/interactive_dialog';
import RemovedFromChannelModal from 'components/removed_from_channel_modal';

import WebSocketClient from 'client/web_websocket_client';
import {loadPlugin, loadPluginsIfNecessary, removePlugin} from 'plugins';
import {getHistory} from 'utils/browser_history';
import {ActionTypes, Constants, AnnouncementBarMessages, SocketEvents, UserStatuses, ModalIdentifiers, PageLoadContext} from 'utils/constants';
import {getSiteURL} from 'utils/url';

import {temporarilySetPageLoadContext} from './telemetry_actions';

const dispatch = store.dispatch;
const getState = store.getState;

const MAX_WEBSOCKET_FAILS = 7;

const pluginEventHandlers = {};

export function initialize() {
    if (!window.WebSocket) {
        // eslint-disable-next-line no-console
        console.log('Browser does not support WebSocket');
        return;
    }

    // eslint-disable-next-line no-console
    console.log('Initializing or re-initializing WebSocket');

    const config = getConfig(getState());
    let connUrl = '';
    if (config.WebsocketURL) {
        connUrl = config.WebsocketURL;
    } else {
        connUrl = new URL(getSiteURL());

        // replace the protocol with a websocket one
        if (connUrl.protocol === 'https:') {
            connUrl.protocol = 'wss:';
        } else {
            connUrl.protocol = 'ws:';
        }

        // append a port number if one isn't already specified
        if (!(/:\d+$/).test(connUrl.host)) {
            if (connUrl.protocol === 'wss:') {
                connUrl.host += ':' + config.WebsocketSecurePort;
            } else {
                connUrl.host += ':' + config.WebsocketPort;
            }
        }

        connUrl = connUrl.toString();
    }

    // Strip any trailing slash before appending the pathname below.
    if (connUrl.length > 0 && connUrl[connUrl.length - 1] === '/') {
        connUrl = connUrl.substring(0, connUrl.length - 1);
    }

    connUrl += Client4.getUrlVersion() + '/websocket';

    WebSocketClient.addMessageListener(handleEvent);
    WebSocketClient.addFirstConnectListener(handleFirstConnect);
    WebSocketClient.addReconnectListener(reconnect);
    WebSocketClient.addMissedMessageListener(restart);
    WebSocketClient.addCloseListener(handleClose);

    WebSocketClient.initialize(connUrl);
}

export function close() {
    WebSocketClient.close();

    WebSocketClient.removeMessageListener(handleEvent);
    WebSocketClient.removeFirstConnectListener(handleFirstConnect);
    WebSocketClient.removeReconnectListener(reconnect);
    WebSocketClient.removeMissedMessageListener(restart);
    WebSocketClient.removeCloseListener(handleClose);
}

const pluginReconnectHandlers = {};

export function registerPluginReconnectHandler(pluginId, handler) {
    pluginReconnectHandlers[pluginId] = handler;
}

export function unregisterPluginReconnectHandler(pluginId) {
    Reflect.deleteProperty(pluginReconnectHandlers, pluginId);
}

function restart() {
    reconnect();

    // We fetch the client config again on the server restart.
    dispatch(getClientConfig());
}

export function reconnect() {
    // eslint-disable-next-line
    console.log('Reconnecting WebSocket');

    temporarilySetPageLoadContext(PageLoadContext.RECONNECT);

    dispatch({
        type: GeneralTypes.WEBSOCKET_SUCCESS,
        timestamp: Date.now(),
    });

    const state = getState();
    const currentTeamId = getCurrentTeamId(state);
    if (currentTeamId) {
        const currentUserId = getCurrentUserId(state);
        const currentChannelId = getCurrentChannelId(state);
        const mostRecentId = getMostRecentPostIdInChannel(state, currentChannelId);
        const mostRecentPost = getPost(state, mostRecentId);

        if (appsFeatureFlagEnabled(state)) {
            dispatch(handleRefreshAppsBindings());
        }

        dispatch(loadChannelsForCurrentUser());

        if (mostRecentPost) {
            dispatch(syncPostsInChannel(currentChannelId, mostRecentPost.create_at));
        } else if (currentChannelId) {
            // if network timed-out the first time when loading a channel
            // we can request for getPosts again when socket is connected
            dispatch(getPosts(currentChannelId));
        }
        dispatch(StatusActions.loadStatusesForChannelAndSidebar());

        const crtEnabled = isCollapsedThreadsEnabled(state);
        dispatch(TeamActions.getMyTeamUnreads(crtEnabled, true));
        if (crtEnabled) {
            const teams = getMyTeams(state);
            syncThreads(currentTeamId, currentUserId);

            for (const team of teams) {
                if (team.id === currentTeamId) {
                    continue;
                }
                syncThreads(team.id, currentUserId);
            }
        }

        // Re-syncing the current channel and team ids.
        WebSocketClient.updateActiveChannel(currentChannelId);
        WebSocketClient.updateActiveTeam(currentTeamId);
    }

    loadPluginsIfNecessary();

    Object.values(pluginReconnectHandlers).forEach((handler) => {
        if (handler && typeof handler === 'function') {
            handler();
        }
    });

    if (state.websocket.lastDisconnectAt) {
        dispatch(checkForModifiedUsers());
    }

    dispatch(resetWsErrorCount());
    dispatch(clearErrors());
}

function syncThreads(teamId, userId) {
    const state = getState();
    const newestThread = getNewestThreadInTeam(state, teamId);

    // no need to sync if we have nothing yet
    if (!newestThread) {
        return;
    }
    dispatch(getCountsAndThreadsSince(userId, teamId, newestThread.last_reply_at));
}

export function registerPluginWebSocketEvent(pluginId, event, action) {
    if (!pluginEventHandlers[pluginId]) {
        pluginEventHandlers[pluginId] = {};
    }
    pluginEventHandlers[pluginId][event] = action;
}

export function unregisterPluginWebSocketEvent(pluginId, event) {
    const events = pluginEventHandlers[pluginId];
    if (!events) {
        return;
    }

    Reflect.deleteProperty(events, event);
}

export function unregisterAllPluginWebSocketEvents(pluginId) {
    Reflect.deleteProperty(pluginEventHandlers, pluginId);
}

function handleFirstConnect() {
    dispatch(batchActions([
        {
            type: GeneralTypes.WEBSOCKET_SUCCESS,
            timestamp: Date.now(),
        },
        clearErrors(),
    ]));
}

function handleClose(failCount) {
    if (failCount > MAX_WEBSOCKET_FAILS) {
        dispatch(logError({type: 'critical', message: AnnouncementBarMessages.WEBSOCKET_PORT_ERROR}, true));
    }
    dispatch(batchActions([
        {
            type: GeneralTypes.WEBSOCKET_FAILURE,
            timestamp: Date.now(),
        },
        incrementWsErrorCount(),
    ]));
}

export function handleEvent(msg) {
    switch (msg.event) {
    case SocketEvents.POSTED:
    case SocketEvents.EPHEMERAL_MESSAGE:
        handleNewPostEventDebounced(msg);
        break;

    case SocketEvents.POST_EDITED:
        handlePostEditEvent(msg);
        break;

    case SocketEvents.POST_DELETED:
        handlePostDeleteEvent(msg);
        break;

    case SocketEvents.POST_UNREAD:
        handlePostUnreadEvent(msg);
        break;

    case SocketEvents.LEAVE_TEAM:
        handleLeaveTeamEvent(msg);
        break;

    case SocketEvents.UPDATE_TEAM:
        handleUpdateTeamEvent(msg);
        break;

    case SocketEvents.UPDATE_TEAM_SCHEME:
        handleUpdateTeamSchemeEvent(msg);
        break;

    case SocketEvents.DELETE_TEAM:
        handleDeleteTeamEvent(msg);
        break;

    case SocketEvents.ADDED_TO_TEAM:
        handleTeamAddedEvent(msg);
        break;

    case SocketEvents.USER_ADDED:
        dispatch(handleUserAddedEvent(msg));
        break;

    case SocketEvents.USER_REMOVED:
        handleUserRemovedEvent(msg);
        break;

    case SocketEvents.USER_UPDATED:
        handleUserUpdatedEvent(msg);
        break;

    case SocketEvents.ROLE_ADDED:
        handleRoleAddedEvent(msg);
        break;

    case SocketEvents.ROLE_REMOVED:
        handleRoleRemovedEvent(msg);
        break;

    case SocketEvents.CHANNEL_SCHEME_UPDATED:
        handleChannelSchemeUpdatedEvent(msg);
        break;

    case SocketEvents.MEMBERROLE_UPDATED:
        handleUpdateMemberRoleEvent(msg);
        break;

    case SocketEvents.ROLE_UPDATED:
        handleRoleUpdatedEvent(msg);
        break;

    case SocketEvents.CHANNEL_CREATED:
        dispatch(handleChannelCreatedEvent(msg));
        break;

    case SocketEvents.CHANNEL_DELETED:
        handleChannelDeletedEvent(msg);
        break;

    case SocketEvents.CHANNEL_UNARCHIVED:
        handleChannelUnarchivedEvent(msg);
        break;

    case SocketEvents.CHANNEL_CONVERTED:
        handleChannelConvertedEvent(msg);
        break;

    case SocketEvents.CHANNEL_UPDATED:
        dispatch(handleChannelUpdatedEvent(msg));
        break;

    case SocketEvents.CHANNEL_MEMBER_UPDATED:
        handleChannelMemberUpdatedEvent(msg);
        break;

    case SocketEvents.DIRECT_ADDED:
        dispatch(handleDirectAddedEvent(msg));
        break;

    case SocketEvents.GROUP_ADDED:
        dispatch(handleGroupAddedEvent(msg));
        break;

    case SocketEvents.PREFERENCE_CHANGED:
        handlePreferenceChangedEvent(msg);
        break;

    case SocketEvents.PREFERENCES_CHANGED:
        handlePreferencesChangedEvent(msg);
        break;

    case SocketEvents.PREFERENCES_DELETED:
        handlePreferencesDeletedEvent(msg);
        break;

    case SocketEvents.STATUS_CHANGED:
        handleStatusChangedEvent(msg);
        break;

    case SocketEvents.HELLO:
        handleHelloEvent(msg);
        break;

    case SocketEvents.REACTION_ADDED:
        handleReactionAddedEvent(msg);
        break;

    case SocketEvents.REACTION_REMOVED:
        handleReactionRemovedEvent(msg);
        break;

    case SocketEvents.EMOJI_ADDED:
        handleAddEmoji(msg);
        break;

    case SocketEvents.MULTIPLE_CHANNELS_VIEWED:
        handleMultipleChannelsViewedEvent(msg);
        break;

    case SocketEvents.PLUGIN_ENABLED:
        handlePluginEnabled(msg);
        break;

    case SocketEvents.PLUGIN_DISABLED:
        handlePluginDisabled(msg);
        break;

    case SocketEvents.USER_ROLE_UPDATED:
        handleUserRoleUpdated(msg);
        break;

    case SocketEvents.CONFIG_CHANGED:
        handleConfigChanged(msg);
        break;

    case SocketEvents.LICENSE_CHANGED:
        handleLicenseChanged(msg);
        break;

    case SocketEvents.PLUGIN_STATUSES_CHANGED:
        handlePluginStatusesChangedEvent(msg);
        break;

    case SocketEvents.OPEN_DIALOG:
        handleOpenDialogEvent(msg);
        break;

    case SocketEvents.RECEIVED_GROUP:
        handleGroupUpdatedEvent(msg);
        break;

    case SocketEvents.GROUP_MEMBER_ADD:
        dispatch(handleGroupAddedMemberEvent(msg));
        break;

    case SocketEvents.GROUP_MEMBER_DELETED:
        dispatch(handleGroupDeletedMemberEvent(msg));
        break;

    case SocketEvents.RECEIVED_GROUP_ASSOCIATED_TO_TEAM:
        handleGroupAssociatedToTeamEvent(msg);
        break;

    case SocketEvents.RECEIVED_GROUP_NOT_ASSOCIATED_TO_TEAM:
        handleGroupNotAssociatedToTeamEvent(msg);
        break;

    case SocketEvents.RECEIVED_GROUP_ASSOCIATED_TO_CHANNEL:
        handleGroupAssociatedToChannelEvent(msg);
        break;

    case SocketEvents.RECEIVED_GROUP_NOT_ASSOCIATED_TO_CHANNEL:
        handleGroupNotAssociatedToChannelEvent(msg);
        break;

    case SocketEvents.SIDEBAR_CATEGORY_CREATED:
        dispatch(handleSidebarCategoryCreated(msg));
        break;

    case SocketEvents.SIDEBAR_CATEGORY_UPDATED:
        dispatch(handleSidebarCategoryUpdated(msg));
        break;

    case SocketEvents.SIDEBAR_CATEGORY_DELETED:
        dispatch(handleSidebarCategoryDeleted(msg));
        break;
    case SocketEvents.SIDEBAR_CATEGORY_ORDER_UPDATED:
        dispatch(handleSidebarCategoryOrderUpdated(msg));
        break;
    case SocketEvents.USER_ACTIVATION_STATUS_CHANGED:
        dispatch(handleUserActivationStatusChange());
        break;
    case SocketEvents.CLOUD_PAYMENT_STATUS_UPDATED:
        dispatch(handleCloudPaymentStatusUpdated(msg));
        break;
    case SocketEvents.CLOUD_SUBSCRIPTION_CHANGED:
        dispatch(handleCloudSubscriptionChanged(msg));
        break;
    case SocketEvents.FIRST_ADMIN_VISIT_MARKETPLACE_STATUS_RECEIVED:
        handleFirstAdminVisitMarketplaceStatusReceivedEvent(msg);
        break;
    case SocketEvents.THREAD_FOLLOW_CHANGED:
        dispatch(handleThreadFollowChanged(msg));
        break;
    case SocketEvents.THREAD_READ_CHANGED:
        dispatch(handleThreadReadChanged(msg));
        break;
    case SocketEvents.THREAD_UPDATED:
        dispatch(handleThreadUpdated(msg));
        break;
    case SocketEvents.APPS_FRAMEWORK_REFRESH_BINDINGS:
        dispatch(handleRefreshAppsBindings());
        break;
    case SocketEvents.APPS_FRAMEWORK_PLUGIN_ENABLED:
        dispatch(handleAppsPluginEnabled());
        break;
    case SocketEvents.APPS_FRAMEWORK_PLUGIN_DISABLED:
        dispatch(handleAppsPluginDisabled());
        break;
    case SocketEvents.POST_ACKNOWLEDGEMENT_ADDED:
        dispatch(handlePostAcknowledgementAdded(msg));
        break;
    case SocketEvents.POST_ACKNOWLEDGEMENT_REMOVED:
        dispatch(handlePostAcknowledgementRemoved(msg));
        break;
    case SocketEvents.DRAFT_CREATED:
    case SocketEvents.DRAFT_UPDATED:
        dispatch(handleUpsertDraftEvent(msg));
        break;
    case SocketEvents.DRAFT_DELETED:
        dispatch(handleDeleteDraftEvent(msg));
        break;
    case SocketEvents.PERSISTENT_NOTIFICATION_TRIGGERED:
        dispatch(handlePersistentNotification(msg));
        break;
    case SocketEvents.HOSTED_CUSTOMER_SIGNUP_PROGRESS_UPDATED:
        dispatch(handleHostedCustomerSignupProgressUpdated(msg));
        break;
    default:
    }

    Object.values(pluginEventHandlers).forEach((pluginEvents) => {
        if (!pluginEvents) {
            return;
        }

        if (pluginEvents.hasOwnProperty(msg.event) && typeof pluginEvents[msg.event] === 'function') {
            pluginEvents[msg.event](msg);
        }
    });
}

// handleChannelConvertedEvent handles updating of channel which is converted from public to private
function handleChannelConvertedEvent(msg) {
    const channelId = msg.data.channel_id;
    if (channelId) {
        const channel = getChannel(getState(), channelId);
        if (channel) {
            dispatch({
                type: ChannelTypes.RECEIVED_CHANNEL,
                data: {...channel, type: General.PRIVATE_CHANNEL},
            });
        }
    }
}

export function handleChannelUpdatedEvent(msg) {
    return (doDispatch, doGetState) => {
        const channel = JSON.parse(msg.data.channel);

        const actions = [{type: ChannelTypes.RECEIVED_CHANNEL, data: channel}];

        // handling the case of GM converted to private channel.
        const state = doGetState();
        const existingChannel = getChannel(state, channel.id);

        // if the updated channel exists in store
        if (existingChannel) {
            // and it was a GM, converted to a private channel
            if (existingChannel.type === General.GM_CHANNEL && channel.type === General.PRIVATE_CHANNEL) {
                actions.push({type: ChannelTypes.GM_CONVERTED_TO_CHANNEL, data: channel});
            }
        }

        doDispatch(batchActions(actions));

        if (channel.id === getCurrentChannelId(state)) {
            // using channel's team_id to ensure we always redirect to current channel even if channel's team changes.
            const teamId = channel.team_id || getCurrentTeamId(state);
            getHistory().replace(`${getRelativeTeamUrl(state, teamId)}/channels/${channel.name}`);
        }
    };
}

function handleChannelMemberUpdatedEvent(msg) {
    const channelMember = JSON.parse(msg.data.channelMember);
    const roles = channelMember.roles.split(' ');
    dispatch(loadRolesIfNeeded(roles));
    dispatch({type: ChannelTypes.RECEIVED_MY_CHANNEL_MEMBER, data: channelMember});
}

function debouncePostEvent(wait) {
    let timeout;
    let queue = [];
    let count = 0;

    // Called when timeout triggered
    const triggered = () => {
        timeout = null;

        if (queue.length > 0) {
            dispatch(handleNewPostEvents(queue));
        }

        queue = [];
        count = 0;
    };

    return function fx(msg) {
        if (timeout && count > 4) {
            // If the timeout is going this is the second or further event so queue them up.
            if (queue.push(msg) > 200) {
                // Don't run us out of memory, give up if the queue gets insane
                queue = [];
                console.log('channel broken because of too many incoming messages'); //eslint-disable-line no-console
            }
            clearTimeout(timeout);
            timeout = setTimeout(triggered, wait);
        } else {
            // Apply immediately for events up until count reaches limit
            count += 1;
            dispatch(handleNewPostEvent(msg));
            clearTimeout(timeout);
            timeout = setTimeout(triggered, wait);
        }
    };
}

const handleNewPostEventDebounced = debouncePostEvent(100);

export function handleNewPostEvent(msg) {
    return (myDispatch, myGetState) => {
        const post = JSON.parse(msg.data.post);

        if (window.logPostEvents) {
            // eslint-disable-next-line no-console
            console.log('handleNewPostEvent - new post received', post);
        }

        myDispatch(handleNewPost(post, msg));
        myDispatch(getBatchedUserProfilesStatusesAndGroupsFromPosts([post]));

        // Since status updates aren't real time, assume another user is online if they have posted and:
        // 1. The user hasn't set their status manually to something that isn't online
        // 2. The server hasn't told the client not to set the user to online. This happens when:
        //     a. The post is from the auto responder
        //     b. The post is a response to a push notification
        if (
            post.user_id !== getCurrentUserId(myGetState()) &&
            !getIsManualStatusForUserId(myGetState(), post.user_id) &&
            msg.data.set_online
        ) {
            myDispatch({
                type: UserTypes.RECEIVED_STATUSES,
                data: [{user_id: post.user_id, status: UserStatuses.ONLINE}],
            });
        }
    };
}

export function handleNewPostEvents(queue) {
    return (myDispatch, myGetState) => {
        // Note that this method doesn't properly update the sidebar state for these posts
        const posts = queue.map((msg) => JSON.parse(msg.data.post));

        if (window.logPostEvents) {
            // eslint-disable-next-line no-console
            console.log('handleNewPostEvents - new posts received', posts);
        }

        // Receive the posts as one continuous block since they were received within a short period
        const crtEnabled = isCollapsedThreadsEnabled(myGetState());
        const actions = posts.map((post) => receivedNewPost(post, crtEnabled));
        myDispatch(batchActions(actions));

        // Load the posts' threads
<<<<<<< HEAD
        myDispatch(getThreadsForPosts(posts));
        myDispatch(getBatchedUserProfilesStatusesAndGroupsFromPosts(posts));
=======
        myDispatch(getPostThreads(posts));

        // And any other data needed for them
        getMentionsAndStatusesForPosts(posts, myDispatch, myGetState);
>>>>>>> 403b22b8
    };
}

export function handlePostEditEvent(msg) {
    // Store post
    const post = JSON.parse(msg.data.post);

    if (window.logPostEvents) {
        // eslint-disable-next-line no-console
        console.log('handlePostEditEvent - post edit received', post);
    }

    const crtEnabled = isCollapsedThreadsEnabled(getState());
    dispatch(receivedPost(post, crtEnabled));

    dispatch(getBatchedUserProfilesStatusesAndGroupsFromPosts([post]));
}

async function handlePostDeleteEvent(msg) {
    const post = JSON.parse(msg.data.post);

    if (window.logPostEvents) {
        // eslint-disable-next-line no-console
        console.log('handlePostDeleteEvent - post delete received', post);
    }

    const state = getState();
    const collapsedThreads = isCollapsedThreadsEnabled(state);

    if (!post.root_id && collapsedThreads) {
        dispatch(decrementThreadCounts(post));
    }

    dispatch(postDeleted(post));

    // update thread when a comment is deleted and CRT is on
    if (post.root_id && collapsedThreads) {
        const thread = getThread(state, post.root_id);
        if (thread) {
            const userId = getCurrentUserId(state);
            const teamId = getTeamIdFromPost(state, post);
            if (teamId) {
                dispatch(fetchThread(userId, teamId, post.root_id, true));
            }
        } else {
            const res = await dispatch(getPostThread(post.root_id));
            const {order, posts} = res.data;
            const rootPost = posts[order[0]];
            dispatch(receivedPost(rootPost));
        }
    }

    if (post.is_pinned) {
        dispatch(getChannelStats(post.channel_id));
    }
}

export function handlePostUnreadEvent(msg) {
    dispatch(
        {
            type: ActionTypes.POST_UNREAD_SUCCESS,
            data: {
                lastViewedAt: msg.data.last_viewed_at,
                channelId: msg.broadcast.channel_id,
                msgCount: msg.data.msg_count,
                msgCountRoot: msg.data.msg_count_root,
                mentionCount: msg.data.mention_count,
                mentionCountRoot: msg.data.mention_count_root,
                urgentMentionCount: msg.data.urgent_mention_count,
            },
        },
    );
}

async function handleTeamAddedEvent(msg) {
    await dispatch(TeamActions.getTeam(msg.data.team_id));
    await dispatch(TeamActions.getMyTeamMembers());
    const state = getState();
    await dispatch(TeamActions.getMyTeamUnreads(isCollapsedThreadsEnabled(state)));
    const license = getLicense(state);
    if (license.Cloud === 'true') {
        dispatch(getTeamsUsage());
    }
}

export function handleLeaveTeamEvent(msg) {
    const state = getState();

    const actions = [
        {
            type: UserTypes.RECEIVED_PROFILE_NOT_IN_TEAM,
            data: {id: msg.data.team_id, user_id: msg.data.user_id},
        },
        {
            type: TeamTypes.REMOVE_MEMBER_FROM_TEAM,
            data: {team_id: msg.data.team_id, user_id: msg.data.user_id},
        },
    ];

    const channelsPerTeam = getChannelsInTeam(state);
    const channels = (channelsPerTeam && channelsPerTeam[msg.data.team_id]) || [];

    for (const channel of channels) {
        actions.push({
            type: ChannelTypes.REMOVE_MEMBER_FROM_CHANNEL,
            data: {id: channel, user_id: msg.data.user_id},
        });
    }

    dispatch(batchActions(actions));
    const currentUser = getCurrentUser(state);

    if (currentUser.id === msg.data.user_id) {
        dispatch({type: TeamTypes.LEAVE_TEAM, data: {id: msg.data.team_id}});

        // if they are on the team being removed redirect them to default team
        if (getCurrentTeamId(state) === msg.data.team_id) {
            if (!global.location.pathname.startsWith('/admin_console')) {
                redirectUserToDefaultTeam();
            }
        }
        if (isGuest(currentUser.roles)) {
            dispatch(removeNotVisibleUsers());
        }
    } else {
        const team = getTeam(state, msg.data.team_id);
        const members = getChannelMembersInChannels(state);
        const isMember = Object.values(members).some((member) => member[msg.data.user_id]);
        if (team && isGuest(currentUser.roles) && !isMember) {
            dispatch(batchActions([
                {
                    type: UserTypes.PROFILE_NO_LONGER_VISIBLE,
                    data: {user_id: msg.data.user_id},
                },
                {
                    type: TeamTypes.REMOVE_MEMBER_FROM_TEAM,
                    data: {team_id: team.id, user_id: msg.data.user_id},
                },
            ]));
        }
    }
}

function handleUpdateTeamEvent(msg) {
    const state = store.getState();
    const license = getLicense(state);
    dispatch({type: TeamTypes.UPDATED_TEAM, data: JSON.parse(msg.data.team)});
    if (license.Cloud === 'true') {
        dispatch(getTeamsUsage());
    }
}

function handleUpdateTeamSchemeEvent() {
    dispatch(TeamActions.getMyTeamMembers());
}

function handleDeleteTeamEvent(msg) {
    const deletedTeam = JSON.parse(msg.data.team);
    const state = store.getState();
    const {teams} = state.entities.teams;
    const license = getLicense(state);
    if (license.Cloud === 'true') {
        dispatch(getTeamsUsage());
    }
    if (
        deletedTeam &&
        teams &&
        teams[deletedTeam.id] &&
        teams[deletedTeam.id].delete_at === 0
    ) {
        const {currentUserId} = state.entities.users;
        const {currentTeamId, myMembers} = state.entities.teams;
        const teamMembers = Object.values(myMembers);
        const teamMember = teamMembers.find((m) => m.user_id === currentUserId && m.team_id === currentTeamId);

        let newTeamId = '';
        if (
            deletedTeam &&
            teamMember &&
            deletedTeam.id === teamMember.team_id
        ) {
            const myTeams = {};
            getMyTeams(state).forEach((t) => {
                myTeams[t.id] = t;
            });

            for (let i = 0; i < teamMembers.length; i++) {
                const memberTeamId = teamMembers[i].team_id;
                if (
                    myTeams &&
                    myTeams[memberTeamId] &&
                    myTeams[memberTeamId].delete_at === 0 &&
                    deletedTeam.id !== memberTeamId
                ) {
                    newTeamId = memberTeamId;
                    break;
                }
            }
        }

        dispatch(batchActions([
            {type: TeamTypes.RECEIVED_TEAM_DELETED, data: {id: deletedTeam.id}},
            {type: TeamTypes.UPDATED_TEAM, data: deletedTeam},
        ]));

        if (currentTeamId === deletedTeam.id) {
            if (newTeamId) {
                dispatch({type: TeamTypes.SELECT_TEAM, data: newTeamId});
                const globalState = getState();
                const redirectChannel = getRedirectChannelNameForTeam(globalState, newTeamId);
                getHistory().push(`${getCurrentTeamUrl(globalState)}/channels/${redirectChannel}`);
            } else {
                getHistory().push('/');
            }
        }
    }
}

function handleUpdateMemberRoleEvent(msg) {
    const memberData = JSON.parse(msg.data.member);
    const newRoles = memberData.roles.split(' ');

    dispatch(loadRolesIfNeeded(newRoles));

    dispatch({
        type: TeamTypes.RECEIVED_MY_TEAM_MEMBER,
        data: memberData,
    });
}

function handleDirectAddedEvent(msg) {
    return fetchChannelAndAddToSidebar(msg.broadcast.channel_id);
}

function handleGroupAddedEvent(msg) {
    return fetchChannelAndAddToSidebar(msg.broadcast.channel_id);
}

function handleUserAddedEvent(msg) {
    return async (doDispatch, doGetState) => {
        const state = doGetState();
        const config = getConfig(state);
        const license = getLicense(state);
        const currentChannelId = getCurrentChannelId(state);
        if (currentChannelId === msg.broadcast.channel_id) {
            doDispatch(getChannelStats(currentChannelId));
            doDispatch({
                type: UserTypes.RECEIVED_PROFILE_IN_CHANNEL,
                data: {id: msg.broadcast.channel_id, user_id: msg.data.user_id},
            });
            if (license?.IsLicensed === 'true' && license?.LDAPGroups === 'true' && config.EnableConfirmNotificationsToChannel === 'true') {
                doDispatch(getChannelMemberCountsByGroup(currentChannelId));
            }
        }

        // Load the channel so that it appears in the sidebar
        const currentTeamId = getCurrentTeamId(doGetState());
        const currentUserId = getCurrentUserId(doGetState());
        if (currentTeamId === msg.data.team_id && currentUserId === msg.data.user_id) {
            doDispatch(fetchChannelAndAddToSidebar(msg.broadcast.channel_id));
        }

        // This event is fired when a user first joins the server, so refresh analytics to see if we're now over the user limit
        if (license.Cloud === 'true' && isCurrentUserSystemAdmin(doGetState())) {
            doDispatch(getStandardAnalytics());
        }
    };
}

function fetchChannelAndAddToSidebar(channelId) {
    return async (doDispatch) => {
        const {data, error} = await doDispatch(getChannelAndMyMember(channelId));

        if (!error) {
            doDispatch(addChannelToInitialCategory(data.channel));
        }
    };
}

export function handleUserRemovedEvent(msg) {
    const state = getState();
    const currentChannel = getCurrentChannel(state) || {};
    const currentUser = getCurrentUser(state);
    const config = getConfig(state);
    const license = getLicense(state);

    if (msg.broadcast.user_id === currentUser.id) {
        dispatch(loadChannelsForCurrentUser());

        const rhsChannelId = getSelectedChannelId(state);
        if (msg.data.channel_id === rhsChannelId) {
            dispatch(closeRightHandSide());
        }

        if (msg.data.channel_id === currentChannel.id) {
            if (msg.data.remover_id !== msg.broadcast.user_id) {
                const user = getUser(state, msg.data.remover_id);
                if (!user) {
                    dispatch(loadUser(msg.data.remover_id));
                }

                dispatch(openModal({
                    modalId: ModalIdentifiers.REMOVED_FROM_CHANNEL,
                    dialogType: RemovedFromChannelModal,
                    dialogProps: {
                        channelName: currentChannel.display_name,
                        removerId: msg.data.remover_id,
                    },
                }));
            }
        }

        const channel = getChannel(state, msg.data.channel_id);

        dispatch({
            type: ChannelTypes.LEAVE_CHANNEL,
            data: {
                id: msg.data.channel_id,
                user_id: msg.broadcast.user_id,
                team_id: channel?.team_id,
            },
        });

        if (msg.data.channel_id === currentChannel.id) {
            redirectUserToDefaultTeam();
        }

        if (isGuest(currentUser.roles)) {
            dispatch(removeNotVisibleUsers());
        }
    } else if (msg.broadcast.channel_id === currentChannel.id) {
        dispatch(getChannelStats(currentChannel.id));
        dispatch({
            type: UserTypes.RECEIVED_PROFILE_NOT_IN_CHANNEL,
            data: {id: msg.broadcast.channel_id, user_id: msg.data.user_id},
        });
        if (license?.IsLicensed === 'true' && license?.LDAPGroups === 'true' && config.EnableConfirmNotificationsToChannel === 'true') {
            dispatch(getChannelMemberCountsByGroup(currentChannel.id));
        }
    }

    if (msg.broadcast.user_id !== currentUser.id) {
        const channel = getChannel(state, msg.broadcast.channel_id);
        const members = getChannelMembersInChannels(state);
        const isMember = Object.values(members).some((member) => member[msg.data.user_id]);
        if (channel && isGuest(currentUser.roles) && !isMember) {
            const actions = [
                {
                    type: UserTypes.PROFILE_NO_LONGER_VISIBLE,
                    data: {user_id: msg.data.user_id},
                },
                {
                    type: TeamTypes.REMOVE_MEMBER_FROM_TEAM,
                    data: {team_id: channel.team_id, user_id: msg.data.user_id},
                },
            ];
            dispatch(batchActions(actions));
        }
    }

    const channelId = msg.broadcast.channel_id || msg.data.channel_id;
    const userId = msg.broadcast.user_id || msg.data.user_id;
    const channel = getChannel(state, channelId);
    if (channel && !haveISystemPermission(state, {permission: Permissions.VIEW_MEMBERS}) && !haveITeamPermission(state, channel.team_id, Permissions.VIEW_MEMBERS)) {
        dispatch(batchActions([
            {
                type: UserTypes.RECEIVED_PROFILE_NOT_IN_TEAM,
                data: {id: channel.team_id, user_id: userId},
            },
            {
                type: TeamTypes.REMOVE_MEMBER_FROM_TEAM,
                data: {team_id: channel.team_id, user_id: userId},
            },
        ]));
    }
}

export async function handleUserUpdatedEvent(msg) {
    // This websocket event is sent to all non-guest users on the server, so be careful requesting data from the server
    // in response to it. That can overwhelm the server if every connected user makes such a request at the same time.
    // See https://mattermost.atlassian.net/browse/MM-40050 for more information.

    const state = getState();
    const currentUser = getCurrentUser(state);
    const user = msg.data.user;
    if (user && user.props) {
        const customStatus = user.props.customStatus ? JSON.parse(user.props.customStatus) : undefined;
        dispatch(loadCustomEmojisIfNeeded([customStatus?.emoji]));
    }

    if (currentUser.id === user.id) {
        if (user.update_at > currentUser.update_at) {
            // update user to unsanitized user data received from websocket message
            dispatch({
                type: UserTypes.RECEIVED_ME,
                data: user,
            });
            dispatch(loadRolesIfNeeded(user.roles.split(' ')));
        }
    } else {
        dispatch({
            type: UserTypes.RECEIVED_PROFILE,
            data: user,
        });
    }
}

function handleRoleAddedEvent(msg) {
    const role = JSON.parse(msg.data.role);

    dispatch({
        type: RoleTypes.RECEIVED_ROLE,
        data: role,
    });
}

function handleRoleRemovedEvent(msg) {
    const role = JSON.parse(msg.data.role);

    dispatch({
        type: RoleTypes.ROLE_DELETED,
        data: role,
    });
}

function handleChannelSchemeUpdatedEvent(msg) {
    dispatch(getMyChannelMember(msg.broadcast.channel_id));
}

function handleRoleUpdatedEvent(msg) {
    const role = JSON.parse(msg.data.role);

    dispatch({
        type: RoleTypes.RECEIVED_ROLE,
        data: role,
    });
}

function handleChannelCreatedEvent(msg) {
    return async (myDispatch, myGetState) => {
        const channelId = msg.data.channel_id;
        const teamId = msg.data.team_id;
        const state = myGetState();

        if (getCurrentTeamId(state) === teamId) {
            let channel = getChannel(state, channelId);

            if (!channel) {
                await myDispatch(getChannelAndMyMember(channelId));

                channel = getChannel(myGetState(), channelId);
            }

            myDispatch(addChannelToInitialCategory(channel, false));
        }
    };
}

function handleChannelDeletedEvent(msg) {
    const state = getState();
    const config = getConfig(state);
    const viewArchivedChannels = config.ExperimentalViewArchivedChannels === 'true';
    if (getCurrentChannelId(state) === msg.data.channel_id && !viewArchivedChannels) {
        const teamUrl = getCurrentRelativeTeamUrl(state);
        const currentTeamId = getCurrentTeamId(state);
        const redirectChannel = getRedirectChannelNameForTeam(state, currentTeamId);
        getHistory().push(teamUrl + '/channels/' + redirectChannel);
    }

    dispatch({type: ChannelTypes.RECEIVED_CHANNEL_DELETED, data: {id: msg.data.channel_id, team_id: msg.broadcast.team_id, deleteAt: msg.data.delete_at, viewArchivedChannels}});
}

function handleChannelUnarchivedEvent(msg) {
    const state = getState();
    const config = getConfig(state);
    const viewArchivedChannels = config.ExperimentalViewArchivedChannels === 'true';

    dispatch({type: ChannelTypes.RECEIVED_CHANNEL_UNARCHIVED, data: {id: msg.data.channel_id, team_id: msg.broadcast.team_id, viewArchivedChannels}});
}

function handlePreferenceChangedEvent(msg) {
    const preference = JSON.parse(msg.data.preference);
    dispatch({type: PreferenceTypes.RECEIVED_PREFERENCES, data: [preference]});

    if (addedNewDmUser(preference)) {
        loadProfilesForDM();
    }

    if (addedNewGmUser(preference)) {
        loadProfilesForGM();
    }
}

function handlePreferencesChangedEvent(msg) {
    const preferences = JSON.parse(msg.data.preferences);
    dispatch({type: PreferenceTypes.RECEIVED_PREFERENCES, data: preferences});

    if (preferences.findIndex(addedNewDmUser) !== -1) {
        loadProfilesForDM();
    }

    if (preferences.findIndex(addedNewGmUser) !== -1) {
        loadProfilesForGM();
    }
}

function handlePreferencesDeletedEvent(msg) {
    const preferences = JSON.parse(msg.data.preferences);
    dispatch({type: PreferenceTypes.DELETED_PREFERENCES, data: preferences});
}

function addedNewDmUser(preference) {
    return preference.category === Constants.Preferences.CATEGORY_DIRECT_CHANNEL_SHOW && preference.value === 'true';
}

function addedNewGmUser(preference) {
    return preference.category === Constants.Preferences.CATEGORY_GROUP_CHANNEL_SHOW && preference.value === 'true';
}

function handleStatusChangedEvent(msg) {
    dispatch({
        type: UserTypes.RECEIVED_STATUSES,
        data: [{user_id: msg.data.user_id, status: msg.data.status}],
    });
}

function handleHelloEvent(msg) {
    dispatch(setServerVersion(msg.data.server_version));
    dispatch(setConnectionId(msg.data.connection_id));
}

function handleReactionAddedEvent(msg) {
    const reaction = JSON.parse(msg.data.reaction);

    dispatch(getCustomEmojiForReaction(reaction.emoji_name));

    dispatch({
        type: PostTypes.RECEIVED_REACTION,
        data: reaction,
    });
}

function setConnectionId(connectionId) {
    return {
        type: GeneralTypes.SET_CONNECTION_ID,
        payload: {connectionId},
    };
}

function handleAddEmoji(msg) {
    const data = JSON.parse(msg.data.emoji);

    dispatch({
        type: EmojiTypes.RECEIVED_CUSTOM_EMOJI,
        data,
    });
}

function handleReactionRemovedEvent(msg) {
    const reaction = JSON.parse(msg.data.reaction);

    dispatch({
        type: PostTypes.REACTION_DELETED,
        data: reaction,
    });
}

function handleMultipleChannelsViewedEvent(msg) {
    if (getCurrentUserId(getState()) === msg.broadcast.user_id) {
        dispatch(markMultipleChannelsAsRead(msg.data.channel_times));
    }
}

export function handlePluginEnabled(msg) {
    const manifest = msg.data.manifest;
    dispatch({type: ActionTypes.RECEIVED_WEBAPP_PLUGIN, data: manifest});

    loadPlugin(manifest).catch((error) => {
        console.error(error.message); //eslint-disable-line no-console
    });
}

export function handlePluginDisabled(msg) {
    const manifest = msg.data.manifest;
    removePlugin(manifest);
}

function handleUserRoleUpdated(msg) {
    const user = store.getState().entities.users.profiles[msg.data.user_id];

    if (user) {
        const roles = msg.data.roles;
        const newRoles = roles.split(' ');
        const demoted = user.roles.includes(Constants.PERMISSIONS_SYSTEM_ADMIN) && !roles.includes(Constants.PERMISSIONS_SYSTEM_ADMIN);

        store.dispatch({type: UserTypes.RECEIVED_PROFILE, data: {...user, roles}});
        dispatch(loadRolesIfNeeded(newRoles));

        if (demoted && global.location.pathname.startsWith('/admin_console')) {
            redirectUserToDefaultTeam();
        }
    }
}

function handleConfigChanged(msg) {
    store.dispatch({type: GeneralTypes.CLIENT_CONFIG_RECEIVED, data: msg.data.config});
}

function handleLicenseChanged(msg) {
    store.dispatch({type: GeneralTypes.CLIENT_LICENSE_RECEIVED, data: msg.data.license});
}

function handlePluginStatusesChangedEvent(msg) {
    store.dispatch({type: AdminTypes.RECEIVED_PLUGIN_STATUSES, data: msg.data.plugin_statuses});
}

function handleOpenDialogEvent(msg) {
    const data = (msg.data && msg.data.dialog) || {};
    const dialog = JSON.parse(data);

    store.dispatch({type: IntegrationTypes.RECEIVED_DIALOG, data: dialog});

    const currentTriggerId = getState().entities.integrations.dialogTriggerId;

    if (dialog.trigger_id !== currentTriggerId) {
        return;
    }

    store.dispatch(openModal({modalId: ModalIdentifiers.INTERACTIVE_DIALOG, dialogType: InteractiveDialog}));
}

function handleGroupUpdatedEvent(msg) {
    const data = JSON.parse(msg.data.group);
    dispatch(
        {
            type: GroupTypes.PATCHED_GROUP,
            data,
        },
    );
}

export function handleGroupAddedMemberEvent(msg) {
    return async (doDispatch, doGetState) => {
        const state = doGetState();
        const currentUserId = getCurrentUserId(state);
        const groupInfo = JSON.parse(msg.data.group_member);

        if (currentUserId === groupInfo.user_id) {
            const group = getGroup(state, groupInfo.group_id);
            if (group) {
                dispatch(
                    {
                        type: GroupTypes.ADD_MY_GROUP,
                        id: groupInfo.group_id,
                    },
                );
            } else {
                const {error} = await doDispatch(fetchGroup(groupInfo.group_id, true));
                if (!error) {
                    dispatch(
                        {
                            type: GroupTypes.ADD_MY_GROUP,
                            id: groupInfo.group_id,
                        },
                    );
                }
            }
        }
    };
}

function handleGroupDeletedMemberEvent(msg) {
    return (doDispatch, doGetState) => {
        const state = doGetState();
        const currentUserId = getCurrentUserId(state);
        const data = JSON.parse(msg.data.group_member);

        if (currentUserId === data.user_id) {
            dispatch(
                {
                    type: GroupTypes.REMOVE_MY_GROUP,
                    data,
                    id: data.group_id,
                },
            );
        }
    };
}

function handleGroupAssociatedToTeamEvent(msg) {
    store.dispatch({
        type: GroupTypes.RECEIVED_GROUP_ASSOCIATED_TO_TEAM,
        data: {teamID: msg.broadcast.team_id, groups: [{id: msg.data.group_id}]},
    });
}

function handleGroupNotAssociatedToTeamEvent(msg) {
    store.dispatch({
        type: GroupTypes.RECEIVED_GROUP_NOT_ASSOCIATED_TO_TEAM,
        data: {teamID: msg.broadcast.team_id, groups: [{id: msg.data.group_id}]},
    });
}

function handleGroupAssociatedToChannelEvent(msg) {
    store.dispatch({
        type: GroupTypes.RECEIVED_GROUP_ASSOCIATED_TO_CHANNEL,
        data: {channelID: msg.broadcast.channel_id, groups: [{id: msg.data.group_id}]},
    });
}

function handleGroupNotAssociatedToChannelEvent(msg) {
    store.dispatch({
        type: GroupTypes.RECEIVED_GROUP_NOT_ASSOCIATED_TO_CHANNEL,
        data: {channelID: msg.broadcast.channel_id, groups: [{id: msg.data.group_id}]},
    });
}

function handleSidebarCategoryCreated(msg) {
    return (doDispatch, doGetState) => {
        const state = doGetState();

        if (msg.broadcast.team_id !== getCurrentTeamId(state)) {
            // The new category will be loaded when we switch teams.
            return;
        }

        // Fetch all categories, including ones that weren't explicitly updated, in case any other categories had channels
        // moved out of them.
        doDispatch(fetchMyCategories(msg.broadcast.team_id));
    };
}

function handleSidebarCategoryUpdated(msg) {
    return (doDispatch, doGetState) => {
        const state = doGetState();

        if (msg.broadcast.team_id !== getCurrentTeamId(state)) {
            // The updated categories will be loaded when we switch teams.
            return;
        }

        // Fetch all categories in case any other categories had channels moved out of them.
        // True indicates it is called from WebSocket
        doDispatch(fetchMyCategories(msg.broadcast.team_id, true));
    };
}

function handleSidebarCategoryDeleted(msg) {
    return (doDispatch, doGetState) => {
        const state = doGetState();

        if (msg.broadcast.team_id !== getCurrentTeamId(state)) {
            // The category will be removed when we switch teams.
            return;
        }

        // Fetch all categories since any channels that were in the deleted category were moved to other categories.
        doDispatch(fetchMyCategories(msg.broadcast.team_id));
    };
}

function handleSidebarCategoryOrderUpdated(msg) {
    return receivedCategoryOrder(msg.broadcast.team_id, msg.data.order);
}

export function handleUserActivationStatusChange() {
    return (doDispatch, doGetState) => {
        const state = doGetState();
        const license = getLicense(state);

        // This event is fired when a user first joins the server, so refresh analytics to see if we're now over the user limit
        if (license.Cloud === 'true') {
            if (isCurrentUserSystemAdmin(state)) {
                doDispatch(getStandardAnalytics());
            }
        }
    };
}

function handleCloudPaymentStatusUpdated() {
    return (doDispatch) => doDispatch(getCloudSubscription());
}

export function handleCloudSubscriptionChanged(msg) {
    return (doDispatch, doGetState) => {
        const state = doGetState();
        const license = getLicense(state);

        if (license.Cloud === 'true') {
            if (msg.data.limits) {
                doDispatch({
                    type: CloudTypes.RECEIVED_CLOUD_LIMITS,
                    data: msg.data.limits,
                });
            }

            if (msg.data.subscription) {
                doDispatch({
                    type: CloudTypes.RECEIVED_CLOUD_SUBSCRIPTION,
                    data: msg.data.subscription,
                });
            }
        }
        return {data: true};
    };
}

function handleRefreshAppsBindings() {
    return (doDispatch, doGetState) => {
        const state = doGetState();

        doDispatch(fetchAppBindings(getCurrentChannelId(state)));

        const siteURL = state.entities.general.config.SiteURL;
        const currentURL = window.location.href;
        let threadIdentifier;
        if (currentURL.startsWith(siteURL)) {
            const parts = currentURL.substr(siteURL.length + (siteURL.endsWith('/') ? 0 : 1)).split('/');
            if (parts.length === 3 && parts[1] === 'threads') {
                threadIdentifier = parts[2];
            }
        }
        const rhsPost = getSelectedPost(state);
        let selectedThread;
        if (threadIdentifier) {
            selectedThread = getThread(state, threadIdentifier);
        }
        const rootID = threadIdentifier || rhsPost?.id;
        const channelID = selectedThread?.post?.channel_id || rhsPost?.channel_id;
        if (!rootID) {
            return {data: true};
        }

        doDispatch(fetchRHSAppsBindings(channelID));
        return {data: true};
    };
}

export function handleAppsPluginEnabled() {
    dispatch(handleRefreshAppsBindings());

    return {
        type: AppsTypes.APPS_PLUGIN_ENABLED,
    };
}

export function handleAppsPluginDisabled() {
    return {
        type: AppsTypes.APPS_PLUGIN_DISABLED,
    };
}

function handleFirstAdminVisitMarketplaceStatusReceivedEvent(msg) {
    const receivedData = JSON.parse(msg.data.firstAdminVisitMarketplaceStatus);
    store.dispatch({type: GeneralTypes.FIRST_ADMIN_VISIT_MARKETPLACE_STATUS_RECEIVED, data: receivedData});
}

function handleThreadReadChanged(msg) {
    return (doDispatch, doGetState) => {
        if (msg.data.thread_id) {
            const state = doGetState();
            const thread = getThreads(state)?.[msg.data.thread_id];

            // skip marking the thread as read (when the user is viewing the thread)
            if (thread && !isThreadOpen(state, thread.id)) {
                doDispatch(updateThreadLastOpened(thread.id, msg.data.timestamp));
            }

            doDispatch(
                handleReadChanged(
                    msg.data.thread_id,
                    msg.broadcast.team_id,
                    msg.data.channel_id,
                    {
                        lastViewedAt: msg.data.timestamp,
                        prevUnreadMentions: thread?.unread_mentions ?? msg.data.previous_unread_mentions,
                        newUnreadMentions: msg.data.unread_mentions,
                        prevUnreadReplies: thread?.unread_replies ?? msg.data.previous_unread_replies,
                        newUnreadReplies: msg.data.unread_replies,
                    },
                ),
            );
        } else if (msg.broadcast.channel_id) {
            handleAllThreadsInChannelMarkedRead(doDispatch, doGetState, msg.broadcast.channel_id, msg.data.timestamp);
        } else {
            handleAllMarkedRead(doDispatch, msg.broadcast.team_id);
        }
    };
}

function handleThreadUpdated(msg) {
    return (doDispatch, doGetState) => {
        let threadData;
        try {
            threadData = JSON.parse(msg.data.thread);
        } catch {
            // invalid JSON
            return;
        }

        const state = doGetState();
        const currentUserId = getCurrentUserId(state);
        const currentTeamId = getCurrentTeamId(state);

        let lastViewedAt;

        // if current user has replied to the thread
        // make sure to set following as true
        if (currentUserId === threadData.post.user_id) {
            threadData.is_following = true;
        }

        if (isThreadOpen(state, threadData.id) && !isThreadManuallyUnread(state, threadData.id)) {
            lastViewedAt = Date.now();

            // Sometimes `Date.now()` was generating a timestamp before the
            // last_reply_at of the thread, thus marking the thread as unread
            // instead of read. Here we set the timestamp to after the
            // last_reply_at if this happens.
            if (lastViewedAt < threadData.last_reply_at) {
                lastViewedAt = threadData.last_reply_at + 1;
            }

            // prematurely update thread data as read
            // so we won't flash the indicators when
            // we mark the thread as read on the server
            threadData.last_viewed_at = lastViewedAt;
            threadData.unread_mentions = 0;
            threadData.unread_replies = 0;

            // mark thread as read on the server
            dispatch(updateThreadRead(currentUserId, currentTeamId, threadData.id, lastViewedAt));
        }

        handleThreadArrived(doDispatch, doGetState, threadData, msg.broadcast.team_id, msg.data.previous_unread_replies, msg.data.previous_unread_mentions);
    };
}

function handleThreadFollowChanged(msg) {
    return async (doDispatch, doGetState) => {
        const state = doGetState();
        const thread = getThread(state, msg.data.thread_id);
        if (!thread && msg.data.state && msg.data.reply_count) {
            await doDispatch(fetchThread(getCurrentUserId(state), msg.broadcast.team_id, msg.data.thread_id, true));
        }
        handleFollowChanged(doDispatch, msg.data.thread_id, msg.broadcast.team_id, msg.data.state);
    };
}

function handlePostAcknowledgementAdded(msg) {
    const data = JSON.parse(msg.data.acknowledgement);

    return {
        type: PostTypes.CREATE_ACK_POST_SUCCESS,
        data,
    };
}

function handlePostAcknowledgementRemoved(msg) {
    const data = JSON.parse(msg.data.acknowledgement);

    return {
        type: PostTypes.DELETE_ACK_POST_SUCCESS,
        data,
    };
}

function handleUpsertDraftEvent(msg) {
    return async (doDispatch) => {
        const draft = JSON.parse(msg.data.draft);
        const {key, value} = transformServerDraft(draft);
        value.show = true;

        doDispatch(setGlobalDraft(key, value, true));
    };
}

function handleDeleteDraftEvent(msg) {
    return async (doDispatch) => {
        const draft = JSON.parse(msg.data.draft);
        const {key} = transformServerDraft(draft);

        doDispatch(setGlobalItem(key, {
            message: '',
            fileInfos: [],
            uploadsInProgress: [],
        }));
    };
}

function handlePersistentNotification(msg) {
    return async (doDispatch) => {
        const post = JSON.parse(msg.data.post);

        doDispatch(sendDesktopNotification(post, msg.data));
    };
}

function handleHostedCustomerSignupProgressUpdated(msg) {
    return {
        type: HostedCustomerTypes.RECEIVED_SELF_HOSTED_SIGNUP_PROGRESS,
        data: msg.data.progress,
    };
}<|MERGE_RESOLUTION|>--- conflicted
+++ resolved
@@ -39,12 +39,7 @@
     getCustomEmojiForReaction,
     getPosts,
     getPostThread,
-<<<<<<< HEAD
-    getThreadsForPosts,
-=======
-    getMentionsAndStatusesForPosts,
     getPostThreads,
->>>>>>> 403b22b8
     postDeleted,
     receivedNewPost,
     receivedPost,
@@ -743,15 +738,8 @@
         myDispatch(batchActions(actions));
 
         // Load the posts' threads
-<<<<<<< HEAD
-        myDispatch(getThreadsForPosts(posts));
+        myDispatch(getPostThreads(posts));
         myDispatch(getBatchedUserProfilesStatusesAndGroupsFromPosts(posts));
-=======
-        myDispatch(getPostThreads(posts));
-
-        // And any other data needed for them
-        getMentionsAndStatusesForPosts(posts, myDispatch, myGetState);
->>>>>>> 403b22b8
     };
 }
 

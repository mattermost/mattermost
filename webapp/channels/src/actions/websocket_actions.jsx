// Copyright (c) 2015-present Mattermost, Inc. All Rights Reserved.
// See LICENSE.txt for license information.

/* eslint-disable max-lines */

import {batchActions} from 'redux-batched-actions';

import {
    ChannelTypes,
    EmojiTypes,
    GroupTypes,
    PostTypes,
    TeamTypes,
    UserTypes,
    RoleTypes,
    GeneralTypes,
    AdminTypes,
    IntegrationTypes,
    PreferenceTypes,
    AppsTypes,
    CloudTypes,
    HostedCustomerTypes,
} from 'mattermost-redux/action_types';
import {getStandardAnalytics} from 'mattermost-redux/actions/admin';
import {fetchAppBindings, fetchRHSAppsBindings} from 'mattermost-redux/actions/apps';
import {addChannelToInitialCategory, fetchMyCategories, receivedCategoryOrder} from 'mattermost-redux/actions/channel_categories';
import {
    getChannelAndMyMember,
    getMyChannelMember,
    getChannelStats,
    markMultipleChannelsAsRead,
    getChannelMemberCountsByGroup,
} from 'mattermost-redux/actions/channels';
import {getCloudSubscription} from 'mattermost-redux/actions/cloud';
import {clearErrors, logError} from 'mattermost-redux/actions/errors';
import {setServerVersion, getClientConfig} from 'mattermost-redux/actions/general';
import {getGroup as fetchGroup} from 'mattermost-redux/actions/groups';
import {
    getCustomEmojiForReaction,
    getPosts,
    getPostThread,
    getPostThreads,
    postDeleted,
    receivedNewPost,
    receivedPost,
} from 'mattermost-redux/actions/posts';
import {getBatchedUserProfilesStatusesAndGroupsFromPosts} from 'mattermost-redux/actions/profiles_statuses_groups';
import {loadRolesIfNeeded} from 'mattermost-redux/actions/roles';
import * as TeamActions from 'mattermost-redux/actions/teams';
import {
    getThread as fetchThread,
    getCountsAndThreadsSince,
    handleAllMarkedRead,
    handleReadChanged,
    handleFollowChanged,
    handleThreadArrived,
    handleAllThreadsInChannelMarkedRead,
    updateThreadRead,
    decrementThreadCounts,
} from 'mattermost-redux/actions/threads';
import {
    checkForModifiedUsers,
    getUser as loadUser,
} from 'mattermost-redux/actions/users';
import {removeNotVisibleUsers} from 'mattermost-redux/actions/websocket';
import {Client4} from 'mattermost-redux/client';
import {General, Permissions} from 'mattermost-redux/constants';
import {appsFeatureFlagEnabled} from 'mattermost-redux/selectors/entities/apps';
import {
    getChannel,
    getChannelMembersInChannels,
    getChannelsInTeam,
    getCurrentChannel,
    getCurrentChannelId,
    getRedirectChannelNameForTeam,
} from 'mattermost-redux/selectors/entities/channels';
import {getConfig, getLicense} from 'mattermost-redux/selectors/entities/general';
import {getGroup} from 'mattermost-redux/selectors/entities/groups';
import {getPost, getMostRecentPostIdInChannel, getTeamIdFromPost} from 'mattermost-redux/selectors/entities/posts';
import {isCollapsedThreadsEnabled} from 'mattermost-redux/selectors/entities/preferences';
import {haveISystemPermission, haveITeamPermission} from 'mattermost-redux/selectors/entities/roles';
import {
    getMyTeams,
    getCurrentRelativeTeamUrl,
    getCurrentTeamId,
    getCurrentTeamUrl,
    getTeam,
    getRelativeTeamUrl,
} from 'mattermost-redux/selectors/entities/teams';
import {getNewestThreadInTeam, getThread, getThreads} from 'mattermost-redux/selectors/entities/threads';
import {getCurrentUser, getCurrentUserId, getUser, getIsManualStatusForUserId, isCurrentUserSystemAdmin} from 'mattermost-redux/selectors/entities/users';
import {isGuest} from 'mattermost-redux/utils/user_utils';

import {loadChannelsForCurrentUser} from 'actions/channel_actions';
import {
    getTeamsUsage,
} from 'actions/cloud';
import {loadCustomEmojisIfNeeded} from 'actions/emoji_actions';
import {redirectUserToDefaultTeam} from 'actions/global_actions';
import {sendDesktopNotification} from 'actions/notification_actions.jsx';
import {handleNewPost} from 'actions/post_actions';
import * as StatusActions from 'actions/status_actions';
import {setGlobalItem} from 'actions/storage';
import {loadProfilesForDM, loadProfilesForGM} from 'actions/user_actions';
import {syncPostsInChannel} from 'actions/views/channel';
import {setGlobalDraft, transformServerDraft} from 'actions/views/drafts';
import {openModal} from 'actions/views/modals';
import {closeRightHandSide} from 'actions/views/rhs';
import {incrementWsErrorCount, resetWsErrorCount} from 'actions/views/system';
import {updateThreadLastOpened} from 'actions/views/threads';
import {getSelectedChannelId, getSelectedPost} from 'selectors/rhs';
import {isThreadOpen, isThreadManuallyUnread} from 'selectors/views/threads';
import store from 'stores/redux_store';

import InteractiveDialog from 'components/interactive_dialog';
import RemovedFromChannelModal from 'components/removed_from_channel_modal';

import WebSocketClient from 'client/web_websocket_client';
import {loadPlugin, loadPluginsIfNecessary, removePlugin} from 'plugins';
import {getHistory} from 'utils/browser_history';
import {ActionTypes, Constants, AnnouncementBarMessages, SocketEvents, UserStatuses, ModalIdentifiers, PageLoadContext} from 'utils/constants';
import {getSiteURL} from 'utils/url';

import {temporarilySetPageLoadContext} from './telemetry_actions';

const dispatch = store.dispatch;
const getState = store.getState;

const MAX_WEBSOCKET_FAILS = 7;

const pluginEventHandlers = {};

export function initialize() {
    if (!window.WebSocket) {
        // eslint-disable-next-line no-console
        console.log('Browser does not support WebSocket');
        return;
    }

    // eslint-disable-next-line no-console
    console.log('Initializing or re-initializing WebSocket');

    const config = getConfig(getState());
    let connUrl = '';
    if (config.WebsocketURL) {
        connUrl = config.WebsocketURL;
    } else {
        connUrl = new URL(getSiteURL());

        // replace the protocol with a websocket one
        if (connUrl.protocol === 'https:') {
            connUrl.protocol = 'wss:';
        } else {
            connUrl.protocol = 'ws:';
        }

        // append a port number if one isn't already specified
        if (!(/:\d+$/).test(connUrl.host)) {
            if (connUrl.protocol === 'wss:') {
                connUrl.host += ':' + config.WebsocketSecurePort;
            } else {
                connUrl.host += ':' + config.WebsocketPort;
            }
        }

        connUrl = connUrl.toString();
    }

    // Strip any trailing slash before appending the pathname below.
    if (connUrl.length > 0 && connUrl[connUrl.length - 1] === '/') {
        connUrl = connUrl.substring(0, connUrl.length - 1);
    }

    connUrl += Client4.getUrlVersion() + '/websocket';

    WebSocketClient.addMessageListener(handleEvent);
    WebSocketClient.addFirstConnectListener(handleFirstConnect);
    WebSocketClient.addReconnectListener(reconnect);
    WebSocketClient.addMissedMessageListener(restart);
    WebSocketClient.addCloseListener(handleClose);

    WebSocketClient.initialize(connUrl, undefined, true);
}

export function close() {
    WebSocketClient.close();

    WebSocketClient.removeMessageListener(handleEvent);
    WebSocketClient.removeFirstConnectListener(handleFirstConnect);
    WebSocketClient.removeReconnectListener(reconnect);
    WebSocketClient.removeMissedMessageListener(restart);
    WebSocketClient.removeCloseListener(handleClose);
}

const pluginReconnectHandlers = {};

export function registerPluginReconnectHandler(pluginId, handler) {
    pluginReconnectHandlers[pluginId] = handler;
}

export function unregisterPluginReconnectHandler(pluginId) {
    Reflect.deleteProperty(pluginReconnectHandlers, pluginId);
}

function restart() {
    reconnect();

    // We fetch the client config again on the server restart.
    dispatch(getClientConfig());
}

export function reconnect() {
    // eslint-disable-next-line
    console.log('Reconnecting WebSocket');

    temporarilySetPageLoadContext(PageLoadContext.RECONNECT);

    dispatch({
        type: GeneralTypes.WEBSOCKET_SUCCESS,
        timestamp: Date.now(),
    });

    const state = getState();
    const currentTeamId = getCurrentTeamId(state);
    if (currentTeamId) {
        const currentUserId = getCurrentUserId(state);
        const currentChannelId = getCurrentChannelId(state);
        const mostRecentId = getMostRecentPostIdInChannel(state, currentChannelId);
        const mostRecentPost = getPost(state, mostRecentId);

        if (appsFeatureFlagEnabled(state)) {
            dispatch(handleRefreshAppsBindings());
        }

        dispatch(loadChannelsForCurrentUser());

        if (mostRecentPost) {
            dispatch(syncPostsInChannel(currentChannelId, mostRecentPost.create_at));
        } else if (currentChannelId) {
            // if network timed-out the first time when loading a channel
            // we can request for getPosts again when socket is connected
            dispatch(getPosts(currentChannelId));
        }
        dispatch(StatusActions.loadStatusesForChannelAndSidebar());

        const crtEnabled = isCollapsedThreadsEnabled(state);
        dispatch(TeamActions.getMyTeamUnreads(crtEnabled, true));
        if (crtEnabled) {
            const teams = getMyTeams(state);
            syncThreads(currentTeamId, currentUserId);

            for (const team of teams) {
                if (team.id === currentTeamId) {
                    continue;
                }
                syncThreads(team.id, currentUserId);
            }
        }

        // Re-syncing the current channel and team ids.
        WebSocketClient.updateActiveChannel(currentChannelId);
        WebSocketClient.updateActiveTeam(currentTeamId);
    }

    loadPluginsIfNecessary();

    Object.values(pluginReconnectHandlers).forEach((handler) => {
        if (handler && typeof handler === 'function') {
            handler();
        }
    });

    if (state.websocket.lastDisconnectAt) {
        dispatch(checkForModifiedUsers());
    }

    dispatch(resetWsErrorCount());
    dispatch(clearErrors());
}

function syncThreads(teamId, userId) {
    const state = getState();
    const newestThread = getNewestThreadInTeam(state, teamId);

    // no need to sync if we have nothing yet
    if (!newestThread) {
        return;
    }
    dispatch(getCountsAndThreadsSince(userId, teamId, newestThread.last_reply_at));
}

export function registerPluginWebSocketEvent(pluginId, event, action) {
    if (!pluginEventHandlers[pluginId]) {
        pluginEventHandlers[pluginId] = {};
    }
    pluginEventHandlers[pluginId][event] = action;
}

export function unregisterPluginWebSocketEvent(pluginId, event) {
    const events = pluginEventHandlers[pluginId];
    if (!events) {
        return;
    }

    Reflect.deleteProperty(events, event);
}

export function unregisterAllPluginWebSocketEvents(pluginId) {
    Reflect.deleteProperty(pluginEventHandlers, pluginId);
}

function handleFirstConnect() {
    dispatch(batchActions([
        {
            type: GeneralTypes.WEBSOCKET_SUCCESS,
            timestamp: Date.now(),
        },
        clearErrors(),
    ]));
}

function handleClose(failCount) {
    if (failCount > MAX_WEBSOCKET_FAILS) {
        dispatch(logError({type: 'critical', message: AnnouncementBarMessages.WEBSOCKET_PORT_ERROR}, true));
    }
    dispatch(batchActions([
        {
            type: GeneralTypes.WEBSOCKET_FAILURE,
            timestamp: Date.now(),
        },
        incrementWsErrorCount(),
    ]));
}

export function handleEvent(msg) {
    switch (msg.event) {
    case SocketEvents.POSTED:
    case SocketEvents.EPHEMERAL_MESSAGE:
        handleNewPostEventDebounced(msg);
        break;

    case SocketEvents.POST_EDITED:
        handlePostEditEvent(msg);
        break;

    case SocketEvents.POST_DELETED:
        handlePostDeleteEvent(msg);
        break;

    case SocketEvents.POST_UNREAD:
        handlePostUnreadEvent(msg);
        break;

    case SocketEvents.LEAVE_TEAM:
        handleLeaveTeamEvent(msg);
        break;

    case SocketEvents.UPDATE_TEAM:
        handleUpdateTeamEvent(msg);
        break;

    case SocketEvents.UPDATE_TEAM_SCHEME:
        handleUpdateTeamSchemeEvent(msg);
        break;

    case SocketEvents.DELETE_TEAM:
        handleDeleteTeamEvent(msg);
        break;

    case SocketEvents.ADDED_TO_TEAM:
        handleTeamAddedEvent(msg);
        break;

    case SocketEvents.USER_ADDED:
        dispatch(handleUserAddedEvent(msg));
        break;

    case SocketEvents.USER_REMOVED:
        handleUserRemovedEvent(msg);
        break;

    case SocketEvents.USER_UPDATED:
        handleUserUpdatedEvent(msg);
        break;

    case SocketEvents.ROLE_ADDED:
        handleRoleAddedEvent(msg);
        break;

    case SocketEvents.ROLE_REMOVED:
        handleRoleRemovedEvent(msg);
        break;

    case SocketEvents.CHANNEL_SCHEME_UPDATED:
        handleChannelSchemeUpdatedEvent(msg);
        break;

    case SocketEvents.MEMBERROLE_UPDATED:
        handleUpdateMemberRoleEvent(msg);
        break;

    case SocketEvents.ROLE_UPDATED:
        handleRoleUpdatedEvent(msg);
        break;

    case SocketEvents.CHANNEL_CREATED:
        dispatch(handleChannelCreatedEvent(msg));
        break;

    case SocketEvents.CHANNEL_DELETED:
        handleChannelDeletedEvent(msg);
        break;

    case SocketEvents.CHANNEL_UNARCHIVED:
        handleChannelUnarchivedEvent(msg);
        break;

    case SocketEvents.CHANNEL_CONVERTED:
        handleChannelConvertedEvent(msg);
        break;

    case SocketEvents.CHANNEL_UPDATED:
        dispatch(handleChannelUpdatedEvent(msg));
        break;

    case SocketEvents.CHANNEL_MEMBER_UPDATED:
        handleChannelMemberUpdatedEvent(msg);
        break;

    case SocketEvents.DIRECT_ADDED:
        dispatch(handleDirectAddedEvent(msg));
        break;

    case SocketEvents.GROUP_ADDED:
        dispatch(handleGroupAddedEvent(msg));
        break;

    case SocketEvents.PREFERENCE_CHANGED:
        handlePreferenceChangedEvent(msg);
        break;

    case SocketEvents.PREFERENCES_CHANGED:
        handlePreferencesChangedEvent(msg);
        break;

    case SocketEvents.PREFERENCES_DELETED:
        handlePreferencesDeletedEvent(msg);
        break;

    case SocketEvents.STATUS_CHANGED:
        handleStatusChangedEvent(msg);
        break;

    case SocketEvents.HELLO:
        handleHelloEvent(msg);
        break;

    case SocketEvents.REACTION_ADDED:
        handleReactionAddedEvent(msg);
        break;

    case SocketEvents.REACTION_REMOVED:
        handleReactionRemovedEvent(msg);
        break;

    case SocketEvents.EMOJI_ADDED:
        handleAddEmoji(msg);
        break;

    case SocketEvents.MULTIPLE_CHANNELS_VIEWED:
        handleMultipleChannelsViewedEvent(msg);
        break;

    case SocketEvents.PLUGIN_ENABLED:
        handlePluginEnabled(msg);
        break;

    case SocketEvents.PLUGIN_DISABLED:
        handlePluginDisabled(msg);
        break;

    case SocketEvents.USER_ROLE_UPDATED:
        handleUserRoleUpdated(msg);
        break;

    case SocketEvents.CONFIG_CHANGED:
        handleConfigChanged(msg);
        break;

    case SocketEvents.LICENSE_CHANGED:
        handleLicenseChanged(msg);
        break;

    case SocketEvents.PLUGIN_STATUSES_CHANGED:
        handlePluginStatusesChangedEvent(msg);
        break;

    case SocketEvents.OPEN_DIALOG:
        handleOpenDialogEvent(msg);
        break;

    case SocketEvents.RECEIVED_GROUP:
        handleGroupUpdatedEvent(msg);
        break;

    case SocketEvents.GROUP_MEMBER_ADD:
        dispatch(handleGroupAddedMemberEvent(msg));
        break;

    case SocketEvents.GROUP_MEMBER_DELETED:
        dispatch(handleGroupDeletedMemberEvent(msg));
        break;

    case SocketEvents.RECEIVED_GROUP_ASSOCIATED_TO_TEAM:
        handleGroupAssociatedToTeamEvent(msg);
        break;

    case SocketEvents.RECEIVED_GROUP_NOT_ASSOCIATED_TO_TEAM:
        handleGroupNotAssociatedToTeamEvent(msg);
        break;

    case SocketEvents.RECEIVED_GROUP_ASSOCIATED_TO_CHANNEL:
        handleGroupAssociatedToChannelEvent(msg);
        break;

    case SocketEvents.RECEIVED_GROUP_NOT_ASSOCIATED_TO_CHANNEL:
        handleGroupNotAssociatedToChannelEvent(msg);
        break;

    case SocketEvents.SIDEBAR_CATEGORY_CREATED:
        dispatch(handleSidebarCategoryCreated(msg));
        break;

    case SocketEvents.SIDEBAR_CATEGORY_UPDATED:
        dispatch(handleSidebarCategoryUpdated(msg));
        break;

    case SocketEvents.SIDEBAR_CATEGORY_DELETED:
        dispatch(handleSidebarCategoryDeleted(msg));
        break;
    case SocketEvents.SIDEBAR_CATEGORY_ORDER_UPDATED:
        dispatch(handleSidebarCategoryOrderUpdated(msg));
        break;
    case SocketEvents.USER_ACTIVATION_STATUS_CHANGED:
        dispatch(handleUserActivationStatusChange());
        break;
    case SocketEvents.CLOUD_PAYMENT_STATUS_UPDATED:
        dispatch(handleCloudPaymentStatusUpdated(msg));
        break;
    case SocketEvents.CLOUD_SUBSCRIPTION_CHANGED:
        dispatch(handleCloudSubscriptionChanged(msg));
        break;
    case SocketEvents.FIRST_ADMIN_VISIT_MARKETPLACE_STATUS_RECEIVED:
        handleFirstAdminVisitMarketplaceStatusReceivedEvent(msg);
        break;
    case SocketEvents.THREAD_FOLLOW_CHANGED:
        dispatch(handleThreadFollowChanged(msg));
        break;
    case SocketEvents.THREAD_READ_CHANGED:
        dispatch(handleThreadReadChanged(msg));
        break;
    case SocketEvents.THREAD_UPDATED:
        dispatch(handleThreadUpdated(msg));
        break;
    case SocketEvents.APPS_FRAMEWORK_REFRESH_BINDINGS:
        dispatch(handleRefreshAppsBindings());
        break;
    case SocketEvents.APPS_FRAMEWORK_PLUGIN_ENABLED:
        dispatch(handleAppsPluginEnabled());
        break;
    case SocketEvents.APPS_FRAMEWORK_PLUGIN_DISABLED:
        dispatch(handleAppsPluginDisabled());
        break;
    case SocketEvents.POST_ACKNOWLEDGEMENT_ADDED:
        dispatch(handlePostAcknowledgementAdded(msg));
        break;
    case SocketEvents.POST_ACKNOWLEDGEMENT_REMOVED:
        dispatch(handlePostAcknowledgementRemoved(msg));
        break;
    case SocketEvents.DRAFT_CREATED:
    case SocketEvents.DRAFT_UPDATED:
        dispatch(handleUpsertDraftEvent(msg));
        break;
    case SocketEvents.DRAFT_DELETED:
        dispatch(handleDeleteDraftEvent(msg));
        break;
    case SocketEvents.PERSISTENT_NOTIFICATION_TRIGGERED:
        dispatch(handlePersistentNotification(msg));
        break;
    case SocketEvents.HOSTED_CUSTOMER_SIGNUP_PROGRESS_UPDATED:
        dispatch(handleHostedCustomerSignupProgressUpdated(msg));
        break;
    default:
    }

    Object.values(pluginEventHandlers).forEach((pluginEvents) => {
        if (!pluginEvents) {
            return;
        }

        if (pluginEvents.hasOwnProperty(msg.event) && typeof pluginEvents[msg.event] === 'function') {
            pluginEvents[msg.event](msg);
        }
    });
}

// handleChannelConvertedEvent handles updating of channel which is converted from public to private
function handleChannelConvertedEvent(msg) {
    const channelId = msg.data.channel_id;
    if (channelId) {
        const channel = getChannel(getState(), channelId);
        if (channel) {
            dispatch({
                type: ChannelTypes.RECEIVED_CHANNEL,
                data: {...channel, type: General.PRIVATE_CHANNEL},
            });
        }
    }
}

export function handleChannelUpdatedEvent(msg) {
    return (doDispatch, doGetState) => {
        const channel = JSON.parse(msg.data.channel);

        const actions = [{type: ChannelTypes.RECEIVED_CHANNEL, data: channel}];

        // handling the case of GM converted to private channel.
        const state = doGetState();
        const existingChannel = getChannel(state, channel.id);

        // if the updated channel exists in store
        if (existingChannel) {
            // and it was a GM, converted to a private channel
            if (existingChannel.type === General.GM_CHANNEL && channel.type === General.PRIVATE_CHANNEL) {
                actions.push({type: ChannelTypes.GM_CONVERTED_TO_CHANNEL, data: channel});
            }
        }

        doDispatch(batchActions(actions));

        if (channel.id === getCurrentChannelId(state)) {
            // using channel's team_id to ensure we always redirect to current channel even if channel's team changes.
            const teamId = channel.team_id || getCurrentTeamId(state);
            getHistory().replace(`${getRelativeTeamUrl(state, teamId)}/channels/${channel.name}`);
        }
    };
}

function handleChannelMemberUpdatedEvent(msg) {
    const channelMember = JSON.parse(msg.data.channelMember);
    const roles = channelMember.roles.split(' ');
    dispatch(loadRolesIfNeeded(roles));
    dispatch({type: ChannelTypes.RECEIVED_MY_CHANNEL_MEMBER, data: channelMember});
}

function debouncePostEvent(wait) {
    let timeout;
    let queue = [];
    let count = 0;

    // Called when timeout triggered
    const triggered = () => {
        timeout = null;

        if (queue.length > 0) {
            dispatch(handleNewPostEvents(queue));
        }

        queue = [];
        count = 0;
    };

    return function fx(msg) {
        if (timeout && count > 4) {
            // If the timeout is going this is the second or further event so queue them up.
            if (queue.push(msg) > 200) {
                // Don't run us out of memory, give up if the queue gets insane
                queue = [];
                console.log('channel broken because of too many incoming messages'); //eslint-disable-line no-console
            }
            clearTimeout(timeout);
            timeout = setTimeout(triggered, wait);
        } else {
            // Apply immediately for events up until count reaches limit
            count += 1;
            dispatch(handleNewPostEvent(msg));
            clearTimeout(timeout);
            timeout = setTimeout(triggered, wait);
        }
    };
}

const handleNewPostEventDebounced = debouncePostEvent(100);

export function handleNewPostEvent(msg) {
    return (myDispatch, myGetState) => {
        const post = JSON.parse(msg.data.post);

        if (window.logPostEvents) {
            // eslint-disable-next-line no-console
            console.log('handleNewPostEvent - new post received', post);
        }

        myDispatch(handleNewPost(post, msg));
        myDispatch(getBatchedUserProfilesStatusesAndGroupsFromPosts([post]));

        // Since status updates aren't real time, assume another user is online if they have posted and:
        // 1. The user hasn't set their status manually to something that isn't online
        // 2. The server hasn't told the client not to set the user to online. This happens when:
        //     a. The post is from the auto responder
        //     b. The post is a response to a push notification
        if (
            post.user_id !== getCurrentUserId(myGetState()) &&
            !getIsManualStatusForUserId(myGetState(), post.user_id) &&
            msg.data.set_online
        ) {
            myDispatch({
<<<<<<< HEAD
                type: UserTypes.RECEIVED_STATUS,
=======
                type: UserTypes.RECEIVED_STATUSES,
>>>>>>> 4ee9c0df
                data: [{[post.user_id]: UserStatuses.ONLINE}],
            });
        }
    };
}

export function handleNewPostEvents(queue) {
    return (myDispatch, myGetState) => {
        // Note that this method doesn't properly update the sidebar state for these posts
        const posts = queue.map((msg) => JSON.parse(msg.data.post));

        if (window.logPostEvents) {
            // eslint-disable-next-line no-console
            console.log('handleNewPostEvents - new posts received', posts);
        }

        // Receive the posts as one continuous block since they were received within a short period
        const crtEnabled = isCollapsedThreadsEnabled(myGetState());
        const actions = posts.map((post) => receivedNewPost(post, crtEnabled));
        myDispatch(batchActions(actions));

        // Load the posts' threads
        myDispatch(getPostThreads(posts));
        myDispatch(getBatchedUserProfilesStatusesAndGroupsFromPosts(posts));
    };
}

export function handlePostEditEvent(msg) {
    // Store post
    const post = JSON.parse(msg.data.post);

    if (window.logPostEvents) {
        // eslint-disable-next-line no-console
        console.log('handlePostEditEvent - post edit received', post);
    }

    const crtEnabled = isCollapsedThreadsEnabled(getState());
    dispatch(receivedPost(post, crtEnabled));

    dispatch(getBatchedUserProfilesStatusesAndGroupsFromPosts([post]));
}

async function handlePostDeleteEvent(msg) {
    const post = JSON.parse(msg.data.post);

    if (window.logPostEvents) {
        // eslint-disable-next-line no-console
        console.log('handlePostDeleteEvent - post delete received', post);
    }

    const state = getState();
    const collapsedThreads = isCollapsedThreadsEnabled(state);

    if (!post.root_id && collapsedThreads) {
        dispatch(decrementThreadCounts(post));
    }

    dispatch(postDeleted(post));

    // update thread when a comment is deleted and CRT is on
    if (post.root_id && collapsedThreads) {
        const thread = getThread(state, post.root_id);
        if (thread) {
            const userId = getCurrentUserId(state);
            const teamId = getTeamIdFromPost(state, post);
            if (teamId) {
                dispatch(fetchThread(userId, teamId, post.root_id, true));
            }
        } else {
            const res = await dispatch(getPostThread(post.root_id));
            const {order, posts} = res.data;
            const rootPost = posts[order[0]];
            dispatch(receivedPost(rootPost));
        }
    }

    if (post.is_pinned) {
        dispatch(getChannelStats(post.channel_id));
    }
}

export function handlePostUnreadEvent(msg) {
    dispatch(
        {
            type: ActionTypes.POST_UNREAD_SUCCESS,
            data: {
                lastViewedAt: msg.data.last_viewed_at,
                channelId: msg.broadcast.channel_id,
                msgCount: msg.data.msg_count,
                msgCountRoot: msg.data.msg_count_root,
                mentionCount: msg.data.mention_count,
                mentionCountRoot: msg.data.mention_count_root,
                urgentMentionCount: msg.data.urgent_mention_count,
            },
        },
    );
}

async function handleTeamAddedEvent(msg) {
    await dispatch(TeamActions.getTeam(msg.data.team_id));
    await dispatch(TeamActions.getMyTeamMembers());
    const state = getState();
    await dispatch(TeamActions.getMyTeamUnreads(isCollapsedThreadsEnabled(state)));
    const license = getLicense(state);
    if (license.Cloud === 'true') {
        dispatch(getTeamsUsage());
    }
}

export function handleLeaveTeamEvent(msg) {
    const state = getState();

    const actions = [
        {
            type: UserTypes.RECEIVED_PROFILE_NOT_IN_TEAM,
            data: {id: msg.data.team_id, user_id: msg.data.user_id},
        },
        {
            type: TeamTypes.REMOVE_MEMBER_FROM_TEAM,
            data: {team_id: msg.data.team_id, user_id: msg.data.user_id},
        },
    ];

    const channelsPerTeam = getChannelsInTeam(state);
    const channels = (channelsPerTeam && channelsPerTeam[msg.data.team_id]) || [];

    for (const channel of channels) {
        actions.push({
            type: ChannelTypes.REMOVE_MEMBER_FROM_CHANNEL,
            data: {id: channel, user_id: msg.data.user_id},
        });
    }

    dispatch(batchActions(actions));
    const currentUser = getCurrentUser(state);

    if (currentUser.id === msg.data.user_id) {
        dispatch({type: TeamTypes.LEAVE_TEAM, data: {id: msg.data.team_id}});

        // if they are on the team being removed redirect them to default team
        if (getCurrentTeamId(state) === msg.data.team_id) {
            if (!global.location.pathname.startsWith('/admin_console')) {
                redirectUserToDefaultTeam();
            }
        }
        if (isGuest(currentUser.roles)) {
            dispatch(removeNotVisibleUsers());
        }
    } else {
        const team = getTeam(state, msg.data.team_id);
        const members = getChannelMembersInChannels(state);
        const isMember = Object.values(members).some((member) => member[msg.data.user_id]);
        if (team && isGuest(currentUser.roles) && !isMember) {
            dispatch(batchActions([
                {
                    type: UserTypes.PROFILE_NO_LONGER_VISIBLE,
                    data: {user_id: msg.data.user_id},
                },
                {
                    type: TeamTypes.REMOVE_MEMBER_FROM_TEAM,
                    data: {team_id: team.id, user_id: msg.data.user_id},
                },
            ]));
        }
    }
}

function handleUpdateTeamEvent(msg) {
    const state = store.getState();
    const license = getLicense(state);
    dispatch({type: TeamTypes.UPDATED_TEAM, data: JSON.parse(msg.data.team)});
    if (license.Cloud === 'true') {
        dispatch(getTeamsUsage());
    }
}

function handleUpdateTeamSchemeEvent() {
    dispatch(TeamActions.getMyTeamMembers());
}

function handleDeleteTeamEvent(msg) {
    const deletedTeam = JSON.parse(msg.data.team);
    const state = store.getState();
    const {teams} = state.entities.teams;
    const license = getLicense(state);
    if (license.Cloud === 'true') {
        dispatch(getTeamsUsage());
    }
    if (
        deletedTeam &&
        teams &&
        teams[deletedTeam.id] &&
        teams[deletedTeam.id].delete_at === 0
    ) {
        const {currentUserId} = state.entities.users;
        const {currentTeamId, myMembers} = state.entities.teams;
        const teamMembers = Object.values(myMembers);
        const teamMember = teamMembers.find((m) => m.user_id === currentUserId && m.team_id === currentTeamId);

        let newTeamId = '';
        if (
            deletedTeam &&
            teamMember &&
            deletedTeam.id === teamMember.team_id
        ) {
            const myTeams = {};
            getMyTeams(state).forEach((t) => {
                myTeams[t.id] = t;
            });

            for (let i = 0; i < teamMembers.length; i++) {
                const memberTeamId = teamMembers[i].team_id;
                if (
                    myTeams &&
                    myTeams[memberTeamId] &&
                    myTeams[memberTeamId].delete_at === 0 &&
                    deletedTeam.id !== memberTeamId
                ) {
                    newTeamId = memberTeamId;
                    break;
                }
            }
        }

        dispatch(batchActions([
            {type: TeamTypes.RECEIVED_TEAM_DELETED, data: {id: deletedTeam.id}},
            {type: TeamTypes.UPDATED_TEAM, data: deletedTeam},
        ]));

        if (currentTeamId === deletedTeam.id) {
            if (newTeamId) {
                dispatch({type: TeamTypes.SELECT_TEAM, data: newTeamId});
                const globalState = getState();
                const redirectChannel = getRedirectChannelNameForTeam(globalState, newTeamId);
                getHistory().push(`${getCurrentTeamUrl(globalState)}/channels/${redirectChannel}`);
            } else {
                getHistory().push('/');
            }
        }
    }
}

function handleUpdateMemberRoleEvent(msg) {
    const memberData = JSON.parse(msg.data.member);
    const newRoles = memberData.roles.split(' ');

    dispatch(loadRolesIfNeeded(newRoles));

    dispatch({
        type: TeamTypes.RECEIVED_MY_TEAM_MEMBER,
        data: memberData,
    });
}

function handleDirectAddedEvent(msg) {
    return fetchChannelAndAddToSidebar(msg.broadcast.channel_id);
}

function handleGroupAddedEvent(msg) {
    return fetchChannelAndAddToSidebar(msg.broadcast.channel_id);
}

function handleUserAddedEvent(msg) {
    return async (doDispatch, doGetState) => {
        const state = doGetState();
        const config = getConfig(state);
        const license = getLicense(state);
        const currentChannelId = getCurrentChannelId(state);
        if (currentChannelId === msg.broadcast.channel_id) {
            doDispatch(getChannelStats(currentChannelId));
            doDispatch({
                type: UserTypes.RECEIVED_PROFILE_IN_CHANNEL,
                data: {id: msg.broadcast.channel_id, user_id: msg.data.user_id},
            });
            if (license?.IsLicensed === 'true' && license?.LDAPGroups === 'true' && config.EnableConfirmNotificationsToChannel === 'true') {
                doDispatch(getChannelMemberCountsByGroup(currentChannelId));
            }
        }

        // Load the channel so that it appears in the sidebar
        const currentTeamId = getCurrentTeamId(doGetState());
        const currentUserId = getCurrentUserId(doGetState());
        if (currentTeamId === msg.data.team_id && currentUserId === msg.data.user_id) {
            doDispatch(fetchChannelAndAddToSidebar(msg.broadcast.channel_id));
        }

        // This event is fired when a user first joins the server, so refresh analytics to see if we're now over the user limit
        if (license.Cloud === 'true' && isCurrentUserSystemAdmin(doGetState())) {
            doDispatch(getStandardAnalytics());
        }
    };
}

function fetchChannelAndAddToSidebar(channelId) {
    return async (doDispatch) => {
        const {data, error} = await doDispatch(getChannelAndMyMember(channelId));

        if (!error) {
            doDispatch(addChannelToInitialCategory(data.channel));
        }
    };
}

export function handleUserRemovedEvent(msg) {
    const state = getState();
    const currentChannel = getCurrentChannel(state) || {};
    const currentUser = getCurrentUser(state);
    const config = getConfig(state);
    const license = getLicense(state);

    if (msg.broadcast.user_id === currentUser.id) {
        dispatch(loadChannelsForCurrentUser());

        const rhsChannelId = getSelectedChannelId(state);
        if (msg.data.channel_id === rhsChannelId) {
            dispatch(closeRightHandSide());
        }

        if (msg.data.channel_id === currentChannel.id) {
            if (msg.data.remover_id !== msg.broadcast.user_id) {
                const user = getUser(state, msg.data.remover_id);
                if (!user) {
                    dispatch(loadUser(msg.data.remover_id));
                }

                dispatch(openModal({
                    modalId: ModalIdentifiers.REMOVED_FROM_CHANNEL,
                    dialogType: RemovedFromChannelModal,
                    dialogProps: {
                        channelName: currentChannel.display_name,
                        removerId: msg.data.remover_id,
                    },
                }));
            }
        }

        const channel = getChannel(state, msg.data.channel_id);

        dispatch({
            type: ChannelTypes.LEAVE_CHANNEL,
            data: {
                id: msg.data.channel_id,
                user_id: msg.broadcast.user_id,
                team_id: channel?.team_id,
            },
        });

        if (msg.data.channel_id === currentChannel.id) {
            redirectUserToDefaultTeam();
        }

        if (isGuest(currentUser.roles)) {
            dispatch(removeNotVisibleUsers());
        }
    } else if (msg.broadcast.channel_id === currentChannel.id) {
        dispatch(getChannelStats(currentChannel.id));
        dispatch({
            type: UserTypes.RECEIVED_PROFILE_NOT_IN_CHANNEL,
            data: {id: msg.broadcast.channel_id, user_id: msg.data.user_id},
        });
        if (license?.IsLicensed === 'true' && license?.LDAPGroups === 'true' && config.EnableConfirmNotificationsToChannel === 'true') {
            dispatch(getChannelMemberCountsByGroup(currentChannel.id));
        }
    }

    if (msg.broadcast.user_id !== currentUser.id) {
        const channel = getChannel(state, msg.broadcast.channel_id);
        const members = getChannelMembersInChannels(state);
        const isMember = Object.values(members).some((member) => member[msg.data.user_id]);
        if (channel && isGuest(currentUser.roles) && !isMember) {
            const actions = [
                {
                    type: UserTypes.PROFILE_NO_LONGER_VISIBLE,
                    data: {user_id: msg.data.user_id},
                },
                {
                    type: TeamTypes.REMOVE_MEMBER_FROM_TEAM,
                    data: {team_id: channel.team_id, user_id: msg.data.user_id},
                },
            ];
            dispatch(batchActions(actions));
        }
    }

    const channelId = msg.broadcast.channel_id || msg.data.channel_id;
    const userId = msg.broadcast.user_id || msg.data.user_id;
    const channel = getChannel(state, channelId);
    if (channel && !haveISystemPermission(state, {permission: Permissions.VIEW_MEMBERS}) && !haveITeamPermission(state, channel.team_id, Permissions.VIEW_MEMBERS)) {
        dispatch(batchActions([
            {
                type: UserTypes.RECEIVED_PROFILE_NOT_IN_TEAM,
                data: {id: channel.team_id, user_id: userId},
            },
            {
                type: TeamTypes.REMOVE_MEMBER_FROM_TEAM,
                data: {team_id: channel.team_id, user_id: userId},
            },
        ]));
    }
}

export async function handleUserUpdatedEvent(msg) {
    // This websocket event is sent to all non-guest users on the server, so be careful requesting data from the server
    // in response to it. That can overwhelm the server if every connected user makes such a request at the same time.
    // See https://mattermost.atlassian.net/browse/MM-40050 for more information.

    const state = getState();
    const currentUser = getCurrentUser(state);
    const user = msg.data.user;
    if (user && user.props) {
        const customStatus = user.props.customStatus ? JSON.parse(user.props.customStatus) : undefined;
        dispatch(loadCustomEmojisIfNeeded([customStatus?.emoji]));
    }

    if (currentUser.id === user.id) {
        if (user.update_at > currentUser.update_at) {
            // update user to unsanitized user data received from websocket message
            dispatch({
                type: UserTypes.RECEIVED_ME,
                data: user,
            });
            dispatch(loadRolesIfNeeded(user.roles.split(' ')));
        }
    } else {
        dispatch({
            type: UserTypes.RECEIVED_PROFILE,
            data: user,
        });
    }
}

function handleRoleAddedEvent(msg) {
    const role = JSON.parse(msg.data.role);

    dispatch({
        type: RoleTypes.RECEIVED_ROLE,
        data: role,
    });
}

function handleRoleRemovedEvent(msg) {
    const role = JSON.parse(msg.data.role);

    dispatch({
        type: RoleTypes.ROLE_DELETED,
        data: role,
    });
}

function handleChannelSchemeUpdatedEvent(msg) {
    dispatch(getMyChannelMember(msg.broadcast.channel_id));
}

function handleRoleUpdatedEvent(msg) {
    const role = JSON.parse(msg.data.role);

    dispatch({
        type: RoleTypes.RECEIVED_ROLE,
        data: role,
    });
}

function handleChannelCreatedEvent(msg) {
    return async (myDispatch, myGetState) => {
        const channelId = msg.data.channel_id;
        const teamId = msg.data.team_id;
        const state = myGetState();

        if (getCurrentTeamId(state) === teamId) {
            let channel = getChannel(state, channelId);

            if (!channel) {
                await myDispatch(getChannelAndMyMember(channelId));

                channel = getChannel(myGetState(), channelId);
            }

            myDispatch(addChannelToInitialCategory(channel, false));
        }
    };
}

function handleChannelDeletedEvent(msg) {
    const state = getState();
    const config = getConfig(state);
    const viewArchivedChannels = config.ExperimentalViewArchivedChannels === 'true';
    if (getCurrentChannelId(state) === msg.data.channel_id && !viewArchivedChannels) {
        const teamUrl = getCurrentRelativeTeamUrl(state);
        const currentTeamId = getCurrentTeamId(state);
        const redirectChannel = getRedirectChannelNameForTeam(state, currentTeamId);
        getHistory().push(teamUrl + '/channels/' + redirectChannel);
    }

    dispatch({type: ChannelTypes.RECEIVED_CHANNEL_DELETED, data: {id: msg.data.channel_id, team_id: msg.broadcast.team_id, deleteAt: msg.data.delete_at, viewArchivedChannels}});
}

function handleChannelUnarchivedEvent(msg) {
    const state = getState();
    const config = getConfig(state);
    const viewArchivedChannels = config.ExperimentalViewArchivedChannels === 'true';

    dispatch({type: ChannelTypes.RECEIVED_CHANNEL_UNARCHIVED, data: {id: msg.data.channel_id, team_id: msg.broadcast.team_id, viewArchivedChannels}});
}

function handlePreferenceChangedEvent(msg) {
    const preference = JSON.parse(msg.data.preference);
    dispatch({type: PreferenceTypes.RECEIVED_PREFERENCES, data: [preference]});

    if (addedNewDmUser(preference)) {
        loadProfilesForDM();
    }

    if (addedNewGmUser(preference)) {
        loadProfilesForGM();
    }
}

function handlePreferencesChangedEvent(msg) {
    const preferences = JSON.parse(msg.data.preferences);
    dispatch({type: PreferenceTypes.RECEIVED_PREFERENCES, data: preferences});

    if (preferences.findIndex(addedNewDmUser) !== -1) {
        loadProfilesForDM();
    }

    if (preferences.findIndex(addedNewGmUser) !== -1) {
        loadProfilesForGM();
    }
}

function handlePreferencesDeletedEvent(msg) {
    const preferences = JSON.parse(msg.data.preferences);
    dispatch({type: PreferenceTypes.DELETED_PREFERENCES, data: preferences});
}

function addedNewDmUser(preference) {
    return preference.category === Constants.Preferences.CATEGORY_DIRECT_CHANNEL_SHOW && preference.value === 'true';
}

function addedNewGmUser(preference) {
    return preference.category === Constants.Preferences.CATEGORY_GROUP_CHANNEL_SHOW && preference.value === 'true';
}

function handleStatusChangedEvent(msg) {
    dispatch({
<<<<<<< HEAD
        type: UserTypes.RECEIVED_STATUS,
=======
        type: UserTypes.RECEIVED_STATUSES,
>>>>>>> 4ee9c0df
        data: [{[msg.data.user_id]: msg.data.status}],
    });
}

function handleHelloEvent(msg) {
    dispatch(setServerVersion(msg.data.server_version));
    dispatch(setConnectionId(msg.data.connection_id));
}

function handleReactionAddedEvent(msg) {
    const reaction = JSON.parse(msg.data.reaction);

    dispatch(getCustomEmojiForReaction(reaction.emoji_name));

    dispatch({
        type: PostTypes.RECEIVED_REACTION,
        data: reaction,
    });
}

function setConnectionId(connectionId) {
    return {
        type: GeneralTypes.SET_CONNECTION_ID,
        payload: {connectionId},
    };
}

function handleAddEmoji(msg) {
    const data = JSON.parse(msg.data.emoji);

    dispatch({
        type: EmojiTypes.RECEIVED_CUSTOM_EMOJI,
        data,
    });
}

function handleReactionRemovedEvent(msg) {
    const reaction = JSON.parse(msg.data.reaction);

    dispatch({
        type: PostTypes.REACTION_DELETED,
        data: reaction,
    });
}

function handleMultipleChannelsViewedEvent(msg) {
    if (getCurrentUserId(getState()) === msg.broadcast.user_id) {
        dispatch(markMultipleChannelsAsRead(msg.data.channel_times));
    }
}

export function handlePluginEnabled(msg) {
    const manifest = msg.data.manifest;
    dispatch({type: ActionTypes.RECEIVED_WEBAPP_PLUGIN, data: manifest});

    loadPlugin(manifest).catch((error) => {
        console.error(error.message); //eslint-disable-line no-console
    });
}

export function handlePluginDisabled(msg) {
    const manifest = msg.data.manifest;
    removePlugin(manifest);
}

function handleUserRoleUpdated(msg) {
    const user = store.getState().entities.users.profiles[msg.data.user_id];

    if (user) {
        const roles = msg.data.roles;
        const newRoles = roles.split(' ');
        const demoted = user.roles.includes(Constants.PERMISSIONS_SYSTEM_ADMIN) && !roles.includes(Constants.PERMISSIONS_SYSTEM_ADMIN);

        store.dispatch({type: UserTypes.RECEIVED_PROFILE, data: {...user, roles}});
        dispatch(loadRolesIfNeeded(newRoles));

        if (demoted && global.location.pathname.startsWith('/admin_console')) {
            redirectUserToDefaultTeam();
        }
    }
}

function handleConfigChanged(msg) {
    store.dispatch({type: GeneralTypes.CLIENT_CONFIG_RECEIVED, data: msg.data.config});
}

function handleLicenseChanged(msg) {
    store.dispatch({type: GeneralTypes.CLIENT_LICENSE_RECEIVED, data: msg.data.license});
}

function handlePluginStatusesChangedEvent(msg) {
    store.dispatch({type: AdminTypes.RECEIVED_PLUGIN_STATUSES, data: msg.data.plugin_statuses});
}

function handleOpenDialogEvent(msg) {
    const data = (msg.data && msg.data.dialog) || {};
    const dialog = JSON.parse(data);

    store.dispatch({type: IntegrationTypes.RECEIVED_DIALOG, data: dialog});

    const currentTriggerId = getState().entities.integrations.dialogTriggerId;

    if (dialog.trigger_id !== currentTriggerId) {
        return;
    }

    store.dispatch(openModal({modalId: ModalIdentifiers.INTERACTIVE_DIALOG, dialogType: InteractiveDialog}));
}

function handleGroupUpdatedEvent(msg) {
    const data = JSON.parse(msg.data.group);
    dispatch(
        {
            type: GroupTypes.PATCHED_GROUP,
            data,
        },
    );
}

export function handleGroupAddedMemberEvent(msg) {
    return async (doDispatch, doGetState) => {
        const state = doGetState();
        const currentUserId = getCurrentUserId(state);
        const groupInfo = JSON.parse(msg.data.group_member);

        if (currentUserId === groupInfo.user_id) {
            const group = getGroup(state, groupInfo.group_id);
            if (group) {
                dispatch(
                    {
                        type: GroupTypes.ADD_MY_GROUP,
                        id: groupInfo.group_id,
                    },
                );
            } else {
                const {error} = await doDispatch(fetchGroup(groupInfo.group_id, true));
                if (!error) {
                    dispatch(
                        {
                            type: GroupTypes.ADD_MY_GROUP,
                            id: groupInfo.group_id,
                        },
                    );
                }
            }
        }
    };
}

function handleGroupDeletedMemberEvent(msg) {
    return (doDispatch, doGetState) => {
        const state = doGetState();
        const currentUserId = getCurrentUserId(state);
        const data = JSON.parse(msg.data.group_member);

        if (currentUserId === data.user_id) {
            dispatch(
                {
                    type: GroupTypes.REMOVE_MY_GROUP,
                    data,
                    id: data.group_id,
                },
            );
        }
    };
}

function handleGroupAssociatedToTeamEvent(msg) {
    store.dispatch({
        type: GroupTypes.RECEIVED_GROUP_ASSOCIATED_TO_TEAM,
        data: {teamID: msg.broadcast.team_id, groups: [{id: msg.data.group_id}]},
    });
}

function handleGroupNotAssociatedToTeamEvent(msg) {
    store.dispatch({
        type: GroupTypes.RECEIVED_GROUP_NOT_ASSOCIATED_TO_TEAM,
        data: {teamID: msg.broadcast.team_id, groups: [{id: msg.data.group_id}]},
    });
}

function handleGroupAssociatedToChannelEvent(msg) {
    store.dispatch({
        type: GroupTypes.RECEIVED_GROUP_ASSOCIATED_TO_CHANNEL,
        data: {channelID: msg.broadcast.channel_id, groups: [{id: msg.data.group_id}]},
    });
}

function handleGroupNotAssociatedToChannelEvent(msg) {
    store.dispatch({
        type: GroupTypes.RECEIVED_GROUP_NOT_ASSOCIATED_TO_CHANNEL,
        data: {channelID: msg.broadcast.channel_id, groups: [{id: msg.data.group_id}]},
    });
}

function handleSidebarCategoryCreated(msg) {
    return (doDispatch, doGetState) => {
        const state = doGetState();

        if (msg.broadcast.team_id !== getCurrentTeamId(state)) {
            // The new category will be loaded when we switch teams.
            return;
        }

        // Fetch all categories, including ones that weren't explicitly updated, in case any other categories had channels
        // moved out of them.
        doDispatch(fetchMyCategories(msg.broadcast.team_id));
    };
}

function handleSidebarCategoryUpdated(msg) {
    return (doDispatch, doGetState) => {
        const state = doGetState();

        if (msg.broadcast.team_id !== getCurrentTeamId(state)) {
            // The updated categories will be loaded when we switch teams.
            return;
        }

        // Fetch all categories in case any other categories had channels moved out of them.
        // True indicates it is called from WebSocket
        doDispatch(fetchMyCategories(msg.broadcast.team_id, true));
    };
}

function handleSidebarCategoryDeleted(msg) {
    return (doDispatch, doGetState) => {
        const state = doGetState();

        if (msg.broadcast.team_id !== getCurrentTeamId(state)) {
            // The category will be removed when we switch teams.
            return;
        }

        // Fetch all categories since any channels that were in the deleted category were moved to other categories.
        doDispatch(fetchMyCategories(msg.broadcast.team_id));
    };
}

function handleSidebarCategoryOrderUpdated(msg) {
    return receivedCategoryOrder(msg.broadcast.team_id, msg.data.order);
}

export function handleUserActivationStatusChange() {
    return (doDispatch, doGetState) => {
        const state = doGetState();
        const license = getLicense(state);

        // This event is fired when a user first joins the server, so refresh analytics to see if we're now over the user limit
        if (license.Cloud === 'true') {
            if (isCurrentUserSystemAdmin(state)) {
                doDispatch(getStandardAnalytics());
            }
        }
    };
}

function handleCloudPaymentStatusUpdated() {
    return (doDispatch) => doDispatch(getCloudSubscription());
}

export function handleCloudSubscriptionChanged(msg) {
    return (doDispatch, doGetState) => {
        const state = doGetState();
        const license = getLicense(state);

        if (license.Cloud === 'true') {
            if (msg.data.limits) {
                doDispatch({
                    type: CloudTypes.RECEIVED_CLOUD_LIMITS,
                    data: msg.data.limits,
                });
            }

            if (msg.data.subscription) {
                doDispatch({
                    type: CloudTypes.RECEIVED_CLOUD_SUBSCRIPTION,
                    data: msg.data.subscription,
                });
            }
        }
        return {data: true};
    };
}

function handleRefreshAppsBindings() {
    return (doDispatch, doGetState) => {
        const state = doGetState();

        doDispatch(fetchAppBindings(getCurrentChannelId(state)));

        const siteURL = state.entities.general.config.SiteURL;
        const currentURL = window.location.href;
        let threadIdentifier;
        if (currentURL.startsWith(siteURL)) {
            const parts = currentURL.substr(siteURL.length + (siteURL.endsWith('/') ? 0 : 1)).split('/');
            if (parts.length === 3 && parts[1] === 'threads') {
                threadIdentifier = parts[2];
            }
        }
        const rhsPost = getSelectedPost(state);
        let selectedThread;
        if (threadIdentifier) {
            selectedThread = getThread(state, threadIdentifier);
        }
        const rootID = threadIdentifier || rhsPost?.id;
        const channelID = selectedThread?.post?.channel_id || rhsPost?.channel_id;
        if (!rootID) {
            return {data: true};
        }

        doDispatch(fetchRHSAppsBindings(channelID));
        return {data: true};
    };
}

export function handleAppsPluginEnabled() {
    dispatch(handleRefreshAppsBindings());

    return {
        type: AppsTypes.APPS_PLUGIN_ENABLED,
    };
}

export function handleAppsPluginDisabled() {
    return {
        type: AppsTypes.APPS_PLUGIN_DISABLED,
    };
}

function handleFirstAdminVisitMarketplaceStatusReceivedEvent(msg) {
    const receivedData = JSON.parse(msg.data.firstAdminVisitMarketplaceStatus);
    store.dispatch({type: GeneralTypes.FIRST_ADMIN_VISIT_MARKETPLACE_STATUS_RECEIVED, data: receivedData});
}

function handleThreadReadChanged(msg) {
    return (doDispatch, doGetState) => {
        if (msg.data.thread_id) {
            const state = doGetState();
            const thread = getThreads(state)?.[msg.data.thread_id];

            // skip marking the thread as read (when the user is viewing the thread)
            if (thread && !isThreadOpen(state, thread.id)) {
                doDispatch(updateThreadLastOpened(thread.id, msg.data.timestamp));
            }

            doDispatch(
                handleReadChanged(
                    msg.data.thread_id,
                    msg.broadcast.team_id,
                    msg.data.channel_id,
                    {
                        lastViewedAt: msg.data.timestamp,
                        prevUnreadMentions: thread?.unread_mentions ?? msg.data.previous_unread_mentions,
                        newUnreadMentions: msg.data.unread_mentions,
                        prevUnreadReplies: thread?.unread_replies ?? msg.data.previous_unread_replies,
                        newUnreadReplies: msg.data.unread_replies,
                    },
                ),
            );
        } else if (msg.broadcast.channel_id) {
            handleAllThreadsInChannelMarkedRead(doDispatch, doGetState, msg.broadcast.channel_id, msg.data.timestamp);
        } else {
            handleAllMarkedRead(doDispatch, msg.broadcast.team_id);
        }
    };
}

function handleThreadUpdated(msg) {
    return (doDispatch, doGetState) => {
        let threadData;
        try {
            threadData = JSON.parse(msg.data.thread);
        } catch {
            // invalid JSON
            return;
        }

        const state = doGetState();
        const currentUserId = getCurrentUserId(state);
        const currentTeamId = getCurrentTeamId(state);

        let lastViewedAt;

        // if current user has replied to the thread
        // make sure to set following as true
        if (currentUserId === threadData.post.user_id) {
            threadData.is_following = true;
        }

        if (isThreadOpen(state, threadData.id) && !isThreadManuallyUnread(state, threadData.id)) {
            lastViewedAt = Date.now();

            // Sometimes `Date.now()` was generating a timestamp before the
            // last_reply_at of the thread, thus marking the thread as unread
            // instead of read. Here we set the timestamp to after the
            // last_reply_at if this happens.
            if (lastViewedAt < threadData.last_reply_at) {
                lastViewedAt = threadData.last_reply_at + 1;
            }

            // prematurely update thread data as read
            // so we won't flash the indicators when
            // we mark the thread as read on the server
            threadData.last_viewed_at = lastViewedAt;
            threadData.unread_mentions = 0;
            threadData.unread_replies = 0;

            // mark thread as read on the server
            dispatch(updateThreadRead(currentUserId, currentTeamId, threadData.id, lastViewedAt));
        }

        handleThreadArrived(doDispatch, doGetState, threadData, msg.broadcast.team_id, msg.data.previous_unread_replies, msg.data.previous_unread_mentions);
    };
}

function handleThreadFollowChanged(msg) {
    return async (doDispatch, doGetState) => {
        const state = doGetState();
        const thread = getThread(state, msg.data.thread_id);
        if (!thread && msg.data.state && msg.data.reply_count) {
            await doDispatch(fetchThread(getCurrentUserId(state), msg.broadcast.team_id, msg.data.thread_id, true));
        }
        handleFollowChanged(doDispatch, msg.data.thread_id, msg.broadcast.team_id, msg.data.state);
    };
}

function handlePostAcknowledgementAdded(msg) {
    const data = JSON.parse(msg.data.acknowledgement);

    return {
        type: PostTypes.CREATE_ACK_POST_SUCCESS,
        data,
    };
}

function handlePostAcknowledgementRemoved(msg) {
    const data = JSON.parse(msg.data.acknowledgement);

    return {
        type: PostTypes.DELETE_ACK_POST_SUCCESS,
        data,
    };
}

function handleUpsertDraftEvent(msg) {
    return async (doDispatch) => {
        const draft = JSON.parse(msg.data.draft);
        const {key, value} = transformServerDraft(draft);
        value.show = true;

        doDispatch(setGlobalDraft(key, value, true));
    };
}

function handleDeleteDraftEvent(msg) {
    return async (doDispatch) => {
        const draft = JSON.parse(msg.data.draft);
        const {key} = transformServerDraft(draft);

        doDispatch(setGlobalItem(key, {
            message: '',
            fileInfos: [],
            uploadsInProgress: [],
        }));
    };
}

function handlePersistentNotification(msg) {
    return async (doDispatch) => {
        const post = JSON.parse(msg.data.post);

        doDispatch(sendDesktopNotification(post, msg.data));
    };
}

function handleHostedCustomerSignupProgressUpdated(msg) {
    return {
        type: HostedCustomerTypes.RECEIVED_SELF_HOSTED_SIGNUP_PROGRESS,
        data: msg.data.progress,
    };
}<|MERGE_RESOLUTION|>--- conflicted
+++ resolved
@@ -715,11 +715,7 @@
             msg.data.set_online
         ) {
             myDispatch({
-<<<<<<< HEAD
-                type: UserTypes.RECEIVED_STATUS,
-=======
                 type: UserTypes.RECEIVED_STATUSES,
->>>>>>> 4ee9c0df
                 data: [{[post.user_id]: UserStatuses.ONLINE}],
             });
         }
@@ -1265,11 +1261,7 @@
 
 function handleStatusChangedEvent(msg) {
     dispatch({
-<<<<<<< HEAD
-        type: UserTypes.RECEIVED_STATUS,
-=======
         type: UserTypes.RECEIVED_STATUSES,
->>>>>>> 4ee9c0df
         data: [{[msg.data.user_id]: msg.data.status}],
     });
 }

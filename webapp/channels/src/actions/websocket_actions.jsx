--- conflicted
+++ resolved
@@ -39,12 +39,7 @@
     getCustomEmojiForReaction,
     getPosts,
     getPostThread,
-<<<<<<< HEAD
-    getThreadsForPosts,
-=======
-    getMentionsAndStatusesForPosts,
     getPostThreads,
->>>>>>> 0911e4de
     postDeleted,
     receivedNewPost,
     receivedPost,
@@ -749,15 +744,8 @@
         myDispatch(batchActions(actions));
 
         // Load the posts' threads
-<<<<<<< HEAD
-        myDispatch(getThreadsForPosts(posts));
+        myDispatch(getPostThreads(posts));
         myDispatch(getBatchedUserProfilesStatusesAndGroupsFromPosts(posts));
-=======
-        myDispatch(getPostThreads(posts));
-
-        // And any other data needed for them
-        getMentionsAndStatusesForPosts(posts, myDispatch, myGetState);
->>>>>>> 0911e4de
     };
 }
 

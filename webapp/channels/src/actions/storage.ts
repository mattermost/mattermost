// Copyright (c) 2015-present Mattermost, Inc. All Rights Reserved.
// See LICENSE.txt for license information.

import type {NewActionFunc} from 'mattermost-redux/types/actions';

import {StorageTypes} from 'utils/constants';
import {getPrefix} from 'utils/storage_utils';

export function setItem(name: string, value: string): NewActionFunc {
    return (dispatch, getState) => {
        const state = getState();
        const prefix = getPrefix(state);
        dispatch({
            type: StorageTypes.SET_ITEM,
            data: {prefix, name, value, timestamp: new Date()},
        });
        return {data: true};
    };
}

export function removeItem(name: string): NewActionFunc { // HARRISONTODO unused
    return (dispatch, getState) => {
        const state = getState();
        const prefix = getPrefix(state);
        dispatch({
            type: StorageTypes.REMOVE_ITEM,
            data: {prefix, name},
        });
        return {data: true};
    };
}

export function setGlobalItem(name: string, value: any) {
    return {
        type: StorageTypes.SET_GLOBAL_ITEM,
        data: {name, value, timestamp: new Date()},
    };
}

<<<<<<< HEAD
export function removeGlobalItem(name: string) {
    return {
        type: StorageTypes.REMOVE_GLOBAL_ITEM,
        data: {name},
=======
export function removeGlobalItem(name: string): NewActionFunc {
    return (dispatch) => {
        dispatch({
            type: StorageTypes.REMOVE_GLOBAL_ITEM,
            data: {name},
        });
        return {data: true};
>>>>>>> 929ab6b2
    };
}

export function actionOnGlobalItemsWithPrefix(prefix: string, action: (key: string, value: any) => any) {
    return {
        type: StorageTypes.ACTION_ON_GLOBAL_ITEMS_WITH_PREFIX,
        data: {prefix, action},
    };
}

export function cleanLocalStorage() {
    const userProfileColorPattern = /^[a-z0-9.\-_]+-#[a-z0-9]{6}$/i;

    for (const key of Object.keys(localStorage)) {
        // Remove all keys added for user profile colours before MM-47782
        if (userProfileColorPattern.test(key)) {
            localStorage.removeItem(key);
        }
    }
}<|MERGE_RESOLUTION|>--- conflicted
+++ resolved
@@ -37,20 +37,10 @@
     };
 }
 
-<<<<<<< HEAD
 export function removeGlobalItem(name: string) {
     return {
         type: StorageTypes.REMOVE_GLOBAL_ITEM,
         data: {name},
-=======
-export function removeGlobalItem(name: string): NewActionFunc {
-    return (dispatch) => {
-        dispatch({
-            type: StorageTypes.REMOVE_GLOBAL_ITEM,
-            data: {name},
-        });
-        return {data: true};
->>>>>>> 929ab6b2
     };
 }
 

--- conflicted
+++ resolved
@@ -102,15 +102,10 @@
                 },
             },
             general: {
-<<<<<<< HEAD
-                config: {},
-            },
-=======
                 config: {
                     EnableUserStatuses: 'true',
                 },
-            } as GlobalState['entities']['general'],
->>>>>>> ec1c693d
+            },
             preferences: {
                 myPreferences: {
                     'theme--team_1': {

// Copyright (c) 2015-present Mattermost, Inc. All Rights Reserved.
// See LICENSE.txt for license information.

import type {Post, PostMetadata} from '@mattermost/types/posts';
import type {SchedulingInfo} from '@mattermost/types/schedule_post';
import {scheduledPostFromPost} from '@mattermost/types/schedule_post';

import type {CreatePostReturnType, SubmitReactionReturnType} from 'mattermost-redux/actions/posts';
import {addMessageIntoHistory} from 'mattermost-redux/actions/posts';
import {Permissions} from 'mattermost-redux/constants';
import {getChannel} from 'mattermost-redux/selectors/entities/channels';
import {getCustomEmojisByName} from 'mattermost-redux/selectors/entities/emojis';
import {getLicense} from 'mattermost-redux/selectors/entities/general';
import {getAssociatedGroupsForReferenceByMention} from 'mattermost-redux/selectors/entities/groups';
import {
    getLatestInteractablePostId,
    getLatestPostToEdit,
} from 'mattermost-redux/selectors/entities/posts';
import {isCustomGroupsEnabled} from 'mattermost-redux/selectors/entities/preferences';
import {haveIChannelPermission} from 'mattermost-redux/selectors/entities/roles';
import {getCurrentTeamId} from 'mattermost-redux/selectors/entities/teams';
import {getCurrentUserId} from 'mattermost-redux/selectors/entities/users';
import type {ActionFunc, ActionFuncAsync} from 'mattermost-redux/types/actions';

import type {ExecuteCommandReturnType} from 'actions/command';
import {executeCommand} from 'actions/command';
import {runMessageWillBePostedHooks, runSlashCommandWillBePostedHooks} from 'actions/hooks';
import * as PostActions from 'actions/post_actions';
import {createSchedulePostFromDraft} from 'actions/post_actions';

import EmojiMap from 'utils/emoji_map';
import {containsAtChannel, groupsMentionedInText} from 'utils/post_utils';
import * as Utils from 'utils/utils';

import type {GlobalState} from 'types/store';
import type {PostDraft} from 'types/store/draft';

export function submitPost(
    channelId: string,
    rootId: string,
    draft: PostDraft,
    afterSubmit?: (response: SubmitPostReturnType) => void,
    schedulingInfo?: SchedulingInfo,
<<<<<<< HEAD
    afterOptimisticSubmit?: () => void,
    keepDraft?: boolean,
=======
    options?: OnSubmitOptions,
>>>>>>> c76b3202
): ActionFuncAsync<CreatePostReturnType, GlobalState> {
    return async (dispatch, getState) => {
        const state = getState();

        const userId = getCurrentUserId(state);

        const time = Utils.getTimestamp();

        let post = {
            file_ids: [],
            message: draft.message,
            channel_id: channelId,
            root_id: rootId,
            pending_post_id: `${userId}:${time}`,
            user_id: userId,
            create_at: time,
            metadata: {...draft.metadata},
            props: {...draft.props},
        } as unknown as Post;

        const channel = getChannel(state, channelId);
        if (!channel) {
            return {error: new Error('cannot find channel')};
        }
        const useChannelMentions = haveIChannelPermission(state, channel.team_id, channel.id, Permissions.USE_CHANNEL_MENTIONS);
        if (!useChannelMentions && containsAtChannel(post.message, {checkAllMentions: true})) {
            post.props.mentionHighlightDisabled = true;
        }

        const license = getLicense(state);
        const isLDAPEnabled = license?.IsLicensed === 'true' && license?.LDAPGroups === 'true';
        const useLDAPGroupMentions = isLDAPEnabled && haveIChannelPermission(state, channel.team_id, channel.id, Permissions.USE_GROUP_MENTIONS);

        const useCustomGroupMentions = isCustomGroupsEnabled(state) && haveIChannelPermission(state, channel.team_id, channel.id, Permissions.USE_GROUP_MENTIONS);

        const groupsWithAllowReference = useLDAPGroupMentions || useCustomGroupMentions ? getAssociatedGroupsForReferenceByMention(state, channel.team_id, channel.id) : null;
        if (!useLDAPGroupMentions && !useCustomGroupMentions && groupsMentionedInText(post.message, groupsWithAllowReference)) {
            post.props.disable_group_highlight = true;
        }

        const hookResult = await dispatch(runMessageWillBePostedHooks(post));
        if (hookResult.error) {
            return {error: hookResult.error};
        }

        post = hookResult.data;

        if (schedulingInfo) {
            const scheduledPost = scheduledPostFromPost(post, schedulingInfo);
            scheduledPost.file_ids = draft.fileInfos.map((fileInfo) => fileInfo.id);
            if (draft.fileInfos?.length > 0) {
                if (!scheduledPost.metadata) {
                    scheduledPost.metadata = {} as PostMetadata;
                }

                scheduledPost.metadata.files = draft.fileInfos;
            }
            const response = await dispatch(createSchedulePostFromDraft(scheduledPost));
            if (afterSubmit) {
                const result: CreatePostReturnType = {
                    error: response.error,
                    created: !response.error,
                };
                afterSubmit(result);
            }

<<<<<<< HEAD
            return response;
        }

        return dispatch(PostActions.createPost(post, draft.fileInfos, afterSubmit, afterOptimisticSubmit, keepDraft));
=======
            const response = await dispatch(createSchedulePostFromDraft(scheduledPost));
            if (afterSubmit) {
                const result: CreatePostReturnType = {
                    error: response.error,
                    created: !response.error,
                };
                afterSubmit(result);
            }

            return response;
        }

        return dispatch(PostActions.createPost(post, draft.fileInfos, afterSubmit, options));
>>>>>>> c76b3202
    };
}

type SubmitCommandRerturnType = ExecuteCommandReturnType & CreatePostReturnType;

export function submitCommand(channelId: string, rootId: string, draft: PostDraft): ActionFuncAsync<SubmitCommandRerturnType, GlobalState> {
    return async (dispatch, getState) => {
        const state = getState();

        const teamId = getCurrentTeamId(state);

        let args = {
            channel_id: channelId,
            team_id: teamId,
            root_id: rootId,
        };

        let {message} = draft;

        const hookResult = await dispatch(runSlashCommandWillBePostedHooks(message, args));
        if (hookResult.error) {
            return {error: hookResult.error};
        } else if (!hookResult.data!.message && !hookResult.data!.args) {
            // do nothing with an empty return from a hook
            return {error: new Error('command not submitted due to plugin hook')};
        }

        message = hookResult.data!.message;
        args = hookResult.data!.args;

        const {error, data} = await dispatch(executeCommand(message, args));

        if (error) {
            if (error.sendMessage) {
                return dispatch(submitPost(channelId, rootId, draft));
            }
            throw (error);
        }

        return {data: data!};
    };
}

export type SubmitPostReturnType = CreatePostReturnType & SubmitCommandRerturnType & SubmitReactionReturnType;
export type OnSubmitOptions = {
    ignoreSlash?: boolean;
    afterSubmit?: (response: SubmitPostReturnType) => void;
    afterOptimisticSubmit?: () => void;
    keepDraft?: boolean;
}

export function onSubmit(
    draft: PostDraft,
    options: OnSubmitOptions,
    schedulingInfo?: SchedulingInfo,
): ActionFuncAsync<SubmitPostReturnType, GlobalState> {
    return async (dispatch, getState) => {
        const {message, channelId, rootId} = draft;
        const state = getState();

        dispatch(addMessageIntoHistory(message));

        if (!schedulingInfo && !options.ignoreSlash) {
            const isReaction = Utils.REACTION_PATTERN.exec(message);

            const emojis = getCustomEmojisByName(state);
            const emojiMap = new EmojiMap(emojis);

            if (isReaction && emojiMap.has(isReaction[2])) {
                const latestPostId = getLatestInteractablePostId(state, channelId, rootId);
                if (latestPostId) {
                    return dispatch(PostActions.submitReaction(latestPostId, isReaction[1], isReaction[2]));
                }
                return {error: new Error('no post to react to')};
            }

            if (message.indexOf('/') === 0 && !options.ignoreSlash) {
                return dispatch(submitCommand(channelId, rootId, draft));
            }
        }

<<<<<<< HEAD
        return dispatch(submitPost(channelId, rootId, draft, options.afterSubmit, schedulingInfo, options.afterOptimisticSubmit, options.keepDraft));
=======
        return dispatch(submitPost(channelId, rootId, draft, options.afterSubmit, schedulingInfo, options));
>>>>>>> c76b3202
    };
}

export function editLatestPost(channelId: string, rootId = ''): ActionFunc<boolean> {
    return (dispatch, getState) => {
        const state = getState();

        const lastPostId = getLatestPostToEdit(state, channelId, rootId);

        if (!lastPostId) {
            return {data: false};
        }

        return dispatch(PostActions.setEditingPost(
            lastPostId,
            rootId ? 'reply_textbox' : 'post_textbox',
            Boolean(rootId),
        ));
    };
}<|MERGE_RESOLUTION|>--- conflicted
+++ resolved
@@ -41,12 +41,7 @@
     draft: PostDraft,
     afterSubmit?: (response: SubmitPostReturnType) => void,
     schedulingInfo?: SchedulingInfo,
-<<<<<<< HEAD
-    afterOptimisticSubmit?: () => void,
-    keepDraft?: boolean,
-=======
     options?: OnSubmitOptions,
->>>>>>> c76b3202
 ): ActionFuncAsync<CreatePostReturnType, GlobalState> {
     return async (dispatch, getState) => {
         const state = getState();
@@ -113,26 +108,10 @@
                 afterSubmit(result);
             }
 
-<<<<<<< HEAD
             return response;
         }
 
-        return dispatch(PostActions.createPost(post, draft.fileInfos, afterSubmit, afterOptimisticSubmit, keepDraft));
-=======
-            const response = await dispatch(createSchedulePostFromDraft(scheduledPost));
-            if (afterSubmit) {
-                const result: CreatePostReturnType = {
-                    error: response.error,
-                    created: !response.error,
-                };
-                afterSubmit(result);
-            }
-
-            return response;
-        }
-
         return dispatch(PostActions.createPost(post, draft.fileInfos, afterSubmit, options));
->>>>>>> c76b3202
     };
 }
 
@@ -214,11 +193,7 @@
             }
         }
 
-<<<<<<< HEAD
-        return dispatch(submitPost(channelId, rootId, draft, options.afterSubmit, schedulingInfo, options.afterOptimisticSubmit, options.keepDraft));
-=======
         return dispatch(submitPost(channelId, rootId, draft, options.afterSubmit, schedulingInfo, options));
->>>>>>> c76b3202
     };
 }
 

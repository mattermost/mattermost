--- conflicted
+++ resolved
@@ -283,11 +283,8 @@
             views: {
                 rhs: {
                     searchTerms: terms,
-<<<<<<< HEAD
                     searchTeam: null,
-=======
                     searchType: 'messages',
->>>>>>> ff6de4bd
                     filesSearchExtFilter: [] as string[],
                 },
             },
@@ -304,15 +301,11 @@
                 type: ActionTypes.UPDATE_RHS_SEARCH_RESULTS_TERMS,
                 terms,
             });
-<<<<<<< HEAD
-            compareStore.dispatch(performSearch(terms, currentTeamId));
-=======
             compareStore.dispatch({
                 type: ActionTypes.UPDATE_RHS_SEARCH_RESULTS_TYPE,
                 searchType: 'messages',
             });
-            compareStore.dispatch(performSearch(terms));
->>>>>>> ff6de4bd
+            compareStore.dispatch(performSearch(terms, currentTeamId));
 
             expect(store.getActions()).toEqual(compareStore.getActions());
         });
@@ -882,11 +875,8 @@
                 views: {
                     rhs: {
                         searchTerms: terms,
-<<<<<<< HEAD
                         searchTeam: null,
-=======
                         searchType: 'messages',
->>>>>>> ff6de4bd
                         filesSearchExtFilter: [] as string[],
                     },
                 },
@@ -901,15 +891,12 @@
                 type: ActionTypes.UPDATE_RHS_SEARCH_RESULTS_TERMS,
                 terms,
             });
-<<<<<<< HEAD
-            compareStore.dispatch(performSearch(terms, currentTeamId));
-=======
             compareStore.dispatch({
                 type: ActionTypes.UPDATE_RHS_SEARCH_RESULTS_TYPE,
                 searchType: 'messages',
             });
-            compareStore.dispatch(performSearch(terms));
->>>>>>> ff6de4bd
+
+            compareStore.dispatch(performSearch(terms, currentTeamId));
 
             expect(store.getActions()).toEqual(compareStore.getActions());
         });

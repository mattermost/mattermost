--- conflicted
+++ resolved
@@ -39,12 +39,7 @@
 function selectPostFromRightHandSideSearchWithPreviousState(post: Post, previousRhsState?: RhsState): ActionFuncAsync<boolean, GlobalState> {
     return async (dispatch, getState) => {
         const postRootId = post.root_id || post.id;
-<<<<<<< HEAD
-        const state = getState() as GlobalState;
-=======
-        await dispatch(PostActions.getPostThread(postRootId));
-        const state = getState();
->>>>>>> 4ac345cc
+        const state = getState();
 
         dispatch({
             type: ActionTypes.SELECT_POST,

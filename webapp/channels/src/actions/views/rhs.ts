// Copyright (c) 2015-present Mattermost, Inc. All Rights Reserved.
// See LICENSE.txt for license information.

import debounce from 'lodash/debounce';
import type {AnyAction} from 'redux';
import {batchActions} from 'redux-batched-actions';

import type {Post} from '@mattermost/types/posts';

import {SearchTypes} from 'mattermost-redux/action_types';
import {getChannel} from 'mattermost-redux/actions/channels';
import {getPostsByIds, getPost as fetchPost} from 'mattermost-redux/actions/posts';
import {
    clearSearch,
    getFlaggedPosts,
    getPinnedPosts,
    searchPostsWithParams,
    searchFilesWithParams,
} from 'mattermost-redux/actions/search';
import {getCurrentChannelId, getCurrentChannelNameForSearchShortcut, getChannel as getChannelSelector} from 'mattermost-redux/selectors/entities/channels';
import {getConfig} from 'mattermost-redux/selectors/entities/general';
import {getLatestInteractablePostId, getPost} from 'mattermost-redux/selectors/entities/posts';
import {getCurrentTeamId} from 'mattermost-redux/selectors/entities/teams';
import {getCurrentTimezone} from 'mattermost-redux/selectors/entities/timezone';
import {getCurrentUser, getCurrentUserMentionKeys} from 'mattermost-redux/selectors/entities/users';
import type {ActionFunc, ActionFuncAsync, ThunkActionFunc} from 'mattermost-redux/types/actions';

import {trackEvent} from 'actions/telemetry_actions.jsx';
<<<<<<< HEAD
import {getSearchTerms, getRhsState, getPluggableId, getFilesSearchExtFilter, getPreviousRhsState, getSearchTeam} from 'selectors/rhs';
=======
import {
    getSearchType,
    getSearchTerms,
    getRhsState,
    getPluggableId,
    getFilesSearchExtFilter,
    getPreviousRhsState,
} from 'selectors/rhs';
>>>>>>> ff6de4bd

import {SidebarSize} from 'components/resizable_sidebar/constants';

import {ActionTypes, RHSStates, Constants} from 'utils/constants';
import {Mark, Measure, measureAndReport} from 'utils/performance_telemetry';
import {getBrowserUtcOffset, getUtcOffsetForTimeZone} from 'utils/timezone';

import type {GlobalState} from 'types/store';
import type {RhsState} from 'types/store/rhs';

function selectPostWithPreviousState(post: Post, previousRhsState?: RhsState): ActionFunc<boolean, GlobalState> {
    return (dispatch, getState) => {
        const state = getState();

        dispatch(selectPost(post, previousRhsState || getRhsState(state)));

        return {data: true};
    };
}

function selectPostCardFromRightHandSideSearchWithPreviousState(post: Post, previousRhsState?: RhsState): ActionFuncAsync<boolean, GlobalState> {
    return async (dispatch, getState) => {
        const state = getState();

        dispatch({
            type: ActionTypes.SELECT_POST_CARD,
            postId: post.id,
            channelId: post.channel_id,
            previousRhsState: previousRhsState || getRhsState(state),
        });

        return {data: true};
    };
}

export function updateRhsState(rhsState: string, channelId?: string, previousRhsState?: RhsState): ActionFunc<boolean> {
    return (dispatch, getState) => {
        const action: AnyAction = {
            type: ActionTypes.UPDATE_RHS_STATE,
            state: rhsState,
        };

        if ([
            RHSStates.PIN,
            RHSStates.CHANNEL_FILES,
            RHSStates.CHANNEL_INFO,
            RHSStates.CHANNEL_MEMBERS,
        ].includes(rhsState)) {
            action.channelId = channelId || getCurrentChannelId(getState());
        }
        if (previousRhsState) {
            action.previousRhsState = previousRhsState;
        }

        dispatch(action);

        return {data: true};
    };
}

export function openShowEditHistory(post: Post) {
    return {
        type: ActionTypes.UPDATE_RHS_STATE,
        state: RHSStates.EDIT_HISTORY,
        postId: post.id,
        channelId: post.channel_id,
        timestamp: Date.now(),
    };
}

export function goBack(): ActionFuncAsync<boolean, GlobalState> {
    return async (dispatch, getState) => {
        const prevState = getPreviousRhsState(getState());
        const defaultTab = 'channel-info';

        dispatch({
            type: ActionTypes.RHS_GO_BACK,
            state: prevState || defaultTab,
        });

        return {data: true};
    };
}

export function selectPostFromRightHandSideSearch(post: Post) {
    return selectPostWithPreviousState(post);
}

export function selectPostFromRightHandSideSearchByPostId(postId: string): ActionFuncAsync<boolean, GlobalState> {
    return async (dispatch, getState) => {
        const post = getPost(getState(), postId);
        return dispatch(selectPostFromRightHandSideSearch(post));
    };
}

export function replyToLatestPostInChannel(channelId: string): ActionFuncAsync<boolean, GlobalState> {
    return async (dispatch, getState) => {
        const state = getState();
        const postId = getLatestInteractablePostId(state, channelId);
        return dispatch(selectPostFromRightHandSideSearchByPostId(postId));
    };
}

export function updateSearchTerms(terms: string) {
    return {
        type: ActionTypes.UPDATE_RHS_SEARCH_TERMS,
        terms,
    };
}

export function updateSearchTeam(teamId: string | null) {
    return {
        type: ActionTypes.UPDATE_RHS_SEARCH_TEAM,
        teamId,
    };
}

export function setRhsSize(rhsSize?: SidebarSize) {
    let newSidebarSize = rhsSize;
    if (!newSidebarSize) {
        const width = window.innerWidth;

        switch (true) {
        case width <= Constants.SMALL_SIDEBAR_BREAKPOINT: {
            newSidebarSize = SidebarSize.SMALL;
            break;
        }
        case width > Constants.SMALL_SIDEBAR_BREAKPOINT && width <= Constants.MEDIUM_SIDEBAR_BREAKPOINT: {
            newSidebarSize = SidebarSize.MEDIUM;
            break;
        }
        case width > Constants.MEDIUM_SIDEBAR_BREAKPOINT && width <= Constants.LARGE_SIDEBAR_BREAKPOINT: {
            newSidebarSize = SidebarSize.LARGE;
            break;
        }
        default: {
            newSidebarSize = SidebarSize.XLARGE;
        }
        }
    }
    return {
        type: ActionTypes.SET_RHS_SIZE,
        size: newSidebarSize,
    };
}

export function updateSearchTermsForShortcut(): ThunkActionFunc<unknown> {
    return (dispatch, getState) => {
        const currentChannelName = getCurrentChannelNameForSearchShortcut(getState());
        return dispatch(updateSearchTerms(`in:${currentChannelName} `));
    };
}

export function updateSearchType(searchType: string) {
    return {
        type: ActionTypes.UPDATE_RHS_SEARCH_TYPE,
        searchType,
    };
}

function updateSearchResultsTerms(terms: string) {
    return {
        type: ActionTypes.UPDATE_RHS_SEARCH_RESULTS_TERMS,
        terms,
    };
}

<<<<<<< HEAD
export function performSearch(terms: string, teamId: string, isMentionSearch?: boolean): ThunkActionFunc<unknown, GlobalState> {
=======
function updateSearchResultsType(searchType: string) {
    return {
        type: ActionTypes.UPDATE_RHS_SEARCH_RESULTS_TYPE,
        searchType,
    };
}

export function performSearch(terms: string, isMentionSearch?: boolean): ThunkActionFunc<unknown, GlobalState> {
>>>>>>> ff6de4bd
    return (dispatch, getState) => {
        let searchTerms = terms;
        const config = getConfig(getState());
        const viewArchivedChannels = config.ExperimentalViewArchivedChannels === 'true';
        const extensionsFilters = getFilesSearchExtFilter(getState());

        const extensions = extensionsFilters?.map((ext) => `ext:${ext}`).join(' ');
        let termsWithExtensionsFilters = searchTerms;
        if (extensions?.trim().length > 0) {
            termsWithExtensionsFilters += ` ${extensions}`;
        }

        if (isMentionSearch) {
            // Username and FirstName should be quoted to allow specific search
            // in case the name is made with multiple words splitted by dashes or other symbols.
            const user = getCurrentUser(getState());
            const termsArr = searchTerms.split(' ').filter((t) => Boolean(t && t.trim()));
            const atUsername = '@' + user.username;
            for (let i = 0; i < termsArr.length; i++) {
                if (termsArr[i] === atUsername) {
                    termsArr[i] = `"${atUsername}"`;
                } else if (termsArr[i] === user.username) {
                    termsArr[i] = `"${user.username}"`;
                } else if (termsArr[i] === user.first_name) {
                    termsArr[i] = `"${user.first_name}"`;
                }
            }
            searchTerms = termsArr.join(' ');
        }

        // timezone offset in seconds
        const userCurrentTimezone = getCurrentTimezone(getState());
        const timezoneOffset = ((userCurrentTimezone && (userCurrentTimezone.length > 0)) ? getUtcOffsetForTimeZone(userCurrentTimezone) : getBrowserUtcOffset()) * 60;
        const messagesPromise = dispatch(searchPostsWithParams(teamId, {terms: searchTerms, is_or_search: Boolean(isMentionSearch), include_deleted_channels: viewArchivedChannels, time_zone_offset: timezoneOffset, page: 0, per_page: 20}));
        const filesPromise = dispatch(searchFilesWithParams(teamId, {terms: termsWithExtensionsFilters, is_or_search: Boolean(isMentionSearch), include_deleted_channels: viewArchivedChannels, time_zone_offset: timezoneOffset, page: 0, per_page: 20}));
        return Promise.all([filesPromise, messagesPromise]);
    };
}

export function filterFilesSearchByExt(extensions: string[]) {
    return {
        type: ActionTypes.SET_FILES_FILTER_BY_EXT,
        data: extensions,
    };
}

export function showSearchResults(isMentionSearch = false): ThunkActionFunc<unknown, GlobalState> {
    return (dispatch, getState) => {
        const state = getState();

        const searchTerms = getSearchTerms(state);
<<<<<<< HEAD
        let teamId = getSearchTeam(state);
        if (teamId === null) {
            teamId = getCurrentTeamId(state);
        }
=======
        const searchType = getSearchType(state);
>>>>>>> ff6de4bd

        if (isMentionSearch) {
            dispatch(updateRhsState(RHSStates.MENTION));
            teamId = '';
        } else {
            dispatch(updateRhsState(RHSStates.SEARCH));
        }
        dispatch(updateSearchResultsTerms(searchTerms));
        dispatch(updateSearchResultsType(searchType));

        return dispatch(performSearch(searchTerms, teamId));
    };
}

export function showRHSPlugin(pluggableId: string) {
    return {
        type: ActionTypes.UPDATE_RHS_STATE,
        state: RHSStates.PLUGIN,
        pluggableId,
    };
}

export function showChannelMembers(channelId: string, inEditingMode = false): ActionFuncAsync<boolean, GlobalState> {
    return async (dispatch, getState) => {
        const state = getState();

        if (inEditingMode) {
            await dispatch(setEditChannelMembers(true));
        }

        let previousRhsState = getRhsState(state);
        if (previousRhsState === RHSStates.CHANNEL_MEMBERS) {
            previousRhsState = getPreviousRhsState(state);
        }
        dispatch({
            type: ActionTypes.UPDATE_RHS_STATE,
            channelId,
            state: RHSStates.CHANNEL_MEMBERS,
            previousRhsState,
        });

        return {data: true};
    };
}

export function hideRHSPlugin(pluggableId: string): ActionFunc<boolean, GlobalState> {
    return (dispatch, getState) => {
        const state = getState() as GlobalState;

        if (getPluggableId(state) === pluggableId) {
            dispatch(closeRightHandSide());
        }

        return {data: true};
    };
}

export function toggleRHSPlugin(pluggableId: string): ActionFunc<boolean, GlobalState> {
    return (dispatch, getState) => {
        const state = getState();

        if (getPluggableId(state) === pluggableId) {
            dispatch(hideRHSPlugin(pluggableId));
            return {data: false};
        }

        dispatch(showRHSPlugin(pluggableId));
        return {data: true};
    };
}

export function showFlaggedPosts(): ActionFuncAsync {
    return async (dispatch, getState) => {
        const state = getState();
        const teamId = getCurrentTeamId(state);

        dispatch({
            type: ActionTypes.UPDATE_RHS_STATE,
            state: RHSStates.FLAG,
        });

        const results = await dispatch(getFlaggedPosts());
        let data;
        if ('data' in results) {
            data = results.data;
        }

        dispatch(batchActions([
            {
                type: SearchTypes.RECEIVED_SEARCH_POSTS,
                data,
            },
            {
                type: SearchTypes.RECEIVED_SEARCH_TERM,
                data: {
                    teamId,
                    terms: null,
                    isOrSearch: false,
                },
            },
        ]));

        return {data: true};
    };
}

export function showPinnedPosts(channelId?: string): ActionFuncAsync<boolean, GlobalState> {
    return async (dispatch, getState) => {
        const state = getState();
        const currentChannelId = getCurrentChannelId(state);
        const teamId = getCurrentTeamId(state);

        let previousRhsState = getRhsState(state);
        if (previousRhsState === RHSStates.PIN) {
            previousRhsState = getPreviousRhsState(state);
        }
        dispatch({
            type: ActionTypes.UPDATE_RHS_STATE,
            channelId: channelId || currentChannelId,
            state: RHSStates.PIN,
            previousRhsState,
        });

        const results = await dispatch(getPinnedPosts(channelId || currentChannelId));

        let data;
        if ('data' in results) {
            data = results.data;
        }

        dispatch(batchActions([
            {
                type: SearchTypes.RECEIVED_SEARCH_POSTS,
                data,
            },
            {
                type: SearchTypes.RECEIVED_SEARCH_TERM,
                data: {
                    teamId,
                    terms: null,
                    isOrSearch: false,
                },
            },
        ]));

        return {data: true};
    };
}

export function showChannelFiles(channelId: string): ActionFuncAsync<boolean, GlobalState> {
    return async (dispatch, getState) => {
        const state = getState();
        let teamId = getSearchTeam(state);
        if (!teamId) {
            teamId = getCurrentTeamId(state);
        }

        let previousRhsState = getRhsState(state);
        if (previousRhsState === RHSStates.CHANNEL_FILES) {
            previousRhsState = getPreviousRhsState(state);
        }
        dispatch({
            type: ActionTypes.UPDATE_RHS_STATE,
            channelId,
            state: RHSStates.CHANNEL_FILES,
            previousRhsState,
        });
        dispatch(updateSearchType('files'));

        const results = await dispatch(performSearch('channel:' + channelId, teamId));
        const fileData = results instanceof Array ? results[0].data : null;
        const missingPostIds: string[] = [];

        if (fileData) {
            Object.values(fileData.file_infos).forEach((file: any) => {
                const postId = file?.post_id;

                if (postId && !getPost(state, postId)) {
                    missingPostIds.push(postId);
                }
            });
        }
        if (missingPostIds.length > 0) {
            await dispatch(getPostsByIds(missingPostIds));
        }

        let data: any;
        if (results && results instanceof Array && results.length === 2 && 'data' in results[1]) {
            data = results[1].data;
        }

        dispatch(batchActions([
            {
                type: SearchTypes.RECEIVED_SEARCH_POSTS,
                data,
            },
            {
                type: SearchTypes.RECEIVED_SEARCH_TERM,
                data: {
                    teamId,
                    terms: null,
                    isOrSearch: false,
                },
            },
        ]));

        return {data: true};
    };
}

export function showMentions(): ActionFunc<boolean, GlobalState> {
    return (dispatch, getState) => {
        const termKeys = getCurrentUserMentionKeys(getState()).filter(({key}) => {
            return key !== '@channel' && key !== '@all' && key !== '@here';
        });

        const terms = termKeys.map(({key}) => key).join(' ').trim() + ' ';

        trackEvent('api', 'api_posts_search_mention');

        dispatch(performSearch(terms, '', true));
        dispatch(batchActions([
            {
                type: ActionTypes.UPDATE_RHS_SEARCH_TERMS,
                terms,
            },
            {
                type: ActionTypes.UPDATE_RHS_STATE,
                state: RHSStates.MENTION,
            },
        ]));

        return {data: true};
    };
}

export function showChannelInfo(channelId: string) {
    return {
        type: ActionTypes.UPDATE_RHS_STATE,
        channelId,
        state: RHSStates.CHANNEL_INFO,
    };
}

export function closeRightHandSide(): ActionFunc {
    return (dispatch) => {
        const actionsBatch: AnyAction[] = [
            {
                type: ActionTypes.UPDATE_RHS_STATE,
                state: null,
            },
            {
                type: ActionTypes.SELECT_POST,
                postId: '',
                channelId: '',
                timestamp: 0,
            },
        ];

        dispatch(batchActions(actionsBatch));
        return {data: true};
    };
}

export const toggleMenu = (): ThunkActionFunc<unknown> => (dispatch) => dispatch({
    type: ActionTypes.TOGGLE_RHS_MENU,
});

export const openMenu = (): ThunkActionFunc<unknown> => (dispatch) => dispatch({
    type: ActionTypes.OPEN_RHS_MENU,
});

export const closeMenu = (): ThunkActionFunc<unknown> => (dispatch) => dispatch({
    type: ActionTypes.CLOSE_RHS_MENU,
});

export function setRhsExpanded(expanded: boolean) {
    return {
        type: ActionTypes.SET_RHS_EXPANDED,
        expanded,
    };
}

export function toggleRhsExpanded() {
    return {
        type: ActionTypes.TOGGLE_RHS_EXPANDED,
    };
}

export function selectPost(post: Post, previousRhsState?: RhsState) {
    performance.mark(Mark.PostSelected);

    return {
        type: ActionTypes.SELECT_POST,
        postId: post.root_id || post.id,
        channelId: post.channel_id,
        previousRhsState,
        timestamp: Date.now(),
    };
}

export function selectPostById(postId: string): ActionFuncAsync {
    return async (dispatch, getState) => {
        const state = getState();
        const post: Post | undefined = getPost(state, postId) ?? (await dispatch(fetchPost(postId))).data;
        if (post && post.state !== 'DELETED' && post.delete_at === 0) {
            const channel = getChannelSelector(state, post.channel_id);
            if (!channel) {
                await dispatch(getChannel(post.channel_id));
            }
            dispatch(selectPost(post));
            return {data: true};
        }
        return {data: false};
    };
}

export function highlightReply(post: Post) {
    return {
        type: ActionTypes.HIGHLIGHT_REPLY,
        postId: post.id,
    };
}

export const clearHighlightReply = {
    type: ActionTypes.CLEAR_HIGHLIGHT_REPLY,
};

export const debouncedClearHighlightReply = debounce((dispatch) => {
    return dispatch(clearHighlightReply);
}, Constants.PERMALINK_FADEOUT);

export function selectPostAndHighlight(post: Post): ActionFunc {
    return (dispatch) => {
        dispatch(batchActions([
            selectPost(post),
            highlightReply(post),
        ]));

        debouncedClearHighlightReply(dispatch);

        return {data: true};
    };
}

export function selectPostCard(post: Post) {
    return {type: ActionTypes.SELECT_POST_CARD, postId: post.id, channelId: post.channel_id};
}

export function openRHSSearch(): ActionFunc {
    return (dispatch) => {
        dispatch(clearSearch());
        dispatch(updateSearchTerms(''));
        dispatch(updateSearchTeam(null));
        dispatch(updateSearchResultsTerms(''));

        dispatch(updateRhsState(RHSStates.SEARCH));

        return {data: true};
    };
}

export function openAtPrevious(previous: any): ThunkActionFunc<unknown, GlobalState> {
    return (dispatch, getState) => {
        if (!previous) {
            return dispatch(openRHSSearch());
        }

        if (previous.isChannelInfo) {
            const currentChannelId = getCurrentChannelId(getState());
            return dispatch(showChannelInfo(currentChannelId));
        }
        if (previous.isChannelMembers) {
            const currentChannelId = getCurrentChannelId(getState());
            return dispatch(showChannelMembers(currentChannelId));
        }
        if (previous.isMentionSearch) {
            return dispatch(showMentions());
        }
        if (previous.isPinnedPosts) {
            return dispatch(showPinnedPosts());
        }
        if (previous.isFlaggedPosts) {
            return dispatch(showFlaggedPosts());
        }
        if (previous.selectedPostId) {
            const post = getPost(getState(), previous.selectedPostId);
            return post ? dispatch(selectPostWithPreviousState(post, previous.previousRhsState)) : dispatch(openRHSSearch());
        }
        if (previous.selectedPostCardId) {
            const post = getPost(getState(), previous.selectedPostCardId);
            return post ? dispatch(selectPostCardFromRightHandSideSearchWithPreviousState(post, previous.previousRhsState)) : dispatch(openRHSSearch());
        }
        if (previous.searchVisible) {
            return dispatch(showSearchResults());
        }

        return dispatch(openRHSSearch());
    };
}

export const suppressRHS = {
    type: ActionTypes.SUPPRESS_RHS,
};

export const unsuppressRHS = {
    type: ActionTypes.UNSUPPRESS_RHS,
};

export function focusedRHS() {
    return {
        type: ActionTypes.RHS_FOCUSED,
    };
}

export function setEditChannelMembers(active: boolean) {
    return {
        type: ActionTypes.SET_EDIT_CHANNEL_MEMBERS,
        active,
    };
}

export function measureRhsOpened() {
    return () => {
        measureAndReport({
            name: Measure.RhsLoad,
            startMark: Mark.PostSelected,
            canFail: true,
        });

        performance.clearMarks(Mark.PostSelected);
    };
}<|MERGE_RESOLUTION|>--- conflicted
+++ resolved
@@ -26,9 +26,6 @@
 import type {ActionFunc, ActionFuncAsync, ThunkActionFunc} from 'mattermost-redux/types/actions';
 
 import {trackEvent} from 'actions/telemetry_actions.jsx';
-<<<<<<< HEAD
-import {getSearchTerms, getRhsState, getPluggableId, getFilesSearchExtFilter, getPreviousRhsState, getSearchTeam} from 'selectors/rhs';
-=======
 import {
     getSearchType,
     getSearchTerms,
@@ -36,8 +33,8 @@
     getPluggableId,
     getFilesSearchExtFilter,
     getPreviousRhsState,
+    getSearchTeam,
 } from 'selectors/rhs';
->>>>>>> ff6de4bd
 
 import {SidebarSize} from 'components/resizable_sidebar/constants';
 
@@ -205,9 +202,6 @@
     };
 }
 
-<<<<<<< HEAD
-export function performSearch(terms: string, teamId: string, isMentionSearch?: boolean): ThunkActionFunc<unknown, GlobalState> {
-=======
 function updateSearchResultsType(searchType: string) {
     return {
         type: ActionTypes.UPDATE_RHS_SEARCH_RESULTS_TYPE,
@@ -215,8 +209,7 @@
     };
 }
 
-export function performSearch(terms: string, isMentionSearch?: boolean): ThunkActionFunc<unknown, GlobalState> {
->>>>>>> ff6de4bd
+export function performSearch(terms: string, teamId: string, isMentionSearch?: boolean): ThunkActionFunc<unknown, GlobalState> {
     return (dispatch, getState) => {
         let searchTerms = terms;
         const config = getConfig(getState());
@@ -268,14 +261,11 @@
         const state = getState();
 
         const searchTerms = getSearchTerms(state);
-<<<<<<< HEAD
         let teamId = getSearchTeam(state);
         if (teamId === null) {
             teamId = getCurrentTeamId(state);
         }
-=======
         const searchType = getSearchType(state);
->>>>>>> ff6de4bd
 
         if (isMentionSearch) {
             dispatch(updateRhsState(RHSStates.MENTION));

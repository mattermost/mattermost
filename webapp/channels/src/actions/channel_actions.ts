// Copyright (c) 2015-present Mattermost, Inc. All Rights Reserved.
// See LICENSE.txt for license information.

import {batchActions} from 'redux-batched-actions';

import type {Channel} from '@mattermost/types/channels';
import type {ServerError} from '@mattermost/types/errors';
import type {UserProfile} from '@mattermost/types/users';

import {PreferenceTypes} from 'mattermost-redux/action_types';
import * as ChannelActions from 'mattermost-redux/actions/channels';
import {savePreferences} from 'mattermost-redux/actions/preferences';
import {getChannelByName, getUnreadChannelIds, getChannel} from 'mattermost-redux/selectors/entities/channels';
import {getCurrentTeamUrl, getCurrentTeamId} from 'mattermost-redux/selectors/entities/teams';
import {getCurrentUserId} from 'mattermost-redux/selectors/entities/users';
import type {ActionFuncAsync} from 'mattermost-redux/types/actions';

import {trackEvent} from 'actions/telemetry_actions.jsx';
import {loadNewDMIfNeeded, loadNewGMIfNeeded, loadProfilesForSidebar} from 'actions/user_actions';

import {getHistory} from 'utils/browser_history';
import {Constants, Preferences, NotificationLevels} from 'utils/constants';
import {getDirectChannelName} from 'utils/utils';

export function openDirectChannelToUserId(userId: UserProfile['id']): ActionFuncAsync<Channel> {
    return async (dispatch, getState) => {
        const state = getState();
        const currentUserId = getCurrentUserId(state);
        const channelName = getDirectChannelName(currentUserId, userId);
        const channel = getChannelByName(state, channelName);

        if (!channel) {
            return dispatch(ChannelActions.createDirectChannel(currentUserId, userId));
        }

        trackEvent('api', 'api_channels_join_direct');
        const now = Date.now();
        const prefDirect = {
            category: Preferences.CATEGORY_DIRECT_CHANNEL_SHOW,
            name: userId,
            value: 'true',
        };
        const prefOpenTime = {
            category: Preferences.CATEGORY_CHANNEL_OPEN_TIME,
            name: channel.id,
            value: now.toString(),
        };
        const actions = [{
            type: PreferenceTypes.RECEIVED_PREFERENCES,
            data: [prefDirect],
        }, {
            type: PreferenceTypes.RECEIVED_PREFERENCES,
            data: [prefOpenTime],
        }];
        dispatch(batchActions(actions));

        dispatch(savePreferences(currentUserId, [
            {user_id: currentUserId, ...prefDirect},
            {user_id: currentUserId, ...prefOpenTime},
        ]));

        return {data: channel};
    };
}

export function openGroupChannelToUserIds(userIds: Array<UserProfile['id']>): ActionFuncAsync<Channel> {
    return async (dispatch, getState) => {
        const result = await dispatch(ChannelActions.createGroupChannel(userIds));

        if (result.error) {
            getHistory().push(getCurrentTeamUrl(getState()));
        }

        return result;
    };
}

export function loadChannelsForCurrentUser(): ActionFuncAsync {
    return async (dispatch, getState) => {
        const state = getState();
        const unreads = getUnreadChannelIds(state);

        await dispatch(ChannelActions.fetchChannelsAndMembers(getCurrentTeamId(state)));
        for (const id of unreads) {
            const channel = getChannel(state, id);
            if (channel && channel.type === Constants.DM_CHANNEL) {
                dispatch(loadNewDMIfNeeded(channel.id));
            } else if (channel && channel.type === Constants.GM_CHANNEL) {
                dispatch(loadNewGMIfNeeded(channel.id));
            }
        }

        loadProfilesForSidebar();
        return {data: true};
    };
}

export function autocompleteChannels(term: string, success: (channels: Channel[]) => void, error?: (err: ServerError) => void): ActionFuncAsync<boolean> {
    return async (dispatch, getState) => {
        const state = getState();
        const teamId = getCurrentTeamId(state);
        if (!teamId) {
            return {data: false};
        }

        const {data, error: err} = await dispatch(ChannelActions.autocompleteChannels(teamId, term));
        if (data && success) {
            success(data);
        } else if (err && error) {
            error({id: err.server_error_id, ...err});
        }

        return {data: true};
    };
}

<<<<<<< HEAD
export function autocompleteActiveChannels(term: string, success: (channels: Channel[]) => void, error?: (err: ServerError) => void): ActionFunc {
    return async (dispatch, getState) => {
        const state = getState();
        const teamId = getCurrentTeamId(state);
        if (!teamId) {
            return {data: false};
        }

        const {data, error: err} = await dispatch(ChannelActions.autocompleteChannels(teamId, term));
        const activeChannels = data.filter((channel: Channel) => channel.delete_at === 0);

        if (data && success) {
            success(activeChannels);
        } else if (err && error) {
            error({id: err.server_error_id, ...err});
        }

        return {data: true};
    };
}

export function autocompleteChannelsForSearch(term: string, success?: (channels: Channel[]) => void, error?: (err: ServerError) => void): NewActionFuncAsync {
=======
export function autocompleteChannelsForSearch(term: string, success?: (channels: Channel[]) => void, error?: (err: ServerError) => void): ActionFuncAsync {
>>>>>>> d21236b9
    return async (dispatch, getState) => {
        const state = getState();
        const teamId = getCurrentTeamId(state);

        if (!teamId) {
            return {data: false};
        }

        const {data, error: err} = await dispatch(ChannelActions.autocompleteChannelsForSearch(teamId, term));
        if (data && success) {
            success(data);
        } else if (err && error) {
            error({id: err.server_error_id, ...err});
        }
        return {data: true};
    };
}

export function addUsersToChannel(channelId: Channel['id'], userIds: Array<UserProfile['id']>): ActionFuncAsync {
    return async (dispatch) => {
        try {
            const requests = userIds.map((uId) => dispatch(ChannelActions.addChannelMember(channelId, uId)));

            await Promise.all(requests);

            return {data: true};
        } catch (error) {
            return {error};
        }
    };
}

export function unmuteChannel(userId: UserProfile['id'], channelId: Channel['id']) {
    return ChannelActions.updateChannelNotifyProps(userId, channelId, {
        mark_unread: NotificationLevels.ALL,
    });
}

export function muteChannel(userId: UserProfile['id'], channelId: Channel['id']) {
    return ChannelActions.updateChannelNotifyProps(userId, channelId, {
        mark_unread: NotificationLevels.MENTION,
    });
}<|MERGE_RESOLUTION|>--- conflicted
+++ resolved
@@ -114,8 +114,7 @@
     };
 }
 
-<<<<<<< HEAD
-export function autocompleteActiveChannels(term: string, success: (channels: Channel[]) => void, error?: (err: ServerError) => void): ActionFunc {
+export function autocompleteActiveChannels(term: string, success: (channels: Channel[]) => void, error?: (err: ServerError) => void): ActionFuncAsync {
     return async (dispatch, getState) => {
         const state = getState();
         const teamId = getCurrentTeamId(state);
@@ -124,9 +123,8 @@
         }
 
         const {data, error: err} = await dispatch(ChannelActions.autocompleteChannels(teamId, term));
-        const activeChannels = data.filter((channel: Channel) => channel.delete_at === 0);
-
         if (data && success) {
+            const activeChannels = data.filter((channel: Channel) => channel.delete_at === 0);
             success(activeChannels);
         } else if (err && error) {
             error({id: err.server_error_id, ...err});
@@ -136,10 +134,7 @@
     };
 }
 
-export function autocompleteChannelsForSearch(term: string, success?: (channels: Channel[]) => void, error?: (err: ServerError) => void): NewActionFuncAsync {
-=======
 export function autocompleteChannelsForSearch(term: string, success?: (channels: Channel[]) => void, error?: (err: ServerError) => void): ActionFuncAsync {
->>>>>>> d21236b9
     return async (dispatch, getState) => {
         const state = getState();
         const teamId = getCurrentTeamId(state);

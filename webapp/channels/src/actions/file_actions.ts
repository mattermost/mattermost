--- conflicted
+++ resolved
@@ -28,13 +28,8 @@
     onError: (err: string | ServerError, clientId: string, channelId: string, rootId: string) => void;
 }
 
-<<<<<<< HEAD
-export function uploadFile({file, name, type, rootId, channelId, clientId, onProgress, onSuccess, onError}: UploadFile, isBookmark?: boolean) {
-    return (dispatch: DispatchFunc, getState: GetStateFunc): XMLHttpRequest => {
-=======
-export function uploadFile({file, name, type, rootId, channelId, clientId, onProgress, onSuccess, onError}: UploadFile): ThunkActionFunc<XMLHttpRequest> {
+export function uploadFile({file, name, type, rootId, channelId, clientId, onProgress, onSuccess, onError}: UploadFile, isBookmark?: boolean): ThunkActionFunc<XMLHttpRequest> {
     return (dispatch, getState) => {
->>>>>>> f856987d
         dispatch({type: FileTypes.UPLOAD_FILES_REQUEST});
 
         let url = Client4.getFilesRoute();

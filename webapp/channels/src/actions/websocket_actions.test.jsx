// Copyright (c) 2015-present Mattermost, Inc. All Rights Reserved.
// See LICENSE.txt for license information.

import {UserTypes, CloudTypes} from 'mattermost-redux/action_types';
import {getGroup} from 'mattermost-redux/actions/groups';
import {
    getPostThreads,
    receivedNewPost,
} from 'mattermost-redux/actions/posts';
import {getBatchedUserProfilesStatusesAndGroupsFromPosts} from 'mattermost-redux/actions/profiles_statuses_groups';
import {getUser} from 'mattermost-redux/actions/users';

import {handleNewPost} from 'actions/post_actions';
import {syncPostsInChannel} from 'actions/views/channel';
import {closeRightHandSide} from 'actions/views/rhs';
import store from 'stores/redux_store';

import mergeObjects from 'packages/mattermost-redux/test/merge_objects';
import configureStore from 'tests/test_store';
import {getHistory} from 'utils/browser_history';
import Constants, {SocketEvents, UserStatuses, ActionTypes} from 'utils/constants';

import {
    handleChannelUpdatedEvent,
    handleEvent,
    handleNewPostEvent,
    handleNewPostEvents,
    handlePluginEnabled,
    handlePluginDisabled,
    handlePostEditEvent,
    handlePostUnreadEvent,
    handleUserRemovedEvent,
    handleLeaveTeamEvent,
    reconnect,
    handleAppsPluginEnabled,
    handleAppsPluginDisabled,
    handleCloudSubscriptionChanged,
    handleGroupAddedMemberEvent,
} from './websocket_actions';

jest.mock('mattermost-redux/actions/posts', () => ({
    ...jest.requireActual('mattermost-redux/actions/posts'),
    getPostThreads: jest.fn(() => ({type: 'GET_THREADS_FOR_POSTS'})),
    getMentionsAndStatusesForPosts: jest.fn(),
}));

jest.mock('mattermost-redux/actions/profiles_statuses_groups', () => ({
    ...jest.requireActual('mattermost-redux/actions/profiles_statuses_groups'),
    getBatchedUserProfilesStatusesAndGroupsFromPosts: jest.fn(() => ({type: ''})),
}));

jest.mock('mattermost-redux/actions/groups', () => ({
    ...jest.requireActual('mattermost-redux/actions/groups'),
    getGroup: jest.fn(() => ({type: 'RECEIVED_GROUP'})),
}));

jest.mock('mattermost-redux/actions/users', () => ({
    getMissingProfilesByIds: jest.fn(() => ({type: 'GET_MISSING_PROFILES_BY_IDS'})),
    getStatusesByIds: jest.fn(() => ({type: 'GET_STATUSES_BY_IDS'})),
    getUser: jest.fn(() => ({type: 'GET_STATUSES_BY_IDS'})),
}));

jest.mock('mattermost-redux/actions/channels', () => ({
    getChannelStats: jest.fn(() => ({type: 'GET_CHANNEL_STATS'})),
}));

jest.mock('actions/post_actions', () => ({
    ...jest.requireActual('actions/post_actions'),
    handleNewPost: jest.fn(() => ({type: 'HANDLE_NEW_POST'})),
}));

jest.mock('actions/global_actions', () => ({
    ...jest.requireActual('actions/global_actions'),
    redirectUserToDefaultTeam: jest.fn(),
}));

jest.mock('actions/views/channel', () => ({
    ...jest.requireActual('actions/views/channel'),
    syncPostsInChannel: jest.fn(),
}));

jest.mock('plugins', () => ({
    ...jest.requireActual('plugins'),
    loadPluginsIfNecessary: jest.fn(() => Promise.resolve()),
}));

let mockState = {
    entities: {
        users: {
            currentUserId: 'currentUserId',
            profiles: {
                currentUserId: {
                    id: 'currentUserId',
                    roles: 'system_guest',
                },
                user: {
                    id: 'user',
                    roles: 'system_guest',
                },
            },
            statuses: {
                user: 'away',
            },
        },
        roles: {
            roles: {
                system_guest: {
                    permissions: ['view_members'],
                },
            },
        },
        general: {
            config: {
                PluginsEnabled: 'true',
            },
        },
        groups: {
            syncables: {},
            groups: {
                'group-1': {
                    id: 'group-1',
                    name: 'group1',
                    display_name: 'Group 1',
                    member_count: 1,
                    allow_reference: true,
                },
            },
            stats: {},
            myGroups: {},
        },
        channels: {
            currentChannelId: 'otherChannel',
            channels: {
                otherChannel: {
                    id: 'otherChannel',
                    team_id: 'otherTeam',
                },
            },
            channelsInTeam: {
                team: new Set(['channel1', 'channel2']),
            },
            membersInChannel: {
                otherChannel: {},
            },
        },
        preferences: {
            myPreferences: {},
        },
        teams: {
            currentTeamId: 'currentTeamId',
            teams: {
                currentTeamId: {
                    id: 'currentTeamId',
                    name: 'test',
                },
            },
        },
        posts: {
            posts: {
                post1: {id: 'post1', channel_id: 'otherChannel', create_at: '12341'},
                post2: {id: 'post2', channel_id: 'otherChannel', create_at: '12342'},
                post3: {id: 'post3', channel_id: 'channel2', create_at: '12343'},
                post4: {id: 'post4', channel_id: 'channel2', create_at: '12344'},
                post5: {id: 'post5', channel_id: 'otherChannel', create_at: '12345'},
            },
            postsInChannel: {
                otherChannel: [{
                    order: ['post5', 'post2', 'post1'],
                    recent: true,
                }],
            },
        },
    },
    views: {
        rhs: {
            selectedChannelId: 'otherChannel',
        },
    },
    websocket: {},
    plugins: {
        components: {
            RightHandSidebarComponent: [],
        },
    },
};

jest.mock('stores/redux_store', () => {
    return {
        dispatch: jest.fn(),
        getState: () => mockState,
    };
});

jest.mock('actions/views/rhs', () => ({
    closeRightHandSide: jest.fn(() => {
        return {type: ''};
    }),
}));

describe('handleEvent', () => {
    test('should dispatch channel updated event properly', () => {
        const msg = {event: SocketEvents.CHANNEL_UPDATED};

        handleEvent(msg);

        expect(store.dispatch).toHaveBeenCalled();
    });
});

describe('handlePostEditEvent', () => {
    test('post edited', async () => {
        const post = '{"id":"test","create_at":123,"update_at":123,"user_id":"user","channel_id":"12345","root_id":"","message":"asd","pending_post_id":"2345","metadata":{}}';
        const expectedAction = {type: 'RECEIVED_POST', data: JSON.parse(post), features: {crtEnabled: false}};
        const msg = {
            data: {
                post,
            },
            broadcast: {
                channel_id: '1234657',
            },
        };

        handlePostEditEvent(msg);
        expect(store.dispatch).toHaveBeenCalledWith(expectedAction);
    });
});

describe('handleGroupAddedMemberEvent', () => {
    test('add to group in state', async () => {
        const testStore = configureStore(mockState);
        const msg = {
            data: {
                group_member: '{"group_id":"group-1","user_id":"currentUserId","create_at":1691178673417,"delete_at":0}',
            },
            broadcast: {
                user_id: 'currentUserId',
            },
        };

        testStore.dispatch(handleGroupAddedMemberEvent(msg));
        expect(store.dispatch).toHaveBeenCalledWith({
            type: 'ADD_MY_GROUP',
            id: 'group-1',
        });
    });

    test('add to group not in state', async () => {
        const testStore = configureStore(mockState);
        const msg = {
            data: {
                group_member: '{"group_id":"group-2","user_id":"currentUserId","create_at":1691178673417,"delete_at":0}',
            },
            broadcast: {
                user_id: 'currentUserId',
            },
        };

        testStore.dispatch(handleGroupAddedMemberEvent(msg));
        expect(getGroup).toHaveBeenCalled();
        expect(testStore.getActions()).toEqual([{type: 'RECEIVED_GROUP'}]);
    });
});

describe('handlePostUnreadEvent', () => {
    test('post marked as unred', async () => {
        const msgData = {last_viewed_at: 123, msg_count: 40, mention_count: 1};
        const expectedData = {lastViewedAt: 123, msgCount: 40, mentionCount: 1, channelId: 'channel1'};
        const expectedAction = {type: 'POST_UNREAD_SUCCESS', data: expectedData};
        const msg = {
            data: msgData,
            broadcast: {
                channel_id: 'channel1',
            },
        };

        handlePostUnreadEvent(msg);
        expect(store.dispatch).toHaveBeenCalledWith(expectedAction);
    });
});

describe('handleUserRemovedEvent', () => {
    const currentChannelId = mockState.entities.channels.currentChannelId;
    const currentUserId = mockState.entities.users.currentUserId;

    const otherChannelId = 'yetAnotherChannel';
    const otherUserId1 = 'otherUser1';
    const otherUserId2 = 'otherUser2';

    let redirectUserToDefaultTeam;
    beforeEach(async () => {
        const globalActions = require('actions/global_actions');
        redirectUserToDefaultTeam = globalActions.redirectUserToDefaultTeam;
        redirectUserToDefaultTeam.mockReset();
    });

    test('should close RHS', () => {
        const msg = {
            data: {
                channel_id: currentChannelId,
            },
            broadcast: {
                user_id: currentUserId,
            },
        };

        handleUserRemovedEvent(msg);
        expect(closeRightHandSide).toHaveBeenCalled();
    });

    test('shouldn\'t remove the team user if the user have view members permissions', () => {
        const expectedAction = {
            meta: {batch: true},
            payload: [
                {type: 'RECEIVED_PROFILE_NOT_IN_TEAM', data: {id: 'otherTeam', user_id: 'guestId'}},
                {type: 'REMOVE_MEMBER_FROM_TEAM', data: {team_id: 'otherTeam', user_id: 'guestId'}},
            ],
            type: 'BATCHING_REDUCER.BATCH',
        };
        const msg = {
            data: {
                channel_id: currentChannelId,
            },
            broadcast: {
                user_id: 'guestId',
            },
        };

        handleUserRemovedEvent(msg);
        expect(store.dispatch).not.toHaveBeenCalledWith(expectedAction);
    });

    test('should remove the team user if the user doesn\'t have view members permissions', () => {
        const expectedAction = {
            meta: {batch: true},
            payload: [
                {type: 'RECEIVED_PROFILE_NOT_IN_TEAM', data: {id: 'otherTeam', user_id: 'guestId'}},
                {type: 'REMOVE_MEMBER_FROM_TEAM', data: {team_id: 'otherTeam', user_id: 'guestId'}},
            ],
            type: 'BATCHING_REDUCER.BATCH',
        };
        const msg = {
            data: {
                channel_id: currentChannelId,
            },
            broadcast: {
                user_id: 'guestId',
            },
        };

        mockState = mergeObjects(
            mockState,
            {
                entities: {
                    roles: {
                        roles: {
                            system_guest: {
                                permissions: [],
                            },
                        },
                    },
                },
            },
        );

        handleUserRemovedEvent(msg);

        mockState = mergeObjects(
            mockState,
            {
                entities: {
                    roles: {
                        roles: {
                            system_guest: {
                                permissions: ['view_members'],
                            },
                        },
                    },
                },
            },
        );

        expect(store.dispatch).toHaveBeenCalledWith(expectedAction);
    });

    test('should load the remover_id user if is not available in the store', () => {
        const msg = {
            data: {
                channel_id: currentChannelId,
                remover_id: 'otherUser',
            },
            broadcast: {
                user_id: currentUserId,
            },
        };

        handleUserRemovedEvent(msg);
        expect(getUser).toHaveBeenCalledWith('otherUser');
    });

    test('should not load the remover_id user if is available in the store', () => {
        const msg = {
            data: {
                channel_id: currentChannelId,
                remover_id: 'user',
            },
            broadcast: {
                user_id: currentUserId,
            },
        };

        handleUserRemovedEvent(msg);
        expect(getUser).not.toHaveBeenCalled();
    });

    test('should redirect if the user removed is the current user from the current channel', () => {
        const msg = {
            data: {
                channel_id: currentChannelId,
                remover_id: 'user',
            },
            broadcast: {
                user_id: currentUserId,
            },
        };
        handleUserRemovedEvent(msg);
        expect(redirectUserToDefaultTeam).toHaveBeenCalled();
    });

    test('should redirect if the user removed themselves from the current channel', () => {
        const msg = {
            data: {
                channel_id: currentChannelId,
                remover_id: currentUserId,
            },
            broadcast: {
                user_id: currentUserId,
            },
        };
        handleUserRemovedEvent(msg);
        expect(redirectUserToDefaultTeam).toHaveBeenCalled();
    });

    test('should not redirect if the user removed is not the current user or the channel is not the current channel', () => {
        // Same channel, different user removed
        let msg = {
            data: {
                channel_id: currentChannelId,
                remover_id: otherUserId1,
            },
            broadcast: {
                user_id: otherUserId2,
            },
        };

        handleUserRemovedEvent(msg);
        expect(redirectUserToDefaultTeam).not.toHaveBeenCalled();

        // Different channel, current user removed
        msg = {
            data: {
                channel_id: otherChannelId,
                remover_id: otherUserId1,
            },
            broadcast: {
                user_id: currentUserId,
            },
        };

        handleUserRemovedEvent(msg);
        expect(redirectUserToDefaultTeam).not.toHaveBeenCalled();
    });
});

describe('handleNewPostEvent', () => {
    const initialState = {
        entities: {
            users: {
                currentUserId: 'user1',
                isManualStatus: {},
            },
        },
    };

    test('should receive post correctly', () => {
        const testStore = configureStore(initialState);

        const post = {id: 'post1', channel_id: 'channel1', user_id: 'user1'};
        const msg = {
            data: {
                post: JSON.stringify(post),
                set_online: true,
            },
        };

        testStore.dispatch(handleNewPostEvent(msg));
        expect(handleNewPost).toHaveBeenCalledWith(post, msg);
        expect(getBatchedUserProfilesStatusesAndGroupsFromPosts).toHaveBeenCalledWith([post]);
    });

    test('should set other user to online', () => {
        const testStore = configureStore(initialState);

        const post = {id: 'post1', channel_id: 'channel1', user_id: 'user2'};
        const msg = {
            data: {
                post: JSON.stringify(post),
                set_online: true,
            },
        };

        testStore.dispatch(handleNewPostEvent(msg));

        expect(testStore.getActions()).toContainEqual({
<<<<<<< HEAD
            type: UserTypes.RECEIVED_STATUS,
=======
            type: UserTypes.RECEIVED_STATUSES,
>>>>>>> 4ee9c0df
            data: [{[post.user_id]: UserStatuses.ONLINE}],
        });
    });

    test('should not set other user to online if post was from autoresponder', () => {
        const testStore = configureStore(initialState);

        const post = {id: 'post1', channel_id: 'channel1', user_id: 'user2', type: Constants.AUTO_RESPONDER};
        const msg = {
            data: {
                post: JSON.stringify(post),
                set_online: false,
            },
        };

        testStore.dispatch(handleNewPostEvent(msg));

        expect(testStore.getActions()).not.toContainEqual({
            type: UserTypes.RECEIVED_STATUSES,
            data: [{[post.user_id]: UserStatuses.ONLINE}],
        });
    });

    test('should not set other user to online if status was manually set', () => {
        const testStore = configureStore({
            ...initialState,
            entities: {
                ...initialState.entities,
                users: {
                    ...initialState.entities.users,
                    isManualStatus: {
                        user2: true,
                    },
                },
            },
        });

        const post = {id: 'post1', channel_id: 'channel1', user_id: 'user2'};
        const msg = {
            data: {
                post: JSON.stringify(post),
                set_online: true,
            },
        };

        testStore.dispatch(handleNewPostEvent(msg));

        expect(testStore.getActions()).not.toContainEqual({
            type: UserTypes.RECEIVED_STATUSES,
            data: [{[post.user_id]: UserStatuses.ONLINE}],
        });
    });

    test('should not set other user to online based on data from the server', () => {
        const testStore = configureStore(initialState);

        const post = {id: 'post1', channel_id: 'channel1', user_id: 'user2'};
        const msg = {
            data: {
                post: JSON.stringify(post),
                set_online: false,
            },
        };

        testStore.dispatch(handleNewPostEvent(msg));

        expect(testStore.getActions()).not.toContainEqual({
            type: UserTypes.RECEIVED_STATUSES,
            data: [{[post.user_id]: UserStatuses.ONLINE}],
        });
    });
});

describe('handleNewPostEvents', () => {
    const initialState = {
        entities: {
            general: {},
            preferences: {
                myPreferences: {},
            },
        },
    };

    test('should receive multiple posts correctly', () => {
        const testStore = configureStore(initialState);

        const posts = [
            {id: 'post1', channel_id: 'channel1'},
            {id: 'post2', channel_id: 'channel1'},
            {id: 'post3', channel_id: 'channel2'},
            {id: 'post4', channel_id: 'channel2'},
            {id: 'post5', channel_id: 'channel1'},
        ];

        const queue = posts.map((post) => {
            return {
                data: {post: JSON.stringify(post)},
            };
        });

        testStore.dispatch(handleNewPostEvents(queue));

        expect(testStore.getActions()[0]).toEqual({
            type: 'BATCHING_REDUCER.BATCH',
            meta: {batch: true},
            payload: posts.map((post) => receivedNewPost(post, false)),
        });
        expect(testStore.getActions()[1]).toEqual({
            type: 'GET_THREADS_FOR_POSTS',
        });

        expect(getPostThreads).toHaveBeenCalledWith(posts);
        expect(getBatchedUserProfilesStatusesAndGroupsFromPosts).toHaveBeenCalledWith(posts);
    });
});

describe('reconnect', () => {
    test('should call syncPostsInChannel when socket reconnects', () => {
        reconnect();
        expect(syncPostsInChannel).toHaveBeenCalledWith('otherChannel', '12345');
    });
});

describe('handleChannelUpdatedEvent', () => {
    const initialState = {
        entities: {
            channels: {
                currentChannelId: 'channel',
                channels: {
                    channel: {
                        id: 'channel',
                    },
                },
            },
            teams: {
                currentTeamId: 'team',
                teams: {
                    team: {id: 'team', name: 'team'},
                },
            },
        },
    };

    test('when a channel is updated', () => {
        const testStore = configureStore(initialState);

        const channel = {
            id: 'channel',
            team_id: 'team',
        };
        const msg = {data: {channel: JSON.stringify(channel)}};

        testStore.dispatch(handleChannelUpdatedEvent(msg));
        expect(testStore.getActions()).toEqual([{
            type: 'BATCHING_REDUCER.BATCH',
            meta: {batch: true},
            payload: [
                {
                    type: 'RECEIVED_CHANNEL',
                    data: {
                        id: 'channel',
                        team_id: 'team',
                    },
                },
            ],
        }]);
    });

    test('when GM is converted to private channel', () => {
        const state = initialState;
        state.entities.channels.channels.channel.type = Constants.GM_CHANNEL;

        const testStore = configureStore(state);
        const channel = {
            id: 'channel',
            team_id: 'team',
            type: Constants.PRIVATE_CHANNEL,
        };

        const msg = {data: {channel: JSON.stringify(channel)}};
        testStore.dispatch(handleChannelUpdatedEvent(msg));
        expect(testStore.getActions()).toEqual([{
            type: 'BATCHING_REDUCER.BATCH',
            meta: {batch: true},
            payload: [
                {
                    type: 'RECEIVED_CHANNEL',
                    data: {
                        id: 'channel',
                        team_id: 'team',
                        type: 'P',
                    },
                },
                {
                    type: 'GM_CONVERTED_TO_CHANNEL',
                    data: {
                        id: 'channel',
                        team_id: 'team',
                        type: 'P',
                    },
                },
            ],
        }]);
    });

    test('should not change URL when current channel is updated', () => {
        const testStore = configureStore(initialState);

        const channel = {
            id: 'channel',
            team_id: 'team',
        };
        const msg = {data: {channel: JSON.stringify(channel)}};

        testStore.dispatch(handleChannelUpdatedEvent(msg));

        expect(getHistory().replace).toHaveBeenCalled();
    });

    test('should not change URL when another channel is updated', () => {
        const testStore = configureStore(initialState);

        const channel = {id: 'otherchannel'};
        const msg = {data: {channel: JSON.stringify(channel)}};

        testStore.dispatch(handleChannelUpdatedEvent(msg));

        expect(getHistory().replace).not.toHaveBeenCalled();
    });
});

describe('handleCloudSubscriptionChanged', () => {
    const baseSubscription = {
        id: 'basesub',
        customer_id: '',
        product_id: '',
        add_ons: [],
        start_at: 0,
        end_at: 0,
        create_at: 0,
        seats: 0,
        trial_end_at: 0,
        is_free_trial: '',
    };

    test('when not cloud, does nothing', () => {
        const initialState = {
            entities: {
                cloud: {
                    limits: {
                        messages: {
                            history: 10000,
                        },
                        integrations: {
                            enabled: 10,
                        },
                    },
                },
                general: {
                    license: {
                        Cloud: 'false',
                    },
                },
            },
        };
        const newLimits = {
            messages: {
                history: 10001,
            },
        };

        const newSubscription = {
            ...baseSubscription,
            id: 'newsub',
        };
        const msg = {
            event: SocketEvents.CLOUD_PRODUCT_LIMITS_CHANGED,
            data: {
                limits: newLimits,
                subscription: newSubscription,
            },
        };

        const testStore = configureStore(initialState);
        testStore.dispatch(handleCloudSubscriptionChanged(msg));

        expect(testStore.getActions()).toEqual([]);
    });

    test('when on cloud, entirely replaces cloud limits in store', () => {
        const initialState = {
            entities: {
                cloud: {
                    limits: {
                        messages: {
                            history: 10000,
                        },
                        integrations: {
                            enabled: 10,
                        },
                    },
                },
                general: {
                    license: {
                        Cloud: 'true',
                    },
                },
            },
        };
        const newLimits = {
            messages: {
                history: 10001,
            },
        };
        const msg = {
            event: SocketEvents.CLOUD_PRODUCT_LIMITS_CHANGED,
            data: {
                limits: newLimits,
            },
        };

        const testStore = configureStore(initialState);
        testStore.dispatch(handleCloudSubscriptionChanged(msg));

        expect(testStore.getActions()).toContainEqual({
            type: CloudTypes.RECEIVED_CLOUD_LIMITS,
            data: newLimits,
        });
    });

    test('when on cloud, entirely replaces cloud limits in store', () => {
        const initialState = {
            entities: {
                cloud: {
                    subscription: {...baseSubscription},
                },
                general: {
                    license: {
                        Cloud: 'true',
                    },
                },
            },
        };
        const newSubscription = {
            ...baseSubscription,
            id: 'newsub',
        };

        const msg = {
            event: SocketEvents.CLOUD_PRODUCT_LIMITS_CHANGED,
            data: {
                subscription: newSubscription,
            },
        };

        const testStore = configureStore(initialState);
        testStore.dispatch(handleCloudSubscriptionChanged(msg));

        expect(testStore.getActions()).toContainEqual({
            type: CloudTypes.RECEIVED_CLOUD_SUBSCRIPTION,
            data: newSubscription,
        });
    });
});

describe('handlePluginEnabled/handlePluginDisabled', () => {
    const origLog = console.log;
    const origError = console.error;
    const origCreateElement = document.createElement;
    const origGetElementsByTagName = document.getElementsByTagName;
    const origWindowPlugins = window.plugins;

    afterEach(() => {
        console.log = origLog;
        console.error = origError;
        document.createElement = origCreateElement;
        document.getElementsByTagName = origGetElementsByTagName;
        window.plugins = origWindowPlugins;
    });

    describe('handlePluginEnabled', () => {
        const baseManifest = {
            name: 'Demo Plugin',
            description: 'This plugin demonstrates the capabilities of a Mattermost plugin.',
            version: '0.2.0',
            min_server_version: '5.12.0',
            server: {
                executables: {
                    'linux-amd64': 'server/dist/plugin-linux-amd64',
                    'darwin-amd64': 'server/dist/plugin-darwin-amd64',
                    'windows-amd64': 'server/dist/plugin-windows-amd64.exe',
                },
            },
            webapp: {
                bundle_path: 'webapp/dist/main.js',
            },
        };

        beforeEach(async () => {
            console.log = jest.fn();
            console.error = jest.fn();

            document.createElement = jest.fn();
            document.getElementsByTagName = jest.fn();
            document.getElementsByTagName.mockReturnValue([{
                appendChild: jest.fn(),
            }]);
        });

        test('when a plugin is enabled', () => {
            const manifest = {
                ...baseManifest,
                id: 'com.mattermost.demo-plugin',
            };
            const initialize = jest.fn();
            window.plugins = {
                [manifest.id]: {
                    initialize,
                },
            };

            const mockScript = {};
            document.createElement.mockReturnValue(mockScript);

            expect(mockScript.onload).toBeUndefined();
            handlePluginEnabled({data: {manifest}});

            expect(document.createElement).toHaveBeenCalledWith('script');
            expect(document.getElementsByTagName).toHaveBeenCalledTimes(1);
            expect(document.getElementsByTagName()[0].appendChild).toHaveBeenCalledTimes(1);
            expect(mockScript.onload).toBeInstanceOf(Function);

            // Pretend to be a browser, invoke onload
            mockScript.onload();
            expect(initialize).toHaveBeenCalledWith(expect.anything(), store);
            const registery = initialize.mock.calls[0][0];
            const mockComponent = 'mockRootComponent';
            registery.registerRootComponent(mockComponent);

            let dispatchArg = store.dispatch.mock.calls[0][0];
            expect(dispatchArg.type).toBe(ActionTypes.RECEIVED_WEBAPP_PLUGIN);
            expect(dispatchArg.data).toBe(manifest);

            dispatchArg = store.dispatch.mock.calls[1][0];

            expect(dispatchArg.type).toBe(ActionTypes.RECEIVED_PLUGIN_COMPONENT);
            expect(dispatchArg.name).toBe('Root');
            expect(dispatchArg.data.component).toBe(mockComponent);
            expect(dispatchArg.data.pluginId).toBe(manifest.id);

            expect(store.dispatch).toHaveBeenCalledTimes(2);

            // Assert handlePluginEnabled is idempotent
            mockScript.onload = undefined;
            handlePluginEnabled({data: {manifest}});
            expect(mockScript.onload).toBeUndefined();

            dispatchArg = store.dispatch.mock.calls[2][0];
            expect(dispatchArg.type).toBe(ActionTypes.RECEIVED_WEBAPP_PLUGIN);
            expect(dispatchArg.data).toBe(manifest);

            expect(store.dispatch).toHaveBeenCalledTimes(3);

            expect(console.error).toHaveBeenCalledTimes(0);
        });

        test('when a plugin is upgraded', () => {
            const manifest = {
                ...baseManifest,
                id: 'com.mattermost.demo-2-plugin',
            };
            const initialize = jest.fn();
            window.plugins = {
                [manifest.id]: {
                    initialize,
                },
            };

            const manifestv2 = {
                ...manifest,
                version: '0.2.1',
                webapp: {
                    bundle_path: 'webapp/dist/main2.0.js',
                },
            };

            const mockScript = {};
            document.createElement.mockReturnValue(mockScript);

            expect(mockScript.onload).toBeUndefined();
            handlePluginEnabled({data: {manifest}});

            expect(document.createElement).toHaveBeenCalledWith('script');
            expect(document.getElementsByTagName).toHaveBeenCalledTimes(1);
            expect(document.getElementsByTagName()[0].appendChild).toHaveBeenCalledTimes(1);
            expect(mockScript.onload).toBeInstanceOf(Function);

            // Pretend to be a browser, invoke onload
            mockScript.onload();
            expect(initialize).toHaveBeenCalledWith(expect.anything(), store);
            const registry = initialize.mock.calls[0][0];
            const mockComponent = 'mockRootComponent';
            registry.registerRootComponent(mockComponent);

            let dispatchArg = store.dispatch.mock.calls[0][0];
            expect(dispatchArg.type).toBe(ActionTypes.RECEIVED_WEBAPP_PLUGIN);
            expect(dispatchArg.data).toBe(manifest);

            dispatchArg = store.dispatch.mock.calls[1][0];
            expect(dispatchArg.type).toBe(ActionTypes.RECEIVED_PLUGIN_COMPONENT);
            expect(dispatchArg.name).toBe('Root');
            expect(dispatchArg.data.component).toBe(mockComponent);
            expect(dispatchArg.data.pluginId).toBe(manifest.id);

            // Upgrade plugin
            mockScript.onload = undefined;
            handlePluginEnabled({data: {manifest: manifestv2}});

            // Assert upgrade is idempotent
            handlePluginEnabled({data: {manifest: manifestv2}});

            expect(mockScript.onload).toBeInstanceOf(Function);
            expect(document.createElement).toHaveBeenCalledTimes(2);

            mockScript.onload();
            expect(initialize).toHaveBeenCalledWith(expect.anything(), store);
            expect(initialize).toHaveBeenCalledTimes(2);
            const registry2 = initialize.mock.calls[0][0];
            const mockComponent2 = 'mockRootComponent2';
            registry2.registerRootComponent(mockComponent2);

            dispatchArg = store.dispatch.mock.calls[2][0];
            expect(dispatchArg.type).toBe(ActionTypes.RECEIVED_WEBAPP_PLUGIN);
            expect(dispatchArg.data).toBe(manifestv2);

            expect(store.dispatch).toHaveBeenCalledTimes(6);
            const dispatchRemovedArg = store.dispatch.mock.calls[3][0];
            expect(typeof dispatchRemovedArg).toBe('function');
            dispatchRemovedArg(store.dispatch);

            dispatchArg = store.dispatch.mock.calls[4][0];
            expect(dispatchArg.type).toBe(ActionTypes.RECEIVED_WEBAPP_PLUGIN);
            expect(dispatchArg.data).toBe(manifestv2);

            const dispatchReceivedArg2 = store.dispatch.mock.calls[5][0];
            expect(dispatchReceivedArg2.type).toBe(ActionTypes.RECEIVED_PLUGIN_COMPONENT);
            expect(dispatchReceivedArg2.name).toBe('Root');
            expect(dispatchReceivedArg2.data.component).toBe(mockComponent2);
            expect(dispatchReceivedArg2.data.pluginId).toBe(manifest.id);

            expect(store.dispatch).toHaveBeenCalledTimes(8);
            const dispatchReceivedArg4 = store.dispatch.mock.calls[7][0];

            expect(dispatchReceivedArg4.type).toBe(ActionTypes.REMOVED_WEBAPP_PLUGIN);
            expect(dispatchReceivedArg4.data).toBe(manifestv2);

            expect(console.error).toHaveBeenCalledTimes(0);
        });
    });

    describe('handlePluginDisabled', () => {
        const baseManifest = {
            name: 'Demo Plugin',
            description: 'This plugin demonstrates the capabilities of a Mattermost plugin.',
            version: '0.2.0',
            min_server_version: '5.12.0',
            server: {
                executables: {
                    'linux-amd64': 'server/dist/plugin-linux-amd64',
                    'darwin-amd64': 'server/dist/plugin-darwin-amd64',
                    'windows-amd64': 'server/dist/plugin-windows-amd64.exe',
                },
            },
            webapp: {
                bundle_path: 'webapp/dist/main.js',
            },
        };

        beforeEach(async () => {
            console.log = jest.fn();
            console.error = jest.fn();

            document.createElement = jest.fn();
            document.getElementsByTagName = jest.fn();
            document.getElementsByTagName.mockReturnValue([{
                appendChild: jest.fn(),
            }]);
        });

        test('when a plugin is disabled', () => {
            const manifest = {
                ...baseManifest,
                id: 'com.mattermost.demo-3-plugin',
            };
            const initialize = jest.fn();
            window.plugins = {
                [manifest.id]: {
                    initialize,
                },
            };

            const mockScript = {};
            document.createElement.mockReturnValue(mockScript);

            expect(mockScript.onload).toBeUndefined();

            // Enable plugin
            handlePluginEnabled({data: {manifest}});

            expect(document.createElement).toHaveBeenCalledWith('script');
            expect(document.createElement).toHaveBeenCalledTimes(1);

            // Disable plugin
            handlePluginDisabled({data: {manifest}});

            // Assert handlePluginDisabled is idempotent
            handlePluginDisabled({data: {manifest}});

            expect(store.dispatch).toHaveBeenCalledTimes(3);

            const dispatchArg = store.dispatch.mock.calls[0][0];
            expect(dispatchArg.type).toBe(ActionTypes.RECEIVED_WEBAPP_PLUGIN);
            expect(dispatchArg.data).toBe(manifest);

            const dispatchRemovedArg = store.dispatch.mock.calls[1][0];

            expect(typeof dispatchRemovedArg).toBe('function');
            dispatchRemovedArg(store.dispatch);

            expect(store.dispatch).toHaveBeenCalledTimes(5);
            const dispatchReceivedArg3 = store.dispatch.mock.calls[4][0];
            expect(dispatchReceivedArg3.type).toBe(ActionTypes.REMOVED_WEBAPP_PLUGIN);
            expect(dispatchReceivedArg3.data).toBe(manifest);

            expect(console.error).toHaveBeenCalledTimes(0);
        });
    });
});

describe('handleAppsPluginEnabled', () => {
    test('plugin enabled action is dispatched', async () => {
        const enableAction = handleAppsPluginEnabled();
        expect(enableAction).toEqual({type: 'APPS_PLUGIN_ENABLED'});
    });
});

describe('handleAppsPluginDisabled', () => {
    test('plugin disabled action is dispatched', async () => {
        const disableAction = handleAppsPluginDisabled();
        expect(disableAction).toEqual({type: 'APPS_PLUGIN_DISABLED'});
    });
});

describe('handleLeaveTeam', () => {
    test('when a user leave a team', () => {
        const msg = {data: {team_id: 'team', user_id: 'member1'}};

        handleLeaveTeamEvent(msg);

        const expectedAction = {
            meta: {
                batch: true,
            },
            payload: [
                {
                    data: {id: 'team', user_id: 'member1'},
                    type: 'RECEIVED_PROFILE_NOT_IN_TEAM',
                },
                {
                    data: {team_id: 'team', user_id: 'member1'},
                    type: 'REMOVE_MEMBER_FROM_TEAM',
                },
                {
                    data: {id: 'channel1', user_id: 'member1'},
                    type: 'REMOVE_MEMBER_FROM_CHANNEL',
                },
                {
                    data: {id: 'channel2', user_id: 'member1'},
                    type: 'REMOVE_MEMBER_FROM_CHANNEL',
                },
            ],
            type: 'BATCHING_REDUCER.BATCH',
        };
        expect(store.dispatch).toHaveBeenCalledWith(expectedAction);
    });
});<|MERGE_RESOLUTION|>--- conflicted
+++ resolved
@@ -511,11 +511,7 @@
         testStore.dispatch(handleNewPostEvent(msg));
 
         expect(testStore.getActions()).toContainEqual({
-<<<<<<< HEAD
-            type: UserTypes.RECEIVED_STATUS,
-=======
             type: UserTypes.RECEIVED_STATUSES,
->>>>>>> 4ee9c0df
             data: [{[post.user_id]: UserStatuses.ONLINE}],
         });
     });

// Copyright (c) 2015-present Mattermost, Inc. All Rights Reserved.
// See LICENSE.txt for license information.

import type {ChannelBookmark, ChannelBookmarkCreate, ChannelBookmarkPatch} from '@mattermost/types/channel_bookmarks';

import * as Actions from 'mattermost-redux/actions/channel_bookmarks';
import type {ActionFuncAsync} from 'mattermost-redux/types/actions';

import {getConnectionId} from 'selectors/general';

import type {GlobalState} from 'types/store';

export function deleteBookmark(channelId: string, id: string): ActionFuncAsync<boolean, GlobalState> {
    return (dispatch, getState) => {
        const state = getState();
        const connectionId = getConnectionId(state);
        return dispatch(Actions.deleteBookmark(channelId, id, connectionId));
    };
}

export function createBookmark(channelId: string, bookmark: ChannelBookmarkCreate): ActionFuncAsync<boolean, GlobalState> {
    return (dispatch, getState) => {
        const state = getState();
        const connectionId = getConnectionId(state);
        return dispatch(Actions.createBookmark(channelId, bookmark, connectionId));
    };
}

export function editBookmark(channelId: string, id: string, patch: ChannelBookmarkPatch): ActionFuncAsync<boolean, GlobalState> {
    return async (dispatch, getState) => {
        const state = getState();
        const connectionId = getConnectionId(state);
        return dispatch(Actions.editBookmark(channelId, id, patch, connectionId));
    };
}

<<<<<<< HEAD
export function reorderBookmark(channelId: string, id: string, newOrder: number) {
    return async (dispatch: DispatchFunc, getState: GetStateFunc) => {
        const state = getState() as GlobalState;
        const connectionId = getConnectionId(state);
        return dispatch(ChannelBookmarkActions.reorderBookmark(channelId, id, newOrder, connectionId));
    };
}

export function fetchChannelBookmarks(channelId: string) {
    return ChannelBookmarkActions.fetchChannelBookmarks(channelId);
=======
export function reorderBookmark(channelId: string, id: string, newOrder: number): ActionFuncAsync<boolean, GlobalState> {
    return (dispatch, getState) => {
        const state = getState();
        const connectionId = getConnectionId(state);
        return dispatch(Actions.reorderBookmark(channelId, id, newOrder, connectionId));
    };
}

export function fetchChannelBookmarks(channelId: string): ActionFuncAsync<ChannelBookmark[], GlobalState> {
    return Actions.fetchChannelBookmarks(channelId);
>>>>>>> b6f83c84
}<|MERGE_RESOLUTION|>--- conflicted
+++ resolved
@@ -34,18 +34,6 @@
     };
 }
 
-<<<<<<< HEAD
-export function reorderBookmark(channelId: string, id: string, newOrder: number) {
-    return async (dispatch: DispatchFunc, getState: GetStateFunc) => {
-        const state = getState() as GlobalState;
-        const connectionId = getConnectionId(state);
-        return dispatch(ChannelBookmarkActions.reorderBookmark(channelId, id, newOrder, connectionId));
-    };
-}
-
-export function fetchChannelBookmarks(channelId: string) {
-    return ChannelBookmarkActions.fetchChannelBookmarks(channelId);
-=======
 export function reorderBookmark(channelId: string, id: string, newOrder: number): ActionFuncAsync<boolean, GlobalState> {
     return (dispatch, getState) => {
         const state = getState();
@@ -56,5 +44,4 @@
 
 export function fetchChannelBookmarks(channelId: string): ActionFuncAsync<ChannelBookmark[], GlobalState> {
     return Actions.fetchChannelBookmarks(channelId);
->>>>>>> b6f83c84
 }
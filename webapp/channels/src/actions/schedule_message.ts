--- conflicted
+++ resolved
@@ -33,29 +33,16 @@
     };
 }
 
-<<<<<<< HEAD
-export default function fetchTeamScheduledPosts(teamId: string): ActionFuncAsync<{data?: ScheduledPost[]; error?: string}, GlobalState> {
-=======
 export default function fetchTeamScheduledPosts(teamId: string, includeDirectChannels: boolean): ActionFuncAsync<{data?: {[key: string]: ScheduledPost[]}; error?: string}, GlobalState> {
->>>>>>> bbac7b64
     return async (dispatch, getState) => {
         let scheduledPosts;
 
         try {
-<<<<<<< HEAD
-            scheduledPosts = await Client4.getScheduledPosts(teamId);
-            dispatch({
-                type: ActionTypes.SCHEDULED_POSTS_RECEIVED,
-                data: {
-                    scheduledPosts: scheduledPosts.data,
-                    teamId,
-=======
             scheduledPosts = await Client4.getScheduledPosts(teamId, includeDirectChannels);
             dispatch({
                 type: ActionTypes.SCHEDULED_POSTS_RECEIVED,
                 data: {
                     scheduledPostsByTeamId: scheduledPosts.data,
->>>>>>> bbac7b64
                 },
             });
         } catch (error) {

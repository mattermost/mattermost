// Copyright (c) 2015-present Mattermost, Inc. All Rights Reserved.
// See LICENSE.txt for license information.

import moment from 'moment-timezone';

import type {ActivityEntry, Post} from '@mattermost/types/posts';
import type {GlobalState} from '@mattermost/types/store';
import type {UserProfile} from '@mattermost/types/users';
import {isStringArray, isArrayOf} from '@mattermost/types/utilities';

import {Posts} from 'mattermost-redux/constants';
import {createSelector} from 'mattermost-redux/selectors/create_selector';
import {makeGetPostsForIds} from 'mattermost-redux/selectors/entities/posts';
import type {UserActivityPost} from 'mattermost-redux/selectors/entities/posts';
import {shouldShowJoinLeaveMessages} from 'mattermost-redux/selectors/entities/preferences';
import {getCurrentUser} from 'mattermost-redux/selectors/entities/users';
import {createIdsSelector, memoizeResult} from 'mattermost-redux/utils/helpers';
import {isUserActivityPost, shouldFilterJoinLeavePost, isFromWebhook, ensureString} from 'mattermost-redux/utils/post_utils';
import {getUserCurrentTimezone} from 'mattermost-redux/utils/timezone_utils';

export const COMBINED_USER_ACTIVITY = 'user-activity-';
export const CREATE_COMMENT = 'create-comment';
export const DATE_LINE = 'date-';
export const START_OF_NEW_MESSAGES = 'start-of-new-messages-';
export const MAX_COMBINED_SYSTEM_POSTS = 100;

const PAGE_POST_TYPES = [Posts.POST_TYPES.PAGE, Posts.POST_TYPES.PAGE_COMMENT];

interface PostFilterOptions {
    postIds: string[];
    lastViewedAt: number;
    indicateNewMessages?: boolean;
}

export function makePreparePostIdsForPostList() {
    const filterPostsAndAddSeparators = makeFilterPostsAndAddSeparators();
    const combineUserActivityPosts = makeCombineUserActivityPosts();
    return (state: GlobalState, options: PostFilterOptions) => {
        let postIds = filterPostsAndAddSeparators(state, options);
        postIds = combineUserActivityPosts(state, postIds);
        return postIds;
    };
}

// Returns a selector that, given the state and an object containing an array of postIds and an optional
// timestamp of when the channel was last read, returns a memoized array of postIds interspersed with
// day indicators and an optional new message indicator.
export function makeFilterPostsAndAddSeparators() {
    const getPostsForIds = makeGetPostsForIds();

    return createIdsSelector(
        'makeFilterPostsAndAddSeparators',
        (state: GlobalState, {postIds}: PostFilterOptions) => getPostsForIds(state, postIds),
        (state: GlobalState, {lastViewedAt}: PostFilterOptions) => lastViewedAt,
        (state: GlobalState, {indicateNewMessages}: PostFilterOptions) => indicateNewMessages,
        () => '', // This previously returned state.entities.posts.selectedPostId which stopped being set at some point
        getCurrentUser,
        shouldShowJoinLeaveMessages,
        (posts, lastViewedAt, indicateNewMessages, selectedPostId, currentUser, showJoinLeave) => {
            if (posts.length === 0 || !currentUser) {
                return [];
            }

            const out: string[] = [];
            let lastDate;
            let addedNewMessagesIndicator = false;

            // Iterating through the posts from oldest to newest
            for (let i = posts.length - 1; i >= 0; i--) {
                const post = posts[i];

                if (
                    !post ||
                    (post.type === Posts.POST_TYPES.EPHEMERAL_ADD_TO_CHANNEL && !selectedPostId)
                ) {
                    continue;
                }

                // Filter out join/leave messages if necessary
                if (shouldFilterJoinLeavePost(post, showJoinLeave, currentUser.username)) {
                    continue;
                }

<<<<<<< HEAD
                // Filter out page posts from channel timelines
                if (PAGE_POST_TYPES.includes(post.type)) {
                    continue;
=======
                // Filter out expired burn-on-read posts
                // Note: BoR posts should display regardless of feature flag being enabled/disabled
                // The feature flag only controls creation of NEW BoR messages, not display of existing ones
                if (post.type === Posts.POST_TYPES.BURN_ON_READ) {
                    // Skip if already expired and deleted
                    const expireAt = post.metadata?.expire_at;
                    if (expireAt && typeof expireAt === 'number' && expireAt <= Date.now()) {
                        continue;
                    }
>>>>>>> 959022f9
                }

                lastDate = pushPostDateIfNeeded(post, currentUser, out, lastDate);

                if (
                    lastViewedAt &&
                    post.create_at > lastViewedAt &&
                    (post.user_id !== currentUser.id || isFromWebhook(post)) &&
                    !addedNewMessagesIndicator &&
                    indicateNewMessages
                ) {
                    out.push(START_OF_NEW_MESSAGES + lastViewedAt);
                    addedNewMessagesIndicator = true;
                }

                out.push(post.id);
            }

            // Flip it back to newest to oldest
            return out.reverse();
        },
    );
}

function pushPostDateIfNeeded(post: Post, currentUser: UserProfile, out: Array<Post|string>, lastDate?: Date) {
    // Push on a date header if the last post was on a different day than the current one
    const postDate = new Date(post.create_at);
    const currentOffset = postDate.getTimezoneOffset() * 60 * 1000;
    const timezone = getUserCurrentTimezone(currentUser.timezone);
    if (timezone) {
        const zone = moment.tz.zone(timezone);
        if (zone) {
            const timezoneOffset = zone.utcOffset(postDate.getTime()) * 60 * 1000;
            postDate.setTime(postDate.getTime() + (currentOffset - timezoneOffset));
        }
    }

    if (!lastDate || lastDate.toDateString() !== postDate.toDateString()) {
        out.push(DATE_LINE + postDate.getTime());

        return postDate;
    }

    return lastDate;
}

export function makeAddDateSeparatorsForSearchResults() {
    return createIdsSelector(
        'makeAddDateSeparatorsForSearchResults',
        (state: GlobalState, posts: Post[]) => posts,
        getCurrentUser,
        (posts, currentUser) => {
            if (posts.length === 0 || !currentUser) {
                return [];
            }

            const out: Array<Post|string> = [];
            let lastDate;

            for (const post of posts) {
                lastDate = pushPostDateIfNeeded(post, currentUser, out, lastDate);

                out.push(post);
            }

            return out;
        },
    );
}

export function makeCombineUserActivityPosts() {
    const getPostsForIds = makeGetPostsForIds();

    return createIdsSelector(
        'makeCombineUserActivityPosts',
        (state: GlobalState, postIds: string[]) => postIds,
        (state: GlobalState, postIds: string[]) => getPostsForIds(state, postIds),
        (postIds, posts) => {
            let lastPostIsUserActivity = false;
            let combinedCount = 0;
            const out: string[] = [];
            let changed = false;

            for (let i = 0; i < postIds.length; i++) {
                const postId = postIds[i];

                if (isStartOfNewMessages(postId) || isDateLine(postId) || isCreateComment(postId)) {
                    // Not a post, so it won't be combined
                    out.push(postId);

                    lastPostIsUserActivity = false;
                    combinedCount = 0;

                    continue;
                }

                const post = posts[i];
                const postIsUserActivity = isUserActivityPost(post.type);

                if (postIsUserActivity && lastPostIsUserActivity && combinedCount < MAX_COMBINED_SYSTEM_POSTS) {
                    // Add the ID to the previous combined post
                    out[out.length - 1] += '_' + postId;

                    combinedCount += 1;

                    changed = true;
                } else if (postIsUserActivity) {
                    // Start a new combined post, even if the "combined" post is only a single post
                    out.push(COMBINED_USER_ACTIVITY + postId);

                    combinedCount = 1;

                    changed = true;
                } else {
                    out.push(postId);

                    combinedCount = 0;
                }

                lastPostIsUserActivity = postIsUserActivity;
            }

            if (!changed) {
                // Nothing was combined, so return the original array
                return postIds;
            }

            return out;
        },
    );
}

export function isStartOfNewMessages(item: string) {
    return item.startsWith(START_OF_NEW_MESSAGES);
}

export function getTimestampForStartOfNewMessages(item: string) {
    return parseInt(item.substring(START_OF_NEW_MESSAGES.length), 10);
}

export function getNewMessagesIndex(postListIds: string[]): number {
    return postListIds.findIndex(isStartOfNewMessages);
}

export function isCreateComment(item: string) {
    return item === CREATE_COMMENT;
}

export function isDateLine(item: string) {
    return item.startsWith(DATE_LINE);
}

export function getDateForDateLine(item: string) {
    return parseInt(item.substring(DATE_LINE.length), 10);
}

export function isCombinedUserActivityPost(item: string) {
    return (/^user-activity-(?:[^_]+_)*[^_]+$/).test(item);
}

export function getPostIdsForCombinedUserActivityPost(item: string) {
    return item.substring(COMBINED_USER_ACTIVITY.length).split('_');
}

export function getFirstPostId(items: string[]) {
    for (let i = 0; i < items.length; i++) {
        const item = items[i];

        if (isStartOfNewMessages(item) || isDateLine(item) || isCreateComment(item)) {
            // This is not a post at all
            continue;
        }

        if (isCombinedUserActivityPost(item)) {
            // This is a combined post, so find the first post ID from it
            const combinedIds = getPostIdsForCombinedUserActivityPost(item);

            return combinedIds[0];
        }

        // This is a post ID
        return item;
    }

    return '';
}

export function getLastPostId(items: string[]) {
    for (let i = items.length - 1; i >= 0; i--) {
        const item = items[i];

        if (isStartOfNewMessages(item) || isDateLine(item) || isCreateComment(item)) {
            // This is not a post at all
            continue;
        }

        if (isCombinedUserActivityPost(item)) {
            // This is a combined post, so find the first post ID from it
            const combinedIds = getPostIdsForCombinedUserActivityPost(item);

            return combinedIds[combinedIds.length - 1];
        }

        // This is a post ID
        return item;
    }

    return '';
}

export function getLastPostIndex(postIds: string[]) {
    let index = 0;
    for (let i = postIds.length - 1; i > 0; i--) {
        const item = postIds[i];
        if (!isStartOfNewMessages(item) && !isDateLine(item) && !isCreateComment(item)) {
            index = i;
            break;
        }
    }

    return index;
}

export function makeGenerateCombinedPost(): (state: GlobalState, combinedId: string) => UserActivityPost {
    const getPostsForIds = makeGetPostsForIds();
    const getPostIds = memoizeResult(getPostIdsForCombinedUserActivityPost);

    return createSelector(
        'makeGenerateCombinedPost',
        (state: GlobalState, combinedId: string) => combinedId,
        (state: GlobalState, combinedId: string) => getPostsForIds(state, getPostIds(combinedId)),
        (combinedId, posts) => {
            // All posts should be in the same channel
            const channelId = posts[0].channel_id;

            // Assume that the last post is the oldest one
            const createAt = posts[posts.length - 1].create_at;
            const messages = posts.map((post) => post.message);

            return {
                id: combinedId,
                create_at: createAt,
                update_at: 0,
                edit_at: 0,
                delete_at: 0,
                is_pinned: false,
                user_id: '',
                channel_id: channelId,
                root_id: '',
                parent_id: '',
                original_id: '',
                message: messages.join('\n'),
                type: Posts.POST_TYPES.COMBINED_USER_ACTIVITY,
                props: {
                    messages,
                    user_activity: combineUserActivitySystemPost(posts),
                },
                hashtags: '',
                pending_post_id: '',
                reply_count: 0,
                metadata: {
                    embeds: [],
                    emojis: [],
                    files: [],
                    images: {},
                    reactions: [],
                },
                system_post_ids: posts.map((post) => post.id),
                user_activity_posts: posts,
            };
        },
    );
}

export function extractUserActivityData(userActivities: ActivityEntry[]) {
    const messageData: MessageData[] = [];
    const allUserIds: string[] = [];
    const allUsernames: string[] = [];
    userActivities.forEach((activity) => {
        if (isUsersRelatedPost(activity.postType)) {
            const {postType, actorId, userIds, usernames} = activity;
            if (usernames && userIds) {
                messageData.push({postType, userIds: [...userIds], actorId: actorId[0]});
                if (userIds.length > 0) {
                    allUserIds.push(...userIds.filter((userId) => userId));
                }
                if (usernames.length > 0) {
                    allUsernames.push(...usernames.filter((username) => username));
                }
                allUserIds.push(actorId[0]);
            }
        } else {
            const {postType, actorId} = activity;
            const userIds = actorId;
            messageData.push({postType, userIds});
            allUserIds.push(...userIds);
        }
    });
    function reduceUsers(acc: string[], curr: string) {
        if (!acc.includes(curr)) {
            acc.push(curr);
        }
        return acc;
    }

    return {
        allUserIds: allUserIds.reduce(reduceUsers, []),
        allUsernames: allUsernames.reduce(reduceUsers, []),
        messageData,
    };
}
function isUsersRelatedPost(postType: string) {
    return (
        postType === Posts.POST_TYPES.ADD_TO_TEAM ||
        postType === Posts.POST_TYPES.ADD_TO_CHANNEL ||
        postType === Posts.POST_TYPES.REMOVE_FROM_CHANNEL
    );
}
function mergeLastSimilarPosts(userActivities: ActivityEntry[]) {
    const prevPost = userActivities[userActivities.length - 1];
    const prePrevPost = userActivities[userActivities.length - 2];
    const prevPostType = prevPost && prevPost.postType;
    const prePrevPostType = prePrevPost && prePrevPost.postType;

    if (prevPostType === prePrevPostType) {
        userActivities.pop();
        prePrevPost.actorId.push(...prevPost.actorId);
    }
}
function isSameActorsInUserActivities(prevActivity: ActivityEntry, curActivity: ActivityEntry) {
    const prevPostActorsSet = new Set(prevActivity.actorId);
    const currentPostActorsSet = new Set(curActivity.actorId);

    if (prevPostActorsSet.size !== currentPostActorsSet.size) {
        return false;
    }
    let hasAllActors = true;

    currentPostActorsSet.forEach((actor) => {
        if (!prevPostActorsSet.has(actor)) {
            hasAllActors = false;
        }
    });
    return hasAllActors;
}
export function combineUserActivitySystemPost(systemPosts: Post[] = []): UserActivityProp | undefined {
    if (systemPosts.length === 0) {
        return undefined;
    }
    const userActivities: ActivityEntry[] = [];
    systemPosts.reverse().forEach((post: Post) => {
        const postType = post.type;
        const actorId = post.user_id;

        // When combining removed posts, the actorId does not need to be the same for each post.
        // All removed posts will be combined regardless of their respective actorIds.
        const isRemovedPost = post.type === Posts.POST_TYPES.REMOVE_FROM_CHANNEL;
        const addedUserId = ensureString(post.props?.addedUserId);
        const removedUserId = ensureString(post.props?.removedUserId);
        const addedUsername = ensureString(post.props?.addedUsername);
        const removedUsername = ensureString(post.props?.removedUsername);
        const userId = isUsersRelatedPost(postType) ? addedUserId || removedUserId : '';
        const username = isUsersRelatedPost(postType) ? addedUsername || removedUsername : '';
        const prevPost = userActivities[userActivities.length - 1];
        const isSamePostType = prevPost && prevPost.postType === post.type;
        const isSameActor = prevPost && prevPost.actorId[0] === post.user_id;
        const isJoinedPrevPost = prevPost && prevPost.postType === Posts.POST_TYPES.JOIN_CHANNEL;
        const isLeftCurrentPost = post.type === Posts.POST_TYPES.LEAVE_CHANNEL;
        const prePrevPost = userActivities[userActivities.length - 2];
        const isJoinedPrePrevPost = prePrevPost && prePrevPost.postType === Posts.POST_TYPES.JOIN_CHANNEL;
        const isLeftPrevPost = prevPost && prevPost.postType === Posts.POST_TYPES.LEAVE_CHANNEL;

        if (prevPost && isSamePostType && (isSameActor || isRemovedPost)) {
            prevPost.userIds.push(userId);
            prevPost.usernames.push(username);
        } else if (isSamePostType && !isSameActor && !isUsersRelatedPost(postType)) {
            prevPost.actorId.push(actorId);
            const isSameActors = (prePrevPost && isSameActorsInUserActivities(prePrevPost, prevPost));
            if (isJoinedPrePrevPost && isLeftPrevPost && isSameActors) {
                userActivities.pop();
                prePrevPost.postType = Posts.POST_TYPES.JOIN_LEAVE_CHANNEL;
                mergeLastSimilarPosts(userActivities);
            }
        } else if (isJoinedPrevPost && isLeftCurrentPost && prevPost.actorId.length === 1 && isSameActor) {
            prevPost.postType = Posts.POST_TYPES.JOIN_LEAVE_CHANNEL;
            mergeLastSimilarPosts(userActivities);
        } else {
            userActivities.push({
                actorId: [actorId],
                userIds: [userId],
                usernames: [username],
                postType,
            });
        }
    });

    return extractUserActivityData(userActivities);
}

export type MessageData = {
    actorId?: string;
    postType: string;
    userIds: string[];
}

function isMessageData(v: unknown): v is MessageData {
    if (typeof v !== 'object' || !v) {
        return false;
    }

    if ('actorId' in v && typeof v.actorId !== 'string') {
        return false;
    }

    if (!('postType' in v) || typeof v.postType !== 'string') {
        return false;
    }

    if (!('userIds' in v) || !isStringArray(v.userIds)) {
        return false;
    }

    return true;
}

type UserActivityProp = {
    allUserIds: string[];
    allUsernames: string[];
    messageData: MessageData[];
}

export function isUserActivityProp(v: unknown): v is UserActivityProp {
    if (typeof v !== 'object' || !v) {
        return false;
    }

    if (!('allUserIds' in v) || !isStringArray(v.allUserIds)) {
        return false;
    }

    if (!('allUsernames' in v) || !isStringArray(v.allUsernames)) {
        return false;
    }

    if (!('messageData' in v) || !isArrayOf(v.messageData, isMessageData)) {
        return false;
    }

    return true;
}<|MERGE_RESOLUTION|>--- conflicted
+++ resolved
@@ -81,11 +81,11 @@
                     continue;
                 }
 
-<<<<<<< HEAD
                 // Filter out page posts from channel timelines
                 if (PAGE_POST_TYPES.includes(post.type)) {
                     continue;
-=======
+                }
+
                 // Filter out expired burn-on-read posts
                 // Note: BoR posts should display regardless of feature flag being enabled/disabled
                 // The feature flag only controls creation of NEW BoR messages, not display of existing ones
@@ -95,7 +95,6 @@
                     if (expireAt && typeof expireAt === 'number' && expireAt <= Date.now()) {
                         continue;
                     }
->>>>>>> 959022f9
                 }
 
                 lastDate = pushPostDateIfNeeded(post, currentUser, out, lastDate);

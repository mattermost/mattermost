--- conflicted
+++ resolved
@@ -33,11 +33,8 @@
     ADD_BOT_TEAMS_CHANNELS: 'add_bot_teams_channels' as PostType,
     SYSTEM_WARN_METRIC_STATUS: 'warn_metric_status' as PostType,
     REMINDER: 'reminder' as PostType,
-<<<<<<< HEAD
     WRANGLER: 'system_wrangler' as PostType,
-=======
     GM_CONVERTED_TO_CHANNEL: 'system_gm_to_channel' as PostType,
->>>>>>> 5e94af13
 };
 
 export default {

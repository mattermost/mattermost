--- conflicted
+++ resolved
@@ -48,28 +48,6 @@
     }
 }
 
-<<<<<<< HEAD
-=======
-function warnMetricsStatus(state: any = {}, action: AnyAction) {
-    switch (action.type) {
-    case GeneralTypes.WARN_METRIC_STATUS_RECEIVED: {
-        const nextState = {...state};
-        nextState[action.data.id] = action.data;
-        return nextState;
-    }
-    case GeneralTypes.WARN_METRIC_STATUS_REMOVED: {
-        const nextState = {...state};
-        const newParams = Object.assign({}, nextState[action.data.id]);
-        newParams.acked = true;
-        nextState[action.data.id] = newParams;
-        return nextState;
-    }
-    default:
-        return state;
-    }
-}
-
->>>>>>> 8c045b72
 function firstAdminVisitMarketplaceStatus(state = false, action: AnyAction) {
     switch (action.type) {
     case GeneralTypes.FIRST_ADMIN_VISIT_MARKETPLACE_STATUS_RECEIVED:

--- conflicted
+++ resolved
@@ -1,18 +1,6 @@
 // Copyright (c) 2015-present Mattermost, Inc. All Rights Reserved.
 // See LICENSE.txt for license information.
 
-<<<<<<< HEAD
-import {TopThread} from '@mattermost/types/insights';
-=======
-import {ChannelTypes, GeneralTypes, PostTypes, UserTypes, ThreadTypes, CloudTypes} from 'mattermost-redux/action_types';
-
-import {comparePosts, isPermalink, shouldUpdatePost} from 'mattermost-redux/utils/post_utils';
-import {Posts} from 'mattermost-redux/constants';
-import {PostTypes as PostConstant} from 'mattermost-redux/constants/posts';
-
-import {GenericAction} from 'mattermost-redux/types/actions';
-
->>>>>>> 122dbaf3
 import {
     OpenGraphMetadata,
     Post,
@@ -31,15 +19,12 @@
     RelationOneToMany,
 } from '@mattermost/types/utilities';
 
-<<<<<<< HEAD
-import {ChannelTypes, GeneralTypes, PostTypes, UserTypes, ThreadTypes, InsightTypes, CloudTypes} from 'mattermost-redux/action_types';
+import {ChannelTypes, GeneralTypes, PostTypes, UserTypes, ThreadTypes, CloudTypes} from 'mattermost-redux/action_types';
 import {Posts} from 'mattermost-redux/constants';
 import {PostTypes as PostConstant} from 'mattermost-redux/constants/posts';
 import {GenericAction} from 'mattermost-redux/types/actions';
 import {comparePosts, isPermalink, shouldUpdatePost} from 'mattermost-redux/utils/post_utils';
 
-=======
->>>>>>> 122dbaf3
 export function removeUnneededMetadata(post: Post) {
     if (!post.metadata) {
         return post;

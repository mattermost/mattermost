--- conflicted
+++ resolved
@@ -225,12 +225,8 @@
     switch (action.type) {
     case SearchTypes.RECEIVED_SEARCH_TERM: {
         const nextState = {...state};
-<<<<<<< HEAD
-        const {teamId, params, isEnd, isFilesEnd, isOmniSearchAtEnd} = action.data;
-=======
-        const {params, isEnd, isFilesEnd} = action.data;
+        const {params, isEnd, isFilesEnd, isOmniSearchAtEnd} = action.data;
         const teamId = action.data.teamId || 'ALL_TEAMS';
->>>>>>> ae9e6174
         return {
             ...nextState,
             [teamId]: {

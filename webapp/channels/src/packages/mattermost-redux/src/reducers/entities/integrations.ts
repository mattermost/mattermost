// Copyright (c) 2015-present Mattermost, Inc. All Rights Reserved.
// See LICENSE.txt for license information.

import {combineReducers} from 'redux';

import type {Command, IncomingWebhook, OutgoingWebhook, OAuthApp, OutgoingOAuthConnection} from '@mattermost/types/integrations';
import type {IDMappedObjects} from '@mattermost/types/utilities';

import type {MMReduxAction} from 'mattermost-redux/action_types';
import {IntegrationTypes, UserTypes, ChannelTypes} from 'mattermost-redux/action_types';

function incomingHooks(state: IDMappedObjects<IncomingWebhook> = {}, action: MMReduxAction) {
    switch (action.type) {
    case IntegrationTypes.RECEIVED_INCOMING_HOOK: {
        const nextState = {...state};
        nextState[action.data.id] = action.data;
        return nextState;
    }
    case IntegrationTypes.RECEIVED_INCOMING_HOOKS: {
        const nextState = {...state};
        for (const hook of action.data) {
            nextState[hook.id] = hook;
        }
        return nextState;
    }
    case IntegrationTypes.DELETED_INCOMING_HOOK: {
        const nextState = {...state};
        Reflect.deleteProperty(nextState, action.data.id);
        return nextState;
    }
    case ChannelTypes.RECEIVED_CHANNEL_DELETED: {
        const nextState = {...state};
        let deleted = false;
        Object.keys(nextState).forEach((id) => {
            if (nextState[id].channel_id === action.data.id) {
                deleted = true;
                Reflect.deleteProperty(nextState, id);
            }
        });

        if (deleted) {
            return nextState;
        }

        return state;
    }
    case UserTypes.LOGOUT_SUCCESS:
        return {};

    default:
        return state;
    }
}

function incomingHooksTotalCount(state: number = 0, action: MMReduxAction) {
    switch (action.type) {
    case IntegrationTypes.RECEIVED_INCOMING_HOOKS_TOTAL_COUNT: {
        return action.data;
    }
    case IntegrationTypes.DELETED_INCOMING_HOOK: {
        return Math.max(state - 1, 0);
    }
    default:
        return state;
    }
}

function outgoingHooks(state: IDMappedObjects<OutgoingWebhook> = {}, action: MMReduxAction) {
    switch (action.type) {
    case IntegrationTypes.RECEIVED_OUTGOING_HOOK: {
        const nextState = {...state};
        nextState[action.data.id] = action.data;
        return nextState;
    }
    case IntegrationTypes.RECEIVED_OUTGOING_HOOKS: {
        const nextState = {...state};
        for (const hook of action.data) {
            nextState[hook.id] = hook;
        }
        return nextState;
    }
    case IntegrationTypes.DELETED_OUTGOING_HOOK: {
        const nextState = {...state};
        Reflect.deleteProperty(nextState, action.data.id);
        return nextState;
    }
    case ChannelTypes.RECEIVED_CHANNEL_DELETED: {
        const nextState = {...state};
        let deleted = false;
        Object.keys(nextState).forEach((id) => {
            if (nextState[id].channel_id === action.data.id) {
                deleted = true;
                Reflect.deleteProperty(nextState, id);
            }
        });

        if (deleted) {
            return nextState;
        }

        return state;
    }
    case UserTypes.LOGOUT_SUCCESS:
        return {};

    default:
        return state;
    }
}

function commands(state: IDMappedObjects<Command> = {}, action: MMReduxAction) {
    switch (action.type) {
    case IntegrationTypes.RECEIVED_COMMANDS:
    case IntegrationTypes.RECEIVED_CUSTOM_TEAM_COMMANDS: {
        const nextState = {...state};
        for (const command of action.data) {
            if (command.id) {
                const id = command.id;
                nextState[id] = command;
            }
        }

        return nextState;
    }
    case IntegrationTypes.RECEIVED_COMMAND:
        if (action.data.id) {
            return {
                ...state,
                [action.data.id]: action.data,
            };
        }

        return state;
    case IntegrationTypes.RECEIVED_COMMAND_TOKEN: {
        const {id, token} = action.data;
        return {
            ...state,
            [id]: {
                ...state[id],
                token,
            },
        };
    }
    case IntegrationTypes.DELETED_COMMAND: {
        const nextState = {...state};
        Reflect.deleteProperty(nextState, action.data.id);
        return nextState;
    }
    case UserTypes.LOGOUT_SUCCESS:
        return {};

    default:
        return state;
    }
}

function systemCommands(state: IDMappedObjects<Command> = {}, action: MMReduxAction) {
    switch (action.type) {
    case IntegrationTypes.RECEIVED_COMMANDS: {
        const nextCommands: Record<string, Command> = {};
        for (const command of action.data) {
            if (!command.id) {
                nextCommands[command.trigger] = command;
            }
        }
        return nextCommands;
    }
    case IntegrationTypes.RECEIVED_COMMAND:
        if (!action.data.id) {
            return {
                ...state,
                [action.data.trigger]: action.data,
            };
        }

        return state;
    case UserTypes.LOGOUT_SUCCESS:
        return {};

    default:
        return state;
    }
}

function oauthApps(state: IDMappedObjects<OAuthApp> = {}, action: MMReduxAction) {
    switch (action.type) {
    case IntegrationTypes.RECEIVED_OAUTH_APPS: {
        const nextState = {...state};
        for (const app of action.data) {
            nextState[app.id] = app;
        }
        return nextState;
    }
    case IntegrationTypes.RECEIVED_OAUTH_APP:
        return {
            ...state,
            [action.data.id]: action.data,
        };
    case IntegrationTypes.DELETED_OAUTH_APP: {
        const nextState = {...state};
        Reflect.deleteProperty(nextState, action.data.id);
        return nextState;
    }
    case UserTypes.LOGOUT_SUCCESS:
        return {};

    default:
        return state;
    }
}

function appsOAuthAppIDs(state: string[] = [], action: MMReduxAction) {
    switch (action.type) {
    case IntegrationTypes.RECEIVED_APPS_OAUTH_APP_IDS: {
        if (state.length === 0 && action.data.length === 0) {
            return state;
        }

        if (state.length !== action.data.length) {
            return action.data;
        }

        const orderedState = state.concat().sort();
        const orderedData = action.data.concat().sort();
        for (let i = 0; i < state.length; i++) {
            if (orderedState[i] !== orderedData[i]) {
                return orderedData;
            }
        }

        return state;
    }
    case UserTypes.LOGOUT_SUCCESS:
        return [];
    default:
        return state;
    }
}

function outgoingOAuthConnections(state: IDMappedObjects<OutgoingOAuthConnection> = {}, action: MMReduxAction) {
    switch (action.type) {
    case IntegrationTypes.RECEIVED_OUTGOING_OAUTH_CONNECTIONS: {
        const nextState = {...state};
        for (const connection of action.data) {
            nextState[connection.id] = connection;
        }
        return nextState;
    }
    case IntegrationTypes.RECEIVED_OUTGOING_OAUTH_CONNECTION:
        return {
            ...state,
            [action.data.id]: action.data,
        };
    case IntegrationTypes.DELETED_OUTGOING_OAUTH_CONNECTION: {
        const nextState = {...state};
        Reflect.deleteProperty(nextState, action.data.id);
        return nextState;
    }
    case UserTypes.LOGOUT_SUCCESS:
        return {};

    default:
        return state;
    }
}

function appsBotIDs(state: string[] = [], action: MMReduxAction) {
    switch (action.type) {
    case IntegrationTypes.RECEIVED_APPS_BOT_IDS: {
        if (!action.data) {
            return state;
        }

        if (state.length === 0 && action.data.length === 0) {
            return state;
        }

        if (state.length !== action.data.length) {
            return action.data;
        }

        const orderedState = state.concat().sort();
        const orderedData = action.data.concat().sort();
        for (let i = 0; i < state.length; i++) {
            if (orderedState[i] !== orderedData[i]) {
                return orderedData;
            }
        }

        return state;
    }
    case UserTypes.LOGOUT_SUCCESS:
        return [];
    default:
        return state;
    }
}

<<<<<<< HEAD
function dialogArguments(state = '', action: AnyAction) {
    switch (action.type) {
    case IntegrationTypes.RECEIVED_DIALOG_ARGUMENTS:
        return action.data;
    default:
        return state;
    }
}

function dialogTriggerId(state = '', action: AnyAction) {
=======
function dialogTriggerId(state = '', action: MMReduxAction) {
>>>>>>> 27575d50
    switch (action.type) {
    case IntegrationTypes.RECEIVED_DIALOG_TRIGGER_ID:
        return action.data;
    default:
        return state;
    }
}

function dialog(state = '', action: MMReduxAction) {
    switch (action.type) {
    case IntegrationTypes.RECEIVED_DIALOG:
        return action.data;
    default:
        return state;
    }
}

export default combineReducers({

    // object where every key is the hook id and has an object with the incoming hook details
    incomingHooks,

    // object to represent total amount of incoming hooks
    incomingHooksTotalCount,

    // object where every key is the hook id and has an object with the outgoing hook details
    outgoingHooks,

    // object to represent installed slash commands for a current team
    commands,

    // object to represent registered oauth apps with app id as the key
    oauthApps,

    // object to represent the list of ids for oauth apps associated to apps
    appsOAuthAppIDs,

    // object to represent the list of ids for bots associated to apps
    appsBotIDs,

    // object to represent registered outgoing oauth connections with connection id as the key
    outgoingOAuthConnections,

    // object to represent built-in slash commands
    systemCommands,

    // object containing arguments for interactive dialog
    dialogArguments,

    // trigger ID for interactive dialogs
    dialogTriggerId,

    // data for an interactive dialog to display
    dialog,
});<|MERGE_RESOLUTION|>--- conflicted
+++ resolved
@@ -296,8 +296,7 @@
     }
 }
 
-<<<<<<< HEAD
-function dialogArguments(state = '', action: AnyAction) {
+function dialogArguments(state = '', action: MMReduxAction) {
     switch (action.type) {
     case IntegrationTypes.RECEIVED_DIALOG_ARGUMENTS:
         return action.data;
@@ -306,10 +305,7 @@
     }
 }
 
-function dialogTriggerId(state = '', action: AnyAction) {
-=======
 function dialogTriggerId(state = '', action: MMReduxAction) {
->>>>>>> 27575d50
     switch (action.type) {
     case IntegrationTypes.RECEIVED_DIALOG_TRIGGER_ID:
         return action.data;

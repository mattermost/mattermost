--- conflicted
+++ resolved
@@ -59,9 +59,6 @@
     hostedCustomer,
     channelBookmarks,
     scheduledPosts,
-<<<<<<< HEAD
+    sharedChannels,
     remoteClusters,
-=======
-    sharedChannels,
->>>>>>> b1f609e6
 });
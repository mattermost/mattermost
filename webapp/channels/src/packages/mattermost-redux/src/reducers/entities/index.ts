--- conflicted
+++ resolved
@@ -10,16 +10,11 @@
 import channels from './channels';
 import cloud from './cloud';
 import emojis from './emojis';
-<<<<<<< HEAD
 import files from './files';
 import general from './general';
-import gifs from './gifs';
 import groups from './groups';
 import hostedCustomer from './hosted_customer';
 import integrations from './integrations';
-=======
-import admin from './admin';
->>>>>>> b2f36c7c
 import jobs from './jobs';
 import posts from './posts';
 import preferences from './preferences';

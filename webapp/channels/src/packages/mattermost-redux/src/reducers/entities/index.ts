// Copyright (c) 2015-present Mattermost, Inc. All Rights Reserved.
// See LICENSE.txt for license information.

import {combineReducers} from 'redux';

import admin from './admin';
import apps from './apps';
import bots from './bots';
import channelCategories from './channel_categories';
import channels from './channels';
import cloud from './cloud';
import emojis from './emojis';
import files from './files';
import general from './general';
import gifs from './gifs';
import groups from './groups';
import hostedCustomer from './hosted_customer';
import insights from './insights';
import integrations from './integrations';
import jobs from './jobs';
import posts from './posts';
import preferences from './preferences';
import roles from './roles';
import schemes from './schemes';
import search from './search';
import teams from './teams';
import threads from './threads';
<<<<<<< HEAD
import typing from './typing';
import usage from './usage';
import users from './users';
=======
>>>>>>> 122dbaf3

export default combineReducers({
    general,
    users,
    teams,
    channels,
    posts,
    files,
    preferences,
    typing,
    integrations,
    emojis,
    gifs,
    admin,
    jobs,
    search,
    roles,
    schemes,
    groups,
    bots,
    threads,
    channelCategories,
    apps,
    cloud,
    usage,
    hostedCustomer,
});<|MERGE_RESOLUTION|>--- conflicted
+++ resolved
@@ -15,7 +15,6 @@
 import gifs from './gifs';
 import groups from './groups';
 import hostedCustomer from './hosted_customer';
-import insights from './insights';
 import integrations from './integrations';
 import jobs from './jobs';
 import posts from './posts';
@@ -25,12 +24,9 @@
 import search from './search';
 import teams from './teams';
 import threads from './threads';
-<<<<<<< HEAD
 import typing from './typing';
 import usage from './usage';
 import users from './users';
-=======
->>>>>>> 122dbaf3
 
 export default combineReducers({
     general,

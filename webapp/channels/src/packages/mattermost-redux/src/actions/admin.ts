// Copyright (c) 2015-present Mattermost, Inc. All Rights Reserved.
// See LICENSE.txt for license information.

import {batchActions} from 'redux-batched-actions';

import type {LogFilter} from '@mattermost/types/admin';
import type {
    Channel,
    ChannelSearchOpts,
} from '@mattermost/types/channels';
import type {Compliance} from '@mattermost/types/compliance';
import type {AdminConfig, AllowedIPRange} from '@mattermost/types/config';
import type {
    CreateDataRetentionCustomPolicy,
    DataRetentionCustomPolicies,
    GetDataRetentionCustomPoliciesRequest,
    PatchDataRetentionCustomPolicy,
} from '@mattermost/types/data_retention';
import type {ServerError} from '@mattermost/types/errors';
import type {GroupSearchOpts} from '@mattermost/types/groups';
import type {CompleteOnboardingRequest} from '@mattermost/types/setup';
import type {
    Team,
    TeamSearchOpts,
} from '@mattermost/types/teams';

import {AdminTypes} from 'mattermost-redux/action_types';
import {getUsersLimits} from 'mattermost-redux/actions/limits';
import {Client4} from 'mattermost-redux/client';
import type {ActionFuncAsync} from 'mattermost-redux/types/actions';

import {logError} from './errors';
import {bindClientFunc, forceLogoutIfNecessary} from './helpers';

import {General} from '../constants';

export function getLogs({serverNames = [], logLevels = [], dateFrom, dateTo}: LogFilter) {
    const logFilter = {
        server_names: serverNames,
        log_levels: logLevels,
        date_from: dateFrom,
        date_to: dateTo,
    };
    return bindClientFunc({
        clientFunc: Client4.getLogs,
        onSuccess: [AdminTypes.RECEIVED_LOGS],
        params: [
            logFilter,
        ],
    });
}

export function getPlainLogs(page = 0, perPage: number = General.LOGS_PAGE_SIZE_DEFAULT) {
    return bindClientFunc({
        clientFunc: Client4.getPlainLogs,
        onSuccess: [AdminTypes.RECEIVED_PLAIN_LOGS],
        params: [
            page,
            perPage,
        ],
    });
}

export function getAudits(page = 0, perPage: number = General.PAGE_SIZE_DEFAULT) {
    return bindClientFunc({
        clientFunc: Client4.getAudits,
        onSuccess: [AdminTypes.RECEIVED_AUDITS],
        params: [
            page,
            perPage,
        ],
    });
}

export function getConfig() {
    return bindClientFunc({
        clientFunc: Client4.getConfig,
        onSuccess: [AdminTypes.RECEIVED_CONFIG],
    });
}

export function updateConfig(config: AdminConfig) {
    return bindClientFunc({
        clientFunc: Client4.updateConfig,
        onSuccess: [AdminTypes.RECEIVED_CONFIG],
        params: [
            config,
        ],
    });
}

export function reloadConfig() {
    return bindClientFunc({
        clientFunc: Client4.reloadConfig,
    });
}

export function getEnvironmentConfig() {
    return bindClientFunc({
        clientFunc: Client4.getEnvironmentConfig,
        onSuccess: [AdminTypes.RECEIVED_ENVIRONMENT_CONFIG],
    });
}

export function testEmail(config?: AdminConfig) {
    return bindClientFunc({
        clientFunc: Client4.testEmail,
        params: [
            config,
        ],
    });
}

export function testSiteURL(siteURL: string) {
    return bindClientFunc({
        clientFunc: Client4.testSiteURL,
        params: [
            siteURL,
        ],
    });
}

export function testS3Connection(config?: AdminConfig) {
    return bindClientFunc({
        clientFunc: Client4.testS3Connection,
        params: [
            config,
        ],
    });
}

export function invalidateCaches() {
    return bindClientFunc({
        clientFunc: Client4.invalidateCaches,
    });
}

export function recycleDatabase() {
    return bindClientFunc({
        clientFunc: Client4.recycleDatabase,
    });
}

export function createComplianceReport(job: Partial<Compliance>) {
    return bindClientFunc({
        clientFunc: Client4.createComplianceReport,
        onRequest: AdminTypes.CREATE_COMPLIANCE_REQUEST,
        onSuccess: [AdminTypes.RECEIVED_COMPLIANCE_REPORT, AdminTypes.CREATE_COMPLIANCE_SUCCESS],
        onFailure: AdminTypes.CREATE_COMPLIANCE_FAILURE,
        params: [
            job,
        ],
    });
}

export function getComplianceReport(reportId: string) {
    return bindClientFunc({
        clientFunc: Client4.getComplianceReport,
        onSuccess: [AdminTypes.RECEIVED_COMPLIANCE_REPORT],
        params: [
            reportId,
        ],
    });
}

export function getComplianceReports(page = 0, perPage: number = General.PAGE_SIZE_DEFAULT) {
    return bindClientFunc({
        clientFunc: Client4.getComplianceReports,
        onSuccess: [AdminTypes.RECEIVED_COMPLIANCE_REPORTS],
        params: [
            page,
            perPage,
        ],
    });
}

export function uploadBrandImage(imageData: File) {
    return bindClientFunc({
        clientFunc: Client4.uploadBrandImage,
        params: [
            imageData,
        ],
    });
}

export function deleteBrandImage() {
    return bindClientFunc({
        clientFunc: Client4.deleteBrandImage,
    });
}

export function getClusterStatus() {
    return bindClientFunc({
        clientFunc: Client4.getClusterStatus,
        onSuccess: [AdminTypes.RECEIVED_CLUSTER_STATUS],
    });
}

export function testLdap() {
    return bindClientFunc({
        clientFunc: Client4.testLdap,
    });
}

export function syncLdap() {
    return bindClientFunc({
        clientFunc: Client4.syncLdap,
    });
}

export function getLdapGroups(page = 0, perPage: number = General.PAGE_SIZE_MAXIMUM, opts: GroupSearchOpts = {q: ''}) {
    return bindClientFunc({
        clientFunc: Client4.getLdapGroups,
        onSuccess: [AdminTypes.RECEIVED_LDAP_GROUPS],
        params: [
            page,
            perPage,
            opts,
        ],
    });
}

export function linkLdapGroup(key: string): ActionFuncAsync {
    return async (dispatch, getState) => {
        let data;
        try {
            data = await Client4.linkLdapGroup(key);
        } catch (error) {
            forceLogoutIfNecessary(error as ServerError, dispatch, getState);
            dispatch({type: AdminTypes.LINK_LDAP_GROUP_FAILURE, error, data: key});
            dispatch(logError(error as ServerError));
            return {error};
        }

        dispatch({
            type: AdminTypes.LINKED_LDAP_GROUP,
            data: {
                primary_key: key,
                name: data.display_name,
                mattermost_group_id: data.id,
                has_syncables: false,
            },
        });

        return {data: true};
    };
}

export function unlinkLdapGroup(key: string): ActionFuncAsync {
    return async (dispatch, getState) => {
        try {
            await Client4.unlinkLdapGroup(key);
        } catch (error) {
            forceLogoutIfNecessary(error as ServerError, dispatch, getState);
            dispatch({type: AdminTypes.UNLINK_LDAP_GROUP_FAILURE, error, data: key});
            dispatch(logError(error as ServerError));
            return {error};
        }

        dispatch({
            type: AdminTypes.UNLINKED_LDAP_GROUP,
            data: key,
        });

        return {data: true};
    };
}

export function getSamlCertificateStatus() {
    return bindClientFunc({
        clientFunc: Client4.getSamlCertificateStatus,
        onSuccess: [AdminTypes.RECEIVED_SAML_CERT_STATUS],
    });
}

export function uploadPublicSamlCertificate(fileData: File) {
    return bindClientFunc({
        clientFunc: Client4.uploadPublicSamlCertificate,
        params: [
            fileData,
        ],
    });
}

export function uploadPrivateSamlCertificate(fileData: File) {
    return bindClientFunc({
        clientFunc: Client4.uploadPrivateSamlCertificate,
        params: [
            fileData,
        ],
    });
}

export function uploadPublicLdapCertificate(fileData: File) {
    return bindClientFunc({
        clientFunc: Client4.uploadPublicLdapCertificate,
        params: [
            fileData,
        ],
    });
}

export function uploadPrivateLdapCertificate(fileData: File) {
    return bindClientFunc({
        clientFunc: Client4.uploadPrivateLdapCertificate,
        params: [
            fileData,
        ],
    });
}

export function uploadIdpSamlCertificate(fileData: File) {
    return bindClientFunc({
        clientFunc: Client4.uploadIdpSamlCertificate,
        params: [
            fileData,
        ],
    });
}

export function removePublicSamlCertificate() {
    return bindClientFunc({
        clientFunc: Client4.deletePublicSamlCertificate,
    });
}

export function removePrivateSamlCertificate() {
    return bindClientFunc({
        clientFunc: Client4.deletePrivateSamlCertificate,
    });
}

export function removePublicLdapCertificate() {
    return bindClientFunc({
        clientFunc: Client4.deletePublicLdapCertificate,
    });
}

export function removePrivateLdapCertificate() {
    return bindClientFunc({
        clientFunc: Client4.deletePrivateLdapCertificate,
    });
}

export function removeIdpSamlCertificate() {
    return bindClientFunc({
        clientFunc: Client4.deleteIdpSamlCertificate,
    });
}

export function testElasticsearch(config?: AdminConfig) {
    return bindClientFunc({
        clientFunc: Client4.testElasticsearch,
        params: [
            config,
        ],
    });
}

export function purgeElasticsearchIndexes() {
    return bindClientFunc({
        clientFunc: Client4.purgeElasticsearchIndexes,
    });
}

export function uploadLicense(fileData: File) {
    return bindClientFunc({
        clientFunc: Client4.uploadLicense,
        params: [
            fileData,
        ],
    });
}

export function removeLicense(): ActionFuncAsync<boolean> {
    return async (dispatch, getState) => {
        try {
            await Client4.removeLicense();
        } catch (error) {
            forceLogoutIfNecessary(error as ServerError, dispatch, getState);
            dispatch(logError(error as ServerError));
            return {error: error as ServerError};
        }

        await dispatch(getUsersLimits());

        return {data: true};
    };
}

export function getPrevTrialLicense(): ActionFuncAsync {
    return async (dispatch, getState) => {
        let data;
        try {
            data = await Client4.getPrevTrialLicense();
        } catch (error) {
            forceLogoutIfNecessary(error as ServerError, dispatch, getState);
            return {error};
        }

        dispatch({type: AdminTypes.PREV_TRIAL_LICENSE_SUCCESS, data});
        return {data};
    };
}

export function getAnalytics(name: string, teamId = ''): ActionFuncAsync {
    return async (dispatch, getState) => {
        let data;
        try {
            data = await Client4.getAnalytics(name, teamId);
        } catch (error) {
            forceLogoutIfNecessary(error as ServerError, dispatch, getState);
            dispatch(logError(error as ServerError));
            return {error};
        }

        if (teamId === '') {
            dispatch({type: AdminTypes.RECEIVED_SYSTEM_ANALYTICS, data, name});
        } else {
            dispatch({type: AdminTypes.RECEIVED_TEAM_ANALYTICS, data, name, teamId});
        }

        return {data};
    };
}

export function getStandardAnalytics(teamId = '') {
    return getAnalytics('standard', teamId);
}

export function getAdvancedAnalytics(teamId = '') {
    return getAnalytics('extra_counts', teamId);
}

export function getPostsPerDayAnalytics(teamId = '') {
    return getAnalytics('post_counts_day', teamId);
}

export function getBotPostsPerDayAnalytics(teamId = '') {
    return getAnalytics('bot_post_counts_day', teamId);
}

export function getUsersPerDayAnalytics(teamId = '') {
    return getAnalytics('user_counts_with_posts_day', teamId);
}

export function uploadPlugin(fileData: File, force = false): ActionFuncAsync {
    return async (dispatch, getState) => {
        let data;
        try {
            data = await Client4.uploadPlugin(fileData, force);
        } catch (error) {
            forceLogoutIfNecessary(error as ServerError, dispatch, getState);
            dispatch(logError(error as ServerError));
            return {error};
        }

        return {data};
    };
}

export function installPluginFromUrl(url: string, force = false): ActionFuncAsync {
    return async (dispatch, getState) => {
        let data;
        try {
            data = await Client4.installPluginFromUrl(url, force);
        } catch (error) {
            forceLogoutIfNecessary(error as ServerError, dispatch, getState);
            dispatch(logError(error as ServerError));
            return {error};
        }

        return {data};
    };
}

export function getPlugins() {
    return bindClientFunc({
        clientFunc: Client4.getPlugins,
        onSuccess: [AdminTypes.RECEIVED_PLUGINS],
    });
}

export function getPluginStatuses() {
    return bindClientFunc({
        clientFunc: Client4.getPluginStatuses,
        onSuccess: [AdminTypes.RECEIVED_PLUGIN_STATUSES],
    });
}

export function removePlugin(pluginId: string): ActionFuncAsync {
    return async (dispatch, getState) => {
        try {
            await Client4.removePlugin(pluginId);
        } catch (error) {
            forceLogoutIfNecessary(error as ServerError, dispatch, getState);
            dispatch(logError(error as ServerError));
            return {error};
        }

        dispatch(batchActions([
            {type: AdminTypes.REMOVED_PLUGIN, data: pluginId},
            {type: AdminTypes.DISABLED_PLUGIN, data: pluginId},
        ]));

        return {data: true};
    };
}

export function enablePlugin(pluginId: string): ActionFuncAsync {
    return async (dispatch, getState) => {
        try {
            await Client4.enablePlugin(pluginId);
        } catch (error) {
            forceLogoutIfNecessary(error as ServerError, dispatch, getState);
            dispatch(logError(error as ServerError));
            return {error};
        }

        dispatch({type: AdminTypes.ENABLED_PLUGIN, data: pluginId});

        return {data: true};
    };
}

export function disablePlugin(pluginId: string): ActionFuncAsync {
    return async (dispatch, getState) => {
        dispatch({type: AdminTypes.DISABLE_PLUGIN_REQUEST, data: pluginId});

        try {
            await Client4.disablePlugin(pluginId);
        } catch (error) {
            forceLogoutIfNecessary(error as ServerError, dispatch, getState);
            dispatch(logError(error as ServerError));
            return {error};
        }

        dispatch({type: AdminTypes.DISABLED_PLUGIN, data: pluginId});

        return {data: true};
    };
}

export function getSamlMetadataFromIdp(samlMetadataURL: string) {
    return bindClientFunc({
        clientFunc: Client4.getSamlMetadataFromIdp,
        onSuccess: AdminTypes.RECEIVED_SAML_METADATA_RESPONSE,
        params: [
            samlMetadataURL,
        ],
    });
}

export function setSamlIdpCertificateFromMetadata(certData: string) {
    return bindClientFunc({
        clientFunc: Client4.setSamlIdpCertificateFromMetadata,
        params: [
            certData,
        ],
    });
}

<<<<<<< HEAD
export function getDataRetentionCustomPolicies(page = 0, perPage = 10): NewActionFuncAsync<GetDataRetentionCustomPoliciesRequest> {
=======
export function sendWarnMetricAck(warnMetricId: string, forceAck: boolean): ActionFuncAsync {
    return async (dispatch) => {
        try {
            Client4.trackEvent('api', 'api_request_send_metric_ack', {warnMetricId});
            await Client4.sendWarnMetricAck(warnMetricId, forceAck);
            return {data: true};
        } catch (e) {
            dispatch(logError(e as ServerError));
            return {error: (e as ServerError).message};
        }
    };
}

export function getDataRetentionCustomPolicies(page = 0, perPage = 10): ActionFuncAsync<GetDataRetentionCustomPoliciesRequest> {
>>>>>>> 8c045b72
    return async (dispatch, getState) => {
        let data;
        try {
            data = await Client4.getDataRetentionCustomPolicies(page, perPage);
        } catch (error) {
            forceLogoutIfNecessary(error as ServerError, dispatch, getState);
            dispatch(
                {
                    type: AdminTypes.RECEIVED_DATA_RETENTION_CUSTOM_POLICIES,
                    error,
                },
            );
            return {error};
        }

        dispatch(
            {type: AdminTypes.RECEIVED_DATA_RETENTION_CUSTOM_POLICIES, data},
        );

        return {data};
    };
}

export function getDataRetentionCustomPolicy(id: string): ActionFuncAsync<DataRetentionCustomPolicies> {
    return async (dispatch, getState) => {
        let data;
        try {
            data = await Client4.getDataRetentionCustomPolicy(id);
        } catch (error) {
            forceLogoutIfNecessary(error as ServerError, dispatch, getState);
            dispatch(
                {
                    type: AdminTypes.RECEIVED_DATA_RETENTION_CUSTOM_POLICY,
                    error,
                },
            );
            return {error};
        }

        dispatch(
            {type: AdminTypes.RECEIVED_DATA_RETENTION_CUSTOM_POLICY, data},
        );

        return {data};
    };
}

export function deleteDataRetentionCustomPolicy(id: string): ActionFuncAsync<{id: string}> {
    return async (dispatch, getState) => {
        try {
            await Client4.deleteDataRetentionCustomPolicy(id);
        } catch (error) {
            forceLogoutIfNecessary(error as ServerError, dispatch, getState);
            dispatch(
                {
                    type: AdminTypes.DELETE_DATA_RETENTION_CUSTOM_POLICY_FAILURE,
                    error,
                },
            );
            return {error};
        }
        const data = {
            id,
        };
        dispatch(
            {type: AdminTypes.DELETE_DATA_RETENTION_CUSTOM_POLICY_SUCCESS, data},
        );

        return {data};
    };
}

export function getDataRetentionCustomPolicyTeams(id: string, page = 0, perPage: number = General.TEAMS_CHUNK_SIZE): ActionFuncAsync<Team[]> {
    return async (dispatch, getState) => {
        let data;
        try {
            data = await Client4.getDataRetentionCustomPolicyTeams(id, page, perPage);
        } catch (error) {
            forceLogoutIfNecessary(error as ServerError, dispatch, getState);
            dispatch(
                {
                    type: AdminTypes.RECEIVED_DATA_RETENTION_CUSTOM_POLICY_TEAMS,
                    error,
                },
            );
            return {error};
        }

        dispatch(
            {type: AdminTypes.RECEIVED_DATA_RETENTION_CUSTOM_POLICY_TEAMS, data},
        );

        return {data};
    };
}

export function getDataRetentionCustomPolicyChannels(id: string, page = 0, perPage: number = General.TEAMS_CHUNK_SIZE): ActionFuncAsync<{channels: Channel[]; total_count: number}> {
    return async (dispatch, getState) => {
        let data;
        try {
            data = await Client4.getDataRetentionCustomPolicyChannels(id, page, perPage);
        } catch (error) {
            forceLogoutIfNecessary(error as ServerError, dispatch, getState);
            dispatch(
                {
                    type: AdminTypes.RECEIVED_DATA_RETENTION_CUSTOM_POLICY_CHANNELS,
                    error,
                },
            );
            return {error};
        }

        dispatch(
            {type: AdminTypes.RECEIVED_DATA_RETENTION_CUSTOM_POLICY_CHANNELS, data},
        );

        return {data};
    };
}

export function searchDataRetentionCustomPolicyTeams(id: string, term: string, opts: TeamSearchOpts): ActionFuncAsync<DataRetentionCustomPolicies> {
    return async (dispatch, getState) => {
        let data;
        try {
            data = await Client4.searchDataRetentionCustomPolicyTeams(id, term, opts);
        } catch (error) {
            forceLogoutIfNecessary(error as ServerError, dispatch, getState);
            dispatch(
                {
                    type: AdminTypes.RECEIVED_DATA_RETENTION_CUSTOM_POLICY_TEAMS_SEARCH,
                    error,
                },
            );
            return {error};
        }

        dispatch(
            {type: AdminTypes.RECEIVED_DATA_RETENTION_CUSTOM_POLICY_TEAMS_SEARCH, data},
        );

        return {data};
    };
}

export function searchDataRetentionCustomPolicyChannels(id: string, term: string, opts: ChannelSearchOpts): ActionFuncAsync<DataRetentionCustomPolicies> {
    return async (dispatch, getState) => {
        let data;
        try {
            data = await Client4.searchDataRetentionCustomPolicyChannels(id, term, opts);
        } catch (error) {
            forceLogoutIfNecessary(error as ServerError, dispatch, getState);
            dispatch(
                {
                    type: AdminTypes.RECEIVED_DATA_RETENTION_CUSTOM_POLICY_CHANNELS_SEARCH,
                    error,
                },
            );
            return {error};
        }

        dispatch(
            {type: AdminTypes.RECEIVED_DATA_RETENTION_CUSTOM_POLICY_CHANNELS_SEARCH, data},
        );

        return {data};
    };
}

export function createDataRetentionCustomPolicy(policy: CreateDataRetentionCustomPolicy): ActionFuncAsync<DataRetentionCustomPolicies> {
    return async (dispatch, getState) => {
        let data;
        try {
            data = await Client4.createDataRetentionPolicy(policy);
        } catch (error) {
            forceLogoutIfNecessary(error as ServerError, dispatch, getState);
            return {error};
        }

        dispatch(
            {type: AdminTypes.CREATE_DATA_RETENTION_CUSTOM_POLICY_SUCCESS, data},
        );

        return {data};
    };
}

export function updateDataRetentionCustomPolicy(id: string, policy: PatchDataRetentionCustomPolicy): ActionFuncAsync<DataRetentionCustomPolicies> {
    return async (dispatch, getState) => {
        let data;
        try {
            data = await Client4.updateDataRetentionPolicy(id, policy);
        } catch (error) {
            forceLogoutIfNecessary(error as ServerError, dispatch, getState);
            return {error};
        }

        dispatch(
            {type: AdminTypes.UPDATE_DATA_RETENTION_CUSTOM_POLICY_SUCCESS, data},
        );

        return {data};
    };
}

export function addDataRetentionCustomPolicyTeams(id: string, teams: string[]) {
    return bindClientFunc({
        clientFunc: Client4.addDataRetentionPolicyTeams,
        onSuccess: AdminTypes.ADD_DATA_RETENTION_CUSTOM_POLICY_TEAMS_SUCCESS,
        params: [
            id,
            teams,
        ],
    });
}

export function removeDataRetentionCustomPolicyTeams(id: string, teams: string[]): ActionFuncAsync<{teams: string[]}> {
    return async (dispatch, getState) => {
        try {
            await Client4.removeDataRetentionPolicyTeams(id, teams);
        } catch (error) {
            forceLogoutIfNecessary(error as ServerError, dispatch, getState);
            dispatch(
                {
                    type: AdminTypes.REMOVE_DATA_RETENTION_CUSTOM_POLICY_TEAMS_FAILURE,
                    error,
                },
            );
            return {error};
        }
        const data = {
            teams,
        };
        dispatch(
            {type: AdminTypes.REMOVE_DATA_RETENTION_CUSTOM_POLICY_TEAMS_SUCCESS, data},
        );

        return {data};
    };
}

export function addDataRetentionCustomPolicyChannels(id: string, channels: string[]) {
    return bindClientFunc({
        clientFunc: Client4.addDataRetentionPolicyChannels,
        onSuccess: AdminTypes.ADD_DATA_RETENTION_CUSTOM_POLICY_CHANNELS_SUCCESS,
        params: [
            id,
            channels,
        ],
    });
}

export function removeDataRetentionCustomPolicyChannels(id: string, channels: string[]): ActionFuncAsync<{channels: string[]}> {
    return async (dispatch, getState) => {
        try {
            await Client4.removeDataRetentionPolicyChannels(id, channels);
        } catch (error) {
            forceLogoutIfNecessary(error as ServerError, dispatch, getState);
            dispatch(
                {
                    type: AdminTypes.REMOVE_DATA_RETENTION_CUSTOM_POLICY_CHANNELS_FAILURE,
                    error,
                },
            );
            return {error};
        }
        const data = {
            channels,
        };
        dispatch(
            {type: AdminTypes.REMOVE_DATA_RETENTION_CUSTOM_POLICY_CHANNELS_SUCCESS, data},
        );

        return {data};
    };
}

export function completeSetup(completeSetup: CompleteOnboardingRequest) {
    return bindClientFunc({
        clientFunc: Client4.completeSetup,
        params: [completeSetup],
    });
}

export function getAppliedSchemaMigrations() {
    return bindClientFunc({
        clientFunc: Client4.getAppliedSchemaMigrations,
    });
}

export function getIPFilters() {
    return bindClientFunc({
        clientFunc: Client4.getIPFilters,
        params: [],
    });
}

export function getCurrentIP() {
    return bindClientFunc({
        clientFunc: Client4.getCurrentIP,
        params: [],
    });
}

export function applyIPFilters(ipFilters: AllowedIPRange[]) {
    return bindClientFunc({
        clientFunc: Client4.applyIPFilters,
        params: [ipFilters],
    });
}<|MERGE_RESOLUTION|>--- conflicted
+++ resolved
@@ -560,24 +560,7 @@
     });
 }
 
-<<<<<<< HEAD
-export function getDataRetentionCustomPolicies(page = 0, perPage = 10): NewActionFuncAsync<GetDataRetentionCustomPoliciesRequest> {
-=======
-export function sendWarnMetricAck(warnMetricId: string, forceAck: boolean): ActionFuncAsync {
-    return async (dispatch) => {
-        try {
-            Client4.trackEvent('api', 'api_request_send_metric_ack', {warnMetricId});
-            await Client4.sendWarnMetricAck(warnMetricId, forceAck);
-            return {data: true};
-        } catch (e) {
-            dispatch(logError(e as ServerError));
-            return {error: (e as ServerError).message};
-        }
-    };
-}
-
 export function getDataRetentionCustomPolicies(page = 0, perPage = 10): ActionFuncAsync<GetDataRetentionCustomPoliciesRequest> {
->>>>>>> 8c045b72
     return async (dispatch, getState) => {
         let data;
         try {

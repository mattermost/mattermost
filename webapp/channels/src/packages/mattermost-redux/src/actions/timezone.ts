--- conflicted
+++ resolved
@@ -9,14 +9,9 @@
 
 import {updateMe} from './users';
 
-<<<<<<< HEAD
-export function autoUpdateTimezone(deviceTimezone: string) {
+export function autoUpdateTimezone(deviceTimezone: string): NewActionFuncAsync {
     moment.tz.setDefault(deviceTimezone);
-    return async (dispatch: DispatchFunc, getState: GetStateFunc) => {
-=======
-export function autoUpdateTimezone(deviceTimezone: string): NewActionFuncAsync {
     return async (dispatch, getState) => {
->>>>>>> 30278cc4
         const currentUser = getCurrentUser(getState());
         const currentTimezone = getCurrentTimezoneFull(getState());
         const newTimezoneExists = currentTimezone.automaticTimezone !== deviceTimezone;

// Copyright (c) 2015-present Mattermost, Inc. All Rights Reserved.
// See LICENSE.txt for license information.

import type {AnyAction} from 'redux';
import {batchActions} from 'redux-batched-actions';

import type {UserAutocomplete} from '@mattermost/types/autocomplete';
import type {ServerError} from '@mattermost/types/errors';
import type {UserProfile, UserStatus, GetFilteredUsersStatsOpts, UsersStats, UserCustomStatus, UserAccessToken} from '@mattermost/types/users';

import {UserTypes, AdminTypes} from 'mattermost-redux/action_types';
import {logError} from 'mattermost-redux/actions/errors';
import {setServerVersion, getClientConfig, getLicenseConfig} from 'mattermost-redux/actions/general';
import {bindClientFunc, forceLogoutIfNecessary, debounce} from 'mattermost-redux/actions/helpers';
import {getUsersLimits} from 'mattermost-redux/actions/limits';
import {getMyPreferences} from 'mattermost-redux/actions/preferences';
import {loadRolesIfNeeded} from 'mattermost-redux/actions/roles';
import {getMyTeams, getMyTeamMembers, getMyTeamUnreads} from 'mattermost-redux/actions/teams';
import {Client4} from 'mattermost-redux/client';
import {General} from 'mattermost-redux/constants';
import {getIsUserStatusesConfigEnabled} from 'mattermost-redux/selectors/entities/common';
import {getServerVersion} from 'mattermost-redux/selectors/entities/general';
import {isCollapsedThreadsEnabled} from 'mattermost-redux/selectors/entities/preferences';
import {getCurrentUserId, getUsers} from 'mattermost-redux/selectors/entities/users';
import type {DispatchFunc, NewActionFuncAsync} from 'mattermost-redux/types/actions';
import {isMinimumServerVersion} from 'mattermost-redux/utils/helpers';

export function generateMfaSecret(userId: string) {
    return bindClientFunc({
        clientFunc: Client4.generateMfaSecret,
        params: [
            userId,
        ],
    });
}

export function createUser(user: UserProfile, token: string, inviteId: string, redirect: string): NewActionFuncAsync<UserProfile> {
    return async (dispatch, getState) => {
        let created;

        try {
            created = await Client4.createUser(user, token, inviteId, redirect);
        } catch (error) {
            forceLogoutIfNecessary(error, dispatch, getState);
            dispatch(logError(error));
            return {error};
        }

        const profiles: {
            [userId: string]: UserProfile;
        } = {
            [created.id]: created,
        };
        dispatch({type: UserTypes.RECEIVED_PROFILES, data: profiles});

        return {data: created};
    };
}

export function loadMe(): NewActionFuncAsync<boolean> {
    return async (dispatch, getState) => {
        // Sometimes the server version is set in one or the other
        const serverVersion = getState().entities.general.serverVersion || Client4.getServerVersion();
        dispatch(setServerVersion(serverVersion));

        try {
            await Promise.all([
                dispatch(getClientConfig()),
                dispatch(getLicenseConfig()),
                dispatch(getMe()),
                dispatch(getMyPreferences()),
                dispatch(getMyTeams()),
                dispatch(getMyTeamMembers()),
            ]);

            const isCollapsedThreads = isCollapsedThreadsEnabled(getState());
            await dispatch(getMyTeamUnreads(isCollapsedThreads));

            await dispatch(getUsersLimits());
        } catch (error) {
            dispatch(logError(error as ServerError));
            return {error: error as ServerError};
        }

        return {data: true};
    };
}

export function logout(): NewActionFuncAsync {
    return async (dispatch) => {
        dispatch({type: UserTypes.LOGOUT_REQUEST, data: null});

        try {
            await Client4.logout();
        } catch (error) {
            // nothing to do here
        }

        dispatch({type: UserTypes.LOGOUT_SUCCESS, data: null});

        return {data: true};
    };
}

export function getTotalUsersStats() {
    return bindClientFunc({
        clientFunc: Client4.getTotalUsersStats,
        onSuccess: UserTypes.RECEIVED_USER_STATS,
    });
}

export function getFilteredUsersStats(options: GetFilteredUsersStatsOpts = {}, updateGlobalState = true): NewActionFuncAsync<UsersStats> {
    return async (dispatch, getState) => {
        let stats: UsersStats;
        try {
            stats = await Client4.getFilteredUsersStats(options);
        } catch (error) {
            forceLogoutIfNecessary(error, dispatch, getState);
            dispatch(logError(error));
            return {error};
        }

        if (updateGlobalState) {
            dispatch({
                type: UserTypes.RECEIVED_FILTERED_USER_STATS,
                data: stats,
            });
        }

        return {data: stats};
    };
}

export function getProfiles(page = 0, perPage: number = General.PROFILE_CHUNK_SIZE, options: any = {}): NewActionFuncAsync<UserProfile[]> {
    return async (dispatch, getState) => {
        let profiles: UserProfile[];

        try {
            profiles = await Client4.getProfiles(page, perPage, options);
        } catch (error) {
            forceLogoutIfNecessary(error, dispatch, getState);
            dispatch(logError(error));
            return {error};
        }

        dispatch({
            type: UserTypes.RECEIVED_PROFILES_LIST,
            data: profiles,
        });

        return {data: profiles};
    };
}

<<<<<<< HEAD
export function getMissingProfilesByIds(userIds: string[]): ActionFunc {
    return async (dispatch: DispatchFunc, getState: GetStateFunc) => {
        const state = getState();
        const {profiles} = state.entities.users;
        const enabledUserStatuses = getIsUserStatusesConfigEnabled(state);
=======
export function getMissingProfilesByIds(userIds: string[]): NewActionFuncAsync<UserProfile[]> {
    return async (dispatch, getState) => {
        const {profiles} = getState().entities.users;
>>>>>>> 6d41ee17
        const missingIds: string[] = [];
        userIds.forEach((id) => {
            if (!profiles[id]) {
                missingIds.push(id);
            }
        });

        if (missingIds.length > 0) {
            if (enabledUserStatuses) {
                dispatch(getStatusesByIds(missingIds));
            }
            return dispatch(getProfilesByIds(missingIds));
        }

        return {data: []};
    };
}

export function getMissingProfilesByUsernames(usernames: string[]): NewActionFuncAsync<UserProfile[]> {
    return async (dispatch, getState) => {
        const {profiles} = getState().entities.users;

        const usernameProfiles = Object.values(profiles).reduce((acc, profile: any) => {
            acc[profile.username] = profile;
            return acc;
        }, {} as Record<string, UserProfile>);
        const missingUsernames: string[] = [];
        usernames.forEach((username) => {
            if (!usernameProfiles[username]) {
                missingUsernames.push(username);
            }
        });

        if (missingUsernames.length > 0) {
            return dispatch(getProfilesByUsernames(missingUsernames));
        }

        return {data: []};
    };
}

export function getProfilesByIds(userIds: string[], options?: any): NewActionFuncAsync<UserProfile[]> {
    return async (dispatch, getState) => {
        let profiles: UserProfile[];

        try {
            profiles = await Client4.getProfilesByIds(userIds, options);
        } catch (error) {
            forceLogoutIfNecessary(error, dispatch, getState);
            dispatch(logError(error));
            return {error};
        }

        dispatch({
            type: UserTypes.RECEIVED_PROFILES_LIST,
            data: profiles,
        });

        return {data: profiles};
    };
}

export function getProfilesByUsernames(usernames: string[]): NewActionFuncAsync<UserProfile[]> {
    return async (dispatch, getState) => {
        let profiles;

        try {
            profiles = await Client4.getProfilesByUsernames(usernames);
        } catch (error) {
            forceLogoutIfNecessary(error, dispatch, getState);
            dispatch(logError(error));
            return {error};
        }

        dispatch({
            type: UserTypes.RECEIVED_PROFILES_LIST,
            data: profiles,
        });

        return {data: profiles};
    };
}

export function getProfilesInTeam(teamId: string, page: number, perPage: number = General.PROFILE_CHUNK_SIZE, sort = '', options: any = {}): NewActionFuncAsync<UserProfile[]> {
    return async (dispatch, getState) => {
        let profiles;

        try {
            profiles = await Client4.getProfilesInTeam(teamId, page, perPage, sort, options);
        } catch (error) {
            forceLogoutIfNecessary(error, dispatch, getState);
            dispatch(logError(error));
            return {error};
        }

        dispatch(batchActions([
            {
                type: UserTypes.RECEIVED_PROFILES_LIST_IN_TEAM,
                data: profiles,
                id: teamId,
            },
            {
                type: UserTypes.RECEIVED_PROFILES_LIST,
                data: profiles,
            },
        ]));

        return {data: profiles};
    };
}

export function getProfilesNotInTeam(teamId: string, groupConstrained: boolean, page: number, perPage: number = General.PROFILE_CHUNK_SIZE): NewActionFuncAsync<UserProfile[]> {
    return async (dispatch, getState) => {
        let profiles;
        try {
            profiles = await Client4.getProfilesNotInTeam(teamId, groupConstrained, page, perPage);
        } catch (error) {
            forceLogoutIfNecessary(error, dispatch, getState);
            dispatch(logError(error));
            return {error};
        }

        const receivedProfilesListActionType = groupConstrained ? UserTypes.RECEIVED_PROFILES_LIST_NOT_IN_TEAM_AND_REPLACE : UserTypes.RECEIVED_PROFILES_LIST_NOT_IN_TEAM;

        dispatch(batchActions([
            {
                type: receivedProfilesListActionType,
                data: profiles,
                id: teamId,
            },
            {
                type: UserTypes.RECEIVED_PROFILES_LIST,
                data: profiles,
            },
        ]));

        return {data: profiles};
    };
}

export function getProfilesWithoutTeam(page: number, perPage: number = General.PROFILE_CHUNK_SIZE, options: any = {}): NewActionFuncAsync {
    return async (dispatch, getState) => {
        let profiles = null;
        try {
            profiles = await Client4.getProfilesWithoutTeam(page, perPage, options);
        } catch (error) {
            forceLogoutIfNecessary(error, dispatch, getState);
            dispatch(logError(error));
            return {error};
        }

        dispatch(batchActions([
            {
                type: UserTypes.RECEIVED_PROFILES_LIST_WITHOUT_TEAM,
                data: profiles,
            },
            {
                type: UserTypes.RECEIVED_PROFILES_LIST,
                data: profiles,
            },
        ]));

        return {data: profiles};
    };
}

export enum ProfilesInChannelSortBy {
    None = '',
    Admin = 'admin',
}

export function getProfilesInChannel(channelId: string, page: number, perPage: number = General.PROFILE_CHUNK_SIZE, sort = '', options: {active?: boolean} = {}): NewActionFuncAsync<UserProfile[]> {
    return async (dispatch, getState) => {
        let profiles;

        try {
            profiles = await Client4.getProfilesInChannel(channelId, page, perPage, sort, options);
        } catch (error) {
            forceLogoutIfNecessary(error, dispatch, getState);
            dispatch(logError(error));
            return {error};
        }

        dispatch(batchActions([
            {
                type: UserTypes.RECEIVED_PROFILES_LIST_IN_CHANNEL,
                data: profiles,
                id: channelId,
            },
            {
                type: UserTypes.RECEIVED_PROFILES_LIST,
                data: profiles,
            },
        ]));

        return {data: profiles};
    };
}

export function getProfilesInGroupChannels(channelsIds: string[]): NewActionFuncAsync {
    return async (dispatch, getState) => {
        let channelProfiles;

        try {
            channelProfiles = await Client4.getProfilesInGroupChannels(channelsIds.slice(0, General.MAX_GROUP_CHANNELS_FOR_PROFILES));
        } catch (error) {
            forceLogoutIfNecessary(error, dispatch, getState);
            dispatch(logError(error));
            return {error};
        }

        const actions: AnyAction[] = [];
        for (const channelId in channelProfiles) {
            if (channelProfiles.hasOwnProperty(channelId)) {
                const profiles = channelProfiles[channelId];

                actions.push(
                    {
                        type: UserTypes.RECEIVED_PROFILES_LIST_IN_CHANNEL,
                        data: profiles,
                        id: channelId,
                    },
                    {
                        type: UserTypes.RECEIVED_PROFILES_LIST,
                        data: profiles,
                    },
                );
            }
        }

        dispatch(batchActions(actions));

        return {data: channelProfiles};
    };
}

export function getProfilesNotInChannel(teamId: string, channelId: string, groupConstrained: boolean, page: number, perPage: number = General.PROFILE_CHUNK_SIZE): NewActionFuncAsync<UserProfile[]> {
    return async (dispatch, getState) => {
        let profiles;

        try {
            profiles = await Client4.getProfilesNotInChannel(teamId, channelId, groupConstrained, page, perPage);
        } catch (error) {
            forceLogoutIfNecessary(error, dispatch, getState);
            dispatch(logError(error));
            return {error};
        }

        const receivedProfilesListActionType = groupConstrained ? UserTypes.RECEIVED_PROFILES_LIST_NOT_IN_CHANNEL_AND_REPLACE : UserTypes.RECEIVED_PROFILES_LIST_NOT_IN_CHANNEL;

        dispatch(batchActions([
            {
                type: receivedProfilesListActionType,
                data: profiles,
                id: channelId,
            },
            {
                type: UserTypes.RECEIVED_PROFILES_LIST,
                data: profiles,
            },
        ]));

        return {data: profiles};
    };
}

export function getMe(): NewActionFuncAsync<UserProfile> {
    return async (dispatch) => {
        const getMeFunc = bindClientFunc({
            clientFunc: Client4.getMe,
            onSuccess: UserTypes.RECEIVED_ME,
        });
        const me = await dispatch(getMeFunc);

        if ('error' in me) {
            return me;
        }
        if ('data' in me) {
            dispatch(loadRolesIfNeeded(me.data!.roles.split(' ')));
        }
        return me;
    };
}

export function updateMyTermsOfServiceStatus(termsOfServiceId: string, accepted: boolean): NewActionFuncAsync {
    return async (dispatch, getState) => {
        const response = await dispatch(bindClientFunc({
            clientFunc: Client4.updateMyTermsOfServiceStatus,
            params: [
                termsOfServiceId,
                accepted,
            ],
        }));

        if ('data' in response) {
            if (accepted) {
                dispatch({
                    type: UserTypes.RECEIVED_TERMS_OF_SERVICE_STATUS,
                    data: {
                        terms_of_service_create_at: new Date().getTime(),
                        terms_of_service_id: accepted ? termsOfServiceId : null,
                        user_id: getCurrentUserId(getState()),
                    },
                });
            }

            return {
                data: response.data,
            };
        }

        return {
            error: response.error,
        };
    };
}

export function getProfilesInGroup(groupId: string, page = 0, perPage: number = General.PROFILE_CHUNK_SIZE, sort = ''): NewActionFuncAsync<UserProfile[]> {
    return async (dispatch, getState) => {
        let profiles;

        try {
            profiles = await Client4.getProfilesInGroup(groupId, page, perPage, sort);
        } catch (error) {
            forceLogoutIfNecessary(error, dispatch, getState);
            dispatch(logError(error));
            return {error};
        }

        dispatch(batchActions([
            {
                type: UserTypes.RECEIVED_PROFILES_LIST_IN_GROUP,
                data: profiles,
                id: groupId,
            },
            {
                type: UserTypes.RECEIVED_PROFILES_LIST,
                data: profiles,
            },
        ]));

        return {data: profiles};
    };
}

export function getProfilesNotInGroup(groupId: string, page = 0, perPage: number = General.PROFILE_CHUNK_SIZE): NewActionFuncAsync<UserProfile[]> {
    return async (dispatch, getState) => {
        let profiles;

        try {
            profiles = await Client4.getProfilesNotInGroup(groupId, page, perPage);
        } catch (error) {
            forceLogoutIfNecessary(error, dispatch, getState);
            dispatch(logError(error));
            return {error};
        }

        dispatch(batchActions([
            {
                type: UserTypes.RECEIVED_PROFILES_LIST_NOT_IN_GROUP,
                data: profiles,
                id: groupId,
            },
            {
                type: UserTypes.RECEIVED_PROFILES_LIST,
                data: profiles,
            },
        ]));

        return {data: profiles};
    };
}

export function getTermsOfService() {
    return bindClientFunc({
        clientFunc: Client4.getTermsOfService,
    });
}

export function promoteGuestToUser(userId: string) {
    return bindClientFunc({
        clientFunc: Client4.promoteGuestToUser,
        params: [userId],
    });
}

export function demoteUserToGuest(userId: string) {
    return bindClientFunc({
        clientFunc: Client4.demoteUserToGuest,
        params: [userId],
    });
}

export function createTermsOfService(text: string) {
    return bindClientFunc({
        clientFunc: Client4.createTermsOfService,
        params: [
            text,
        ],
    });
}

export function getUser(id: string) {
    return bindClientFunc({
        clientFunc: Client4.getUser,
        onSuccess: UserTypes.RECEIVED_PROFILE,
        params: [
            id,
        ],
    });
}

export function getUserByUsername(username: string) {
    return bindClientFunc({
        clientFunc: Client4.getUserByUsername,
        onSuccess: UserTypes.RECEIVED_PROFILE,
        params: [
            username,
        ],
    });
}

export function getUserByEmail(email: string) {
    return bindClientFunc({
        clientFunc: Client4.getUserByEmail,
        onSuccess: UserTypes.RECEIVED_PROFILE,
        params: [
            email,
        ],
    });
}

// We create an array to hold the id's that we want to get a status for. We build our
// debounced function that will get called after a set period of idle time in which
// the array of id's will be passed to the getStatusesByIds with a cb that clears out
// the array. Helps with performance because instead of making 75 different calls for
// statuses, we are only making one call for 75 ids.
// We could maybe clean it up somewhat by storing the array of ids in redux state possbily?
let ids: string[] = [];
const debouncedGetStatusesByIds = debounce(async (dispatch: DispatchFunc) => {
    dispatch(getStatusesByIds([...new Set(ids)]));
}, 20, false, () => {
    ids = [];
});
export function getStatusesByIdsBatchedDebounced(id: string) {
    ids = [...ids, id];
    return debouncedGetStatusesByIds;
}

export function getStatusesByIds(userIds: string[]) {
    return bindClientFunc({
        clientFunc: Client4.getStatusesByIds,
        onSuccess: UserTypes.RECEIVED_STATUSES,
        params: [
            userIds,
        ],
    });
}

export function getStatus(userId: string) {
    return bindClientFunc({
        clientFunc: Client4.getStatus,
        onSuccess: UserTypes.RECEIVED_STATUS,
        params: [
            userId,
        ],
    });
}

export function setStatus(status: UserStatus): NewActionFuncAsync {
    return async (dispatch, getState) => {
        try {
            await Client4.updateStatus(status);
        } catch (error) {
            forceLogoutIfNecessary(error, dispatch, getState);
            dispatch(logError(error));
            return {error};
        }

        dispatch({
            type: UserTypes.RECEIVED_STATUS,
            data: status,
        });

        return {data: status};
    };
}

export function setCustomStatus(customStatus: UserCustomStatus) {
    return bindClientFunc({
        clientFunc: Client4.updateCustomStatus,
        params: [
            customStatus,
        ],
    });
}

export function unsetCustomStatus() {
    return bindClientFunc({
        clientFunc: Client4.unsetCustomStatus,
    });
}

export function removeRecentCustomStatus(customStatus: UserCustomStatus) {
    return bindClientFunc({
        clientFunc: Client4.removeRecentCustomStatus,
        params: [
            customStatus,
        ],
    });
}

export function getSessions(userId: string) {
    return bindClientFunc({
        clientFunc: Client4.getSessions,
        onSuccess: UserTypes.RECEIVED_SESSIONS,
        params: [
            userId,
        ],
    });
}

export function revokeSession(userId: string, sessionId: string): NewActionFuncAsync {
    return async (dispatch, getState) => {
        try {
            await Client4.revokeSession(userId, sessionId);
        } catch (error) {
            forceLogoutIfNecessary(error, dispatch, getState);
            dispatch(logError(error));
            return {error};
        }

        dispatch({
            type: UserTypes.RECEIVED_REVOKED_SESSION,
            sessionId,
            data: null,
        });

        return {data: true};
    };
}

export function revokeAllSessionsForUser(userId: string): NewActionFuncAsync<boolean> {
    return async (dispatch, getState) => {
        try {
            await Client4.revokeAllSessionsForUser(userId);
        } catch (error) {
            forceLogoutIfNecessary(error, dispatch, getState);
            dispatch(logError(error));
            return {error};
        }
        const data = {isCurrentUser: userId === getCurrentUserId(getState())};
        dispatch(batchActions([
            {
                type: UserTypes.REVOKE_ALL_USER_SESSIONS_SUCCESS,
                data,
            },
        ]));

        return {data: true};
    };
}

export function revokeSessionsForAllUsers(): NewActionFuncAsync<boolean> {
    return async (dispatch, getState) => {
        try {
            await Client4.revokeSessionsForAllUsers();
        } catch (error) {
            forceLogoutIfNecessary(error, dispatch, getState);
            dispatch(logError(error));
            return {error: error as ServerError};
        }

        dispatch({
            type: UserTypes.REVOKE_SESSIONS_FOR_ALL_USERS_SUCCESS,
            data: null,
        });

        return {data: true};
    };
}

export function getUserAudits(userId: string, page = 0, perPage: number = General.AUDITS_CHUNK_SIZE) {
    return bindClientFunc({
        clientFunc: Client4.getUserAudits,
        onSuccess: UserTypes.RECEIVED_AUDITS,
        params: [
            userId,
            page,
            perPage,
        ],
    });
}

export function autocompleteUsers(term: string, teamId = '', channelId = '', options?: {
    limit: number;
}): NewActionFuncAsync<UserAutocomplete> {
    return async (dispatch, getState) => {
        dispatch({type: UserTypes.AUTOCOMPLETE_USERS_REQUEST, data: null});
        let data;
        try {
            data = await Client4.autocompleteUsers(term, teamId, channelId, options);
        } catch (error) {
            forceLogoutIfNecessary(error, dispatch, getState);
            dispatch({type: UserTypes.AUTOCOMPLETE_USERS_FAILURE, error});
            dispatch(logError(error));
            return {error};
        }

        let users = [...data.users];
        if (data.out_of_channel) {
            users = [...users, ...data.out_of_channel];
        }
        const actions: AnyAction[] = [{
            type: UserTypes.RECEIVED_PROFILES_LIST,
            data: users,
        }, {
            type: UserTypes.AUTOCOMPLETE_USERS_SUCCESS,
        }];

        if (channelId) {
            actions.push(
                {
                    type: UserTypes.RECEIVED_PROFILES_LIST_IN_CHANNEL,
                    data: data.users,
                    id: channelId,
                },
            );
            actions.push(
                {
                    type: UserTypes.RECEIVED_PROFILES_LIST_NOT_IN_CHANNEL,
                    data: data.out_of_channel || [],
                    id: channelId,
                },
            );
        }

        if (teamId) {
            actions.push(
                {
                    type: UserTypes.RECEIVED_PROFILES_LIST_IN_TEAM,
                    data: users,
                    id: teamId,
                },
            );
        }

        dispatch(batchActions(actions));

        return {data};
    };
}

export function searchProfiles(term: string, options: any = {}): NewActionFuncAsync<UserProfile[]> {
    return async (dispatch, getState) => {
        let profiles;
        try {
            profiles = await Client4.searchUsers(term, options);
        } catch (error) {
            forceLogoutIfNecessary(error, dispatch, getState);
            dispatch(logError(error));
            return {error};
        }

        const actions: AnyAction[] = [{type: UserTypes.RECEIVED_PROFILES_LIST, data: profiles}];

        if (options.in_channel_id) {
            actions.push({
                type: UserTypes.RECEIVED_PROFILES_LIST_IN_CHANNEL,
                data: profiles,
                id: options.in_channel_id,
            });
        }

        if (options.not_in_channel_id) {
            actions.push({
                type: UserTypes.RECEIVED_PROFILES_LIST_NOT_IN_CHANNEL,
                data: profiles,
                id: options.not_in_channel_id,
            });
        }

        if (options.team_id) {
            actions.push({
                type: UserTypes.RECEIVED_PROFILES_LIST_IN_TEAM,
                data: profiles,
                id: options.team_id,
            });
        }

        if (options.not_in_team_id) {
            actions.push({
                type: UserTypes.RECEIVED_PROFILES_LIST_NOT_IN_TEAM,
                data: profiles,
                id: options.not_in_team_id,
            });
        }

        if (options.in_group_id) {
            actions.push({
                type: UserTypes.RECEIVED_PROFILES_LIST_IN_GROUP,
                data: profiles,
                id: options.in_group_id,
            });
        }

        if (options.not_in_group_id) {
            actions.push({
                type: UserTypes.RECEIVED_PROFILES_LIST_NOT_IN_GROUP,
                data: profiles,
                id: options.not_in_group_id,
            });
        }

        dispatch(batchActions(actions));

        return {data: profiles};
    };
}

let statusIntervalId: NodeJS.Timeout|null;
export function startPeriodicStatusUpdates(): NewActionFuncAsync { // HARRISONTODO unused
    return async (dispatch, getState) => {
        const state = getState();
        const enabledUserStatuses = getIsUserStatusesConfigEnabled(state);
        if (statusIntervalId) {
            clearInterval(statusIntervalId);
        }

        statusIntervalId = setInterval(
            () => {
                const {statuses} = getState().entities.users;

                if (!statuses) {
                    return;
                }

                const userIds = Object.keys(statuses);
                if (!userIds.length || !enabledUserStatuses) {
                    return;
                }

                dispatch(getStatusesByIds(userIds));
            },
            General.STATUS_INTERVAL,
        );

        return {data: true};
    };
}

export function stopPeriodicStatusUpdates(): NewActionFuncAsync { // HARRISONTODO unused
    return async () => {
        if (statusIntervalId) {
            clearInterval(statusIntervalId);
        }

        return {data: true};
    };
}

export function updateMe(user: Partial<UserProfile>): NewActionFuncAsync<UserProfile> {
    return async (dispatch) => {
        dispatch({type: UserTypes.UPDATE_ME_REQUEST, data: null});

        let data;
        try {
            data = await Client4.patchMe(user);
        } catch (error) {
            dispatch({type: UserTypes.UPDATE_ME_FAILURE, error});
            dispatch(logError(error));
            return {error};
        }

        dispatch(batchActions([
            {type: UserTypes.RECEIVED_ME, data},
            {type: UserTypes.UPDATE_ME_SUCCESS},
        ]));
        dispatch(loadRolesIfNeeded(data.roles.split(' ')));

        return {data};
    };
}

export function patchUser(user: UserProfile): NewActionFuncAsync<UserProfile> {
    return async (dispatch) => {
        let data: UserProfile;
        try {
            data = await Client4.patchUser(user);
        } catch (error) {
            dispatch(logError(error));
            return {error};
        }

        dispatch({type: UserTypes.RECEIVED_PROFILE, data});

        return {data};
    };
}

export function updateUserRoles(userId: string, roles: string): NewActionFuncAsync {
    return async (dispatch, getState) => {
        try {
            await Client4.updateUserRoles(userId, roles);
        } catch (error) {
            return {error};
        }

        const profile = getState().entities.users.profiles[userId];
        if (profile) {
            dispatch({type: UserTypes.RECEIVED_PROFILE, data: {...profile, roles}});
        }

        return {data: true};
    };
}

export function updateUserMfa(userId: string, activate: boolean, code = ''): NewActionFuncAsync {
    return async (dispatch, getState) => {
        try {
            await Client4.updateUserMfa(userId, activate, code);
        } catch (error) {
            dispatch(logError(error));
            return {error};
        }

        const profile = getState().entities.users.profiles[userId];
        if (profile) {
            dispatch({type: UserTypes.RECEIVED_PROFILE, data: {...profile, mfa_active: activate}});
        }

        return {data: true};
    };
}

export function updateUserPassword(userId: string, currentPassword: string, newPassword: string): NewActionFuncAsync {
    return async (dispatch, getState) => {
        try {
            await Client4.updateUserPassword(userId, currentPassword, newPassword);
        } catch (error) {
            dispatch(logError(error));
            return {error};
        }

        const profile = getState().entities.users.profiles[userId];
        if (profile) {
            dispatch({type: UserTypes.RECEIVED_PROFILE, data: {...profile, last_password_update_at: new Date().getTime()}});
        }

        return {data: true};
    };
}

export function updateUserActive(userId: string, active: boolean): NewActionFuncAsync<true> {
    return async (dispatch, getState) => {
        try {
            await Client4.updateUserActive(userId, active);
        } catch (error) {
            dispatch(logError(error));
            return {error};
        }

        const profile = getState().entities.users.profiles[userId];
        if (profile) {
            const deleteAt = active ? 0 : new Date().getTime();
            dispatch({type: UserTypes.RECEIVED_PROFILE, data: {...profile, delete_at: deleteAt}});
        }

        return {data: true};
    };
}

export function verifyUserEmail(token: string) {
    return bindClientFunc({
        clientFunc: Client4.verifyUserEmail,
        params: [
            token,
        ],
    });
}

export function sendVerificationEmail(email: string) {
    return bindClientFunc({
        clientFunc: Client4.sendVerificationEmail,
        params: [
            email,
        ],
    });
}

export function resetUserPassword(token: string, newPassword: string) {
    return bindClientFunc({
        clientFunc: Client4.resetUserPassword,
        params: [
            token,
            newPassword,
        ],
    });
}

export function sendPasswordResetEmail(email: string) {
    return bindClientFunc({
        clientFunc: Client4.sendPasswordResetEmail,
        params: [
            email,
        ],
    });
}

export function setDefaultProfileImage(userId: string): NewActionFuncAsync {
    return async (dispatch, getState) => {
        try {
            await Client4.setDefaultProfileImage(userId);
        } catch (error) {
            dispatch(logError(error));
            return {error};
        }

        const profile = getState().entities.users.profiles[userId];
        if (profile) {
            dispatch({type: UserTypes.RECEIVED_PROFILE, data: {...profile, last_picture_update: 0}});
        }

        return {data: true};
    };
}

export function uploadProfileImage(userId: string, imageData: any): NewActionFuncAsync {
    return async (dispatch, getState) => {
        try {
            await Client4.uploadProfileImage(userId, imageData);
        } catch (error) {
            return {error};
        }

        const profile = getState().entities.users.profiles[userId];
        if (profile) {
            dispatch({type: UserTypes.RECEIVED_PROFILE, data: {...profile, last_picture_update: new Date().getTime()}});
        }

        return {data: true};
    };
}

export function switchEmailToOAuth(service: string, email: string, password: string, mfaCode = '') {
    return bindClientFunc({
        clientFunc: Client4.switchEmailToOAuth,
        params: [
            service,
            email,
            password,
            mfaCode,
        ],
    });
}

export function switchOAuthToEmail(currentService: string, email: string, password: string) {
    return bindClientFunc({
        clientFunc: Client4.switchOAuthToEmail,
        params: [
            currentService,
            email,
            password,
        ],
    });
}

export function switchEmailToLdap(email: string, emailPassword: string, ldapId: string, ldapPassword: string, mfaCode = '') {
    return bindClientFunc({
        clientFunc: Client4.switchEmailToLdap,
        params: [
            email,
            emailPassword,
            ldapId,
            ldapPassword,
            mfaCode,
        ],
    });
}

export function switchLdapToEmail(ldapPassword: string, email: string, emailPassword: string, mfaCode = '') {
    return bindClientFunc({
        clientFunc: Client4.switchLdapToEmail,
        params: [
            ldapPassword,
            email,
            emailPassword,
            mfaCode,
        ],
    });
}

export function createUserAccessToken(userId: string, description: string): NewActionFuncAsync<UserAccessToken> {
    return async (dispatch, getState) => {
        let data;

        try {
            data = await Client4.createUserAccessToken(userId, description);
        } catch (error) {
            forceLogoutIfNecessary(error, dispatch, getState);
            dispatch(logError(error));
            return {error};
        }

        const actions: AnyAction[] = [{
            type: AdminTypes.RECEIVED_USER_ACCESS_TOKEN,
            data: {...data,
                token: '',
            },
        }];

        const {currentUserId} = getState().entities.users;
        if (userId === currentUserId) {
            actions.push(
                {
                    type: UserTypes.RECEIVED_MY_USER_ACCESS_TOKEN,
                    data: {...data, token: ''},
                },
            );
        }

        dispatch(batchActions(actions));

        return {data};
    };
}

export function getUserAccessToken(tokenId: string): NewActionFuncAsync<UserAccessToken> {
    return async (dispatch, getState) => {
        let data;
        try {
            data = await Client4.getUserAccessToken(tokenId);
        } catch (error) {
            forceLogoutIfNecessary(error, dispatch, getState);
            dispatch(logError(error));
            return {error};
        }

        const actions: AnyAction[] = [{
            type: AdminTypes.RECEIVED_USER_ACCESS_TOKEN,
            data,
        }];

        const {currentUserId} = getState().entities.users;
        if (data.user_id === currentUserId) {
            actions.push(
                {
                    type: UserTypes.RECEIVED_MY_USER_ACCESS_TOKEN,
                    data,
                },
            );
        }

        dispatch(batchActions(actions));

        return {data};
    };
}

export function getUserAccessTokens(page = 0, perPage: number = General.PROFILE_CHUNK_SIZE): NewActionFuncAsync { // HARRISONTODO unused
    return async (dispatch, getState) => {
        let data;

        try {
            data = await Client4.getUserAccessTokens(page, perPage);
        } catch (error) {
            forceLogoutIfNecessary(error, dispatch, getState);
            dispatch(logError(error));
            return {error};
        }

        dispatch({
            type: AdminTypes.RECEIVED_USER_ACCESS_TOKENS,
            data,
        });

        return {data};
    };
}

export function getUserAccessTokensForUser(userId: string, page = 0, perPage: number = General.PROFILE_CHUNK_SIZE): NewActionFuncAsync<UserAccessToken[]> {
    return async (dispatch, getState) => {
        let data;
        try {
            data = await Client4.getUserAccessTokensForUser(userId, page, perPage);
        } catch (error) {
            forceLogoutIfNecessary(error, dispatch, getState);
            dispatch(logError(error));
            return {error};
        }

        const actions: AnyAction[] = [{
            type: AdminTypes.RECEIVED_USER_ACCESS_TOKENS_FOR_USER,
            data,
            userId,
        }];

        const {currentUserId} = getState().entities.users;
        if (userId === currentUserId) {
            actions.push(
                {
                    type: UserTypes.RECEIVED_MY_USER_ACCESS_TOKENS,
                    data,
                },
            );
        }

        dispatch(batchActions(actions));

        return {data};
    };
}

export function revokeUserAccessToken(tokenId: string): NewActionFuncAsync {
    return async (dispatch, getState) => {
        try {
            await Client4.revokeUserAccessToken(tokenId);
        } catch (error) {
            forceLogoutIfNecessary(error, dispatch, getState);
            dispatch(logError(error));
            return {error};
        }

        dispatch({
            type: UserTypes.REVOKED_USER_ACCESS_TOKEN,
            data: tokenId,
        });

        return {data: true};
    };
}

export function disableUserAccessToken(tokenId: string): NewActionFuncAsync {
    return async (dispatch, getState) => {
        try {
            await Client4.disableUserAccessToken(tokenId);
        } catch (error) {
            forceLogoutIfNecessary(error, dispatch, getState);
            dispatch(logError(error));
            return {error};
        }

        dispatch({
            type: UserTypes.DISABLED_USER_ACCESS_TOKEN,
            data: tokenId,
        });

        return {data: true};
    };
}

export function enableUserAccessToken(tokenId: string): NewActionFuncAsync {
    return async (dispatch, getState) => {
        try {
            await Client4.enableUserAccessToken(tokenId);
        } catch (error) {
            forceLogoutIfNecessary(error, dispatch, getState);
            dispatch(logError(error));
            return {error};
        }

        dispatch({
            type: UserTypes.ENABLED_USER_ACCESS_TOKEN,
            data: tokenId,
        });

        return {data: true};
    };
}

export function getKnownUsers() {
    return bindClientFunc({
        clientFunc: Client4.getKnownUsers,
    });
}

export function clearUserAccessTokens(): NewActionFuncAsync {
    return async (dispatch) => {
        dispatch({type: UserTypes.CLEAR_MY_USER_ACCESS_TOKENS, data: null});
        return {data: true};
    };
}

export function checkForModifiedUsers(): NewActionFuncAsync {
    return async (dispatch, getState) => {
        const state = getState();
        const users = getUsers(state);
        const lastDisconnectAt = state.websocket.lastDisconnectAt;
        const serverVersion = getServerVersion(state);

        if (!isMinimumServerVersion(serverVersion, 5, 14)) {
            return {data: true};
        }

        await dispatch(getProfilesByIds(Object.keys(users), {since: lastDisconnectAt}));
        return {data: true};
    };
}

export default {
    generateMfaSecret,
    logout,
    getProfiles,
    getProfilesByIds,
    getProfilesInTeam,
    getProfilesInChannel,
    getProfilesNotInChannel,
    getUser,
    getMe,
    getUserByUsername,
    getStatus,
    getStatusesByIds,
    getSessions,
    getTotalUsersStats,
    revokeSession,
    revokeAllSessionsForUser,
    revokeSessionsForAllUsers,
    getUserAudits,
    searchProfiles,
    startPeriodicStatusUpdates,
    stopPeriodicStatusUpdates,
    updateMe,
    updateUserRoles,
    updateUserMfa,
    updateUserPassword,
    updateUserActive,
    verifyUserEmail,
    sendVerificationEmail,
    resetUserPassword,
    sendPasswordResetEmail,
    uploadProfileImage,
    switchEmailToOAuth,
    switchOAuthToEmail,
    switchEmailToLdap,
    switchLdapToEmail,
    getTermsOfService,
    createTermsOfService,
    updateMyTermsOfServiceStatus,
    createUserAccessToken,
    getUserAccessToken,
    getUserAccessTokensForUser,
    revokeUserAccessToken,
    disableUserAccessToken,
    enableUserAccessToken,
    checkForModifiedUsers,
};<|MERGE_RESOLUTION|>--- conflicted
+++ resolved
@@ -152,17 +152,10 @@
     };
 }
 
-<<<<<<< HEAD
-export function getMissingProfilesByIds(userIds: string[]): ActionFunc {
-    return async (dispatch: DispatchFunc, getState: GetStateFunc) => {
-        const state = getState();
-        const {profiles} = state.entities.users;
+export function getMissingProfilesByIds(userIds: string[]): NewActionFuncAsync<UserProfile[]> {
+    return async (dispatch, getState) => {
+        const {profiles} = getState().entities.users;
         const enabledUserStatuses = getIsUserStatusesConfigEnabled(state);
-=======
-export function getMissingProfilesByIds(userIds: string[]): NewActionFuncAsync<UserProfile[]> {
-    return async (dispatch, getState) => {
-        const {profiles} = getState().entities.users;
->>>>>>> 6d41ee17
         const missingIds: string[] = [];
         userIds.forEach((id) => {
             if (!profiles[id]) {

// Copyright (c) 2015-present Mattermost, Inc. All Rights Reserved.
// See LICENSE.txt for license information.

import type {AnyAction} from 'redux';
import {batchActions} from 'redux-batched-actions';

import type {UserAutocomplete} from '@mattermost/types/autocomplete';
import type {ServerError} from '@mattermost/types/errors';
import type {UserProfile, UserStatus, GetFilteredUsersStatsOpts, UsersStats, UserCustomStatus} from '@mattermost/types/users';

import {UserTypes, AdminTypes} from 'mattermost-redux/action_types';
import {logError} from 'mattermost-redux/actions/errors';
import {setServerVersion, getClientConfig, getLicenseConfig} from 'mattermost-redux/actions/general';
import {bindClientFunc, forceLogoutIfNecessary, debounce} from 'mattermost-redux/actions/helpers';
import {getMyPreferences} from 'mattermost-redux/actions/preferences';
import {loadRolesIfNeeded} from 'mattermost-redux/actions/roles';
import {getMyTeams, getMyTeamMembers, getMyTeamUnreads} from 'mattermost-redux/actions/teams';
import {Client4} from 'mattermost-redux/client';
import {General} from 'mattermost-redux/constants';
import {getServerVersion} from 'mattermost-redux/selectors/entities/general';
import {isCollapsedThreadsEnabled} from 'mattermost-redux/selectors/entities/preferences';
import {getCurrentUserId, getUsers} from 'mattermost-redux/selectors/entities/users';
import type {ActionFunc, ActionResult} from 'mattermost-redux/types/actions';
import {isMinimumServerVersion} from 'mattermost-redux/utils/helpers';

export function generateMfaSecret(userId: string): ActionFunc {
    return bindClientFunc({
        clientFunc: Client4.generateMfaSecret,
        params: [
            userId,
        ],
    });
}

export function createUser(user: UserProfile, token: string, inviteId: string, redirect: string): ActionFunc {
    return async (dispatch, getState) => {
        let created;

        try {
            created = await Client4.createUser(user, token, inviteId, redirect);
        } catch (error) {
            forceLogoutIfNecessary(error, dispatch, getState);
            dispatch(logError(error));
            return {error};
        }

        const profiles: {
            [userId: string]: UserProfile;
        } = {
            [created.id]: created,
        };
        dispatch({type: UserTypes.RECEIVED_PROFILES, data: profiles});

        return {data: created};
    };
}

export function loadMe(): ActionFunc {
    return async (dispatch, getState) => {
        // Sometimes the server version is set in one or the other
        const serverVersion = getState().entities.general.serverVersion || Client4.getServerVersion();
        dispatch(setServerVersion(serverVersion));

        try {
            await Promise.all([
                dispatch(getClientConfig()),
                dispatch(getLicenseConfig()),
                dispatch(getMe()),
                dispatch(getMyPreferences()),
                dispatch(getMyTeams()),
                dispatch(getMyTeamMembers()),
            ]);

            const isCollapsedThreads = isCollapsedThreadsEnabled(getState());
            await dispatch(getMyTeamUnreads(isCollapsedThreads));
        } catch (error) {
            dispatch(logError(error as ServerError));
            return {error: error as ServerError};
        }

        return {data: true};
    };
}

export function logout(): ActionFunc {
    return async (dispatch) => {
        dispatch({type: UserTypes.LOGOUT_REQUEST, data: null});

        try {
            await Client4.logout();
        } catch (error) {
            // nothing to do here
        }

        dispatch({type: UserTypes.LOGOUT_SUCCESS, data: null});

        return {data: true};
    };
}

export function getTotalUsersStats(): ActionFunc {
    return bindClientFunc({
        clientFunc: Client4.getTotalUsersStats,
        onSuccess: UserTypes.RECEIVED_USER_STATS,
    });
}

export function getFilteredUsersStats(options: GetFilteredUsersStatsOpts = {}, updateGlobalState = true): ActionFunc {
    return async (dispatch, getState) => {
        let stats: UsersStats;
        try {
            stats = await Client4.getFilteredUsersStats(options);
        } catch (error) {
            forceLogoutIfNecessary(error, dispatch, getState);
            dispatch(logError(error));
            return {error};
        }

        if (updateGlobalState) {
            dispatch({
                type: UserTypes.RECEIVED_FILTERED_USER_STATS,
                data: stats,
            });
        }

        return {data: stats};
    };
}

export function getProfiles(page = 0, perPage: number = General.PROFILE_CHUNK_SIZE, options: any = {}): ActionFunc {
    return async (dispatch, getState) => {
        let profiles: UserProfile[];

        try {
            profiles = await Client4.getProfiles(page, perPage, options);
        } catch (error) {
            forceLogoutIfNecessary(error, dispatch, getState);
            dispatch(logError(error));
            return {error};
        }

        dispatch({
            type: UserTypes.RECEIVED_PROFILES_LIST,
            data: profiles,
        });

        return {data: profiles};
    };
}

export function getMissingProfilesByIds(userIds: string[]): ActionFunc {
    return async (dispatch, getState) => {
        const {profiles} = getState().entities.users;
        const missingIds: string[] = [];
        userIds.forEach((id) => {
            if (!profiles[id]) {
                missingIds.push(id);
            }
        });

        if (missingIds.length > 0) {
            dispatch(getStatusesByIds(missingIds));
            return dispatch(getProfilesByIds(missingIds));
        }

        return {data: []};
    };
}

export function getMissingProfilesByUsernames(usernames: string[]): ActionFunc {
    return async (dispatch, getState) => {
        const {profiles} = getState().entities.users;

        const usernameProfiles = Object.values(profiles).reduce((acc, profile: any) => {
            acc[profile.username] = profile;
            return acc;
        }, {} as Record<string, UserProfile>);
        const missingUsernames: string[] = [];
        usernames.forEach((username) => {
            if (!usernameProfiles[username]) {
                missingUsernames.push(username);
            }
        });

        if (missingUsernames.length > 0) {
            return dispatch(getProfilesByUsernames(missingUsernames));
        }

        return {data: []};
    };
}

export function getProfilesByIds(userIds: string[], options?: any): ActionFunc {
    return async (dispatch, getState) => {
        let profiles: UserProfile[];

        try {
            profiles = await Client4.getProfilesByIds(userIds, options);
        } catch (error) {
            forceLogoutIfNecessary(error, dispatch, getState);
            dispatch(logError(error));
            return {error};
        }

        dispatch({
            type: UserTypes.RECEIVED_PROFILES_LIST,
            data: profiles,
        });

        return {data: profiles};
    };
}

export function getProfilesByUsernames(usernames: string[]): ActionFunc<UserProfile[]> {
    return async (dispatch, getState) => {
        let profiles;

        try {
            profiles = await Client4.getProfilesByUsernames(usernames);
        } catch (error) {
            forceLogoutIfNecessary(error, dispatch, getState);
            dispatch(logError(error));
            return {error};
        }

        dispatch({
            type: UserTypes.RECEIVED_PROFILES_LIST,
            data: profiles,
        });

        return {data: profiles};
    };
}

export function getProfilesInTeam(teamId: string, page: number, perPage: number = General.PROFILE_CHUNK_SIZE, sort = '', options: any = {}): ActionFunc {
    return async (dispatch, getState) => {
        let profiles;

        try {
            profiles = await Client4.getProfilesInTeam(teamId, page, perPage, sort, options);
        } catch (error) {
            forceLogoutIfNecessary(error, dispatch, getState);
            dispatch(logError(error));
            return {error};
        }

        dispatch(batchActions([
            {
                type: UserTypes.RECEIVED_PROFILES_LIST_IN_TEAM,
                data: profiles,
                id: teamId,
            },
            {
                type: UserTypes.RECEIVED_PROFILES_LIST,
                data: profiles,
            },
        ]));

        return {data: profiles};
    };
}

export function getProfilesNotInTeam(teamId: string, groupConstrained: boolean, page: number, perPage: number = General.PROFILE_CHUNK_SIZE): ActionFunc {
    return async (dispatch, getState) => {
        let profiles;
        try {
            profiles = await Client4.getProfilesNotInTeam(teamId, groupConstrained, page, perPage);
        } catch (error) {
            forceLogoutIfNecessary(error, dispatch, getState);
            dispatch(logError(error));
            return {error};
        }

        const receivedProfilesListActionType = groupConstrained ? UserTypes.RECEIVED_PROFILES_LIST_NOT_IN_TEAM_AND_REPLACE : UserTypes.RECEIVED_PROFILES_LIST_NOT_IN_TEAM;

        dispatch(batchActions([
            {
                type: receivedProfilesListActionType,
                data: profiles,
                id: teamId,
            },
            {
                type: UserTypes.RECEIVED_PROFILES_LIST,
                data: profiles,
            },
        ]));

        return {data: profiles};
    };
}

export function getProfilesWithoutTeam(page: number, perPage: number = General.PROFILE_CHUNK_SIZE, options: any = {}): ActionFunc {
    return async (dispatch, getState) => {
        let profiles = null;
        try {
            profiles = await Client4.getProfilesWithoutTeam(page, perPage, options);
        } catch (error) {
            forceLogoutIfNecessary(error, dispatch, getState);
            dispatch(logError(error));
            return {error};
        }

        dispatch(batchActions([
            {
                type: UserTypes.RECEIVED_PROFILES_LIST_WITHOUT_TEAM,
                data: profiles,
            },
            {
                type: UserTypes.RECEIVED_PROFILES_LIST,
                data: profiles,
            },
        ]));

        return {data: profiles};
    };
}

export enum ProfilesInChannelSortBy {
    None = '',
    Admin = 'admin',
}

export function getProfilesInChannel(channelId: string, page: number, perPage: number = General.PROFILE_CHUNK_SIZE, sort = '', options: {active?: boolean} = {}): ActionFunc {
    return async (dispatch, getState) => {
        let profiles;

        try {
            profiles = await Client4.getProfilesInChannel(channelId, page, perPage, sort, options);
        } catch (error) {
            forceLogoutIfNecessary(error, dispatch, getState);
            dispatch(logError(error));
            return {error};
        }

        dispatch(batchActions([
            {
                type: UserTypes.RECEIVED_PROFILES_LIST_IN_CHANNEL,
                data: profiles,
                id: channelId,
            },
            {
                type: UserTypes.RECEIVED_PROFILES_LIST,
                data: profiles,
            },
        ]));

        return {data: profiles};
    };
}

export function getProfilesInGroupChannels(channelsIds: string[]): ActionFunc {
    return async (dispatch, getState) => {
        let channelProfiles;

        try {
            channelProfiles = await Client4.getProfilesInGroupChannels(channelsIds.slice(0, General.MAX_GROUP_CHANNELS_FOR_PROFILES));
        } catch (error) {
            forceLogoutIfNecessary(error, dispatch, getState);
            dispatch(logError(error));
            return {error};
        }

        const actions: AnyAction[] = [];
        for (const channelId in channelProfiles) {
            if (channelProfiles.hasOwnProperty(channelId)) {
                const profiles = channelProfiles[channelId];

                actions.push(
                    {
                        type: UserTypes.RECEIVED_PROFILES_LIST_IN_CHANNEL,
                        data: profiles,
                        id: channelId,
                    },
                    {
                        type: UserTypes.RECEIVED_PROFILES_LIST,
                        data: profiles,
                    },
                );
            }
        }

        dispatch(batchActions(actions));

        return {data: channelProfiles};
    };
}

export function getProfilesNotInChannel(teamId: string, channelId: string, groupConstrained: boolean, page: number, perPage: number = General.PROFILE_CHUNK_SIZE): ActionFunc {
    return async (dispatch, getState) => {
        let profiles;

        try {
            profiles = await Client4.getProfilesNotInChannel(teamId, channelId, groupConstrained, page, perPage);
        } catch (error) {
            forceLogoutIfNecessary(error, dispatch, getState);
            dispatch(logError(error));
            return {error};
        }

        const receivedProfilesListActionType = groupConstrained ? UserTypes.RECEIVED_PROFILES_LIST_NOT_IN_CHANNEL_AND_REPLACE : UserTypes.RECEIVED_PROFILES_LIST_NOT_IN_CHANNEL;

        dispatch(batchActions([
            {
                type: receivedProfilesListActionType,
                data: profiles,
                id: channelId,
            },
            {
                type: UserTypes.RECEIVED_PROFILES_LIST,
                data: profiles,
            },
        ]));

        return {data: profiles};
    };
}

export function getMe(): ActionFunc {
    return async (dispatch) => {
        const getMeFunc = bindClientFunc({
            clientFunc: Client4.getMe,
            onSuccess: UserTypes.RECEIVED_ME,
        });
        const me = await dispatch(getMeFunc);

        if ('error' in me) {
            return me;
        }
        if ('data' in me) {
            dispatch(loadRolesIfNeeded(me.data.roles.split(' ')));
        }
        return me;
    };
}

export function updateMyTermsOfServiceStatus(termsOfServiceId: string, accepted: boolean): ActionFunc {
    return async (dispatch, getState) => {
        const response: ActionResult = await dispatch(bindClientFunc({
            clientFunc: Client4.updateMyTermsOfServiceStatus,
            params: [
                termsOfServiceId,
                accepted,
            ],
        }));

        if ('data' in response) {
            if (accepted) {
                dispatch({
                    type: UserTypes.RECEIVED_TERMS_OF_SERVICE_STATUS,
                    data: {
                        terms_of_service_create_at: new Date().getTime(),
                        terms_of_service_id: accepted ? termsOfServiceId : null,
                        user_id: getCurrentUserId(getState()),
                    },
                });
            }

            return {
                data: response.data,
            };
        }

        return {
            error: response.error,
        };
    };
}

export function getProfilesInGroup(groupId: string, page = 0, perPage: number = General.PROFILE_CHUNK_SIZE, sort = ''): ActionFunc {
    return async (dispatch, getState) => {
        let profiles;

        try {
            profiles = await Client4.getProfilesInGroup(groupId, page, perPage, sort);
        } catch (error) {
            forceLogoutIfNecessary(error, dispatch, getState);
            dispatch(logError(error));
            return {error};
        }

        dispatch(batchActions([
            {
                type: UserTypes.RECEIVED_PROFILES_LIST_IN_GROUP,
                data: profiles,
                id: groupId,
            },
            {
                type: UserTypes.RECEIVED_PROFILES_LIST,
                data: profiles,
            },
        ]));

        return {data: profiles};
    };
}

export function getProfilesNotInGroup(groupId: string, page = 0, perPage: number = General.PROFILE_CHUNK_SIZE): ActionFunc {
    return async (dispatch, getState) => {
        let profiles;

        try {
            profiles = await Client4.getProfilesNotInGroup(groupId, page, perPage);
        } catch (error) {
            forceLogoutIfNecessary(error, dispatch, getState);
            dispatch(logError(error));
            return {error};
        }

        dispatch(batchActions([
            {
                type: UserTypes.RECEIVED_PROFILES_LIST_NOT_IN_GROUP,
                data: profiles,
                id: groupId,
            },
            {
                type: UserTypes.RECEIVED_PROFILES_LIST,
                data: profiles,
            },
        ]));

        return {data: profiles};
    };
}

export function getTermsOfService(): ActionFunc {
    return bindClientFunc({
        clientFunc: Client4.getTermsOfService,
    });
}

export function promoteGuestToUser(userId: string): ActionFunc {
    return bindClientFunc({
        clientFunc: Client4.promoteGuestToUser,
        params: [userId],
    });
}

export function demoteUserToGuest(userId: string): ActionFunc {
    return bindClientFunc({
        clientFunc: Client4.demoteUserToGuest,
        params: [userId],
    });
}

export function createTermsOfService(text: string): ActionFunc {
    return bindClientFunc({
        clientFunc: Client4.createTermsOfService,
        params: [
            text,
        ],
    });
}

export function getUser(id: string): ActionFunc {
    return bindClientFunc({
        clientFunc: Client4.getUser,
        onSuccess: UserTypes.RECEIVED_PROFILE,
        params: [
            id,
        ],
    });
}

export function getUserByUsername(username: string): ActionFunc {
    return bindClientFunc({
        clientFunc: Client4.getUserByUsername,
        onSuccess: UserTypes.RECEIVED_PROFILE,
        params: [
            username,
        ],
    });
}

export function getUserByEmail(email: string): ActionFunc {
    return bindClientFunc({
        clientFunc: Client4.getUserByEmail,
        onSuccess: UserTypes.RECEIVED_PROFILE,
        params: [
            email,
        ],
    });
}

// We create an array to hold the id's that we want to get a status for. We build our
// debounced function that will get called after a set period of idle time in which
// the array of id's will be passed to the getStatusesByIds with a cb that clears out
// the array. Helps with performance because instead of making 75 different calls for
// statuses, we are only making one call for 75 ids.
// We could maybe clean it up somewhat by storing the array of ids in redux state possbily?
let ids: string[] = [];
const debouncedGetStatusesByIds = debounce(async (dispatch) => {
    dispatch(getStatusesByIds([...new Set(ids)]));
}, 20, false, () => {
    ids = [];
});
export function getStatusesByIdsBatchedDebounced(id: string) {
    ids = [...ids, id];
    return debouncedGetStatusesByIds;
}

export function getStatusesByIds(userIds: string[]): ActionFunc {
    return bindClientFunc({
        clientFunc: Client4.getStatusesByIds,
        onSuccess: UserTypes.RECEIVED_STATUSES,
        params: [
            userIds,
        ],
    });
}

export function getStatus(userId: string): ActionFunc {
    return bindClientFunc({
        clientFunc: Client4.getStatus,
        onSuccess: UserTypes.RECEIVED_STATUS,
        params: [
            userId,
        ],
    });
}

export function setStatus(status: UserStatus): ActionFunc {
    return async (dispatch, getState) => {
        try {
            await Client4.updateStatus(status);
        } catch (error) {
            forceLogoutIfNecessary(error, dispatch, getState);
            dispatch(logError(error));
            return {error};
        }

        dispatch({
            type: UserTypes.RECEIVED_STATUS,
            data: status,
        });

        return {data: status};
    };
}

export function setCustomStatus(customStatus: UserCustomStatus): ActionFunc {
    return bindClientFunc({
        clientFunc: Client4.updateCustomStatus,
        params: [
            customStatus,
        ],
    });
}

export function unsetCustomStatus(): ActionFunc {
    return bindClientFunc({
        clientFunc: Client4.unsetCustomStatus,
    });
}

export function removeRecentCustomStatus(customStatus: UserCustomStatus): ActionFunc {
    return bindClientFunc({
        clientFunc: Client4.removeRecentCustomStatus,
        params: [
            customStatus,
        ],
    });
}

export function getSessions(userId: string): ActionFunc {
    return bindClientFunc({
        clientFunc: Client4.getSessions,
        onSuccess: UserTypes.RECEIVED_SESSIONS,
        params: [
            userId,
        ],
    });
}

export function revokeSession(userId: string, sessionId: string): ActionFunc {
    return async (dispatch, getState) => {
        try {
            await Client4.revokeSession(userId, sessionId);
        } catch (error) {
            forceLogoutIfNecessary(error, dispatch, getState);
            dispatch(logError(error));
            return {error};
        }

        dispatch({
            type: UserTypes.RECEIVED_REVOKED_SESSION,
            sessionId,
            data: null,
        });

        return {data: true};
    };
}

export function revokeAllSessionsForUser(userId: string): ActionFunc {
    return async (dispatch, getState) => {
        try {
            await Client4.revokeAllSessionsForUser(userId);
        } catch (error) {
            forceLogoutIfNecessary(error, dispatch, getState);
            dispatch(logError(error));
            return {error};
        }
        const data = {isCurrentUser: userId === getCurrentUserId(getState())};
        dispatch(batchActions([
            {
                type: UserTypes.REVOKE_ALL_USER_SESSIONS_SUCCESS,
                data,
            },
        ]));

        return {data: true};
    };
}

<<<<<<< HEAD
export function revokeSessionsForAllUsers(): ActionFunc {
=======
export function revokeSessionsForAllUsers(): ActionFunc<boolean, ServerError> {
>>>>>>> a24ef3f0
    return async (dispatch, getState) => {
        try {
            await Client4.revokeSessionsForAllUsers();
        } catch (error) {
            forceLogoutIfNecessary(error, dispatch, getState);
            dispatch(logError(error));
            return {error: error as ServerError};
        }

        dispatch({
            type: UserTypes.REVOKE_SESSIONS_FOR_ALL_USERS_SUCCESS,
            data: null,
        });

        return {data: true};
    };
}

export function getUserAudits(userId: string, page = 0, perPage: number = General.AUDITS_CHUNK_SIZE): ActionFunc {
    return bindClientFunc({
        clientFunc: Client4.getUserAudits,
        onSuccess: UserTypes.RECEIVED_AUDITS,
        params: [
            userId,
            page,
            perPage,
        ],
    });
}

export function autocompleteUsers(term: string, teamId = '', channelId = '', options?: {
    limit: number;
}): ActionFunc<UserAutocomplete> {
    return async (dispatch, getState) => {
        dispatch({type: UserTypes.AUTOCOMPLETE_USERS_REQUEST, data: null});
        let data;
        try {
            data = await Client4.autocompleteUsers(term, teamId, channelId, options);
        } catch (error) {
            forceLogoutIfNecessary(error, dispatch, getState);
            dispatch({type: UserTypes.AUTOCOMPLETE_USERS_FAILURE, error});
            dispatch(logError(error));
            return {error};
        }

        let users = [...data.users];
        if (data.out_of_channel) {
            users = [...users, ...data.out_of_channel];
        }
        const actions: AnyAction[] = [{
            type: UserTypes.RECEIVED_PROFILES_LIST,
            data: users,
        }, {
            type: UserTypes.AUTOCOMPLETE_USERS_SUCCESS,
        }];

        if (channelId) {
            actions.push(
                {
                    type: UserTypes.RECEIVED_PROFILES_LIST_IN_CHANNEL,
                    data: data.users,
                    id: channelId,
                },
            );
            actions.push(
                {
                    type: UserTypes.RECEIVED_PROFILES_LIST_NOT_IN_CHANNEL,
                    data: data.out_of_channel || [],
                    id: channelId,
                },
            );
        }

        if (teamId) {
            actions.push(
                {
                    type: UserTypes.RECEIVED_PROFILES_LIST_IN_TEAM,
                    data: users,
                    id: teamId,
                },
            );
        }

        dispatch(batchActions(actions));

        return {data};
    };
}

export function searchProfiles(term: string, options: any = {}): ActionFunc {
    return async (dispatch, getState) => {
        let profiles;
        try {
            profiles = await Client4.searchUsers(term, options);
        } catch (error) {
            forceLogoutIfNecessary(error, dispatch, getState);
            dispatch(logError(error));
            return {error};
        }

        const actions: AnyAction[] = [{type: UserTypes.RECEIVED_PROFILES_LIST, data: profiles}];

        if (options.in_channel_id) {
            actions.push({
                type: UserTypes.RECEIVED_PROFILES_LIST_IN_CHANNEL,
                data: profiles,
                id: options.in_channel_id,
            });
        }

        if (options.not_in_channel_id) {
            actions.push({
                type: UserTypes.RECEIVED_PROFILES_LIST_NOT_IN_CHANNEL,
                data: profiles,
                id: options.not_in_channel_id,
            });
        }

        if (options.team_id) {
            actions.push({
                type: UserTypes.RECEIVED_PROFILES_LIST_IN_TEAM,
                data: profiles,
                id: options.team_id,
            });
        }

        if (options.not_in_team_id) {
            actions.push({
                type: UserTypes.RECEIVED_PROFILES_LIST_NOT_IN_TEAM,
                data: profiles,
                id: options.not_in_team_id,
            });
        }

        if (options.in_group_id) {
            actions.push({
                type: UserTypes.RECEIVED_PROFILES_LIST_IN_GROUP,
                data: profiles,
                id: options.in_group_id,
            });
        }

        if (options.not_in_group_id) {
            actions.push({
                type: UserTypes.RECEIVED_PROFILES_LIST_NOT_IN_GROUP,
                data: profiles,
                id: options.not_in_group_id,
            });
        }

        dispatch(batchActions(actions));

        return {data: profiles};
    };
}

let statusIntervalId: NodeJS.Timeout|null;
export function startPeriodicStatusUpdates(): ActionFunc {
    return async (dispatch, getState) => {
        if (statusIntervalId) {
            clearInterval(statusIntervalId);
        }

        statusIntervalId = setInterval(
            () => {
                const {statuses} = getState().entities.users;

                if (!statuses) {
                    return;
                }

                const userIds = Object.keys(statuses);
                if (!userIds.length) {
                    return;
                }

                dispatch(getStatusesByIds(userIds));
            },
            General.STATUS_INTERVAL,
        );

        return {data: true};
    };
}

export function stopPeriodicStatusUpdates(): ActionFunc {
    return async () => {
        if (statusIntervalId) {
            clearInterval(statusIntervalId);
        }

        return {data: true};
    };
}

export function updateMe(user: Partial<UserProfile>): ActionFunc<Partial<UserProfile>, ServerError> {
    return async (dispatch) => {
        dispatch({type: UserTypes.UPDATE_ME_REQUEST, data: null});

        let data;
        try {
            data = await Client4.patchMe(user);
        } catch (error) {
            dispatch({type: UserTypes.UPDATE_ME_FAILURE, error});
            dispatch(logError(error));
            return {error};
        }

        dispatch(batchActions([
            {type: UserTypes.RECEIVED_ME, data},
            {type: UserTypes.UPDATE_ME_SUCCESS},
        ]));
        dispatch(loadRolesIfNeeded(data.roles.split(' ')));

        return {data};
    };
}

export function patchUser(user: UserProfile): ActionFunc {
    return async (dispatch) => {
        let data: UserProfile;
        try {
            data = await Client4.patchUser(user);
        } catch (error) {
            dispatch(logError(error));
            return {error};
        }

        dispatch({type: UserTypes.RECEIVED_PROFILE, data});

        return {data};
    };
}

export function updateUserRoles(userId: string, roles: string): ActionFunc {
    return async (dispatch, getState) => {
        try {
            await Client4.updateUserRoles(userId, roles);
        } catch (error) {
            return {error};
        }

        const profile = getState().entities.users.profiles[userId];
        if (profile) {
            dispatch({type: UserTypes.RECEIVED_PROFILE, data: {...profile, roles}});
        }

        return {data: true};
    };
}

export function updateUserMfa(userId: string, activate: boolean, code = ''): ActionFunc {
    return async (dispatch, getState) => {
        try {
            await Client4.updateUserMfa(userId, activate, code);
        } catch (error) {
            dispatch(logError(error));
            return {error};
        }

        const profile = getState().entities.users.profiles[userId];
        if (profile) {
            dispatch({type: UserTypes.RECEIVED_PROFILE, data: {...profile, mfa_active: activate}});
        }

        return {data: true};
    };
}

export function updateUserPassword(userId: string, currentPassword: string, newPassword: string): ActionFunc {
    return async (dispatch, getState) => {
        try {
            await Client4.updateUserPassword(userId, currentPassword, newPassword);
        } catch (error) {
            dispatch(logError(error));
            return {error};
        }

        const profile = getState().entities.users.profiles[userId];
        if (profile) {
            dispatch({type: UserTypes.RECEIVED_PROFILE, data: {...profile, last_password_update_at: new Date().getTime()}});
        }

        return {data: true};
    };
}

export function updateUserActive(userId: string, active: boolean): ActionFunc {
    return async (dispatch, getState) => {
        try {
            await Client4.updateUserActive(userId, active);
        } catch (error) {
            dispatch(logError(error));
            return {error};
        }

        const profile = getState().entities.users.profiles[userId];
        if (profile) {
            const deleteAt = active ? 0 : new Date().getTime();
            dispatch({type: UserTypes.RECEIVED_PROFILE, data: {...profile, delete_at: deleteAt}});
        }

        return {data: true};
    };
}

export function verifyUserEmail(token: string): ActionFunc {
    return bindClientFunc({
        clientFunc: Client4.verifyUserEmail,
        params: [
            token,
        ],
    });
}

export function sendVerificationEmail(email: string): ActionFunc {
    return bindClientFunc({
        clientFunc: Client4.sendVerificationEmail,
        params: [
            email,
        ],
    });
}

export function resetUserPassword(token: string, newPassword: string): ActionFunc {
    return bindClientFunc({
        clientFunc: Client4.resetUserPassword,
        params: [
            token,
            newPassword,
        ],
    });
}

export function sendPasswordResetEmail(email: string): ActionFunc {
    return bindClientFunc({
        clientFunc: Client4.sendPasswordResetEmail,
        params: [
            email,
        ],
    });
}

export function setDefaultProfileImage(userId: string): ActionFunc {
    return async (dispatch, getState) => {
        try {
            await Client4.setDefaultProfileImage(userId);
        } catch (error) {
            dispatch(logError(error));
            return {error};
        }

        const profile = getState().entities.users.profiles[userId];
        if (profile) {
            dispatch({type: UserTypes.RECEIVED_PROFILE, data: {...profile, last_picture_update: 0}});
        }

        return {data: true};
    };
}

export function uploadProfileImage(userId: string, imageData: any): ActionFunc {
    return async (dispatch, getState) => {
        try {
            await Client4.uploadProfileImage(userId, imageData);
        } catch (error) {
            return {error};
        }

        const profile = getState().entities.users.profiles[userId];
        if (profile) {
            dispatch({type: UserTypes.RECEIVED_PROFILE, data: {...profile, last_picture_update: new Date().getTime()}});
        }

        return {data: true};
    };
}

export function switchEmailToOAuth(service: string, email: string, password: string, mfaCode = ''): ActionFunc {
    return bindClientFunc({
        clientFunc: Client4.switchEmailToOAuth,
        params: [
            service,
            email,
            password,
            mfaCode,
        ],
    });
}

export function switchOAuthToEmail(currentService: string, email: string, password: string): ActionFunc {
    return bindClientFunc({
        clientFunc: Client4.switchOAuthToEmail,
        params: [
            currentService,
            email,
            password,
        ],
    });
}

export function switchEmailToLdap(email: string, emailPassword: string, ldapId: string, ldapPassword: string, mfaCode = ''): ActionFunc {
    return bindClientFunc({
        clientFunc: Client4.switchEmailToLdap,
        params: [
            email,
            emailPassword,
            ldapId,
            ldapPassword,
            mfaCode,
        ],
    });
}

export function switchLdapToEmail(ldapPassword: string, email: string, emailPassword: string, mfaCode = ''): ActionFunc {
    return bindClientFunc({
        clientFunc: Client4.switchLdapToEmail,
        params: [
            ldapPassword,
            email,
            emailPassword,
            mfaCode,
        ],
    });
}

export function createUserAccessToken(userId: string, description: string): ActionFunc {
    return async (dispatch, getState) => {
        let data;

        try {
            data = await Client4.createUserAccessToken(userId, description);
        } catch (error) {
            forceLogoutIfNecessary(error, dispatch, getState);
            dispatch(logError(error));
            return {error};
        }

        const actions: AnyAction[] = [{
            type: AdminTypes.RECEIVED_USER_ACCESS_TOKEN,
            data: {...data,
                token: '',
            },
        }];

        const {currentUserId} = getState().entities.users;
        if (userId === currentUserId) {
            actions.push(
                {
                    type: UserTypes.RECEIVED_MY_USER_ACCESS_TOKEN,
                    data: {...data, token: ''},
                },
            );
        }

        dispatch(batchActions(actions));

        return {data};
    };
}

export function getUserAccessToken(tokenId: string): ActionFunc {
    return async (dispatch, getState) => {
        let data;
        try {
            data = await Client4.getUserAccessToken(tokenId);
        } catch (error) {
            forceLogoutIfNecessary(error, dispatch, getState);
            dispatch(logError(error));
            return {error};
        }

        const actions: AnyAction[] = [{
            type: AdminTypes.RECEIVED_USER_ACCESS_TOKEN,
            data,
        }];

        const {currentUserId} = getState().entities.users;
        if (data.user_id === currentUserId) {
            actions.push(
                {
                    type: UserTypes.RECEIVED_MY_USER_ACCESS_TOKEN,
                    data,
                },
            );
        }

        dispatch(batchActions(actions));

        return {data};
    };
}

export function getUserAccessTokens(page = 0, perPage: number = General.PROFILE_CHUNK_SIZE): ActionFunc {
    return async (dispatch, getState) => {
        let data;

        try {
            data = await Client4.getUserAccessTokens(page, perPage);
        } catch (error) {
            forceLogoutIfNecessary(error, dispatch, getState);
            dispatch(logError(error));
            return {error};
        }

        dispatch({
            type: AdminTypes.RECEIVED_USER_ACCESS_TOKENS,
            data,
        });

        return {data};
    };
}

export function getUserAccessTokensForUser(userId: string, page = 0, perPage: number = General.PROFILE_CHUNK_SIZE): ActionFunc {
    return async (dispatch, getState) => {
        let data;
        try {
            data = await Client4.getUserAccessTokensForUser(userId, page, perPage);
        } catch (error) {
            forceLogoutIfNecessary(error, dispatch, getState);
            dispatch(logError(error));
            return {error};
        }

        const actions: AnyAction[] = [{
            type: AdminTypes.RECEIVED_USER_ACCESS_TOKENS_FOR_USER,
            data,
            userId,
        }];

        const {currentUserId} = getState().entities.users;
        if (userId === currentUserId) {
            actions.push(
                {
                    type: UserTypes.RECEIVED_MY_USER_ACCESS_TOKENS,
                    data,
                },
            );
        }

        dispatch(batchActions(actions));

        return {data};
    };
}

export function revokeUserAccessToken(tokenId: string): ActionFunc {
    return async (dispatch, getState) => {
        try {
            await Client4.revokeUserAccessToken(tokenId);
        } catch (error) {
            forceLogoutIfNecessary(error, dispatch, getState);
            dispatch(logError(error));
            return {error};
        }

        dispatch({
            type: UserTypes.REVOKED_USER_ACCESS_TOKEN,
            data: tokenId,
        });

        return {data: true};
    };
}

export function disableUserAccessToken(tokenId: string): ActionFunc {
    return async (dispatch, getState) => {
        try {
            await Client4.disableUserAccessToken(tokenId);
        } catch (error) {
            forceLogoutIfNecessary(error, dispatch, getState);
            dispatch(logError(error));
            return {error};
        }

        dispatch({
            type: UserTypes.DISABLED_USER_ACCESS_TOKEN,
            data: tokenId,
        });

        return {data: true};
    };
}

export function enableUserAccessToken(tokenId: string): ActionFunc {
    return async (dispatch, getState) => {
        try {
            await Client4.enableUserAccessToken(tokenId);
        } catch (error) {
            forceLogoutIfNecessary(error, dispatch, getState);
            dispatch(logError(error));
            return {error};
        }

        dispatch({
            type: UserTypes.ENABLED_USER_ACCESS_TOKEN,
            data: tokenId,
        });

        return {data: true};
    };
}

export function getKnownUsers(): ActionFunc {
    return bindClientFunc({
        clientFunc: Client4.getKnownUsers,
    });
}

export function clearUserAccessTokens(): ActionFunc {
    return async (dispatch) => {
        dispatch({type: UserTypes.CLEAR_MY_USER_ACCESS_TOKENS, data: null});
        return {data: true};
    };
}

export function checkForModifiedUsers(): ActionFunc {
    return async (dispatch, getState) => {
        const state = getState();
        const users = getUsers(state);
        const lastDisconnectAt = state.websocket.lastDisconnectAt;
        const serverVersion = getServerVersion(state);

        if (!isMinimumServerVersion(serverVersion, 5, 14)) {
            return {data: true};
        }

        await dispatch(getProfilesByIds(Object.keys(users), {since: lastDisconnectAt}));
        return {data: true};
    };
}

export default {
    generateMfaSecret,
    logout,
    getProfiles,
    getProfilesByIds,
    getProfilesInTeam,
    getProfilesInChannel,
    getProfilesNotInChannel,
    getUser,
    getMe,
    getUserByUsername,
    getStatus,
    getStatusesByIds,
    getSessions,
    getTotalUsersStats,
    revokeSession,
    revokeAllSessionsForUser,
    revokeSessionsForAllUsers,
    getUserAudits,
    searchProfiles,
    startPeriodicStatusUpdates,
    stopPeriodicStatusUpdates,
    updateMe,
    updateUserRoles,
    updateUserMfa,
    updateUserPassword,
    updateUserActive,
    verifyUserEmail,
    sendVerificationEmail,
    resetUserPassword,
    sendPasswordResetEmail,
    uploadProfileImage,
    switchEmailToOAuth,
    switchOAuthToEmail,
    switchEmailToLdap,
    switchLdapToEmail,
    getTermsOfService,
    createTermsOfService,
    updateMyTermsOfServiceStatus,
    createUserAccessToken,
    getUserAccessToken,
    getUserAccessTokensForUser,
    revokeUserAccessToken,
    disableUserAccessToken,
    enableUserAccessToken,
    checkForModifiedUsers,
};<|MERGE_RESOLUTION|>--- conflicted
+++ resolved
@@ -712,11 +712,7 @@
     };
 }
 
-<<<<<<< HEAD
-export function revokeSessionsForAllUsers(): ActionFunc {
-=======
 export function revokeSessionsForAllUsers(): ActionFunc<boolean, ServerError> {
->>>>>>> a24ef3f0
     return async (dispatch, getState) => {
         try {
             await Client4.revokeSessionsForAllUsers();

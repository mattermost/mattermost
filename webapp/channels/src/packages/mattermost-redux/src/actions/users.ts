--- conflicted
+++ resolved
@@ -967,13 +967,8 @@
     };
 }
 
-<<<<<<< HEAD
-export function updateUserMfa(userId: string, activate: boolean, code = ''): ActionFunc<boolean, ServerError> {
-    return async (dispatch: DispatchFunc, getState: GetStateFunc) => {
-=======
 export function updateUserMfa(userId: string, activate: boolean, code = ''): NewActionFuncAsync {
     return async (dispatch, getState) => {
->>>>>>> e98aa55a
         try {
             await Client4.updateUserMfa(userId, activate, code);
         } catch (error) {

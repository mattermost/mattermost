--- conflicted
+++ resolved
@@ -1048,7 +1048,6 @@
     };
 }
 
-<<<<<<< HEAD
 export function addChannelMembers(channelId: string, userIds: string[], postRootId = ''): ActionFunc {
     const batchSize = 1000;
     return async (dispatch: DispatchFunc, getState: GetStateFunc) => {
@@ -1090,12 +1089,8 @@
     };
 }
 
-export function removeChannelMember(channelId: string, userId: string): ActionFunc {
-    return async (dispatch: DispatchFunc, getState: GetStateFunc) => {
-=======
 export function removeChannelMember(channelId: string, userId: string): ActionFuncAsync {
     return async (dispatch, getState) => {
->>>>>>> 3490143e
         try {
             await Client4.removeFromChannel(userId, channelId);
         } catch (error) {

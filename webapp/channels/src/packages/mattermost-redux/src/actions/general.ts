--- conflicted
+++ resolved
@@ -65,11 +65,7 @@
     return true;
 }
 
-<<<<<<< HEAD
-export function setFirstAdminVisitMarketplaceStatus(): NewActionFuncAsync {
-=======
 export function setFirstAdminVisitMarketplaceStatus(): ActionFuncAsync {
->>>>>>> 8c045b72
     return async (dispatch) => {
         try {
             await Client4.setFirstAdminVisitMarketplaceStatus();
@@ -105,8 +101,4 @@
     logClientError,
     setServerVersion,
     setUrl,
-<<<<<<< HEAD
-    getFirstAdminVisitMarketplaceStatus,
-=======
->>>>>>> 8c045b72
 };
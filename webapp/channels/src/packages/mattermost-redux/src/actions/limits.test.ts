// Copyright (c) 2015-present Mattermost, Inc. All Rights Reserved.
// See LICENSE.txt for license information.

import nock from 'nock';

import type {ServerLimits} from '@mattermost/types/limits';

import * as Actions from 'mattermost-redux/actions/limits';
import {Client4} from 'mattermost-redux/client';

import TestHelper from '../../test/test_helper';
import configureStore from '../../test/test_store';

describe('getServerLimits', () => {
    const URL_USERS_LIMITS = '/limits/server';

    const defaultServerLimitsState: ServerLimits = {
        activeUserCount: 0,
        maxUsersLimit: 0,
    };

    let store = configureStore();

    beforeAll(() => {
        TestHelper.initBasic(Client4);
        Client4.setEnableLogging(true);
    });

    beforeEach(() => {
        store = configureStore({
            entities: {
                users: {
                    currentUserId: 'current_user_id',
                    profiles: {
                        current_user_id: {
                            roles: 'system_admin',
                        },
                    },
                },
            },
        });
    });

    afterEach(() => {
        nock.cleanAll();
    });

    afterAll(() => {
        TestHelper.tearDown();
        Client4.setEnableLogging(false);
    });

    test('should return default state for non admin users', async () => {
        store = configureStore({
            entities: {
                users: {
                    currentUserId: 'current_user_id',
                    profiles: {
                        current_user_id: {
                            roles: 'system_user',
                        },
                    },
                },
            },
        });

        const {data} = await store.dispatch(Actions.getServerLimits());
        expect(data).toEqual(defaultServerLimitsState);
    });

    test('should not return default state for non admin users', async () => {
        const {data} = await store.dispatch(Actions.getServerLimits());
        expect(data).not.toEqual(defaultServerLimitsState);
    });

    test('should return data if user is admin', async () => {
        const userLimits: ServerLimits = {
            activeUserCount: 600,
<<<<<<< HEAD
            maxUsersLimit: 5_000,
            maxPostLimit: 5_000_000,
            postCount: 10_000,
=======
            maxUsersLimit: 10_000,
>>>>>>> 4a77d9e9
        };

        nock(Client4.getBaseRoute()).
            get(URL_USERS_LIMITS).
            reply(200, userLimits);

        const {data} = await store.dispatch(Actions.getServerLimits());
        expect(data).toEqual(userLimits);
    });

    test('should return error if the request fails', async () => {
        const errorMessage = 'test error message';
        nock(Client4.getBaseRoute()).
            get(URL_USERS_LIMITS).
            reply(400, {message: errorMessage});

        const {error} = await store.dispatch(Actions.getServerLimits());
        console.log(error);
        expect(error.message).toEqual(errorMessage);
    });
});<|MERGE_RESOLUTION|>--- conflicted
+++ resolved
@@ -76,13 +76,8 @@
     test('should return data if user is admin', async () => {
         const userLimits: ServerLimits = {
             activeUserCount: 600,
-<<<<<<< HEAD
             maxUsersLimit: 5_000,
-            maxPostLimit: 5_000_000,
-            postCount: 10_000,
-=======
-            maxUsersLimit: 10_000,
->>>>>>> 4a77d9e9
+
         };
 
         nock(Client4.getBaseRoute()).

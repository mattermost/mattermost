--- conflicted
+++ resolved
@@ -2,11 +2,6 @@
 // See LICENSE.txt for license information.
 
 /* eslint-disable max-lines */
-<<<<<<< HEAD
-/* eslint-disable no-console */
-
-=======
->>>>>>> 403b22b8
 import type {AnyAction} from 'redux';
 import {batchActions} from 'redux-batched-actions';
 

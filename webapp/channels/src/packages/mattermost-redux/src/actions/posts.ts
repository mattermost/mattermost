--- conflicted
+++ resolved
@@ -137,7 +137,6 @@
     };
 }
 
-<<<<<<< HEAD
 export function postPinnedChanged(postId: string, isPinned: boolean, updateAt = Date.now()) {
     return {
         type: PostTypes.POST_PINNED_CHANGED,
@@ -147,12 +146,8 @@
     };
 }
 
-export function getPost(postId: string) {
-    return async (dispatch: DispatchFunc, getState: GetStateFunc) => {
-=======
 export function getPost(postId: string): ActionFuncAsync<Post> {
     return async (dispatch, getState) => {
->>>>>>> 4ac345cc
         let post;
         const crtEnabled = isCollapsedThreadsEnabled(getState());
 

--- conflicted
+++ resolved
@@ -9,10 +9,6 @@
 import * as errors from './errors';
 import * as files from './files';
 import * as general from './general';
-<<<<<<< HEAD
-import * as gifs from './gifs';
-=======
->>>>>>> b2f36c7c
 import * as groups from './groups';
 import * as helpers from './helpers';
 import * as integrations from './integrations';

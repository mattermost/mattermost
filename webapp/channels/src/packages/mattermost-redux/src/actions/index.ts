// Copyright (c) 2015-present Mattermost, Inc. All Rights Reserved.
// See LICENSE.txt for license information.

import * as admin from './admin';
import * as bots from './bots';
import * as channels from './channels';
import * as cloud from './cloud';
import * as emojis from './emojis';
import * as errors from './errors';
import * as files from './files';
import * as general from './general';
import * as gifs from './gifs';
import * as groups from './groups';
import * as helpers from './helpers';
import * as insights from './insights';
import * as integrations from './integrations';
import * as jobs from './jobs';
import * as posts from './posts';
import * as preferences from './preferences';
import * as roles from './roles';
import * as schemes from './schemes';
import * as search from './search';
import * as teams from './teams';
import * as timezone from './timezone';
import * as users from './users';
<<<<<<< HEAD
import * as websocket from './websocket';
=======
>>>>>>> 122dbaf3

export {
    admin,
    bots,
    channels,
    cloud,
    errors,
    emojis,
    files,
    general,
    groups,
    gifs,
    integrations,
    helpers,
    jobs,
    posts,
    preferences,
    roles,
    schemes,
    search,
    teams,
    timezone,
    websocket,
    users,
};
<|MERGE_RESOLUTION|>--- conflicted
+++ resolved
@@ -12,7 +12,6 @@
 import * as gifs from './gifs';
 import * as groups from './groups';
 import * as helpers from './helpers';
-import * as insights from './insights';
 import * as integrations from './integrations';
 import * as jobs from './jobs';
 import * as posts from './posts';
@@ -23,10 +22,7 @@
 import * as teams from './teams';
 import * as timezone from './timezone';
 import * as users from './users';
-<<<<<<< HEAD
 import * as websocket from './websocket';
-=======
->>>>>>> 122dbaf3
 
 export {
     admin,

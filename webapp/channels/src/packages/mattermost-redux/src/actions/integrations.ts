// Copyright (c) 2015-present Mattermost, Inc. All Rights Reserved.
// See LICENSE.txt for license information.

import {batchActions} from 'redux-batched-actions';

import type {Command, CommandArgs, DialogSubmission, IncomingWebhook, OAuthApp, OutgoingOAuthConnection, OutgoingWebhook, SubmitDialogResponse} from '@mattermost/types/integrations';

import {IntegrationTypes} from 'mattermost-redux/action_types';
import {Client4} from 'mattermost-redux/client';
import {getCurrentChannelId} from 'mattermost-redux/selectors/entities/channels';
import {getCurrentTeamId} from 'mattermost-redux/selectors/entities/teams';
import {getCurrentUserId} from 'mattermost-redux/selectors/entities/users';
import type {ActionFuncAsync} from 'mattermost-redux/types/actions';

import {logError} from './errors';
import {bindClientFunc, forceLogoutIfNecessary} from './helpers';

import {General} from '../constants';

export function createIncomingHook(hook: IncomingWebhook) {
    return bindClientFunc({
        clientFunc: Client4.createIncomingWebhook,
        onSuccess: [IntegrationTypes.RECEIVED_INCOMING_HOOK],
        params: [
            hook,
        ],
    });
}

export function getIncomingHook(hookId: string) {
    return bindClientFunc({
        clientFunc: Client4.getIncomingWebhook,
        onSuccess: [IntegrationTypes.RECEIVED_INCOMING_HOOK],
        params: [
            hookId,
        ],
    });
}

export function getIncomingHooks(teamId = '', page = 0, perPage: number = General.PAGE_SIZE_DEFAULT) {
    return bindClientFunc({
        clientFunc: Client4.getIncomingWebhooks,
        onSuccess: [IntegrationTypes.RECEIVED_INCOMING_HOOKS],
        params: [
            teamId,
            page,
            perPage,
        ],
    });
}

export function removeIncomingHook(hookId: string): ActionFuncAsync {
    return async (dispatch, getState) => {
        try {
            await Client4.removeIncomingWebhook(hookId);
        } catch (error) {
            forceLogoutIfNecessary(error, dispatch, getState);

            dispatch(logError(error));
            return {error};
        }

        dispatch(batchActions([
            {
                type: IntegrationTypes.DELETED_INCOMING_HOOK,
                data: {id: hookId},
            },
        ]));

        return {data: true};
    };
}

export function updateIncomingHook(hook: IncomingWebhook) {
    return bindClientFunc({
        clientFunc: Client4.updateIncomingWebhook,
        onSuccess: [IntegrationTypes.RECEIVED_INCOMING_HOOK],
        params: [
            hook,
        ],
    });
}

export function createOutgoingHook(hook: OutgoingWebhook) {
    return bindClientFunc({
        clientFunc: Client4.createOutgoingWebhook,
        onSuccess: [IntegrationTypes.RECEIVED_OUTGOING_HOOK],
        params: [
            hook,
        ],
    });
}

export function getOutgoingHook(hookId: string) {
    return bindClientFunc({
        clientFunc: Client4.getOutgoingWebhook,
        onSuccess: [IntegrationTypes.RECEIVED_OUTGOING_HOOK],
        params: [
            hookId,
        ],
    });
}

export function getOutgoingHooks(channelId = '', teamId = '', page = 0, perPage: number = General.PAGE_SIZE_DEFAULT) {
    return bindClientFunc({
        clientFunc: Client4.getOutgoingWebhooks,
        onSuccess: [IntegrationTypes.RECEIVED_OUTGOING_HOOKS],
        params: [
            channelId,
            teamId,
            page,
            perPage,
        ],
    });
}

export function removeOutgoingHook(hookId: string): ActionFuncAsync {
    return async (dispatch, getState) => {
        try {
            await Client4.removeOutgoingWebhook(hookId);
        } catch (error) {
            forceLogoutIfNecessary(error, dispatch, getState);

            dispatch(logError(error));
            return {error};
        }

        dispatch(batchActions([
            {
                type: IntegrationTypes.DELETED_OUTGOING_HOOK,
                data: {id: hookId},
            },
        ]));

        return {data: true};
    };
}

export function updateOutgoingHook(hook: OutgoingWebhook) {
    return bindClientFunc({
        clientFunc: Client4.updateOutgoingWebhook,
        onSuccess: [IntegrationTypes.RECEIVED_OUTGOING_HOOK],
        params: [
            hook,
        ],
    });
}

export function regenOutgoingHookToken(hookId: string) {
    return bindClientFunc({
        clientFunc: Client4.regenOutgoingHookToken,
        onSuccess: [IntegrationTypes.RECEIVED_OUTGOING_HOOK],
        params: [
            hookId,
        ],
    });
}

export function getCommands(teamId: string) {
    return bindClientFunc({
        clientFunc: Client4.getCommandsList,
        onSuccess: [IntegrationTypes.RECEIVED_COMMANDS],
        params: [
            teamId,
        ],
    });
}

export function getAutocompleteCommands(teamId: string, page = 0, perPage: number = General.PAGE_SIZE_DEFAULT) {
    return bindClientFunc({
        clientFunc: Client4.getAutocompleteCommandsList,
        onSuccess: [IntegrationTypes.RECEIVED_COMMANDS],
        params: [
            teamId,
            page,
            perPage,
        ],
    });
}

export function getCustomTeamCommands(teamId: string) {
    return bindClientFunc({
        clientFunc: Client4.getCustomTeamCommands,
        onSuccess: [IntegrationTypes.RECEIVED_CUSTOM_TEAM_COMMANDS],
        params: [
            teamId,
        ],
    });
}

export function addCommand(command: Command) {
    return bindClientFunc({
        clientFunc: Client4.addCommand,
        onSuccess: [IntegrationTypes.RECEIVED_COMMAND],
        params: [
            command,
        ],
    });
}

export function editCommand(command: Command) {
    return bindClientFunc({
        clientFunc: Client4.editCommand,
        onSuccess: [IntegrationTypes.RECEIVED_COMMAND],
        params: [
            command,
        ],
    });
}

export function executeCommand(command: string, args: CommandArgs) {
    return bindClientFunc({
        clientFunc: Client4.executeCommand,
        params: [
            command,
            args,
        ],
    });
}

export function regenCommandToken(id: string): ActionFuncAsync {
    return async (dispatch, getState) => {
        let res;
        try {
            res = await Client4.regenCommandToken(id);
        } catch (error) {
            forceLogoutIfNecessary(error, dispatch, getState);

            dispatch(logError(error));
            return {error};
        }

        dispatch(batchActions([
            {
                type: IntegrationTypes.RECEIVED_COMMAND_TOKEN,
                data: {
                    id,
                    token: res.token,
                },
            },
        ]));

        return {data: true};
    };
}

export function deleteCommand(id: string): ActionFuncAsync {
    return async (dispatch, getState) => {
        try {
            await Client4.deleteCommand(id);
        } catch (error) {
            forceLogoutIfNecessary(error, dispatch, getState);

            dispatch(logError(error));
            return {error};
        }

        dispatch(batchActions([
            {
                type: IntegrationTypes.DELETED_COMMAND,
                data: {id},
            },
        ]));

        return {data: true};
    };
}

export function addOAuthApp(app: OAuthApp) {
    return bindClientFunc({
        clientFunc: Client4.createOAuthApp,
        onSuccess: [IntegrationTypes.RECEIVED_OAUTH_APP],
        params: [
            app,
        ],
    });
}

export function editOAuthApp(app: OAuthApp) {
    return bindClientFunc({
        clientFunc: Client4.editOAuthApp,
        onSuccess: IntegrationTypes.RECEIVED_OAUTH_APP,
        params: [
            app,
        ],
    });
}

export function getOAuthApps(page = 0, perPage: number = General.PAGE_SIZE_DEFAULT) {
    return bindClientFunc({
        clientFunc: Client4.getOAuthApps,
        onSuccess: [IntegrationTypes.RECEIVED_OAUTH_APPS],
        params: [
            page,
            perPage,
        ],
    });
}

export function getOutgoingOAuthConnections(teamId: string, page = 0, perPage: number = General.PAGE_SIZE_DEFAULT) {
    return bindClientFunc({
        clientFunc: Client4.getOutgoingOAuthConnections,
        onSuccess: [IntegrationTypes.RECEIVED_OUTGOING_OAUTH_CONNECTIONS],
        params: [
            teamId,
            page,
            perPage,
        ],
    });
}

export function getOutgoingOAuthConnectionsForAudience(teamId: string, audience: string, page = 0, perPage: number = General.PAGE_SIZE_DEFAULT) {
    return bindClientFunc({
        clientFunc: Client4.getOutgoingOAuthConnectionsForAudience,
        onSuccess: [IntegrationTypes.RECEIVED_OUTGOING_OAUTH_CONNECTIONS],
        params: [
            teamId,
            audience,
            page,
            perPage,
        ],
    });
}

export function addOutgoingOAuthConnection(teamId: string, connection: OutgoingOAuthConnection) {
    return bindClientFunc({
        clientFunc: Client4.createOutgoingOAuthConnection,
        onSuccess: [IntegrationTypes.RECEIVED_OUTGOING_OAUTH_CONNECTION],
        params: [
            teamId,
            connection,
        ],
    });
}

export function editOutgoingOAuthConnection(teamId: string, connection: OutgoingOAuthConnection) {
    return bindClientFunc({
        clientFunc: Client4.editOutgoingOAuthConnection,
        onSuccess: IntegrationTypes.RECEIVED_OUTGOING_OAUTH_CONNECTION,
        params: [
            teamId,
            connection,
        ],
    });
}

export function getOutgoingOAuthConnection(teamId: string, connectionId: string) {
    return bindClientFunc({
        clientFunc: Client4.getOutgoingOAuthConnection,
        onSuccess: [IntegrationTypes.RECEIVED_OUTGOING_OAUTH_CONNECTION],
        params: [
            teamId,
            connectionId,
        ],
    });
}

export function validateOutgoingOAuthConnection(teamId: string, connection: OutgoingOAuthConnection) {
    return bindClientFunc({
        clientFunc: Client4.validateOutgoingOAuthConnection,
        params: [
            teamId,
            connection,
        ],
    });
}

export function getAppsOAuthAppIDs() {
    return bindClientFunc({
        clientFunc: Client4.getAppsOAuthAppIDs,
        onSuccess: [IntegrationTypes.RECEIVED_APPS_OAUTH_APP_IDS],
    });
}

export function getAppsBotIDs() {
    return bindClientFunc({
        clientFunc: Client4.getAppsBotIDs,
        onSuccess: [IntegrationTypes.RECEIVED_APPS_BOT_IDS],
    });
}

export function getOAuthApp(appId: string) {
    return bindClientFunc({
        clientFunc: Client4.getOAuthApp,
        onSuccess: [IntegrationTypes.RECEIVED_OAUTH_APP],
        params: [
            appId,
        ],
    });
}

export function getAuthorizedOAuthApps(): ActionFuncAsync<OAuthApp[]> {
    return async (dispatch, getState) => {
        const state = getState();
        const currentUserId = getCurrentUserId(state);

        let data;
        try {
            data = await Client4.getAuthorizedOAuthApps(currentUserId);
        } catch (error) {
            forceLogoutIfNecessary(error, dispatch, getState);

            dispatch(logError(error));

            return {error};
        }

        return {data};
    };
}

export function deauthorizeOAuthApp(clientId: string) {
    return bindClientFunc({
        clientFunc: Client4.deauthorizeOAuthApp,
        params: [clientId],
    });
}

export function deleteOAuthApp(id: string): ActionFuncAsync {
    return async (dispatch, getState) => {
        try {
            await Client4.deleteOAuthApp(id);
        } catch (error) {
            forceLogoutIfNecessary(error, dispatch, getState);

            dispatch(logError(error));
            return {error};
        }

        dispatch(batchActions([
            {
                type: IntegrationTypes.DELETED_OAUTH_APP,
                data: {id},
            },
        ]));

        return {data: true};
    };
}

export function regenOAuthAppSecret(appId: string) {
    return bindClientFunc({
        clientFunc: Client4.regenOAuthAppSecret,
        onSuccess: [IntegrationTypes.RECEIVED_OAUTH_APP],
        params: [
            appId,
        ],
    });
}

<<<<<<< HEAD
export function deleteOutgoingOAuthConnection(id: string): NewActionFuncAsync<boolean> {
    return async (dispatch, getState) => {
        try {
            await Client4.deleteOutgoingOAuthConnection(id);
        } catch (error) {
            forceLogoutIfNecessary(error, dispatch, getState);

            dispatch(logError(error));
            return {error};
        }

        dispatch({
            type: IntegrationTypes.DELETED_OUTGOING_OAUTH_CONNECTION,
            data: {id},
        });

        return {data: true};
    };
}

export function submitInteractiveDialog(submission: DialogSubmission): NewActionFuncAsync<SubmitDialogResponse> {
=======
export function submitInteractiveDialog(submission: DialogSubmission): ActionFuncAsync<SubmitDialogResponse> {
>>>>>>> fe47e75b
    return async (dispatch, getState) => {
        const state = getState();
        submission.channel_id = getCurrentChannelId(state);
        submission.team_id = getCurrentTeamId(state);

        let data;
        try {
            data = await Client4.submitInteractiveDialog(submission);
        } catch (error) {
            forceLogoutIfNecessary(error, dispatch, getState);

            dispatch(logError(error));
            return {error};
        }

        return {data};
    };
}<|MERGE_RESOLUTION|>--- conflicted
+++ resolved
@@ -448,8 +448,7 @@
     });
 }
 
-<<<<<<< HEAD
-export function deleteOutgoingOAuthConnection(id: string): NewActionFuncAsync<boolean> {
+export function deleteOutgoingOAuthConnection(id: string): ActionFuncAsync<boolean> {
     return async (dispatch, getState) => {
         try {
             await Client4.deleteOutgoingOAuthConnection(id);
@@ -469,10 +468,7 @@
     };
 }
 
-export function submitInteractiveDialog(submission: DialogSubmission): NewActionFuncAsync<SubmitDialogResponse> {
-=======
 export function submitInteractiveDialog(submission: DialogSubmission): ActionFuncAsync<SubmitDialogResponse> {
->>>>>>> fe47e75b
     return async (dispatch, getState) => {
         const state = getState();
         submission.channel_id = getCurrentChannelId(state);

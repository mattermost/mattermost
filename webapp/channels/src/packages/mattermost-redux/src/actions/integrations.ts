// Copyright (c) 2015-present Mattermost, Inc. All Rights Reserved.
// See LICENSE.txt for license information.

import {batchActions} from 'redux-batched-actions';

<<<<<<< HEAD
import type {Command, CommandArgs, DialogSubmission, IncomingWebhook, OAuthApp, OutgoingOAuthConnection, OutgoingWebhook} from '@mattermost/types/integrations';
=======
import type {Command, CommandArgs, DialogSubmission, IncomingWebhook, OAuthApp, OutgoingWebhook, SubmitDialogResponse} from '@mattermost/types/integrations';
>>>>>>> d0500719

import {IntegrationTypes} from 'mattermost-redux/action_types';
import {Client4} from 'mattermost-redux/client';
import {getCurrentChannelId} from 'mattermost-redux/selectors/entities/channels';
import {getCurrentTeamId} from 'mattermost-redux/selectors/entities/teams';
import {getCurrentUserId} from 'mattermost-redux/selectors/entities/users';
import type {NewActionFuncAsync} from 'mattermost-redux/types/actions';

import {logError} from './errors';
import {bindClientFunc, forceLogoutIfNecessary} from './helpers';

import {General} from '../constants';

export function createIncomingHook(hook: IncomingWebhook) {
    return bindClientFunc({
        clientFunc: Client4.createIncomingWebhook,
        onSuccess: [IntegrationTypes.RECEIVED_INCOMING_HOOK],
        params: [
            hook,
        ],
    });
}

export function getIncomingHook(hookId: string) {
    return bindClientFunc({
        clientFunc: Client4.getIncomingWebhook,
        onSuccess: [IntegrationTypes.RECEIVED_INCOMING_HOOK],
        params: [
            hookId,
        ],
    });
}

export function getIncomingHooks(teamId = '', page = 0, perPage: number = General.PAGE_SIZE_DEFAULT) {
    return bindClientFunc({
        clientFunc: Client4.getIncomingWebhooks,
        onSuccess: [IntegrationTypes.RECEIVED_INCOMING_HOOKS],
        params: [
            teamId,
            page,
            perPage,
        ],
    });
}

export function removeIncomingHook(hookId: string): NewActionFuncAsync {
    return async (dispatch, getState) => {
        try {
            await Client4.removeIncomingWebhook(hookId);
        } catch (error) {
            forceLogoutIfNecessary(error, dispatch, getState);

            dispatch(logError(error));
            return {error};
        }

        dispatch(batchActions([
            {
                type: IntegrationTypes.DELETED_INCOMING_HOOK,
                data: {id: hookId},
            },
        ]));

        return {data: true};
    };
}

export function updateIncomingHook(hook: IncomingWebhook) {
    return bindClientFunc({
        clientFunc: Client4.updateIncomingWebhook,
        onSuccess: [IntegrationTypes.RECEIVED_INCOMING_HOOK],
        params: [
            hook,
        ],
    });
}

export function createOutgoingHook(hook: OutgoingWebhook) {
    return bindClientFunc({
        clientFunc: Client4.createOutgoingWebhook,
        onSuccess: [IntegrationTypes.RECEIVED_OUTGOING_HOOK],
        params: [
            hook,
        ],
    });
}

export function getOutgoingHook(hookId: string) {
    return bindClientFunc({
        clientFunc: Client4.getOutgoingWebhook,
        onSuccess: [IntegrationTypes.RECEIVED_OUTGOING_HOOK],
        params: [
            hookId,
        ],
    });
}

export function getOutgoingHooks(channelId = '', teamId = '', page = 0, perPage: number = General.PAGE_SIZE_DEFAULT) {
    return bindClientFunc({
        clientFunc: Client4.getOutgoingWebhooks,
        onSuccess: [IntegrationTypes.RECEIVED_OUTGOING_HOOKS],
        params: [
            channelId,
            teamId,
            page,
            perPage,
        ],
    });
}

export function removeOutgoingHook(hookId: string): NewActionFuncAsync {
    return async (dispatch, getState) => {
        try {
            await Client4.removeOutgoingWebhook(hookId);
        } catch (error) {
            forceLogoutIfNecessary(error, dispatch, getState);

            dispatch(logError(error));
            return {error};
        }

        dispatch(batchActions([
            {
                type: IntegrationTypes.DELETED_OUTGOING_HOOK,
                data: {id: hookId},
            },
        ]));

        return {data: true};
    };
}

export function updateOutgoingHook(hook: OutgoingWebhook) {
    return bindClientFunc({
        clientFunc: Client4.updateOutgoingWebhook,
        onSuccess: [IntegrationTypes.RECEIVED_OUTGOING_HOOK],
        params: [
            hook,
        ],
    });
}

export function regenOutgoingHookToken(hookId: string) {
    return bindClientFunc({
        clientFunc: Client4.regenOutgoingHookToken,
        onSuccess: [IntegrationTypes.RECEIVED_OUTGOING_HOOK],
        params: [
            hookId,
        ],
    });
}

export function getCommands(teamId: string) {
    return bindClientFunc({
        clientFunc: Client4.getCommandsList,
        onSuccess: [IntegrationTypes.RECEIVED_COMMANDS],
        params: [
            teamId,
        ],
    });
}

export function getAutocompleteCommands(teamId: string, page = 0, perPage: number = General.PAGE_SIZE_DEFAULT) {
    return bindClientFunc({
        clientFunc: Client4.getAutocompleteCommandsList,
        onSuccess: [IntegrationTypes.RECEIVED_COMMANDS],
        params: [
            teamId,
            page,
            perPage,
        ],
    });
}

export function getCustomTeamCommands(teamId: string) {
    return bindClientFunc({
        clientFunc: Client4.getCustomTeamCommands,
        onSuccess: [IntegrationTypes.RECEIVED_CUSTOM_TEAM_COMMANDS],
        params: [
            teamId,
        ],
    });
}

export function addCommand(command: Command) {
    return bindClientFunc({
        clientFunc: Client4.addCommand,
        onSuccess: [IntegrationTypes.RECEIVED_COMMAND],
        params: [
            command,
        ],
    });
}

export function editCommand(command: Command) {
    return bindClientFunc({
        clientFunc: Client4.editCommand,
        onSuccess: [IntegrationTypes.RECEIVED_COMMAND],
        params: [
            command,
        ],
    });
}

export function executeCommand(command: string, args: CommandArgs) {
    return bindClientFunc({
        clientFunc: Client4.executeCommand,
        params: [
            command,
            args,
        ],
    });
}

export function regenCommandToken(id: string): NewActionFuncAsync {
    return async (dispatch, getState) => {
        let res;
        try {
            res = await Client4.regenCommandToken(id);
        } catch (error) {
            forceLogoutIfNecessary(error, dispatch, getState);

            dispatch(logError(error));
            return {error};
        }

        dispatch(batchActions([
            {
                type: IntegrationTypes.RECEIVED_COMMAND_TOKEN,
                data: {
                    id,
                    token: res.token,
                },
            },
        ]));

        return {data: true};
    };
}

export function deleteCommand(id: string): NewActionFuncAsync {
    return async (dispatch, getState) => {
        try {
            await Client4.deleteCommand(id);
        } catch (error) {
            forceLogoutIfNecessary(error, dispatch, getState);

            dispatch(logError(error));
            return {error};
        }

        dispatch(batchActions([
            {
                type: IntegrationTypes.DELETED_COMMAND,
                data: {id},
            },
        ]));

        return {data: true};
    };
}

export function addOAuthApp(app: OAuthApp) {
    return bindClientFunc({
        clientFunc: Client4.createOAuthApp,
        onSuccess: [IntegrationTypes.RECEIVED_OAUTH_APP],
        params: [
            app,
        ],
    });
}

export function editOAuthApp(app: OAuthApp) {
    return bindClientFunc({
        clientFunc: Client4.editOAuthApp,
        onSuccess: IntegrationTypes.RECEIVED_OAUTH_APP,
        params: [
            app,
        ],
    });
}

export function getOAuthApps(page = 0, perPage: number = General.PAGE_SIZE_DEFAULT) {
    return bindClientFunc({
        clientFunc: Client4.getOAuthApps,
        onSuccess: [IntegrationTypes.RECEIVED_OAUTH_APPS],
        params: [
            page,
            perPage,
        ],
    });
}

export function getOutgoingOAuthConnections(page = 0, perPage: number = General.PAGE_SIZE_DEFAULT) {
    return bindClientFunc({
        clientFunc: Client4.getOutgoingOAuthConnections,
        onSuccess: [IntegrationTypes.RECEIVED_OUTGOING_OAUTH_CONNECTIONS],
        params: [
            page,
            perPage,
        ],
    });
}

export function addOutgoingOAuthConnection(connection: OutgoingOAuthConnection) {
    return bindClientFunc({
        clientFunc: Client4.createOutgoingOAuthConnection,
        onSuccess: [IntegrationTypes.RECEIVED_OUTGOING_OAUTH_CONNECTION],
        params: [
            connection,
        ],
    });
}

export function editOutgoingOAuthConnection(connection: OutgoingOAuthConnection) {
    return bindClientFunc({
        clientFunc: Client4.editOutgoingOAuthConnection,
        onSuccess: IntegrationTypes.RECEIVED_OUTGOING_OAUTH_CONNECTION,
        params: [
            connection,
        ],
    });
}

export function getOutgoingOAuthConnection(connectionId: string) {
    return bindClientFunc({
        clientFunc: Client4.getOutgoingOAuthConnection,
        onSuccess: [IntegrationTypes.RECEIVED_OUTGOING_OAUTH_CONNECTION],
        params: [
            connectionId,
        ],
    });
}

export function validateOutgoingOAuthConnection(connection: OutgoingOAuthConnection) {
    return bindClientFunc({
        clientFunc: Client4.validateOutgoingOAuthConnection,
        params: [
            connection,
        ],
    });
}

export function getAppsOAuthAppIDs() {
    return bindClientFunc({
        clientFunc: Client4.getAppsOAuthAppIDs,
        onSuccess: [IntegrationTypes.RECEIVED_APPS_OAUTH_APP_IDS],
    });
}

export function getAppsBotIDs() {
    return bindClientFunc({
        clientFunc: Client4.getAppsBotIDs,
        onSuccess: [IntegrationTypes.RECEIVED_APPS_BOT_IDS],
    });
}

export function getOAuthApp(appId: string) {
    return bindClientFunc({
        clientFunc: Client4.getOAuthApp,
        onSuccess: [IntegrationTypes.RECEIVED_OAUTH_APP],
        params: [
            appId,
        ],
    });
}

export function getAuthorizedOAuthApps(): NewActionFuncAsync<OAuthApp[]> {
    return async (dispatch, getState) => {
        const state = getState();
        const currentUserId = getCurrentUserId(state);

        let data;
        try {
            data = await Client4.getAuthorizedOAuthApps(currentUserId);
        } catch (error) {
            forceLogoutIfNecessary(error, dispatch, getState);

            dispatch(logError(error));

            return {error};
        }

        return {data};
    };
}

export function deauthorizeOAuthApp(clientId: string) {
    return bindClientFunc({
        clientFunc: Client4.deauthorizeOAuthApp,
        params: [clientId],
    });
}

export function deleteOAuthApp(id: string): NewActionFuncAsync {
    return async (dispatch, getState) => {
        try {
            await Client4.deleteOAuthApp(id);
        } catch (error) {
            forceLogoutIfNecessary(error, dispatch, getState);

            dispatch(logError(error));
            return {error};
        }

        dispatch(batchActions([
            {
                type: IntegrationTypes.DELETED_OAUTH_APP,
                data: {id},
            },
        ]));

        return {data: true};
    };
}

export function regenOAuthAppSecret(appId: string) {
    return bindClientFunc({
        clientFunc: Client4.regenOAuthAppSecret,
        onSuccess: [IntegrationTypes.RECEIVED_OAUTH_APP],
        params: [
            appId,
        ],
    });
}

<<<<<<< HEAD
export function deleteOutgoingOAuthConnection(id: string): ActionFunc {
    return async (dispatch: DispatchFunc, getState: GetStateFunc) => {
        try {
            await Client4.deleteOutgoingOAuthConnection(id);
        } catch (error) {
            forceLogoutIfNecessary(error, dispatch, getState);

            dispatch(logError(error));
            return {error};
        }

        dispatch({
            type: IntegrationTypes.DELETED_OUTGOING_OAUTH_CONNECTION,
            data: {id},
        });

        return {data: true};
    };
}

export function submitInteractiveDialog(submission: DialogSubmission): ActionFunc {
    return async (dispatch: DispatchFunc, getState: GetStateFunc) => {
=======
export function submitInteractiveDialog(submission: DialogSubmission): NewActionFuncAsync<SubmitDialogResponse> {
    return async (dispatch, getState) => {
>>>>>>> d0500719
        const state = getState();
        submission.channel_id = getCurrentChannelId(state);
        submission.team_id = getCurrentTeamId(state);

        let data;
        try {
            data = await Client4.submitInteractiveDialog(submission);
        } catch (error) {
            forceLogoutIfNecessary(error, dispatch, getState);

            dispatch(logError(error));
            return {error};
        }

        return {data};
    };
}<|MERGE_RESOLUTION|>--- conflicted
+++ resolved
@@ -3,11 +3,7 @@
 
 import {batchActions} from 'redux-batched-actions';
 
-<<<<<<< HEAD
-import type {Command, CommandArgs, DialogSubmission, IncomingWebhook, OAuthApp, OutgoingOAuthConnection, OutgoingWebhook} from '@mattermost/types/integrations';
-=======
-import type {Command, CommandArgs, DialogSubmission, IncomingWebhook, OAuthApp, OutgoingWebhook, SubmitDialogResponse} from '@mattermost/types/integrations';
->>>>>>> d0500719
+import type {Command, CommandArgs, DialogSubmission, IncomingWebhook, OAuthApp, OutgoingOAuthConnection, OutgoingWebhook, SubmitDialogResponse} from '@mattermost/types/integrations';
 
 import {IntegrationTypes} from 'mattermost-redux/action_types';
 import {Client4} from 'mattermost-redux/client';
@@ -434,7 +430,6 @@
     });
 }
 
-<<<<<<< HEAD
 export function deleteOutgoingOAuthConnection(id: string): ActionFunc {
     return async (dispatch: DispatchFunc, getState: GetStateFunc) => {
         try {
@@ -455,12 +450,8 @@
     };
 }
 
-export function submitInteractiveDialog(submission: DialogSubmission): ActionFunc {
-    return async (dispatch: DispatchFunc, getState: GetStateFunc) => {
-=======
 export function submitInteractiveDialog(submission: DialogSubmission): NewActionFuncAsync<SubmitDialogResponse> {
     return async (dispatch, getState) => {
->>>>>>> d0500719
         const state = getState();
         submission.channel_id = getCurrentChannelId(state);
         submission.team_id = getCurrentTeamId(state);

// Copyright (c) 2015-present Mattermost, Inc. All Rights Reserved.
// See LICENSE.txt for license information.

import nock from 'nock';

import {GetGroupsParams, SyncableType} from '@mattermost/types/groups';

import * as Actions from 'mattermost-redux/actions/groups';
import {Client4} from 'mattermost-redux/client';

import TestHelper from '../../test/test_helper';
import configureStore from '../../test/test_store';

describe('Actions.Groups', () => {
    let store = configureStore();

    beforeEach(() => {
        TestHelper.initBasic(Client4);
        store = configureStore();
    });

    afterEach(() => {
        TestHelper.tearDown();
    });

    it('getGroupSyncables', async () => {
        const groupID = '5rgoajywb3nfbdtyafbod47rya';

        const groupTeams = [
            {
                team_id: 'ge63nq31sbfy3duzq5f7yqn1kh',
                team_display_name: 'dolphins',
                team_type: 'O',
                group_id: '5rgoajywb3nfbdtyafbod47rya',
                auto_add: true,
                create_at: 1542643748412,
                delete_at: 0,
                update_at: 1542643748412,
            },
            {
                team_id: 'tdjrcr3hg7yazyos17a53jduna',
                team_display_name: 'developers',
                team_type: 'O',
                group_id: '5rgoajywb3nfbdtyafbod47rya',
                auto_add: true,
                create_at: 1542643825026,
                delete_at: 0,
                update_at: 1542643825026,
            },
        ];

        const groupChannels = [
            {
                channel_id: 'o3tdawqxot8kikzq8bk54zggbc',
                channel_display_name: 'standup',
                channel_type: 'P',
                team_id: 'tdjrcr3hg7yazyos17a53jduna',
                team_display_name: 'developers',
                team_type: 'O',
                group_id: '5rgoajywb3nfbdtyafbod47rya',
                auto_add: true,
                create_at: 1542644105041,
                delete_at: 0,
                update_at: 1542644105041,
            },
            {
                channel_id: 's6oxu3embpdepyprx1fn5gjhea',
                channel_display_name: 'swimming',
                channel_type: 'P',
                team_id: 'ge63nq31sbfy3duzq5f7yqn1kh',
                team_display_name: 'dolphins',
                team_type: 'O',
                group_id: '5rgoajywb3nfbdtyafbod47rya',
                auto_add: true,
                create_at: 1542644105042,
                delete_at: 0,
                update_at: 1542644105042,
            },
        ];

        nock(Client4.getBaseRoute()).
            get(`/groups/${groupID}/teams`).
            reply(200, groupTeams);

        nock(Client4.getBaseRoute()).
            get(`/groups/${groupID}/channels`).
            reply(200, groupChannels);

        await Actions.getGroupSyncables(groupID, SyncableType.Team)(store.dispatch, store.getState);
        await Actions.getGroupSyncables(groupID, SyncableType.Channel)(store.dispatch, store.getState);

        const state = store.getState();

        const groupSyncables = state.entities.groups.syncables[groupID];
        expect(groupSyncables).toBeTruthy();

        for (let i = 0; i < 2; i++) {
            expect(JSON.stringify(groupSyncables.teams[i]) === JSON.stringify(groupTeams[i])).toBeTruthy();
            expect(JSON.stringify(groupSyncables.channels[i]) === JSON.stringify(groupChannels[i])).toBeTruthy();
        }
    });

    it('getGroup', async () => {
        const groupID = '5rgoajywb3nfbdtyafbod47rya';

        const response = {
            id: groupID,
            name: '8b7ks7ngqbgndqutka48gfzaqh',
            display_name: 'Test Group 0',
            description: '',
            type: 'ldap',
            remote_id: '\\eb\\80\\94\\cd\\d4\\32\\7c\\45\\87\\79\\1b\\fe\\45\\d9\\ac\\7b',
            create_at: 1542399032816,
            update_at: 1542399032816,
            delete_at: 0,
            has_syncables: false,
        };

        nock(Client4.getBaseRoute()).
            get(`/groups/${groupID}?include_member_count=false`).
            reply(200, response);

        await Actions.getGroup(groupID)(store.dispatch, store.getState);

        const state = store.getState();

        const groups = state.entities.groups.groups;
        expect(groups).toBeTruthy();
        expect(groups[groupID]).toBeTruthy();
        expect(JSON.stringify(response) === JSON.stringify(groups[groupID])).toBeTruthy();
    });

    it('linkGroupSyncable', async () => {
        const groupID = '5rgoajywb3nfbdtyafbod47rya';
        const teamID = 'ge63nq31sbfy3duzq5f7yqn1kh';
        const channelID = 'o3tdawqxot8kikzq8bk54zggbc';

        const groupTeamResponse = {
            team_id: 'ge63nq31sbfy3duzq5f7yqn1kh',
            group_id: '5rgoajywb3nfbdtyafbod47rya',
            auto_add: true,
            create_at: 1542643748412,
            delete_at: 0,
            update_at: 1542660566032,
        };

        const groupChannelResponse = {
            channel_id: 'o3tdawqxot8kikzq8bk54zggbc',
            group_id: '5rgoajywb3nfbdtyafbod47rya',
            team_id: 'ge63nq31sbfy3duzq5f7yqn1kh',
            auto_add: true,
            create_at: 1542644105041,
            delete_at: 0,
            update_at: 1542662607342,
        };

        nock(Client4.getBaseRoute()).
            post(`/groups/${groupID}/teams/${teamID}/link`).
            reply(200, groupTeamResponse);

        nock(Client4.getBaseRoute()).
            post(`/groups/${groupID}/channels/${channelID}/link`).
            reply(200, groupChannelResponse);

        await (Actions.linkGroupSyncable as any)(groupID, teamID, SyncableType.Team)(store.dispatch, store.getState);
        await (Actions.linkGroupSyncable as any)(groupID, channelID, SyncableType.Channel)(store.dispatch, store.getState);

        const state = store.getState();
        const syncables = state.entities.groups.syncables;
        expect(syncables[groupID]).toBeTruthy();

        expect(JSON.stringify(syncables[groupID].teams[0]) === JSON.stringify(groupTeamResponse)).toBeTruthy();
        expect(JSON.stringify(syncables[groupID].channels[0]) === JSON.stringify(groupChannelResponse)).toBeTruthy();
    });

    it('unlinkGroupSyncable', async () => {
        const groupID = '5rgoajywb3nfbdtyafbod47rya';
        const teamID = 'ge63nq31sbfy3duzq5f7yqn1kh';
        const channelID = 'o3tdawqxot8kikzq8bk54zggbc';

        const groupTeamResponse = {
            team_id: 'ge63nq31sbfy3duzq5f7yqn1kh',
            group_id: '5rgoajywb3nfbdtyafbod47rya',
            auto_add: true,
            create_at: 1542643748412,
            delete_at: 0,
            update_at: 1542660566032,
        };

        const groupChannelResponse = {
            channel_id: 'o3tdawqxot8kikzq8bk54zggbc',
            group_id: '5rgoajywb3nfbdtyafbod47rya',
            auto_add: true,
            create_at: 1542644105041,
            delete_at: 0,
            update_at: 1542662607342,
        };

        nock(Client4.getBaseRoute()).
            post(`/groups/${groupID}/teams/${teamID}/link`).
            reply(200, groupTeamResponse);

        nock(Client4.getBaseRoute()).
            post(`/groups/${groupID}/channels/${channelID}/link`).
            reply(200, groupChannelResponse);

        await (Actions.linkGroupSyncable as any)(groupID, teamID, SyncableType.Team)(store.dispatch, store.getState);
        await (Actions.linkGroupSyncable as any)(groupID, channelID, SyncableType.Channel)(store.dispatch, store.getState);

        let state = store.getState();
        let syncables = state.entities.groups.syncables;
        expect(syncables[groupID]).toBeTruthy();

        expect(JSON.stringify(syncables[groupID].teams[0]) === JSON.stringify(groupTeamResponse)).toBeTruthy();
        expect(JSON.stringify(syncables[groupID].channels[0]) === JSON.stringify(groupChannelResponse)).toBeTruthy();

        const beforeTeamsLength = syncables[groupID].teams.length;
        const beforeChannelsLength = syncables[groupID].channels.length;

        nock(Client4.getBaseRoute()).
            delete(`/groups/${groupID}/teams/${teamID}/link`).
            reply(204, {ok: true});

        nock(Client4.getBaseRoute()).
            delete(`/groups/${groupID}/channels/${channelID}/link`).
            reply(204, {ok: true});

        await Actions.unlinkGroupSyncable(groupID, teamID, SyncableType.Team)(store.dispatch, store.getState);
        await Actions.unlinkGroupSyncable(groupID, channelID, SyncableType.Channel)(store.dispatch, store.getState);

        state = store.getState();
        syncables = state.entities.groups.syncables;

        expect(syncables[groupID]).toBeTruthy();
        expect(syncables[groupID].teams.length === beforeTeamsLength - 1).toBeTruthy();
        expect(syncables[groupID].channels.length === beforeChannelsLength - 1).toBeTruthy();
    });

    it('getGroups', async () => {
        const response1 = {
            groups: [
                {
                    id: 'xh585kyz3tn55q6ipfo57btwnc',
                    name: 'abc',
                    display_name: 'abc',
                    description: '',
                    source: 'ldap',
                    remote_id: 'abc',
                    create_at: 1553808969975,
                    update_at: 1553808969975,
                    delete_at: 0,
                    has_syncables: false,
                    member_count: 2,
                    allow_reference: true,
                },
                {
                    id: 'qhdp6g7aubbpiyja7c4sgpe7tc',
                    name: 'qa',
                    display_name: 'qa',
                    description: '',
                    source: 'ldap',
                    remote_id: 'qa',
                    create_at: 1553808971548,
                    update_at: 1553808971548,
                    delete_at: 0,
                    has_syncables: false,
                    member_count: 2,
                    allow_reference: true,
                },
            ],
            total_group_count: 2,
        };

        nock(Client4.getBaseRoute()).
            get('/groups?filter_allow_reference=true&page=0&per_page=0').
            reply(200, response1.groups);

<<<<<<< HEAD
        const groupParams: GetGroupsParams = {
            filter_allow_reference: true,
            page: 0,
            per_page: 0,
        };
        await Actions.getGroups(groupParams)(store.dispatch, store.getState);
=======
        await Actions.getGroups('', true, 0, 0)(store.dispatch, store.getState);
>>>>>>> e2a5293e

        const state = store.getState();

        const groups = state.entities.groups.groups;
        expect(groups).toBeTruthy();
        expect((response1 as any).length).toEqual(groups.length);
        for (const id of Object.keys(groups)) {
            const index = Object.keys(groups).indexOf(id);
            expect(JSON.stringify(groups[id]) === JSON.stringify(response1.groups[index])).toBeTruthy();
        }
    });

    it('getAllGroupsAssociatedToTeam', async () => {
        const teamID = '5rgoajywb3nfbdtyafbod47ryb';

        const response = {
            groups: [
                {
                    id: 'xh585kyz3tn55q6ipfo57btwnc',
                    name: 'abc',
                    display_name: 'abc',
                    description: '',
                    source: 'ldap',
                    remote_id: 'abc',
                    create_at: 1553808969975,
                    update_at: 1553808969975,
                    delete_at: 0,
                    has_syncables: false,
                    member_count: 2,
                    allow_reference: false,
                },
                {
                    id: 'tnd8zod9f3fdtqosxjmhwucbth',
                    name: 'software-engineering',
                    display_name: 'software engineering',
                    description: '',
                    source: 'ldap',
                    remote_id: 'engineering',
                    create_at: 1553808971099,
                    update_at: 1553808971099,
                    delete_at: 0,
                    has_syncables: false,
                    member_count: 8,
                    allow_reference: false,
                },
                {
                    id: 'qhdp6g7aubbpiyja7c4sgpe7tc',
                    name: 'qa',
                    display_name: 'qa',
                    description: '',
                    source: 'ldap',
                    remote_id: 'qa',
                    create_at: 1553808971548,
                    update_at: 1553808971548,
                    delete_at: 0,
                    has_syncables: false,
                    member_count: 2,
                    allow_reference: false,
                },
            ],
            total_group_count: 3,
        };

        nock(Client4.getBaseRoute()).
            get(`/teams/${teamID}/groups?paginate=false&filter_allow_reference=false&include_member_count=true`).
            reply(200, response);

        await Actions.getAllGroupsAssociatedToTeam(teamID, false, true)(store.dispatch, store.getState);

        const state = store.getState();

        const groupIDs = state.entities.teams.groupsAssociatedToTeam[teamID].ids;
        expect(groupIDs.length).toEqual(response.groups.length);
        groupIDs.forEach((id: string) => {
            expect(response.groups.map((group) => group.id).includes(id)).toBeTruthy();
        });
    });

    it('getGroupsAssociatedToTeam', async () => {
        const teamID = '5rgoajywb3nfbdtyafbod47ryb';

        const response = {
            groups: [
                {
                    id: 'tnd8zod9f3fdtqosxjmhwucbth',
                    name: 'software-engineering',
                    display_name: 'software engineering',
                    description: '',
                    source: 'ldap',
                    remote_id: 'engineering',
                    create_at: 1553808971099,
                    update_at: 1553808971099,
                    delete_at: 0,
                    has_syncables: false,
                    member_count: 8,
                    allow_reference: true,
                },
                {
                    id: 'qhdp6g7aubbpiyja7c4sgpe7tc',
                    name: 'qa',
                    display_name: 'qa',
                    description: '',
                    source: 'ldap',
                    remote_id: 'qa',
                    create_at: 1553808971548,
                    update_at: 1553808971548,
                    delete_at: 0,
                    has_syncables: false,
                    member_count: 2,
                    allow_reference: false,
                },
            ],
            total_group_count: 3,
        };

        nock(Client4.getBaseRoute()).
            get(`/teams/${teamID}/groups?page=100&per_page=60&q=0&include_member_count=true&filter_allow_reference=false`).
            reply(200, response);

        await Actions.getGroupsAssociatedToTeam(teamID, '0', 100)(store.dispatch, store.getState);

        const state = store.getState();

        const groupIDs = state.entities.teams.groupsAssociatedToTeam[teamID].ids;
        const expectedIDs = ['tnd8zod9f3fdtqosxjmhwucbth', 'qhdp6g7aubbpiyja7c4sgpe7tc'];
        expect(groupIDs.length).toEqual(expectedIDs.length);
        groupIDs.forEach((id: string) => {
            expect(expectedIDs.includes(id)).toBeTruthy();
            expect(state.entities.groups.groups[id]).toBeTruthy();
        });

        const count = state.entities.teams.groupsAssociatedToTeam[teamID].totalCount;
        expect(count).toEqual(response.total_group_count);
    });

    it('getGroupsNotAssociatedToTeam', async () => {
        const teamID = '5rgoajywb3nfbdtyafbod47ryb';

        store = configureStore({
            entities: {
                teams: {
                    groupsAssociatedToTeam: {
                        [teamID]: {ids: ['existing1', 'existing2']},
                    },
                },
            },
        });

        const response = [
            {
                id: 'existing1',
                name: 'software-engineering',
                display_name: 'software engineering',
                description: '',
                source: 'ldap',
                remote_id: 'engineering',
                create_at: 1553808971099,
                update_at: 1553808971099,
                delete_at: 0,
                has_syncables: false,
                member_count: 8,
            },
        ];

        nock(Client4.getBaseRoute()).
            get(`/groups?not_associated_to_team=${teamID}&page=100&per_page=60&q=0&include_member_count=true`).
            reply(200, response);

        await Actions.getGroupsNotAssociatedToTeam(teamID, '0', 100)(store.dispatch, store.getState);

        const state = store.getState();
        const groupIDs = state.entities.teams.groupsAssociatedToTeam[teamID].ids;
        const expectedIDs = ['existing2'].concat(response.map((group) => group.id));
        expect(groupIDs.length).toEqual(expectedIDs.length);
        groupIDs.forEach((id: string) => {
            expect(expectedIDs.includes(id)).toBeTruthy();
        });
    });

    it('getAllGroupsAssociatedToChannel', async () => {
        const channelID = '5rgoajywb3nfbdtyafbod47ryb';

        const response = {
            groups: [
                {
                    id: 'xh585kyz3tn55q6ipfo57btwnc',
                    name: 'abc',
                    display_name: 'abc',
                    description: '',
                    source: 'ldap',
                    remote_id: 'abc',
                    create_at: 1553808969975,
                    update_at: 1553808969975,
                    delete_at: 0,
                    has_syncables: false,
                    member_count: 2,
                },
                {
                    id: 'tnd8zod9f3fdtqosxjmhwucbth',
                    name: 'software-engineering',
                    display_name: 'software engineering',
                    description: '',
                    source: 'ldap',
                    remote_id: 'engineering',
                    create_at: 1553808971099,
                    update_at: 1553808971099,
                    delete_at: 0,
                    has_syncables: false,
                    member_count: 8,
                },
                {
                    id: 'qhdp6g7aubbpiyja7c4sgpe7tc',
                    name: 'qa',
                    display_name: 'qa',
                    description: '',
                    source: 'ldap',
                    remote_id: 'qa',
                    create_at: 1553808971548,
                    update_at: 1553808971548,
                    delete_at: 0,
                    has_syncables: false,
                    member_count: 2,
                },
            ],
            total_group_count: 3,
        };

        nock(Client4.getBaseRoute()).
            get(`/channels/${channelID}/groups?paginate=false&filter_allow_reference=false&include_member_count=true`).
            reply(200, response);

        await Actions.getAllGroupsAssociatedToChannel(channelID, false, true)(store.dispatch, store.getState);

        const state = store.getState();

        const groupIDs = state.entities.channels.groupsAssociatedToChannel[channelID].ids;
        expect(groupIDs.length).toEqual(response.groups.length);
        groupIDs.forEach((id: string) => {
            expect(response.groups.map((group) => group.id).includes(id)).toBeTruthy();
        });
    });

    it('getAllGroupsAssociatedToChannelsInTeam', async () => {
        const teamID = 'ge63nq31sbfy3duzq5f7yqn1kh';
        const channelID1 = '5rgoajywb3nfbdtyafbod47ryb';

        const response1 = {
            groups: {
                '5rgoajywb3nfbdtyafbod47ryb':
                [
                    {
                        id: 'xh585kyz3tn55q6ipfo57btwnc',
                        name: 'abc',
                        display_name: 'abc',
                        description: '',
                        source: 'ldap',
                        remote_id: 'abc',
                        create_at: 1553808969975,
                        update_at: 1553808969975,
                        delete_at: 0,
                        has_syncables: false,
                        member_count: 2,
                        allow_reference: true,
                    },
                    {
                        id: 'tnd8zod9f3fdtqosxjmhwucbth',
                        name: 'abc',
                        display_name: 'software engineering',
                        description: '',
                        source: 'ldap',
                        remote_id: 'engineering',
                        create_at: 1553808971099,
                        update_at: 1553808971099,
                        delete_at: 0,
                        has_syncables: false,
                        member_count: 8,
                        allow_reference: false,
                    },
                ],
                o3tdawqxot8kikzq8bk54zggbc:
                [
                    {
                        id: 'qhdp6g7aubbpiyja7c4sgpe7tc',
                        name: 'qa',
                        display_name: 'qa',
                        description: '',
                        source: 'ldap',
                        remote_id: 'qa',
                        create_at: 1553808971548,
                        update_at: 1553808971548,
                        delete_at: 0,
                        has_syncables: false,
                        member_count: 2,
                        allow_reference: false,
                    },
                ],
            },
            total_group_count: 3,
        };

        const response2 = {
            groups: {
                '5rgoajywb3nfbdtyafbod47ryb':
                [
                    {
                        id: 'xh585kyz3tn55q6ipfo57btwnc',
                        name: 'abc',
                        display_name: 'abc',
                        description: '',
                        source: 'ldap',
                        remote_id: 'abc',
                        create_at: 1553808969975,
                        update_at: 1553808969975,
                        delete_at: 0,
                        has_syncables: false,
                        member_count: 2,
                        allow_reference: true,
                    },
                ],
            },
            total_group_count: 1,
        };

        nock(Client4.getBaseRoute()).
            get(`/teams/${teamID}/groups_by_channels?paginate=false&filter_allow_reference=false`).
            reply(200, response1);

        nock(Client4.getBaseRoute()).
            get(`/teams/${teamID}/groups_by_channels?paginate=false&filter_allow_reference=true`).
            reply(200, response2);

        await Actions.getAllGroupsAssociatedToChannelsInTeam(teamID, false)(store.dispatch, store.getState);

        let state = store.getState();

        let groupIDs = state.entities.channels.groupsAssociatedToChannel[channelID1].ids;
        expect(groupIDs.length).toEqual(response1.groups[channelID1].length);
        groupIDs.forEach((id: string) => {
            expect(response1.groups[channelID1].map((group) => group.id).includes(id)).toBeTruthy();
        });

        await Actions.getAllGroupsAssociatedToChannelsInTeam(teamID, true)(store.dispatch, store.getState);

        state = store.getState();

        groupIDs = state.entities.channels.groupsAssociatedToChannel[channelID1].ids;
        expect(groupIDs.length).toEqual(response2.groups[channelID1].length);
        groupIDs.forEach((id: string) => {
            expect(response2.groups[channelID1].map((group) => group.id).includes(id)).toBeTruthy();
        });
    });

    it('getGroupsAssociatedToChannel', async () => {
        const channelID = '5rgoajywb3nfbdtyafbod47ryb';

        const response = {
            groups: [
                {
                    id: 'tnd8zod9f3fdtqosxjmhwucbth',
                    name: 'software-engineering',
                    display_name: 'software engineering',
                    description: '',
                    source: 'ldap',
                    remote_id: 'engineering',
                    create_at: 1553808971099,
                    update_at: 1553808971099,
                    delete_at: 0,
                    has_syncables: false,
                    member_count: 8,
                    allow_reference: false,
                },
                {
                    id: 'qhdp6g7aubbpiyja7c4sgpe7tc',
                    name: 'qa',
                    display_name: 'qa',
                    description: '',
                    source: 'ldap',
                    remote_id: 'qa',
                    create_at: 1553808971548,
                    update_at: 1553808971548,
                    delete_at: 0,
                    has_syncables: false,
                    member_count: 2,
                    allow_reference: true,
                },
            ],
            total_group_count: 3,
        };

        nock(Client4.getBaseRoute()).
            get(`/channels/${channelID}/groups?page=100&per_page=60&q=0&include_member_count=true&filter_allow_reference=false`).
            reply(200, response);

        await Actions.getGroupsAssociatedToChannel(channelID, '0', 100)(store.dispatch, store.getState);

        const state = store.getState();

        const groupIDs = state.entities.channels.groupsAssociatedToChannel[channelID].ids;
        const expectedIDs = ['tnd8zod9f3fdtqosxjmhwucbth', 'qhdp6g7aubbpiyja7c4sgpe7tc'];
        expect(groupIDs.length).toEqual(expectedIDs.length);
        groupIDs.forEach((id: string) => {
            expect(expectedIDs.includes(id)).toBeTruthy();
            expect(state.entities.groups.groups[id]).toBeTruthy();
        });

        const count = state.entities.channels.groupsAssociatedToChannel[channelID].totalCount;
        expect(count).toEqual(response.total_group_count);
    });

    it('getGroupsNotAssociatedToChannel', async () => {
        const channelID = '5rgoajywb3nfbdtyafbod47ryb';

        store = configureStore({
            entities: {
                channels: {
                    groupsAssociatedToChannel: {
                        [channelID]: {ids: ['existing1', 'existing2']},
                    },
                },
            },
        });

        const response = [
            {
                id: 'existing1',
                name: 'software-engineering',
                display_name: 'software engineering',
                description: '',
                source: 'ldap',
                remote_id: 'engineering',
                create_at: 1553808971099,
                update_at: 1553808971099,
                delete_at: 0,
                has_syncables: false,
                member_count: 8,
            },
        ];

        nock(Client4.getBaseRoute()).
            get(`/groups?not_associated_to_channel=${channelID}&page=100&per_page=60&q=0&include_member_count=true`).
            reply(200, response);

        await Actions.getGroupsNotAssociatedToChannel(channelID, '0', 100)(store.dispatch, store.getState);

        const state = store.getState();

        const groupIDs = state.entities.channels.groupsAssociatedToChannel[channelID].ids;
        const expectedIDs = ['existing2'].concat(response.map((group) => group.id));
        expect(groupIDs.length).toEqual(expectedIDs.length);
        groupIDs.forEach((id: string) => {
            expect(expectedIDs.includes(id)).toBeTruthy();
        });
    });

    it('patchGroupSyncable', async () => {
        const groupID = '5rgoajywb3nfbdtyafbod47rya';
        const teamID = 'ge63nq31sbfy3duzq5f7yqn1kh';
        const channelID = 'o3tdawqxot8kikzq8bk54zggbc';

        const groupSyncablePatch = {
            auto_add: true,
            scheme_admin: true,
        };

        const groupTeamResponse = {
            team_id: 'ge63nq31sbfy3duzq5f7yqn1kh',
            group_id: '5rgoajywb3nfbdtyafbod47rya',
            auto_add: true,
            scheme_admin: true,
            create_at: 1542643748412,
            delete_at: 0,
            update_at: 1542660566032,
        };

        const groupChannelResponse = {
            channel_id: 'o3tdawqxot8kikzq8bk54zggbc',
            group_id: '5rgoajywb3nfbdtyafbod47rya',
            auto_add: true,
            scheme_admin: true,
            create_at: 1542644105041,
            delete_at: 0,
            update_at: 1542662607342,
        };

        nock(Client4.getBaseRoute()).
            put(`/groups/${groupID}/teams/${teamID}/patch`).
            reply(200, groupTeamResponse);

        nock(Client4.getBaseRoute()).
            put(`/groups/${groupID}/channels/${channelID}/patch`).
            reply(200, groupChannelResponse);

        await Actions.patchGroupSyncable(groupID, teamID, SyncableType.Team, groupSyncablePatch)(store.dispatch, store.getState);
        await Actions.patchGroupSyncable(groupID, channelID, SyncableType.Channel, groupSyncablePatch)(store.dispatch, store.getState);

        const state = store.getState();
        const groupSyncables = state.entities.groups.syncables[groupID];
        expect(groupSyncables).toBeTruthy();

        expect(groupSyncables.teams[0].auto_add === groupSyncablePatch.auto_add).toBeTruthy();
        expect(groupSyncables.channels[0].auto_add === groupSyncablePatch.auto_add).toBeTruthy();

        expect(groupSyncables.teams[0].scheme_admin === groupSyncablePatch.scheme_admin).toBeTruthy();
        expect(groupSyncables.channels[0].scheme_admin === groupSyncablePatch.scheme_admin).toBeTruthy();
    });

    it('patchGroup', async () => {
        const groupID = '5rgoajywb3nfbdtyafbod47rya';

        const groupPatch = {
            allow_reference: true,
        };

        const response = {
            id: '5rgoajywb3nfbdtyafbod47rya',
            name: 'Test-Group-0',
            display_name: 'Test Group 0',
            description: '',
            type: 'ldap',
            remote_id: '\\eb\\80\\94\\cd\\d4\\32\\7c\\45\\87\\79\\1b\\fe\\45\\d9\\ac\\7b',
            create_at: 1542399032816,
            update_at: 1542399032816,
            delete_at: 0,
            has_syncables: false,
            allow_reference: true,
        };

        nock(Client4.getBaseRoute()).
            put(`/groups/${groupID}/patch`).
            reply(200, response);

        await Actions.patchGroup(groupID, groupPatch)(store.dispatch, store.getState);

        let state = store.getState();

        let groups = state.entities.groups.groups;
        expect(groups).toBeTruthy();
        expect(groups[groupID]).toBeTruthy();
        expect(groups[groupID].allow_reference === groupPatch.allow_reference).toBeTruthy();
        expect(JSON.stringify(response) === JSON.stringify(groups[groupID])).toBeTruthy();

        //with allow_reference=false
        groupPatch.allow_reference = false;
        response.allow_reference = false;

        nock(Client4.getBaseRoute()).
            put(`/groups/${groupID}/patch`).
            reply(200, response);

        await Actions.patchGroup(groupID, groupPatch)(store.dispatch, store.getState);

        state = store.getState();

        groups = state.entities.groups.groups;
        expect(groups).toBeTruthy();
        expect(groups[groupID]).toBeTruthy();
        expect(groups[groupID].allow_reference === groupPatch.allow_reference).toBeTruthy();
        expect(JSON.stringify(response) === JSON.stringify(groups[groupID])).toBeTruthy();

        //with name="newname"
        (groupPatch as any).name = 'newname';
        response.name = 'newname';

        nock(Client4.getBaseRoute()).
            put(`/groups/${groupID}/patch`).
            reply(200, response);

        await Actions.patchGroup(groupID, groupPatch)(store.dispatch, store.getState);

        state = store.getState();

        groups = state.entities.groups.groups;
        expect(groups).toBeTruthy();
        expect(groups[groupID]).toBeTruthy();
        expect(groups[groupID].name === (groupPatch as any).name).toBeTruthy();
        expect(JSON.stringify(response) === JSON.stringify(groups[groupID])).toBeTruthy();
    });

    it('getGroupStats', async () => {
        const groupID = '5rgoajywb3nfbdtyafbod47rya';

        const response = {
            group_id: '5rgoajywb3nfbdtyafbod47rya',
            total_member_count: 55,
        };

        nock(Client4.getBaseRoute()).
            get(`/groups/${groupID}/stats`).
            reply(200, response);

        await Actions.getGroupStats(groupID)(store.dispatch, store.getState);

        const state = store.getState();

        const stats = state.entities.groups.stats;
        expect(stats).toBeTruthy();
        expect(stats[groupID]).toBeTruthy();
        expect(JSON.stringify(response) === JSON.stringify(stats[groupID])).toBeTruthy();
    });
});<|MERGE_RESOLUTION|>--- conflicted
+++ resolved
@@ -275,16 +275,12 @@
             get('/groups?filter_allow_reference=true&page=0&per_page=0').
             reply(200, response1.groups);
 
-<<<<<<< HEAD
         const groupParams: GetGroupsParams = {
             filter_allow_reference: true,
             page: 0,
             per_page: 0,
         };
         await Actions.getGroups(groupParams)(store.dispatch, store.getState);
-=======
-        await Actions.getGroups('', true, 0, 0)(store.dispatch, store.getState);
->>>>>>> e2a5293e
 
         const state = store.getState();
 

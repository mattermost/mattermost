// Copyright (c) 2015-present Mattermost, Inc. All Rights Reserved.
// See LICENSE.txt for license information.

import fs from 'fs';

import nock from 'nock';

import type {Team} from '@mattermost/types/teams';

import {GeneralTypes, UserTypes} from 'mattermost-redux/action_types';
import * as Actions from 'mattermost-redux/actions/teams';
import {loadMe} from 'mattermost-redux/actions/users';
import {Client4} from 'mattermost-redux/client';
import {General, RequestStatus} from 'mattermost-redux/constants';

import TestHelper from '../../test/test_helper';
import configureStore from '../../test/test_store';

const OK_RESPONSE = {status: 'OK'};

describe('Actions.Teams', () => {
    let store = configureStore();
    beforeAll(() => {
        TestHelper.initBasic(Client4);
    });

    beforeEach(() => {
        store = configureStore({
            entities: {
                general: {
                    config: {
                        CollapsedThreads: 'always_on',
                    },
                },
            },
        });
    });

    afterAll(() => {
        TestHelper.tearDown();
    });

    it('selectTeam', async () => {
        await store.dispatch(Actions.selectTeam(TestHelper.basicTeam!));
        await TestHelper.wait(100);
        const {currentTeamId} = store.getState().entities.teams;

        expect(currentTeamId).toBeTruthy();
        expect(currentTeamId).toEqual(TestHelper.basicTeam!.id);
    });

    it('getMyTeams', async () => {
        TestHelper.mockLogin();
        store.dispatch({
            type: UserTypes.LOGIN_SUCCESS,
        });
        await store.dispatch(loadMe());

        nock(Client4.getBaseRoute()).
            get('/users/me/teams').
            reply(200, [TestHelper.basicTeam]);
        await store.dispatch(Actions.getMyTeams());

        const teamsRequest = store.getState().requests.teams.getMyTeams;
        const {teams} = store.getState().entities.teams;

        if (teamsRequest.status === RequestStatus.FAILURE) {
            throw new Error(JSON.stringify(teamsRequest.error));
        }

        expect(teams).toBeTruthy();
        expect(teams[TestHelper.basicTeam!.id]).toBeTruthy();
    });

    it('getTeamsForUser', async () => {
        nock(Client4.getBaseRoute()).
            get(`/users/${TestHelper.basicUser!.id}/teams`).
            reply(200, [TestHelper.basicTeam]);

        await store.dispatch(Actions.getTeamsForUser(TestHelper.basicUser!.id));

        const teamsRequest = store.getState().requests.teams.getTeams;
        const {teams} = store.getState().entities.teams;

        if (teamsRequest.status === RequestStatus.FAILURE) {
            throw new Error(JSON.stringify(teamsRequest.error));
        }

        expect(teams).toBeTruthy();
        expect(teams[TestHelper.basicTeam!.id]).toBeTruthy();
    });

    it('getTeams', async () => {
        let team = {...TestHelper.fakeTeam(), allow_open_invite: true};

        nock(Client4.getBaseRoute()).
            post('/teams').
            reply(201, {...team, id: TestHelper.generateId()});
        team = await Client4.createTeam(team);

        nock(Client4.getBaseRoute()).
            get('/teams').
            query(true).
            reply(200, [team]);
        await store.dispatch(Actions.getTeams());

        const teamsRequest = store.getState().requests.teams.getTeams;
        const {teams} = store.getState().entities.teams;

        if (teamsRequest.status === RequestStatus.FAILURE) {
            throw new Error(JSON.stringify(teamsRequest.error));
        }

        expect(Object.keys(teams).length > 0).toBeTruthy();
    });

    it('getTeams with total count', async () => {
        let team = {...TestHelper.fakeTeam(), allow_open_invite: true};

        nock(Client4.getBaseRoute()).
            post('/teams').
            reply(201, {...team, id: TestHelper.generateId()});
        team = await Client4.createTeam(team);

        nock(Client4.getBaseRoute()).
            get('/teams').
            query(true).
            reply(200, {teams: [team], total_count: 43});
        await store.dispatch(Actions.getTeams(0, 1, true));

        const teamsRequest = store.getState().requests.teams.getTeams;
        const {teams, totalCount} = store.getState().entities.teams;

        if (teamsRequest.status === RequestStatus.FAILURE!) {
            throw new Error(JSON.stringify(teamsRequest.error));
        }

        expect(Object.keys(teams).length > 0).toBeTruthy();
        expect(totalCount).toEqual(43);
    });

    it('getTeam', async () => {
        nock(Client4.getBaseRoute()).
            post('/teams').
            reply(201, TestHelper.fakeTeamWithId());
        const team = await Client4.createTeam(TestHelper.fakeTeam());

        nock(Client4.getBaseRoute()).
            get(`/teams/${team.id}`).
            reply(200, team);
        await store.dispatch(Actions.getTeam(team.id));

        const state = store.getState();
        const {teams} = state.entities.teams;

        expect(teams).toBeTruthy();
        expect(teams[team.id]).toBeTruthy();
    });

    it('getTeamByName', async () => {
        nock(Client4.getBaseRoute()).
            post('/teams').
            reply(201, TestHelper.fakeTeamWithId());
        const team = await Client4.createTeam(TestHelper.fakeTeam());

        nock(Client4.getBaseRoute()).
            get(`/teams/name/${team.name}`).
            reply(200, team);
        await store.dispatch(Actions.getTeamByName(team.name));

        const state = store.getState();
        const {teams} = state.entities.teams;

        expect(teams).toBeTruthy();
        expect(teams[team.id]).toBeTruthy();
    });

    it('createTeam', async () => {
        nock(Client4.getBaseRoute()).
            post('/teams').
            reply(201, TestHelper.fakeTeamWithId());
        await store.dispatch(Actions.createTeam(
            TestHelper.fakeTeam(),
        ));

        const {teams, myMembers, currentTeamId} = store.getState().entities.teams;

        const teamId = Object.keys(teams)[0];
        expect(Object.keys(teams).length).toEqual(1);
        expect(currentTeamId).toEqual(teamId);
        expect(myMembers[teamId]).toBeTruthy();
    });

    it('deleteTeam', async () => {
        const secondClient = TestHelper.createClient4();

        nock(Client4.getBaseRoute()).
            post('/users').
            query(true).
            reply(201, TestHelper.fakeUserWithId());

        const user = await TestHelper.basicClient4!.createUser(
            TestHelper.fakeUser(),
            '',
            '',
            TestHelper.basicTeam!.invite_id,
        );

        nock(Client4.getBaseRoute()).
            post('/users/login').
            reply(200, user);
        await secondClient.login(user.email, 'password1');

        nock(Client4.getBaseRoute()).
            post('/teams').
            reply(201, TestHelper.fakeTeamWithId());
        const secondTeam = await secondClient.createTeam(
            TestHelper.fakeTeam());

        nock(Client4.getBaseRoute()).
            delete(`/teams/${secondTeam.id}`).
            reply(200, OK_RESPONSE);

        await store.dispatch(Actions.deleteTeam(
            secondTeam.id,
        ));

        const {teams, myMembers} = store.getState().entities.teams;
        if (teams[secondTeam.id]) {
            throw new Error('unexpected teams[secondTeam.id]');
        }
        if (myMembers[secondTeam.id]) {
            throw new Error('unexpected myMembers[secondTeam.id]');
        }
    });

    it('unarchiveTeam', async () => {
        const secondClient = TestHelper.createClient4();

        nock(Client4.getBaseRoute()).
            post('/users').
            query(true).
            reply(201, TestHelper.fakeUserWithId());

        const user = await TestHelper.basicClient4!.createUser(
            TestHelper.fakeUser(),
            '',
            '',
            TestHelper.basicTeam!.invite_id,
        );

        nock(Client4.getBaseRoute()).
            post('/users/login').
            reply(200, user);
        await secondClient.login(user.email, 'password1');

        nock(Client4.getBaseRoute()).
            post('/teams').
            reply(201, TestHelper.fakeTeamWithId());
        const secondTeam = await secondClient.createTeam(
            TestHelper.fakeTeam());

        nock(Client4.getBaseRoute()).
            delete(`/teams/${secondTeam.id}`).
            reply(200, OK_RESPONSE);

        await store.dispatch(Actions.deleteTeam(
            secondTeam.id,
        ));

        nock(Client4.getBaseRoute()).
            post(`/teams/${secondTeam.id}/restore`).
            reply(200, secondTeam);

        await store.dispatch(Actions.unarchiveTeam(
            secondTeam.id,
        ));

        const {teams} = store.getState().entities.teams;
        expect(teams[secondTeam.id]).toEqual(secondTeam);
    });

    it('updateTeam', async () => {
        const displayName = 'The Updated Team';
        const description = 'This is a team created by unit tests';
        const team = {
            ...TestHelper.basicTeam,
            display_name: displayName,
            description,
        };

        nock(Client4.getBaseRoute()).
            put(`/teams/${team.id}`).
            reply(200, team);
        await store.dispatch(Actions.updateTeam(team as Team));

        const {teams} = store.getState().entities.teams;
        const updated = teams[TestHelper.basicTeam!.id];

        expect(updated).toBeTruthy();
        expect(updated.display_name).toEqual(displayName);
        expect(updated.description).toEqual(description);
    });

    it('patchTeam', async () => {
        const displayName = 'The Patched Team';
        const description = 'This is a team created by unit tests';
        const team = {
            ...TestHelper.basicTeam,
            display_name: displayName,
            description,
        };

        nock(Client4.getBaseRoute()).
            put(`/teams/${team.id}/patch`).
            reply(200, team);
        await store.dispatch(Actions.patchTeam(team as Team));
        const {teams} = store.getState().entities.teams;

        const patched = teams[TestHelper.basicTeam!.id];

        expect(patched).toBeTruthy();
        expect(patched.display_name).toEqual(displayName);
        expect(patched.description).toEqual(description);
    });

    it('regenerateTeamInviteId', async () => {
        const patchedInviteId = TestHelper.generateId();
        const team = TestHelper.basicTeam;
        const patchedTeam = {
            ...team,
            invite_id: patchedInviteId,
        };
        nock(Client4.getBaseRoute()).
            post(`/teams/${team!.id}/regenerate_invite_id`).
            reply(200, patchedTeam);
        await store.dispatch(Actions.regenerateTeamInviteId(team!.id));
        const {teams} = store.getState().entities.teams;

        const patched = teams[TestHelper.basicTeam!.id];

        expect(patched).toBeTruthy();
        expect(patched.invite_id).not.toEqual(team!.invite_id);
        expect(patched.invite_id).toEqual(patchedInviteId);
    });

    it('Join Open Team', async () => {
        const client = TestHelper.createClient4();

        nock(Client4.getBaseRoute()).
            post('/users').
            query(true).
            reply(201, TestHelper.fakeUserWithId());
        const user = await client.createUser(
            TestHelper.fakeUser(),
            '',
            '',
            TestHelper.basicTeam!.invite_id,
        );

        nock(Client4.getBaseRoute()).
            post('/users/login').
            reply(200, user);
        await client.login(user.email, 'password1');

        nock(Client4.getBaseRoute()).
            post('/teams').
            reply(201, {...TestHelper.fakeTeamWithId(), allow_open_invite: true});
        const team = await client.createTeam({...TestHelper.fakeTeam(), allow_open_invite: true});

        store.dispatch({type: GeneralTypes.RECEIVED_SERVER_VERSION, data: '4.0.0'});

        nock(Client4.getBaseRoute()).
            post('/teams/members/invite').
            query(true).
            reply(201, {user_id: TestHelper.basicUser!.id, team_id: team.id});

        nock(Client4.getBaseRoute()).
            get(`/teams/${team.id}`).
            reply(200, team);

        nock(Client4.getUserRoute('me')).
            get('/teams/members').
            reply(200, [{user_id: TestHelper.basicUser!.id, roles: 'team_user', team_id: team.id}]);

        nock(Client4.getUserRoute('me')).
            get('/teams/unread').
            query({params: {include_collapsed_threads: true}}).
            reply(200, [{team_id: team.id, msg_count: 0, mention_count: 0}]);

        await store.dispatch(Actions.joinTeam(team.invite_id, team.id));

        const state = store.getState();

        const request = state.requests.teams.joinTeam;

        if (request.status !== RequestStatus.SUCCESS) {
            throw new Error(JSON.stringify(request.error));
        }

        const {teams, myMembers} = state.entities.teams;
        expect(teams[team.id]).toBeTruthy();
        expect(myMembers[team.id]).toBeTruthy();
    });

    it('getMyTeamMembers and getMyTeamUnreads', async () => {
        nock(Client4.getUserRoute('me')).
            get('/teams/members').
            reply(200, [{user_id: TestHelper.basicUser!.id, roles: 'team_user', team_id: TestHelper.basicTeam!.id}]);
        await store.dispatch(Actions.getMyTeamMembers());

        nock(Client4.getUserRoute('me')).
            get('/teams/unread').
            query({params: {include_collapsed_threads: true}}).
            reply(200, [{team_id: TestHelper.basicTeam!.id, msg_count: 0, mention_count: 0}]);
        await store.dispatch(Actions.getMyTeamUnreads(false));

        const members = store.getState().entities.teams.myMembers;
        const member = members[TestHelper.basicTeam!.id];

        expect(member).toBeTruthy();
        expect(Object.prototype.hasOwnProperty.call(member, 'mention_count')).toBeTruthy();
    });

    it('getTeamMembersForUser', async () => {
        nock(Client4.getUserRoute(TestHelper.basicUser!.id)).
            get('/teams/members').
            reply(200, [{user_id: TestHelper.basicUser!.id, team_id: TestHelper.basicTeam!.id}]);
        await store.dispatch(Actions.getTeamMembersForUser(TestHelper.basicUser!.id));

        const membersInTeam = store.getState().entities.teams.membersInTeam;

        expect(membersInTeam).toBeTruthy();
        expect(membersInTeam[TestHelper.basicTeam!.id]).toBeTruthy();
        expect(membersInTeam[TestHelper.basicTeam!.id][TestHelper.basicUser!.id]).toBeTruthy();
    });

    it('getTeamMember', async () => {
        nock(Client4.getBaseRoute()).
            post('/users').
            query(true).
            reply(201, TestHelper.fakeUserWithId());
        const user = await TestHelper.basicClient4!.createUser(
            TestHelper.fakeUser(),
            '',
            '',
            TestHelper.basicTeam!.invite_id,
        );

        nock(Client4.getBaseRoute()).
            get(`/teams/${TestHelper.basicTeam!.id}/members/${user.id}`).
            reply(200, {user_id: user.id, team_id: TestHelper.basicTeam!.id});
        await store.dispatch(Actions.getTeamMember(TestHelper.basicTeam!.id, user.id));

        const members = store.getState().entities.teams.membersInTeam;

        expect(members[TestHelper.basicTeam!.id]).toBeTruthy();
        expect(members[TestHelper.basicTeam!.id][user.id]).toBeTruthy();
    });

    it('getTeamMembers', async () => {
        nock(Client4.getBaseRoute()).
            post('/users').
            reply(201, TestHelper.fakeUserWithId());
        const user1 = await TestHelper.basicClient4!.createUser(TestHelper.fakeUser(), '', '');

        nock(Client4.getBaseRoute()).
            post('/users').
            reply(201, TestHelper.fakeUserWithId());
        const user2 = await TestHelper.basicClient4!.createUser(TestHelper.fakeUser(), '', '');

        nock(Client4.getTeamRoute(TestHelper.basicTeam!.id)).
            post('/members').
            reply(201, {user_id: user1.id, team_id: TestHelper.basicTeam!.id});
        const {data: member1} = await store.dispatch(Actions.addUserToTeam(TestHelper.basicTeam!.id, user1.id));

        nock(Client4.getTeamRoute(TestHelper.basicTeam!.id)).
            post('/members').
            reply(201, {user_id: user2.id, team_id: TestHelper.basicTeam!.id});
        const {data: member2} = await store.dispatch(Actions.addUserToTeam(TestHelper.basicTeam!.id, user2.id));

        nock(Client4.getBaseRoute()).
            get(`/teams/${TestHelper.basicTeam!.id}/members`).
            query(true).
            reply(200, [member1, member2, TestHelper.basicTeamMember]);
        await store.dispatch(Actions.getTeamMembers(TestHelper.basicTeam!.id, undefined, undefined, {}));
        const membersInTeam = store.getState().entities.teams.membersInTeam;

        expect(membersInTeam[TestHelper.basicTeam!.id]).toBeTruthy();
        expect(membersInTeam[TestHelper.basicTeam!.id][TestHelper.basicUser!.id]).toBeTruthy();
        expect(membersInTeam[TestHelper.basicTeam!.id][user1.id]).toBeTruthy();
        expect(membersInTeam[TestHelper.basicTeam!.id][user2.id]).toBeTruthy();
    });

    it('getTeamMembersByIds', async () => {
        nock(Client4.getBaseRoute()).
            post('/users').
            query(true).
            reply(201, TestHelper.fakeUserWithId());
        const user1 = await TestHelper.basicClient4!.createUser(
            TestHelper.fakeUser(),
            '',
            '',
            TestHelper.basicTeam!.invite_id,
        );

        nock(Client4.getBaseRoute()).
            post('/users').
            query(true).
            reply(201, TestHelper.fakeUserWithId());
        const user2 = await TestHelper.basicClient4!.createUser(
            TestHelper.fakeUser(),
            '',
            '',
            TestHelper.basicTeam!.invite_id,
        );

        nock(Client4.getBaseRoute()).
            post(`/teams/${TestHelper.basicTeam!.id}/members/ids`).
            reply(200, [{user_id: user1.id, team_id: TestHelper.basicTeam!.id}, {user_id: user2.id, team_id: TestHelper.basicTeam!.id}]);
        await store.dispatch(Actions.getTeamMembersByIds(
            TestHelper.basicTeam!.id,
            [user1.id, user2.id],
        ));

        const members = store.getState().entities.teams.membersInTeam;

        expect(members[TestHelper.basicTeam!.id]).toBeTruthy();
        expect(members[TestHelper.basicTeam!.id][user1.id]).toBeTruthy();
        expect(members[TestHelper.basicTeam!.id][user2.id]).toBeTruthy();
    });

    it('getTeamStats', async () => {
        nock(Client4.getTeamRoute(TestHelper.basicTeam!.id)).
            get('/stats').
            reply(200, {team_id: TestHelper.basicTeam!.id, total_member_count: 2605, active_member_count: 2571});
        await store.dispatch(Actions.getTeamStats(TestHelper.basicTeam!.id));

        const {stats} = store.getState().entities.teams;

        const stat = stats[TestHelper.basicTeam!.id];
        expect(stat).toBeTruthy();

        expect(stat.total_member_count > 1).toBeTruthy();
        expect(stat.active_member_count > 1).toBeTruthy();
    });

    it('addUserToTeam', async () => {
        nock(Client4.getBaseRoute()).
            post('/users').
            reply(201, TestHelper.fakeUserWithId());
        const user = await TestHelper.basicClient4!.createUser(TestHelper.fakeUser(), '', '');

        nock(Client4.getTeamRoute(TestHelper.basicTeam!.id)).
            post('/members').
            reply(201, {user_id: user.id, team_id: TestHelper.basicTeam!.id});
        await store.dispatch(Actions.addUserToTeam(TestHelper.basicTeam!.id, user.id));
        const members = store.getState().entities.teams.membersInTeam;

        expect(members[TestHelper.basicTeam!.id]).toBeTruthy();
        expect(members[TestHelper.basicTeam!.id][user.id]).toBeTruthy();
    });

    it('addUsersToTeam', async () => {
        nock(Client4.getBaseRoute()).
            post('/users').
            reply(201, TestHelper.fakeUserWithId());
        const user = await TestHelper.basicClient4!.createUser(TestHelper.fakeUser(), '', '');

        nock(Client4.getBaseRoute()).
            post('/users').
            reply(201, TestHelper.fakeUserWithId());
        const user2 = await TestHelper.basicClient4!.createUser(TestHelper.fakeUser(), '', '');

        nock(Client4.getTeamRoute(TestHelper.basicTeam!.id)).
            post('/members/batch').
            reply(201, [{user_id: user.id, team_id: TestHelper.basicTeam!.id}, {user_id: user2.id, team_id: TestHelper.basicTeam!.id}]);
        await store.dispatch(Actions.addUsersToTeam(TestHelper.basicTeam!.id, [user.id, user2.id]));

        const members = store.getState().entities.teams.membersInTeam;
        const profilesInTeam = store.getState().entities.users.profilesInTeam;

        expect(members[TestHelper.basicTeam!.id]).toBeTruthy();
        expect(members[TestHelper.basicTeam!.id][user.id]).toBeTruthy();
        expect(members[TestHelper.basicTeam!.id][user2.id]).toBeTruthy();
        expect(profilesInTeam[TestHelper.basicTeam!.id]).toBeTruthy();
        expect(profilesInTeam[TestHelper.basicTeam!.id].has(user.id)).toBeTruthy();
        expect(profilesInTeam[TestHelper.basicTeam!.id].has(user2.id)).toBeTruthy();
    });

    describe('removeUserFromTeam', () => {
        const team = {id: 'team'};
        const user = {id: 'user'};

        test('should remove the user from the team', async () => {
            store = configureStore({
                entities: {
                    teams: {
                        membersInTeam: {
                            [team.id]: {
                                [user.id]: {},
                            },
                        },
                    },
                    users: {
                        currentUserId: '',
                        profilesInTeam: {
                            [team.id]: [user.id],
                        },
                        profilesNotInTeam: {
                            [team.id]: [],
                        },
                    },
                },
            });

            nock(Client4.getBaseRoute()).
                delete(`/teams/${team.id}/members/${user.id}`).
                reply(200, OK_RESPONSE);
            await store.dispatch(Actions.removeUserFromTeam(team.id, user.id));

            const state = store.getState();
            expect(state.entities.teams.membersInTeam[team.id]).toEqual({});
            expect(state.entities.users.profilesInTeam[team.id]).toEqual(new Set());
            expect(state.entities.users.profilesNotInTeam[team.id]).toEqual(new Set([user.id]));
        });

        test('should leave all channels when leaving a team', async () => {
            const channel1 = {id: 'channel1', team_id: team.id};
            const channel2 = {id: 'channel2', team_id: 'team2'};

            store = configureStore({
                entities: {
                    channels: {
                        channels: {
                            [channel1.id]: channel1,
                            [channel2.id]: channel2,
                        },
                        myMembers: {
                            [channel1.id]: {user_id: user.id, channel_id: channel1.id},
                            [channel2.id]: {user_id: user.id, channel_id: channel2.id},
                        },
                    },
                    users: {
                        currentUserId: user.id,
                    },
                },
            });

            nock(Client4.getBaseRoute()).
                delete(`/teams/${team.id}/members/${user.id}`).
                reply(200, OK_RESPONSE);
            await store.dispatch(Actions.removeUserFromTeam(team.id, user.id));

            const state = store.getState();
            expect(state.entities.channels.myMembers[channel1.id]).toBeFalsy();
            expect(state.entities.channels.myMembers[channel2.id]).toBeTruthy();
        });

        test('should clear the current channel when leaving a team', async () => {
            const channel = {id: 'channel'};

            store = configureStore({
                entities: {
                    channels: {
                        channels: {
                            [channel.id]: channel,
                        },
                        myMembers: {},
                    },
                    users: {
                        currentUserId: user.id,
                    },
                },
            });

            nock(Client4.getBaseRoute()).
                delete(`/teams/${team.id}/members/${user.id}`).
                reply(200, OK_RESPONSE);
            await store.dispatch(Actions.removeUserFromTeam(team.id, user.id));

            const state = store.getState();
            expect(state.entities.channels.currentChannelId).toBe('');
        });
    });

    it('updateTeamMemberRoles', async () => {
        nock(Client4.getBaseRoute()).
            post('/users').
            reply(201, TestHelper.fakeUserWithId());
        const user = await TestHelper.basicClient4!.createUser(TestHelper.fakeUser(), '', '');

        nock(Client4.getTeamRoute(TestHelper.basicTeam!.id)).
            post('/members').
            reply(201, {user_id: user.id, team_id: TestHelper.basicTeam!.id});
        await store.dispatch(Actions.addUserToTeam(TestHelper.basicTeam!.id, user.id));

        const roles = General.TEAM_USER_ROLE + ' ' + General.TEAM_ADMIN_ROLE;

        nock(Client4.getBaseRoute()).
            put(`/teams/${TestHelper.basicTeam!.id}/members/${user.id}/roles`).
            reply(200, {user_id: user.id, team_id: TestHelper.basicTeam!.id, roles});
        await store.dispatch(Actions.updateTeamMemberRoles(TestHelper.basicTeam!.id, user.id, roles.split(' ')));

        const members = store.getState().entities.teams.membersInTeam;

        expect(members[TestHelper.basicTeam!.id]).toBeTruthy();
        expect(members[TestHelper.basicTeam!.id][user.id]).toBeTruthy();
        expect(members[TestHelper.basicTeam!.id][user.id].roles).toEqual(roles.split(' '));
    });

    it('sendEmailInvitesToTeam', async () => {
        nock(Client4.getTeamRoute(TestHelper.basicTeam!.id)).
            post('/invite/email').
            reply(200, OK_RESPONSE);
        const {data} = await store.dispatch(Actions.sendEmailInvitesToTeam(TestHelper.basicTeam!.id, ['fakeemail1@example.com', 'fakeemail2@example.com']));
        expect(data).toEqual(OK_RESPONSE);
    });

    it('checkIfTeamExists', async () => {
        nock(Client4.getBaseRoute()).
            get(`/teams/name/${TestHelper.basicTeam!.name}/exists`).
            reply(200, {exists: true});

        let {data: exists} = await store.dispatch(Actions.checkIfTeamExists(TestHelper.basicTeam!.name));

        expect(exists === true).toBeTruthy();

        nock(Client4.getBaseRoute()).
            get('/teams/name/junk/exists').
            reply(200, {exists: false});
        const {data} = await store.dispatch(Actions.checkIfTeamExists('junk'));
        exists = data;

        expect(exists === false).toBeTruthy();
    });

    it('setTeamIcon', async () => {
        const team = {id: 'teamId', invite_id: ''};
        store = configureStore({
            entities: {
                teams: {
                    teams: {
                        [team!.id]: {...team},
                    },
                },
            },
        });

        TestHelper.mockLogin();
        store.dispatch({
            type: UserTypes.LOGIN_SUCCESS,
        });
        await store.dispatch(loadMe());

        const state = store.getState();
        expect(state.entities.teams.teams[team!.id].invite_id).toEqual('');

        const imageData = fs.createReadStream('src/packages/mattermost-redux/test/assets/images/test.png');

        nock(Client4.getTeamRoute(team!.id)).
            post('/image').
            reply(200, OK_RESPONSE);

        nock(Client4.getTeamRoute(team!.id)).
            get('').
            reply(200, {...team, invite_id: 'inviteId'});

<<<<<<< HEAD
        const {data} = await Actions.setTeamIcon(team!.id, imageData as any)(store.dispatch, store.getState) as ActionResult;
        expect(data).toEqual({data: OK_RESPONSE});
=======
        const {data} = await store.dispatch(Actions.setTeamIcon(team!.id, imageData as any));
        expect(data).toEqual(OK_RESPONSE);

        state = store.getState();
        expect(state.entities.teams.teams[team!.id].invite_id).toEqual('inviteId');
>>>>>>> 43cca04f
    });

    it('removeTeamIcon', async () => {
        const team = {id: 'teamId', invite_id: ''};
        store = configureStore({
            entities: {
                teams: {
                    teams: {
                        [team!.id]: {...team},
                    },
                },
            },
        });

        TestHelper.mockLogin();
        store.dispatch({
            type: UserTypes.LOGIN_SUCCESS,
        });
        await store.dispatch(loadMe());

        let state = store.getState();
        expect(state.entities.teams.teams[team!.id].invite_id).toEqual('');

        nock(Client4.getTeamRoute(team!.id)).
            delete('/image').
            reply(200, OK_RESPONSE);

        nock(Client4.getTeamRoute(team!.id)).
            get('').
            reply(200, {...team, invite_id: 'inviteId'});

        const {data} = await store.dispatch(Actions.removeTeamIcon(team!.id));
        expect(data).toEqual(OK_RESPONSE);

        state = store.getState();
        expect(state.entities.teams.teams[team!.id].invite_id).toEqual('inviteId');
    });

    it('updateTeamScheme', async () => {
        TestHelper.mockLogin();
        store.dispatch({
            type: UserTypes.LOGIN_SUCCESS,
        });
        await store.dispatch(loadMe());

        const schemeId = 'xxxxxxxxxxxxxxxxxxxxxxxxxx';
        const {id} = TestHelper.basicTeam!;

        nock(Client4.getBaseRoute()).
            put('/teams/' + id + '/scheme').
            reply(200, OK_RESPONSE);

        await store.dispatch(Actions.updateTeamScheme(id, schemeId));

        const state = store.getState!();
        const {teams} = state.entities.teams;

        const updated = teams[id];
        expect(updated).toBeTruthy();
        expect(updated.scheme_id).toEqual(schemeId);
    });

    it('membersMinusGroupMembers', async () => {
        const teamID = 'tid10000000000000000000000';
        const groupIDs = ['gid10000000000000000000000', 'gid20000000000000000000000'];
        const page = 4;
        const perPage = 63;

        nock(Client4.getBaseRoute()).get(
            `/teams/${teamID}/members_minus_group_members?group_ids=${groupIDs.join(',')}&page=${page}&per_page=${perPage}`).
            reply(200, {users: [], total_count: 0});

        const {error} = await store.dispatch(Actions.membersMinusGroupMembers(teamID, groupIDs, page, perPage));

        expect(error).toEqual(undefined);
    });

    it('searchTeams', async () => {
        const userClient = TestHelper.createClient4();

        nock(Client4.getBaseRoute()).
            post('/users').
            query(true).
            reply(201, TestHelper.fakeUserWithId());

        const user = await TestHelper.basicClient4!.createUser(
            TestHelper.fakeUser(),
            '',
            '',
            TestHelper.basicTeam!.invite_id,
        );

        nock(Client4.getBaseRoute()).
            post('/users/login').
            reply(200, user);

        await userClient.login(user.email, 'password1');

        nock(Client4.getBaseRoute()).
            post('/teams').
            reply(201, TestHelper.fakeTeamWithId());

        const userTeam = await userClient.createTeam(
            TestHelper.fakeTeam(),
        );

        nock(Client4.getBaseRoute()).
            post('/teams/search').
            reply(200, [TestHelper.basicTeam, userTeam]);

        await store.dispatch(Actions.searchTeams('test', {page: 0, per_page: 1}));

        const moreRequest = store.getState().requests.teams.getTeams;
        if (moreRequest.status === RequestStatus.FAILURE) {
            throw new Error(JSON.stringify(moreRequest.error));
        }

        nock(Client4.getBaseRoute()).
            post('/teams/search').
            reply(200, {teams: [TestHelper.basicTeam, userTeam], total_count: 2});

        const response = await store.dispatch(Actions.searchTeams('test', {page: 0, per_page: 1}));

        const paginatedRequest = store.getState().requests.teams.getTeams;
        if (paginatedRequest.status === RequestStatus.FAILURE) {
            throw new Error(JSON.stringify(paginatedRequest.error));
        }

        expect(response.data.teams.length === 2).toBeTruthy();
    });
});<|MERGE_RESOLUTION|>--- conflicted
+++ resolved
@@ -766,16 +766,11 @@
             get('').
             reply(200, {...team, invite_id: 'inviteId'});
 
-<<<<<<< HEAD
-        const {data} = await Actions.setTeamIcon(team!.id, imageData as any)(store.dispatch, store.getState) as ActionResult;
-        expect(data).toEqual({data: OK_RESPONSE});
-=======
         const {data} = await store.dispatch(Actions.setTeamIcon(team!.id, imageData as any));
         expect(data).toEqual(OK_RESPONSE);
 
         state = store.getState();
         expect(state.entities.teams.teams[team!.id].invite_id).toEqual('inviteId');
->>>>>>> 43cca04f
     });
 
     it('removeTeamIcon', async () => {

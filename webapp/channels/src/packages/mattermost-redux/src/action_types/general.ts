--- conflicted
+++ resolved
@@ -24,12 +24,6 @@
 
     SET_CONFIG_AND_LICENSE: null,
 
-<<<<<<< HEAD
-=======
-    WARN_METRIC_STATUS_RECEIVED: null,
-    WARN_METRIC_STATUS_REMOVED: null,
-
->>>>>>> 8c045b72
     FIRST_ADMIN_VISIT_MARKETPLACE_STATUS_RECEIVED: null,
     FIRST_ADMIN_COMPLETE_SETUP_RECEIVED: null,
     SHOW_LAUNCHING_WORKSPACE: null,

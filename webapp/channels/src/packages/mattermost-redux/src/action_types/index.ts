// Copyright (c) 2015-present Mattermost, Inc. All Rights Reserved.
// See LICENSE.txt for license information.

import AdminTypes from './admin';
import AppsTypes from './apps';
import BotTypes from './bots';
import ChannelCategoryTypes from './channel_categories';
import ChannelTypes from './channels';
import CloudTypes from './cloud';
import DraftTypes from './drafts';
import EmojiTypes from './emojis';
import ErrorTypes from './errors';
import FileTypes from './files';
import GeneralTypes from './general';
import GifTypes from './gifs';
import GroupTypes from './groups';
import HostedCustomerTypes from './hosted_customer';
import InsightTypes from './insights';
import IntegrationTypes from './integrations';
import JobTypes from './jobs';
import PlaybookType from './playbooks';
import PluginTypes from './plugins';
import PostTypes from './posts';
import PreferenceTypes from './preferences';
import RoleTypes from './roles';
import SchemeTypes from './schemes';
import SearchTypes from './search';
import TeamTypes from './teams';
import ThreadTypes from './threads';
<<<<<<< HEAD
import UserTypes from './users';
=======
import HostedCustomerTypes from './hosted_customer';
import PlaybookType from './playbooks';
>>>>>>> 122dbaf3

export {
    ErrorTypes,
    GeneralTypes,
    UserTypes,
    TeamTypes,
    ChannelTypes,
    PostTypes,
    FileTypes,
    PreferenceTypes,
    IntegrationTypes,
    EmojiTypes,
    GifTypes,
    AdminTypes,
    JobTypes,
    SearchTypes,
    RoleTypes,
    SchemeTypes,
    GroupTypes,
    BotTypes,
    PluginTypes,
    ChannelCategoryTypes,
    CloudTypes,
    AppsTypes,
    ThreadTypes,
    HostedCustomerTypes,
    DraftTypes,
    PlaybookType,
};<|MERGE_RESOLUTION|>--- conflicted
+++ resolved
@@ -15,7 +15,6 @@
 import GifTypes from './gifs';
 import GroupTypes from './groups';
 import HostedCustomerTypes from './hosted_customer';
-import InsightTypes from './insights';
 import IntegrationTypes from './integrations';
 import JobTypes from './jobs';
 import PlaybookType from './playbooks';
@@ -27,12 +26,7 @@
 import SearchTypes from './search';
 import TeamTypes from './teams';
 import ThreadTypes from './threads';
-<<<<<<< HEAD
 import UserTypes from './users';
-=======
-import HostedCustomerTypes from './hosted_customer';
-import PlaybookType from './playbooks';
->>>>>>> 122dbaf3
 
 export {
     ErrorTypes,

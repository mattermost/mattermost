// Copyright (c) 2015-present Mattermost, Inc. All Rights Reserved.
// See LICENSE.txt for license information.

import {GiphyFetch} from '@giphy/js-fetch-api';

import {createSelector} from 'mattermost-redux/selectors/create_selector';
import {General} from 'mattermost-redux/constants';

import {isMinimumServerVersion} from 'mattermost-redux/utils/helpers';

import {GlobalState} from '@mattermost/types/store';
import {ClientConfig, FeatureFlags, ClientLicense} from '@mattermost/types/config';

export function getConfig(state: GlobalState): Partial<ClientConfig> {
    return state.entities.general.config;
}

/**
 * Safely get value of a specific or known FeatureFlag
 */
export function getFeatureFlagValue(state: GlobalState, key: keyof FeatureFlags): string | undefined {
    return getConfig(state)?.[`FeatureFlag${key}` as keyof Partial<ClientConfig>];
}

export function getLicense(state: GlobalState): ClientLicense {
    return state.entities.general.license;
}

export const isCloudLicense: (state: GlobalState) => boolean = createSelector(
    'isCloudLicense',
    getLicense,
    (license: ClientLicense) => license?.Cloud === 'true',
);

export function warnMetricsStatus(state: GlobalState): any {
    return state.entities.general.warnMetricsStatus;
}

export function isCompatibleWithJoinViewTeamPermissions(state: GlobalState): boolean {
    const version = state.entities.general.serverVersion;
    return isMinimumServerVersion(version, 5, 10, 0) ||
       (version.indexOf('dev') !== -1 && isMinimumServerVersion(version, 5, 8, 0)) ||
       (version.match(/^5.8.\d.\d\d\d\d.*$/) !== null && isMinimumServerVersion(version, 5, 8, 0));
}

export const canUploadFilesOnMobile: (a: GlobalState) => boolean = createSelector(
    'canUploadFilesOnMobile',
    getConfig,
    getLicense,
    (config: Partial<ClientConfig>, license: any): boolean => {
        // Defaults to true if either setting doesn't exist
        return config.EnableFileAttachments !== 'false' &&
           (license.IsLicensed === 'false' || license.Compliance === 'false' || config.EnableMobileFileUpload !== 'false');
    },
);

export const canDownloadFilesOnMobile: (a: GlobalState) => boolean = createSelector(
    'canDownloadFilesOnMobile',
    getConfig,
    getLicense,
    (config: Partial<ClientConfig>, license: any): boolean => {
        // Defaults to true if the setting doesn't exist
        return license.IsLicensed === 'false' || license.Compliance === 'false' || config.EnableMobileFileDownload !== 'false';
    },
);

export const getAutolinkedUrlSchemes: (a: GlobalState) => string[] = createSelector(
    'getAutolinkedUrlSchemes',
    getConfig,
    (config: Partial<ClientConfig>): string[] => {
        if (!config.CustomUrlSchemes) {
            return General.DEFAULT_AUTOLINKED_URL_SCHEMES;
        }

        return [
            ...General.DEFAULT_AUTOLINKED_URL_SCHEMES,
            ...config.CustomUrlSchemes.split(','),
        ];
    },
);

export const getManagedResourcePaths: (state: GlobalState) => string[] = createSelector(
    'getManagedResourcePaths',
    getConfig,
    (config) => {
        if (!config.ManagedResourcePaths) {
            return [];
        }

        return config.ManagedResourcePaths.split(',').map((path) => path.trim());
    },
);

export const getServerVersion = (state: GlobalState): string => {
    return state.entities.general.serverVersion;
};

export function getFirstAdminVisitMarketplaceStatus(state: GlobalState): boolean {
    return state.entities.general.firstAdminVisitMarketplaceStatus;
}

export function getFirstAdminSetupComplete(state: GlobalState): boolean {
    return state.entities.general.firstAdminCompleteSetup;
}

export function isPerformanceDebuggingEnabled(state: GlobalState): boolean {
    return state.entities.general.config.EnableClientPerformanceDebugging === 'true';
}

export const isMarketplaceEnabled: (state: GlobalState) => boolean = createSelector(
    'isMarketplaceEnabled',
    getConfig,
    (config) => {
        return config.PluginsEnabled === 'true' && config.EnableMarketplace === 'true';
    },
);

<<<<<<< HEAD
export const isLDAPEnabled: (state: GlobalState) => boolean = createSelector(
    'isLDAPEnabled',
    getLicense,
    (license) => {
        return license?.IsLicensed === 'true' && license?.LDAPGroups === 'true';
=======
export const getGiphyFetchInstance: (state: GlobalState) => GiphyFetch | null = createSelector(
    'getGiphyFetchInstance',
    (state) => getConfig(state).GiphySdkKey,
    (giphySdkKey) => {
        if (giphySdkKey) {
            const giphyFetch = new GiphyFetch(giphySdkKey);
            return giphyFetch;
        }

        return null;
>>>>>>> 5edba9c0
    },
);<|MERGE_RESOLUTION|>--- conflicted
+++ resolved
@@ -115,13 +115,14 @@
     },
 );
 
-<<<<<<< HEAD
 export const isLDAPEnabled: (state: GlobalState) => boolean = createSelector(
     'isLDAPEnabled',
     getLicense,
     (license) => {
         return license?.IsLicensed === 'true' && license?.LDAPGroups === 'true';
-=======
+    },
+);
+
 export const getGiphyFetchInstance: (state: GlobalState) => GiphyFetch | null = createSelector(
     'getGiphyFetchInstance',
     (state) => getConfig(state).GiphySdkKey,
@@ -132,6 +133,5 @@
         }
 
         return null;
->>>>>>> 5edba9c0
     },
 );
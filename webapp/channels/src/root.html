--- conflicted
+++ resolved
@@ -19,59 +19,13 @@
     <link rel="icon" type="image/png" href="/static/images/favicon/favicon-default-64x64.png" sizes="64x64">
     <link rel="icon" type="image/png" href="/static/images/favicon/favicon-default-96x96.png" sizes="96x96">
 
-<<<<<<< HEAD
-=======
     <!-- Initialize subpath empty script for subpath support which will be replaced by server/channels/utils/subpath.go -->
     <script id="publicPathInWindowScript"></script>
 
->>>>>>> e55b018d
     <!--
         This "empty" link element is used as a dynamic inject placeholder for the syntax highlighting css styles:
         1. The highlight.js lib finds this element by its 'code_theme' class.
         2. The lib dynamically defines the 'href' attribute and its value to load the required CSS for the detected language by its detection logic.
-<<<<<<< HEAD
-        3. This allows it to do at runtime theme switching without havint to modifying the DOM structure.
-        4. The 'href' attribute is empty to prevent unnecessary HTTP requests.
-    -->
-    <link rel='stylesheet' class='code_theme'>
-    <style>
-        .error-screen {
-            font-family: 'Helvetica Neue', Helvetica, Arial, sans-serif;
-            padding-top: 50px;
-            max-width: 750px;
-            font-size: 14px;
-            color: #333333;
-            margin: auto;
-            display: none;
-            line-height: 1.5;
-        }
-
-        .error-screen h2 {
-            font-size: 30px;
-            font-weight: normal;
-            line-height: 1.2;
-        }
-
-        .error-screen ul {
-            padding-left: 15px;
-            line-height: 1.7;
-            margin-top: 0;
-            margin-bottom: 10px;
-        }
-
-        .error-screen hr {
-            color: #ddd;
-            margin-top: 20px;
-            margin-bottom: 20px;
-            border: 0;
-            border-top: 1px solid #eee;
-        }
-
-        .error-screen-visible {
-            display: block;
-        }
-    </style>
-=======
         3. This allows it to do at runtime theme switching without having to modify the DOM structure.
         4. The 'href' attribute is empty to prevent unnecessary HTTP requests.
     -->
@@ -79,30 +33,11 @@
 
     <!-- We need this CSS first to show the initial loading screen -->
     <link id="initialLoadingScreenCSS" rel='stylesheet' href='/static/css/initial_loading_screen.css'>
->>>>>>> e55b018d
 </head>
 <body class='font--open_sans enable-animations'>
-    <div id='root'>
-        <div class='error-screen'>
-            <h2>Cannot connect to Mattermost</h2>
-            <hr/>
-            <p>We're having trouble connecting to Mattermost. If refreshing this page (Ctrl+R or Command+R) does not work, please verify that your computer is connected to the internet.</p>
-            <br/>
-        </div>
-        <div
-            class='loading-screen'
-            style='position: relative'
-        >
-            <div class='loading__content'>
-                <div class='round round-1'></div>
-                <div class='round round-2'></div>
-                <div class='round round-3'></div>
-            </div>
-        </div>
-    </div>
+    <%= require('html-loader!./components/initial_loading_screen/initial_loading_screen_template.html').default %>
+    <div id='root'></div>
     <div id='root-portal'></div>
-    <noscript>
-        To use Mattermost, please enable JavaScript.
-    </noscript>
+    <%= require('html-loader!./components/no_script/no_script_template.html').default %>
 </body>
 </html>
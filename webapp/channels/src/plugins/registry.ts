// Copyright (c) 2015-present Mattermost, Inc. All Rights Reserved.
// See LICENSE.txt for license information.

import React from 'react';
import {isValidElementType} from 'react-is';
import {Reducer} from 'redux';

import {ProductScope} from '@mattermost/types/products';

import reducerRegistry from 'mattermost-redux/store/reducer_registry';

import {
    registerPluginWebSocketEvent,
    unregisterPluginWebSocketEvent,
    registerPluginReconnectHandler,
    unregisterPluginReconnectHandler,
} from 'actions/websocket_actions.jsx';

import {showRHSPlugin, hideRHSPlugin, toggleRHSPlugin} from 'actions/views/rhs';

import {
    registerPluginTranslationsSource,
    TranslationPluginFunction,
} from 'actions/views/root';

import {
    registerAdminConsolePlugin,
    unregisterAdminConsolePlugin,
    registerAdminConsoleCustomSetting,
} from 'actions/admin_actions';

import store from 'stores/redux_store.jsx';
import {ActionTypes} from 'utils/constants';
import {generateId} from 'utils/utils';
import {PluginComponent, PluginsState, ProductComponent, NeedsTeamComponent} from 'types/store/plugins';
import {GlobalState} from 'types/store';
import {FileInfo} from '@mattermost/types/files';
import {Channel, ChannelMembership} from '@mattermost/types/channels';
import {reArg} from 'utils/func';

const defaultShouldRender = () => true;

type DPluginComponentProp = {component: PluginComponent['component']};
function dispatchPluginComponentAction(name: keyof PluginsState['components'], pluginId: string, component: PluginComponent['component'], id = generateId()) {
    store.dispatch({
        type: ActionTypes.RECEIVED_PLUGIN_COMPONENT,
        name,
        data: {
            id,
            pluginId,
            component,
        },
    });

    return id;
}

type ReactResolvable = React.ReactNode | React.ElementType;
const resolveReactElement = (element: ReactResolvable) => {
    if (
        element &&
        !React.isValidElement(element) &&
        isValidElementType(element) &&
        typeof element !== 'string'
    ) {
        // Allow element to be passed as the name of the component, instead of a React element.
        return React.createElement(element);
    }

    return element;
};

const standardizeRoute = (route: string) => {
    let fixedRoute = route.trim();
    if (fixedRoute[0] === '/') {
        fixedRoute = fixedRoute.substring(1);
    }
    return fixedRoute;
};

export default class PluginRegistry {
    id: string;
    constructor(id: string) {
        this.id = id;
    }

    supports = {
        globalAppBar: true,
        globalRhs: true,
    };

    // Register a component at the root of the channel view of the app.
    // Accepts a React component. Returns a unique identifier.
    registerRootComponent = reArg(['component'], ({component}: DPluginComponentProp) => {
        return dispatchPluginComponentAction('Root', this.id, component);
    });

    // Register a component in the user attributes section of the profile popover (hovercard), below the default user attributes.
    // Accepts a React component. Returns a unique identifier.
    registerPopoverUserAttributesComponent = reArg(['component'], ({component}: DPluginComponentProp) => {
        return dispatchPluginComponentAction('PopoverUserAttributes', this.id, component);
    });

    // Register a component in the user actions of the profile popover (hovercard), below the default actions.
    // Accepts a React component. Returns a unique identifier.
    registerPopoverUserActionsComponent = reArg(['component'], ({component}: DPluginComponentProp) => {
        return dispatchPluginComponentAction('PopoverUserActions', this.id, component);
    });

    // Register a component fixed to the top of the left-hand channel sidebar.
    // Accepts a React component. Returns a unique identifier.
    registerLeftSidebarHeaderComponent = reArg(['component'], ({component}: DPluginComponentProp) => {
        return dispatchPluginComponentAction('LeftSidebarHeader', this.id, component);
    });

    // Register a component fixed to the bottom of the team sidebar. Does not render if
    // user is only on one team and the team sidebar is not shown.
    // Accepts a React component. Returns a unique identifier.
    registerBottomTeamSidebarComponent = reArg(['component'], ({component}: DPluginComponentProp) => {
        return dispatchPluginComponentAction('BottomTeamSidebar', this.id, component);
    });

    // Register a component fixed to the bottom of the post message.
    // Accepts a React component. Returns a unique identifier.
    registerPostMessageAttachmentComponent = reArg(['component'], ({component}: DPluginComponentProp) => {
        return dispatchPluginComponentAction('PostMessageAttachment', this.id, component);
    });

    // Register a component to show as a tooltip when a user hovers on a link in a post.
    // Accepts a React component. Returns a unique identifier.
    // The component will be passed the following props:
    // - href - The URL for this link
    // - show - A boolean used to signal that the user is currently hovering over this link. Use this value to initialize your component when this boolean is true for the first time, using `componentDidUpdate` or `useEffect`.
    registerLinkTooltipComponent = reArg(['component'], ({component}: DPluginComponentProp) => {
        return dispatchPluginComponentAction('LinkTooltip', this.id, component);
    });

    // Register a component fixed to the bottom of the create new channel modal and also registers a callback function to be called after
    // the channel has been succesfully created
    // Accepts a React component. Returns a unique identifier.
    registerActionAfterChannelCreation = reArg(['component', 'action'], ({component, action}) => {
        const id = generateId();

        store.dispatch({
            type: ActionTypes.RECEIVED_PLUGIN_COMPONENT,
            name: 'CreateBoardFromTemplate',
            data: {
                id,
                pluginId: this.id,
                component,
                action,
            },
        });

        return id;
    });

    // Add a button to the channel header. If there are more than one buttons registered by any
    // plugin, a dropdown menu is created to contain all the plugin buttons.
    // Accepts the following:
    // - icon - React element to use as the button's icon
    // - action - a function called when the button is clicked, passed the channel and channel member as arguments
    // - dropdownText - string or React element shown for the dropdown button description
    // - tooltipText - string or React element shown for tooltip appear on hover
    registerChannelHeaderButtonAction = reArg([
        'icon',
        'action',
        'dropdownText',
        'tooltipText',
    ], ({
        icon,
        action,
        dropdownText,
        tooltipText,
    }: {
        icon: ReactResolvable;
        action: PluginComponent['action'];
        dropdownText: ReactResolvable;
        tooltipText: ReactResolvable;
    }) => {
        const id = generateId();

        const data = {
            id,
            pluginId: this.id,
            icon: resolveReactElement(icon),
            action,
            dropdownText: resolveReactElement(dropdownText),
            tooltipText: resolveReactElement(tooltipText),
        };

        store.dispatch({
            type: ActionTypes.RECEIVED_PLUGIN_COMPONENT,
            name: 'ChannelHeaderButton',
            data,
        });

        store.dispatch({
            type: ActionTypes.RECEIVED_PLUGIN_COMPONENT,
            name: 'MobileChannelHeaderButton',
            data,
        });

        return id;
    });

    // Add a button to the channel intro message.
    // Accepts the following:
    // - icon - React element to use as the button's icon
    // - action - a function called when the button is clicked, passed the channel and channel member as arguments
    // - text - a localized string or React element  to use as the button's text
    registerChannelIntroButtonAction = reArg([
        'icon',
        'action',
        'text',
    ], ({
        icon,
        action,
        text,
    }: {
        icon: ReactResolvable;
        action: PluginComponent['action'];
        text: ReactResolvable;
    }) => {
        const id = generateId();

        const data = {
            id,
            pluginId: this.id,
            icon: resolveReactElement(icon),
            action,
            text,
        };

        store.dispatch({
            type: ActionTypes.RECEIVED_PLUGIN_COMPONENT,
            name: 'ChannelIntroButton',
            data,
        });

        return id;
    });

    // Add a "call button" to the channel header. If there is more than one button registered by any
    // plugin, a dropdown menu is created to contain all the call plugin buttons.
    // Accepts the following:
    // - button - A React element to use as the main button to be displayed in case of a single registration.
    // - dropdownButton -A React element to use as the dropdown button to be displayed in case of multiple registrations.
    // - action - A function called when the button is clicked, passed the channel and channel member as arguments.
    // Returns an unique identifier
    // Minimum required version: 6.5
    registerCallButtonAction = reArg([
        'button',
        'dropdownButton',
        'action',
    ], ({
        button,
        dropdownButton,
        action,
    }: {
        button: ReactResolvable;
        dropdownButton: ReactResolvable;
        action: (currentChannel: Channel, myCurrentChannelMembership: ChannelMembership) => void;
    }) => {
        const id = generateId();

        const data = {
            id,
            pluginId: this.id,
            button: resolveReactElement(button),
            dropdownButton: resolveReactElement(dropdownButton),
            action,
        };

        store.dispatch({
            type: ActionTypes.RECEIVED_PLUGIN_COMPONENT,
            name: 'CallButton',
            data,
        });

        store.dispatch({
            type: ActionTypes.RECEIVED_PLUGIN_COMPONENT,
            name: 'MobileChannelHeaderButton',
            data,
        });

        return id;
    });

    // Register a component to render a custom body for posts with a specific type.
    // Custom post types must be prefixed with 'custom_'.
    // Custom post types can also apply for ephemeral posts.
    // Accepts a string type and a component.
    // Returns a unique identifier.
    registerPostTypeComponent = reArg(['type', 'component'], ({type, component}) => {
        const id = generateId();

        store.dispatch({
            type: ActionTypes.RECEIVED_PLUGIN_POST_COMPONENT,
            data: {
                id,
                pluginId: this.id,
                type,
                component,
            },
        });

        return id;
    });

    // Register a component to render a custom body for post cards with a specific type.
    // Custom post types must be prefixed with 'custom_'.
    // Accepts a string type and a component.
    // Returns a unique identifier.
    registerPostCardTypeComponent = reArg(['type', 'component'], ({type, component}) => {
        const id = generateId();

        store.dispatch({
            type: ActionTypes.RECEIVED_PLUGIN_POST_CARD_COMPONENT,
            data: {
                id,
                pluginId: this.id,
                type,
                component,
            },
        });

        return id;
    });

    // Register a component to render a custom embed preview for post links.
    // Accepts the following:
    // - match - A function that receives the embed object and returns a
    //   boolean indicating if the plugin is able to process it.
    //   The embed object contains the embed `type`, the `url` of the post link
    //   and in some cases, a `data` object with information related to the
    //   link (the opengraph or the image details, for example).
    // - component - The component that renders the embed view for the link
    // - toggleable - A boolean indicating if the embed view should be collapsable
    // Returns a unique identifier.
    registerPostWillRenderEmbedComponent = reArg(['match', 'component', 'toggleable'], ({match, component, toggleable}) => {
        const id = generateId();

        store.dispatch({
            type: ActionTypes.RECEIVED_PLUGIN_COMPONENT,
            name: 'PostWillRenderEmbedComponent',
            data: {
                id,
                pluginId: this.id,
                component,
                match,
                toggleable,
            },
        });

        return id;
    });

    // Register a main menu list item by providing some text and an action function.
    // Accepts the following:
    // - text - A string or React element to display in the menu
    // - action - A function to trigger when component is clicked on
    // - mobileIcon - A React element to display as the icon in the menu in mobile view
    // Returns a unique identifier.
    registerMainMenuAction = reArg([
        'text',
        'action',
        'mobileIcon',
    ], ({
        text,
        action,
        mobileIcon,
    }: {
        text: ReactResolvable;
        action: PluginComponent['action'];
        mobileIcon: ReactResolvable;
    }) => {
        const id = generateId();

        store.dispatch({
            type: ActionTypes.RECEIVED_PLUGIN_COMPONENT,
            name: 'MainMenu',
            data: {
                id,
                pluginId: this.id,
                text: resolveReactElement(text),
                action,
                mobileIcon: resolveReactElement(mobileIcon),
            },
        });

        return id;
    });

    // Register a channel menu list item by providing some text and an action function.
    // Accepts the following:
    // - text - A string or React element to display in the menu
    // - action - A function that receives the channelId and is called when the menu items is clicked.
    // - shouldRender - A function that receives the state before the
    // component is about to render, allowing for conditional rendering.
    // Returns a unique identifier.
    registerChannelHeaderMenuAction = reArg([
        'text',
        'action',
        'shouldRender',
    ], ({
        text,
        action,
        shouldRender = defaultShouldRender,
    }: {
        text: ReactResolvable;
        action: PluginComponent['action'];
        shouldRender?: (state: GlobalState) => boolean;
    }) => {
        const id = generateId();

        store.dispatch({
            type: ActionTypes.RECEIVED_PLUGIN_COMPONENT,
            name: 'ChannelHeader',
            data: {
                id,
                pluginId: this.id,
                text: resolveReactElement(text),
                action,
                shouldRender,
            },
        });

        return id;
    });

    // Register a files dropdown list item by providing some text and an action function.
    // Accepts the following:
    // - match - A function  that receives the fileInfo and returns a boolean indicating if the plugin is able to process it.
    // - text - A string or React element to display in the menu
    // - action - A function that receives the fileInfo and is called when the menu items is clicked.
    // Returns a unique identifier.
    registerFileDropdownMenuAction = reArg([
        'match',
        'text',
        'action',
    ], ({
        match,
        text,
        action,
    }: {
        match: (fileInfo: FileInfo) => boolean;
        text: ReactResolvable;
        action: PluginComponent['action'];
    }) => {
        const id = generateId();

        store.dispatch({
            type: ActionTypes.RECEIVED_PLUGIN_COMPONENT,
            name: 'FilesDropdown',
            data: {
                id,
                pluginId: this.id,
                match,
                text: resolveReactElement(text),
                action,
            },
        });

        return id;
    });

    // Register a user guide dropdown list item by providing some text and an action function.
    // Accepts the following:
    // - text - A string or React element to display in the menu
    // - action - A function that receives the fileInfo and is called when the menu items is clicked.
    // Returns a unique identifier.
    registerUserGuideDropdownMenuAction = reArg([
        'text',
        'action',
    ], ({
        text,
        action,
    }: {
        text: ReactResolvable;
        action: PluginComponent['action'];
    }) => {
        const id = generateId();

        store.dispatch({
            type: ActionTypes.RECEIVED_PLUGIN_COMPONENT,
            name: 'UserGuideDropdown',
            data: {
                id,
                pluginId: this.id,
                text: resolveReactElement(text),
                action,
            },
        });

        return id;
    });

    // Register a component to the add to the post message menu shown on hover.
    // Accepts a React component. Returns a unique identifier.
    registerPostActionComponent = reArg(['component'], ({component}: DPluginComponentProp) => {
        return dispatchPluginComponentAction('PostAction', this.id, component);
    });

    // Register a component to the add to the post text editor menu.
    // Accepts a React component. Returns a unique identifier.
    registerPostEditorActionComponent = reArg(['component'], ({component}: DPluginComponentProp) => {
        return dispatchPluginComponentAction('PostEditorAction', this.id, component);
    });

<<<<<<< HEAD
    // Register a component to the add to the code block header.
    // Accepts a React component. Returns a unique identifier.
    registerCodeBlockActionComponent = reArg(['component'], ({component}: DPluginComponentProp) => {
        return dispatchPluginComponentAction('CodeBlockAction', this.id, component);
=======
    // Register a component to the add to the new messages separator.
    // Accepts a React component. Returns a unique identifier.
    registerNewMessagesSeparatorActionComponent = reArg(['component'], ({component}: DPluginComponentProp) => {
        return dispatchPluginComponentAction('NewMessagesSeparatorAction', this.id, component);
>>>>>>> 563feafa
    });

    // Register a post menu list item by providing some text and an action function.
    // Accepts the following:
    // - text - A string or React element to display in the menu
    // - action - A function to trigger when component is clicked on
    // - filter - A function whether to apply the plugin into the post' dropdown menu
    // Returns a unique identifier.
    registerPostDropdownMenuAction = reArg([
        'text',
        'action',
        'filter',
    ], ({
        text,
        action,
        filter,
    }: {
        text: ReactResolvable;
        action: PluginComponent['action'];
        filter: PluginComponent['filter'];
    }) => {
        const id = generateId();

        store.dispatch({
            type: ActionTypes.RECEIVED_PLUGIN_COMPONENT,
            name: 'PostDropdownMenu',
            data: {
                id,
                pluginId: this.id,
                text: resolveReactElement(text),
                action,
                filter,
            },
        });

        return id;
    });

    // Register a post sub menu list item by providing some text and an action function.
    // Accepts the following:
    // - text - A string or React element to display in the menu
    // - action - A function to trigger when component is clicked on
    // - filter - A function whether to apply the plugin into the post' dropdown menu
    //
    // Returns a unique identifier for the root submenu, and a function to register submenu items.
    // At this time, only one level of nesting is allowed to avoid rendering issue in the RHS.
    registerPostDropdownSubMenuAction = reArg([
        'text',
        'action',
        'filter',
    ], ({
        text,
        action,
        filter,
    }: {
        text: ReactResolvable;
        action: PluginComponent['action'];
        filter: PluginComponent['filter'];
    }) => {
        const id = generateId();

        const registerMenuItem = (
            pluginId: string,
            id: string,
            parentMenuId: string | null,
            innerText: ReactResolvable,
            innerAction: PluginComponent['action'],
            innerFilter: PluginComponent['filter'],
        ) => {
            store.dispatch({
                type: ActionTypes.RECEIVED_PLUGIN_COMPONENT,
                name: 'PostDropdownMenu',
                data: {
                    id,
                    parentMenuId,
                    pluginId,
                    text: resolveReactElement(innerText),
                    subMenu: [],
                    action: innerAction,
                    filter: innerFilter,
                },
            });

            type TInnerParams = [
                innerText: ReactResolvable,
                innerAction: PluginComponent['action'],
                innerFilter: PluginComponent['filter'],
            ];

            return function registerSubMenuItem(...args: TInnerParams) {
                if (parentMenuId) {
                    throw new Error('Submenus are currently limited to a single level.');
                }

                return registerMenuItem(pluginId, generateId(), id, ...args);
            };
        };

        return {id, rootRegisterMenuItem: registerMenuItem(this.id, id, null, text, action, filter)};
    });

    // Register a component at the bottom of the post dropdown menu.
    // Accepts a React component. Returns a unique identifier.
    registerPostDropdownMenuComponent = reArg(['component'], ({component}: DPluginComponentProp) => {
        return dispatchPluginComponentAction('PostDropdownMenuItem', this.id, component);
    });

    // Register a file upload method by providing some text, an icon, and an action function.
    // Accepts the following:
    // - icon - JSX element to use as the button's icon
    // - text - A string or JSX element to display in the file upload menu
    // - action - A function to trigger when the menu item is selected.
    // Returns a unique identifier.
    registerFileUploadMethod = reArg([
        'icon',
        'action',
        'text',
    ], ({
        icon,
        action,
        text,
    }: {
        icon: ReactResolvable;
        action: PluginComponent['action'];
        text: ReactResolvable;
    }) => {
        const id = generateId();

        store.dispatch({
            type: ActionTypes.RECEIVED_PLUGIN_COMPONENT,
            name: 'FileUploadMethod',
            data: {
                id,
                pluginId: this.id,
                text,
                action,
                icon,
            },
        });

        return id;
    });

    // Register a hook to intercept file uploads before they take place.
    // Accepts a function to run before files get uploaded. Receives an array of
    // files and a function to upload files at a later time as arguments. Must
    // return an object that can contain two properties:
    // - message - An error message to display, leave blank or null to display no message
    // - files - Modified array of files to upload, set to null to reject all files
    // Returns a unique identifier.
    registerFilesWillUploadHook = reArg(['hook'], ({hook}) => {
        const id = generateId();

        store.dispatch({
            type: ActionTypes.RECEIVED_PLUGIN_COMPONENT,
            name: 'FilesWillUploadHook',
            data: {
                id,
                pluginId: this.id,
                hook,
            },
        });

        return id;
    });

    // Unregister a component, action or hook using the unique identifier returned after registration.
    // Accepts a string id.
    // Returns undefined in all cases.
    unregisterComponent = reArg(['componentId'], ({componentId}: {componentId: string}) => {
        store.dispatch({
            type: ActionTypes.REMOVED_PLUGIN_COMPONENT,
            id: componentId,
        });
    });

    // Unregister a component that provided a custom body for posts with a specific type.
    // Accepts a string id.
    // Returns undefined in all cases.
    unregisterPostTypeComponent = reArg(['componentId'], ({componentId}: {componentId: string}) => {
        store.dispatch({
            type: ActionTypes.REMOVED_PLUGIN_POST_COMPONENT,
            id: componentId,
        });
    });

    // Register a reducer against the Redux store. It will be accessible in redux state
    // under "state['plugins-<yourpluginid>']"
    // Accepts a reducer. Returns undefined.
    registerReducer = reArg(['reducer'], ({reducer}: {reducer: Reducer}) => {
        reducerRegistry.register('plugins-' + this.id, reducer);
    });

    // Register a handler for WebSocket events.
    // Accepts the following:
    // - event - the event type, can be a regular server event or an event from plugins.
    // Plugin events will have "custom_<pluginid>_" prepended
    // - handler - a function to handle the event, receives the event message as an argument
    // Returns undefined.
    registerWebSocketEventHandler = reArg(['event', 'handler'], ({event, handler}) => {
        registerPluginWebSocketEvent(this.id, event, handler);
    });

    // Unregister a handler for a custom WebSocket event.
    // Accepts a string event type.
    // Returns undefined.
    unregisterWebSocketEventHandler = reArg(['event'], ({event}) => {
        unregisterPluginWebSocketEvent(this.id, event);
    });

    // Register a handler that will be called when the app reconnects to the
    // internet after previously disconnecting.
    // Accepts a function to handle the event. Returns undefined.
    registerReconnectHandler = reArg(['handler'], ({handler}) => {
        registerPluginReconnectHandler(this.id, handler);
    });

    // Unregister a previously registered reconnect handler.
    // Returns undefined.
    unregisterReconnectHandler() {
        unregisterPluginReconnectHandler(this.id);
    }

    // Register a hook that will be called when a message is posted by the user before it
    // is sent to the server. Accepts a function that receives the post as an argument.
    //
    // To reject a post, return an object containing an error such as
    //     {error: {message: 'Rejected'}}
    // To modify or allow the post without modification, return an object containing the post
    // such as
    //     {post: {...}}
    //
    // If the hook function is asynchronous, the message will not be sent to the server
    // until the hook returns.
    registerMessageWillBePostedHook = reArg(['hook'], ({hook}) => {
        const id = generateId();

        store.dispatch({
            type: ActionTypes.RECEIVED_PLUGIN_COMPONENT,
            name: 'MessageWillBePosted',
            data: {
                id,
                pluginId: this.id,
                hook,
            },
        });

        return id;
    });

    // Register a hook that will be called when a slash command is posted by the user before it
    // is sent to the server. Accepts a function that receives the message (string) and the args
    // (object) as arguments.
    // The args object is:
    //        {
    //            channel_id: channelId,
    //            team_id: teamId,
    //            root_id: rootId,
    //        }
    //
    // To reject a command, return an object containing an error:
    //     {error: {message: 'Rejected'}}
    // To ignore a command, return an empty object (to prevent an error from being displayed):
    //     {}
    // To modify or allow the command without modification, return an object containing the new message
    // and args. It is not likely that you will need to change the args, so return the object that was provided:
    //     {message: {...}, args}
    //
    // If the hook function is asynchronous, the command will not be sent to the server
    // until the hook returns.
    registerSlashCommandWillBePostedHook = reArg(['hook'], ({hook}) => {
        const id = generateId();

        store.dispatch({
            type: ActionTypes.RECEIVED_PLUGIN_COMPONENT,
            name: 'SlashCommandWillBePosted',
            data: {
                id,
                pluginId: this.id,
                hook,
            },
        });

        return id;
    });

    // Register a hook that will be called before a message is formatted into Markdown.
    // Accepts a function that receives the unmodified post and the message (potentially
    // already modified by other hooks) as arguments. This function must return a string
    // message that will be formatted.
    // Returns a unique identifier.
    registerMessageWillFormatHook = reArg(['hook'], ({hook}) => {
        const id = generateId();

        store.dispatch({
            type: ActionTypes.RECEIVED_PLUGIN_COMPONENT,
            name: 'MessageWillFormat',
            data: {
                id,
                pluginId: this.id,
                hook,
            },
        });

        return id;
    });

    // Register a component to override file previews. Accepts a function to run before file is
    // previewed and a react component to be rendered as the file preview.
    // - override - A function to check whether preview needs to be overridden. Receives fileInfo and post as arguments.
    // Returns true is preview should be overridden and false otherwise.
    // - component - A react component to display instead of original preview. Receives fileInfo and post as props.
    // Returns a unique identifier.
    // Only one plugin can override a file preview at a time. If two plugins try to override the same file preview, the first plugin will perform the override and the second will not. Plugin precedence is ordered alphabetically by plugin ID.
    registerFilePreviewComponent = reArg(['override', 'component'], ({override, component}) => {
        const id = generateId();

        store.dispatch({
            type: ActionTypes.RECEIVED_PLUGIN_COMPONENT,
            name: 'FilePreview',
            data: {
                id,
                pluginId: this.id,
                override,
                component,
            },
        });

        return id;
    });

    registerTranslations = reArg(['getTranslationsForLocale'], ({getTranslationsForLocale}: {getTranslationsForLocale: TranslationPluginFunction}) => {
        store.dispatch(registerPluginTranslationsSource(this.id, getTranslationsForLocale));
    });

    // Register a admin console definitions override function
    // Note that this is a low-level interface primarily meant for internal use, and is not subject
    // to semver guarantees. It may change in the future.
    // Accepts the following:
    // - func - A function that recieve the admin console config definitions and return a new
    //          version of it, which is used for build the admin console.
    // Each plugin can register at most one admin console plugin function, with newer registrations
    // replacing older ones.
    registerAdminConsolePlugin = reArg(['func'], ({func}) => {
        store.dispatch(registerAdminConsolePlugin(this.id, func));
    });

    // Register a custom React component to manage the plugin configuration for the given setting key.
    // Accepts the following:
    // - key - A key specified in the settings_schema.settings block of the plugin's manifest.
    // - component - A react component to render in place of the default handling.
    // - options - Object for the following available options to display the setting:
    //     showTitle - Optional boolean that if true the display_name of the setting will be rendered
    // on the left column of the settings page and the registered component will be displayed on the
    // available space in the right column.
    registerAdminConsoleCustomSetting = reArg([
        'key',
        'component',
        'options',
    ], ({
        key,
        component,
        options: {showTitle} = {showTitle: false},
    }: {
        key: string;
        component: PluginComponent['component'];
        options?: {showTitle: boolean};
    }) => {
        store.dispatch(registerAdminConsoleCustomSetting(this.id, key, component, {showTitle}));
    });

    // Unregister a previously registered admin console definition override function.
    // Returns undefined.
    unregisterAdminConsolePlugin() {
        store.dispatch(unregisterAdminConsolePlugin(this.id));
    }

    // Register a Right-Hand Sidebar component by providing a title for the right hand component.
    // Accepts the following:
    // - component - A react component to display in the Right-Hand Sidebar.
    // - title - A string or JSX element to display as a title for the RHS.
    // Returns:
    // - id: a unique identifier
    // - showRHSPlugin: the action to dispatch that will open the RHS.
    // - hideRHSPlugin: the action to dispatch that will close the RHS
    // - toggleRHSPlugin: the action to dispatch that will toggle the RHS
    registerRightHandSidebarComponent = reArg(['component', 'title'], ({component, title}: {component: PluginComponent['component']; title: ReactResolvable}) => {
        const id = generateId();

        store.dispatch({
            type: ActionTypes.RECEIVED_PLUGIN_COMPONENT,
            name: 'RightHandSidebarComponent',
            data: {
                id,
                pluginId: this.id,
                component,
                title: resolveReactElement(title),
            },
        });

        return {id, showRHSPlugin: showRHSPlugin(id), hideRHSPlugin: hideRHSPlugin(id), toggleRHSPlugin: toggleRHSPlugin(id)};
    });

    // Register a Needs Team component by providing a route past /:team/:pluginId/ to be displayed at.
    // Accepts the following:
    // - route - The route to be displayed at.
    // - component - A react component to display.
    // Returns:
    // - id: a unique identifier
    registerNeedsTeamRoute = reArg([
        'route',
        'component',
    ], ({
        route,
        component,
    }: {
        route: string;
        component: NeedsTeamComponent['component'];
    }) => {
        const id = generateId();
        let fixedRoute = standardizeRoute(route);
        fixedRoute = this.id + '/' + fixedRoute;

        store.dispatch({
            type: ActionTypes.RECEIVED_PLUGIN_COMPONENT,
            name: 'NeedsTeamComponent',
            data: {
                id,
                pluginId: this.id,
                component,
                route: fixedRoute,
            },
        });

        return id;
    });

    /**
     * Register a component to be displayed at a custom route under /plug/:pluginId
     * Accepts the following:
     * - route - The route to be displayed at.
     * - component - A react component to display.
     * @remarks you must specify a `grid-area` (recommended: `grid-area: center`) for `component` using CSS in order to be placed properly in the root layout
     * @returns a unique identifier
     */
    registerCustomRoute = reArg([
        'route',
        'component',
    ], ({
        route,
        component,
    }: {
        route: string;
        component: PluginComponent['component'];
    }) => {
        const id = generateId();
        let fixedRoute = standardizeRoute(route);
        fixedRoute = this.id + '/' + fixedRoute;

        store.dispatch({
            type: ActionTypes.RECEIVED_PLUGIN_COMPONENT,
            name: 'CustomRouteComponent',
            data: {
                id,
                pluginId: this.id,
                component,
                route: fixedRoute,
            },
        });

        return id;
    });

    /**
     * INTERNAL: Subject to change without notice.
     * Register a Product, consisting of a global header menu item, mainComponent, and other pluggables.
     * @remarks DANGER: Interferes with historic routes.
     * @see {@link ProductComponent}
     * @returns {string}
     */
    registerProduct = reArg([
        'baseURL',
        'switcherIcon',
        'switcherText',
        'switcherLinkURL',
        'mainComponent',
        'headerCentreComponent',
        'headerRightComponent',
        'showTeamSidebar',
        'showAppBar',
        'wrapped',
        'publicComponent',
    ], ({
        baseURL,
        switcherIcon,
        switcherText,
        switcherLinkURL,
        mainComponent,
        headerCentreComponent = () => null,
        headerRightComponent = () => null,
        showTeamSidebar = false,
        showAppBar = false,
        wrapped = true,
        publicComponent,
    }: Omit<ProductComponent, 'id' | 'pluginId'>) => {
        const id = generateId();

        store.dispatch({
            type: ActionTypes.RECEIVED_PLUGIN_COMPONENT,
            name: 'Product',
            data: {
                id,
                pluginId: this.id,
                switcherIcon,
                switcherText: resolveReactElement(switcherText),
                baseURL: '/' + standardizeRoute(baseURL),
                switcherLinkURL: '/' + standardizeRoute(switcherLinkURL),
                mainComponent,
                headerCentreComponent,
                headerRightComponent,
                showTeamSidebar,
                showAppBar,
                wrapped,
                publicComponent,
            },
        });

        return id;
    });

    // Register a hook that will be called when a message is edited by the user before it
    // is sent to the server. Accepts a function that receives the post as an argument.
    //
    // To reject a post, return an object containing an error such as
    //     {error: {message: 'Rejected'}}
    // To modify or allow the post without modification, return an object containing the post
    // such as
    //     {post: {...}}
    //
    // If the hook function is asynchronous, the message will not be sent to the server
    // until the hook returns.
    registerMessageWillBeUpdatedHook = reArg(['hook'], ({hook}) => {
        const id = generateId();

        store.dispatch({
            type: ActionTypes.RECEIVED_PLUGIN_COMPONENT,
            name: 'MessageWillBeUpdated',
            data: {
                id,
                pluginId: this.id,
                hook,
            },
        });

        return id;
    });

    // INTERNAL: Subject to change without notice.
    // Register a component to render in the LHS next to a channel's link label.
    // All parameters are required.
    // Returns a unique identifier.
    registerSidebarChannelLinkLabelComponent = reArg(['component'], ({component}: DPluginComponentProp) => {
        return dispatchPluginComponentAction('SidebarChannelLinkLabel', this.id, component);
    });

    // INTERNAL: Subject to change without notice.
    // Register a component to render in channel's center view, in place of a channel toast.
    // All parameters are required.
    // Returns a unique identifier.
    registerChannelToastComponent = reArg(['component'], ({component}: DPluginComponentProp) => {
        return dispatchPluginComponentAction('ChannelToast', this.id, component);
    });

    // INTERNAL: Subject to change without notice.
    // Register a global component at the root of the app that survives across product switches.
    // All parameters are required.
    // Returns a unique identifier.
    registerGlobalComponent = reArg(['component'], ({component}: DPluginComponentProp) => {
        return dispatchPluginComponentAction('Global', this.id, component);
    });

    /**
     * INTERNAL: Subject to change without notice.
     * Add an item to the App Bar.
     * @param {string} iconUrl resolvable URL to use as the button's icon.
     * @param {PluginComponent['action'] | undefined} action called when the button is clicked, passed the channel and channel member as arguments.
     * @param {React.ReactNode} tooltipText string or React element shown for tooltip appear on hover.
     * @param {null | string | Array<null | string>} supportedProductIds specifies one or multiple product identifier(s),
     * identifiers can either be the "real" product uuid, or a product's more commonly accessible plugin id, or '*' to match everything.
     * @param {PluginComponent['component'] | undefined} rhsComponent an optional corresponding RHS component. If provided, its toggler is automatically wired to the action.
     * @param {ReactResolvable | undefined} rhsTitle the corresponding RHS component's title.
     * @returns {string} unique identifier
     */
    registerAppBarComponent = reArg([
        'iconUrl',
        'action',
        'tooltipText',
        'supportedProductIds',
        'rhsComponent',
        'rhsTitle',
    ], ({
        iconUrl,
        action,
        tooltipText,
        supportedProductIds = null,
        rhsComponent,
        rhsTitle,
    }: {
        iconUrl: string;
        tooltipText: ReactResolvable;
        supportedProductIds: ProductScope;
    } & ({
        action: PluginComponent['action'];
        rhsComponent?: never;
        rhsTitle?: never;
    } | {
        action?: never;
        rhsComponent: PluginComponent;
        rhsTitle: ReactResolvable;
    })) => {
        const id = generateId();

        const registeredRhsComponent = rhsComponent && this.registerRightHandSidebarComponent({title: rhsTitle, component: rhsComponent});

        store.dispatch({
            type: ActionTypes.RECEIVED_PLUGIN_COMPONENT,
            name: 'AppBar',
            data: {
                id,
                pluginId: this.id,
                iconUrl,
                tooltipText: resolveReactElement(tooltipText),
                supportedProductIds,
                ...registeredRhsComponent ? {
                    action: () => store.dispatch(registeredRhsComponent.toggleRHSPlugin),
                    rhsComponentId: registeredRhsComponent.id,
                } : {
                    action,
                },
            },
        });

        return registeredRhsComponent ? {id, rhsComponent: registeredRhsComponent} : id;
    });

    // INTERNAL: Subject to change without notice.
    // Register a handler to retrieve stats that will be displayed on the system console
    // Accepts the following:
    // - handler - Func to be called to retrieve the stats from plugin api. It must be type PluginSiteStatsHandler.
    // Returns undefined
    registerSiteStatisticsHandler = reArg(['handler'], ({handler}) => {
        const data = {
            pluginId: this.id,
            handler,
        };
        store.dispatch({
            type: ActionTypes.RECEIVED_PLUGIN_STATS_HANDLER,
            data,
        });
    });
}<|MERGE_RESOLUTION|>--- conflicted
+++ resolved
@@ -508,17 +508,16 @@
         return dispatchPluginComponentAction('PostEditorAction', this.id, component);
     });
 
-<<<<<<< HEAD
     // Register a component to the add to the code block header.
     // Accepts a React component. Returns a unique identifier.
     registerCodeBlockActionComponent = reArg(['component'], ({component}: DPluginComponentProp) => {
         return dispatchPluginComponentAction('CodeBlockAction', this.id, component);
-=======
+    });
+
     // Register a component to the add to the new messages separator.
     // Accepts a React component. Returns a unique identifier.
     registerNewMessagesSeparatorActionComponent = reArg(['component'], ({component}: DPluginComponentProp) => {
         return dispatchPluginComponentAction('NewMessagesSeparatorAction', this.id, component);
->>>>>>> 563feafa
     });
 
     // Register a post menu list item by providing some text and an action function.

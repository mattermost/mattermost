--- conflicted
+++ resolved
@@ -631,20 +631,15 @@
           to="/create_team"
         />
       </Connect(SystemPermissionGate)>
-<<<<<<< HEAD
-      <MenuGroup>
+      <Memo(MenuGroup)>
         <div
           className="MainMenu_dropdown-link"
         >
           <LearnAboutTeamsLink />
         </div>
-      </MenuGroup>
-    </MenuGroup>
-    <MenuGroup>
-=======
-    </Memo(MenuGroup)>
-    <Memo(MenuGroup)>
->>>>>>> 52b485b3
+      </Memo(MenuGroup)>
+    </Memo(MenuGroup)>
+    <Memo(MenuGroup)>
       <MenuItemAction
         icon={false}
         id="someplugin_pluginmenuitem"

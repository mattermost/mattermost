// Jest Snapshot v1, https://goo.gl/fbAQLP

exports[`plugins/MainMenuActions should match snapshot in mobile view with some plugin and ability to click plugin 1`] = `
<div
  aria-label="main menu"
  className="a11y__popup Menu"
  role="menu"
>
  <ul
    className="Menu__content dropdown-menu"
    onClick={[Function]}
    style={Object {}}
  >
    <Memo(MenuGroup)>
      <Connect(SystemPermissionGate)
        permissions={
          Array [
            "sysconsole_write_billing",
          ]
        }
      >
        <MenuCloudTrial
          id="menuCloudTrial"
        />
      </Connect(SystemPermissionGate)>
    </Memo(MenuGroup)>
    <Memo(MenuGroup)>
      <Connect(SystemPermissionGate)
        permissions={
          Array [
            "sysconsole_write_about_edition_and_license",
          ]
        }
      >
        <MenuStartTrial
          id="startTrial"
        />
      </Connect(SystemPermissionGate)>
    </Memo(MenuGroup)>
    <Memo(MenuGroup)>
      <MenuItemAction
        icon={
          <i
            className="mentions"
          >
            @
          </i>
        }
        id="recentMentions"
        onClick={[Function]}
        show={true}
        text="Recent Mentions"
      />
      <MenuItemAction
        icon={
          <i
            className="fa fa-bookmark"
          />
        }
        id="flaggedPosts"
        onClick={[Function]}
        show={true}
        text="Saved messages"
      />
    </Memo(MenuGroup)>
    <Memo(MenuGroup)>
      <MenuItemToggleModalRedux
        dialogProps={
          Object {
            "isContentProductSettings": false,
          }
        }
        dialogType={
          Object {
            "$$typeof": Symbol(react.memo),
            "WrappedComponent": [Function],
            "compare": null,
            "type": [Function],
          }
        }
        icon={
          <i
            className="fa fa-user"
          />
        }
        id="profileSettings"
        modalId="user_settings"
        show={true}
        text="Profile"
      />
      <MenuItemToggleModalRedux
        dialogProps={
          Object {
            "isContentProductSettings": true,
          }
        }
        dialogType={
          Object {
            "$$typeof": Symbol(react.memo),
            "WrappedComponent": [Function],
            "compare": null,
            "type": [Function],
          }
        }
        icon={
          <i
            className="fa fa-cog"
          />
        }
        id="accountSettings"
        modalId="user_settings"
        show={true}
        text="Settings"
      />
<<<<<<< HEAD
    </MenuGroup>
    <MenuGroup>
      <Connect(Component)
=======
    </Memo(MenuGroup)>
    <Memo(MenuGroup)>
      <Connect(TeamPermissionGate)
>>>>>>> 2d1135ca
        permissions={
          Array [
            "manage_team",
          ]
        }
        teamId="someteamid"
      >
        <MenuItemToggleModalRedux
          dialogType={
            Object {
              "$$typeof": Symbol(react.memo),
              "WrappedComponent": [Function],
              "compare": null,
              "type": [Function],
            }
          }
          icon={
            <i
              className="fa fa-user-plus"
            />
          }
          id="addGroupsToTeam"
          modalId="add_groups_to_team"
          show={true}
          text="Add Groups to Team"
        />
      </Connect(Component)>
      <Connect(Component)
        permissions={
          Array [
            "add_user_to_team",
            "invite_guest",
          ]
        }
        teamId="someteamid"
      >
        <MenuItemToggleModalRedux
          dialogType={
            Object {
              "$$typeof": Symbol(react.memo),
              "WrappedComponent": [Function],
              "compare": null,
              "type": [Function],
            }
          }
          extraText="Add people to the team"
          icon={
            <i
              className="fa fa-user-plus"
            />
          }
          id="invitePeople"
          modalId="invitation"
          onClick={[Function]}
          show={true}
          text="Invite People"
        />
<<<<<<< HEAD
      </Connect(Component)>
    </MenuGroup>
    <MenuGroup>
      <Connect(Component)
=======
      </Connect(TeamPermissionGate)>
    </Memo(MenuGroup)>
    <Memo(MenuGroup)>
      <Connect(TeamPermissionGate)
>>>>>>> 2d1135ca
        permissions={
          Array [
            "manage_team",
          ]
        }
        teamId="someteamid"
      >
        <MenuItemToggleModalRedux
          dialogType={
            Object {
              "$$typeof": Symbol(react.memo),
              "WrappedComponent": [Function],
              "compare": null,
              "type": [Function],
            }
          }
          icon={
            <i
              className="fa fa-globe"
            />
          }
          id="teamSettings"
          modalId="team_settings"
          show={true}
          text="Team Settings"
        />
      </Connect(Component)>
      <Connect(Component)
        permissions={
          Array [
            "manage_team",
          ]
        }
        teamId="someteamid"
      >
        <MenuItemToggleModalRedux
          dialogProps={
            Object {
              "teamID": "someteamid",
            }
          }
          dialogType={
            Object {
              "$$typeof": Symbol(react.memo),
              "WrappedComponent": [Function],
              "compare": null,
              "type": [Function],
            }
          }
          icon={
            <i
              className="fa fa-user-plus"
            />
          }
          id="manageGroups"
          modalId="manage_team_groups"
          show={true}
          text="Manage Groups"
        />
      </Connect(Component)>
      <Connect(Component)
        permissions={
          Array [
            "remove_user_from_team",
            "manage_team_roles",
          ]
        }
        teamId="someteamid"
      >
        <MenuItemToggleModalRedux
          dialogType={
            Object {
              "$$typeof": Symbol(react.memo),
              "WrappedComponent": [Function],
              "compare": null,
              "type": [Function],
            }
          }
          icon={
            <i
              className="fa fa-users"
            />
          }
          id="manageMembers"
          modalId="team_members"
          show={true}
          text="Manage Members"
        />
      </Connect(Component)>
      <Connect(Component)
        invert={true}
        permissions={
          Array [
            "remove_user_from_team",
            "manage_team_roles",
          ]
        }
        teamId="someteamid"
      >
        <MenuItemToggleModalRedux
          dialogType={
            Object {
              "$$typeof": Symbol(react.memo),
              "WrappedComponent": [Function],
              "compare": null,
              "type": [Function],
            }
          }
          icon={
            <i
              className="fa fa-users"
            />
          }
          id="viewMembers"
          modalId="team_members"
          show={true}
          text="View Members"
        />
<<<<<<< HEAD
      </Connect(Component)>
    </MenuGroup>
    <MenuGroup>
=======
      </Connect(TeamPermissionGate)>
    </Memo(MenuGroup)>
    <Memo(MenuGroup)>
>>>>>>> 2d1135ca
      <Connect(SystemPermissionGate)
        permissions={
          Array [
            "create_team",
          ]
        }
      >
        <MenuItemLink
          icon={
            <i
              className="fa fa-plus-square"
            />
          }
          id="createTeam"
          show={true}
          text="Create a Team"
          to="/create_team"
        />
      </Connect(SystemPermissionGate)>
      <MenuItemLink
        icon={
          <i
            className="fa fa-plus-square"
          />
        }
        id="joinTeam"
        show={true}
        text="Join Another Team"
        to="/select_team"
      />
      <MenuItemToggleModalRedux
        dialogType={
          Object {
            "$$typeof": Symbol(react.memo),
            "WrappedComponent": [Function],
            "compare": null,
            "type": [Function],
          }
        }
        icon={<LeaveTeamIcon />}
        id="leaveTeam"
        modalId="leave_team"
        show={false}
        text="Leave Team"
      />
    </Memo(MenuGroup)>
    <Memo(MenuGroup)>
      <MenuItemAction
        id="someplugin_pluginmenuitem"
        key="someplugin_pluginmenuitem"
        onClick={[Function]}
        show={true}
        text="some plugin text"
      />
    </Memo(MenuGroup)>
    <Memo(MenuGroup)>
      <MenuItemLink
        id="integrations"
        show={false}
        text="Integrations"
        to="/somename/integrations"
      />
    </Memo(MenuGroup)>
    <Memo(MenuGroup)>
      <MenuItemExternalLink
        icon={
          <i
            className="fa fa-question"
          />
        }
        id="helpLink"
        show={false}
        text="Help"
      />
      <MenuItemExternalLink
        icon={
          <i
            className="fa fa-phone"
          />
        }
        id="reportLink"
        show={false}
        text="Report a Problem"
      />
      <MenuItemExternalLink
        icon={
          <i
            className="fa fa-mobile"
          />
        }
        id="nativeAppLink"
        show={true}
        text="Download Apps"
        url=""
      />
      <MenuItemToggleModalRedux
        dialogType={
          Object {
            "$$typeof": Symbol(react.memo),
            "WrappedComponent": [Function],
            "compare": null,
            "type": [Function],
          }
        }
        icon={
          <i
            className="fa fa-info"
          />
        }
        id="about"
        modalId="about"
        show={true}
        text="About Mattermost"
      />
    </Memo(MenuGroup)>
    <Memo(MenuGroup)>
      <MenuItemAction
        icon={
          <i
            className="fa fa-sign-out"
          />
        }
        id="logout"
        onClick={[Function]}
        show={true}
        text="Log Out"
      />
    </Memo(MenuGroup)>
  </ul>
</div>
`;

exports[`plugins/MainMenuActions should match snapshot in web view 1`] = `
<div
  aria-label="team menu"
  className="a11y__popup Menu"
  role="menu"
>
  <ul
    className="Menu__content dropdown-menu"
    onClick={[Function]}
    style={Object {}}
  >
<<<<<<< HEAD
    <MenuGroup>
      <Connect(Component)
=======
    <Memo(MenuGroup)>
      <Connect(TeamPermissionGate)
>>>>>>> 2d1135ca
        permissions={
          Array [
            "manage_team",
          ]
        }
        teamId="someteamid"
      >
        <MenuItemToggleModalRedux
          dialogType={
            Object {
              "$$typeof": Symbol(react.memo),
              "WrappedComponent": [Function],
              "compare": null,
              "type": [Function],
            }
          }
          id="addGroupsToTeam"
          modalId="add_groups_to_team"
          show={true}
          text="Add Groups to Team"
        />
      </Connect(Component)>
      <Connect(Component)
        permissions={
          Array [
            "add_user_to_team",
            "invite_guest",
          ]
        }
        teamId="someteamid"
      >
        <MenuItemToggleModalRedux
          dialogType={
            Object {
              "$$typeof": Symbol(react.memo),
              "WrappedComponent": [Function],
              "compare": null,
              "type": [Function],
            }
          }
          extraText="Add people to the team"
          icon={false}
          id="invitePeople"
          modalId="invitation"
          onClick={[Function]}
          show={true}
          text="Invite People"
        />
      </Connect(Component)>
      <Connect(Component)
        permissions={
          Array [
            "manage_team",
          ]
        }
        teamId="someteamid"
      >
        <MenuItemToggleModalRedux
          dialogType={
            Object {
              "$$typeof": Symbol(react.memo),
              "WrappedComponent": [Function],
              "compare": null,
              "type": [Function],
            }
          }
          id="teamSettings"
          modalId="team_settings"
          show={true}
          text="Team Settings"
        />
      </Connect(Component)>
      <Connect(Component)
        permissions={
          Array [
            "manage_team",
          ]
        }
        teamId="someteamid"
      >
        <MenuItemToggleModalRedux
          dialogProps={
            Object {
              "teamID": "someteamid",
            }
          }
          dialogType={
            Object {
              "$$typeof": Symbol(react.memo),
              "WrappedComponent": [Function],
              "compare": null,
              "type": [Function],
            }
          }
          id="manageGroups"
          modalId="manage_team_groups"
          show={true}
          text="Manage Groups"
        />
      </Connect(Component)>
      <Connect(Component)
        permissions={
          Array [
            "remove_user_from_team",
            "manage_team_roles",
          ]
        }
        teamId="someteamid"
      >
        <MenuItemToggleModalRedux
          dialogType={
            Object {
              "$$typeof": Symbol(react.memo),
              "WrappedComponent": [Function],
              "compare": null,
              "type": [Function],
            }
          }
          id="manageMembers"
          modalId="team_members"
          show={true}
          text="Manage Members"
        />
      </Connect(Component)>
      <Connect(Component)
        invert={true}
        permissions={
          Array [
            "remove_user_from_team",
            "manage_team_roles",
          ]
        }
        teamId="someteamid"
      >
        <MenuItemToggleModalRedux
          dialogType={
            Object {
              "$$typeof": Symbol(react.memo),
              "WrappedComponent": [Function],
              "compare": null,
              "type": [Function],
            }
          }
          id="viewMembers"
          modalId="team_members"
          show={true}
          text="View Members"
        />
      </Connect(Component)>
      <MenuItemLink
        id="joinTeam"
        show={true}
        text="Join Another Team"
        to="/select_team"
      />
      <MenuItemToggleModalRedux
        className="destructive"
        dialogType={
          Object {
            "$$typeof": Symbol(react.memo),
            "WrappedComponent": [Function],
            "compare": null,
            "type": [Function],
          }
        }
        id="leaveTeam"
        modalId="leave_team"
        show={false}
        text="Leave Team"
      />
    </Memo(MenuGroup)>
    <Memo(MenuGroup)>
      <Connect(SystemPermissionGate)
        permissions={
          Array [
            "create_team",
          ]
        }
      >
        <MenuItemLink
          className=""
          disabled={false}
          id="createTeam"
          show={true}
          sibling={false}
          text="Create a Team"
          to="/create_team"
        />
      </Connect(SystemPermissionGate)>
      <Memo(MenuGroup)>
        <div
          className="MainMenu_dropdown-link"
        >
          <LearnAboutTeamsLink />
        </div>
      </Memo(MenuGroup)>
    </Memo(MenuGroup)>
    <Memo(MenuGroup)>
      <MenuItemAction
        icon={false}
        id="someplugin_pluginmenuitem"
        key="someplugin_pluginmenuitem"
        onClick={[Function]}
        show={true}
        text="some plugin text"
      />
    </Memo(MenuGroup)>
  </ul>
</div>
`;<|MERGE_RESOLUTION|>--- conflicted
+++ resolved
@@ -112,15 +112,9 @@
         show={true}
         text="Settings"
       />
-<<<<<<< HEAD
-    </MenuGroup>
-    <MenuGroup>
-      <Connect(Component)
-=======
-    </Memo(MenuGroup)>
-    <Memo(MenuGroup)>
-      <Connect(TeamPermissionGate)
->>>>>>> 2d1135ca
+    </Memo(MenuGroup)>
+    <Memo(MenuGroup)>
+      <Connect(Component)
         permissions={
           Array [
             "manage_team",
@@ -178,17 +172,10 @@
           show={true}
           text="Invite People"
         />
-<<<<<<< HEAD
-      </Connect(Component)>
-    </MenuGroup>
-    <MenuGroup>
-      <Connect(Component)
-=======
-      </Connect(TeamPermissionGate)>
-    </Memo(MenuGroup)>
-    <Memo(MenuGroup)>
-      <Connect(TeamPermissionGate)
->>>>>>> 2d1135ca
+      </Connect(Component)>
+    </Memo(MenuGroup)>
+    <Memo(MenuGroup)>
+      <Connect(Component)
         permissions={
           Array [
             "manage_team",
@@ -307,15 +294,9 @@
           show={true}
           text="View Members"
         />
-<<<<<<< HEAD
-      </Connect(Component)>
-    </MenuGroup>
-    <MenuGroup>
-=======
-      </Connect(TeamPermissionGate)>
-    </Memo(MenuGroup)>
-    <Memo(MenuGroup)>
->>>>>>> 2d1135ca
+      </Connect(Component)>
+    </Memo(MenuGroup)>
+    <Memo(MenuGroup)>
       <Connect(SystemPermissionGate)
         permissions={
           Array [
@@ -459,13 +440,8 @@
     onClick={[Function]}
     style={Object {}}
   >
-<<<<<<< HEAD
-    <MenuGroup>
-      <Connect(Component)
-=======
-    <Memo(MenuGroup)>
-      <Connect(TeamPermissionGate)
->>>>>>> 2d1135ca
+    <Memo(MenuGroup)>
+      <Connect(Component)
         permissions={
           Array [
             "manage_team",

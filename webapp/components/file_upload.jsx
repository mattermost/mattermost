// Copyright (c) 2015 Mattermost, Inc. All Rights Reserved.
// See License.txt for license information.

import $ from 'jquery';
import 'jquery-dragster/jquery.dragster.js';
import ReactDOM from 'react-dom';
import Client from 'client/web_client.jsx';
import Constants from 'utils/constants.jsx';
import ChannelStore from 'stores/channel_store.jsx';
import DelayedAction from 'utils/delayed_action.jsx';
import * as UserAgent from 'utils/user_agent.jsx';
import * as Utils from 'utils/utils.jsx';

import {intlShape, injectIntl, defineMessages} from 'react-intl';

const holders = defineMessages({
    limited: {
        id: 'file_upload.limited',
        defaultMessage: 'Uploads limited to {count} files maximum. Please use additional posts for more files.'
    },
    filesAbove: {
        id: 'file_upload.filesAbove',
        defaultMessage: 'Files above {max}MB could not be uploaded: {filenames}'
    },
    fileAbove: {
        id: 'file_upload.fileAbove',
        defaultMessage: 'File above {max}MB could not be uploaded: {filename}'
    },
    pasted: {
        id: 'file_upload.pasted',
        defaultMessage: 'Image Pasted at '
    }
});

import React from 'react';

const OverlayTimeout = 500;

class FileUpload extends React.Component {
    constructor(props) {
        super(props);

        this.uploadFiles = this.uploadFiles.bind(this);
        this.handleChange = this.handleChange.bind(this);
        this.handleDrop = this.handleDrop.bind(this);
        this.registerDragEvents = this.registerDragEvents.bind(this);
        this.cancelUpload = this.cancelUpload.bind(this);
        this.pasteUpload = this.pasteUpload.bind(this);
        this.keyUpload = this.keyUpload.bind(this);
<<<<<<< HEAD
        this.fileUploadProgress = this.fileUploadProgress.bind(this);
=======
        this.handleMaxUploadReached = this.handleMaxUploadReached.bind(this);
>>>>>>> d3a285e6

        this.state = {
            requests: {}
        };
    }

    fileUploadProgress(clientId, fileName, progress) {
        this.props.onUploadProgress(clientId, fileName, progress.percent);
    }

    fileUploadSuccess(channelId, data) {
        this.props.onFileUpload(data.file_infos, data.client_ids, channelId);

        const requests = Object.assign({}, this.state.requests);
        for (var j = 0; j < data.client_ids.length; j++) {
            Reflect.deleteProperty(requests, data.client_ids[j]);
        }
        this.setState({requests});
    }

    fileUploadFail(clientId, channelId, err) {
        this.props.onUploadError(err, clientId, channelId);
    }

    uploadFiles(files) {
        // clear any existing errors
        this.props.onUploadError(null);

        const channelId = this.props.channelId || ChannelStore.getCurrentId();

        const uploadsRemaining = Constants.MAX_UPLOAD_FILES - this.props.getFileCount(channelId);
        let numUploads = 0;

        // keep track of how many files have been too large
        const tooLargeFiles = [];

        for (let i = 0; i < files.length && numUploads < uploadsRemaining; i++) {
            if (files[i].size > global.mm_config.MaxFileSize) {
                tooLargeFiles.push(files[i]);
                continue;
            }

            // generate a unique id that can be used by other components to refer back to this upload
            const clientId = Utils.generateId();

            const request = Client.uploadFile(files[i],
                files[i].name,
                channelId,
                clientId,
                this.fileUploadSuccess.bind(this, channelId),
                this.fileUploadFail.bind(this, clientId, channelId),
                this.fileUploadProgress.bind(this, clientId, files[i].name)
            );

            const requests = this.state.requests;
            requests[clientId] = request;
            this.setState({requests});

            this.props.onUploadStart([clientId], channelId);

            numUploads += 1;
        }

        const {formatMessage} = this.props.intl;
        if (files.length > uploadsRemaining) {
            this.props.onUploadError(formatMessage(holders.limited, {count: Constants.MAX_UPLOAD_FILES}));
        } else if (tooLargeFiles.length > 1) {
            var tooLargeFilenames = tooLargeFiles.map((file) => file.name).join(', ');

            this.props.onUploadError(formatMessage(holders.filesAbove, {max: (global.mm_config.MaxFileSize / 1048576), filenames: tooLargeFilenames}));
        } else if (tooLargeFiles.length > 0) {
            this.props.onUploadError(formatMessage(holders.fileAbove, {max: (global.mm_config.MaxFileSize / 1048576), filename: tooLargeFiles[0].name}));
        }
    }

    handleChange(e) {
        if (e.target.files.length > 0) {
            this.uploadFiles(e.target.files);

            Utils.clearFileInput(e.target);
        }
    }

    handleDrop(e) {
        this.props.onUploadError(null);

        var files = e.originalEvent.dataTransfer.files;

        if (typeof files !== 'string' && files.length) {
            this.uploadFiles(files);
        }
    }

    componentDidMount() {
        if (this.props.postType === 'post') {
            this.registerDragEvents('.row.main', '.center-file-overlay');
        } else if (this.props.postType === 'comment') {
            this.registerDragEvents('.post-right__container', '.right-file-overlay');
        }

        document.addEventListener('paste', this.pasteUpload);
        document.addEventListener('keydown', this.keyUpload);
    }

    registerDragEvents(containerSelector, overlaySelector) {
        const self = this;

        const overlay = $(overlaySelector);

        const dragTimeout = new DelayedAction(() => {
            if (!overlay.hasClass('hidden')) {
                overlay.addClass('hidden');
            }
        });

        $(containerSelector).dragster({
            enter(dragsterEvent, e) {
                var files = e.originalEvent.dataTransfer;

                if (Utils.isFileTransfer(files)) {
                    $(overlaySelector).removeClass('hidden');
                }
            },
            leave(dragsterEvent, e) {
                var files = e.originalEvent.dataTransfer;

                if (Utils.isFileTransfer(files) && !overlay.hasClass('hidden')) {
                    overlay.addClass('hidden');
                }

                dragTimeout.cancel();
            },
            over() {
                dragTimeout.fireAfter(OverlayTimeout);
            },
            drop(dragsterEvent, e) {
                if (!overlay.hasClass('hidden')) {
                    overlay.addClass('hidden');
                }

                dragTimeout.cancel();

                self.handleDrop(e);
            }
        });
    }

    componentWillUnmount() {
        let target;
        if (this.props.postType === 'post') {
            target = $('.row.main');
        } else {
            target = $('.post-right__container');
        }

        document.removeEventListener('paste', this.pasteUpload);
        document.removeEventListener('keydown', this.keyUpload);

        // jquery-dragster doesn't provide a function to unregister itself so do it manually
        target.off('dragenter dragleave dragover drop dragster:enter dragster:leave dragster:over dragster:drop');
    }

    pasteUpload(e) {
        var inputDiv = ReactDOM.findDOMNode(this.refs.input);
        const {formatMessage} = this.props.intl;

        if (!e.clipboardData || !e.clipboardData.items) {
            return;
        }

        var textarea = $(inputDiv.parentNode.parentNode).find('.custom-textarea')[0];

        if (textarea !== e.target && !$.contains(textarea, e.target)) {
            return;
        }

        this.props.onUploadError(null);

        const items = [];
        for (let i = 0; i < e.clipboardData.items.length; i++) {
            const item = e.clipboardData.items[i];

            if (item.type.indexOf('image') === -1) {
                continue;
            }

            if (Constants.IMAGE_TYPES.indexOf(item.type.split('/')[1].toLowerCase()) === -1) {
                continue;
            }

            items.push(item);
        }

        // This looks redundant, but must be done this way due to
        // setState being an asynchronous call
        if (items) {
            var numToUpload = Math.min(Constants.MAX_UPLOAD_FILES - this.props.getFileCount(ChannelStore.getCurrentId()), items.length);

            if (items.length > numToUpload) {
                this.props.onUploadError(formatMessage(holders.limited, {count: Constants.MAX_UPLOAD_FILES}));
            }

            const channelId = this.props.channelId || ChannelStore.getCurrentId();

            for (var i = 0; i < items.length && i < numToUpload; i++) {
                var file = items[i].getAsFile();

                var ext = items[i].type.split('/')[1].toLowerCase();

                // generate a unique id that can be used by other components to refer back to this file upload
                var clientId = Utils.generateId();

                var d = new Date();
                var hour;
                if (d.getHours() < 10) {
                    hour = '0' + d.getHours();
                } else {
                    hour = String(d.getHours());
                }
                var min;
                if (d.getMinutes() < 10) {
                    min = '0' + d.getMinutes();
                } else {
                    min = String(d.getMinutes());
                }

                const name = formatMessage(holders.pasted) + d.getFullYear() + '-' + (d.getMonth() + 1) + '-' + d.getDate() + ' ' + hour + '-' + min + '.' + ext;

                const request = Client.uploadFile(file,
                    name,
                    channelId,
                    clientId,
                    this.fileUploadSuccess.bind(this, channelId),
                    this.fileUploadFail.bind(this, clientId),
                    this.fileUploadProgress.bind(this, clientId, file.name)
                );

                const requests = this.state.requests;
                requests[clientId] = request;
                this.setState({requests});

                this.props.onUploadStart([clientId], channelId);
            }
        }
    }

    keyUpload(e) {
        if (Utils.cmdOrCtrlPressed(e) && e.keyCode === Constants.KeyCodes.U) {
            e.preventDefault();
            if ((this.props.postType === 'post' && document.activeElement.id === 'post_textbox') ||
                (this.props.postType === 'comment' && document.activeElement.id === 'reply_textbox')) {
                $(this.refs.fileInput).focus().trigger('click');
            }
        }
    }

    cancelUpload(clientId) {
        const requests = Object.assign({}, this.state.requests);
        const request = requests[clientId];

        if (request) {
            request.abort();

            Reflect.deleteProperty(requests, clientId);
            this.setState({requests});
        }
    }

    handleMaxUploadReached(e) {
        e.preventDefault();

        const {formatMessage} = this.props.intl;

        this.props.onUploadError(formatMessage(holders.limited, {count: Constants.MAX_UPLOAD_FILES}));

        return false;
    }

    render() {
        let multiple = true;
        if (UserAgent.isMobileApp()) {
            // iOS WebViews don't upload videos properly in multiple mode
            multiple = false;
        }

        let accept = '';
        if (UserAgent.isIosChrome()) {
            // iOS Chrome can't upload videos at all
            accept = 'image/*';
        }

        const channelId = this.props.channelId || ChannelStore.getCurrentId();

        const uploadsRemaining = Constants.MAX_UPLOAD_FILES - this.props.getFileCount(channelId);

        return (
            <span
                ref='input'
                className={'btn btn-file' + (uploadsRemaining <= 0 ? ' btn-file__disabled' : '')}
            >
                <span
                    className='icon'
                    dangerouslySetInnerHTML={{__html: Constants.ATTACHMENT_ICON_SVG}}
                />
                <input
                    ref='fileInput'
                    type='file'
                    onChange={this.handleChange}
                    onClick={uploadsRemaining > 0 ? this.props.onClick : this.handleMaxUploadReached}
                    multiple={multiple}
                    accept={accept}
                />
            </span>
        );
    }
}

FileUpload.propTypes = {
    intl: intlShape.isRequired,
    onUploadError: React.PropTypes.func,
    getFileCount: React.PropTypes.func,
    onClick: React.PropTypes.func,
    onFileUpload: React.PropTypes.func,
    onUploadStart: React.PropTypes.func,
    onUploadProgress: React.PropTypes.func,
    onTextDrop: React.PropTypes.func,
    channelId: React.PropTypes.string,
    postType: React.PropTypes.string
};

export default injectIntl(FileUpload, {withRef: true});<|MERGE_RESOLUTION|>--- conflicted
+++ resolved
@@ -47,11 +47,8 @@
         this.cancelUpload = this.cancelUpload.bind(this);
         this.pasteUpload = this.pasteUpload.bind(this);
         this.keyUpload = this.keyUpload.bind(this);
-<<<<<<< HEAD
         this.fileUploadProgress = this.fileUploadProgress.bind(this);
-=======
         this.handleMaxUploadReached = this.handleMaxUploadReached.bind(this);
->>>>>>> d3a285e6
 
         this.state = {
             requests: {}

// Copyright (c) 2015 Mattermost, Inc. All Rights Reserved.
// See License.txt for license information.

import $ from 'jquery';
import ReactDOM from 'react-dom';
import AppDispatcher from '../dispatcher/app_dispatcher.jsx';
import * as ChannelActions from 'actions/channel_actions.jsx';
import EmojiStore from 'stores/emoji_store.jsx';
import UserStore from 'stores/user_store.jsx';
import PostDeletedModal from './post_deleted_modal.jsx';
import PostStore from 'stores/post_store.jsx';
import PreferenceStore from 'stores/preference_store.jsx';
import MessageHistoryStore from 'stores/message_history_store.jsx';
import Textbox from './textbox.jsx';
import MsgTyping from './msg_typing.jsx';
import FileUpload from './file_upload.jsx';
import FilePreview from './file_preview.jsx';
import * as Utils from 'utils/utils.jsx';
import * as UserAgent from 'utils/user_agent.jsx';
import * as GlobalActions from 'actions/global_actions.jsx';
import * as PostActions from 'actions/post_actions.jsx';

import Constants from 'utils/constants.jsx';

import {FormattedMessage} from 'react-intl';
import {browserHistory} from 'react-router/es6';

const ActionTypes = Constants.ActionTypes;
const KeyCodes = Constants.KeyCodes;

import {REACTION_PATTERN} from './create_post.jsx';

import React from 'react';

export default class CreateComment extends React.Component {
    constructor(props) {
        super(props);

        this.lastTime = 0;

        this.handleSubmit = this.handleSubmit.bind(this);
        this.handleSubmitPost = this.handleSubmitPost.bind(this);
        this.handleSubmitReaction = this.handleSubmitReaction.bind(this);
        this.commentMsgKeyPress = this.commentMsgKeyPress.bind(this);
        this.handleChange = this.handleChange.bind(this);
        this.handleKeyDown = this.handleKeyDown.bind(this);
        this.handleBlur = this.handleBlur.bind(this);
        this.handleUploadClick = this.handleUploadClick.bind(this);
        this.handleUploadStart = this.handleUploadStart.bind(this);
        this.handleUploadProgress = this.handleUploadProgress.bind(this);
        this.handleFileUploadComplete = this.handleFileUploadComplete.bind(this);
        this.handleUploadError = this.handleUploadError.bind(this);
        this.removePreview = this.removePreview.bind(this);
        this.getFileCount = this.getFileCount.bind(this);
        this.onPreferenceChange = this.onPreferenceChange.bind(this);
        this.focusTextbox = this.focusTextbox.bind(this);
        this.showPostDeletedModal = this.showPostDeletedModal.bind(this);
        this.hidePostDeletedModal = this.hidePostDeletedModal.bind(this);
        this.handlePostError = this.handlePostError.bind(this);

        PostStore.clearCommentDraftUploads();
        MessageHistoryStore.resetHistoryIndex('comment');

        const draft = PostStore.getCommentDraft(this.props.rootId);
        this.state = {
            message: draft.message,
            uploadsProgressPercent: {},
            uploadsInProgress: draft.uploadsInProgress,
            fileInfos: draft.fileInfos,
            submitting: false,
            ctrlSend: PreferenceStore.getBool(Constants.Preferences.CATEGORY_ADVANCED_SETTINGS, 'send_on_ctrl_enter'),
            showPostDeletedModal: false
        };

        this.lastBlurAt = 0;
    }

    componentDidMount() {
        PreferenceStore.addChangeListener(this.onPreferenceChange);
        this.focusTextbox();
    }

    componentWillUnmount() {
        PreferenceStore.removeChangeListener(this.onPreferenceChange);
    }

    onPreferenceChange() {
        this.setState({
            ctrlSend: PreferenceStore.getBool(Constants.Preferences.CATEGORY_ADVANCED_SETTINGS, 'send_on_ctrl_enter')
        });
    }

    componentDidUpdate(prevProps, prevState) {
        if (prevState.uploadsInProgress < this.state.uploadsInProgress) {
            $('.post-right__scroll').scrollTop($('.post-right__scroll')[0].scrollHeight);
        }

        if (prevProps.rootId !== this.props.rootId) {
            this.focusTextbox();
        }
    }

    handlePostError(postError) {
        this.setState({postError});
    }

    handleSubmit(e) {
        e.preventDefault();

        if (this.state.uploadsInProgress.length > 0) {
            return;
        }

        if (this.state.submitting) {
            return;
        }

        const message = this.state.message;

        if (this.state.postError) {
            this.setState({errorClass: 'animation--highlight'});
            setTimeout(() => {
                this.setState({errorClass: null});
            }, Constants.ANIMATION_TIMEOUT);
            return;
        }

        MessageHistoryStore.storeMessageInHistory(message);
        if (message.trim().length === 0 && this.state.fileInfos.length === 0) {
            return;
        }

        const isReaction = REACTION_PATTERN.exec(message);
        if (isReaction && EmojiStore.has(isReaction[2])) {
            this.handleSubmitReaction(isReaction);
        } else if (message.indexOf('/') === 0) {
            this.handleSubmitCommand(message);
        } else {
            this.handleSubmitPost(message);
        }

        this.setState({
            message: '',
            submitting: false,
            postError: null,
            fileInfos: [],
            serverError: null
        });

        const fasterThanHumanWillClick = 150;
        const forceFocus = (Date.now() - this.lastBlurAt < fasterThanHumanWillClick);
        this.focusTextbox(forceFocus);
    }

    handleSubmitCommand(message) {
        PostStore.storeCommentDraft(this.props.rootId, null);
        this.setState({message: '', postError: null, fileInfos: []});

        const args = {};
        args.channel_id = this.props.channelId;
        args.root_id = this.props.rootId;
        args.parent_id = this.props.rootId;
        ChannelActions.executeCommand(
            message,
            args,
            (data) => {
                this.setState({submitting: false});
                if (data.goto_location && data.goto_location.length > 0) {
                    browserHistory.push(data.goto_location);
                }
            },
            (err) => {
                if (err.sendMessage) {
                    this.handleSubmitPost(message);
                } else {
                    const state = {};
                    state.serverError = err.message;
                    state.submitting = false;
                    this.setState(state);
                }
            }
        );
    }

    handleSubmitPost(message) {
        const userId = UserStore.getCurrentId();
        const time = Utils.getTimestamp();

        const post = {};
        post.file_ids = [];
        post.message = message;
        post.channel_id = this.props.channelId;
        post.root_id = this.props.rootId;
        post.parent_id = this.props.rootId;
        post.file_ids = this.state.fileInfos.map((info) => info.id);
        post.pending_post_id = `${userId}:${time}`;
        post.user_id = userId;
        post.create_at = time;

        GlobalActions.emitUserCommentedEvent(post);

        PostActions.queuePost(post, false, null,
            (err) => {
                if (err.id === 'api.post.create_post.root_id.app_error') {
                    this.showPostDeletedModal();
                } else {
                    this.forceUpdate();
                }

                this.setState({
                    submitting: false
                });
            }
        );

        this.setState({
            message: '',
            submitting: false,
            postError: null,
            fileInfos: [],
            serverError: null
        });

        const fasterThanHumanWillClick = 150;
        const forceFocus = (Date.now() - this.state.lastBlurAt < fasterThanHumanWillClick);
        this.focusTextbox(forceFocus);
    }

    handleSubmitReaction(isReaction) {
        const action = isReaction[1];

        const emojiName = isReaction[2];
        const postId = this.props.latestPostId;

        if (action === '+') {
            PostActions.addReaction(this.props.channelId, postId, emojiName);
        } else if (action === '-') {
            PostActions.removeReaction(this.props.channelId, postId, emojiName);
        }

        PostStore.storeCommentDraft(this.props.rootId, null);
    }

    commentMsgKeyPress(e) {
        if (!UserAgent.isMobile() && ((this.state.ctrlSend && e.ctrlKey) || !this.state.ctrlSend)) {
            if (e.which === KeyCodes.ENTER && !e.shiftKey && !e.altKey) {
                e.preventDefault();
                ReactDOM.findDOMNode(this.refs.textbox).blur();
                this.handleSubmit(e);
            }
        }

        GlobalActions.emitLocalUserTypingEvent(this.props.channelId, this.props.rootId);
    }

    handleChange(e) {
        const message = e.target.value;

        const draft = PostStore.getCommentDraft(this.props.rootId);
        draft.message = message;
        PostStore.storeCommentDraft(this.props.rootId, draft);

        $('.post-right__scroll').parent().scrollTop($('.post-right__scroll')[0].scrollHeight);

        this.setState({message});
    }

    handleKeyDown(e) {
        if (this.state.ctrlSend && e.keyCode === KeyCodes.ENTER && e.ctrlKey === true) {
            this.commentMsgKeyPress(e);
            return;
        }

        if (!e.ctrlKey && !e.metaKey && !e.altKey && !e.shiftKey && e.keyCode === KeyCodes.UP && this.state.message === '') {
            e.preventDefault();

            const lastPost = PostStore.getCurrentUsersLatestPost(this.props.channelId, this.props.rootId);
            if (!lastPost) {
                return;
            }

            AppDispatcher.handleViewAction({
                type: ActionTypes.RECEIVED_EDIT_POST,
                refocusId: '#reply_textbox',
                title: Utils.localizeMessage('create_comment.commentTitle', 'Comment'),
                message: lastPost.message,
                postId: lastPost.id,
                channelId: lastPost.channel_id,
                comments: PostStore.getCommentCount(lastPost)
            });
        }

        if ((e.ctrlKey || e.metaKey) && !e.altKey && !e.shiftKey && (e.keyCode === Constants.KeyCodes.UP || e.keyCode === Constants.KeyCodes.DOWN)) {
            const lastMessage = MessageHistoryStore.nextMessageInHistory(e.keyCode, this.state.message, 'comment');
            if (lastMessage !== null) {
                e.preventDefault();
                this.setState({
                    message: lastMessage
                });
            }
        }
    }

    handleUploadClick() {
        this.focusTextbox();
    }

    handleUploadStart(clientIds) {
        const draft = PostStore.getCommentDraft(this.props.rootId);

        draft.uploadsInProgress = draft.uploadsInProgress.concat(clientIds);
        PostStore.storeCommentDraft(this.props.rootId, draft);

        this.setState({uploadsInProgress: draft.uploadsInProgress});

        // this is a bit redundant with the code that sets focus when the file input is clicked,
        // but this also resets the focus after a drag and drop
        this.focusTextbox();
    }

    handleUploadProgress(clientId, fileName, percent) {
        const uploadsProgressPercent = {...this.state.uploadsProgressPercent, [clientId]: {percent, fileName}};
        this.setState({uploadsProgressPercent});
    }

    handleFileUploadComplete(fileInfos, clientIds) {
        const draft = PostStore.getCommentDraft(this.props.rootId);

        // remove each finished file from uploads
        for (let i = 0; i < clientIds.length; i++) {
            const index = draft.uploadsInProgress.indexOf(clientIds[i]);

            if (index !== -1) {
                draft.uploadsInProgress.splice(index, 1);
            }
        }

        draft.fileInfos = draft.fileInfos.concat(fileInfos);
        PostStore.storeCommentDraft(this.props.rootId, draft);

        // Focus on preview if needed
        this.refs.preview.refs.container.scrollIntoViewIfNeeded();

        this.setState({uploadsInProgress: draft.uploadsInProgress, fileInfos: draft.fileInfos});
    }

    handleUploadError(err, clientId) {
        if (clientId === -1) {
            this.setState({serverError: err});
        } else {
            const draft = PostStore.getCommentDraft(this.props.rootId);

            const index = draft.uploadsInProgress.indexOf(clientId);
            if (index !== -1) {
                draft.uploadsInProgress.splice(index, 1);
            }

            PostStore.storeCommentDraft(this.props.rootId, draft);

            this.setState({uploadsInProgress: draft.uploadsInProgress, serverError: err});
        }
    }

    removePreview(id) {
        const fileInfos = this.state.fileInfos;
        const uploadsInProgress = this.state.uploadsInProgress;

        // Clear previous errors
        this.handleUploadError(null);

        // id can either be the id of an uploaded file or the client id of an in progress upload
        let index = fileInfos.findIndex((info) => info.id === id);
        if (index === -1) {
            index = uploadsInProgress.indexOf(id);

            if (index !== -1) {
                uploadsInProgress.splice(index, 1);
                this.refs.fileUpload.getWrappedInstance().cancelUpload(id);
            }
        } else {
            fileInfos.splice(index, 1);
        }

        const draft = PostStore.getCommentDraft(this.props.rootId);
        draft.fileInfos = fileInfos;
        draft.uploadsInProgress = uploadsInProgress;
        PostStore.storeCommentDraft(this.props.rootId, draft);

        this.setState({fileInfos, uploadsInProgress});
    }

    componentWillReceiveProps(newProps) {
        if (newProps.rootId !== this.props.rootId) {
            const draft = PostStore.getCommentDraft(newProps.rootId);
            this.setState({message: draft.message, uploadsInProgress: draft.uploadsInProgress, fileInfos: draft.fileInfos});
        }
    }

    getFileCount() {
        return this.state.fileInfos.length + this.state.uploadsInProgress.length;
    }

    focusTextbox(keepFocus = false) {
        if (keepFocus || !Utils.isMobile()) {
            this.refs.textbox.focus();
        }
    }

    showPostDeletedModal() {
        this.setState({
            showPostDeletedModal: true
        });
    }

    hidePostDeletedModal() {
        this.setState({
            showPostDeletedModal: false
        });
    }

    handleBlur() {
        this.lastBlurAt = Date.now();
    }

    render() {
        let serverError = null;
        if (this.state.serverError) {
            serverError = (
                <div className='form-group has-error'>
                    <label className='control-label'>{this.state.serverError}</label>
                </div>
            );
        }

        let postError = null;
        if (this.state.postError) {
            const postErrorClass = 'post-error' + (this.state.errorClass ? (' ' + this.state.errorClass) : '');
            postError = <label className={postErrorClass}>{this.state.postError}</label>;
        }

        let preview = null;
        if (this.state.fileInfos.length > 0 || this.state.uploadsInProgress.length > 0) {
            preview = (
                <FilePreview
                    fileInfos={this.state.fileInfos}
                    onRemove={this.removePreview}
                    uploadsInProgress={this.state.uploadsInProgress}
<<<<<<< HEAD
                    uploadsProgressPercent={this.state.uploadsProgressPercent}
=======
                    ref='preview'
>>>>>>> d3a285e6
                />
            );
        }

        let uploadsInProgressText = null;
        if (this.state.uploadsInProgress.length > 0) {
            uploadsInProgressText = (
                <span className='pull-right post-right-comments-upload-in-progress'>
                    {this.state.uploadsInProgress.length === 1 ? (
                        <FormattedMessage
                            id='create_comment.file'
                            defaultMessage='File uploading'
                        />
                    ) : (
                        <FormattedMessage
                            id='create_comment.files'
                            defaultMessage='Files uploading'
                        />
                    )}
                </span>
            );
        }

        return (
            <form onSubmit={this.handleSubmit}>
                <div className='post-create'>
                    <div
                        id={this.props.rootId}
                        className='post-create-body comment-create-body'
                    >
                        <div className='post-body__cell'>
                            <Textbox
                                onChange={this.handleChange}
                                onKeyPress={this.commentMsgKeyPress}
                                onKeyDown={this.handleKeyDown}
                                handlePostError={this.handlePostError}
                                value={this.state.message}
                                onBlur={this.handleBlur}
                                createMessage={Utils.localizeMessage('create_comment.addComment', 'Add a comment...')}
                                initialText=''
                                channelId={this.props.channelId}
                                id='reply_textbox'
                                ref='textbox'
                            />
                            <FileUpload
                                ref='fileUpload'
                                getFileCount={this.getFileCount}
                                onClick={this.handleUploadClick}
                                onUploadStart={this.handleUploadStart}
                                onFileUpload={this.handleFileUploadComplete}
                                onUploadProgress={this.handleUploadProgress}
                                onUploadError={this.handleUploadError}
                                postType='comment'
                                channelId={this.props.channelId}
                            />
                        </div>
                    </div>
                    <MsgTyping
                        channelId={this.props.channelId}
                        parentId={this.props.rootId}
                    />
                    <div className='post-create-footer'>
                        <input
                            type='button'
                            className='btn btn-primary comment-btn pull-right'
                            value={Utils.localizeMessage('create_comment.comment', 'Add Comment')}
                            onClick={this.handleSubmit}
                        />
                        {uploadsInProgressText}
                        {postError}
                        {preview}
                        {serverError}
                    </div>
                </div>
                <PostDeletedModal
                    show={this.state.showPostDeletedModal}
                    onHide={this.hidePostDeletedModal}
                />
            </form>
        );
    }
}

CreateComment.propTypes = {
    channelId: React.PropTypes.string.isRequired,
    rootId: React.PropTypes.string.isRequired,
    latestPostId: React.PropTypes.string
};<|MERGE_RESOLUTION|>--- conflicted
+++ resolved
@@ -445,11 +445,8 @@
                     fileInfos={this.state.fileInfos}
                     onRemove={this.removePreview}
                     uploadsInProgress={this.state.uploadsInProgress}
-<<<<<<< HEAD
                     uploadsProgressPercent={this.state.uploadsProgressPercent}
-=======
                     ref='preview'
->>>>>>> d3a285e6
                 />
             );
         }

--- conflicted
+++ resolved
@@ -205,11 +205,7 @@
             return;
         }
 
-<<<<<<< HEAD
         if (!e.ctrlKey && !e.metaKey && !e.altKey && !e.shiftKey && e.keyCode === KeyCodes.UP && this.state.messageText === '') {
-=======
-        if (!e.ctrlKey && !e.altKey && !e.shiftKey && e.keyCode === KeyCodes.UP && this.state.messageText === '') {
->>>>>>> 7834ad10
             e.preventDefault();
 
             const lastPost = PostStore.getCurrentUsersLatestPost(this.props.channelId, this.props.rootId);
@@ -228,11 +224,7 @@
             });
         }
 
-<<<<<<< HEAD
-        if ((e.ctrlKey || e.metaKey) && !e.shiftKey && e.keyCode === KeyCodes.UP) {
-=======
-        if (e.ctrlKey && !e.altKey && !e.shiftKey && e.keyCode === KeyCodes.UP) {
->>>>>>> 7834ad10
+        if ((e.ctrlKey || e.metaKey) && !e.altKey && !e.shiftKey && e.keyCode === KeyCodes.UP) {
             const lastPost = PostStore.getCurrentUsersLatestPost(this.props.channelId, this.props.rootId);
             if (!lastPost) {
                 return;

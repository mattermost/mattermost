--- conflicted
+++ resolved
@@ -11,11 +11,7 @@
 import TeamStore from 'stores/team_store.jsx';
 
 import * as AsyncClient from 'utils/async_client.jsx';
-<<<<<<< HEAD
-=======
 import * as UserAgent from 'utils/user_agent.jsx';
-import * as Utils from 'utils/utils.jsx';
->>>>>>> 9bae1f7e
 import Constants from 'utils/constants.jsx';
 
 import React from 'react';
@@ -257,11 +253,8 @@
                         nextPage={this.nextPage}
                         search={this.search}
                         actions={[this.createJoinDirectChannelButton]}
-<<<<<<< HEAD
                         infinite={true}
-=======
                         focusOnMount={!UserAgent.isMobile()}
->>>>>>> 9bae1f7e
                     />
                 </Modal.Body>
                 <Modal.Footer>

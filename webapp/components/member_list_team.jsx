--- conflicted
+++ resolved
@@ -59,14 +59,9 @@
         }
 
         searchUsers(
-<<<<<<< HEAD
-            TeamStore.getCurrentId(),
-            term,
-=======
             term,
             TeamStore.getCurrentId(),
             {},
->>>>>>> 18650699
             (users) => {
                 this.setState({search: true, users});
             }

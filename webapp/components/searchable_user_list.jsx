// Copyright (c) 2016 Mattermost, Inc. All Rights Reserved.
// See License.txt for license information.

import UserList from 'components/user_list.jsx';

import * as Utils from 'utils/utils.jsx';
import Constants from 'utils/constants.jsx';
const KeyCodes = Constants.KeyCodes;

import $ from 'jquery';
import React from 'react';
import ReactDOM from 'react-dom';
import {FormattedMessage} from 'react-intl';

const NEXT_BUTTON_TIMEOUT = 500;

export default class SearchableUserList extends React.Component {
    constructor(props) {
        super(props);

        this.nextPage = this.nextPage.bind(this);
        this.previousPage = this.previousPage.bind(this);
        this.doSearch = this.doSearch.bind(this);
        this.onSearchBoxKeyPress = this.onSearchBoxKeyPress.bind(this);
        this.onSearchBoxChange = this.onSearchBoxChange.bind(this);

        this.nextTimeoutId = 0;

        this.state = {
            page: 0,
            currentUsersTotal: 0,
            search: false,
            nextDisabled: false
        };
    }

    componentDidMount() {
        if (this.props.focusOnMount) {
            this.refs.filter.focus();
        }
    }

    componentDidUpdate(prevProps, prevState) {
        if (this.state.page !== prevState.page) {
            $(ReactDOM.findDOMNode(this.refs.userList)).scrollTop(0);
        }
    }

    componentWillUnmount() {
        clearTimeout(this.nextTimeoutId);
    }

    nextPage(e) {
        if (e && e.preventDefault) {
            e.preventDefault();
        }
        if (this.readyForMoreUsers()) {
            this.setState({page: this.state.page + 1, nextDisabled: true});
            this.nextTimeoutId = setTimeout(() => this.setState({nextDisabled: false}), NEXT_BUTTON_TIMEOUT);
            this.setState({currentUsersTotal: this.props.users.length});
            this.props.nextPage(this.state.page + 1);
        }
    }

    previousPage(e) {
        e.preventDefault();
        this.setState({page: this.state.page - 1});
    }

    doSearch() {
        const term = this.refs.filter.value;
        this.props.search(term);
        if (term === '') {
            this.setState({page: 0, search: false});
        } else {
            this.setState({search: true});
        }
    }

    onSearchBoxKeyPress(e) {
        if (e.charCode === KeyCodes.ENTER) {
            e.preventDefault();
            this.doSearch();
        }
    }

    onSearchBoxChange(e) {
        if (e.target.value === '') {
            this.props.search(''); // clear search
            this.setState({page: 0, search: false});
        }
    }

    readyForMoreUsers() {
        if (this.props.infinite) {
            return this.state.currentUsersTotal < this.props.users.length;
        }
        return true;
    }

    render() {
        let nextButton;
        let previousButton;
        let usersToDisplay;
        let count;
        let pageNavLinks;

        usersToDisplay = this.props.users;
        if (this.state.search || this.props.users == null) {
            if (this.props.total) {
                count = (
                    <FormattedMessage
                        id='filtered_user_list.countTotal'
                        defaultMessage='{count} {count, plural, =0 {0 members} one {member} other {members}} of {total} total'
                        values={{
                            count: usersToDisplay.length || 0,
                            total: this.props.total
                        }}
                    />
                );
            }
        } else {
            const pageStart = this.state.page * this.props.usersPerPage;
            const pageEnd = pageStart + this.props.usersPerPage;
            if (!this.props.infinite) {
                usersToDisplay = usersToDisplay.slice(pageStart, pageEnd);
            }

            if (usersToDisplay.length >= this.props.usersPerPage) {
                nextButton = (
                    <button
                        className='btn btn-default filter-control filter-control__next'
                        onClick={this.nextPage}
                        disabled={this.state.nextDisabled}
                    >
                        {'Next'}
                    </button>
                );
            }

            if (this.state.page > 0) {
                previousButton = (
                    <button
                        className='btn btn-default filter-control filter-control__prev'
                        onClick={this.previousPage}
                    >
                        {'Previous'}
                    </button>
                );
            }

            if (this.props.total) {
                const startCount = this.state.page * this.props.usersPerPage;
                const endCount = startCount + usersToDisplay.length;

                count = (
                    <FormattedMessage
                        id='filtered_user_list.countTotalPage'
                        defaultMessage='{startCount, number} - {endCount, number} {count, plural, =0 {0 members} one {member} other {members}} of {total} total'
                        values={{
                            count: usersToDisplay.length,
                            startCount: startCount + 1,
                            endCount,
                            total: this.props.total
                        }}
                    />
                );
            }

            if (this.props.infinite) {
                if (this.state.nextDisabled) {
                    pageNavLinks = (
                        <div className='more-modal__loading-bar'>
                            {'Loading...'}
                        </div>
                    );
                }
            } else {
                pageNavLinks = (
                    <div className='filter-controls'>
                        {previousButton}
                        {nextButton}
                    </div>
                );
            }
        }

        const height = $(window).height() - ($(window).width() <= 768 ? 95 : 198);

        return (
            <div
                className='filtered-user-list'
                style={{...this.props.style, 'max-height': `${height}px`}}
            >
                <div className='filter-row'>
                    <div className='col-xs-9 col-sm-5 filter-text'>
                        <input
                            ref='filter'
                            className='form-control filter-textbox'
                            placeholder={Utils.localizeMessage('filtered_user_list.search', 'Press enter to search')}
                            onKeyPress={this.onSearchBoxKeyPress}
                            onChange={this.onSearchBoxChange}
                        />
                    </div>
                    <div className='col-xs-3 col-sm-2 filter-button'>
                        <button
                            type='button'
                            className='btn btn-primary'
                            onClick={this.doSearch}
                            disabled={this.props.users == null}
                        >
                            <FormattedMessage
                                id='filtered_user_list.searchButton'
                                defaultMessage='Search'
                            />
                        </button>
                    </div>
                    <div className='col-xs-12 col-sm-12'>
                        <span className='member-count pull-left'>{count}</span>
                    </div>
                </div>
                <div
                    ref='userList'
                    className='more-modal__list'
                >
                    <UserList
                        users={usersToDisplay}
                        extraInfo={this.props.extraInfo}
                        actions={this.props.actions}
                        actionProps={this.props.actionProps}
                        actionUserProps={this.props.actionUserProps}
                        nextPage={this.nextPage}
                        infinite={this.props.infinite}
                        listHeight={height}
                    />
                </div>
                {pageNavLinks}
            </div>
        );
    }
}

SearchableUserList.defaultProps = {
    users: [],
    usersPerPage: 50, //eslint-disable-line no-magic-numbers
    extraInfo: {},
    actions: [],
    actionProps: {},
    actionUserProps: {},
    showTeamToggle: false,
<<<<<<< HEAD
    infinite: false
=======
    focusOnMount: false
>>>>>>> 9bae1f7e
};

SearchableUserList.propTypes = {
    users: React.PropTypes.arrayOf(React.PropTypes.object),
    usersPerPage: React.PropTypes.number,
    total: React.PropTypes.number,
    extraInfo: React.PropTypes.object,
    nextPage: React.PropTypes.func.isRequired,
    search: React.PropTypes.func.isRequired,
    actions: React.PropTypes.arrayOf(React.PropTypes.func),
    actionProps: React.PropTypes.object,
    actionUserProps: React.PropTypes.object,
    style: React.PropTypes.object,
<<<<<<< HEAD
    infinite: React.PropTypes.boolean
=======
    focusOnMount: React.PropTypes.bool.isRequired
>>>>>>> 9bae1f7e
};<|MERGE_RESOLUTION|>--- conflicted
+++ resolved
@@ -248,11 +248,8 @@
     actionProps: {},
     actionUserProps: {},
     showTeamToggle: false,
-<<<<<<< HEAD
     infinite: false
-=======
     focusOnMount: false
->>>>>>> 9bae1f7e
 };
 
 SearchableUserList.propTypes = {
@@ -266,9 +263,6 @@
     actionProps: React.PropTypes.object,
     actionUserProps: React.PropTypes.object,
     style: React.PropTypes.object,
-<<<<<<< HEAD
     infinite: React.PropTypes.boolean
-=======
     focusOnMount: React.PropTypes.bool.isRequired
->>>>>>> 9bae1f7e
 };
--- conflicted
+++ resolved
@@ -42,13 +42,8 @@
             enableTeamCreation: config.TeamSettings.EnableTeamCreation,
             maxUsersPerTeam: config.TeamSettings.MaxUsersPerTeam,
             restrictCreationToDomains: config.TeamSettings.RestrictCreationToDomains,
-<<<<<<< HEAD
-            restrictDirectMessage: config.TeamSettings.RestrictDirectMessage
-=======
-            restrictTeamNames: config.TeamSettings.RestrictTeamNames,
             restrictDirectMessage: config.TeamSettings.RestrictDirectMessage,
             maxChannelsPerTeam: config.TeamSettings.MaxChannelsPerTeam
->>>>>>> 38855327
         };
     }
 

// Copyright (c) 2015 Mattermost, Inc. All Rights Reserved.
// See License.txt for license information.

import AdminSettings from './admin_settings.jsx';
import BooleanSetting from './boolean_setting.jsx';
import ConnectionSecurityDropdownSetting from './connection_security_dropdown_setting.jsx';
import SettingsGroup from './settings_group.jsx';
import TextSetting from './text_setting.jsx';

import SyncNowButton from './sync_now_button.jsx';
import LdapTestButton from './ldap_test_button.jsx';

import * as Utils from 'utils/utils.jsx';

import React from 'react';
import {FormattedMessage} from 'react-intl';

export default class LdapSettings extends AdminSettings {
    constructor(props) {
        super(props);

        this.getConfigFromState = this.getConfigFromState.bind(this);

        this.renderSettings = this.renderSettings.bind(this);
    }

    getConfigFromState(config) {
        config.LdapSettings.Enable = this.state.enable;
        config.LdapSettings.LdapServer = this.state.ldapServer;
        config.LdapSettings.LdapPort = this.parseIntNonZero(this.state.ldapPort);
        config.LdapSettings.ConnectionSecurity = this.state.connectionSecurity;
        config.LdapSettings.BaseDN = this.state.baseDN;
        config.LdapSettings.BindUsername = this.state.bindUsername;
        config.LdapSettings.BindPassword = this.state.bindPassword;
        config.LdapSettings.UserFilter = this.state.userFilter;
        config.LdapSettings.FirstNameAttribute = this.state.firstNameAttribute;
        config.LdapSettings.LastNameAttribute = this.state.lastNameAttribute;
        config.LdapSettings.NicknameAttribute = this.state.nicknameAttribute;
        config.LdapSettings.EmailAttribute = this.state.emailAttribute;
        config.LdapSettings.UsernameAttribute = this.state.usernameAttribute;
        config.LdapSettings.IdAttribute = this.state.idAttribute;
        config.LdapSettings.SyncIntervalMinutes = this.parseIntNonZero(this.state.syncIntervalMinutes);
        config.LdapSettings.SkipCertificateVerification = this.state.skipCertificateVerification;
        config.LdapSettings.QueryTimeout = this.parseIntNonZero(this.state.queryTimeout);
        config.LdapSettings.MaxPageSize = this.parseInt(this.state.maxPageSize);
        config.LdapSettings.LoginFieldName = this.state.loginFieldName;

        return config;
    }

    getStateFromConfig(config) {
        return {
            enable: config.LdapSettings.Enable,
            ldapServer: config.LdapSettings.LdapServer,
            ldapPort: config.LdapSettings.LdapPort,
            connectionSecurity: config.LdapSettings.ConnectionSecurity,
            baseDN: config.LdapSettings.BaseDN,
            bindUsername: config.LdapSettings.BindUsername,
            bindPassword: config.LdapSettings.BindPassword,
            userFilter: config.LdapSettings.UserFilter,
            firstNameAttribute: config.LdapSettings.FirstNameAttribute,
            lastNameAttribute: config.LdapSettings.LastNameAttribute,
            nicknameAttribute: config.LdapSettings.NicknameAttribute,
            emailAttribute: config.LdapSettings.EmailAttribute,
            usernameAttribute: config.LdapSettings.UsernameAttribute,
            idAttribute: config.LdapSettings.IdAttribute,
            syncIntervalMinutes: config.LdapSettings.SyncIntervalMinutes,
            skipCertificateVerification: config.LdapSettings.SkipCertificateVerification,
            queryTimeout: config.LdapSettings.QueryTimeout,
            maxPageSize: config.LdapSettings.MaxPageSize,
            loginFieldName: config.LdapSettings.LoginFieldName
        };
    }

    renderTitle() {
        return (
            <h3>
                <FormattedMessage
                    id='admin.authentication.ldap'
                    defaultMessage='AD/LDAP'
                />
            </h3>
        );
    }

    renderSettings() {
        const licenseEnabled = global.window.mm_license.IsLicensed === 'true' && global.window.mm_license.LDAP === 'true';
        if (!licenseEnabled) {
            return null;
        }

        return (
            <SettingsGroup>
                <BooleanSetting
                    id='enable'
                    label={
                        <FormattedMessage
                            id='admin.ldap.enableTitle'
                            defaultMessage='Enable sign-in with AD/LDAP:'
                        />
                    }
                    helpText={
                        <FormattedMessage
                            id='admin.ldap.enableDesc'
                            defaultMessage='When true, Mattermost allows login using AD/LDAP'
                        />
                    }
                    value={this.state.enable}
                    onChange={this.handleChange}
                />
                <TextSetting
                    id='ldapServer'
                    label={
                        <FormattedMessage
                            id='admin.ldap.serverTitle'
                            defaultMessage='AD/LDAP Server:'
                        />
                    }
                    placeholder={Utils.localizeMessage('admin.ldap.serverEx', 'Ex "10.0.0.23"')}
                    helpText={
                        <FormattedMessage
                            id='admin.ldap.serverDesc'
                            defaultMessage='The domain or IP address of AD/LDAP server.'
                        />
                    }
                    value={this.state.ldapServer}
                    onChange={this.handleChange}
                    disabled={!this.state.enable}
                />
                <TextSetting
                    id='ldapPort'
                    label={
                        <FormattedMessage
                            id='admin.ldap.portTitle'
                            defaultMessage='AD/LDAP Port:'
                        />
                    }
                    placeholder={Utils.localizeMessage('admin.ldap.portEx', 'Ex "389"')}
                    helpText={
                        <FormattedMessage
                            id='admin.ldap.portDesc'
                            defaultMessage='The port Mattermost will use to connect to the AD/LDAP server. Default is 389.'
                        />
                    }
                    value={this.state.ldapPort}
                    onChange={this.handleChange}
                    disabled={!this.state.enable}
                />
                <ConnectionSecurityDropdownSetting
                    value={this.state.connectionSecurity}
                    onChange={this.handleChange}
                    disabled={!this.state.enable}
                />
                <BooleanSetting
                    id='skipCertificateVerification'
                    label={
                        <FormattedMessage
                            id='admin.ldap.skipCertificateVerification'
                            defaultMessage='Skip Certificate Verification:'
                        />
                    }
                    helpText={
                        <FormattedMessage
                            id='admin.ldap.skipCertificateVerificationDesc'
                            defaultMessage='Skips the certificate verification step for TLS or STARTTLS connections. Not recommended for production environments where TLS is required. For testing only.'
                        />
                    }
                    value={this.state.skipCertificateVerification}
                    onChange={this.handleChange}
                />
                <TextSetting
                    id='baseDN'
                    label={
                        <FormattedMessage
                            id='admin.ldap.baseTitle'
                            defaultMessage='BaseDN:'
                        />
                    }
                    placeholder={Utils.localizeMessage('admin.ldap.baseEx', 'Ex "ou=Unit Name,dc=corp,dc=example,dc=com"')}
                    helpText={
                        <FormattedMessage
                            id='admin.ldap.baseDesc'
                            defaultMessage='The Base DN is the Distinguished Name of the location where Mattermost should start its search for users in the AD/LDAP tree.'
                        />
                    }
                    value={this.state.baseDN}
                    onChange={this.handleChange}
                    disabled={!this.state.enable}
                />
                <TextSetting
                    id='bindUsername'
                    label={
                        <FormattedMessage
                            id='admin.ldap.bindUserTitle'
                            defaultMessage='Bind Username:'
                        />
                    }
                    helpText={
                        <FormattedMessage
                            id='admin.ldap.bindUserDesc'
                            defaultMessage='The username used to perform the AD/LDAP search. This should typically be an account created specifically for use with Mattermost. It should have access limited to read the portion of the AD/LDAP tree specified in the BaseDN field.'
                        />
                    }
                    value={this.state.bindUsername}
                    onChange={this.handleChange}
                    disabled={!this.state.enable}
                />
                <TextSetting
                    id='bindPassword'
                    label={
                        <FormattedMessage
                            id='admin.ldap.bindPwdTitle'
                            defaultMessage='Bind Password:'
                        />
                    }
                    helpText={
                        <FormattedMessage
                            id='admin.ldap.bindPwdDesc'
                            defaultMessage='Password of the user given in "Bind Username".'
                        />
                    }
                    value={this.state.bindPassword}
                    onChange={this.handleChange}
                    disabled={!this.state.enable}
                />
                <TextSetting
                    id='userFilter'
                    label={
                        <FormattedMessage
                            id='admin.ldap.userFilterTitle'
                            defaultMessage='User Filter:'
                        />
                    }
                    placeholder={Utils.localizeMessage('admin.ldap.userFilterEx', 'Ex. "(objectClass=user)"')}
                    helpText={
                        <FormattedMessage
                            id='admin.ldap.userFilterDisc'
                            defaultMessage='(Optional) Enter an AD/LDAP Filter to use when searching for user objects. Only the users selected by the query will be able to access Mattermost. For Active Directory, the query to filter out disabled users is (&(objectCategory=Person)(!(UserAccountControl:1.2.840.113556.1.4.803:=2))).'
                        />
                    }
                    value={this.state.userFilter}
                    onChange={this.handleChange}
                    disabled={!this.state.enable}
                />
                <TextSetting
                    id='firstNameAttribute'
                    label={
                        <FormattedMessage
                            id='admin.ldap.firstnameAttrTitle'
                            defaultMessage='First Name Attribute'
                        />
                    }
                    placeholder={Utils.localizeMessage('admin.ldap.firstnameAttrEx', 'Ex "givenName"')}
                    helpText={
                        <FormattedMessage
                            id='admin.ldap.firstnameAttrDesc'
<<<<<<< HEAD
                            defaultMessage='The attribute in the AD/LDAP server that will be used to populate the first name of users in Mattermost.'
=======
                            defaultMessage='(Optional) The attribute in the LDAP server that will be used to populate the first name of users in Mattermost.'
>>>>>>> eb0111f6
                        />
                    }
                    value={this.state.firstNameAttribute}
                    onChange={this.handleChange}
                    disabled={!this.state.enable}
                />
                <TextSetting
                    id='lastNameAttribute'
                    label={
                        <FormattedMessage
                            id='admin.ldap.lastnameAttrTitle'
                            defaultMessage='Last Name Attribute:'
                        />
                    }
                    placeholder={Utils.localizeMessage('admin.ldap.lastnameAttrEx', 'Ex "sn"')}
                    helpText={
                        <FormattedMessage
                            id='admin.ldap.lastnameAttrDesc'
<<<<<<< HEAD
                            defaultMessage='The attribute in the AD/LDAP server that will be used to populate the last name of users in Mattermost.'
=======
                            defaultMessage='(Optional) The attribute in the LDAP server that will be used to populate the last name of users in Mattermost.'
>>>>>>> eb0111f6
                        />
                    }
                    value={this.state.lastNameAttribute}
                    onChange={this.handleChange}
                    disabled={!this.state.enable}
                />
                <TextSetting
                    id='nicknameAttribute'
                    label={
                        <FormattedMessage
                            id='admin.ldap.nicknameAttrTitle'
                            defaultMessage='Nickname Attribute:'
                        />
                    }
                    placeholder={Utils.localizeMessage('admin.ldap.nicknameAttrEx', 'Ex "nickname"')}
                    helpText={
                        <FormattedMessage
                            id='admin.ldap.nicknameAttrDesc'
                            defaultMessage='(Optional) The attribute in the AD/LDAP server that will be used to populate the nickname of users in Mattermost.'
                        />
                    }
                    value={this.state.nicknameAttribute}
                    onChange={this.handleChange}
                    disabled={!this.state.enable}
                />
                <TextSetting
                    id='emailAttribute'
                    label={
                        <FormattedMessage
                            id='admin.ldap.emailAttrTitle'
                            defaultMessage='Email Attribute:'
                        />
                    }
                    placeholder={Utils.localizeMessage('admin.ldap.emailAttrEx', 'Ex "mail" or "userPrincipalName"')}
                    helpText={
                        <FormattedMessage
                            id='admin.ldap.emailAttrDesc'
                            defaultMessage='The attribute in the AD/LDAP server that will be used to populate the email addresses of users in Mattermost.'
                        />
                    }
                    value={this.state.emailAttribute}
                    onChange={this.handleChange}
                    disabled={!this.state.enable}
                />
                <TextSetting
                    id='usernameAttribute'
                    label={
                        <FormattedMessage
                            id='admin.ldap.usernameAttrTitle'
                            defaultMessage='Username Attribute:'
                        />
                    }
                    placeholder={Utils.localizeMessage('admin.ldap.usernameAttrEx', 'Ex "sAMAccountName"')}
                    helpText={
                        <FormattedMessage
                            id='admin.ldap.uernameAttrDesc'
                            defaultMessage='The attribute in the AD/LDAP server that will be used to populate the username field in Mattermost. This may be the same as the ID Attribute.'
                        />
                    }
                    value={this.state.usernameAttribute}
                    onChange={this.handleChange}
                    disabled={!this.state.enable}
                />
                <TextSetting
                    id='idAttribute'
                    label={
                        <FormattedMessage
                            id='admin.ldap.idAttrTitle'
                            defaultMessage='ID Attribute: '
                        />
                    }
                    placeholder={Utils.localizeMessage('admin.ldap.idAttrEx', 'Ex "sAMAccountName"')}
                    helpText={
                        <FormattedMessage
                            id='admin.ldap.idAttrDesc'
                            defaultMessage='The attribute in the AD/LDAP server that will be used as a unique identifier in Mattermost. It should be an AD/LDAP attribute with a value that does not change, such as username or uid. If a user’s ID Attribute changes, it will create a new Mattermost account unassociated with their old one. This is the value used to log in to Mattermost in the "AD/LDAP Username" field on the sign in page. Normally this attribute is the same as the “Username Attribute” field above. If your team typically uses domain\\username to sign in to other services with AD/LDAP, you may choose to put domain\\username in this field to maintain consistency between sites.'
                        />
                    }
                    value={this.state.idAttribute}
                    onChange={this.handleChange}
                    disabled={!this.state.enable}
                />
                <TextSetting
                    id='loginFieldName'
                    label={
                        <FormattedMessage
                            id='admin.ldap.loginNameTitle'
                            defaultMessage='Sign-in Field Default Text:'
                        />
                    }
                    placeholder={Utils.localizeMessage('admin.ldap.loginNameEx', 'Ex "LDAP Username"')}
                    helpText={
                        <FormattedMessage
<<<<<<< HEAD
                            id='admin.ldap.syncIntervalHelpText'
                            defaultMessage='AD/LDAP Synchronization updates Mattermost user information to reflect updates on the AD/LDAP server. For example, when a user’s name changes on the AD/LDAP server, the change updates in Mattermost when synchronization is performed. Accounts removed from or disabled in the AD/LDAP server have their Mattermost accounts set to “Inactive” and have their account sessions revoked. Mattermost performs synchronization on the interval entered. For example, if 60 is entered, Mattermost synchronizes every 60 minutes.'
=======
                            id='admin.ldap.loginNameDesc'
                            defaultMessage='The placeholder text that appears in the login field on the login page. Defaults to "LDAP Username".'
>>>>>>> eb0111f6
                        />
                    }
                    value={this.state.loginFieldName}
                    onChange={this.handleChange}
                    disabled={!this.state.enable}
                />
                <TextSetting
                    id='syncIntervalMinutes'
                    label={
                        <FormattedMessage
                            id='admin.ldap.syncIntervalTitle'
                            defaultMessage='Synchronization Interval (minutes):'
                        />
                    }
                    helpText={
                        <FormattedMessage
<<<<<<< HEAD
                            id='admin.ldap.queryDesc'
                            defaultMessage='The timeout value for queries to the AD/LDAP server. Increase if you are getting timeout errors caused by a slow AD/LDAP server.'
=======
                            id='admin.ldap.syncIntervalHelpText'
                            defaultMessage='LDAP Synchronization updates Mattermost user information to reflect updates on the LDAP server. For example, when a user’s name changes on the LDAP server, the change updates in Mattermost when synchronization is performed. Accounts removed from or disabled in the LDAP server have their Mattermost accounts set to “Inactive” and have their account sessions revoked. Mattermost performs synchronization on the interval entered. For example, if 60 is entered, Mattermost synchronizes every 60 minutes.'
>>>>>>> eb0111f6
                        />
                    }
                    value={this.state.syncIntervalMinutes}
                    onChange={this.handleChange}
                    disabled={!this.state.enable}
                />
                <TextSetting
                    id='maxPageSize'
                    label={
                        <FormattedMessage
                            id='admin.ldap.maxPageSizeTitle'
                            defaultMessage='Maximum Page Size:'
                        />
                    }
                    placeholder={Utils.localizeMessage('admin.ldap.maxPageSizeEx', 'Ex "2000"')}
                    helpText={
                        <FormattedMessage
                            id='admin.ldap.maxPageSizeHelpText'
                            defaultMessage='The maximum number of users the Mattermost server will request from the AD/LDAP server at one time. 0 is unlimited.'
                        />
                    }
                    value={this.state.maxPageSize}
                    onChange={this.handleChange}
                    disabled={!this.state.enable}
                />
                <TextSetting
                    id='queryTimeout'
                    label={
                        <FormattedMessage
                            id='admin.ldap.queryTitle'
                            defaultMessage='Query Timeout (seconds):'
                        />
                    }
<<<<<<< HEAD
                    placeholder={Utils.localizeMessage('admin.ldap.loginNameEx', 'Ex "AD/LDAP Username"')}
                    helpText={
                        <FormattedMessage
                            id='admin.ldap.loginNameDesc'
                            defaultMessage='The placeholder text that appears in the login field on the login page. Defaults to "AD/LDAP Username".'
=======
                    placeholder={Utils.localizeMessage('admin.ldap.queryEx', 'Ex "60"')}
                    helpText={
                        <FormattedMessage
                            id='admin.ldap.queryDesc'
                            defaultMessage='The timeout value for queries to the LDAP server. Increase if you are getting timeout errors caused by a slow LDAP server.'
>>>>>>> eb0111f6
                        />
                    }
                    value={this.state.queryTimeout}
                    onChange={this.handleChange}
                    disabled={!this.state.enable}
                />
                <SyncNowButton
                    disabled={!this.state.enable}
                />
                <LdapTestButton
                    disabled={!this.state.enable}
                    submitFunction={this.doSubmit}
                    saveNeeded={this.state.saveNeeded}
                />
            </SettingsGroup>
        );
    }
}<|MERGE_RESOLUTION|>--- conflicted
+++ resolved
@@ -254,11 +254,7 @@
                     helpText={
                         <FormattedMessage
                             id='admin.ldap.firstnameAttrDesc'
-<<<<<<< HEAD
-                            defaultMessage='The attribute in the AD/LDAP server that will be used to populate the first name of users in Mattermost.'
-=======
-                            defaultMessage='(Optional) The attribute in the LDAP server that will be used to populate the first name of users in Mattermost.'
->>>>>>> eb0111f6
+                            defaultMessage='(Optional) The attribute in the AD/LDAP server that will be used to populate the first name of users in Mattermost.'
                         />
                     }
                     value={this.state.firstNameAttribute}
@@ -277,11 +273,7 @@
                     helpText={
                         <FormattedMessage
                             id='admin.ldap.lastnameAttrDesc'
-<<<<<<< HEAD
-                            defaultMessage='The attribute in the AD/LDAP server that will be used to populate the last name of users in Mattermost.'
-=======
-                            defaultMessage='(Optional) The attribute in the LDAP server that will be used to populate the last name of users in Mattermost.'
->>>>>>> eb0111f6
+                            defaultMessage='(Optional) The attribute in the AD/LDAP server that will be used to populate the last name of users in Mattermost.'
                         />
                     }
                     value={this.state.lastNameAttribute}
@@ -372,85 +364,67 @@
                             defaultMessage='Sign-in Field Default Text:'
                         />
                     }
-                    placeholder={Utils.localizeMessage('admin.ldap.loginNameEx', 'Ex "LDAP Username"')}
-                    helpText={
-                        <FormattedMessage
-<<<<<<< HEAD
+                    placeholder={Utils.localizeMessage('admin.ldap.loginNameEx', 'Ex "AD/LDAP Username"')}
+                    helpText={
+                        <FormattedMessage
+                            id='admin.ldap.loginNameDesc'
+                            defaultMessage='The placeholder text that appears in the login field on the login page. Defaults to "AD/LDAP Username".'
+                        />
+                    }
+                    value={this.state.loginFieldName}
+                    onChange={this.handleChange}
+                    disabled={!this.state.enable}
+                />
+                <TextSetting
+                    id='syncIntervalMinutes'
+                    label={
+                        <FormattedMessage
+                            id='admin.ldap.syncIntervalTitle'
+                            defaultMessage='Synchronization Interval (minutes):'
+                        />
+                    }
+                    helpText={
+                        <FormattedMessage
                             id='admin.ldap.syncIntervalHelpText'
                             defaultMessage='AD/LDAP Synchronization updates Mattermost user information to reflect updates on the AD/LDAP server. For example, when a user’s name changes on the AD/LDAP server, the change updates in Mattermost when synchronization is performed. Accounts removed from or disabled in the AD/LDAP server have their Mattermost accounts set to “Inactive” and have their account sessions revoked. Mattermost performs synchronization on the interval entered. For example, if 60 is entered, Mattermost synchronizes every 60 minutes.'
-=======
-                            id='admin.ldap.loginNameDesc'
-                            defaultMessage='The placeholder text that appears in the login field on the login page. Defaults to "LDAP Username".'
->>>>>>> eb0111f6
-                        />
-                    }
-                    value={this.state.loginFieldName}
-                    onChange={this.handleChange}
-                    disabled={!this.state.enable}
-                />
-                <TextSetting
-                    id='syncIntervalMinutes'
-                    label={
-                        <FormattedMessage
-                            id='admin.ldap.syncIntervalTitle'
-                            defaultMessage='Synchronization Interval (minutes):'
-                        />
-                    }
-                    helpText={
-                        <FormattedMessage
-<<<<<<< HEAD
+                        />
+                    }
+                    value={this.state.syncIntervalMinutes}
+                    onChange={this.handleChange}
+                    disabled={!this.state.enable}
+                />
+                <TextSetting
+                    id='maxPageSize'
+                    label={
+                        <FormattedMessage
+                            id='admin.ldap.maxPageSizeTitle'
+                            defaultMessage='Maximum Page Size:'
+                        />
+                    }
+                    placeholder={Utils.localizeMessage('admin.ldap.maxPageSizeEx', 'Ex "2000"')}
+                    helpText={
+                        <FormattedMessage
+                            id='admin.ldap.maxPageSizeHelpText'
+                            defaultMessage='The maximum number of users the Mattermost server will request from the AD/LDAP server at one time. 0 is unlimited.'
+                        />
+                    }
+                    value={this.state.maxPageSize}
+                    onChange={this.handleChange}
+                    disabled={!this.state.enable}
+                />
+                <TextSetting
+                    id='queryTimeout'
+                    label={
+                        <FormattedMessage
+                            id='admin.ldap.queryTitle'
+                            defaultMessage='Query Timeout (seconds):'
+                        />
+                    }
+                    placeholder={Utils.localizeMessage('admin.ldap.queryEx', 'Ex "60"')}
+                    helpText={
+                        <FormattedMessage
                             id='admin.ldap.queryDesc'
                             defaultMessage='The timeout value for queries to the AD/LDAP server. Increase if you are getting timeout errors caused by a slow AD/LDAP server.'
-=======
-                            id='admin.ldap.syncIntervalHelpText'
-                            defaultMessage='LDAP Synchronization updates Mattermost user information to reflect updates on the LDAP server. For example, when a user’s name changes on the LDAP server, the change updates in Mattermost when synchronization is performed. Accounts removed from or disabled in the LDAP server have their Mattermost accounts set to “Inactive” and have their account sessions revoked. Mattermost performs synchronization on the interval entered. For example, if 60 is entered, Mattermost synchronizes every 60 minutes.'
->>>>>>> eb0111f6
-                        />
-                    }
-                    value={this.state.syncIntervalMinutes}
-                    onChange={this.handleChange}
-                    disabled={!this.state.enable}
-                />
-                <TextSetting
-                    id='maxPageSize'
-                    label={
-                        <FormattedMessage
-                            id='admin.ldap.maxPageSizeTitle'
-                            defaultMessage='Maximum Page Size:'
-                        />
-                    }
-                    placeholder={Utils.localizeMessage('admin.ldap.maxPageSizeEx', 'Ex "2000"')}
-                    helpText={
-                        <FormattedMessage
-                            id='admin.ldap.maxPageSizeHelpText'
-                            defaultMessage='The maximum number of users the Mattermost server will request from the AD/LDAP server at one time. 0 is unlimited.'
-                        />
-                    }
-                    value={this.state.maxPageSize}
-                    onChange={this.handleChange}
-                    disabled={!this.state.enable}
-                />
-                <TextSetting
-                    id='queryTimeout'
-                    label={
-                        <FormattedMessage
-                            id='admin.ldap.queryTitle'
-                            defaultMessage='Query Timeout (seconds):'
-                        />
-                    }
-<<<<<<< HEAD
-                    placeholder={Utils.localizeMessage('admin.ldap.loginNameEx', 'Ex "AD/LDAP Username"')}
-                    helpText={
-                        <FormattedMessage
-                            id='admin.ldap.loginNameDesc'
-                            defaultMessage='The placeholder text that appears in the login field on the login page. Defaults to "AD/LDAP Username".'
-=======
-                    placeholder={Utils.localizeMessage('admin.ldap.queryEx', 'Ex "60"')}
-                    helpText={
-                        <FormattedMessage
-                            id='admin.ldap.queryDesc'
-                            defaultMessage='The timeout value for queries to the LDAP server. Increase if you are getting timeout errors caused by a slow LDAP server.'
->>>>>>> eb0111f6
                         />
                     }
                     value={this.state.queryTimeout}

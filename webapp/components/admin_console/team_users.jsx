// Copyright (c) 2015 Mattermost, Inc. All Rights Reserved.
// See License.txt for license information.

import SearchableUserList from 'components/searchable_user_list.jsx';
import AdminTeamMembersDropdown from './admin_team_members_dropdown.jsx';
import LoadingScreen from 'components/loading_screen.jsx';
import ResetPasswordModal from './reset_password_modal.jsx';
import FormError from 'components/form_error.jsx';

import AdminStore from 'stores/admin_store.jsx';

import {searchUsers} from 'actions/user_actions.jsx';

import Client from 'client/web_client.jsx';

import Constants from 'utils/constants.jsx';
import * as Utils from 'utils/utils.jsx';

import React from 'react';
import {FormattedMessage, FormattedHTMLMessage} from 'react-intl';

const USERS_PER_PAGE = 50;

export default class UserList extends React.Component {
    static get propTypes() {
        return {
            params: React.PropTypes.object.isRequired
        };
    }

    constructor(props) {
        super(props);

        this.onAllTeamsChange = this.onAllTeamsChange.bind(this);

        this.getTeamProfiles = this.getTeamProfiles.bind(this);
        this.getCurrentTeamProfiles = this.getCurrentTeamProfiles.bind(this);
        this.doPasswordReset = this.doPasswordReset.bind(this);
        this.doPasswordResetDismiss = this.doPasswordResetDismiss.bind(this);
        this.doPasswordResetSubmit = this.doPasswordResetSubmit.bind(this);
        this.nextPage = this.nextPage.bind(this);
        this.search = this.search.bind(this);

        this.state = {
            team: AdminStore.getTeam(this.props.params.team),
            users: null,
            teamMembers: null,
            serverError: null,
            showPasswordModal: false,
            user: null
        };
    }

    componentDidMount() {
        this.getCurrentTeamProfiles();

        AdminStore.addAllTeamsChangeListener(this.onAllTeamsChange);
    }

    componentWillReceiveProps(nextProps) {
        if (nextProps.params.team !== this.props.params.team) {
            this.setState({
                team: AdminStore.getTeam(nextProps.params.team)
            });

            this.getTeamProfiles(nextProps.params.team);
        }
    }

    componentWillUnmount() {
        AdminStore.removeAllTeamsChangeListener(this.onAllTeamsChange);
    }

    onAllTeamsChange() {
        this.setState({
            team: AdminStore.getTeam(this.props.params.team)
        });
    }

    getCurrentTeamProfiles() {
        this.getTeamProfiles(this.props.params.team);
    }

    getTeamProfiles(teamId) {
        Client.getTeamMembers(
            teamId,
            (data) => {
                this.setState({
                    teamMembers: data
                });
            },
            (err) => {
                this.setState({
                    teamMembers: null,
                    serverError: err.message
                });
            }
        );

        Client.getProfilesForTeam(
            teamId,
            0,
            Constants.PROFILE_CHUNK_SIZE,
            (users) => {
                var memberList = [];
                for (var id in users) {
                    if (users.hasOwnProperty(id)) {
                        memberList.push(users[id]);
                    }
                }

                memberList.sort((a, b) => {
                    if (a.username < b.username) {
                        return -1;
                    }

                    if (a.username > b.username) {
                        return 1;
                    }

                    return 0;
                });

                this.setState({
                    users: memberList
                });
            },
            (err) => {
                this.setState({
                    users: null,
                    serverError: err.message
                });
            }
        );
    }

    nextPage(page) {
        Client.getProfilesForTeam(
            this.props.params.team,
            (page + 1) * USERS_PER_PAGE,
            Constants.PROFILE_CHUNK_SIZE,
            (users) => {
                var memberList = [];
                for (var id in users) {
                    if (users.hasOwnProperty(id)) {
                        memberList.push(users[id]);
                    }
                }

                memberList.sort((a, b) => {
                    if (a.username < b.username) {
                        return -1;
                    }

                    if (a.username > b.username) {
                        return 1;
                    }

                    return 0;
                });

                const newUsers = this.state.users.concat(memberList);

                this.setState({
                    users: newUsers
                });
            },
            (err) => {
                this.setState({
                    serverError: err.message
                });
            }
        );
    }

    doPasswordReset(user) {
        this.setState({
            showPasswordModal: true,
            user
        });
    }

    doPasswordResetDismiss() {
        this.setState({
            showPasswordModal: false,
            user: null
        });
    }

    doPasswordResetSubmit() {
        this.getCurrentTeamProfiles();
        this.setState({
            showPasswordModal: false,
            user: null
        });
    }

    search(term) {
        if (term === '') {
            this.getCurrentTeamProfiles();
            this.setState({search: false});
            return;
        }

        searchUsers(
<<<<<<< HEAD
            this.props.params.team,
            term,
=======
            term,
            this.props.params.team,
            {},
>>>>>>> 18650699
            (users) => {
                this.setState({search: true, users});
            }
        );
    }

    render() {
        if (!this.state.team) {
            return null;
        }

        if (this.state.users == null || this.state.teamMembers == null) {
            return (
                <div className='wrapper--fixed'>
                    <h3>
                        <FormattedMessage
                            id='admin.userList.title'
                            defaultMessage='Users for {team}'
                            values={{
                                team: this.state.team.name
                            }}
                        />
                    </h3>
                    <FormError error={this.state.serverError}/>
                    <LoadingScreen/>
                </div>
            );
        }

        const teamMembers = this.state.teamMembers;
        const actionUserProps = {};
        for (let i = 0; i < teamMembers.length; i++) {
            actionUserProps[teamMembers[i].user_id] = {
                teamMember: teamMembers[i]
            };
        }

        const mfaEnabled = global.window.mm_license.IsLicensed === 'true' && global.window.mm_license.MFA === 'true' && global.window.mm_config.EnableMultifactorAuthentication === 'true';

        const users = this.state.users;
        const extraInfo = {};
        for (let i = 0; i < users.length; i++) {
            const user = users[i];
            const info = [];

            if (user.auth_service) {
                const service = (user.auth_service === Constants.LDAP_SERVICE || user.auth_service === Constants.SAML_SERVICE) ? user.auth_service.toUpperCase() : Utils.toTitleCase(user.auth_service);
                info.push(
                    <FormattedHTMLMessage
                        id='admin.user_item.authServiceNotEmail'
                        defaultMessage='<strong>Sign-in Method:</strong> {service}'
                        values={{
                            service
                        }}
                    />
                );
            } else {
                info.push(
                    <FormattedHTMLMessage
                        id='admin.user_item.authServiceEmail'
                        defaultMessage='<strong>Sign-in Method:</strong> Email'
                    />
                );
            }

            if (mfaEnabled) {
                if (user.mfa_active) {
                    info.push(
                        <FormattedHTMLMessage
                            id='admin.user_item.mfaYes'
                            defaultMessage='<strong>MFA</strong>: Yes'
                        />
                    );
                } else {
                    info.push(
                        <FormattedHTMLMessage
                            id='admin.user_item.mfaNo'
                            defaultMessage='<strong>MFA</strong>: No'
                        />
                    );
                }
            }

            extraInfo[user.id] = info;
        }

        return (
            <div className='wrapper--fixed'>
                <h3>
                    <FormattedMessage
                        id='admin.userList.title2'
                        defaultMessage='Users for {team} ({count})'
                        values={{
                            team: this.state.team.name,
                            count: this.state.teamMembers.length
                        }}
                    />
                </h3>
                <FormError error={this.state.serverError}/>
                <form
                    className='form-horizontal'
                    role='form'
                >
                    <div className='more-modal__list member-list-holder'>
                        <SearchableUserList
                            users={this.state.users}
                            usersPerPage={USERS_PER_PAGE}
                            total={this.state.teamMembers.length}
                            extraInfo={extraInfo}
                            nextPage={this.nextPage}
                            search={this.search}
                            actions={[AdminTeamMembersDropdown]}
                            actionProps={{
                                refreshProfiles: this.getCurrentTeamProfiles,
                                doPasswordReset: this.doPasswordReset
                            }}
                            actionUserProps={actionUserProps}
                        />
                    </div>
                </form>
                <ResetPasswordModal
                    user={this.state.user}
                    show={this.state.showPasswordModal}
                    team={this.state.team}
                    onModalSubmit={this.doPasswordResetSubmit}
                    onModalDismissed={this.doPasswordResetDismiss}
                />
            </div>
        );
    }
}<|MERGE_RESOLUTION|>--- conflicted
+++ resolved
@@ -203,14 +203,9 @@
         }
 
         searchUsers(
-<<<<<<< HEAD
-            this.props.params.team,
-            term,
-=======
             term,
             this.props.params.team,
             {},
->>>>>>> 18650699
             (users) => {
                 this.setState({search: true, users});
             }

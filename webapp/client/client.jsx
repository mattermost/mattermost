// Copyright (c) 2016 Mattermost, Inc. All Rights Reserved.
// See License.txt for license information.

import request from 'superagent';

const HEADER_X_VERSION_ID = 'x-version-id';
const HEADER_X_CLUSTER_ID = 'x-cluster-id';
const HEADER_TOKEN = 'token';
const HEADER_BEARER = 'BEARER';
const HEADER_AUTH = 'Authorization';

export default class Client {
    constructor() {
        this.teamId = '';
        this.serverVersion = '';
        this.clusterId = '';
        this.logToConsole = false;
        this.useToken = false;
        this.token = '';
        this.url = '';
        this.urlVersion = '/api/v3';
        this.defaultHeaders = {
            'X-Requested-With': 'XMLHttpRequest'
        };

        this.translations = {
            connectionError: 'There appears to be a problem with your internet connection.',
            unknownError: 'We received an unexpected status code from the server.'
        };
    }

    setUrl(url) {
        this.url = url;
    }

    setAcceptLanguage(locale) {
        this.defaultHeaders['Accept-Language'] = locale;
    }

    setTeamId(id) {
        this.teamId = id;
    }

    getTeamId() {
        if (!this.teamId) {
            console.error('You are trying to use a route that requires a team_id, but you have not called setTeamId() in client.jsx'); // eslint-disable-line no-console
        }

        return this.teamId;
    }

    getServerVersion() {
        return this.serverVersion;
    }

    getBaseRoute() {
        return `${this.url}${this.urlVersion}`;
    }

    getAdminRoute() {
        return `${this.url}${this.urlVersion}/admin`;
    }

    getGeneralRoute() {
        return `${this.url}${this.urlVersion}/general`;
    }

    getLicenseRoute() {
        return `${this.url}${this.urlVersion}/license`;
    }

    getTeamsRoute() {
        return `${this.url}${this.urlVersion}/teams`;
    }

    getTeamNeededRoute() {
        return `${this.url}${this.urlVersion}/teams/${this.getTeamId()}`;
    }

    getTeamNeededManualRoute(teamId) {
        return `${this.url}${this.urlVersion}/teams/${teamId}`;
    }

    getChannelsRoute() {
        return `${this.url}${this.urlVersion}/teams/${this.getTeamId()}/channels`;
    }

    getChannelNameRoute(channelName) {
        return `${this.url}${this.urlVersion}/teams/${this.getTeamId()}/channels/name/${channelName}`;
    }

    getChannelNeededRoute(channelId) {
        return `${this.url}${this.urlVersion}/teams/${this.getTeamId()}/channels/${channelId}`;
    }

    getCommandsRoute() {
        return `${this.url}${this.urlVersion}/teams/${this.getTeamId()}/commands`;
    }

    getEmojiRoute() {
        return `${this.url}${this.urlVersion}/emoji`;
    }

    getHooksRoute() {
        return `${this.url}${this.urlVersion}/teams/${this.getTeamId()}/hooks`;
    }

    getPostsRoute(channelId) {
        return `${this.url}${this.urlVersion}/teams/${this.getTeamId()}/channels/${channelId}/posts`;
    }

    getUsersRoute() {
        return `${this.url}${this.urlVersion}/users`;
    }

    getFilesRoute() {
        return `${this.url}${this.urlVersion}/teams/${this.getTeamId()}/files`;
    }

    getOAuthRoute() {
        return `${this.url}${this.urlVersion}/oauth`;
    }

    getUserNeededRoute(userId) {
        return `${this.url}${this.urlVersion}/users/${userId}`;
    }

    getWebrtcRoute() {
        return `${this.url}${this.urlVersion}/webrtc`;
    }

    setTranslations(messages) {
        this.translations = messages;
    }

    enableLogErrorsToConsole(enabled) {
        this.logToConsole = enabled;
    }

    useHeaderToken() {
        this.useToken = true;
        if (this.token !== '') {
            this.defaultHeaders[HEADER_AUTH] = `${HEADER_BEARER} ${this.token}`;
        }
    }

    track(category, action, label, property, value) { // eslint-disable-line no-unused-vars
        // NO-OP for inherited classes to override
    }

    trackPage() {
        // NO-OP for inherited classes to override
    }

    handleError(err, res) { // eslint-disable-line no-unused-vars
        // NO-OP for inherited classes to override
    }

    handleResponse(methodName, successCallback, errorCallback, err, res) {
        if (res && res.header) {
            this.serverVersion = res.header[HEADER_X_VERSION_ID];
            if (res.header[HEADER_X_VERSION_ID]) {
                this.serverVersion = res.header[HEADER_X_VERSION_ID];
            }

            this.clusterId = res.header[HEADER_X_CLUSTER_ID];
            if (res.header[HEADER_X_CLUSTER_ID]) {
                this.clusterId = res.header[HEADER_X_CLUSTER_ID];
            }
        }

        if (err) {
            // test to make sure it looks like a server JSON error response
            var e = null;
            if (res && res.body && res.body.id) {
                e = res.body;
            }

            var msg = '';

            if (e) {
                msg = 'method=' + methodName + ' msg=' + e.message + ' detail=' + e.detailed_error + ' rid=' + e.request_id;
            } else {
                msg = 'method=' + methodName + ' status=' + err.status + ' statusCode=' + err.statusCode + ' err=' + err;

                if (err.status === 0 || !err.status) {
                    e = {message: this.translations.connectionError};
                } else {
                    e = {message: this.translations.unknownError + ' (' + err.status + ')'};
                }
            }

            if (this.logToConsole) {
                console.error(msg); // eslint-disable-line no-console
                console.error(e); // eslint-disable-line no-console
            }

            this.track('api', 'api_weberror', methodName, 'message', msg);

            this.handleError(err, res);

            if (errorCallback) {
                errorCallback(e, err, res);
                return;
            }
        }

        if (successCallback) {
            successCallback(res.body, res);
        }
    }

    // General Routes Section

    getClientConfig(success, error) {
        return request.
            get(`${this.getGeneralRoute()}/client_props`).
            set(this.defaultHeaders).
            type('application/json').
            accept('application/json').
            end(this.handleResponse.bind(this, 'getClientConfig', success, error));
    }

    getPing(success, error) {
        return request.
            get(`${this.getGeneralRoute()}/ping`).
            set(this.defaultHeaders).
            type('application/json').
            accept('application/json').
            end(this.handleResponse.bind(this, 'getPing', success, error));
    }

    logClientError(msg) {
        var l = {};
        l.level = 'ERROR';
        l.message = msg;

        request.
            post(`${this.getGeneralRoute()}/log_client`).
            set(this.defaultHeaders).
            type('application/json').
            accept('application/json').
            send(l).
            end(this.handleResponse.bind(this, 'logClientError', null, null));
    }

    // Admin / Licensing Routes Section

    reloadConfig(success, error) {
        return request.
            get(`${this.getAdminRoute()}/reload_config`).
            set(this.defaultHeaders).
            type('application/json').
            accept('application/json').
            end(this.handleResponse.bind(this, 'reloadConfig', success, error));
    }

    recycleDatabaseConnection(success, error) {
        return request.
            get(`${this.getAdminRoute()}/recycle_db_conn`).
            set(this.defaultHeaders).
            type('application/json').
            accept('application/json').
            end(this.handleResponse.bind(this, 'recycleDatabaseConnection', success, error));
    }

    getTranslations(url, success, error) {
        return request.
            get(url).
            set(this.defaultHeaders).
            type('application/json').
            accept('application/json').
            end(this.handleResponse.bind(this, 'getTranslations', success, error));
    }

    getComplianceReports(success, error) {
        return request.
            get(`${this.getAdminRoute()}/compliance_reports`).
            set(this.defaultHeaders).
            type('application/json').
            accept('application/json').
            end(this.handleResponse.bind(this, 'getComplianceReports', success, error));
    }

    uploadBrandImage(image, success, error) {
        request.
            post(`${this.getAdminRoute()}/upload_brand_image`).
            set(this.defaultHeaders).
            accept('application/json').
            attach('image', image, image.name).
            end(this.handleResponse.bind(this, 'uploadBrandImage', success, error));
    }

    saveComplianceReports(job, success, error) {
        return request.
            post(`${this.getAdminRoute()}/save_compliance_report`).
            set(this.defaultHeaders).
            type('application/json').
            accept('application/json').
            send(job).
            end(this.handleResponse.bind(this, 'saveComplianceReports', success, error));
    }

    getLogs(success, error) {
        return request.
            get(`${this.getAdminRoute()}/logs`).
            set(this.defaultHeaders).
            type('application/json').
            accept('application/json').
            end(this.handleResponse.bind(this, 'getLogs', success, error));
    }

    getClusterStatus(success, error) {
        return request.
            get(`${this.getAdminRoute()}/cluster_status`).
            set(this.defaultHeaders).
            type('application/json').
            accept('application/json').
            end(this.handleResponse.bind(this, 'getClusterStatus', success, error));
    }

    getServerAudits(success, error) {
        return request.
            get(`${this.getAdminRoute()}/audits`).
            set(this.defaultHeaders).
            type('application/json').
            accept('application/json').
            end(this.handleResponse.bind(this, 'getServerAudits', success, error));
    }

    getConfig(success, error) {
        return request.
            get(`${this.getAdminRoute()}/config`).
            set(this.defaultHeaders).
            type('application/json').
            accept('application/json').
            end(this.handleResponse.bind(this, 'getConfig', success, error));
    }

    getAnalytics(name, teamId, success, error) {
        let url = `${this.getAdminRoute()}/analytics/`;
        if (teamId == null) {
            url += name;
        } else {
            url += teamId + '/' + name;
        }

        return request.
            get(url).
            set(this.defaultHeaders).
            type('application/json').
            accept('application/json').
            end(this.handleResponse.bind(this, 'getAnalytics', success, error));
    }

    getTeamAnalytics(teamId, name, success, error) {
        return request.
            get(`${this.getAdminRoute()}/analytics/${teamId}/${name}`).
            set(this.defaultHeaders).
            type('application/json').
            accept('application/json').
            end(this.handleResponse.bind(this, 'getTeamAnalytics', success, error));
    }

    saveConfig(config, success, error) {
        request.
            post(`${this.getAdminRoute()}/save_config`).
            set(this.defaultHeaders).
            type('application/json').
            accept('application/json').
            send(config).
            end(this.handleResponse.bind(this, 'saveConfig', success, error));
    }

    testEmail(config, success, error) {
        request.
            post(`${this.getAdminRoute()}/test_email`).
            set(this.defaultHeaders).
            type('application/json').
            accept('application/json').
            send(config).
            end(this.handleResponse.bind(this, 'testEmail', success, error));
    }

    getClientLicenceConfig(success, error) {
        request.
            get(`${this.getLicenseRoute()}/client_config`).
            set(this.defaultHeaders).
            type('application/json').
            accept('application/json').
            end(this.handleResponse.bind(this, 'getClientLicenceConfig', success, error));
    }

    removeLicenseFile(success, error) {
        request.
            post(`${this.getLicenseRoute()}/remove`).
            set(this.defaultHeaders).
            type('application/json').
            accept('application/json').
            end(this.handleResponse.bind(this, 'removeLicenseFile', success, error));
    }

    uploadLicenseFile(license, success, error) {
        request.
            post(`${this.getLicenseRoute()}/add`).
            set(this.defaultHeaders).
            accept('application/json').
            attach('license', license, license.name).
            end(this.handleResponse.bind(this, 'uploadLicenseFile', success, error));

        this.track('api', 'api_license_upload');
    }

    importSlack(fileData, success, error) {
        request.
            post(`${this.getTeamNeededRoute()}/import_team`).
            set(this.defaultHeaders).
            accept('application/octet-stream').
            send(fileData).
            end(this.handleResponse.bind(this, 'importSlack', success, error));
    }

    exportTeam(success, error) {
        request.
            get(`${this.getTeamsRoute()}/export_team`).
            set(this.defaultHeaders).
            type('application/json').
            accept('application/json').
            end(this.handleResponse.bind(this, 'exportTeam', success, error));
    }

    signupTeam(email, success, error) {
        request.
            post(`${this.getTeamsRoute()}/signup`).
            set(this.defaultHeaders).
            type('application/json').
            accept('application/json').
            send({email}).
            end(this.handleResponse.bind(this, 'signupTeam', success, error));

        this.track('api', 'api_teams_signup');
    }

    adminResetMfa(userId, success, error) {
        const data = {};
        data.user_id = userId;

        request.
            post(`${this.getAdminRoute()}/reset_mfa`).
            set(this.defaultHeaders).
            type('application/json').
            accept('application/json').
            send(data).
            end(this.handleResponse.bind(this, 'adminResetMfa', success, error));
    }

    adminResetPassword(userId, newPassword, success, error) {
        var data = {};
        data.new_password = newPassword;
        data.user_id = userId;

        request.
            post(`${this.getAdminRoute()}/reset_password`).
            set(this.defaultHeaders).
            type('application/json').
            accept('application/json').
            send(data).
            end(this.handleResponse.bind(this, 'adminResetPassword', success, error));

        this.track('api', 'api_admin_reset_password');
    }

    ldapSyncNow(success, error) {
        request.
            post(`${this.getAdminRoute()}/ldap_sync_now`).
            set(this.defaultHeaders).
            type('application/json').
            accept('application/json').
            end(this.handleResponse.bind(this, 'ldapSyncNow', success, error));
    }

    ldapTest(success, error) {
        request.
            post(`${this.getAdminRoute()}/ldap_test`).
            set(this.defaultHeaders).
            type('application/json').
            accept('application/json').
            end(this.handleResponse.bind(this, 'ldap_test', success, error));
    }

    // Team Routes Section

    createTeamFromSignup(teamSignup, success, error) {
        request.
            post(`${this.getTeamsRoute()}/create_from_signup`).
            set(this.defaultHeaders).
            type('application/json').
            accept('application/json').
            send(teamSignup).
            end(this.handleResponse.bind(this, 'createTeamFromSignup', success, error));
    }

    findTeamByName(teamName, success, error) {
        request.
            post(`${this.getTeamsRoute()}/find_team_by_name`).
            set(this.defaultHeaders).
            type('application/json').
            accept('application/json').
            send({name: teamName}).
            end(this.handleResponse.bind(this, 'findTeamByName', success, error));
    }

    createTeam(team, success, error) {
        request.
            post(`${this.getTeamsRoute()}/create`).
            set(this.defaultHeaders).
            type('application/json').
            accept('application/json').
            send(team).
            end(this.handleResponse.bind(this, 'createTeam', success, error));

        this.track('api', 'api_users_create', '', 'email', team.name);
    }

    updateTeam(team, success, error) {
        request.
            post(`${this.getTeamNeededRoute()}/update`).
            set(this.defaultHeaders).
            type('application/json').
            accept('application/json').
            send(team).
            end(this.handleResponse.bind(this, 'updateTeam', success, error));

        this.track('api', 'api_teams_update_name');
    }

    getAllTeams(success, error) {
        request.
            get(`${this.getTeamsRoute()}/all`).
            set(this.defaultHeaders).
            type('application/json').
            accept('application/json').
            end(this.handleResponse.bind(this, 'getAllTeams', success, error));
    }

    getAllTeamListings(success, error) {
        request.
            get(`${this.getTeamsRoute()}/all_team_listings`).
            set(this.defaultHeaders).
            type('application/json').
            accept('application/json').
            end(this.handleResponse.bind(this, 'getAllTeamListings', success, error));
    }

    getMyTeam(success, error) {
        request.
            get(`${this.getTeamNeededRoute()}/me`).
            set(this.defaultHeaders).
            type('application/json').
            accept('application/json').
            end(this.handleResponse.bind(this, 'getMyTeam', success, error));
    }

    getTeamMembers(teamId, success, error) {
        request.
            get(`${this.getTeamsRoute()}/members/${teamId}`).
            set(this.defaultHeaders).
            type('application/json').
            accept('application/json').
            end(this.handleResponse.bind(this, 'getTeamMembers', success, error));
    }

    inviteMembers(data, success, error) {
        request.
            post(`${this.getTeamNeededRoute()}/invite_members`).
            set(this.defaultHeaders).
            type('application/json').
            accept('application/json').
            send(data).
            end(this.handleResponse.bind(this, 'inviteMembers', success, error));

        this.track('api', 'api_teams_invite_members');
    }

    addUserToTeam(teamId, userId, success, error) {
        let nonEmptyTeamId = teamId;
        if (nonEmptyTeamId === '') {
            nonEmptyTeamId = this.getTeamId();
        }

        request.
            post(`${this.getTeamsRoute()}/${nonEmptyTeamId}/add_user_to_team`).
            set(this.defaultHeaders).
            type('application/json').
            accept('application/json').
            send({user_id: userId}).
            end(this.handleResponse.bind(this, 'addUserToTeam', success, error));

        this.track('api', 'api_teams_invite_members');
    }

    addUserToTeamFromInvite(data, hash, inviteId, success, error) {
        request.
            post(`${this.getTeamsRoute()}/add_user_to_team_from_invite`).
            set(this.defaultHeaders).
            type('application/json').
            accept('application/json').
            send({hash, data, invite_id: inviteId}).
            end(this.handleResponse.bind(this, 'addUserToTeam', success, error));

        this.track('api', 'api_teams_invite_members');
    }

    removeUserFromTeam(teamId, userId, success, error) {
        let nonEmptyTeamId = teamId;
        if (nonEmptyTeamId === '') {
            nonEmptyTeamId = this.getTeamId();
        }

        request.
            post(`${this.getTeamsRoute()}/${nonEmptyTeamId}/remove_user_from_team`).
            set(this.defaultHeaders).
            type('application/json').
            accept('application/json').
            send({user_id: userId}).
            end(this.handleResponse.bind(this, 'removeUserFromTeam', success, error));

        this.track('api', 'api_teams_remove_members');
    }

    getInviteInfo(inviteId, success, error) {
        request.
            post(`${this.getTeamsRoute()}/get_invite_info`).
            set(this.defaultHeaders).
            type('application/json').
            accept('application/json').
            send({invite_id: inviteId}).
            end(this.handleResponse.bind(this, 'getInviteInfo', success, error));
    }

    // User Routes Setions

    createUser(user, success, error) {
        this.createUserWithInvite(user, null, null, null, success, error);
    }

    createUserWithInvite(user, data, emailHash, inviteId, success, error) {
        var url = `${this.getUsersRoute()}/create`;

        url += '?d=' + encodeURIComponent(data);

        if (emailHash) {
            url += '&h=' + encodeURIComponent(emailHash);
        }

        if (inviteId) {
            url += '&iid=' + encodeURIComponent(inviteId);
        }

        request.
            post(url).
            set(this.defaultHeaders).
            type('application/json').
            accept('application/json').
            send(user).
            end(this.handleResponse.bind(this, 'createUser', success, error));

        this.track('api', 'api_users_create', '', 'email', user.email);
    }

    updateUser(user, type, success, error) {
        request.
            post(`${this.getUsersRoute()}/update`).
            set(this.defaultHeaders).
            type('application/json').
            accept('application/json').
            send(user).
            end(this.handleResponse.bind(this, 'updateUser', success, error));

        if (type) {
            this.track('api', 'api_users_update_' + type);
        } else {
            this.track('api', 'api_users_update');
        }
    }

    updatePassword(userId, currentPassword, newPassword, success, error) {
        var data = {};
        data.user_id = userId;
        data.current_password = currentPassword;
        data.new_password = newPassword;

        request.
            post(`${this.getUsersRoute()}/newpassword`).
            set(this.defaultHeaders).
            type('application/json').
            accept('application/json').
            send(data).
            end(this.handleResponse.bind(this, 'updatePassword', success, error));

        this.track('api', 'api_users_newpassword');
    }

    updateUserNotifyProps(notifyProps, success, error) {
        request.
            post(`${this.getUsersRoute()}/update_notify`).
            set(this.defaultHeaders).
            type('application/json').
            accept('application/json').
            send(notifyProps).
            end(this.handleResponse.bind(this, 'updateUserNotifyProps', success, error));

        this.track('api', 'api_users_update_notification_settings');
    }

    updateUserRoles(userId, newRoles, success, error) {
        var data = {
            new_roles: newRoles
        };

        request.
            post(`${this.getUserNeededRoute(userId)}/update_roles`).
            set(this.defaultHeaders).
            type('application/json').
            accept('application/json').
            send(data).
            end(this.handleResponse.bind(this, 'updateUserRoles', success, error));

        this.track('api', 'api_users_update_user_roles');
    }

    updateTeamMemberRoles(teamId, userId, newRoles, success, error) {
        var data = {
            user_id: userId,
            new_roles: newRoles
        };

        request.
            post(`${this.getTeamNeededManualRoute(teamId)}/update_member_roles`).
            set(this.defaultHeaders).
            type('application/json').
            accept('application/json').
            send(data).
            end(this.handleResponse.bind(this, 'updateTeamMemberRoles', success, error));

        this.track('api', 'api_teams_update_member_roles');
    }

    updateActive(userId, active, success, error) {
        var data = {};
        data.user_id = userId;
        data.active = String(active);

        request.
            post(`${this.getUsersRoute()}/update_active`).
            set(this.defaultHeaders).
            type('application/json').
            accept('application/json').
            send(data).
            end(this.handleResponse.bind(this, 'updateActive', success, error));

        this.track('api', 'api_users_update_active');
    }

    sendPasswordReset(email, success, error) {
        var data = {};
        data.email = email;

        request.
            post(`${this.getUsersRoute()}/send_password_reset`).
            set(this.defaultHeaders).
            type('application/json').
            accept('application/json').
            send(data).
            end(this.handleResponse.bind(this, 'sendPasswordReset', success, error));

        this.track('api', 'api_users_send_password_reset');
    }

    resetPassword(code, newPassword, success, error) {
        var data = {};
        data.new_password = newPassword;
        data.code = code;

        request.
            post(`${this.getUsersRoute()}/reset_password`).
            set(this.defaultHeaders).
            type('application/json').
            accept('application/json').
            send(data).
            end(this.handleResponse.bind(this, 'resetPassword', success, error));

        this.track('api', 'api_users_reset_password');
    }

    emailToOAuth(email, password, service, success, error) {
        var data = {};
        data.password = password;
        data.email = email;
        data.service = service;

        request.
            post(`${this.getUsersRoute()}/claim/email_to_oauth`).
            set(this.defaultHeaders).
            type('application/json').
            accept('application/json').
            send(data).
            end(this.handleResponse.bind(this, 'emailToOAuth', success, error));

        this.track('api', 'api_users_email_to_oauth');
    }

    oauthToEmail(email, password, success, error) {
        var data = {};
        data.password = password;
        data.email = email;

        request.
            post(`${this.getUsersRoute()}/claim/oauth_to_email`).
            set(this.defaultHeaders).
            type('application/json').
            accept('application/json').
            send(data).
            end(this.handleResponse.bind(this, 'oauthToEmail', success, error));

        this.track('api', 'api_users_oauth_to_email');
    }

    emailToLdap(email, password, ldapId, ldapPassword, success, error) {
        var data = {};
        data.email_password = password;
        data.email = email;
        data.ldap_id = ldapId;
        data.ldap_password = ldapPassword;

        request.
            post(`${this.getUsersRoute()}/claim/email_to_ldap`).
            set(this.defaultHeaders).
            type('application/json').
            accept('application/json').
            send(data).
            end(this.handleResponse.bind(this, 'emailToLdap', success, error));

        this.track('api', 'api_users_email_to_ldap');
    }

    ldapToEmail(email, emailPassword, ldapPassword, success, error) {
        var data = {};
        data.email = email;
        data.ldap_password = ldapPassword;
        data.email_password = emailPassword;

        request.
            post(`${this.getUsersRoute()}/claim/ldap_to_email`).
            set(this.defaultHeaders).
            type('application/json').
            accept('application/json').
            send(data).
            end(this.handleResponse.bind(this, 'ldapToEmail', success, error));

        this.track('api', 'api_users_oauth_to_email');
    }

    getInitialLoad(success, error) {
        request.
            get(`${this.getUsersRoute()}/initial_load`).
            set(this.defaultHeaders).
            type('application/json').
            accept('application/json').
            end(this.handleResponse.bind(this, 'getInitialLoad', success, error));
    }

    getMe(success, error) {
        request.
            get(`${this.getUsersRoute()}/me`).
            set(this.defaultHeaders).
            type('application/json').
            accept('application/json').
            end(this.handleResponse.bind(this, 'getMe', success, error));
    }

    getUser(userId, success, error) {
        request.
            get(`${this.getUserNeededRoute(userId)}/get`).
            set(this.defaultHeaders).
            type('application/json').
            accept('application/json').
            end(this.handleResponse.bind(this, 'getUser', success, error));
    }

    login(loginId, password, mfaToken, success, error) {
        this.doLogin({login_id: loginId, password, token: mfaToken}, success, error);

        this.track('api', 'api_users_login', '', 'login_id', loginId);
    }

    loginById(id, password, mfaToken, success, error) {
        this.doLogin({id, password, token: mfaToken}, success, error);

        this.track('api', 'api_users_login', '', 'id', id);
    }

    loginByLdap(loginId, password, mfaToken, success, error) {
        this.doLogin({login_id: loginId, password, token: mfaToken, ldap_only: 'true'}, success, error);

        this.track('api', 'api_users_login', '', 'login_id', loginId);
    }

    doLogin(outgoingData, success, error) {
        var outer = this;  // eslint-disable-line consistent-this

        request.
            post(`${this.getUsersRoute()}/login`).
            set(this.defaultHeaders).
            type('application/json').
            accept('application/json').
            send(outgoingData).
            end(this.handleResponse.bind(
                this,
                'login',
                (data, res) => {
                    if (res && res.header) {
                        outer.token = res.header[HEADER_TOKEN];

                        if (outer.useToken) {
                            outer.defaultHeaders[HEADER_AUTH] = `${HEADER_BEARER} ${outer.token}`;
                        }
                    }

                    if (success) {
                        success(data, res);
                    }
                },
                error
            ));
    }

    logout(success, error) {
        request.
            post(`${this.getUsersRoute()}/logout`).
            set(this.defaultHeaders).
            type('application/json').
            accept('application/json').
            end(this.handleResponse.bind(this, 'logout', success, error));

        this.track('api', 'api_users_logout');
    }

    checkMfa(loginId, success, error) {
        const data = {
            login_id: loginId
        };

        request.
            post(`${this.getUsersRoute()}/mfa`).
            set(this.defaultHeaders).
            type('application/json').
            accept('application/json').
            send(data).
            end(this.handleResponse.bind(this, 'checkMfa', success, error));

        this.track('api', 'api_users_oauth_to_email');
    }

    revokeSession(altId, success, error) {
        request.
            post(`${this.getUsersRoute()}/revoke_session`).
            set(this.defaultHeaders).
            type('application/json').
            accept('application/json').
            send({id: altId}).
            end(this.handleResponse.bind(this, 'revokeSession', success, error));
    }

    getSessions(userId, success, error) {
        request.
            get(`${this.getUserNeededRoute(userId)}/sessions`).
            set(this.defaultHeaders).
            type('application/json').
            accept('application/json').
            end(this.handleResponse.bind(this, 'getSessions', success, error));
    }

    getAudits(userId, success, error) {
        request.
            get(`${this.getUserNeededRoute(userId)}/audits`).
            set(this.defaultHeaders).
            type('application/json').
            accept('application/json').
            end(this.handleResponse.bind(this, 'getAudits', success, error));
    }

    getRecentlyActiveUsers(id, success, error) {
        request.
        get(`${this.getAdminRoute()}/recently_active_users/${id}`).
        set(this.defaultHeaders).
        type('application/json').
        accept('application/json').
        end(this.handleResponse.bind(this, 'getRecentlyActiveUsers', success, error));
    }

    getDirectProfiles(success, error) {
        request.
            get(`${this.getUsersRoute()}/direct_profiles`).
            set(this.defaultHeaders).
            type('application/json').
            accept('application/json').
            end(this.handleResponse.bind(this, 'getDirectProfiles', success, error));
    }

    getProfiles(offset, limit, success, error) {
        request.
            get(`${this.getUsersRoute()}/profiles/${this.getTeamId()}/${offset}/${limit}`).
            set(this.defaultHeaders).
            type('application/json').
            accept('application/json').
            end(this.handleResponse.bind(this, 'getProfiles', success, error));
    }

    getProfilesForTeam(teamId, offset, limit, success, error) {
        request.
            get(`${this.getUsersRoute()}/profiles/${teamId}/${offset}/${limit}`).
            set(this.defaultHeaders).
            type('application/json').
            accept('application/json').
            end(this.handleResponse.bind(this, 'getProfilesForTeam', success, error));
    }

<<<<<<< HEAD
    getProfilesForDirectMessageList(offset, limit, success, error) {
        request.
=======
    getProfilesInChannel(channelId, offset, limit, success, error) {
        request.
            get(`${this.getChannelNeededRoute(channelId)}/users/${offset}/${limit}`).
            set(this.defaultHeaders).
            type('application/json').
            accept('application/json').
            end(this.handleResponse.bind(this, 'getProfilesInChannel', success, error));
    }

    getProfilesNotInChannel(channelId, offset, limit, success, error) {
        request.
            get(`${this.getChannelNeededRoute(channelId)}/users/not_in_channel/${offset}/${limit}`).
            set(this.defaultHeaders).
            type('application/json').
            accept('application/json').
            end(this.handleResponse.bind(this, 'getProfilesNotInChannel', success, error));
    }

    getProfilesForDirectMessageList(offset, limit, success, error) {
        request.
>>>>>>> 18650699
            get(`${this.getUsersRoute()}/profiles_for_dm_list/${this.getTeamId()}/${offset}/${limit}`).
            set(this.defaultHeaders).
            type('application/json').
            accept('application/json').
            end(this.handleResponse.bind(this, 'getProfilesForDirectMessageList', success, error));
    }

<<<<<<< HEAD
    getProfilesFromList(userIds, success, error) {
        request.
            post(`${this.getUsersRoute()}/profiles_from_list`).
=======
    getProfilesByIds(userIds, success, error) {
        request.
            post(`${this.getUsersRoute()}/ids`).
>>>>>>> 18650699
            set(this.defaultHeaders).
            type('application/json').
            accept('application/json').
            send(userIds).
<<<<<<< HEAD
            end(this.handleResponse.bind(this, 'getProfilesFromList', success, error));
    }

    searchUsers(teamId, term, success, error) {
=======
            end(this.handleResponse.bind(this, 'getProfilesByIds', success, error));
    }

    searchUsers(term, teamId, options, success, error) {
>>>>>>> 18650699
        request.
            post(`${this.getUsersRoute()}/search`).
            set(this.defaultHeaders).
            type('application/json').
            accept('application/json').
<<<<<<< HEAD
            send({team_id: teamId, term}).
=======
            send({term, team_id: teamId, ...options}).
>>>>>>> 18650699
            end(this.handleResponse.bind(this, 'searchUsers', success, error));
    }

    getStatuses(success, error) {
        request.
            get(`${this.getUsersRoute()}/status`).
            set(this.defaultHeaders).
            type('application/json').
            accept('application/json').
            end(this.handleResponse.bind(this, 'getStatuses', success, error));
    }

    setActiveChannel(id, success, error) {
        request.
            post(`${this.getUsersRoute()}/status/set_active_channel`).
            set(this.defaultHeaders).
            type('application/json').
            accept('application/json').
            send({channel_id: id}).
            end(this.handleResponse.bind(this, 'setActiveChannel', success, error));
    }

    verifyEmail(uid, hid, success, error) {
        request.
            post(`${this.getUsersRoute()}/verify_email`).
            set(this.defaultHeaders).
            type('application/json').
            accept('application/json').
            send({uid, hid}).
            end(this.handleResponse.bind(this, 'verifyEmail', success, error));
    }

    resendVerification(email, success, error) {
        request.
            post(`${this.getUsersRoute()}/resend_verification`).
            set(this.defaultHeaders).
            type('application/json').
            accept('application/json').
            send({email}).
            end(this.handleResponse.bind(this, 'resendVerification', success, error));
    }

    updateMfa(token, activate, success, error) {
        const data = {};
        data.activate = activate;
        data.token = token;

        request.
            post(`${this.getUsersRoute()}/update_mfa`).
            set(this.defaultHeaders).
            type('application/json').
            accept('application/json').
            send(data).
            end(this.handleResponse.bind(this, 'updateMfa', success, error));
    }

    uploadProfileImage(image, success, error) {
        request.
            post(`${this.getUsersRoute()}/newimage`).
            set(this.defaultHeaders).
            attach('image', image, image.name).
            accept('application/json').
            end(this.handleResponse.bind(this, 'uploadProfileImage', success, error));

        this.track('api', 'api_users_update_profile_picture');
    }

    // Channel Routes Section

    createChannel(channel, success, error) {
        request.
            post(`${this.getChannelsRoute()}/create`).
            set(this.defaultHeaders).
            type('application/json').
            accept('application/json').
            send(channel).
            end(this.handleResponse.bind(this, 'createChannel', success, error));

        this.track('api', 'api_channels_create', channel.type, 'name', channel.name);
    }

    createDirectChannel(userId, success, error) {
        request.
            post(`${this.getChannelsRoute()}/create_direct`).
            set(this.defaultHeaders).
            type('application/json').
            accept('application/json').
            send({user_id: userId}).
            end(this.handleResponse.bind(this, 'createDirectChannel', success, error));
    }

    updateChannel(channel, success, error) {
        request.
            post(`${this.getChannelsRoute()}/update`).
            set(this.defaultHeaders).
            type('application/json').
            accept('application/json').
            send(channel).
            end(this.handleResponse.bind(this, 'updateChannel', success, error));

        this.track('api', 'api_channels_update');
    }

    updateChannelHeader(channelId, header, success, error) {
        const data = {
            channel_id: channelId,
            channel_header: header
        };

        request.
            post(`${this.getChannelsRoute()}/update_header`).
            set(this.defaultHeaders).
            type('application/json').
            accept('application/json').
            send(data).
            end(this.handleResponse.bind(this, 'updateChannel', success, error));

        this.track('api', 'api_channels_header');
    }

    updateChannelPurpose(channelId, purpose, success, error) {
        const data = {
            channel_id: channelId,
            channel_purpose: purpose
        };

        request.
            post(`${this.getChannelsRoute()}/update_purpose`).
            set(this.defaultHeaders).
            type('application/json').
            accept('application/json').
            send(data).
            end(this.handleResponse.bind(this, 'updateChannelPurpose', success, error));

        this.track('api', 'api_channels_purpose');
    }

    updateChannelNotifyProps(data, success, error) {
        request.
            post(`${this.getChannelsRoute()}/update_notify_props`).
            set(this.defaultHeaders).
            type('application/json').
            accept('application/json').
            send(data).
            end(this.handleResponse.bind(this, 'updateChannelNotifyProps', success, error));
    }

    leaveChannel(channelId, success, error) {
        request.
            post(`${this.getChannelNeededRoute(channelId)}/leave`).
            set(this.defaultHeaders).
            type('application/json').
            accept('application/json').
            end(this.handleResponse.bind(this, 'leaveChannel', success, error));

        this.track('api', 'api_channels_leave');
    }

    joinChannel(channelId, success, error) {
        request.
            post(`${this.getChannelNeededRoute(channelId)}/join`).
            set(this.defaultHeaders).
            type('application/json').
            accept('application/json').
            end(this.handleResponse.bind(this, 'joinChannel', success, error));

        this.track('api', 'api_channels_join');
    }

    joinChannelByName(name, success, error) {
        request.
            post(`${this.getChannelNameRoute(name)}/join`).
            set(this.defaultHeaders).
            type('application/json').
            accept('application/json').
            end(this.handleResponse.bind(this, 'joinChannelByName', success, error));

        this.track('api', 'api_channels_join_name');
    }

    deleteChannel(channelId, success, error) {
        request.
            post(`${this.getChannelNeededRoute(channelId)}/delete`).
            set(this.defaultHeaders).
            type('application/json').
            accept('application/json').
            end(this.handleResponse.bind(this, 'deleteChannel', success, error));

        this.track('api', 'api_channels_delete');
    }

    updateLastViewedAt(channelId, active, success, error) {
        request.
            post(`${this.getChannelNeededRoute(channelId)}/update_last_viewed_at`).
            set(this.defaultHeaders).
            type('application/json').
            accept('application/json').
            send({active}).
            end(this.handleResponse.bind(this, 'updateLastViewedAt', success, error));
    }

    setLastViewedAt(channelId, lastViewedAt, success, error) {
        request.
        post(`${this.getChannelNeededRoute(channelId)}/set_last_viewed_at`).
        set(this.defaultHeaders).
        type('application/json').
        accept('application/json').
        send({last_viewed_at: lastViewedAt}).
        end(this.handleResponse.bind(this, 'setLastViewedAt', success, error));
    }

    getChannels(success, error) {
        request.
            get(`${this.getChannelsRoute()}/`).
            set(this.defaultHeaders).
            type('application/json').
            accept('application/json').
            end(this.handleResponse.bind(this, 'getChannels', success, error));
    }

    getChannel(channelId, success, error) {
        request.
            get(`${this.getChannelNeededRoute(channelId)}/`).
            set(this.defaultHeaders).
            type('application/json').
            accept('application/json').
            end(this.handleResponse.bind(this, 'getChannel', success, error));

        this.track('api', 'api_channel_get');
    }

    getMoreChannels(success, error) {
        request.
            get(`${this.getChannelsRoute()}/more`).
            set(this.defaultHeaders).
            type('application/json').
            accept('application/json').
            end(this.handleResponse.bind(this, 'getMoreChannels', success, error));
    }

    getChannelCounts(success, error) {
        request.
            get(`${this.getChannelsRoute()}/counts`).
            set(this.defaultHeaders).
            type('application/json').
            accept('application/json').
            end(this.handleResponse.bind(this, 'getChannelCounts', success, error));
    }

    getChannelStats(channelId, success, error) {
        request.
            get(`${this.getChannelNeededRoute(channelId)}/stats`).
            set(this.defaultHeaders).
            type('application/json').
            accept('application/json').
            end(this.handleResponse.bind(this, 'getChannelStats', success, error));
    }

    getChannelMember(channelId, userId, success, error) {
        request.
            get(`${this.getChannelNeededRoute(channelId)}/members/${userId}`).
            set(this.defaultHeaders).
            type('application/json').
            accept('application/json').
            end(this.handleResponse.bind(this, 'getChannelMember', success, error));
    }

    addChannelMember(channelId, userId, success, error) {
        request.
            post(`${this.getChannelNeededRoute(channelId)}/add`).
            set(this.defaultHeaders).
            type('application/json').
            accept('application/json').
            send({user_id: userId}).
            end(this.handleResponse.bind(this, 'addChannelMember', success, error));

        this.track('api', 'api_channels_add_member');
    }

    removeChannelMember(channelId, userId, success, error) {
        request.
            post(`${this.getChannelNeededRoute(channelId)}/remove`).
            set(this.defaultHeaders).
            type('application/json').
            accept('application/json').
            send({user_id: userId}).
            end(this.handleResponse.bind(this, 'removeChannelMember', success, error));

        this.track('api', 'api_channels_remove_member');
    }

    // Routes for Commands

    listCommands(success, error) {
        request.
            get(`${this.getCommandsRoute()}/list`).
            set(this.defaultHeaders).
            type('application/json').
            accept('application/json').
            end(this.handleResponse.bind(this, 'listCommands', success, error));
    }

    executeCommand(channelId, command, suggest, success, error) {
        request.
            post(`${this.getCommandsRoute()}/execute`).
            set(this.defaultHeaders).
            type('application/json').
            accept('application/json').
            send({channelId, command, suggest: String(suggest)}).
            end(this.handleResponse.bind(this, 'executeCommand', success, error));

        this.track('api', 'api_integrations_used');
    }

    addCommand(command, success, error) {
        request.
            post(`${this.getCommandsRoute()}/create`).
            set(this.defaultHeaders).
            type('application/json').
            accept('application/json').
            send(command).
            end(this.handleResponse.bind(this, 'addCommand', success, error));

        this.track('api', 'api_integrations_created');
    }

    deleteCommand(commandId, success, error) {
        request.
            post(`${this.getCommandsRoute()}/delete`).
            set(this.defaultHeaders).
            type('application/json').
            accept('application/json').
            send({id: commandId}).
            end(this.handleResponse.bind(this, 'deleteCommand', success, error));

        this.track('api', 'api_integrations_deleted');
    }

    listTeamCommands(success, error) {
        request.
            get(`${this.getCommandsRoute()}/list_team_commands`).
            set(this.defaultHeaders).
            type('application/json').
            accept('application/json').
            end(this.handleResponse.bind(this, 'listTeamCommands', success, error));
    }

    regenCommandToken(commandId, success, error) {
        request.
            post(`${this.getCommandsRoute()}/regen_token`).
            set(this.defaultHeaders).
            type('application/json').
            accept('application/json').
            send({id: commandId}).
            end(this.handleResponse.bind(this, 'regenCommandToken', success, error));
    }

    // Routes for Posts

    createPost(post, success, error) {
        request.
            post(`${this.getPostsRoute(post.channel_id)}/create`).
            set(this.defaultHeaders).
            type('application/json').
            accept('application/json').
            send(post).
            end(this.handleResponse.bind(this, 'createPost', success, error));

        this.track('api', 'api_posts_create', post.channel_id, 'length', post.message.length);

        if (post.message.match(/\s#./)) {
            this.track('api', 'api_posts_hashtag');
        }

        if (post.message.match(/\s@./)) {
            this.track('api', 'api_posts_mentions');
        }
    }

    // This is a temporary route to get around a problem with the permissions system that
    // will be fixed in 3.1 or 3.2
    getPermalinkTmp(postId, success, error) {
        request.
            get(`${this.getTeamNeededRoute()}/pltmp/${postId}`).
            set(this.defaultHeaders).
            type('application/json').
            accept('application/json').
            end(this.handleResponse.bind(this, 'getPermalinkTmp', success, error));
    }

    getPostById(postId, success, error) {
        request.
            get(`${this.getTeamNeededRoute()}/posts/${postId}`).
            set(this.defaultHeaders).
            type('application/json').
            accept('application/json').
            end(this.handleResponse.bind(this, 'getPostById', success, error));
    }

    getPost(channelId, postId, success, error) {
        request.
            get(`${this.getChannelNeededRoute(channelId)}/posts/${postId}/get`).
            set(this.defaultHeaders).
            type('application/json').
            accept('application/json').
            end(this.handleResponse.bind(this, 'getPost', success, error));
    }

    updatePost(post, success, error) {
        request.
            post(`${this.getPostsRoute(post.channel_id)}/update`).
            set(this.defaultHeaders).
            type('application/json').
            accept('application/json').
            send(post).
            end(this.handleResponse.bind(this, 'updatePost', success, error));

        this.track('api', 'api_posts_update');
    }

    deletePost(channelId, postId, success, error) {
        request.
            post(`${this.getChannelNeededRoute(channelId)}/posts/${postId}/delete`).
            set(this.defaultHeaders).
            type('application/json').
            accept('application/json').
            end(this.handleResponse.bind(this, 'deletePost', success, error));

        this.track('api', 'api_posts_delete');
    }

    search(terms, isOrSearch, success, error) {
        const data = {};
        data.terms = terms;
        data.is_or_search = isOrSearch;

        request.
            post(`${this.getTeamNeededRoute()}/posts/search`).
            set(this.defaultHeaders).
            type('application/json').
            accept('application/json').
            send(data).
            end(this.handleResponse.bind(this, 'search', success, error));

        this.track('api', 'api_posts_search');
    }

    getPostsPage(channelId, offset, limit, success, error) {
        request.
            get(`${this.getPostsRoute(channelId)}/page/${offset}/${limit}`).
            set(this.defaultHeaders).
            type('application/json').
            accept('application/json').
            end(this.handleResponse.bind(this, 'getPostsPage', success, error));
    }

    getPosts(channelId, since, success, error) {
        request.
            get(`${this.getPostsRoute(channelId)}/since/${since}`).
            set(this.defaultHeaders).
            type('application/json').
            accept('application/json').
            end(this.handleResponse.bind(this, 'getPosts', success, error));
    }

    getPostsBefore(channelId, postId, offset, numPost, success, error) {
        request.
            get(`${this.getPostsRoute(channelId)}/${postId}/before/${offset}/${numPost}`).
            set(this.defaultHeaders).
            type('application/json').
            accept('application/json').
            end(this.handleResponse.bind(this, 'getPostsBefore', success, error));
    }

    getPostsAfter(channelId, postId, offset, numPost, success, error) {
        request.
            get(`${this.getPostsRoute(channelId)}/${postId}/after/${offset}/${numPost}`).
            set(this.defaultHeaders).
            type('application/json').
            accept('application/json').
            end(this.handleResponse.bind(this, 'getPostsAfter', success, error));
    }

    getFlaggedPosts(offset, limit, success, error) {
        request.
            get(`${this.getTeamNeededRoute()}/posts/flagged/${offset}/${limit}`).
            set(this.defaultHeaders).
            type('application/json').
            accept('application/json').
            end(this.handleResponse.bind(this, 'getFlaggedPosts', success, error));
    }

    // Routes for Files

    getFileInfo(filename, success, error) {
        request.
            get(`${this.getFilesRoute()}/get_info${filename}`).
            set(this.defaultHeaders).
            type('application/json').
            accept('application/json').
            end(this.handleResponse.bind(this, 'getFileInfo', success, error));
    }

    getPublicLink(filename, success, error) {
        const data = {
            filename
        };

        request.
            post(`${this.getFilesRoute()}/get_public_link`).
            set(this.defaultHeaders).
            type('application/json').
            accept('application/json').
            send(data).
            end(this.handleResponse.bind(this, 'getPublicLink', success, error));
    }

    uploadFile(file, filename, channelId, clientId, success, error) {
        return request.
            post(`${this.getFilesRoute()}/upload`).
            set(this.defaultHeaders).
            attach('files', file, filename).
            field('channel_id', channelId).
            field('client_ids', clientId).
            accept('application/json').
            end(this.handleResponse.bind(this, 'uploadFile', success, error));
    }

    // Routes for OAuth

    registerOAuthApp(app, success, error) {
        request.
            post(`${this.getOAuthRoute()}/register`).
            set(this.defaultHeaders).
            type('application/json').
            accept('application/json').
            send(app).
            end(this.handleResponse.bind(this, 'registerOAuthApp', success, error));

        this.track('api', 'api_apps_register');
    }

    allowOAuth2(responseType, clientId, redirectUri, state, scope, success, error) {
        request.
            get(`${this.getOAuthRoute()}/allow`).
            set(this.defaultHeaders).
            type('application/json').
            accept('application/json').
            query({response_type: responseType}).
            query({client_id: clientId}).
            query({redirect_uri: redirectUri}).
            query({scope}).
            query({state}).
            end(this.handleResponse.bind(this, 'allowOAuth2', success, error));
    }

    listOAuthApps(success, error) {
        request.
        get(`${this.getOAuthRoute()}/list`).
        set(this.defaultHeaders).
        type('application/json').
        accept('application/json').
        send().
        end(this.handleResponse.bind(this, 'getOAuthApps', success, error));
    }

    deleteOAuthApp(id, success, error) {
        request.
        post(`${this.getOAuthRoute()}/delete`).
        set(this.defaultHeaders).
        type('application/json').
        accept('application/json').
        send({id}).
        end(this.handleResponse.bind(this, 'deleteOAuthApp', success, error));
    }

    getOAuthAppInfo(id, success, error) {
        request.
        get(`${this.getOAuthRoute()}/app/${id}`).
        set(this.defaultHeaders).
        type('application/json').
        accept('application/json').
        send().
        end(this.handleResponse.bind(this, 'getOAuthAppInfo', success, error));
    }

    getAuthorizedApps(success, error) {
        request.
        get(`${this.getOAuthRoute()}/authorized`).
        set(this.defaultHeaders).
        type('application/json').
        accept('application/json').
        send().
        end(this.handleResponse.bind(this, 'getAuthorizedApps', success, error));
    }

    deauthorizeOAuthApp(id, success, error) {
        request.
        post(`${this.getOAuthRoute()}/${id}/deauthorize`).
        set(this.defaultHeaders).
        type('application/json').
        accept('application/json').
        send().
        end(this.handleResponse.bind(this, 'deauthorizeOAuthApp', success, error));
    }

    regenerateOAuthAppSecret(id, success, error) {
        request.
        post(`${this.getOAuthRoute()}/${id}/regen_secret`).
        set(this.defaultHeaders).
        type('application/json').
        accept('application/json').
        send().
        end(this.handleResponse.bind(this, 'regenerateOAuthAppSecret', success, error));
    }

    // Routes for Hooks

    addIncomingHook(hook, success, error) {
        request.
            post(`${this.getHooksRoute()}/incoming/create`).
            set(this.defaultHeaders).
            type('application/json').
            accept('application/json').
            send(hook).
            end(this.handleResponse.bind(this, 'addIncomingHook', success, error));

        this.track('api', 'api_integrations_created');
    }

    deleteIncomingHook(hookId, success, error) {
        request.
            post(`${this.getHooksRoute()}/incoming/delete`).
            set(this.defaultHeaders).
            type('application/json').
            accept('application/json').
            send({id: hookId}).
            end(this.handleResponse.bind(this, 'deleteIncomingHook', success, error));

        this.track('api', 'api_integrations_deleted');
    }

    listIncomingHooks(success, error) {
        request.
            get(`${this.getHooksRoute()}/incoming/list`).
            set(this.defaultHeaders).
            type('application/json').
            accept('application/json').
            end(this.handleResponse.bind(this, 'listIncomingHooks', success, error));
    }

    addOutgoingHook(hook, success, error) {
        request.
            post(`${this.getHooksRoute()}/outgoing/create`).
            set(this.defaultHeaders).
            type('application/json').
            accept('application/json').
            send(hook).
            end(this.handleResponse.bind(this, 'addOutgoingHook', success, error));

        this.track('api', 'api_integrations_created');
    }

    deleteOutgoingHook(hookId, success, error) {
        request.
            post(`${this.getHooksRoute()}/outgoing/delete`).
            set(this.defaultHeaders).
            type('application/json').
            accept('application/json').
            send({id: hookId}).
            end(this.handleResponse.bind(this, 'deleteOutgoingHook', success, error));

        this.track('api', 'api_integrations_deleted');
    }

    listOutgoingHooks(success, error) {
        request.
            get(`${this.getHooksRoute()}/outgoing/list`).
            set(this.defaultHeaders).
            type('application/json').
            accept('application/json').
            end(this.handleResponse.bind(this, 'listOutgoingHooks', success, error));
    }

    regenOutgoingHookToken(hookId, success, error) {
        request.
            post(`${this.getHooksRoute()}/outgoing/regen_token`).
            set(this.defaultHeaders).
            type('application/json').
            accept('application/json').
            send({id: hookId}).
            end(this.handleResponse.bind(this, 'regenOutgoingHookToken', success, error));
    }

    // Routes for Preferences

    getAllPreferences(success, error) {
        request.
            get(`${this.getBaseRoute()}/preferences/`).
            set(this.defaultHeaders).
            type('application/json').
            accept('application/json').
            end(this.handleResponse.bind(this, 'getAllPreferences', success, error));
    }

    savePreferences(preferences, success, error) {
        request.
            post(`${this.getBaseRoute()}/preferences/save`).
            set(this.defaultHeaders).
            type('application/json').
            accept('application/json').
            send(preferences).
            end(this.handleResponse.bind(this, 'savePreferences', success, error));
    }

    getPreferenceCategory(category, success, error) {
        request.
            get(`${this.getBaseRoute()}/preferences/${category}`).
            set(this.defaultHeaders).
            type('application/json').
            accept('application/json').
            end(this.handleResponse.bind(this, 'getPreferenceCategory', success, error));
    }

    deletePreferences(preferences, success, error) {
        request.
            post(`${this.getBaseRoute()}/preferences/delete`).
            set(this.defaultHeaders).
            type('application/json').
            accept('application/json').
            send(preferences).
            end(this.handleResponse.bind(this, 'deletePreferences', success, error));
    }

    // Routes for Emoji

    listEmoji(success, error) {
        request.
            get(`${this.getEmojiRoute()}/list`).
            set(this.defaultHeaders).
            type('application/json').
            accept('application/json').
            end(this.handleResponse.bind(this, 'listEmoji', success, error));
    }

    addEmoji(emoji, image, success, error) {
        request.
            post(`${this.getEmojiRoute()}/create`).
            set(this.defaultHeaders).
            accept('application/json').
            attach('image', image, image.name).
            field('emoji', JSON.stringify(emoji)).
            end(this.handleResponse.bind(this, 'addEmoji', success, error));
    }

    deleteEmoji(id, success, error) {
        request.
            post(`${this.getEmojiRoute()}/delete`).
            set(this.defaultHeaders).
            accept('application/json').
            send({id}).
            end(this.handleResponse.bind(this, 'deleteEmoji', success, error));
    }

    getCustomEmojiImageUrl(id) {
        return `${this.getEmojiRoute()}/${id}`;
    }

    uploadCertificateFile(file, success, error) {
        request.
        post(`${this.getAdminRoute()}/add_certificate`).
        set(this.defaultHeaders).
        accept('application/json').
        attach('certificate', file, file.name).
        end(this.handleResponse.bind(this, 'uploadCertificateFile', success, error));
    }

    removeCertificateFile(filename, success, error) {
        request.
        post(`${this.getAdminRoute()}/remove_certificate`).
        set(this.defaultHeaders).
        accept('application/json').
        send({filename}).
        end(this.handleResponse.bind(this, 'removeCertificateFile', success, error));
    }

    samlCertificateStatus(success, error) {
        request.get(`${this.getAdminRoute()}/saml_cert_status`).
        set(this.defaultHeaders).
        type('application/json').
        accept('application/json').
        end((err, res) => {
            if (err) {
                return error(err);
            }
            return success(res.body);
        });
    }

    webrtcToken(success, error) {
        request.post(`${this.getWebrtcRoute()}/token`).
        set(this.defaultHeaders).
        type('application/json').
        accept('application/json').
        end(this.handleResponse.bind(this, 'webrtcToken', success, error));
    }
}<|MERGE_RESOLUTION|>--- conflicted
+++ resolved
@@ -1026,31 +1026,26 @@
             end(this.handleResponse.bind(this, 'getProfilesForTeam', success, error));
     }
 
-<<<<<<< HEAD
+    getProfilesInChannel(channelId, offset, limit, success, error) {
+        request.
+            get(`${this.getChannelNeededRoute(channelId)}/users/${offset}/${limit}`).
+            set(this.defaultHeaders).
+            type('application/json').
+            accept('application/json').
+            end(this.handleResponse.bind(this, 'getProfilesInChannel', success, error));
+    }
+
+    getProfilesNotInChannel(channelId, offset, limit, success, error) {
+        request.
+            get(`${this.getChannelNeededRoute(channelId)}/users/not_in_channel/${offset}/${limit}`).
+            set(this.defaultHeaders).
+            type('application/json').
+            accept('application/json').
+            end(this.handleResponse.bind(this, 'getProfilesNotInChannel', success, error));
+    }
+
     getProfilesForDirectMessageList(offset, limit, success, error) {
         request.
-=======
-    getProfilesInChannel(channelId, offset, limit, success, error) {
-        request.
-            get(`${this.getChannelNeededRoute(channelId)}/users/${offset}/${limit}`).
-            set(this.defaultHeaders).
-            type('application/json').
-            accept('application/json').
-            end(this.handleResponse.bind(this, 'getProfilesInChannel', success, error));
-    }
-
-    getProfilesNotInChannel(channelId, offset, limit, success, error) {
-        request.
-            get(`${this.getChannelNeededRoute(channelId)}/users/not_in_channel/${offset}/${limit}`).
-            set(this.defaultHeaders).
-            type('application/json').
-            accept('application/json').
-            end(this.handleResponse.bind(this, 'getProfilesNotInChannel', success, error));
-    }
-
-    getProfilesForDirectMessageList(offset, limit, success, error) {
-        request.
->>>>>>> 18650699
             get(`${this.getUsersRoute()}/profiles_for_dm_list/${this.getTeamId()}/${offset}/${limit}`).
             set(this.defaultHeaders).
             type('application/json').
@@ -1058,40 +1053,23 @@
             end(this.handleResponse.bind(this, 'getProfilesForDirectMessageList', success, error));
     }
 
-<<<<<<< HEAD
-    getProfilesFromList(userIds, success, error) {
-        request.
-            post(`${this.getUsersRoute()}/profiles_from_list`).
-=======
     getProfilesByIds(userIds, success, error) {
         request.
             post(`${this.getUsersRoute()}/ids`).
->>>>>>> 18650699
             set(this.defaultHeaders).
             type('application/json').
             accept('application/json').
             send(userIds).
-<<<<<<< HEAD
-            end(this.handleResponse.bind(this, 'getProfilesFromList', success, error));
-    }
-
-    searchUsers(teamId, term, success, error) {
-=======
             end(this.handleResponse.bind(this, 'getProfilesByIds', success, error));
     }
 
     searchUsers(term, teamId, options, success, error) {
->>>>>>> 18650699
         request.
             post(`${this.getUsersRoute()}/search`).
             set(this.defaultHeaders).
             type('application/json').
             accept('application/json').
-<<<<<<< HEAD
-            send({team_id: teamId, term}).
-=======
             send({term, team_id: teamId, ...options}).
->>>>>>> 18650699
             end(this.handleResponse.bind(this, 'searchUsers', success, error));
     }
 

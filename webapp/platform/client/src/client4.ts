--- conflicted
+++ resolved
@@ -2328,16 +2328,11 @@
     };
 
     searchFilesWithParams = (teamId: string, params: any) => {
-<<<<<<< HEAD
-=======
-        this.trackEvent('api', 'api_files_search', {team_id: teamId});
-
         let route = `${this.getFilesRoute()}/search`;
         if (teamId) {
             route = `${this.getTeamRoute(teamId)}/files/search`;
         }
 
->>>>>>> c98f0f3a
         return this.doFetch<FileSearchResults>(
             route,
             {method: 'post', body: JSON.stringify(params)},

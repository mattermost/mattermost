// Copyright (c) 2015-present Mattermost, Inc. All Rights Reserved.
// See LICENSE.txt for license information.

/* eslint-disable max-lines */

import type {AccessControlPolicy, CELExpressionError, AccessControlTestResult, AccessControlPoliciesResult, AccessControlPolicyChannelsResult, AccessControlVisualAST, AccessControlAttributes} from '@mattermost/types/access_control';
import type {ClusterInfo, AnalyticsRow, SchemaMigration, LogFilterQuery} from '@mattermost/types/admin';
import type {AppBinding, AppCallRequest, AppCallResponse} from '@mattermost/types/apps';
import type {Audit} from '@mattermost/types/audits';
import type {UserAutocomplete, AutocompleteSuggestion} from '@mattermost/types/autocomplete';
import type {Bot, BotPatch} from '@mattermost/types/bots';
import type {ChannelBookmark, ChannelBookmarkCreate, ChannelBookmarkPatch} from '@mattermost/types/channel_bookmarks';
import type {ChannelCategory, OrderedChannelCategories} from '@mattermost/types/channel_categories';
import type {
    Channel,
    ChannelMemberCountsByGroup,
    ChannelMembership,
    ChannelModeration,
    ChannelModerationPatch,
    ChannelStats,
    ChannelsWithTotalCount,
    ChannelUnread,
    ChannelViewResponse,
    ChannelWithTeamData,
    ChannelSearchOpts,
    ServerChannel,
} from '@mattermost/types/channels';
import type {Options, StatusOK, ClientResponse, FetchPaginatedThreadOptions, OptsSignalExt} from '@mattermost/types/client4';
import {LogLevel} from '@mattermost/types/client4';
import type {
    Address,
    Product,
    CloudCustomer,
    CloudCustomerPatch,
    Invoice,
    Limits,
    NotifyAdminRequest,
    Subscription,
    ValidBusinessEmail,
    NewsletterRequestBody,
    Installation,
    PreviewModalContentData,
} from '@mattermost/types/cloud';
import type {Compliance} from '@mattermost/types/compliance';
import type {
    ClientConfig,
    ClientLicense,
    DataRetentionPolicy,
    License,
    AdminConfig,
    EnvironmentConfig,
    RequestLicenseBody,
    AllowedIPRanges,
    AllowedIPRange,
    FetchIPResponse,
    LdapSettings, ContentFlaggingSettings,
} from '@mattermost/types/config';
import type {ContentFlaggingConfig} from '@mattermost/types/content_flagging';
import type {
    DataRetentionCustomPolicies,
    CreateDataRetentionCustomPolicy,
    PatchDataRetentionCustomPolicy,
    GetDataRetentionCustomPoliciesRequest,
} from '@mattermost/types/data_retention';
import type {Draft} from '@mattermost/types/drafts';
import type {CustomEmoji} from '@mattermost/types/emojis';
import type {ServerError} from '@mattermost/types/errors';
import type {FileInfo, FileUploadResponse, FileSearchResults} from '@mattermost/types/files';
import type {SystemSetting} from '@mattermost/types/general';
import type {
    Group,
    GroupPatch,
    GroupSyncable,
    MixedUnlinkedGroup,
    SyncablePatch,
    UsersWithGroupsAndCount,
    GroupsWithCount,
    GroupCreateWithUserIds,
    GroupSearchParams,
    CustomGroupPatch,
    GetGroupsParams,
    GetGroupsForUserParams,
    GroupStats,
    GroupMember,
} from '@mattermost/types/groups';
import type {PostActionResponse} from '@mattermost/types/integration_actions';
import type {
    Command,
    CommandArgs,
    CommandResponse,
    DialogSubmission,
    IncomingWebhook,
    IncomingWebhooksWithCount,
    OAuthApp,
    OutgoingOAuthConnection,
    OutgoingWebhook,
    SubmitDialogResponse,
} from '@mattermost/types/integrations';
import type {Job, JobType, JobTypeBase} from '@mattermost/types/jobs';
import type {ServerLimits} from '@mattermost/types/limits';
import type {
    MarketplaceApp,
    MarketplacePlugin,
} from '@mattermost/types/marketplace';
import type {MfaSecret} from '@mattermost/types/mfa';
import type {
    ClientPluginManifest,
    PluginManifest,
    PluginsResponse,
    PluginStatus,
} from '@mattermost/types/plugins';
import type {Post, PostList, PostSearchResults, PostsUsageResponse, TeamsUsageResponse, PaginatedPostList, FilesUsageResponse, PostAcknowledgement, PostAnalytics, PostInfo} from '@mattermost/types/posts';
import type {PreferenceType} from '@mattermost/types/preferences';
import type {ProductNotices} from '@mattermost/types/product_notices';
import type {
    NameMappedPropertyFields,
    UserPropertyField,
    UserPropertyFieldPatch,
    PropertyValue,
} from '@mattermost/types/properties';
import type {Reaction} from '@mattermost/types/reactions';
import type {RemoteCluster, RemoteClusterAcceptInvite, RemoteClusterPatch, RemoteClusterWithPassword} from '@mattermost/types/remote_clusters';
import type {UserReport, UserReportFilter, UserReportOptions} from '@mattermost/types/reports';
import type {Role} from '@mattermost/types/roles';
import type {SamlCertificateStatus, SamlMetadataResponse} from '@mattermost/types/saml';
import type {ScheduledPost} from '@mattermost/types/schedule_post';
import type {Scheme} from '@mattermost/types/schemes';
import type {Session} from '@mattermost/types/sessions';
import type {CompleteOnboardingRequest} from '@mattermost/types/setup';
import type {RemoteClusterInfo, SharedChannelRemote} from '@mattermost/types/shared_channels';
import type {
    GetTeamMembersOpts,
    Team,
    TeamInviteWithError,
    TeamMembership,
    TeamMemberWithError,
    TeamStats,
    TeamsWithCount,
    TeamUnread,
    TeamSearchOpts,
    PagedTeamSearchOpts,
    NotPagedTeamSearchOpts,
} from '@mattermost/types/teams';
import type {TermsOfService} from '@mattermost/types/terms_of_service';
import type {UserThreadList, UserThread, UserThreadWithPost} from '@mattermost/types/threads';
import type {
    AuthChangeResponse,
    UserAccessToken,
    UserProfile,
    UsersStats,
    UserStatus,
    GetFilteredUsersStatsOpts,
    UserCustomStatus,
} from '@mattermost/types/users';
import type {DeepPartial, PartialExcept, RelationOneToOne} from '@mattermost/types/utilities';

import {cleanUrlForLogging} from './errors';
import {buildQueryString} from './helpers';

export enum LdapDiagnosticTestType {
    FILTERS = 'filters',
    ATTRIBUTES = 'attributes',
    GROUP_ATTRIBUTES = 'group_attributes',
}

const HEADER_AUTH = 'Authorization';
const HEADER_BEARER = 'BEARER';
const HEADER_CONTENT_TYPE = 'Content-Type';
const HEADER_REQUESTED_WITH = 'X-Requested-With';
const HEADER_USER_AGENT = 'User-Agent';
export const HEADER_X_CLUSTER_ID = 'X-Cluster-Id';
const HEADER_X_CSRF_TOKEN = 'X-CSRF-Token';
export const HEADER_X_VERSION_ID = 'X-Version-Id';
const LOGS_PER_PAGE_DEFAULT = 10000;
const AUTOCOMPLETE_LIMIT_DEFAULT = 25;
const PER_PAGE_DEFAULT = 60;
export const DEFAULT_LIMIT_BEFORE = 30;
export const DEFAULT_LIMIT_AFTER = 30;

export default class Client4 {
    logToConsole = false;
    serverVersion = '';
    clusterId = '';
    token = '';
    csrf = '';
    url = '';
    urlVersion = '/api/v4';
    userAgent: string | null = null;
    enableLogging = false;
    defaultHeaders: {[x: string]: string} = {};
    userId = '';
    diagnosticId = '';
    includeCookies = true;
    setAuthHeader = true;
    translations = {
        connectionError: 'There appears to be a problem with your internet connection.',
        unknownError: 'We received an unexpected status code from the server.',
    };
    userRoles = '';

    getUrl() {
        return this.url;
    }

    getAbsoluteUrl(baseUrl: string) {
        if (typeof baseUrl !== 'string' || !baseUrl.startsWith('/')) {
            return baseUrl;
        }
        return this.getUrl() + baseUrl;
    }

    setUrl(url: string) {
        this.url = url;
    }

    setUserAgent(userAgent: string) {
        this.userAgent = userAgent;
    }

    getToken() {
        return this.token;
    }

    setToken(token: string) {
        this.token = token;
    }

    setCSRF(csrfToken: string) {
        this.csrf = csrfToken;
    }

    setAcceptLanguage(locale: string) {
        this.defaultHeaders['Accept-Language'] = locale;
    }

    setHeader(header: string, value: string) {
        this.defaultHeaders[header] = value;
    }

    removeHeader(header: string) {
        delete this.defaultHeaders[header];
    }

    setEnableLogging(enable: boolean) {
        this.enableLogging = enable;
    }

    setIncludeCookies(include: boolean) {
        this.includeCookies = include;
    }

    setUserId(userId: string) {
        this.userId = userId;
    }

    setUserRoles(roles: string) {
        this.userRoles = roles;
    }

    setDiagnosticId(diagnosticId: string) {
        this.diagnosticId = diagnosticId;
    }

    getServerVersion() {
        return this.serverVersion;
    }

    getUrlVersion() {
        return this.urlVersion;
    }

    getBaseRoute() {
        return `${this.url}${this.urlVersion}`;
    }

    getAppsProxyRoute() {
        return `${this.url}/plugins/com.mattermost.apps`;
    }

    getUsersRoute() {
        return `${this.getBaseRoute()}/users`;
    }

    getUserRoute(userId: string) {
        return `${this.getUsersRoute()}/${userId}`;
    }

    getTeamsRoute() {
        return `${this.getBaseRoute()}/teams`;
    }

    getTeamRoute(teamId: string) {
        return `${this.getTeamsRoute()}/${teamId}`;
    }

    getTeamSchemeRoute(teamId: string) {
        return `${this.getTeamRoute(teamId)}/scheme`;
    }

    getTeamNameRoute(teamName: string) {
        return `${this.getTeamsRoute()}/name/${teamName}`;
    }

    getTeamMembersRoute(teamId: string) {
        return `${this.getTeamRoute(teamId)}/members`;
    }

    getTeamMemberRoute(teamId: string, userId: string) {
        return `${this.getTeamMembersRoute(teamId)}/${userId}`;
    }

    getChannelsRoute() {
        return `${this.getBaseRoute()}/channels`;
    }

    getChannelRoute(channelId: string) {
        return `${this.getChannelsRoute()}/${channelId}`;
    }

    getChannelMembersRoute(channelId: string) {
        return `${this.getChannelRoute(channelId)}/members`;
    }

    getChannelMemberRoute(channelId: string, userId: string) {
        return `${this.getChannelMembersRoute(channelId)}/${userId}`;
    }

    getChannelSchemeRoute(channelId: string) {
        return `${this.getChannelRoute(channelId)}/scheme`;
    }
    getChannelBookmarksRoute(channelId: string) {
        return `${this.getChannelRoute(channelId)}/bookmarks`;
    }
    getChannelBookmarkRoute(channelId: string, bookmarkId: string) {
        return `${this.getChannelRoute(channelId)}/bookmarks/${bookmarkId}`;
    }

    getChannelCategoriesRoute(userId: string, teamId: string) {
        return `${this.getBaseRoute()}/users/${userId}/teams/${teamId}/channels/categories`;
    }

    getRemoteClustersRoute() {
        return `${this.getBaseRoute()}/remotecluster`;
    }

    getRemoteClusterRoute(remoteId: string) {
        return `${this.getRemoteClustersRoute()}/${remoteId}`;
    }

    getCustomProfileAttributeFieldsRoute() {
        return `${this.getBaseRoute()}/custom_profile_attributes/fields`;
    }

    getCustomProfileAttributeFieldRoute(propertyFieldId: string) {
        return `${this.getCustomProfileAttributeFieldsRoute()}/${propertyFieldId}`;
    }

    getCustomProfileAttributeValuesRoute() {
        return `${this.getBaseRoute()}/custom_profile_attributes/values`;
    }

    getPostsRoute() {
        return `${this.getBaseRoute()}/posts`;
    }

    getPostRoute(postId: string) {
        return `${this.getPostsRoute()}/${postId}`;
    }

    getReactionsRoute() {
        return `${this.getBaseRoute()}/reactions`;
    }

    getCommandsRoute() {
        return `${this.getBaseRoute()}/commands`;
    }

    getFilesRoute() {
        return `${this.getBaseRoute()}/files`;
    }

    getFileRoute(fileId: string) {
        return `${this.getFilesRoute()}/${fileId}`;
    }

    getPreferencesRoute(userId: string) {
        return `${this.getUserRoute(userId)}/preferences`;
    }

    getIncomingHooksRoute() {
        return `${this.getBaseRoute()}/hooks/incoming`;
    }

    getIncomingHookRoute(hookId: string) {
        return `${this.getBaseRoute()}/hooks/incoming/${hookId}`;
    }

    getOutgoingHooksRoute() {
        return `${this.getBaseRoute()}/hooks/outgoing`;
    }

    getOutgoingHookRoute(hookId: string) {
        return `${this.getBaseRoute()}/hooks/outgoing/${hookId}`;
    }

    getSharedChannelsRoute() {
        return `${this.getBaseRoute()}/sharedchannels`;
    }

    getOAuthRoute() {
        return `${this.url}/oauth`;
    }

    getOAuthAppsRoute() {
        return `${this.getBaseRoute()}/oauth/apps`;
    }

    getOAuthAppRoute(appId: string) {
        return `${this.getOAuthAppsRoute()}/${appId}`;
    }

    getOutgoingOAuthConnectionsRoute() {
        return `${this.getBaseRoute()}/oauth/outgoing_connections`;
    }

    getOutgoingOAuthConnectionRoute(connectionId: string) {
        return `${this.getBaseRoute()}/oauth/outgoing_connections/${connectionId}`;
    }

    getEmojisRoute() {
        return `${this.getBaseRoute()}/emoji`;
    }

    getEmojiRoute(emojiId: string) {
        return `${this.getEmojisRoute()}/${emojiId}`;
    }

    getBrandRoute() {
        return `${this.getBaseRoute()}/brand`;
    }

    getBrandImageUrl(timestamp: string) {
        return `${this.getBrandRoute()}/image?t=${timestamp}`;
    }

    getDataRetentionRoute() {
        return `${this.getBaseRoute()}/data_retention`;
    }

    getJobsRoute() {
        return `${this.getBaseRoute()}/jobs`;
    }

    getPluginsRoute() {
        return `${this.getBaseRoute()}/plugins`;
    }

    getPluginRoute(pluginId: string) {
        return `${this.getPluginsRoute()}/${pluginId}`;
    }

    getPluginsMarketplaceRoute() {
        return `${this.getPluginsRoute()}/marketplace`;
    }

    getRolesRoute() {
        return `${this.getBaseRoute()}/roles`;
    }

    getSchemesRoute() {
        return `${this.getBaseRoute()}/schemes`;
    }

    getBotsRoute() {
        return `${this.getBaseRoute()}/bots`;
    }

    getBotRoute(botUserId: string) {
        return `${this.getBotsRoute()}/${botUserId}`;
    }

    getGroupsRoute() {
        return `${this.getBaseRoute()}/groups`;
    }

    getGroupRoute(groupID: string) {
        return `${this.getGroupsRoute()}/${groupID}`;
    }

    getNoticesRoute() {
        return `${this.getBaseRoute()}/system/notices`;
    }

    getCloudRoute() {
        return `${this.getBaseRoute()}/cloud`;
    }

    getHostedCustomerRoute() {
        return `${this.getBaseRoute()}/hosted_customer`;
    }

    getUsageRoute() {
        return `${this.getBaseRoute()}/usage`;
    }

    getPermissionsRoute() {
        return `${this.getBaseRoute()}/permissions`;
    }

    getUserThreadsRoute(userID: string, teamID: string): string {
        return `${this.getUserRoute(userID)}/teams/${teamID}/threads`;
    }

    getUserThreadRoute(userId: string, teamId: string, threadId: string): string {
        return `${this.getUserThreadsRoute(userId, teamId)}/${threadId}`;
    }

    getSystemRoute(): string {
        return `${this.getBaseRoute()}/system`;
    }

    getDraftsRoute() {
        return `${this.getBaseRoute()}/drafts`;
    }

    getReportsRoute(): string {
        return `${this.getBaseRoute()}/reports`;
    }

    getLimitsRoute(): string {
        return `${this.getBaseRoute()}/limits`;
    }

    getServerLimitsRoute() {
        return `${this.getLimitsRoute()}/server`;
    }

    getClientMetricsRoute() {
        return `${this.getBaseRoute()}/client_perf`;
    }

    getContentFlaggingRoute() {
        return `${this.getBaseRoute()}/content_flagging`;
    }

    getCSRFFromCookie() {
        if (typeof document !== 'undefined' && typeof document.cookie !== 'undefined') {
            const cookies = document.cookie.split(';');
            for (let i = 0; i < cookies.length; i++) {
                const cookie = cookies[i].trim();
                if (cookie.startsWith('MMCSRF=')) {
                    return cookie.replace('MMCSRF=', '');
                }
            }
        }
        return '';
    }

    getOptions(options: Options) {
        const newOptions: Options = {...options};

        const headers: {[x: string]: string} = {
            [HEADER_REQUESTED_WITH]: 'XMLHttpRequest',
            ...this.defaultHeaders,
        };

        if (this.setAuthHeader && this.token) {
            headers[HEADER_AUTH] = `${HEADER_BEARER} ${this.token}`;
        }

        const csrfToken = this.csrf || this.getCSRFFromCookie();
        if (options.method && options.method.toLowerCase() !== 'get' && csrfToken) {
            headers[HEADER_X_CSRF_TOKEN] = csrfToken;
        }

        if (this.includeCookies) {
            newOptions.credentials = 'include';
        }

        if (this.userAgent) {
            headers[HEADER_USER_AGENT] = this.userAgent;
        }

        if (!headers[HEADER_CONTENT_TYPE] && options.body) {
            // when the body is an instance of FormData we let browser set the Content-Type header generated by FormData interface with correct boundary
            if (!(options.body instanceof FormData)) {
                headers[HEADER_CONTENT_TYPE] = 'application/json';
            }
        }

        if (newOptions.headers) {
            Object.assign(headers, newOptions.headers);
        }

        return {
            ...newOptions,
            headers,
        };
    }

    // User Routes

    createUser = (user: UserProfile, token: string, inviteId: string, redirect?: string) => {
        const queryParams: any = {};

        if (token) {
            queryParams.t = token;
        }

        if (inviteId) {
            queryParams.iid = inviteId;
        }

        if (redirect) {
            queryParams.r = redirect;
        }

        return this.doFetch<UserProfile>(
            `${this.getUsersRoute()}${buildQueryString(queryParams)}`,
            {method: 'post', body: JSON.stringify(user)},
        );
    };

    patchMe = (userPatch: Partial<UserProfile>) => {
        return this.doFetch<UserProfile>(
            `${this.getUserRoute('me')}/patch`,
            {method: 'put', body: JSON.stringify(userPatch)},
        );
    };

    patchUser = (userPatch: PartialExcept<UserProfile, 'id'>) => {
        return this.doFetch<UserProfile>(
            `${this.getUserRoute(userPatch.id)}/patch`,
            {method: 'put', body: JSON.stringify(userPatch)},
        );
    };

    updateUser = (user: UserProfile) => {
        return this.doFetch<UserProfile>(
            `${this.getUserRoute(user.id)}`,
            {method: 'put', body: JSON.stringify(user)},
        );
    };

    promoteGuestToUser = (userId: string) => {
        return this.doFetch<StatusOK>(
            `${this.getUserRoute(userId)}/promote`,
            {method: 'post'},
        );
    };

    demoteUserToGuest = (userId: string) => {
        return this.doFetch<StatusOK>(
            `${this.getUserRoute(userId)}/demote`,
            {method: 'post'},
        );
    };

    updateUserRoles = (userId: string, roles: string) => {
        return this.doFetch<StatusOK>(
            `${this.getUserRoute(userId)}/roles`,
            {method: 'put', body: JSON.stringify({roles})},
        );
    };

    updateUserMfa = (userId: string, activate: boolean, code: string) => {
        const body: any = {
            activate,
        };

        if (activate) {
            body.code = code;
        }

        return this.doFetch<StatusOK>(
            `${this.getUserRoute(userId)}/mfa`,
            {method: 'put', body: JSON.stringify(body)},
        );
    };

    updateUserPassword = (userId: string, currentPassword: string, newPassword: string) => {
        return this.doFetch<StatusOK>(
            `${this.getUserRoute(userId)}/password`,
            {method: 'put', body: JSON.stringify({current_password: currentPassword, new_password: newPassword})},
        );
    };

    resetUserPassword = (token: string, newPassword: string) => {
        return this.doFetch<StatusOK>(
            `${this.getUsersRoute()}/password/reset`,
            {method: 'post', body: JSON.stringify({token, new_password: newPassword})},
        );
    };

    resetFailedAttempts = (userId: string) => {
        return this.doFetch<StatusOK>(
            `${this.getUserRoute(userId)}/reset_failed_attempts`,
            {method: 'post'},
        );
    };

    getKnownUsers = () => {
        return this.doFetch<Array<UserProfile['id']>>(
            `${this.getUsersRoute()}/known`,
            {method: 'get'},
        );
    };

    sendPasswordResetEmail = (email: string) => {
        return this.doFetch<StatusOK>(
            `${this.getUsersRoute()}/password/reset/send`,
            {method: 'post', body: JSON.stringify({email})},
        );
    };

    updateUserActive = (userId: string, active: boolean) => {
        return this.doFetch<StatusOK>(
            `${this.getUserRoute(userId)}/active`,
            {method: 'put', body: JSON.stringify({active})},
        );
    };

    uploadProfileImage = (userId: string, imageData: File) => {
        const formData = new FormData();
        formData.append('image', imageData);
        const request: any = {
            method: 'post',
            body: formData,
        };

        return this.doFetch<StatusOK>(
            `${this.getUserRoute(userId)}/image`,
            request,
        );
    };

    setDefaultProfileImage = (userId: string) => {
        return this.doFetch<StatusOK>(
            `${this.getUserRoute(userId)}/image`,
            {method: 'delete'},
        );
    };

    verifyUserEmail = (token: string) => {
        return this.doFetch<StatusOK>(
            `${this.getUsersRoute()}/email/verify`,
            {method: 'post', body: JSON.stringify({token})},
        );
    };

    updateMyTermsOfServiceStatus = (termsOfServiceId: string, accepted: boolean) => {
        return this.doFetch<StatusOK>(
            `${this.getUserRoute('me')}/terms_of_service`,
            {method: 'post', body: JSON.stringify({termsOfServiceId, accepted})},
        );
    };

    getTermsOfService = () => {
        return this.doFetch<TermsOfService>(
            `${this.getBaseRoute()}/terms_of_service`,
            {method: 'get'},
        );
    };

    createTermsOfService = (text: string) => {
        return this.doFetch<TermsOfService>(
            `${this.getBaseRoute()}/terms_of_service`,
            {method: 'post', body: JSON.stringify({text})},
        );
    };

    sendVerificationEmail = (email: string) => {
        return this.doFetch<StatusOK>(
            `${this.getUsersRoute()}/email/verify/send`,
            {method: 'post', body: JSON.stringify({email})},
        );
    };

    login = async (loginId: string, password: string, token = '', ldapOnly = false) => {
        const body: any = {
            login_id: loginId,
            password,
            token,
            deviceId: '',
        };

        if (ldapOnly) {
            body.ldap_only = 'true';
        }

        const {
            data: profile,
            headers,
        } = await this.doFetchWithResponse<UserProfile>(
            `${this.getUsersRoute()}/login`,
            {method: 'post', body: JSON.stringify(body)},
        );

        if (headers.has('Token')) {
            this.setToken(headers.get('Token')!);
        }

        return profile;
    };

    loginWithDesktopToken = async (token: string) => {
        const body: any = {
            token,
            deviceId: '',
        };

        return this.doFetch<UserProfile>(
            `${this.getUsersRoute()}/login/desktop_token`,
            {method: 'post', body: JSON.stringify(body)},
        );
    };

    loginById = (id: string, password: string, token = '') => {
        const body: any = {
            id,
            password,
            token,
            device_id: '',
        };

        return this.doFetch<UserProfile>(
            `${this.getUsersRoute()}/login`,
            {method: 'post', body: JSON.stringify(body)},
        );
    };

    logout = async () => {
        const {response} = await this.doFetchWithResponse(
            `${this.getUsersRoute()}/logout`,
            {method: 'post'},
        );

        if (response.ok) {
            this.token = '';
        }

        this.serverVersion = '';

        return response;
    };

    getProfiles = (page = 0, perPage = PER_PAGE_DEFAULT, options: Record<string, any> = {}) => {
        return this.doFetch<UserProfile[]>(
            `${this.getUsersRoute()}${buildQueryString({page, per_page: perPage, ...options})}`,
            {method: 'get'},
        );
    };

    getProfilesByIds = (userIds: string[], options = {}) => {
        return this.doFetch<UserProfile[]>(
            `${this.getUsersRoute()}/ids${buildQueryString(options)}`,
            {method: 'post', body: JSON.stringify(userIds)},
        );
    };

    getProfilesByUsernames = (usernames: string[]) => {
        return this.doFetch<UserProfile[]>(
            `${this.getUsersRoute()}/usernames`,
            {method: 'post', body: JSON.stringify(usernames)},
        );
    };

    getProfilesInTeam = (teamId: string, page = 0, perPage = PER_PAGE_DEFAULT, sort = '', options = {}) => {
        return this.doFetch<UserProfile[]>(
            `${this.getUsersRoute()}${buildQueryString({...options, in_team: teamId, page, per_page: perPage, sort})}`,
            {method: 'get'},
        );
    };

    getProfilesNotInTeam = (teamId: string, groupConstrained: boolean, page = 0, perPage = PER_PAGE_DEFAULT) => {
        const queryStringObj: any = {not_in_team: teamId, page, per_page: perPage};
        if (groupConstrained) {
            queryStringObj.group_constrained = true;
        }

        return this.doFetch<UserProfile[]>(
            `${this.getUsersRoute()}${buildQueryString(queryStringObj)}`,
            {method: 'get'},
        );
    };

    getProfilesWithoutTeam = (page = 0, perPage = PER_PAGE_DEFAULT, options = {}) => {
        return this.doFetch<UserProfile[]>(
            `${this.getUsersRoute()}${buildQueryString({...options, without_team: 1, page, per_page: perPage})}`,
            {method: 'get'},
        );
    };

    getProfilesInChannel = (channelId: string, page = 0, perPage = PER_PAGE_DEFAULT, sort = '', options: {active?: boolean} = {}) => {
        const queryStringObj = {in_channel: channelId, page, per_page: perPage, sort};

        return this.doFetch<UserProfile[]>(
            `${this.getUsersRoute()}${buildQueryString({...queryStringObj, ...options})}`,
            {method: 'get'},
        );
    };

    getProfilesInGroupChannels = (channelsIds: string[]) => {
        return this.doFetch<Record<string, UserProfile[]>>(
            `${this.getUsersRoute()}/group_channels`,
            {method: 'post', body: JSON.stringify(channelsIds)},
        );
    };

    getProfilesNotInChannel = (teamId: string, channelId: string, groupConstrained: boolean, page = 0, perPage = PER_PAGE_DEFAULT, cursorId = '') => {
        const queryStringObj: any = {in_team: teamId, not_in_channel: channelId, per_page: perPage};

        // If cursorId is provided, use cursor-based pagination
        if (cursorId) {
            queryStringObj.cursor_id = cursorId;
        } else {
            // Otherwise use traditional page-based pagination
            queryStringObj.page = page;
        }
        if (groupConstrained) {
            queryStringObj.group_constrained = true;
        }

        return this.doFetch<UserProfile[]>(
            `${this.getUsersRoute()}${buildQueryString(queryStringObj)}`,
            {method: 'get'},
        );
    };

    getProfilesInGroup = (groupId: string, page = 0, perPage = PER_PAGE_DEFAULT, sort = '') => {
        return this.doFetch<UserProfile[]>(
            `${this.getUsersRoute()}${buildQueryString({in_group: groupId, page, per_page: perPage, sort})}`,
            {method: 'get'},
        );
    };

    getProfilesNotInGroup = (groupId: string, page = 0, perPage = PER_PAGE_DEFAULT) => {
        return this.doFetch<UserProfile[]>(
            `${this.getUsersRoute()}${buildQueryString({not_in_group: groupId, page, per_page: perPage})}`,
            {method: 'get'},
        );
    };

    getMe = () => {
        return this.doFetch<UserProfile>(
            `${this.getUserRoute('me')}`,
            {method: 'get'},
        );
    };

    getUser = (userId: string) => {
        return this.doFetch<UserProfile>(
            `${this.getUserRoute(userId)}`,
            {method: 'get'},
        );
    };

    getUserByUsername = (username: string) => {
        return this.doFetch<UserProfile>(
            `${this.getUsersRoute()}/username/${username}`,
            {method: 'get'},
        );
    };

    getUserByEmail = (email: string) => {
        return this.doFetch<UserProfile>(
            `${this.getUsersRoute()}/email/${email}`,
            {method: 'get'},
        );
    };

    canUserDirectMessage = (userId: string, otherUserId: string) => {
        return this.doFetch<{can_dm: boolean}>(
            `${this.getSharedChannelsRoute()}/users/${userId}/can_dm/${otherUserId}`,
            {method: 'get'},
        );
    };

    getProfilePictureUrl = (userId: string, lastPictureUpdate: number) => {
        const params: any = {};

        if (lastPictureUpdate) {
            params._ = lastPictureUpdate;
        }

        return `${this.getUserRoute(userId)}/image${buildQueryString(params)}`;
    };

    getDefaultProfilePictureUrl = (userId: string) => {
        return `${this.getUserRoute(userId)}/image/default`;
    };

    autocompleteUsers = (name: string, teamId: string, channelId: string, options = {
        limit: AUTOCOMPLETE_LIMIT_DEFAULT,
    }) => {
        return this.doFetch<UserAutocomplete>(`${this.getUsersRoute()}/autocomplete${buildQueryString({
            in_team: teamId,
            in_channel: channelId,
            name,
            limit: options.limit,
        })}`, {
            method: 'get',
        });
    };

    getSessions = (userId: string) => {
        return this.doFetch<Session[]>(
            `${this.getUserRoute(userId)}/sessions`,
            {method: 'get'},
        );
    };

    revokeSession = (userId: string, sessionId: string) => {
        return this.doFetch<StatusOK>(
            `${this.getUserRoute(userId)}/sessions/revoke`,
            {method: 'post', body: JSON.stringify({session_id: sessionId})},
        );
    };

    revokeAllSessionsForUser = (userId: string) => {
        return this.doFetch<StatusOK>(
            `${this.getUserRoute(userId)}/sessions/revoke/all`,
            {method: 'post'},
        );
    };

    revokeSessionsForAllUsers = () => {
        return this.doFetch<StatusOK>(
            `${this.getUsersRoute()}/sessions/revoke/all`,
            {method: 'post'},
        );
    };

    getUserAudits = (userId: string, page = 0, perPage = PER_PAGE_DEFAULT) => {
        return this.doFetch<Audit[]>(
            `${this.getUserRoute(userId)}/audits${buildQueryString({page, per_page: perPage})}`,
            {method: 'get'},
        );
    };

    getUsersForReporting = (filter: UserReportOptions) => {
        const queryString = buildQueryString(filter);
        return this.doFetch<UserReport[]>(
            `${this.getReportsRoute()}/users${queryString}`,
            {method: 'get'},
        );
    };

    getUserCountForReporting = (filter: UserReportFilter) => {
        const queryString = buildQueryString(filter);
        return this.doFetch<number>(
            `${this.getReportsRoute()}/users/count${queryString}`,
            {method: 'get'},
        );
    };

    startUsersBatchExport = (filter: UserReportFilter) => {
        const queryString = buildQueryString(filter);
        return this.doFetch<StatusOK>(
            `${this.getReportsRoute()}/users/export${queryString}`,
            {method: 'post'},
        );
    };

    /**
     * @deprecated
     */
    checkUserMfa = (loginId: string) => {
        return this.doFetch<{mfa_required: boolean}>(
            `${this.getUsersRoute()}/mfa`,
            {method: 'post', body: JSON.stringify({login_id: loginId})},
        );
    };

    generateMfaSecret = (userId: string) => {
        return this.doFetch<MfaSecret>(
            `${this.getUserRoute(userId)}/mfa/generate`,
            {method: 'post'},
        );
    };

    searchUsers = (term: string, options: any) => {
        return this.doFetch<UserProfile[]>(
            `${this.getUsersRoute()}/search`,
            {method: 'post', body: JSON.stringify({term, ...options})},
        );
    };

    getStatusesByIds = (userIds: string[]) => {
        return this.doFetch<UserStatus[]>(
            `${this.getUsersRoute()}/status/ids`,
            {method: 'post', body: JSON.stringify(userIds)},
        );
    };

    getStatus = (userId: string) => {
        return this.doFetch<UserStatus>(
            `${this.getUserRoute(userId)}/status`,
            {method: 'get'},
        );
    };

    updateStatus = (status: UserStatus) => {
        return this.doFetch<UserStatus>(
            `${this.getUserRoute(status.user_id)}/status`,
            {method: 'put', body: JSON.stringify(status)},
        );
    };

    updateCustomStatus = (customStatus: UserCustomStatus) => {
        return this.doFetch(
            `${this.getUserRoute('me')}/status/custom`,
            {method: 'put', body: JSON.stringify(customStatus)},
        );
    };

    unsetCustomStatus = () => {
        return this.doFetch(
            `${this.getUserRoute('me')}/status/custom`,
            {method: 'delete'},
        );
    };

    removeRecentCustomStatus = (customStatus: UserCustomStatus) => {
        return this.doFetch(
            `${this.getUserRoute('me')}/status/custom/recent/delete`,
            {method: 'post', body: JSON.stringify(customStatus)},
        );
    };

    moveThread = (postId: string, channelId: string) => {
        const url = this.getPostRoute(postId) + '/move';
        return this.doFetch<StatusOK>(
            url,
            {method: 'post', body: JSON.stringify({channel_id: channelId})},
        );
    };

    switchEmailToOAuth = (service: string, email: string, password: string, mfaCode = '') => {
        return this.doFetch<AuthChangeResponse>(
            `${this.getUsersRoute()}/login/switch`,
            {method: 'post', body: JSON.stringify({current_service: 'email', new_service: service, email, password, mfa_code: mfaCode})},
        );
    };

    switchOAuthToEmail = (currentService: string, email: string, password: string) => {
        return this.doFetch<AuthChangeResponse>(
            `${this.getUsersRoute()}/login/switch`,
            {method: 'post', body: JSON.stringify({current_service: currentService, new_service: 'email', email, new_password: password})},
        );
    };

    switchEmailToLdap = (email: string, emailPassword: string, ldapId: string, ldapPassword: string, mfaCode = '') => {
        return this.doFetch<AuthChangeResponse>(
            `${this.getUsersRoute()}/login/switch`,
            {method: 'post', body: JSON.stringify({current_service: 'email', new_service: 'ldap', email, password: emailPassword, ldap_id: ldapId, new_password: ldapPassword, mfa_code: mfaCode})},
        );
    };

    switchLdapToEmail = (ldapPassword: string, email: string, emailPassword: string, mfaCode = '') => {
        return this.doFetch<AuthChangeResponse>(
            `${this.getUsersRoute()}/login/switch`,
            {method: 'post', body: JSON.stringify({current_service: 'ldap', new_service: 'email', email, password: ldapPassword, new_password: emailPassword, mfa_code: mfaCode})},
        );
    };

    getAuthorizedOAuthApps = (userId: string) => {
        return this.doFetch<OAuthApp[]>(
            `${this.getUserRoute(userId)}/oauth/apps/authorized`,
            {method: 'get'},
        );
    };

    authorizeOAuthApp = (responseType: string, clientId: string, redirectUri: string, state: string, scope: string) => {
        return this.doFetch<void>(
            `${this.url}/oauth/authorize`,
            {method: 'post', body: JSON.stringify({client_id: clientId, response_type: responseType, redirect_uri: redirectUri, state, scope})},
        );
    };

    deauthorizeOAuthApp = (clientId: string) => {
        return this.doFetch<StatusOK>(
            `${this.url}/oauth/deauthorize`,
            {method: 'post', body: JSON.stringify({client_id: clientId})},
        );
    };

    createUserAccessToken = (userId: string, description: string) => {
        return this.doFetch<UserAccessToken>(
            `${this.getUserRoute(userId)}/tokens`,
            {method: 'post', body: JSON.stringify({description})},
        );
    };

    getUserAccessToken = (tokenId: string) => {
        return this.doFetch<UserAccessToken>(
            `${this.getUsersRoute()}/tokens/${tokenId}`,
            {method: 'get'},
        );
    };

    getUserAccessTokensForUser = (userId: string, page = 0, perPage = PER_PAGE_DEFAULT) => {
        return this.doFetch<UserAccessToken[]>(
            `${this.getUserRoute(userId)}/tokens${buildQueryString({page, per_page: perPage})}`,
            {method: 'get'},
        );
    };

    getUserAccessTokens = (page = 0, perPage = PER_PAGE_DEFAULT) => {
        return this.doFetch<UserAccessToken[]>(
            `${this.getUsersRoute()}/tokens${buildQueryString({page, per_page: perPage})}`,
            {method: 'get'},
        );
    };

    revokeUserAccessToken = (tokenId: string) => {
        return this.doFetch<StatusOK>(
            `${this.getUsersRoute()}/tokens/revoke`,
            {method: 'post', body: JSON.stringify({token_id: tokenId})},
        );
    };

    disableUserAccessToken = (tokenId: string) => {
        return this.doFetch<StatusOK>(
            `${this.getUsersRoute()}/tokens/disable`,
            {method: 'post', body: JSON.stringify({token_id: tokenId})},
        );
    };

    enableUserAccessToken = (tokenId: string) => {
        return this.doFetch<StatusOK>(
            `${this.getUsersRoute()}/tokens/enable`,
            {method: 'post', body: JSON.stringify({token_id: tokenId})},
        );
    };

    // Limits Routes

    getServerLimits = () => {
        return this.doFetchWithResponse<ServerLimits>(
            `${this.getServerLimitsRoute()}`,
            {
                method: 'get',
            },
        );
    };

    // Team Routes

    createTeam = (team: Team) => {
        return this.doFetch<Team>(
            `${this.getTeamsRoute()}`,
            {method: 'post', body: JSON.stringify(team)},
        );
    };

    deleteTeam = (teamId: string) => {
        return this.doFetch<StatusOK>(
            `${this.getTeamRoute(teamId)}`,
            {method: 'delete'},
        );
    };

    unarchiveTeam = (teamId: string) => {
        return this.doFetch<Team>(
            `${this.getTeamRoute(teamId)}/restore`,
            {method: 'post'},
        );
    };

    updateTeam = (team: Team) => {
        return this.doFetch<Team>(
            `${this.getTeamRoute(team.id)}`,
            {method: 'put', body: JSON.stringify(team)},
        );
    };

    patchTeam = (team: PartialExcept<Team, 'id'>) => {
        return this.doFetch<Team>(
            `${this.getTeamRoute(team.id)}/patch`,
            {method: 'put', body: JSON.stringify(team)},
        );
    };

    regenerateTeamInviteId = (teamId: string) => {
        return this.doFetch<Team>(
            `${this.getTeamRoute(teamId)}/regenerate_invite_id`,
            {method: 'post'},
        );
    };

    updateTeamScheme = (teamId: string, schemeId: string) => {
        const patch = {scheme_id: schemeId};

        return this.doFetch<StatusOK>(
            `${this.getTeamSchemeRoute(teamId)}`,
            {method: 'put', body: JSON.stringify(patch)},
        );
    };

    checkIfTeamExists = (teamName: string) => {
        return this.doFetch<{exists: boolean}>(
            `${this.getTeamNameRoute(teamName)}/exists`,
            {method: 'get'},
        );
    };

    getTeams = (page = 0, perPage = PER_PAGE_DEFAULT, includeTotalCount = false, excludePolicyConstrained = false) => {
        return this.doFetch<Team[] | TeamsWithCount>(
            `${this.getTeamsRoute()}${buildQueryString({page, per_page: perPage, include_total_count: includeTotalCount, exclude_policy_constrained: excludePolicyConstrained})}`,
            {method: 'get'},
        );
    };

    searchTeams(term: string, opts: PagedTeamSearchOpts): Promise<Team[]>;
    searchTeams(term: string, opts: NotPagedTeamSearchOpts): Promise<TeamsWithCount>;
    searchTeams(term: string, opts: TeamSearchOpts): Promise<Team[] | TeamsWithCount> {
        return this.doFetch<Team[] | TeamsWithCount>(
            `${this.getTeamsRoute()}/search`,
            {method: 'post', body: JSON.stringify({term, ...opts})},
        );
    }

    getTeam = (teamId: string, asContentReviewer = false, flaggedPostId?: string) => {
        const queryParamsArgs: Record<string, any> = {};
        if (asContentReviewer) {
            queryParamsArgs.as_content_reviewer = true;
        }

        if (flaggedPostId) {
            queryParamsArgs.flagged_post_id = flaggedPostId;
        }

        const queryParams = buildQueryString(queryParamsArgs);
        return this.doFetch<Team>(
            `${this.getTeamRoute(teamId)}${queryParams}`,
            {method: 'get'},
        );
    };

    getTeamByName = (teamName: string) => {
        return this.doFetch<Team>(
            this.getTeamNameRoute(teamName),
            {method: 'get'},
        );
    };

    getMyTeams = () => {
        return this.doFetch<Team[]>(
            `${this.getUserRoute('me')}/teams`,
            {method: 'get'},
        );
    };

    getTeamsForUser = (userId: string) => {
        return this.doFetch<Team[]>(
            `${this.getUserRoute(userId)}/teams`,
            {method: 'get'},
        );
    };

    getMyTeamMembers = () => {
        return this.doFetch<TeamMembership[]>(
            `${this.getUserRoute('me')}/teams/members`,
            {method: 'get'},
        );
    };

    getMyTeamUnreads = (includeCollapsedThreads = false) => {
        return this.doFetch<TeamUnread[]>(
            `${this.getUserRoute('me')}/teams/unread${buildQueryString({include_collapsed_threads: includeCollapsedThreads})}`,
            {method: 'get'},
        );
    };

    getTeamMembers = (teamId: string, page = 0, perPage = PER_PAGE_DEFAULT, options?: GetTeamMembersOpts) => {
        return this.doFetch<TeamMembership[]>(
            `${this.getTeamMembersRoute(teamId)}${buildQueryString({page, per_page: perPage, ...options})}`,
            {method: 'get'},
        );
    };

    getTeamMembersForUser = (userId: string) => {
        return this.doFetch<TeamMembership[]>(
            `${this.getUserRoute(userId)}/teams/members`,
            {method: 'get'},
        );
    };

    getTeamMember = (teamId: string, userId: string) => {
        return this.doFetch<TeamMembership>(
            `${this.getTeamMemberRoute(teamId, userId)}`,
            {method: 'get'},
        );
    };

    getTeamMembersByIds = (teamId: string, userIds: string[]) => {
        return this.doFetch<TeamMembership[]>(
            `${this.getTeamMembersRoute(teamId)}/ids`,
            {method: 'post', body: JSON.stringify(userIds)},
        );
    };

    addToTeam = (teamId: string, userId: string) => {
        const member = {user_id: userId, team_id: teamId};
        return this.doFetch<TeamMembership>(
            `${this.getTeamMembersRoute(teamId)}`,
            {method: 'post', body: JSON.stringify(member)},
        );
    };

    addToTeamFromInvite = (token = '', inviteId = '') => {
        const query = buildQueryString({token, invite_id: inviteId});
        return this.doFetch<TeamMembership>(
            `${this.getTeamsRoute()}/members/invite${query}`,
            {method: 'post'},
        );
    };

    addUsersToTeam = (teamId: string, userIds: string[]) => {
        const members: any = [];
        userIds.forEach((id) => members.push({team_id: teamId, user_id: id}));
        return this.doFetch<TeamMembership[]>(
            `${this.getTeamMembersRoute(teamId)}/batch`,
            {method: 'post', body: JSON.stringify(members)},
        );
    };

    addUsersToTeamGracefully = (teamId: string, userIds: string[]) => {
        const members: any = [];
        userIds.forEach((id) => members.push({team_id: teamId, user_id: id}));
        return this.doFetch<TeamMemberWithError[]>(
            `${this.getTeamMembersRoute(teamId)}/batch?graceful=true`,
            {method: 'post', body: JSON.stringify(members)},
        );
    };

    joinTeam = (inviteId: string) => {
        const query = buildQueryString({invite_id: inviteId});
        return this.doFetch<TeamMembership>(
            `${this.getTeamsRoute()}/members/invite${query}`,
            {method: 'post'},
        );
    };

    removeFromTeam = (teamId: string, userId: string) => {
        return this.doFetch<StatusOK>(
            `${this.getTeamMemberRoute(teamId, userId)}`,
            {method: 'delete'},
        );
    };

    getTeamStats = (teamId: string) => {
        return this.doFetch<TeamStats>(
            `${this.getTeamRoute(teamId)}/stats`,
            {method: 'get'},
        );
    };

    getTotalUsersStats = () => {
        return this.doFetch<UsersStats>(
            `${this.getUsersRoute()}/stats`,
            {method: 'get'},
        );
    };

    getFilteredUsersStats = (options: GetFilteredUsersStatsOpts) => {
        return this.doFetch<UsersStats>(
            `${this.getUsersRoute()}/stats/filtered${buildQueryString(options)}`,
            {method: 'get'},
        );
    };

    invalidateAllEmailInvites = () => {
        return this.doFetch<StatusOK>(
            `${this.getTeamsRoute()}/invites/email`,
            {method: 'delete'},
        );
    };

    getTeamInviteInfo = (inviteId: string) => {
        return this.doFetch<{
            display_name: string;
            description: string;
            name: string;
            id: string;
        }>(
            `${this.getTeamsRoute()}/invite/${inviteId}`,
            {method: 'get'},
        );
    };

    updateTeamMemberRoles = (teamId: string, userId: string, roles: string[]) => {
        return this.doFetch<StatusOK>(
            `${this.getTeamMemberRoute(teamId, userId)}/roles`,
            {method: 'put', body: JSON.stringify({roles})},
        );
    };

    sendEmailInvitesToTeam = (teamId: string, emails: string[]) => {
        return this.doFetch<StatusOK>(
            `${this.getTeamRoute(teamId)}/invite/email`,
            {method: 'post', body: JSON.stringify(emails)},
        );
    };

    sendEmailGuestInvitesToChannels = (teamId: string, channelIds: string[], emails: string[], message: string) => {
        return this.doFetch<StatusOK>(
            `${this.getTeamRoute(teamId)}/invite-guests/email`,
            {method: 'post', body: JSON.stringify({emails, channels: channelIds, message})},
        );
    };

    sendEmailInvitesToTeamGracefully = (teamId: string, emails: string[]) => {
        return this.doFetch<TeamInviteWithError[]>(
            `${this.getTeamRoute(teamId)}/invite/email?graceful=true`,
            {method: 'post', body: JSON.stringify(emails)},
        );
    };

    sendEmailInvitesToTeamAndChannelsGracefully = (
        teamId: string,
        channelIds: string[],
        emails: string[],
        message: string,
    ) => {
        return this.doFetch<TeamInviteWithError[]>(
            `${this.getTeamRoute(teamId)}/invite/email?graceful=true`,
            {method: 'post', body: JSON.stringify({emails, channelIds, message})},
        );
    };

    sendEmailGuestInvitesToChannelsGracefully = async (teamId: string, channelIds: string[], emails: string[], message: string) => {
        return this.doFetch<TeamInviteWithError[]>(
            `${this.getTeamRoute(teamId)}/invite-guests/email?graceful=true`,
            {method: 'post', body: JSON.stringify({emails, channels: channelIds, message})},
        );
    };

    getTeamIconUrl = (teamId: string, lastTeamIconUpdate: number) => {
        const params: any = {};
        if (lastTeamIconUpdate) {
            params._ = lastTeamIconUpdate;
        }

        return `${this.getTeamRoute(teamId)}/image${buildQueryString(params)}`;
    };

    setTeamIcon = (teamId: string, imageData: File) => {
        const formData = new FormData();
        formData.append('image', imageData);

        const request: any = {
            method: 'post',
            body: formData,
        };

        return this.doFetch<StatusOK>(
            `${this.getTeamRoute(teamId)}/image`,
            request,
        );
    };

    removeTeamIcon = (teamId: string) => {
        return this.doFetch<StatusOK>(
            `${this.getTeamRoute(teamId)}/image`,
            {method: 'delete'},
        );
    };

    updateTeamMemberSchemeRoles = (teamId: string, userId: string, isSchemeUser: boolean, isSchemeAdmin: boolean) => {
        const body = {scheme_user: isSchemeUser, scheme_admin: isSchemeAdmin};
        return this.doFetch<StatusOK>(
            `${this.getTeamRoute(teamId)}/members/${userId}/schemeRoles`,
            {method: 'put', body: JSON.stringify(body)},
        );
    };

    // Channel Routes

    getAllChannels(
        page: number | undefined,
        perPage: number | undefined,
        notAssociatedToGroup: string | undefined,
        excludeDefaultChannels: boolean | undefined,
        includeTotalCount: false | undefined,
        includeDeleted: boolean | undefined,
        excludePolicyConstrained: boolean | undefined,
        accessControlPolicyEnforced: boolean | undefined,
        excludeAccessControlPolicyEnforced: boolean | undefined
    ): Promise<ChannelWithTeamData[]>;
    getAllChannels(
        page: number | undefined,
        perPage: number | undefined,
        notAssociatedToGroup: string | undefined,
        excludeDefaultChannels: boolean | undefined,
        includeTotalCount: true,
        includeDeleted: boolean | undefined,
        excludePolicyConstrained: boolean | undefined,
        accessControlPolicyEnforced: boolean | undefined,
        excludeAccessControlPolicyEnforced: boolean | undefined
    ): Promise<ChannelsWithTotalCount>;
    getAllChannels(
        page = 0,
        perPage = PER_PAGE_DEFAULT,
        notAssociatedToGroup = '',
        excludeDefaultChannels = false,
        includeTotalCount = false,
        includeDeleted = false,
        excludePolicyConstrained = false,
        accessControlPolicyEnforced = false,
        excludeAccessControlPolicyEnforced = false,
    ) {
        const queryData: Record<string, any> = {
            page,
            per_page: perPage,
            include_total_count: includeTotalCount,
            include_deleted: includeDeleted,
        };

        if (notAssociatedToGroup) {
            queryData.not_associated_to_group = notAssociatedToGroup;
        }

        if (excludeDefaultChannels) {
            queryData.exclude_default_channels = excludeDefaultChannels;
        }

        if (excludePolicyConstrained) {
            queryData.exclude_policy_constrained = excludePolicyConstrained;
        }

        if (accessControlPolicyEnforced) {
            queryData.access_control_policy_enforced = accessControlPolicyEnforced;
        }

        if (excludeAccessControlPolicyEnforced) {
            queryData.exclude_access_control_policy_enforced = excludeAccessControlPolicyEnforced;
        }

        return this.doFetch<ChannelWithTeamData[] | ChannelsWithTotalCount>(
            `${this.getChannelsRoute()}${buildQueryString(queryData)}`,
            {method: 'get'},
        );
    }

    createChannel = (channel: PartialExcept<Channel, 'name' | 'display_name' | 'type' | 'team_id'>) => {
        return this.doFetch<ServerChannel>(
            `${this.getChannelsRoute()}`,
            {method: 'post', body: JSON.stringify(channel)},
        );
    };

    createDirectChannel = (userIds: string[]) => {
        return this.doFetch<ServerChannel>(
            `${this.getChannelsRoute()}/direct`,
            {method: 'post', body: JSON.stringify(userIds)},
        );
    };

    createGroupChannel = (userIds: string[]) => {
        return this.doFetch<ServerChannel>(
            `${this.getChannelsRoute()}/group`,
            {method: 'post', body: JSON.stringify(userIds)},
        );
    };

    deleteChannel = (channelId: string) => {
        return this.doFetch<StatusOK>(
            `${this.getChannelRoute(channelId)}`,
            {method: 'delete'},
        );
    };

    unarchiveChannel = (channelId: string) => {
        return this.doFetch<ServerChannel>(
            `${this.getChannelRoute(channelId)}/restore`,
            {method: 'post'},
        );
    };

    updateChannel = (channel: Channel) => {
        return this.doFetch<ServerChannel>(
            `${this.getChannelRoute(channel.id)}`,
            {method: 'put', body: JSON.stringify(channel)},
        );
    };

    updateChannelPrivacy = (channelId: string, privacy: any) => {
        return this.doFetch<ServerChannel>(
            `${this.getChannelRoute(channelId)}/privacy`,
            {method: 'put', body: JSON.stringify({privacy})},
        );
    };

    patchChannel = (channelId: string, channelPatch: Partial<Channel>) => {
        return this.doFetch<ServerChannel>(
            `${this.getChannelRoute(channelId)}/patch`,
            {method: 'put', body: JSON.stringify(channelPatch)},
        );
    };

    updateChannelNotifyProps = (props: any) => {
        return this.doFetch<StatusOK>(
            `${this.getChannelMemberRoute(props.channel_id, props.user_id)}/notify_props`,
            {method: 'put', body: JSON.stringify(props)},
        );
    };

    updateChannelScheme = (channelId: string, schemeId: string) => {
        const patch = {scheme_id: schemeId};

        return this.doFetch<StatusOK>(
            `${this.getChannelSchemeRoute(channelId)}`,
            {method: 'put', body: JSON.stringify(patch)},
        );
    };

    getChannel = (channelId: string, asContentReviewer = false, flaggedPostId?: string) => {
        const queryParamsArgs: Record<string, any> = {};
        if (asContentReviewer) {
            queryParamsArgs.as_content_reviewer = true;
        }

        if (flaggedPostId) {
            queryParamsArgs.flagged_post_id = flaggedPostId;
        }

        const queryParams = buildQueryString(queryParamsArgs);
        return this.doFetch<ServerChannel>(
            `${this.getChannelRoute(channelId)}${queryParams}`,
            {method: 'get'},
        );
    };

    getChannelByName = (teamId: string, channelName: string, includeDeleted = false) => {
        return this.doFetch<ServerChannel>(
            `${this.getTeamRoute(teamId)}/channels/name/${channelName}?include_deleted=${includeDeleted}`,
            {method: 'get'},
        );
    };

    getChannelByNameAndTeamName = (teamName: string, channelName: string, includeDeleted = false) => {
        return this.doFetch<ServerChannel>(
            `${this.getTeamNameRoute(teamName)}/channels/name/${channelName}?include_deleted=${includeDeleted}`,
            {method: 'get'},
        );
    };

    getChannels = (teamId: string, page = 0, perPage = PER_PAGE_DEFAULT) => {
        return this.doFetch<ServerChannel[]>(
            `${this.getTeamRoute(teamId)}/channels${buildQueryString({page, per_page: perPage})}`,
            {method: 'get'},
        );
    };

    getAllTeamsChannels = () => {
        return this.doFetch<ServerChannel[]>(
            `${this.getUsersRoute()}/me/channels`,
            {method: 'get'},
        );
    };

    getArchivedChannels = (teamId: string, page = 0, perPage = PER_PAGE_DEFAULT) => {
        return this.doFetch<ServerChannel[]>(
            `${this.getTeamRoute(teamId)}/channels/deleted${buildQueryString({page, per_page: perPage})}`,
            {method: 'get'},
        );
    };

    getMyChannels = (teamId: string, includeDeleted = false) => {
        return this.doFetch<ServerChannel[]>(
            `${this.getUserRoute('me')}/teams/${teamId}/channels${buildQueryString({include_deleted: includeDeleted})}`,
            {method: 'get'},
        );
    };

    getAllChannelsMembers = (userId: string, page = 0, perPage = PER_PAGE_DEFAULT) => {
        return this.doFetch<ChannelMembership[]>(
            `${this.getUserRoute(userId)}/channel_members${buildQueryString({page, per_page: perPage})}`,
            {method: 'get'},
        );
    };

    getMyChannelMember = (channelId: string) => {
        return this.doFetch<ChannelMembership>(
            `${this.getChannelMemberRoute(channelId, 'me')}`,
            {method: 'get'},
        );
    };

    getMyChannelMembers = (teamId: string) => {
        return this.doFetch<ChannelMembership[]>(
            `${this.getUserRoute('me')}/teams/${teamId}/channels/members`,
            {method: 'get'},
        );
    };

    getChannelMembers = (channelId: string, page = 0, perPage = PER_PAGE_DEFAULT) => {
        return this.doFetch<ChannelMembership[]>(
            `${this.getChannelMembersRoute(channelId)}${buildQueryString({page, per_page: perPage})}`,
            {method: 'get'},
        );
    };

    getChannelTimezones = (channelId: string) => {
        return this.doFetch<string[]>(
            `${this.getChannelRoute(channelId)}/timezones`,
            {method: 'get'},
        );
    };

    getChannelMember = (channelId: string, userId: string) => {
        return this.doFetch<ChannelMembership>(
            `${this.getChannelMemberRoute(channelId, userId)}`,
            {method: 'get'},
        );
    };

    getChannelMembersByIds = (channelId: string, userIds: string[]) => {
        return this.doFetch<ChannelMembership[]>(
            `${this.getChannelMembersRoute(channelId)}/ids`,
            {method: 'post', body: JSON.stringify(userIds)},
        );
    };

    addToChannels = (userIds: string[], channelId: string, postRootId = '') => {
        const members = {user_ids: userIds, channel_id: channelId, post_root_id: postRootId};
        return this.doFetch<ChannelMembership[]>(
            `${this.getChannelMembersRoute(channelId)}`,
            {method: 'post', body: JSON.stringify(members)},
        );
    };

    addToChannel = (userId: string, channelId: string, postRootId = '') => {
        const member = {user_id: userId, channel_id: channelId, post_root_id: postRootId};
        return this.doFetch<ChannelMembership>(
            `${this.getChannelMembersRoute(channelId)}`,
            {method: 'post', body: JSON.stringify(member)},
        );
    };

    removeFromChannel = (userId: string, channelId: string) => {
        return this.doFetch<StatusOK>(
            `${this.getChannelMemberRoute(channelId, userId)}`,
            {method: 'delete'},
        );
    };

    updateChannelMemberRoles = (channelId: string, userId: string, roles: string) => {
        return this.doFetch<StatusOK>(
            `${this.getChannelMemberRoute(channelId, userId)}/roles`,
            {method: 'put', body: JSON.stringify({roles})},
        );
    };

    getChannelStats = (channelId: string, includeFileCount = false) => {
        const param = includeFileCount ? '' : '?exclude_files_count=true';
        return this.doFetch<ChannelStats>(
            `${this.getChannelRoute(channelId)}/stats${param}`,
            {method: 'get'},
        );
    };

    getChannelsMemberCount = (channelIds: string[]) => {
        return this.doFetch<Record<string, number>>(
            `${this.getChannelsRoute()}/stats/member_count`,
            {method: 'post', body: JSON.stringify(channelIds)},
        );
    };

    getChannelModerations = (channelId: string) => {
        return this.doFetch<ChannelModeration[]>(
            `${this.getChannelRoute(channelId)}/moderations`,
            {method: 'get'},
        );
    };

    patchChannelModerations = (channelId: string, channelModerationsPatch: ChannelModerationPatch[]) => {
        return this.doFetch<ChannelModeration[]>(
            `${this.getChannelRoute(channelId)}/moderations/patch`,
            {method: 'put', body: JSON.stringify(channelModerationsPatch)},
        );
    };

    getChannelMemberCountsByGroup = (channelId: string, includeTimezones: boolean) => {
        return this.doFetch<ChannelMemberCountsByGroup>(
            `${this.getChannelRoute(channelId)}/member_counts_by_group?include_timezones=${includeTimezones}`,
            {method: 'get'},
        );
    };

    viewMyChannel = (channelId: string) => {
        const data = {channel_id: channelId, collapsed_threads_supported: true};
        return this.doFetch<ChannelViewResponse>(
            `${this.getChannelsRoute()}/members/me/view`,
            {method: 'post', body: JSON.stringify(data)},
        );
    };

    readMultipleChannels = (channelIds: string[]) => {
        return this.doFetch<ChannelViewResponse>(
            `${this.getChannelsRoute()}/members/me/mark_read`,
            {method: 'post', body: JSON.stringify(channelIds)},
        );
    };

    autocompleteChannels = (teamId: string, name: string) => {
        return this.doFetch<Channel[]>(
            `${this.getTeamRoute(teamId)}/channels/autocomplete${buildQueryString({name})}`,
            {method: 'get'},
        );
    };

    autocompleteChannelsForSearch = (teamId: string, name: string) => {
        return this.doFetch<Channel[]>(
            `${this.getTeamRoute(teamId)}/channels/search_autocomplete${buildQueryString({name})}`,
            {method: 'get'},
        );
    };

    searchChannels = (teamId: string, term: string) => {
        return this.doFetch<Channel[]>(
            `${this.getTeamRoute(teamId)}/channels/search`,
            {method: 'post', body: JSON.stringify({term})},
        );
    };

    searchAllChannels(term: string, opts: {page: number; per_page: number} & ChannelSearchOpts & OptsSignalExt): Promise<ChannelsWithTotalCount>;
    searchAllChannels(term: string, opts: Omit<ChannelSearchOpts, 'page' | 'per_page'> & OptsSignalExt | undefined): Promise<ChannelWithTeamData[]>;
    searchAllChannels(term: string, opts: ChannelSearchOpts & OptsSignalExt = {}) {
        const body = {
            term,
            ...opts,
        };
        const includeDeleted = Boolean(opts.include_deleted);
        const nonAdminSearch = Boolean(opts.nonAdminSearch);
        const excludeRemote = Boolean(opts.exclude_remote);
        let queryParams: {include_deleted?: boolean; system_console?: boolean; exclude_remote?: boolean} = {include_deleted: includeDeleted, exclude_remote: excludeRemote};
        if (nonAdminSearch) {
            queryParams = {system_console: false};
            delete body.nonAdminSearch;
        }
        return this.doFetch<ChannelWithTeamData[] | ChannelsWithTotalCount>(
            `${this.getChannelsRoute()}/search${buildQueryString(queryParams)}`,
            {method: 'post', body: JSON.stringify(body), signal: opts.signal},
        );
    }

    searchGroupChannels = (term: string) => {
        return this.doFetch<Channel[]>(
            `${this.getChannelsRoute()}/group/search`,
            {method: 'post', body: JSON.stringify({term})},
        );
    };

    updateChannelMemberSchemeRoles = (channelId: string, userId: string, isSchemeUser: boolean, isSchemeAdmin: boolean) => {
        const body = {scheme_user: isSchemeUser, scheme_admin: isSchemeAdmin};
        return this.doFetch<StatusOK>(
            `${this.getChannelRoute(channelId)}/members/${userId}/schemeRoles`,
            {method: 'put', body: JSON.stringify(body)},
        );
    };

    // Channel Bookmark Routes

    getChannelBookmarks = (channelId: string, bookmarksSince?: number) => {
        return this.doFetch<ChannelBookmark[]>(
            `${this.getChannelBookmarksRoute(channelId)}${buildQueryString({bookmarks_since: bookmarksSince})}`,
            {method: 'get'},
        );
    };

    createChannelBookmark = (channelId: string, channelBookmark: ChannelBookmarkCreate, connectionId: string) => {
        return this.doFetch<ChannelBookmark>(
            `${this.getChannelBookmarksRoute(channelId)}`,
            {method: 'post', body: JSON.stringify(channelBookmark), headers: {'Connection-Id': connectionId}},
        );
    };

    deleteChannelBookmark = (channelId: string, channelBookmarkId: string, connectionId: string) => {
        return this.doFetch<ChannelBookmark>(
            `${this.getChannelBookmarkRoute(channelId, channelBookmarkId)}`,
            {method: 'delete', headers: {'Connection-Id': connectionId}},
        );
    };

    updateChannelBookmark = (channelId: string, channelBookmarkId: string, patch: ChannelBookmarkPatch, connectionId: string) => {
        return this.doFetch<{updated: ChannelBookmark; deleted: ChannelBookmark}>(
            `${this.getChannelBookmarkRoute(channelId, channelBookmarkId)}`,
            {method: 'PATCH', body: JSON.stringify(patch), headers: {'Connection-Id': connectionId}},
        );
    };

    updateChannelBookmarkSortOrder = (channelId: string, channelBookmarkId: string, newOrder: number, connectionId: string) => {
        return this.doFetch<ChannelBookmark[]>(
            `${this.getChannelBookmarksRoute(channelId)}/${channelBookmarkId}/sort_order`,
            {method: 'post', body: JSON.stringify(newOrder), headers: {'Connection-Id': connectionId}},
        );
    };

    //  Channel Category Routes

    getChannelCategories = (userId: string, teamId: string) => {
        return this.doFetch<OrderedChannelCategories>(
            `${this.getChannelCategoriesRoute(userId, teamId)}`,
            {method: 'get'},
        );
    };

    createChannelCategory = (userId: string, teamId: string, category: Partial<ChannelCategory>) => {
        return this.doFetch<ChannelCategory>(
            `${this.getChannelCategoriesRoute(userId, teamId)}`,
            {method: 'post', body: JSON.stringify(category)},
        );
    };

    updateChannelCategories = (userId: string, teamId: string, categories: ChannelCategory[]) => {
        return this.doFetch<ChannelCategory[]>(
            `${this.getChannelCategoriesRoute(userId, teamId)}`,
            {method: 'put', body: JSON.stringify(categories)},
        );
    };

    getChannelCategoryOrder = (userId: string, teamId: string) => {
        return this.doFetch<string[]>(
            `${this.getChannelCategoriesRoute(userId, teamId)}/order`,
            {method: 'get'},
        );
    };

    updateChannelCategoryOrder = (userId: string, teamId: string, categoryOrder: string[]) => {
        return this.doFetch<string[]>(
            `${this.getChannelCategoriesRoute(userId, teamId)}/order`,
            {method: 'put', body: JSON.stringify(categoryOrder)},
        );
    };

    getChannelCategory = (userId: string, teamId: string, categoryId: string) => {
        return this.doFetch<ChannelCategory>(
            `${this.getChannelCategoriesRoute(userId, teamId)}/${categoryId}`,
            {method: 'get'},
        );
    };

    updateChannelCategory = (userId: string, teamId: string, category: ChannelCategory) => {
        return this.doFetch<ChannelCategory>(
            `${this.getChannelCategoriesRoute(userId, teamId)}/${category.id}`,
            {method: 'put', body: JSON.stringify(category)},
        );
    };

    deleteChannelCategory = (userId: string, teamId: string, categoryId: string) => {
        return this.doFetch<ChannelCategory>(
            `${this.getChannelCategoriesRoute(userId, teamId)}/${categoryId}`,
            {method: 'delete'},
        );
    };

    // Remote Clusters Routes

    getRemoteClusters = (options: {excludePlugins: boolean}) => {
        return this.doFetch<RemoteCluster[]>(
            `${this.getRemoteClustersRoute()}${buildQueryString({exclude_plugins: options.excludePlugins})}`,
            {method: 'GET'},
        );
    };

    getRemoteCluster = (remoteId: string) => {
        return this.doFetch<RemoteCluster>(
            `${this.getRemoteClusterRoute(remoteId)}`,
            {method: 'GET'},
        );
    };

    createRemoteCluster = (remoteCluster: PartialExcept<RemoteClusterWithPassword, 'name' | 'display_name'>) => {
        return this.doFetch<{invite: string; password: string; remote_cluster: RemoteCluster}>(
            `${this.getRemoteClustersRoute()}`,
            {method: 'POST', body: JSON.stringify(remoteCluster)},
        );
    };

    patchRemoteCluster = (remoteId: string, patch: Partial<RemoteClusterPatch>) => {
        return this.doFetch<RemoteCluster>(
            `${this.getRemoteClusterRoute(remoteId)}`,
            {method: 'PATCH', body: JSON.stringify(patch)},
        );
    };

    deleteRemoteCluster = (remoteId: string) => {
        return this.doFetch(
            `${this.getRemoteClusterRoute(remoteId)}`,
            {method: 'DELETE'},
        );
    };

    acceptInviteRemoteCluster = (remoteClusterAcceptInvite: RemoteClusterAcceptInvite) => {
        return this.doFetch<RemoteCluster>(
            `${this.getRemoteClustersRoute()}/accept_invite`,
            {method: 'POST', body: JSON.stringify(remoteClusterAcceptInvite)},
        );
    };

    generateInviteRemoteCluster = (remoteId: string, remoteCluster: Partial<Pick<RemoteClusterWithPassword, 'password'>>) => {
        return this.doFetch<string>(
            `${this.getRemoteClusterRoute(remoteId)}/generate_invite`,
            {method: 'POST', body: JSON.stringify(remoteCluster)},
        );
    };

    // Shared Channels Routes

    getSharedChannelRemotes = (
        remoteId: string,
        filters: {
            exclude_remote?: boolean;
            exclude_home?: boolean;
            include_deleted?: boolean;
            include_unconfirmed?: boolean;
            exclude_confirmed?: boolean;
        },
    ) => {
        return this.doFetch<SharedChannelRemote[]>(
            `${this.getRemoteClusterRoute(remoteId)}/sharedchannelremotes${buildQueryString(filters)}`,
            {method: 'GET'},
        );
    };

    getSharedChannelRemoteInfos = (channelId: string) => {
        return this.doFetch<RemoteClusterInfo[]>(
            `${this.getBaseRoute()}/sharedchannels/${channelId}/remotes`,
            {method: 'GET'},
        );
    };

    getRemoteClusterInfo = (remoteId: string) => {
        return this.doFetch<RemoteClusterInfo>(
            `${this.getBaseRoute()}/sharedchannels/remote_info/${remoteId}`,
            {method: 'GET'},
        );
    };

    sharedChannelRemoteInvite = (remoteId: string, channelId: string) => {
        return this.doFetch<StatusOK>(
            `${this.getRemoteClusterRoute(remoteId)}/channels/${channelId}/invite`,
            {method: 'POST'},
        );
    };

    sharedChannelRemoteUninvite = (remoteId: string, channelId: string) => {
        return this.doFetch<StatusOK>(
            `${this.getRemoteClusterRoute(remoteId)}/channels/${channelId}/uninvite`,
            {method: 'POST'},
        );
    };

    // System Properties Routes

    getCustomProfileAttributeFields = async () => {
        return this.doFetch<UserPropertyField[]>(
            `${this.getCustomProfileAttributeFieldsRoute()}`,
            {method: 'GET'},
        );
    };

    createCustomProfileAttributeField = async (patch: UserPropertyFieldPatch) => {
        return this.doFetch<UserPropertyField>(
            `${this.getCustomProfileAttributeFieldsRoute()}`,
            {method: 'POST', body: JSON.stringify(patch)},
        );
    };

    patchCustomProfileAttributeField = async (fieldId: string, patch: UserPropertyFieldPatch) => {
        return this.doFetch<UserPropertyField>(
            `${this.getCustomProfileAttributeFieldRoute(fieldId)}`,
            {method: 'PATCH', body: JSON.stringify(patch)},
        );
    };

    // eslint-disable-next-line @typescript-eslint/no-unused-vars
    deleteCustomProfileAttributeField = async (fieldId: string) => {
        return this.doFetch<StatusOK>(
            `${this.getCustomProfileAttributeFieldRoute(fieldId)}`,
            {method: 'DELETE'},
        );
    };

    updateCustomProfileAttributeValues = (attributeValues: Record<string, string | string[]>) => {
        return this.doFetch<Record<string, string | string[]>>(
            `${this.getCustomProfileAttributeValuesRoute()}`,
            {method: 'PATCH', body: JSON.stringify(attributeValues)},
        );
    };

    updateUserCustomProfileAttributesValues = (userID: string, attributeValues: Record<string, string | string[]>) => {
        return this.doFetch<Record<string, string | string[]>>(
            `${this.getUserRoute(userID)}/custom_profile_attributes`,
            {method: 'PATCH', body: JSON.stringify(attributeValues)},
        );
    };

    getUserCustomProfileAttributesValues = async (userID: string) => {
        const data = await this.doFetch<Record<string, string>>(
            `${this.getUserRoute(userID)}/custom_profile_attributes`,
            {method: 'GET'},
        );
        return data;
    };

    // Post Routes

    createPost = async (post: PartialExcept<Post, 'channel_id' | 'message'>) => {
        const result = await this.doFetch<Post>(
            `${this.getPostsRoute()}`,
            {method: 'post', body: JSON.stringify(post)},
        );
        const analyticsData = {channel_id: result.channel_id, post_id: result.id, user_actual_id: result.user_id, root_id: result.root_id} as PostAnalytics;
        if (post.metadata?.priority) {
            analyticsData.priority = post.metadata.priority.priority;
            analyticsData.requested_ack = post.metadata.priority.requested_ack;
            analyticsData.persistent_notifications = post.metadata.priority.persistent_notifications;
        }
        return result;
    };

    createPostEphemeral = async (userID: string, post: PartialExcept<Post, 'channel_id' | 'message'>) => {
        const result = await this.doFetch<Post>(
            `${this.getPostsRoute()}/ephemeral`,
            {method: 'post', body: JSON.stringify({user_id: userID, post})},
        );
        return result;
    };

    updatePost = (post: Post) => {
        return this.doFetch<Post>(
            `${this.getPostRoute(post.id)}`,
            {method: 'put', body: JSON.stringify(post)},
        );
    };

    getPost = (postId: string, includeDeleted?: boolean, retainContent?: boolean) => {
        return this.doFetch<Post>(
            `${this.getPostRoute(postId)}${buildQueryString({include_deleted: includeDeleted, retain_content: retainContent})}`,
            {method: 'get'},
        );
    };

    patchPost = (postPatch: PartialExcept<Post, 'id'>) => {
        return this.doFetch<Post>(
            `${this.getPostRoute(postPatch.id)}/patch`,
            {method: 'put', body: JSON.stringify(postPatch)},
        );
    };

    deletePost = (postId: string) => {
        return this.doFetch<StatusOK>(
            `${this.getPostRoute(postId)}`,
            {method: 'delete'},
        );
    };

    getPostThread = (postId: string, fetchThreads = true, collapsedThreads = false, collapsedThreadsExtended = false) => {
        // this is to ensure we have backwards compatibility for `getPostThread`
        return this.getPaginatedPostThread(postId, {fetchThreads, collapsedThreads, collapsedThreadsExtended});
    };

    getPaginatedPostThread = async (postId: string, options: FetchPaginatedThreadOptions): Promise<PaginatedPostList> => {
        // getting all option parameters with defaults from the options object and spread the rest
        const {
            fetchThreads = true,
            collapsedThreads = false,
            collapsedThreadsExtended = false,
            direction = 'down',
            fetchAll = false,
            perPage = fetchAll ? undefined : PER_PAGE_DEFAULT,
            ...rest
        } = options;

        return this.doFetch<PaginatedPostList>(
            `${this.getPostRoute(postId)}/thread${buildQueryString({skipFetchThreads: !fetchThreads, collapsedThreads, collapsedThreadsExtended, direction, perPage, ...rest})}`,
            {method: 'get'},
        );
    };

    getPosts = (channelId: string, page = 0, perPage = PER_PAGE_DEFAULT, fetchThreads = true, collapsedThreads = false, collapsedThreadsExtended = false) => {
        return this.doFetch<PostList>(
            `${this.getChannelRoute(channelId)}/posts${buildQueryString({page, per_page: perPage, skipFetchThreads: !fetchThreads, collapsedThreads, collapsedThreadsExtended})}`,
            {method: 'get'},
        );
    };

    getPostsUnread = (channelId: string, userId: string, limitAfter = DEFAULT_LIMIT_AFTER, limitBefore = DEFAULT_LIMIT_BEFORE, fetchThreads = true, collapsedThreads = false, collapsedThreadsExtended = false) => {
        return this.doFetch<PostList>(
            `${this.getUserRoute(userId)}/channels/${channelId}/posts/unread${buildQueryString({limit_after: limitAfter, limit_before: limitBefore, skipFetchThreads: !fetchThreads, collapsedThreads, collapsedThreadsExtended})}`,
            {method: 'get'},
        );
    };

    getPostsSince = (channelId: string, since: number, fetchThreads = true, collapsedThreads = false, collapsedThreadsExtended = false) => {
        return this.doFetch<PostList>(
            `${this.getChannelRoute(channelId)}/posts${buildQueryString({since, skipFetchThreads: !fetchThreads, collapsedThreads, collapsedThreadsExtended})}`,
            {method: 'get'},
        );
    };

    getPostsBefore = (channelId: string, postId: string, page = 0, perPage = PER_PAGE_DEFAULT, fetchThreads = true, collapsedThreads = false, collapsedThreadsExtended = false) => {
        return this.doFetch<PostList>(
            `${this.getChannelRoute(channelId)}/posts${buildQueryString({before: postId, page, per_page: perPage, skipFetchThreads: !fetchThreads, collapsedThreads, collapsedThreadsExtended})}`,
            {method: 'get'},
        );
    };

    getPostsAfter = (channelId: string, postId: string, page = 0, perPage = PER_PAGE_DEFAULT, fetchThreads = true, collapsedThreads = false, collapsedThreadsExtended = false) => {
        return this.doFetch<PostList>(
            `${this.getChannelRoute(channelId)}/posts${buildQueryString({after: postId, page, per_page: perPage, skipFetchThreads: !fetchThreads, collapsedThreads, collapsedThreadsExtended})}`,
            {method: 'get'},
        );
    };

    getUserThreads = (
        userId: UserProfile['id'] = 'me',
        teamId: Team['id'],
        {
            before = '',
            after = '',
            perPage = PER_PAGE_DEFAULT,
            extended = false,
            deleted = false,
            unread = false,
            since = 0,
            totalsOnly = false,
            threadsOnly = false,
        },
    ) => {
        return this.doFetch<UserThreadList>(
            `${this.getUserThreadsRoute(userId, teamId)}${buildQueryString({before, after, per_page: perPage, extended, deleted, unread, since, totalsOnly, threadsOnly})}`,
            {method: 'get'},
        );
    };

    getUserThread = (userId: string, teamId: string, threadId: string, extended = false) => {
        const url = `${this.getUserThreadRoute(userId, teamId, threadId)}`;
        return this.doFetch<UserThreadWithPost>(
            `${url}${buildQueryString({extended})}`,
            {method: 'get'},
        );
    };

    updateThreadsReadForUser = (userId: string, teamId: string) => {
        const url = `${this.getUserThreadsRoute(userId, teamId)}/read`;
        return this.doFetch<StatusOK>(
            url,
            {method: 'put'},
        );
    };

    updateThreadReadForUser = (userId: string, teamId: string, threadId: string, timestamp: number) => {
        const url = `${this.getUserThreadRoute(userId, teamId, threadId)}/read/${timestamp}`;
        return this.doFetch<UserThread>(
            url,
            {method: 'put'},
        );
    };

    markThreadAsUnreadForUser = (userId: string, teamId: string, threadId: string, postId: string) => {
        const url = `${this.getUserThreadRoute(userId, teamId, threadId)}/set_unread/${postId}`;
        return this.doFetch<UserThread>(
            url,
            {method: 'post'},
        );
    };

    updateThreadFollowForUser = (userId: string, teamId: string, threadId: string, state: boolean) => {
        const url = this.getUserThreadRoute(userId, teamId, threadId) + '/following';
        return this.doFetch<StatusOK>(
            url,
            {method: state ? 'put' : 'delete'},
        );
    };

    getFileInfosForPost = (postId: string) => {
        return this.doFetch<FileInfo[]>(
            `${this.getPostRoute(postId)}/files/info`,
            {method: 'get'},
        );
    };

    getFlaggedPosts = (userId: string, channelId = '', teamId = '', page = 0, perPage = PER_PAGE_DEFAULT) => {
        return this.doFetch<PostList>(
            `${this.getUserRoute(userId)}/posts/flagged${buildQueryString({channel_id: channelId, team_id: teamId, page, per_page: perPage})}`,
            {method: 'get'},
        );
    };

    getPinnedPosts = (channelId: string) => {
        return this.doFetch<PostList>(
            `${this.getChannelRoute(channelId)}/pinned`,
            {method: 'get'},
        );
    };

    markPostAsUnread = (userId: string, postId: string) => {
        return this.doFetch<ChannelUnread>(
            `${this.getUserRoute(userId)}/posts/${postId}/set_unread`,
            {method: 'post', body: JSON.stringify({collapsed_threads_supported: true})},
        );
    };

    addPostReminder = (userId: string, postId: string, timestamp: number) => {
        return this.doFetch<StatusOK>(
            `${this.getUserRoute(userId)}/posts/${postId}/reminder`,
            {method: 'post', body: JSON.stringify({target_time: timestamp})},
        );
    };

    pinPost = (postId: string) => {
        return this.doFetch<StatusOK>(
            `${this.getPostRoute(postId)}/pin`,
            {method: 'post'},
        );
    };

    unpinPost = (postId: string) => {
        return this.doFetch<StatusOK>(
            `${this.getPostRoute(postId)}/unpin`,
            {method: 'post'},
        );
    };

    getPostInfo = (postId: string) => {
        return this.doFetch<PostInfo>(
            `${this.getPostRoute(postId)}/info`,
            {method: 'get'},
        );
    };

    getPostsByIds = (postIds: string[]) => {
        return this.doFetch<Post[]>(
            `${this.getPostsRoute()}/ids`,
            {method: 'post', body: JSON.stringify(postIds)},
        );
    };

    getPostEditHistory = (postId: string) => {
        return this.doFetch<Post[]>(
            `${this.getPostRoute(postId)}/edit_history`,
            {method: 'get'},
        );
    };

    addReaction = (userId: string, postId: string, emojiName: string) => {
        return this.doFetch<Reaction>(
            `${this.getReactionsRoute()}`,
            {method: 'post', body: JSON.stringify({user_id: userId, post_id: postId, emoji_name: emojiName})},
        );
    };

    removeReaction = (userId: string, postId: string, emojiName: string) => {
        return this.doFetch<StatusOK>(
            `${this.getUserRoute(userId)}/posts/${postId}/reactions/${emojiName}`,
            {method: 'delete'},
        );
    };

    getReactionsForPost = (postId: string) => {
        return this.doFetch<Reaction[]>(
            `${this.getPostRoute(postId)}/reactions`,
            {method: 'get'},
        );
    };

    searchPostsWithParams = (teamId: string, params: any) => {
        let route = `${this.getPostsRoute()}/search`;
        if (teamId) {
            route = `${this.getTeamRoute(teamId)}/posts/search`;
        }

        return this.doFetch<PostSearchResults>(
            route,
            {method: 'post', body: JSON.stringify(params)},
        );
    };

    searchPosts = (teamId: string, terms: string, isOrSearch: boolean) => {
        return this.searchPostsWithParams(teamId, {terms, is_or_search: isOrSearch});
    };

    searchFilesWithParams = (teamId: string, params: any) => {
        let route = `${this.getFilesRoute()}/search`;
        if (teamId) {
            route = `${this.getTeamRoute(teamId)}/files/search`;
        }

        return this.doFetch<FileSearchResults>(
            route,
            {method: 'post', body: JSON.stringify(params)},
        );
    };

    searchFiles = (teamId: string, terms: string, isOrSearch: boolean) => {
        return this.searchFilesWithParams(teamId, {terms, is_or_search: isOrSearch});
    };

    doPostAction = (postId: string, actionId: string, selectedOption = '') => {
        return this.doPostActionWithCookie(postId, actionId, '', selectedOption);
    };

    doPostActionWithCookie = (postId: string, actionId: string, actionCookie: string, selectedOption = '') => {
        const msg: any = {
            selected_option: selectedOption,
        };
        if (actionCookie !== '') {
            msg.cookie = actionCookie;
        }
        return this.doFetch<PostActionResponse>(
            `${this.getPostRoute(postId)}/actions/${encodeURIComponent(actionId)}`,
            {method: 'post', body: JSON.stringify(msg)},
        );
    };

    // Files Routes

    getFileUrl(fileId: string, timestamp: number) {
        let url = `${this.getFileRoute(fileId)}`;
        if (timestamp) {
            url += `?${timestamp}`;
        }

        return url;
    }

    getFileThumbnailUrl(fileId: string, timestamp: number) {
        let url = `${this.getFileRoute(fileId)}/thumbnail`;
        if (timestamp) {
            url += `?${timestamp}`;
        }

        return url;
    }

    getFilePreviewUrl(fileId: string, timestamp: number) {
        let url = `${this.getFileRoute(fileId)}/preview`;
        if (timestamp) {
            url += `?${timestamp}`;
        }

        return url;
    }

    uploadFile = (fileFormData: any, isBookmark?: boolean) => {
        const request: any = {
            method: 'post',
            body: fileFormData,
        };

        return this.doFetch<FileUploadResponse>(
            `${this.getFilesRoute()}${buildQueryString({bookmark: isBookmark})}`,
            request,
        );
    };

    getFilePublicLink = (fileId: string) => {
        return this.doFetch<{
            link: string;
        }>(
            `${this.getFileRoute(fileId)}/link`,
            {method: 'get'},
        );
    };

    acknowledgePost = (postId: string, userId: string) => {
        return this.doFetch<PostAcknowledgement>(
            `${this.getUserRoute(userId)}/posts/${postId}/ack`,
            {method: 'post'},
        );
    };

    unacknowledgePost = (postId: string, userId: string) => {
        return this.doFetch<null>(
            `${this.getUserRoute(userId)}/posts/${postId}/ack`,
            {method: 'delete'},
        );
    };

    // Preference Routes

    savePreferences = (userId: string, preferences: PreferenceType[]) => {
        return this.doFetch<StatusOK>(
            `${this.getPreferencesRoute(userId)}`,
            {method: 'put', body: JSON.stringify(preferences)},
        );
    };

    getMyPreferences = () => {
        return this.doFetch<PreferenceType>(
            `${this.getPreferencesRoute('me')}`,
            {method: 'get'},
        );
    };

    getUserPreferences = (userId: string) => {
        return this.doFetch<PreferenceType[]>(
            `${this.getPreferencesRoute(userId)}`,
            {method: 'get'},
        );
    };

    deletePreferences = (userId: string, preferences: PreferenceType[]) => {
        return this.doFetch<StatusOK>(
            `${this.getPreferencesRoute(userId)}/delete`,
            {method: 'post', body: JSON.stringify(preferences)},
        );
    };

    // General Routes

    ping = (getServerStatus: boolean, deviceId?: string) => {
        return this.doFetch<{
            status: string;
            ActiveSearchBackend: string;
            database_status: string;
            filestore_status: string;
            root_status: boolean;
        }>(
            `${this.getBaseRoute()}/system/ping${buildQueryString({get_server_status: getServerStatus, device_id: deviceId, use_rest_semantics: true})}`,
            {method: 'get'},
        );
    };

    upgradeToEnterprise = async () => {
        return this.doFetch<StatusOK>(
            `${this.getBaseRoute()}/upgrade_to_enterprise`,
            {method: 'post'},
        );
    };

    upgradeToEnterpriseStatus = async () => {
        return this.doFetch<{
            percentage: number;
            error: string | null;
        }>(
            `${this.getBaseRoute()}/upgrade_to_enterprise/status`,
            {method: 'get'},
        );
    };

    isAllowedToUpgradeToEnterprise = async () => {
        return this.doFetch<StatusOK>(
            `${this.getBaseRoute()}/upgrade_to_enterprise/allowed`,
            {method: 'get'},
        );
    };

    restartServer = async () => {
        return this.doFetch<StatusOK>(
            `${this.getBaseRoute()}/restart`,
            {method: 'post'},
        );
    };

    logClientError = (message: string, level = LogLevel.Error) => {
        const url = `${this.getBaseRoute()}/logs`;

        if (!this.enableLogging) {
            throw new ClientError(this.getUrl(), {
                message: 'Logging disabled.',
                url,
            });
        }

        return this.doFetch<{
            message: string;
        }>(
            url,
            {method: 'post', body: JSON.stringify({message, level})},
        );
    };

    getClientConfig = () => {
        // Keep format=old for compatibility with pre-v11 servers
        return this.doFetch<ClientConfig>(
            `${this.getBaseRoute()}/config/client?format=old`,
            {method: 'get'},
        );
    };

    getClientLicenseOld = () => {
        return this.doFetch<ClientLicense>(
            `${this.getBaseRoute()}/license/client?format=old`,
            {method: 'get'},
        );
    };

    getLicenseLoadMetric = () => {
        return this.doFetch<{
            load: number;
        }>(
            `${this.getBaseRoute()}/license/load_metric`,
            {method: 'get'},
        );
    };

    setFirstAdminVisitMarketplaceStatus = async () => {
        return this.doFetch<StatusOK>(
            `${this.getPluginsRoute()}/marketplace/first_admin_visit`,
            {method: 'post', body: JSON.stringify({first_admin_visit_marketplace_status: true})},
        );
    };

    getFirstAdminVisitMarketplaceStatus = async () => {
        return this.doFetch<SystemSetting>(
            `${this.getPluginsRoute()}/marketplace/first_admin_visit`,
            {method: 'get'},
        );
    };

    getFirstAdminSetupComplete = async () => {
        return this.doFetch<SystemSetting>(
            `${this.getSystemRoute()}/onboarding/complete`,
            {method: 'get'},
        );
    };

    getTranslations = (url: string) => {
        return this.doFetch<Record<string, string>>(
            url,
            {method: 'get'},
        );
    };

    getWebSocketUrl = () => {
        return `${this.getBaseRoute()}/websocket`;
    };

    // Integration Routes

    createIncomingWebhook = (hook: PartialExcept<IncomingWebhook, 'channel_id'>) => {
        return this.doFetch<IncomingWebhook>(
            `${this.getIncomingHooksRoute()}`,
            {method: 'post', body: JSON.stringify(hook)},
        );
    };

    getIncomingWebhook = (hookId: string) => {
        return this.doFetch<IncomingWebhook>(
            `${this.getIncomingHookRoute(hookId)}`,
            {method: 'get'},
        );
    };

    getIncomingWebhooks = (teamId = '', page = 0, perPage = PER_PAGE_DEFAULT, includeTotalCount = false) => {
        const queryParams: any = {
            page,
            per_page: perPage,
            include_total_count: includeTotalCount,
        };

        if (teamId) {
            queryParams.team_id = teamId;
        }

        return this.doFetch<IncomingWebhook[] | IncomingWebhooksWithCount>(
            `${this.getIncomingHooksRoute()}${buildQueryString(queryParams)}`,
            {method: 'get'},
        );
    };

    removeIncomingWebhook = (hookId: string) => {
        return this.doFetch<StatusOK>(
            `${this.getIncomingHookRoute(hookId)}`,
            {method: 'delete'},
        );
    };

    updateIncomingWebhook = (hook: IncomingWebhook) => {
        return this.doFetch<IncomingWebhook>(
            `${this.getIncomingHookRoute(hook.id)}`,
            {method: 'put', body: JSON.stringify(hook)},
        );
    };

    createOutgoingWebhook = (hook: OutgoingWebhook) => {
        return this.doFetch<OutgoingWebhook>(
            `${this.getOutgoingHooksRoute()}`,
            {method: 'post', body: JSON.stringify(hook)},
        );
    };

    getOutgoingWebhook = (hookId: string) => {
        return this.doFetch<OutgoingWebhook>(
            `${this.getOutgoingHookRoute(hookId)}`,
            {method: 'get'},
        );
    };

    getOutgoingWebhooks = (channelId = '', teamId = '', page = 0, perPage = PER_PAGE_DEFAULT) => {
        const queryParams: any = {
            page,
            per_page: perPage,
        };

        if (channelId) {
            queryParams.channel_id = channelId;
        }

        if (teamId) {
            queryParams.team_id = teamId;
        }

        return this.doFetch<OutgoingWebhook[]>(
            `${this.getOutgoingHooksRoute()}${buildQueryString(queryParams)}`,
            {method: 'get'},
        );
    };

    removeOutgoingWebhook = (hookId: string) => {
        return this.doFetch<StatusOK>(
            `${this.getOutgoingHookRoute(hookId)}`,
            {method: 'delete'},
        );
    };

    updateOutgoingWebhook = (hook: OutgoingWebhook) => {
        return this.doFetch<OutgoingWebhook>(
            `${this.getOutgoingHookRoute(hook.id)}`,
            {method: 'put', body: JSON.stringify(hook)},
        );
    };

    regenOutgoingHookToken = (id: string) => {
        return this.doFetch<OutgoingWebhook>(
            `${this.getOutgoingHookRoute(id)}/regen_token`,
            {method: 'post'},
        );
    };

    getCommandsList = (teamId: string) => {
        return this.doFetch<Command[]>(
            `${this.getCommandsRoute()}?team_id=${teamId}`,
            {method: 'get'},
        );
    };

    getCommandAutocompleteSuggestionsList = (userInput: string, teamId: string, commandArgs: CommandArgs) => {
        return this.doFetch<AutocompleteSuggestion[]>(
            `${this.getTeamRoute(teamId)}/commands/autocomplete_suggestions${buildQueryString({...commandArgs, user_input: userInput})}`,
            {method: 'get'},
        );
    };

    getAutocompleteCommandsList = (teamId: string, page = 0, perPage = PER_PAGE_DEFAULT) => {
        return this.doFetch<Command[]>(
            `${this.getTeamRoute(teamId)}/commands/autocomplete${buildQueryString({page, per_page: perPage})}`,
            {method: 'get'},
        );
    };

    getCustomTeamCommands = (teamId: string) => {
        return this.doFetch<Command[]>(
            `${this.getCommandsRoute()}?team_id=${teamId}&custom_only=true`,
            {method: 'get'},
        );
    };

    executeCommand = (command: string, commandArgs: CommandArgs) => {
        return this.doFetch<CommandResponse>(
            `${this.getCommandsRoute()}/execute`,
            {method: 'post', body: JSON.stringify({command, ...commandArgs})},
        );
    };

    addCommand = (command: Command) => {
        return this.doFetch<Command>(
            `${this.getCommandsRoute()}`,
            {method: 'post', body: JSON.stringify(command)},
        );
    };

    editCommand = (command: Command) => {
        return this.doFetch<Command>(
            `${this.getCommandsRoute()}/${command.id}`,
            {method: 'put', body: JSON.stringify(command)},
        );
    };

    regenCommandToken = (id: string) => {
        return this.doFetch<{
            token: string;
        }>(
            `${this.getCommandsRoute()}/${id}/regen_token`,
            {method: 'put'},
        );
    };

    deleteCommand = (id: string) => {
        return this.doFetch<StatusOK>(
            `${this.getCommandsRoute()}/${id}`,
            {method: 'delete'},
        );
    };

    createOAuthApp = (app: PartialExcept<OAuthApp, 'name' | 'description' | 'callback_urls' | 'homepage'>) => {
        return this.doFetch<OAuthApp>(
            `${this.getOAuthAppsRoute()}`,
            {method: 'post', body: JSON.stringify(app)},
        );
    };

    editOAuthApp = (app: OAuthApp) => {
        return this.doFetch<OAuthApp>(
            `${this.getOAuthAppsRoute()}/${app.id}`,
            {method: 'put', body: JSON.stringify(app)},
        );
    };

    getOAuthApps = (page = 0, perPage = PER_PAGE_DEFAULT) => {
        return this.doFetch<OAuthApp[]>(
            `${this.getOAuthAppsRoute()}${buildQueryString({page, per_page: perPage})}`,
            {method: 'get'},
        );
    };

    getAppsOAuthAppIDs = () => {
        return this.doFetch<string[]>(
            `${this.getAppsProxyRoute()}/api/v1/oauth-app-ids`,
            {method: 'get'},
        );
    };

    getAppsBotIDs = () => {
        return this.doFetch<string[]>(
            `${this.getAppsProxyRoute()}/api/v1/bot-ids`,
            {method: 'get'},
        );
    };

    getOAuthApp = (appId: string) => {
        return this.doFetch<OAuthApp>(
            `${this.getOAuthAppRoute(appId)}`,
            {method: 'get'},
        );
    };

    getOutgoingOAuthConnections = (teamId: string, page = 0, perPage = PER_PAGE_DEFAULT) => {
        return this.doFetch<OutgoingOAuthConnection[]>(
            `${this.getOutgoingOAuthConnectionsRoute()}${buildQueryString({team_id: teamId, page, per_page: perPage})}`,
            {method: 'get'},
        );
    };

    getOutgoingOAuthConnectionsForAudience = (teamId: string, audience: string, page = 0, perPage = PER_PAGE_DEFAULT) => {
        return this.doFetch<OutgoingOAuthConnection[]>(
            `${this.getOutgoingOAuthConnectionsRoute()}${buildQueryString({team_id: teamId, page, per_page: perPage, audience})}`,
            {method: 'get'},
        );
    };

    getOutgoingOAuthConnection = (teamId: string, connectionId: string) => {
        return this.doFetch<OutgoingOAuthConnection>(
            `${this.getOutgoingOAuthConnectionRoute(connectionId)}${buildQueryString({team_id: teamId})}`,
            {method: 'get'},
        );
    };

    createOutgoingOAuthConnection = (teamId: string, connection: OutgoingOAuthConnection) => {
        return this.doFetch<OutgoingOAuthConnection>(
            `${this.getOutgoingOAuthConnectionsRoute()}${buildQueryString({team_id: teamId})}`,
            {method: 'post', body: JSON.stringify(connection)},
        );
    };

    editOutgoingOAuthConnection = (teamId: string, connection: OutgoingOAuthConnection) => {
        return this.doFetch<OutgoingOAuthConnection>(
            `${this.getOutgoingOAuthConnectionsRoute()}/${connection.id}${buildQueryString({team_id: teamId})}`,
            {method: 'put', body: JSON.stringify(connection)},
        );
    };

    validateOutgoingOAuthConnection = (teamId: string, connection: OutgoingOAuthConnection) => {
        return this.doFetch<OutgoingOAuthConnection>(
            `${this.getOutgoingOAuthConnectionsRoute()}/validate${buildQueryString({team_id: teamId})}`,
            {method: 'post', body: JSON.stringify(connection)},
        );
    };

    getOAuthAppInfo = (appId: string) => {
        return this.doFetch<OAuthApp>(
            `${this.getOAuthAppRoute(appId)}/info`,
            {method: 'get'},
        );
    };

    deleteOAuthApp = (appId: string) => {
        return this.doFetch<StatusOK>(
            `${this.getOAuthAppRoute(appId)}`,
            {method: 'delete'},
        );
    };

    regenOAuthAppSecret = (appId: string) => {
        return this.doFetch<OAuthApp>(
            `${this.getOAuthAppRoute(appId)}/regen_secret`,
            {method: 'post'},
        );
    };

    deleteOutgoingOAuthConnection = (connectionId: string) => {
        return this.doFetch<StatusOK>(
            `${this.getOutgoingOAuthConnectionRoute(connectionId)}`,
            {method: 'delete'},
        );
    };

    submitInteractiveDialog = (data: DialogSubmission) => {
        return this.doFetch<SubmitDialogResponse>(
            `${this.getBaseRoute()}/actions/dialogs/submit`,
            {method: 'post', body: JSON.stringify(data)},
        );
    };

    lookupInteractiveDialog = (data: DialogSubmission) => {
        return this.doFetch<{items: Array<{text: string; value: string}>}>(
            `${this.getBaseRoute()}/actions/dialogs/lookup`,
            {method: 'post', body: JSON.stringify(data)},
        );
    };

    // Emoji Routes

    createCustomEmoji = (emoji: PartialExcept<CustomEmoji, 'name' | 'creator_id'>, imageData: File) => {
        const formData = new FormData();
        formData.append('image', imageData);
        formData.append('emoji', JSON.stringify(emoji));
        const request: any = {
            method: 'post',
            body: formData,
        };

        return this.doFetch<CustomEmoji>(
            `${this.getEmojisRoute()}`,
            request,
        );
    };

    getCustomEmoji = (id: string) => {
        return this.doFetch<CustomEmoji>(
            `${this.getEmojisRoute()}/${id}`,
            {method: 'get'},
        );
    };

    getCustomEmojiByName = (name: string) => {
        return this.doFetch<CustomEmoji>(
            `${this.getEmojisRoute()}/name/${name}`,
            {method: 'get'},
        );
    };

    getCustomEmojisByNames = (names: string[]) => {
        return this.doFetch<CustomEmoji[]>(
            `${this.getEmojisRoute()}/names`,
            {method: 'post', body: JSON.stringify(names)},
        );
    };

    getCustomEmojis = (page = 0, perPage = PER_PAGE_DEFAULT, sort = '') => {
        return this.doFetch<CustomEmoji[]>(
            `${this.getEmojisRoute()}${buildQueryString({page, per_page: perPage, sort})}`,
            {method: 'get'},
        );
    };

    deleteCustomEmoji = (emojiId: string) => {
        return this.doFetch<StatusOK>(
            `${this.getEmojiRoute(emojiId)}`,
            {method: 'delete'},
        );
    };

    getSystemEmojiImageUrl = (filename: string) => {
        const extension = filename.endsWith('.png') ? '' : '.png';
        return `${this.url}/static/emoji/${filename}${extension}`;
    };

    getCustomEmojiImageUrl = (id: string) => {
        return `${this.getEmojiRoute(id)}/image`;
    };

    searchCustomEmoji = (term: string, options = {}) => {
        return this.doFetch<CustomEmoji[]>(
            `${this.getEmojisRoute()}/search`,
            {method: 'post', body: JSON.stringify({term, ...options})},
        );
    };

    autocompleteCustomEmoji = (name: string) => {
        return this.doFetch<CustomEmoji[]>(
            `${this.getEmojisRoute()}/autocomplete${buildQueryString({name})}`,
            {method: 'get'},
        );
    };

    // Data Retention

    getDataRetentionPolicy = () => {
        return this.doFetch<DataRetentionPolicy>(
            `${this.getDataRetentionRoute()}/policy`,
            {method: 'get'},
        );
    };

    getDataRetentionCustomPolicies = (page = 0, perPage = PER_PAGE_DEFAULT) => {
        return this.doFetch<GetDataRetentionCustomPoliciesRequest>(
            `${this.getDataRetentionRoute()}/policies${buildQueryString({page, per_page: perPage})}`,
            {method: 'get'},
        );
    };

    getDataRetentionCustomPolicy = (id: string) => {
        return this.doFetch<DataRetentionCustomPolicies>(
            `${this.getDataRetentionRoute()}/policies/${id}`,
            {method: 'get'},
        );
    };

    deleteDataRetentionCustomPolicy = (id: string) => {
        return this.doFetch<DataRetentionCustomPolicies>(
            `${this.getDataRetentionRoute()}/policies/${id}`,
            {method: 'delete'},
        );
    };

    searchDataRetentionCustomPolicyChannels = (policyId: string, term: string, opts: ChannelSearchOpts) => {
        return this.doFetch<DataRetentionCustomPolicies>(
            `${this.getDataRetentionRoute()}/policies/${policyId}/channels/search`,
            {method: 'post', body: JSON.stringify({term, ...opts})},
        );
    };

    searchDataRetentionCustomPolicyTeams = (policyId: string, term: string, opts: TeamSearchOpts) => {
        return this.doFetch<DataRetentionCustomPolicies>(
            `${this.getDataRetentionRoute()}/policies/${policyId}/teams/search`,
            {method: 'post', body: JSON.stringify({term, ...opts})},
        );
    };

    getDataRetentionCustomPolicyTeams = (id: string, page = 0, perPage = PER_PAGE_DEFAULT) => {
        return this.doFetch<Team[]>(
            `${this.getDataRetentionRoute()}/policies/${id}/teams${buildQueryString({page, per_page: perPage})}`,
            {method: 'get'},
        );
    };

    getDataRetentionCustomPolicyChannels = (id: string, page = 0, perPage = PER_PAGE_DEFAULT) => {
        return this.doFetch<{channels: Channel[]; total_count: number}>(
            `${this.getDataRetentionRoute()}/policies/${id}/channels${buildQueryString({page, per_page: perPage})}`,
            {method: 'get'},
        );
    };

    createDataRetentionPolicy = (policy: CreateDataRetentionCustomPolicy) => {
        return this.doFetch<DataRetentionCustomPolicies>(
            `${this.getDataRetentionRoute()}/policies`,
            {method: 'post', body: JSON.stringify(policy)},
        );
    };

    updateDataRetentionPolicy = (id: string, policy: PatchDataRetentionCustomPolicy) => {
        return this.doFetch<DataRetentionCustomPolicies>(
            `${this.getDataRetentionRoute()}/policies/${id}`,
            {method: 'PATCH', body: JSON.stringify(policy)},
        );
    };
    addDataRetentionPolicyTeams = (id: string, teams: string[]) => {
        return this.doFetch<DataRetentionCustomPolicies>(
            `${this.getDataRetentionRoute()}/policies/${id}/teams`,
            {method: 'post', body: JSON.stringify(teams)},
        );
    };
    removeDataRetentionPolicyTeams = (id: string, teams: string[]) => {
        return this.doFetch<DataRetentionCustomPolicies>(
            `${this.getDataRetentionRoute()}/policies/${id}/teams`,
            {method: 'delete', body: JSON.stringify(teams)},
        );
    };
    addDataRetentionPolicyChannels = (id: string, channels: string[]) => {
        return this.doFetch<DataRetentionCustomPolicies>(
            `${this.getDataRetentionRoute()}/policies/${id}/channels`,
            {method: 'post', body: JSON.stringify(channels)},
        );
    };
    removeDataRetentionPolicyChannels = (id: string, channels: string[]) => {
        return this.doFetch<DataRetentionCustomPolicies>(
            `${this.getDataRetentionRoute()}/policies/${id}/channels`,
            {method: 'delete', body: JSON.stringify(channels)},
        );
    };

    // Jobs Routes
    getJob = (id: string) => {
        return this.doFetch<Job>(
            `${this.getJobsRoute()}/${id}`,
            {method: 'get'},
        );
    };

    getJobs = (page = 0, perPage = PER_PAGE_DEFAULT) => {
        return this.doFetch<Job[]>(
            `${this.getJobsRoute()}${buildQueryString({page, per_page: perPage})}`,
            {method: 'get'},
        );
    };

    getJobsByType = (type: string, page = 0, perPage = PER_PAGE_DEFAULT) => {
        return this.doFetch<Job[]>(
            `${this.getJobsRoute()}/type/${type}${buildQueryString({page, per_page: perPage})}`,
            {method: 'get'},
        );
    };

    createJob = (job: JobTypeBase & { data?: any }) => {
        return this.doFetch<Job>(
            `${this.getJobsRoute()}`,
            {method: 'post', body: JSON.stringify(job)},
        );
    };

    cancelJob = (id: string) => {
        return this.doFetch<StatusOK>(
            `${this.getJobsRoute()}/${id}/cancel`,
            {method: 'post'},
        );
    };

    // Admin Routes

    getLogs = (logFilter: LogFilterQuery) => {
        return this.doFetch<string[]>(
            `${this.getBaseRoute()}/logs/query`,
            {method: 'post', body: JSON.stringify(logFilter)},
        );
    };

    getPlainLogs = (page = 0, perPage = LOGS_PER_PAGE_DEFAULT) => {
        return this.doFetch<string[]>(
            `${this.getBaseRoute()}/logs${buildQueryString({page, logs_per_page: perPage})}`,
            {method: 'get'},
        );
    };

    getAudits = (page = 0, perPage = PER_PAGE_DEFAULT) => {
        return this.doFetch<Audit[]>(
            `${this.getBaseRoute()}/audits${buildQueryString({page, per_page: perPage})}`,
            {method: 'get'},
        );
    };

    getConfig = () => {
        return this.doFetch<AdminConfig>(
            `${this.getBaseRoute()}/config`,
            {method: 'get'},
        );
    };

    updateConfig = (config: AdminConfig) => {
        return this.doFetch<AdminConfig>(
            `${this.getBaseRoute()}/config`,
            {method: 'put', body: JSON.stringify(config)},
        );
    };

    patchConfig = (patch: DeepPartial<AdminConfig>) => {
        return this.doFetch<AdminConfig>(
            `${this.getBaseRoute()}/config/patch`,
            {method: 'put', body: JSON.stringify(patch)},
        );
    };

    reloadConfig = () => {
        return this.doFetch<StatusOK>(
            `${this.getBaseRoute()}/config/reload`,
            {method: 'post'},
        );
    };

    getEnvironmentConfig = () => {
        return this.doFetch<EnvironmentConfig>(
            `${this.getBaseRoute()}/config/environment`,
            {method: 'get'},
        );
    };

    sendTestNotificaiton = () => {
        return this.doFetch<StatusOK>(
            `${this.getBaseRoute()}/notifications/test`,
            {method: 'post'},
        );
    };

    testEmail = (config?: AdminConfig) => {
        return this.doFetch<StatusOK>(
            `${this.getBaseRoute()}/email/test`,
            {method: 'post', body: JSON.stringify(config)},
        );
    };

    testSiteURL = (siteURL: string) => {
        return this.doFetch<StatusOK>(
            `${this.getBaseRoute()}/site_url/test`,
            {method: 'post', body: JSON.stringify({site_url: siteURL})},
        );
    };

    testS3Connection = (config?: AdminConfig) => {
        return this.doFetch<StatusOK>(
            `${this.getBaseRoute()}/file/s3_test`,
            {method: 'post', body: JSON.stringify(config)},
        );
    };

    invalidateCaches = () => {
        return this.doFetch<StatusOK>(
            `${this.getBaseRoute()}/caches/invalidate`,
            {method: 'post'},
        );
    };

    recycleDatabase = () => {
        return this.doFetch<StatusOK>(
            `${this.getBaseRoute()}/database/recycle`,
            {method: 'post'},
        );
    };

    createComplianceReport = (job: Partial<Compliance>) => {
        return this.doFetch<Compliance>(
            `${this.getBaseRoute()}/compliance/reports`,
            {method: 'post', body: JSON.stringify(job)},
        );
    };

    getComplianceReport = (reportId: string) => {
        return this.doFetch<Compliance>(
            `${this.getBaseRoute()}/compliance/reports/${reportId}`,
            {method: 'get'},
        );
    };

    getComplianceReports = (page = 0, perPage = PER_PAGE_DEFAULT) => {
        return this.doFetch<Compliance[]>(
            `${this.getBaseRoute()}/compliance/reports${buildQueryString({page, per_page: perPage})}`,
            {method: 'get'},
        );
    };

    uploadBrandImage = (imageData: File) => {
        const formData = new FormData();
        formData.append('image', imageData);
        const request: any = {
            method: 'post',
            body: formData,
        };

        return this.doFetch<StatusOK>(
            `${this.getBrandRoute()}/image`,
            request,
        );
    };

    deleteBrandImage = () => {
        return this.doFetch<StatusOK>(
            `${this.getBrandRoute()}/image`,
            {method: 'delete'},
        );
    };

    getClusterStatus = () => {
        return this.doFetch<ClusterInfo[]>(
            `${this.getBaseRoute()}/cluster/status`,
            {method: 'get'},
        );
    };

    testLdap = () => {
        return this.doFetch<StatusOK>(
            `${this.getBaseRoute()}/ldap/test`,
            {method: 'post'},
        );
    };

    testLdapConnection = (settings: LdapSettings) => {
        return this.doFetch<StatusOK>(
            `${this.getBaseRoute()}/ldap/test_connection`,
            {method: 'post', body: JSON.stringify(settings)},
        );
    };

    testLdapDiagnostics = (settings: LdapSettings, testType: LdapDiagnosticTestType) => {
        return this.doFetch<StatusOK>(
            `${this.getBaseRoute()}/ldap/test_diagnostics?test=${testType}`,
            {method: 'post', body: JSON.stringify(settings)},
        );
    };

    testLdapFilters = (settings: LdapSettings) => {
        return this.testLdapDiagnostics(settings, LdapDiagnosticTestType.FILTERS);
    };

    testLdapAttributes = (settings: LdapSettings) => {
        return this.testLdapDiagnostics(settings, LdapDiagnosticTestType.ATTRIBUTES);
    };

    testLdapGroupAttributes = (settings: LdapSettings) => {
        return this.testLdapDiagnostics(settings, LdapDiagnosticTestType.GROUP_ATTRIBUTES);
    };

    syncLdap = () => {
        return this.doFetch<StatusOK>(
            `${this.getBaseRoute()}/ldap/sync`,
            {method: 'post'},
        );
    };

    getLdapGroups = (page = 0, perPage = PER_PAGE_DEFAULT, opts = {}) => {
        const query = {page, per_page: perPage, ...opts};
        return this.doFetch<{
            count: number;
            groups: MixedUnlinkedGroup[];
        }>(
            `${this.getBaseRoute()}/ldap/groups${buildQueryString(query)}`,
            {method: 'get'},
        );
    };

    linkLdapGroup = (key: string) => {
        return this.doFetch<Group>(
            `${this.getBaseRoute()}/ldap/groups/${encodeURI(key)}/link`,
            {method: 'post'},
        );
    };

    unlinkLdapGroup = (key: string) => {
        return this.doFetch<StatusOK>(
            `${this.getBaseRoute()}/ldap/groups/${encodeURI(key)}/link`,
            {method: 'delete'},
        );
    };

    getSamlCertificateStatus = () => {
        return this.doFetch<SamlCertificateStatus>(
            `${this.getBaseRoute()}/saml/certificate/status`,
            {method: 'get'},
        );
    };

    uploadPublicSamlCertificate = (fileData: File) => {
        const formData = new FormData();
        formData.append('certificate', fileData);

        return this.doFetch<StatusOK>(
            `${this.getBaseRoute()}/saml/certificate/public`,
            {
                method: 'post',
                body: formData,
            },
        );
    };

    uploadPrivateSamlCertificate = (fileData: File) => {
        const formData = new FormData();
        formData.append('certificate', fileData);

        return this.doFetch<StatusOK>(
            `${this.getBaseRoute()}/saml/certificate/private`,
            {
                method: 'post',
                body: formData,
            },
        );
    };

    uploadPublicLdapCertificate = (fileData: File) => {
        const formData = new FormData();
        formData.append('certificate', fileData);

        return this.doFetch<StatusOK>(
            `${this.getBaseRoute()}/ldap/certificate/public`,
            {
                method: 'post',
                body: formData,
            },
        );
    };

    uploadPrivateLdapCertificate = (fileData: File) => {
        const formData = new FormData();
        formData.append('certificate', fileData);

        return this.doFetch<StatusOK>(
            `${this.getBaseRoute()}/ldap/certificate/private`,
            {
                method: 'post',
                body: formData,
            },
        );
    };

    uploadIdpSamlCertificate = (fileData: File) => {
        const formData = new FormData();
        formData.append('certificate', fileData);

        return this.doFetch<StatusOK>(
            `${this.getBaseRoute()}/saml/certificate/idp`,
            {
                method: 'post',
                body: formData,
            },
        );
    };

    uploadAuditLogCertificate = (fileData: File) => {
        const formData = new FormData();
        formData.append('certificate', fileData);

        return this.doFetch<StatusOK>(
            `${this.getBaseRoute()}/audit_logs/certificate`,
            {
                method: 'post',
                body: formData,
            },
        );
    };

    removeAuditLogCertificate = () => {
        return this.doFetch<StatusOK>(
            `${this.getBaseRoute()}/audit_logs/certificate`,
            {method: 'delete'},
        );
    };

    deletePublicSamlCertificate = () => {
        return this.doFetch<StatusOK>(
            `${this.getBaseRoute()}/saml/certificate/public`,
            {method: 'delete'},
        );
    };

    deletePrivateSamlCertificate = () => {
        return this.doFetch<StatusOK>(
            `${this.getBaseRoute()}/saml/certificate/private`,
            {method: 'delete'},
        );
    };

    deletePublicLdapCertificate = () => {
        return this.doFetch<StatusOK>(
            `${this.getBaseRoute()}/ldap/certificate/public`,
            {method: 'delete'},
        );
    };

    deletePrivateLdapCertificate = () => {
        return this.doFetch<StatusOK>(
            `${this.getBaseRoute()}/ldap/certificate/private`,
            {method: 'delete'},
        );
    };

    deleteIdpSamlCertificate = () => {
        return this.doFetch<StatusOK>(
            `${this.getBaseRoute()}/saml/certificate/idp`,
            {method: 'delete'},
        );
    };

    testElasticsearch = (config?: AdminConfig) => {
        return this.doFetch<StatusOK>(
            `${this.getBaseRoute()}/elasticsearch/test`,
            {method: 'post', body: JSON.stringify(config)},
        );
    };

    purgeElasticsearchIndexes = (indexes?: string[]) => {
        return this.doFetch<StatusOK>(
            `${this.getBaseRoute()}/elasticsearch/purge_indexes${indexes && indexes.length > 0 ? '?index=' + indexes.join(',') : ''}`,
            {method: 'post'},
        );
    };

    purgeBleveIndexes = () => {
        return this.doFetch<StatusOK>(
            `${this.getBaseRoute()}/bleve/purge_indexes`,
            {method: 'post'},
        );
    };

    uploadLicense = (fileData: File) => {
        const formData = new FormData();
        formData.append('license', fileData);

        const request: any = {
            method: 'post',
            body: formData,
        };

        return this.doFetch<License>(
            `${this.getBaseRoute()}/license`,
            request,
        );
    };

    requestTrialLicense = (body: RequestLicenseBody) => {
        return this.doFetchWithResponse<ClientLicense>(
            `${this.getBaseRoute()}/trial-license`,
            {method: 'POST', body: JSON.stringify(body)},
        );
    };

    removeLicense = () => {
        return this.doFetch<StatusOK>(
            `${this.getBaseRoute()}/license`,
            {method: 'delete'},
        );
    };

    getPrevTrialLicense = () => {
        return this.doFetch<ClientLicense>(
            `${this.getBaseRoute()}/trial-license/prev`,
            {method: 'get'},
        );
    };

    getAnalytics = (name = 'standard', teamId = '') => {
        return this.doFetch<AnalyticsRow[]>(
            `${this.getBaseRoute()}/analytics/old${buildQueryString({name, team_id: teamId})}`,
            {method: 'get'},
        );
    };

    // Role Routes

    getRole = (roleId: string) => {
        return this.doFetch<Role>(
            `${this.getRolesRoute()}/${roleId}`,
            {method: 'get'},
        );
    };

    getRoleByName = (roleName: string) => {
        return this.doFetch<Role>(
            `${this.getRolesRoute()}/name/${roleName}`,
            {method: 'get'},
        );
    };

    getRolesByNames = (rolesNames: string[]) => {
        return this.doFetch<Role[]>(
            `${this.getRolesRoute()}/names`,
            {method: 'post', body: JSON.stringify(rolesNames)},
        );
    };

    patchRole = (roleId: string, rolePatch: Partial<Role>) => {
        return this.doFetch<Role>(
            `${this.getRolesRoute()}/${roleId}/patch`,
            {method: 'put', body: JSON.stringify(rolePatch)},
        );
    };

    // Scheme Routes

    getSchemes = (scope = '', page = 0, perPage = PER_PAGE_DEFAULT) => {
        return this.doFetch<Scheme[]>(
            `${this.getSchemesRoute()}${buildQueryString({scope, page, per_page: perPage})}`,
            {method: 'get'},
        );
    };

    createScheme = (scheme: PartialExcept<Scheme, 'display_name' | 'scope'>) => {
        return this.doFetch<Scheme>(
            `${this.getSchemesRoute()}`,
            {method: 'post', body: JSON.stringify(scheme)},
        );
    };

    getScheme = (schemeId: string) => {
        return this.doFetch<Scheme>(
            `${this.getSchemesRoute()}/${schemeId}`,
            {method: 'get'},
        );
    };

    deleteScheme = (schemeId: string) => {
        return this.doFetch<StatusOK>(
            `${this.getSchemesRoute()}/${schemeId}`,
            {method: 'delete'},
        );
    };

    patchScheme = (schemeId: string, schemePatch: Partial<Scheme>) => {
        return this.doFetch<Scheme>(
            `${this.getSchemesRoute()}/${schemeId}/patch`,
            {method: 'put', body: JSON.stringify(schemePatch)},
        );
    };

    getSchemeTeams = (schemeId: string, page = 0, perPage = PER_PAGE_DEFAULT) => {
        return this.doFetch<Team[]>(
            `${this.getSchemesRoute()}/${schemeId}/teams${buildQueryString({page, per_page: perPage})}`,
            {method: 'get'},
        );
    };

    getSchemeChannels = (schemeId: string, page = 0, perPage = PER_PAGE_DEFAULT) => {
        return this.doFetch<Channel[]>(
            `${this.getSchemesRoute()}/${schemeId}/channels${buildQueryString({page, per_page: perPage})}`,
            {method: 'get'},
        );
    };

    // Plugin Routes

    uploadPlugin = async (fileData: File, force = false) => {
        const formData = new FormData();
        if (force) {
            formData.append('force', 'true');
        }
        formData.append('plugin', fileData);

        const request: any = {
            method: 'post',
            body: formData,
        };

        return this.doFetch<PluginManifest>(
            this.getPluginsRoute(),
            request,
        );
    };

    installPluginFromUrl = (pluginDownloadUrl: string, force = false) => {
        const queryParams = {plugin_download_url: pluginDownloadUrl, force};

        return this.doFetch<PluginManifest>(
            `${this.getPluginsRoute()}/install_from_url${buildQueryString(queryParams)}`,
            {method: 'post'},
        );
    };

    getPlugins = () => {
        return this.doFetch<PluginsResponse>(
            this.getPluginsRoute(),
            {method: 'get'},
        );
    };

    getRemoteMarketplacePlugins = (filter: string) => {
        return this.doFetch<MarketplacePlugin[]>(
            `${this.getPluginsMarketplaceRoute()}${buildQueryString({filter: filter || '', remote_only: true})}`,
            {method: 'get'},
        );
    };

    getMarketplacePlugins = (filter: string, localOnly = false) => {
        return this.doFetch<MarketplacePlugin[]>(
            `${this.getPluginsMarketplaceRoute()}${buildQueryString({filter: filter || '', local_only: localOnly})}`,
            {method: 'get'},
        );
    };

    installMarketplacePlugin = (id: string) => {
        return this.doFetch<MarketplacePlugin>(
            `${this.getPluginsMarketplaceRoute()}`,
            {method: 'post', body: JSON.stringify({id})},
        );
    };

    getMarketplaceApps = (filter: string) => {
        return this.doFetch<MarketplaceApp[]>(
            `${this.getAppsProxyRoute()}/api/v1/marketplace${buildQueryString({filter: filter || ''})}`,
            {method: 'get'},
        );
    };

    getPluginStatuses = () => {
        return this.doFetch<PluginStatus[]>(
            `${this.getPluginsRoute()}/statuses`,
            {method: 'get'},
        );
    };

    removePlugin = (pluginId: string) => {
        return this.doFetch<StatusOK>(
            this.getPluginRoute(pluginId),
            {method: 'delete'},
        );
    };

    getWebappPlugins = () => {
        return this.doFetch<ClientPluginManifest[]>(
            `${this.getPluginsRoute()}/webapp`,
            {method: 'get'},
        );
    };

    enablePlugin = (pluginId: string) => {
        return this.doFetch<StatusOK>(
            `${this.getPluginRoute(pluginId)}/enable`,
            {method: 'post'},
        );
    };

    disablePlugin = (pluginId: string) => {
        return this.doFetch<StatusOK>(
            `${this.getPluginRoute(pluginId)}/disable`,
            {method: 'post'},
        );
    };

    // Groups
    linkGroupSyncable = (groupID: string, syncableID: string, syncableType: string, patch: Partial<SyncablePatch>) => {
        return this.doFetch<GroupSyncable>(
            `${this.getGroupRoute(groupID)}/${syncableType}s/${syncableID}/link`,
            {method: 'post', body: JSON.stringify(patch)},
        );
    };

    unlinkGroupSyncable = (groupID: string, syncableID: string, syncableType: string) => {
        return this.doFetch<StatusOK>(
            `${this.getGroupRoute(groupID)}/${syncableType}s/${syncableID}/link`,
            {method: 'delete'},
        );
    };

    getGroupSyncables = (groupID: string, syncableType: string) => {
        return this.doFetch<GroupSyncable[]>(
            `${this.getGroupRoute(groupID)}/${syncableType}s`,
            {method: 'get'},
        );
    };

    getGroup = (groupID: string, includeMemberCount = false) => {
        return this.doFetch<Group>(
            `${this.getGroupRoute(groupID)}${buildQueryString({include_member_count: includeMemberCount})}`,
            {method: 'get'},
        );
    };

    getGroupStats = (groupID: string) => {
        return this.doFetch<GroupStats>(
            `${this.getGroupRoute(groupID)}/stats`,
            {method: 'get'},
        );
    };

    getGroups = (opts: GetGroupsForUserParams | GetGroupsParams) => {
        return this.doFetch<Group[]>(
            `${this.getGroupsRoute()}${buildQueryString(opts)}`,
            {method: 'get'},
        );
    };

    getGroupsByUserId = (userID: string) => {
        return this.doFetch<Group[]>(
            `${this.getUsersRoute()}/${userID}/groups`,
            {method: 'get'},
        );
    };

    getGroupsByNames = (names: string[]) => {
        return this.doFetch<Group[]>(
            `${this.getGroupsRoute()}/names`,
            {method: 'post', body: JSON.stringify(names)},
        );
    };

    getGroupsNotAssociatedToTeam = (teamID: string, q = '', page = 0, perPage = PER_PAGE_DEFAULT, source = 'ldap', onlySyncableSources = false) => {
        return this.doFetch<Group[]>(
            `${this.getGroupsRoute()}${buildQueryString({not_associated_to_team: teamID, page, per_page: perPage, q, include_member_count: true, group_source: source, only_syncable_sources: onlySyncableSources})}`,
            {method: 'get'},
        );
    };

    getGroupsNotAssociatedToChannel = (channelID: string, q = '', page = 0, perPage = PER_PAGE_DEFAULT, filterParentTeamPermitted = false, source = 'ldap', onlySyncableSources = false) => {
        const query = {
            not_associated_to_channel: channelID,
            page,
            per_page: perPage,
            q,
            include_member_count: true,
            filter_parent_team_permitted: filterParentTeamPermitted,
            group_source: source,
            only_syncable_sources: onlySyncableSources,
        };
        return this.doFetch<Group[]>(
            `${this.getGroupsRoute()}${buildQueryString(query)}`,
            {method: 'get'},
        );
    };

    createGroupWithUserIds = (group: GroupCreateWithUserIds) => {
        return this.doFetch<Group>(
            this.getGroupsRoute(),
            {method: 'post', body: JSON.stringify(group)},
        );
    };

    addUsersToGroup = (groupId: string, userIds: string[]) => {
        return this.doFetch<GroupMember[]>(
            `${this.getGroupRoute(groupId)}/members`,
            {method: 'post', body: JSON.stringify({user_ids: userIds})},
        );
    };

    removeUsersFromGroup = (groupId: string, userIds: string[]) => {
        return this.doFetch<GroupMember[]>(
            `${this.getGroupRoute(groupId)}/members`,
            {method: 'delete', body: JSON.stringify({user_ids: userIds})},
        );
    };

    searchGroups = (params: GroupSearchParams) => {
        return this.doFetch<Group[]>(
            `${this.getGroupsRoute()}${buildQueryString(params)}`,
            {method: 'get'},
        );
    };

    executeAppCall = async (call: AppCallRequest, trackAsSubmit: boolean) => {
        const callCopy: AppCallRequest = {
            ...call,
            context: {
                ...call.context,
                track_as_submit: trackAsSubmit,
                user_agent: 'webapp',
            },
        };
        return this.doFetch<AppCallResponse>(
            `${this.getAppsProxyRoute()}/api/v1/call`,
            {method: 'post', body: JSON.stringify(callCopy)},
        );
    };

    getAppsBindings = async (channelID: string, teamID: string) => {
        const params = {
            channel_id: channelID,
            team_id: teamID,
            user_agent: 'webapp',
        };

        return this.doFetch<AppBinding[]>(
            `${this.getAppsProxyRoute()}/api/v1/bindings${buildQueryString(params)}`,
            {method: 'get'},
        );
    };

    getGroupsAssociatedToTeam = (teamID: string, q = '', page = 0, perPage = PER_PAGE_DEFAULT, filterAllowReference = false) => {
        return this.doFetch<{
            groups: Group[];
            total_group_count: number;
        }>(
            `${this.getBaseRoute()}/teams/${teamID}/groups${buildQueryString({page, per_page: perPage, q, include_member_count: true, filter_allow_reference: filterAllowReference})}`,
            {method: 'get'},
        );
    };

    getGroupsAssociatedToChannel = (channelID: string, q = '', page = 0, perPage = PER_PAGE_DEFAULT, filterAllowReference = false) => {
        return this.doFetch<{
            groups: Group[];
            total_group_count: number;
        }>(
            `${this.getBaseRoute()}/channels/${channelID}/groups${buildQueryString({page, per_page: perPage, q, include_member_count: true, filter_allow_reference: filterAllowReference})}`,
            {method: 'get'},
        );
    };

    getAllGroupsAssociatedToTeam = (teamID: string, filterAllowReference = false, includeMemberCount = false) => {
        return this.doFetch<GroupsWithCount>(
            `${this.getBaseRoute()}/teams/${teamID}/groups${buildQueryString({paginate: false, filter_allow_reference: filterAllowReference, include_member_count: includeMemberCount})}`,
            {method: 'get'},
        );
    };

    getAllGroupsAssociatedToChannelsInTeam = (teamID: string, filterAllowReference = false) => {
        return this.doFetch<{
            groups: RelationOneToOne<Channel, Group>;
        }>(
            `${this.getBaseRoute()}/teams/${teamID}/groups_by_channels${buildQueryString({paginate: false, filter_allow_reference: filterAllowReference})}`,
            {method: 'get'},
        );
    };

    getAllGroupsAssociatedToChannel = (channelID: string, filterAllowReference = false, includeMemberCount = false) => {
        return this.doFetch<GroupsWithCount>(
            `${this.getBaseRoute()}/channels/${channelID}/groups${buildQueryString({paginate: false, filter_allow_reference: filterAllowReference, include_member_count: includeMemberCount})}`,
            {method: 'get'},
        );
    };

    patchGroupSyncable = (groupID: string, syncableID: string, syncableType: string, patch: Partial<SyncablePatch>) => {
        return this.doFetch<GroupSyncable>(
            `${this.getGroupRoute(groupID)}/${syncableType}s/${syncableID}/patch`,
            {method: 'put', body: JSON.stringify(patch)},
        );
    };

    patchGroup = (groupID: string, patch: GroupPatch | CustomGroupPatch) => {
        return this.doFetch<Group>(
            `${this.getGroupRoute(groupID)}/patch`,
            {method: 'put', body: JSON.stringify(patch)},
        );
    };

    archiveGroup = (groupId: string) => {
        return this.doFetch<Group>(
            `${this.getGroupRoute(groupId)}`,
            {method: 'delete'},
        );
    };

    restoreGroup = (groupId: string) => {
        return this.doFetch<Group>(
            `${this.getGroupRoute(groupId)}/restore`,
            {method: 'post'},
        );
    };

    createGroupTeamsAndChannels = (userID: string) => {
        return this.doFetch<Group>(
            `${this.getBaseRoute()}/ldap/users/${userID}/group_sync_memberships`,
            {method: 'post'},
        );
    };

    // Bot Routes

    createBot = (bot: Partial<Bot>) => {
        return this.doFetch<Bot>(
            `${this.getBotsRoute()}`,
            {method: 'post', body: JSON.stringify(bot)},
        );
    };

    patchBot = (botUserId: string, botPatch: Partial<BotPatch>) => {
        return this.doFetch<Bot>(
            `${this.getBotRoute(botUserId)}`,
            {method: 'put', body: JSON.stringify(botPatch)},
        );
    };

    getBot = (botUserId: string) => {
        return this.doFetch<Bot>(
            `${this.getBotRoute(botUserId)}`,
            {method: 'get'},
        );
    };

    getBots = (page = 0, perPage = PER_PAGE_DEFAULT) => {
        return this.doFetch<Bot[]>(
            `${this.getBotsRoute()}${buildQueryString({page, per_page: perPage})}`,
            {method: 'get'},
        );
    };

    getBotsIncludeDeleted = (page = 0, perPage = PER_PAGE_DEFAULT) => {
        return this.doFetch<Bot[]>(
            `${this.getBotsRoute()}${buildQueryString({include_deleted: true, page, per_page: perPage})}`,
            {method: 'get'},
        );
    };

    getBotsOrphaned = (page = 0, perPage = PER_PAGE_DEFAULT) => {
        return this.doFetch<Bot[]>(
            `${this.getBotsRoute()}${buildQueryString({only_orphaned: true, page, per_page: perPage})}`,
            {method: 'get'},
        );
    };

    disableBot = (botUserId: string) => {
        return this.doFetch<Bot>(
            `${this.getBotRoute(botUserId)}/disable`,
            {method: 'post'},
        );
    };

    enableBot = (botUserId: string) => {
        return this.doFetch<Bot>(
            `${this.getBotRoute(botUserId)}/enable`,
            {method: 'post'},
        );
    };

    assignBot = (botUserId: string, newOwnerId: string) => {
        return this.doFetch<Bot>(
            `${this.getBotRoute(botUserId)}/assign/${newOwnerId}`,
            {method: 'post'},
        );
    };

    // Cloud routes
    getCloudProducts = (includeLegacyProducts?: boolean) => {
        let query = '';
        if (includeLegacyProducts) {
            query = '?include_legacy=true';
        }
        return this.doFetch<Product[]>(
            `${this.getCloudRoute()}/products${query}`, {method: 'get'},
        );
    };

    subscribeToNewsletter = (newletterRequestBody: NewsletterRequestBody) => {
        return this.doFetch<StatusOK>(
            `${this.getHostedCustomerRoute()}/subscribe-newsletter`,
            {method: 'post', body: JSON.stringify(newletterRequestBody)},
        );
    };

    cwsAvailabilityCheck = () => {
        return this.doFetchWithResponse(
            `${this.getCloudRoute()}/check-cws-connection`,
            {method: 'get'},
        );
    };

    getCloudCustomer = () => {
        return this.doFetch<CloudCustomer>(
            `${this.getCloudRoute()}/customer`, {method: 'get'},
        );
    };

    updateCloudCustomer = (customerPatch: CloudCustomerPatch) => {
        return this.doFetch<CloudCustomer>(
            `${this.getCloudRoute()}/customer`,
            {method: 'put', body: JSON.stringify(customerPatch)},
        );
    };

    updateCloudCustomerAddress = (address: Address) => {
        return this.doFetch<CloudCustomer>(
            `${this.getCloudRoute()}/customer/address`,
            {method: 'put', body: JSON.stringify(address)},
        );
    };

    notifyAdmin = (req: NotifyAdminRequest) => {
        return this.doFetchWithResponse<StatusOK>(
            `${this.getUsersRoute()}/notify-admin`,
            {method: 'post', body: JSON.stringify(req)},
        );
    };

    validateBusinessEmail = (email = '') => {
        return this.doFetchWithResponse<ValidBusinessEmail>(
            `${this.getCloudRoute()}/validate-business-email`,
            {method: 'post', body: JSON.stringify({email})},
        );
    };

    validateWorkspaceBusinessEmail = () => {
        return this.doFetchWithResponse<ValidBusinessEmail>(
            `${this.getCloudRoute()}/validate-workspace-business-email`,
            {method: 'post'},
        );
    };

    getSubscription = () => {
        return this.doFetch<Subscription>(
            `${this.getCloudRoute()}/subscription`,
            {method: 'get'},
        );
    };

    getInstallation = () => {
        return this.doFetch<Installation>(
            `${this.getCloudRoute()}/installation`,
            {method: 'get'},
        );
    };

    getCloudPreviewModalData = () => {
        return this.doFetch<PreviewModalContentData[]>(
            `${this.getCloudRoute()}/preview/modal_data`,
            {method: 'get'},
        );
    };

    getInvoices = () => {
        return this.doFetch<Invoice[]>(
            `${this.getCloudRoute()}/subscription/invoices`,
            {method: 'get'},
        );
    };

    getInvoicePdfUrl = (invoiceId: string) => {
        return `${this.getCloudRoute()}/subscription/invoices/${invoiceId}/pdf`;
    };

    getCloudLimits = () => {
        return this.doFetch<Limits>(
            `${this.getCloudRoute()}/limits`,
            {method: 'get'},
        );
    };

    getPostsUsage = () => {
        return this.doFetch<PostsUsageResponse>(
            `${this.getUsageRoute()}/posts`,
            {method: 'get'},
        );
    };

    getFilesUsage = () => {
        return this.doFetch<FilesUsageResponse>(
            `${this.getUsageRoute()}/storage`,
            {method: 'get'},
        );
    };

    getTeamsUsage = () => {
        return this.doFetch<TeamsUsageResponse>(
            `${this.getUsageRoute()}/teams`,
            {method: 'get'},
        );
    };

    teamMembersMinusGroupMembers = (teamID: string, groupIDs: string[], page: number, perPage: number) => {
        const query = `group_ids=${groupIDs.join(',')}&page=${page}&per_page=${perPage}`;
        return this.doFetch<UsersWithGroupsAndCount>(
            `${this.getTeamRoute(teamID)}/members_minus_group_members?${query}`,
            {method: 'get'},
        );
    };

    channelMembersMinusGroupMembers = (channelID: string, groupIDs: string[], page: number, perPage: number) => {
        const query = `group_ids=${groupIDs.join(',')}&page=${page}&per_page=${perPage}`;
        return this.doFetch<UsersWithGroupsAndCount>(
            `${this.getChannelRoute(channelID)}/members_minus_group_members?${query}`,
            {method: 'get'},
        );
    };

    getSamlMetadataFromIdp = (samlMetadataURL: string) => {
        return this.doFetch<SamlMetadataResponse>(
            `${this.getBaseRoute()}/saml/metadatafromidp`, {method: 'post', body: JSON.stringify({saml_metadata_url: samlMetadataURL})},
        );
    };

    setSamlIdpCertificateFromMetadata = (certData: string) => {
        const request: any = {
            method: 'post',
            body: certData,
        };

        request.headers = {
            'Content-Type': 'application/x-pem-file',
        };

        return this.doFetch<StatusOK>(
            `${this.getBaseRoute()}/saml/certificate/idp`,
            request,
        );
    };

    getInProductNotices = (teamId: string, client: string, clientVersion: string) => {
        return this.doFetch<ProductNotices>(
            `${this.getNoticesRoute()}/${teamId}?client=${client}&clientVersion=${clientVersion}`,
            {method: 'get'},
        );
    };

    updateNoticesAsViewed = (noticeIds: string[]) => {
        // Only one notice is marked as viewed at a time so using 0 index
        return this.doFetch<StatusOK>(
            `${this.getNoticesRoute()}/view`,
            {method: 'put', body: JSON.stringify(noticeIds)},
        );
    };

    getAncillaryPermissions = (subsectionPermissions: string[]) => {
        return this.doFetch<string[]>(
            `${this.getPermissionsRoute()}/ancillary`,
            {method: 'post', body: JSON.stringify(subsectionPermissions)},
        );
    };

    completeSetup = (completeOnboardingRequest: CompleteOnboardingRequest) => {
        return this.doFetch<StatusOK>(
            `${this.getSystemRoute()}/onboarding/complete`,
            {method: 'post', body: JSON.stringify(completeOnboardingRequest)},
        );
    };

    getAppliedSchemaMigrations = () => {
        return this.doFetch<SchemaMigration[]>(
            `${this.getSystemRoute()}/schema/version`,
            {method: 'get'},
        );
    };

    getCallsChannelState = (channelId: string) => {
        return this.doFetch<{enabled: boolean; id: string}>(
            `${this.url}/plugins/${'com.mattermost.calls'}/${channelId}`,
            {method: 'get'},
        );
    };

    // Client Helpers

    protected doFetch = async <ClientDataResponse>(url: string, options: Options): Promise<ClientDataResponse> => {
        const {data} = await this.doFetchWithResponse<ClientDataResponse>(url, options);

        return data;
    };

    private doFetchWithResponse = async <ClientDataResponse>(url: string, options: Options): Promise<ClientResponse<ClientDataResponse>> => {
        const response = await fetch(url, this.getOptions(options));
        const headers = parseAndMergeNestedHeaders(response.headers);

        let data;
        try {
            const contentType = headers.get('Content-Type');
            if (contentType === 'application/json') {
                data = await response.json();
            } else if (contentType === 'application/x-ndjson') {
                const text = await response.text();
                const objects = text.trim().split('\n');
                data = objects.map((obj) => JSON.parse(obj));
            } else {
                data = await response.text();
            }
        } catch (err) {
            throw new ClientError(this.getUrl(), {
                message: 'Received invalid response from the server.',
                url,
            }, err);
        }

        if (headers.has(HEADER_X_VERSION_ID) && !headers.get('Cache-Control')) {
            const serverVersion = headers.get(HEADER_X_VERSION_ID);
            if (serverVersion && this.serverVersion !== serverVersion) {
                this.serverVersion = serverVersion;
            }
        }

        if (headers.has(HEADER_X_CLUSTER_ID)) {
            const clusterId = headers.get(HEADER_X_CLUSTER_ID);
            if (clusterId && this.clusterId !== clusterId) {
                this.clusterId = clusterId;
            }
        }

        if (response.ok || options.ignoreStatus) {
            return {
                response,
                headers,
                data,
            };
        }

        const msg = data.message || '';

        if (this.logToConsole) {
            console.error(msg); // eslint-disable-line no-console
        }

        throw new ClientError(this.getUrl(), {
            message: msg,
            server_error_id: data.id,
            status_code: data.status_code,
            url,
        });
    };

    upsertDraft = async (draft: Draft, connectionId: string) => {
        const result = await this.doFetch<Draft>(
            `${this.getDraftsRoute()}`,
            {
                method: 'post',
                body: JSON.stringify(draft),
                headers: {
                    'Connection-Id': `${connectionId}`,
                },
            },
        );

        return result;
    };

    getUserDrafts = (teamId: Team['id']) => {
        return this.doFetch<Draft[]>(
            `${this.getUserRoute('me')}/teams/${teamId}/drafts`,
            {method: 'get'},
        );
    };

    deleteDraft = (channelId: Channel['id'], rootId = '', connectionId: string) => {
        let endpoint = `${this.getUserRoute('me')}/channels/${channelId}/drafts`;
        if (rootId !== '') {
            endpoint += `/${rootId}`;
        }

        return this.doFetch<null>(
            endpoint,
            {
                method: 'delete',
                headers: {
                    'Connection-Id': `${connectionId}`,
                },
            },
        );
    };

    getIPFilters = () => {
        return this.doFetch<AllowedIPRange[]>(
            `${this.getBaseRoute()}/ip_filtering`,
            {method: 'get'},
        );
    };

    getCurrentIP = () => {
        return this.doFetch<FetchIPResponse>(
            `${this.getBaseRoute()}/ip_filtering/my_ip`,
            {method: 'get'},
        );
    };

    applyIPFilters = (filters: AllowedIPRanges) => {
        return this.doFetch<AllowedIPRange[]>(
            `${this.getBaseRoute()}/ip_filtering`,
            {method: 'post', body: JSON.stringify(filters)},
        );
    };

    getGroupMessageMembersCommonTeams = (channelId: string) => {
        return this.doFetchWithResponse<Team[]>(
            `${this.getChannelRoute(channelId)}/common_teams`,
            {method: 'get'},
        );
    };

    convertGroupMessageToPrivateChannel = (channelId: string, teamId: string, displayName: string, name: string) => {
        const body = {
            channel_id: channelId,
            team_id: teamId,
            display_name: displayName,
            name,
        };
        return this.doFetchWithResponse<Channel>(
            `${this.getChannelRoute(channelId)}/convert_to_channel?team_id=${teamId}`,
            {method: 'post', body: JSON.stringify(body)},
        );
    };

    // Schedule Post methods
    createScheduledPost = (schedulePost: PartialExcept<ScheduledPost, 'channel_id' | 'message' | 'scheduled_at'>, connectionId: string) => {
        return this.doFetchWithResponse<ScheduledPost>(
            `${this.getPostsRoute()}/schedule`,
            {method: 'post', body: JSON.stringify(schedulePost), headers: {'Connection-Id': connectionId}},
        );
    };

    // get user's current team's scheduled posts
    getScheduledPosts = (teamId: string, includeDirectChannels: boolean) => {
        return this.doFetchWithResponse<{[key: string]: ScheduledPost[]}>(
            `${this.getPostsRoute()}/scheduled/team/${teamId}?includeDirectChannels=${includeDirectChannels}`,
            {method: 'get'},
        );
    };

    updateScheduledPost = (schedulePost: ScheduledPost, connectionId: string) => {
        return this.doFetchWithResponse<ScheduledPost>(
            `${this.getPostsRoute()}/schedule/${schedulePost.id}`,
            {method: 'put', body: JSON.stringify(schedulePost), headers: {'Connection-Id': connectionId}},
        );
    };

    deleteScheduledPost = (userId: string, schedulePostId: string, connectionId: string) => {
        return this.doFetchWithResponse<ScheduledPost>(
            `${this.getPostsRoute()}/schedule/${schedulePostId}`,
            {method: 'delete', headers: {'Connection-Id': connectionId}},
        );
    };

    restorePostVersion = (postId: string, restoreVersionId: string, connectionId: string) => {
        return this.doFetchWithResponse<Post>(
            `${this.getPostRoute(postId)}/restore/${restoreVersionId}`,
            {method: 'post', headers: {'Connection-Id': connectionId}},
        );
    };

    getAccessControlPolicy = (id: string, channelId?: string) => {
        let url = `${this.getBaseRoute()}/access_control_policies/${id}`;
        if (channelId) {
            url += `?channelId=${encodeURIComponent(channelId)}`;
        }
        return this.doFetch<AccessControlPolicy>(
            url,
            {method: 'get'},
        );
    };

    updateOrCreateAccessControlPolicy = (policy: AccessControlPolicy) => {
        return this.doFetch<AccessControlPolicy>(
            `${this.getBaseRoute()}/access_control_policies`,
            {method: 'put', body: JSON.stringify(policy)},
        );
    };

    deleteAccessControlPolicy = (id: string) => {
        return this.doFetch<AccessControlPolicy>(
            `${this.getBaseRoute()}/access_control_policies/${id}`,
            {method: 'delete'},
        );
    };

    getAccessControlPolicies = (after: string, limit: number) => {
        return this.doFetch<AccessControlPoliciesResult>(
            `${this.getBaseRoute()}/access_control_policies/search`,
            {method: 'post', body: JSON.stringify({type: 'parent', cursor: {id: after}, limit})},
        );
    };

    getChildPolicies = (parentId: string, after: string, limit: number) => {
        return this.doFetch<AccessControlPoliciesResult>(
            `${this.getBaseRoute()}/access_control_policies/search`,
            {method: 'post', body: JSON.stringify({parent_id: parentId, cursor: {id: after}, limit})},
        );
    };

    getChannelsForAccessControlPolicy = (policyId: string, after: string, limit: number) => {
        return this.doFetch<AccessControlPolicyChannelsResult>(
            `${this.getBaseRoute()}/access_control_policies/${policyId}/resources/channels?after=${after}&limit=${limit}`,
            {method: 'get'},
        );
    };

    searchAccessControlPolicies = (term: string, type: string, after: string, limit: number) => {
        return this.doFetch<AccessControlPoliciesResult>(
            `${this.getBaseRoute()}/access_control_policies/search`,
            {method: 'post', body: JSON.stringify({term, type, cursor: {id: after}, limit, include_children: true})},
        );
    };

    searchChildAccessControlPolicyChannels = (policyId: string, term: string, opts: ChannelSearchOpts) => {
        return this.doFetch<ChannelsWithTotalCount>(
            `${this.getBaseRoute()}/access_control_policies/${policyId}/resources/channels/search?term=${term}`,
            {method: 'post', body: JSON.stringify({term, ...opts})},
        );
    };

    updateAccessControlPolicyActive = (policyId: string, active: boolean) => {
        return this.doFetch<StatusOK>(
            `${this.getBaseRoute()}/access_control_policies/${policyId}/activate?active=${active}`,
            {method: 'get'},
        );
    };

    assignChannelsToAccessControlPolicy = (policyId: string, channelIds: string[]) => {
        return this.doFetch<StatusOK>(
            `${this.getBaseRoute()}/access_control_policies/${policyId}/assign`,
            {method: 'post', body: JSON.stringify({channel_ids: channelIds})},
        );
    };

    unassignChannelsFromAccessControlPolicy = (policyId: string, channelIds: string[]) => {
        return this.doFetch<StatusOK>(
            `${this.getBaseRoute()}/access_control_policies/${policyId}/unassign`,
            {method: 'delete', body: JSON.stringify({channel_ids: channelIds})},
        );
    };

    createAccessControlSyncJob = (jobData: {[key: string]: string}) => {
        const job = {
            type: 'access_control_sync' as JobType,
            data: jobData,
        };
        return this.createJob(job);
    };

    getAccessControlFields = (after: string, limit: number, channelId?: string) => {
        const params = new URLSearchParams({after, limit: limit.toString()});
        if (channelId) {
            params.append('channelId', channelId);
        }

        return this.doFetch<UserPropertyField[]>(
            `${this.getBaseRoute()}/access_control_policies/cel/autocomplete/fields?${params.toString()}`,
            {method: 'get'},
        );
    };

    checkAccessControlExpression = (expression: string, channelId?: string) => {
        const requestBody: {expression: string; channelId?: string} = {expression};
        if (channelId) {
            requestBody.channelId = channelId;
        }

        return this.doFetch<CELExpressionError[]>(
            `${this.getBaseRoute()}/access_control_policies/cel/check`,
            {method: 'post', body: JSON.stringify(requestBody)},
        );
    };

    testAccessControlExpression = (expression: string, term: string, after: string, limit: number, channelId?: string) => {
        const requestBody: {expression: string; term: string; after: string; limit: number; channelId?: string} = {
            expression, term, after, limit,
        };
        if (channelId) {
            requestBody.channelId = channelId;
        }

        return this.doFetch<AccessControlTestResult>(
            `${this.getBaseRoute()}/access_control_policies/cel/test`,
            {method: 'post', body: JSON.stringify(requestBody)},
        );
    };

    expressionToVisualFormat = (expression: string, channelId?: string) => {
        const requestBody: {expression: string; channelId?: string} = {expression};
        if (channelId) {
            requestBody.channelId = channelId;
        }

        return this.doFetch<AccessControlVisualAST>(
            `${this.getBaseRoute()}/access_control_policies/cel/visual_ast`,
            {method: 'post', body: JSON.stringify(requestBody)},
        );
    };

    validateExpressionAgainstRequester = (expression: string, channelId?: string) => {
        const requestBody: {expression: string; channelId?: string} = {expression};
        if (channelId !== undefined) {
            requestBody.channelId = channelId;
        }

        return this.doFetch<{requester_matches: boolean}>(
            `${this.getBaseRoute()}/access_control_policies/cel/validate_requester`,
            {method: 'post', body: JSON.stringify(requestBody)},
        );
    };

    getChannelAccessControlAttributes = (channelId: string) => {
        return this.doFetch<AccessControlAttributes>(
            `${this.getChannelRoute(channelId)}/access_control/attributes`,
            {method: 'get'},
        );
    };

    getTeamContentFlaggingStatus = (teamId: string) => {
        return this.doFetch<{enabled: boolean}>(
            `${this.getContentFlaggingRoute()}/team/${teamId}/status`,
            {method: 'get'},
        );
    };

    getContentFlaggingConfig = (teamId?: string) => {
        return this.doFetch<ContentFlaggingConfig>(
            `${this.getContentFlaggingRoute()}/flag/config${buildQueryString({team_id: teamId})}`,
            {method: 'get'},
        );
    };

    flagPost = (postId: string, reason: string, comment?: string) => {
        return this.doFetch<StatusOK>(
            `${this.getContentFlaggingRoute()}/post/${postId}/flag`,
            {
                method: 'post',
                body: JSON.stringify({reason, comment: JSON.stringify(comment)}),
            },
        );
    };

    removeFlaggedPost = (postId: string, comment?: string) => {
        return this.doFetch<StatusOK>(
            `${this.getContentFlaggingRoute()}/post/${postId}/remove`,
            {
                method: 'put',
                body: JSON.stringify({comment: JSON.stringify(comment)}),
            },
        );
    };

    keepFlaggedPost = (postId: string, comment?: string) => {
        return this.doFetch<StatusOK>(
            `${this.getContentFlaggingRoute()}/post/${postId}/keep`,
            {
                method: 'put',
                body: JSON.stringify({comment: JSON.stringify(comment)}),
            },
        );
    };

    getPostContentFlaggingFields = () => {
        return this.doFetch<NameMappedPropertyFields>(
            `${this.getContentFlaggingRoute()}/fields`,
            {method: 'get'},
        );
    };

    getPostContentFlaggingValues = (postId: string) => {
        return this.doFetch<Array<PropertyValue<unknown>>>(
            `${this.getContentFlaggingRoute()}/post/${postId}/field_values`,
            {method: 'get'},
        );
    };

    getFlaggedPost = (postId: string) => {
        return this.doFetch<Post>(
            `${this.getContentFlaggingRoute()}/post/${postId}`,
<<<<<<< HEAD
            {method: 'get'},
        );
    };

    searchContentFlaggingReviewers = (term: string, teamId: string) => {
        return this.doFetch<UserProfile[]>(
            `${this.getContentFlaggingRoute()}/team/${teamId}/reviewers/search${buildQueryString({term})}`,
            {method: 'get'},
        );
    };

    setContentFlaggingReviewer = (postId: string, reviewerId: string) => {
        return this.doFetch(
            `${this.getContentFlaggingRoute()}/post/${postId}/assign/${reviewerId}`,
            {method: 'post'},
        );
    };

    saveContentFlaggingConfig = (config: ContentFlaggingSettings) => {
        return this.doFetch(
            `${this.getContentFlaggingRoute()}/config`,
            {method: 'put', body: JSON.stringify(config)},
        );
    };

    getAdminContentFlaggingConfig = () => {
        return this.doFetch<ContentFlaggingSettings>(
            `${this.getContentFlaggingRoute()}/config`,
=======
>>>>>>> 057efca7
            {method: 'get'},
        );
    };
}

export function parseAndMergeNestedHeaders(originalHeaders: any) {
    const headers = new Map();
    let nestedHeaders = new Map();
    originalHeaders.forEach((val: string, key: string) => {
        const capitalizedKey = key.replace(/\b[a-z]/g, (l) => l.toUpperCase());
        let realVal = val;
        if (val && val.match(/\n\S+:\s\S+/)) {
            const nestedHeaderStrings = val.split('\n');
            realVal = nestedHeaderStrings.shift() as string;
            const moreNestedHeaders = new Map(
                nestedHeaderStrings.map((h: any) => h.split(/:\s/)),
            );
            nestedHeaders = new Map([...nestedHeaders, ...moreNestedHeaders]);
        }
        headers.set(capitalizedKey, realVal);
    });
    return new Map([...headers, ...nestedHeaders]);
}

export class ClientError extends Error implements ServerError {
    url?: string;
    server_error_id?: string;
    status_code?: number;

    constructor(baseUrl: string, data: ServerError, cause?: any) {
        super(data.message + ': ' + cleanUrlForLogging(baseUrl, data.url || ''), {cause});

        this.message = data.message;
        this.url = data.url;
        this.server_error_id = data.server_error_id;
        this.status_code = data.status_code;

        // Ensure message is treated as a property of this class when object spreading. Without this,
        // copying the object by using `{...error}` would not include the message.
        Object.defineProperty(this, 'message', {enumerable: true});
    }
}<|MERGE_RESOLUTION|>--- conflicted
+++ resolved
@@ -97,6 +97,7 @@
     SubmitDialogResponse,
 } from '@mattermost/types/integrations';
 import type {Job, JobType, JobTypeBase} from '@mattermost/types/jobs';
+import type {Job, JobType, JobTypeBase} from '@mattermost/types/jobs';
 import type {ServerLimits} from '@mattermost/types/limits';
 import type {
     MarketplaceApp,
@@ -114,8 +115,13 @@
 import type {ProductNotices} from '@mattermost/types/product_notices';
 import type {
     NameMappedPropertyFields,
+    
+    NameMappedPropertyFields,
     UserPropertyField,
+   
     UserPropertyFieldPatch,
+    PropertyValue,
+,
     PropertyValue,
 } from '@mattermost/types/properties';
 import type {Reaction} from '@mattermost/types/reactions';
@@ -4707,37 +4713,6 @@
     getFlaggedPost = (postId: string) => {
         return this.doFetch<Post>(
             `${this.getContentFlaggingRoute()}/post/${postId}`,
-<<<<<<< HEAD
-            {method: 'get'},
-        );
-    };
-
-    searchContentFlaggingReviewers = (term: string, teamId: string) => {
-        return this.doFetch<UserProfile[]>(
-            `${this.getContentFlaggingRoute()}/team/${teamId}/reviewers/search${buildQueryString({term})}`,
-            {method: 'get'},
-        );
-    };
-
-    setContentFlaggingReviewer = (postId: string, reviewerId: string) => {
-        return this.doFetch(
-            `${this.getContentFlaggingRoute()}/post/${postId}/assign/${reviewerId}`,
-            {method: 'post'},
-        );
-    };
-
-    saveContentFlaggingConfig = (config: ContentFlaggingSettings) => {
-        return this.doFetch(
-            `${this.getContentFlaggingRoute()}/config`,
-            {method: 'put', body: JSON.stringify(config)},
-        );
-    };
-
-    getAdminContentFlaggingConfig = () => {
-        return this.doFetch<ContentFlaggingSettings>(
-            `${this.getContentFlaggingRoute()}/config`,
-=======
->>>>>>> 057efca7
             {method: 'get'},
         );
     };

--- conflicted
+++ resolved
@@ -1180,7 +1180,6 @@
         );
     };
 
-<<<<<<< HEAD
     authorizeOAuthApp = (responseType: string, clientId: string, redirectUri: string, state: string, scope: string, resource?: string, codeChallenge?: string, codeChallengeMethod?: string) => {
         const body: any = {client_id: clientId, response_type: responseType, redirect_uri: redirectUri, state, scope};
 
@@ -1189,11 +1188,6 @@
             body.resource = resource;
         }
 
-=======
-    authorizeOAuthApp = (responseType: string, clientId: string, redirectUri: string, state: string, scope: string, codeChallenge?: string, codeChallengeMethod?: string) => {
-        const body: any = {client_id: clientId, response_type: responseType, redirect_uri: redirectUri, state, scope};
-
->>>>>>> be97680d
         // Include PKCE parameters if provided
         if (codeChallenge) {
             body.code_challenge = codeChallenge;

--- conflicted
+++ resolved
@@ -4209,19 +4209,6 @@
             {method: 'delete', body: JSON.stringify(deletionRequest)},
         );
     }
-<<<<<<< HEAD
-=======
-
-    // This allows the server to know that a given HTTP request occurred during page load or reconnect.
-    // The server then uses this information to store metrics fields based on the request context.
-    // The setTimeout approach is a "best effort" approach that will produce false positives.
-    // A more accurate approach will result in more obtrusive code, which would add risk and maintenance cost.
-    temporarilySetPageLoadContext = (pageLoadContext: PageLoadContext | null) => {
-        this.pageLoadContext = pageLoadContext;
-        setTimeout(() => {
-            this.pageLoadContext = null;
-        }, 5000);
-    }
 
     getGroupMessageMembersCommonTeams = (channelId: string) => {
         return this.doFetchWithResponse<Team[]>(
@@ -4242,7 +4229,6 @@
             {method: 'post', body: JSON.stringify(body)},
         )
     }
->>>>>>> eecd5ef6
 }
 
 export function parseAndMergeNestedHeaders(originalHeaders: any) {

--- conflicted
+++ resolved
@@ -4325,15 +4325,9 @@
     };
 
     // get user's current team's scheduled posts
-<<<<<<< HEAD
-    getScheduledPosts = (teamId: string) => {
-        return this.doFetchWithResponse<ScheduledPost[]>(
-            `${this.getPostsRoute()}/scheduled/team/${teamId}`,
-=======
     getScheduledPosts = (teamId: string, includeDirectChannels: boolean) => {
         return this.doFetchWithResponse<{[key: string]: ScheduledPost[]}>(
             `${this.getPostsRoute()}/scheduled/team/${teamId}?includeDirectChannels=${includeDirectChannels}`,
->>>>>>> bbac7b64
             {method: 'get'},
         );
     };

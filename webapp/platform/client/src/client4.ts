--- conflicted
+++ resolved
@@ -113,11 +113,7 @@
 import type {Post, PostList, PostSearchResults, PostsUsageResponse, TeamsUsageResponse, PaginatedPostList, FilesUsageResponse, PostAcknowledgement, PostAnalytics, PostInfo} from '@mattermost/types/posts';
 import type {PreferenceType} from '@mattermost/types/preferences';
 import type {ProductNotices} from '@mattermost/types/product_notices';
-<<<<<<< HEAD
-import type {PropertyField} from '@mattermost/types/properties';
-=======
-import type {UserPropertyField, UserPropertyFieldPatch} from '@mattermost/types/properties';
->>>>>>> 249d4643
+import type {PropertyField, UserPropertyField, UserPropertyFieldPatch} from '@mattermost/types/properties';
 import type {Reaction} from '@mattermost/types/reactions';
 import type {RemoteCluster, RemoteClusterAcceptInvite, RemoteClusterPatch, RemoteClusterWithPassword} from '@mattermost/types/remote_clusters';
 import type {UserReport, UserReportFilter, UserReportOptions} from '@mattermost/types/reports';
@@ -343,6 +339,10 @@
         return `${this.getBaseRoute()}/remotecluster`;
     }
 
+    getRemoteClusterRoute(remoteId: string) {
+        return `${this.getRemoteClustersRoute()}/${remoteId}`;
+    }
+
     getCustomProfileAttributeFieldsRoute() {
         return `${this.getBaseRoute()}/custom_profile_attributes/fields`;
     }
@@ -353,18 +353,6 @@
 
     getCustomProfileAttributeValuesRoute() {
         return `${this.getBaseRoute()}/custom_profile_attributes/values`;
-    }
-
-    getRemoteClusterRoute(remoteId: string) {
-        return `${this.getRemoteClustersRoute()}/${remoteId}`;
-    }
-
-    getCustomProfileAttributeFieldsRoute() {
-        return `${this.getBaseRoute()}/custom_profile_attributes/fields`;
-    }
-
-    getCustomProfileAttributeFieldRoute(propertyFieldId: string) {
-        return `${this.getCustomProfileAttributeFieldsRoute()}/${propertyFieldId}`;
     }
 
     getPostsRoute() {
@@ -2086,94 +2074,26 @@
     };
 
     // System Properties Routes
-
-    getCustomProfileAttributeFields = async () => {
-        /* return this.doFetch<UserPropertyField[]>(
+    createCustomProfileAttributeField = async (patch: UserPropertyFieldPatch) => {
+        return this.doFetch<UserPropertyField>(
             `${this.getCustomProfileAttributeFieldsRoute()}`,
-            {method: 'GET'},
-        ); */
-
-        // TODO delete mock
-        const data: UserPropertyField[] = [
-            {
-                id: 'test01',
-                name: 'testone',
-                type: 'text',
-                create_at: 1734643125000,
-                delete_at: 0,
-                update_at: 0,
-            },
-            {
-                id: 'test02',
-                name: 'testtwo',
-                type: 'text',
-                create_at: 1734643125000,
-                delete_at: 0,
-                update_at: 0,
-            },
-            {
-                id: 'test03',
-                name: 'testthree',
-                type: 'text',
-                create_at: 1734643125000,
-                delete_at: 0,
-                update_at: 0,
-            },
-        ];
-
-        await new Promise((res) => setTimeout(res, 750));
-
-        return data;
-    };
-
-    createCustomProfileAttributeField = async (patch: UserPropertyFieldPatch) => {
-        // return this.doFetch<UserPropertyField>(
-        //     `${this.getCustomProfileAttributeFieldsRoute()}`,
-        //     {method: 'POST', body: JSON.stringify(patch)},
-        // );
-
-        // TODO delete mock
-        await new Promise((res) => setTimeout(res, 750));
-
-        return {
-            id: crypto.getRandomValues(new Uint32Array(200))[Math.floor(Math.random() * 200)].toString(),
-            name: patch.name,
-            type: 'text',
-            create_at: 1734643125001,
-            delete_at: 0,
-            update_at: 0,
-        } as UserPropertyField;
+            {method: 'POST', body: JSON.stringify(patch)},
+        );
     };
 
     patchCustomProfileAttributeField = async (fieldId: string, patch: UserPropertyFieldPatch) => {
-        /* return this.doFetch<UserPropertyField>(
+        return this.doFetch<UserPropertyField>(
             `${this.getCustomProfileAttributeFieldRoute(fieldId)}`,
             {method: 'PATCH', body: JSON.stringify(patch)},
-        ); */
-        // TODO delete mock
-        await new Promise((res) => setTimeout(res, 750));
-
-        return {
-            id: fieldId,
-            name: patch.name,
-            type: 'text',
-            create_at: 1734643125000,
-            delete_at: 0,
-            update_at: 1734643125001,
-        } as UserPropertyField;
+        );
     };
 
     // eslint-disable-next-line @typescript-eslint/no-unused-vars
     deleteCustomProfileAttributeField = async (fieldId: string) => {
-        // return this.doFetch<StatusOK>(
-        //     `${this.getCustomProfileAttributeFieldRoute(fieldId)}`,
-        //     {method: 'DELETE'},
-        // );
-
-        // TODO delete mock
-        await new Promise((res) => setTimeout(res, 750));
-
-        return {status: 'OK'} as StatusOK;
+        return this.doFetch<StatusOK>(
+            `${this.getCustomProfileAttributeFieldRoute(fieldId)}`,
+            {method: 'DELETE'},
+        );
     };
 
     // Post Routes
@@ -4389,14 +4309,6 @@
     };
 
     // Custom Profile Attributes
-    getCustomProfileAttributeFields = () => {
-        var fields = this.doFetch<PropertyField[]>(
-            `${this.getCustomProfileAttributeFieldsRoute()}`,
-            {method: 'GET'},
-        );
-        return fields;
-    };
-
     updateCustomProfileAttributeValues = (attributeID: string, attributeValue: string) => {
         const obj: { [key: string]: string } = {};
         obj[attributeID] = attributeValue;

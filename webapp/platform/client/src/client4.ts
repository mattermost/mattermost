// Copyright (c) 2015-present Mattermost, Inc. All Rights Reserved.
// See LICENSE.txt for license information.

/* eslint-disable max-lines */

import FormData from 'form-data';

import type {ClusterInfo, AnalyticsRow, SchemaMigration, LogFilterQuery} from '@mattermost/types/admin';
import type {AppBinding, AppCallRequest, AppCallResponse} from '@mattermost/types/apps';
import type {Audit} from '@mattermost/types/audits';
import type {UserAutocomplete, AutocompleteSuggestion} from '@mattermost/types/autocomplete';
import type {Bot, BotPatch} from '@mattermost/types/bots';
import type {ChannelCategory, OrderedChannelCategories} from '@mattermost/types/channel_categories';
import type {
    Channel,
    ChannelMemberCountsByGroup,
    ChannelMembership,
    ChannelModeration,
    ChannelModerationPatch,
    ChannelStats,
    ChannelsWithTotalCount,
    ChannelUnread,
    ChannelViewResponse,
    ChannelWithTeamData,
    ChannelSearchOpts,
    ServerChannel,
} from '@mattermost/types/channels';
import type {Options, StatusOK, ClientResponse, FetchPaginatedThreadOptions} from '@mattermost/types/client4';
import {LogLevel} from '@mattermost/types/client4';
import type {
    Address,
    Product,
    CloudCustomer,
    CloudCustomerPatch,
    Invoice,
    Limits,
    NotifyAdminRequest,
    Subscription,
    ValidBusinessEmail,
    NewsletterRequestBody,
    Installation,
} from '@mattermost/types/cloud';
import type {Compliance} from '@mattermost/types/compliance';
import type {
    ClientConfig,
    ClientLicense,
    DataRetentionPolicy,
    License,
    AdminConfig,
    EnvironmentConfig,
    RequestLicenseBody,
    AllowedIPRanges,
    AllowedIPRange,
    FetchIPResponse,
} from '@mattermost/types/config';
import type {
    DataRetentionCustomPolicies,
    CreateDataRetentionCustomPolicy,
    PatchDataRetentionCustomPolicy,
    GetDataRetentionCustomPoliciesRequest,
} from '@mattermost/types/data_retention';
import type {Draft} from '@mattermost/types/drafts';
import type {CustomEmoji} from '@mattermost/types/emojis';
import type {ServerError} from '@mattermost/types/errors';
import type {FileInfo, FileUploadResponse, FileSearchResults} from '@mattermost/types/files';
import type {SystemSetting} from '@mattermost/types/general';
import type {
    Group,
    GroupPatch,
    GroupSyncable,
    MixedUnlinkedGroup,
    SyncablePatch,
    UsersWithGroupsAndCount,
    GroupsWithCount,
    GroupCreateWithUserIds,
    GroupSearchParams,
    CustomGroupPatch,
    GetGroupsParams,
    GetGroupsForUserParams,
    GroupStats,
} from '@mattermost/types/groups';
import type {PostActionResponse} from '@mattermost/types/integration_actions';
import type {
    Command,
    CommandArgs,
    CommandResponse,
    DialogSubmission,
    IncomingWebhook,
    OAuthApp,
    OutgoingOAuthConnection,
    OutgoingWebhook,
    SubmitDialogResponse,
} from '@mattermost/types/integrations';
import type {Job, JobTypeBase} from '@mattermost/types/jobs';
import type {ServerLimits} from '@mattermost/types/limits';
import type {
    MarketplaceApp,
    MarketplacePlugin,
} from '@mattermost/types/marketplace';
import type {MfaSecret} from '@mattermost/types/mfa';
import type {
    ClientPluginManifest,
    PluginManifest,
    PluginsResponse,
    PluginStatus,
} from '@mattermost/types/plugins';
import type {Post, PostList, PostSearchResults, PostsUsageResponse, TeamsUsageResponse, PaginatedPostList, FilesUsageResponse, PostAcknowledgement, PostAnalytics, PostInfo} from '@mattermost/types/posts';
import type {PreferenceType} from '@mattermost/types/preferences';
import type {ProductNotices} from '@mattermost/types/product_notices';
import type {Reaction} from '@mattermost/types/reactions';
import type {UserReport, UserReportFilter, UserReportOptions} from '@mattermost/types/reports';
import type {Role} from '@mattermost/types/roles';
import type {SamlCertificateStatus, SamlMetadataResponse} from '@mattermost/types/saml';
import type {Scheme} from '@mattermost/types/schemes';
import type {Session} from '@mattermost/types/sessions';
import type {CompleteOnboardingRequest} from '@mattermost/types/setup';
import type {
    GetTeamMembersOpts,
    Team,
    TeamInviteWithError,
    TeamMembership,
    TeamMemberWithError,
    TeamStats,
    TeamsWithCount,
    TeamUnread,
    TeamSearchOpts,
    PagedTeamSearchOpts,
    NotPagedTeamSearchOpts,
} from '@mattermost/types/teams';
import type {TermsOfService} from '@mattermost/types/terms_of_service';
import type {UserThreadList, UserThread, UserThreadWithPost} from '@mattermost/types/threads';
import type {
    AuthChangeResponse,
    UserAccessToken,
    UserProfile,
    UsersStats,
    UserStatus,
    GetFilteredUsersStatsOpts,
    UserCustomStatus,
} from '@mattermost/types/users';
import type {DeepPartial, RelationOneToOne} from '@mattermost/types/utilities';

import {cleanUrlForLogging} from './errors';
import {buildQueryString} from './helpers';
import type {TelemetryHandler} from './telemetry';

const HEADER_AUTH = 'Authorization';
const HEADER_BEARER = 'BEARER';
const HEADER_CONTENT_TYPE = 'Content-Type';
const HEADER_REQUESTED_WITH = 'X-Requested-With';
const HEADER_USER_AGENT = 'User-Agent';
export const HEADER_X_CLUSTER_ID = 'X-Cluster-Id';
const HEADER_X_CSRF_TOKEN = 'X-CSRF-Token';
export const HEADER_X_VERSION_ID = 'X-Version-Id';
const LOGS_PER_PAGE_DEFAULT = 10000;
const AUTOCOMPLETE_LIMIT_DEFAULT = 25;
const PER_PAGE_DEFAULT = 60;
export const DEFAULT_LIMIT_BEFORE = 30;
export const DEFAULT_LIMIT_AFTER = 30;

export default class Client4 {
    logToConsole = false;
    serverVersion = '';
    clusterId = '';
    token = '';
    csrf = '';
    url = '';
    urlVersion = '/api/v4';
    userAgent: string | null = null;
    enableLogging = false;
    defaultHeaders: {[x: string]: string} = {};
    userId = '';
    diagnosticId = '';
    includeCookies = true;
    setAuthHeader = true;
    translations = {
        connectionError: 'There appears to be a problem with your internet connection.',
        unknownError: 'We received an unexpected status code from the server.',
    };
    userRoles = '';
    telemetryHandler?: TelemetryHandler;

    getUrl() {
        return this.url;
    }

    getAbsoluteUrl(baseUrl: string) {
        if (typeof baseUrl !== 'string' || !baseUrl.startsWith('/')) {
            return baseUrl;
        }
        return this.getUrl() + baseUrl;
    }

    setUrl(url: string) {
        this.url = url;
    }

    setUserAgent(userAgent: string) {
        this.userAgent = userAgent;
    }

    getToken() {
        return this.token;
    }

    setToken(token: string) {
        this.token = token;
    }

    setCSRF(csrfToken: string) {
        this.csrf = csrfToken;
    }

    setAcceptLanguage(locale: string) {
        this.defaultHeaders['Accept-Language'] = locale;
    }

    setHeader(header: string, value: string) {
        this.defaultHeaders[header] = value;
    }

    removeHeader(header: string) {
        delete this.defaultHeaders[header];
    }

    setEnableLogging(enable: boolean) {
        this.enableLogging = enable;
    }

    setIncludeCookies(include: boolean) {
        this.includeCookies = include;
    }

    setUserId(userId: string) {
        this.userId = userId;
    }

    setUserRoles(roles: string) {
        this.userRoles = roles;
    }

    setDiagnosticId(diagnosticId: string) {
        this.diagnosticId = diagnosticId;
    }

    setTelemetryHandler(telemetryHandler?: TelemetryHandler) {
        this.telemetryHandler = telemetryHandler;
    }

    getServerVersion() {
        return this.serverVersion;
    }

    getUrlVersion() {
        return this.urlVersion;
    }

    getBaseRoute() {
        return `${this.url}${this.urlVersion}`;
    }

    getAppsProxyRoute() {
        return `${this.url}/plugins/com.mattermost.apps`;
    }

    getUsersRoute() {
        return `${this.getBaseRoute()}/users`;
    }

    getUserRoute(userId: string) {
        return `${this.getUsersRoute()}/${userId}`;
    }

    getTeamsRoute() {
        return `${this.getBaseRoute()}/teams`;
    }

    getTeamRoute(teamId: string) {
        return `${this.getTeamsRoute()}/${teamId}`;
    }

    getTeamSchemeRoute(teamId: string) {
        return `${this.getTeamRoute(teamId)}/scheme`;
    }

    getTeamNameRoute(teamName: string) {
        return `${this.getTeamsRoute()}/name/${teamName}`;
    }

    getTeamMembersRoute(teamId: string) {
        return `${this.getTeamRoute(teamId)}/members`;
    }

    getTeamMemberRoute(teamId: string, userId: string) {
        return `${this.getTeamMembersRoute(teamId)}/${userId}`;
    }

    getChannelsRoute() {
        return `${this.getBaseRoute()}/channels`;
    }

    getChannelRoute(channelId: string) {
        return `${this.getChannelsRoute()}/${channelId}`;
    }

    getChannelMembersRoute(channelId: string) {
        return `${this.getChannelRoute(channelId)}/members`;
    }

    getChannelMemberRoute(channelId: string, userId: string) {
        return `${this.getChannelMembersRoute(channelId)}/${userId}`;
    }

    getChannelSchemeRoute(channelId: string) {
        return `${this.getChannelRoute(channelId)}/scheme`;
    }

    getChannelCategoriesRoute(userId: string, teamId: string) {
        return `${this.getBaseRoute()}/users/${userId}/teams/${teamId}/channels/categories`;
    }

    getPostsRoute() {
        return `${this.getBaseRoute()}/posts`;
    }

    getPostRoute(postId: string) {
        return `${this.getPostsRoute()}/${postId}`;
    }

    getReactionsRoute() {
        return `${this.getBaseRoute()}/reactions`;
    }

    getCommandsRoute() {
        return `${this.getBaseRoute()}/commands`;
    }

    getFilesRoute() {
        return `${this.getBaseRoute()}/files`;
    }

    getFileRoute(fileId: string) {
        return `${this.getFilesRoute()}/${fileId}`;
    }

    getPreferencesRoute(userId: string) {
        return `${this.getUserRoute(userId)}/preferences`;
    }

    getIncomingHooksRoute() {
        return `${this.getBaseRoute()}/hooks/incoming`;
    }

    getIncomingHookRoute(hookId: string) {
        return `${this.getBaseRoute()}/hooks/incoming/${hookId}`;
    }

    getOutgoingHooksRoute() {
        return `${this.getBaseRoute()}/hooks/outgoing`;
    }

    getOutgoingHookRoute(hookId: string) {
        return `${this.getBaseRoute()}/hooks/outgoing/${hookId}`;
    }

    getOAuthRoute() {
        return `${this.url}/oauth`;
    }

    getOAuthAppsRoute() {
        return `${this.getBaseRoute()}/oauth/apps`;
    }

    getOAuthAppRoute(appId: string) {
        return `${this.getOAuthAppsRoute()}/${appId}`;
    }

    getOutgoingOAuthConnectionsRoute() {
        return `${this.getBaseRoute()}/oauth/outgoing_connections`;
    }

    getOutgoingOAuthConnectionRoute(connectionId: string) {
        return `${this.getBaseRoute()}/oauth/outgoing_connections/${connectionId}`;
    }

    getEmojisRoute() {
        return `${this.getBaseRoute()}/emoji`;
    }

    getEmojiRoute(emojiId: string) {
        return `${this.getEmojisRoute()}/${emojiId}`;
    }

    getBrandRoute() {
        return `${this.getBaseRoute()}/brand`;
    }

    getBrandImageUrl(timestamp: string) {
        return `${this.getBrandRoute()}/image?t=${timestamp}`;
    }

    getDataRetentionRoute() {
        return `${this.getBaseRoute()}/data_retention`;
    }

    getJobsRoute() {
        return `${this.getBaseRoute()}/jobs`;
    }

    getPluginsRoute() {
        return `${this.getBaseRoute()}/plugins`;
    }

    getPluginRoute(pluginId: string) {
        return `${this.getPluginsRoute()}/${pluginId}`;
    }

    getPluginsMarketplaceRoute() {
        return `${this.getPluginsRoute()}/marketplace`;
    }

    getRolesRoute() {
        return `${this.getBaseRoute()}/roles`;
    }

    getSchemesRoute() {
        return `${this.getBaseRoute()}/schemes`;
    }

    getBotsRoute() {
        return `${this.getBaseRoute()}/bots`;
    }

    getBotRoute(botUserId: string) {
        return `${this.getBotsRoute()}/${botUserId}`;
    }

    getGroupsRoute() {
        return `${this.getBaseRoute()}/groups`;
    }

    getGroupRoute(groupID: string) {
        return `${this.getGroupsRoute()}/${groupID}`;
    }

    getNoticesRoute() {
        return `${this.getBaseRoute()}/system/notices`;
    }

    getCloudRoute() {
        return `${this.getBaseRoute()}/cloud`;
    }

    getHostedCustomerRoute() {
        return `${this.getBaseRoute()}/hosted_customer`;
    }

    getUsageRoute() {
        return `${this.getBaseRoute()}/usage`;
    }

    getPermissionsRoute() {
        return `${this.getBaseRoute()}/permissions`;
    }

    getUserThreadsRoute(userID: string, teamID: string): string {
        return `${this.getUserRoute(userID)}/teams/${teamID}/threads`;
    }

    getUserThreadRoute(userId: string, teamId: string, threadId: string): string {
        return `${this.getUserThreadsRoute(userId, teamId)}/${threadId}`;
    }

    getSystemRoute(): string {
        return `${this.getBaseRoute()}/system`;
    }

    getDraftsRoute() {
        return `${this.getBaseRoute()}/drafts`;
    }

    getReportsRoute(): string {
        return `${this.getBaseRoute()}/reports`;
    }

    getLimitsRoute(): string {
        return `${this.getBaseRoute()}/limits`;
    }

    getServerLimitsRoute() {
        return `${this.getLimitsRoute()}/server`;
    }

    getCSRFFromCookie() {
        if (typeof document !== 'undefined' && typeof document.cookie !== 'undefined') {
            const cookies = document.cookie.split(';');
            for (let i = 0; i < cookies.length; i++) {
                const cookie = cookies[i].trim();
                if (cookie.startsWith('MMCSRF=')) {
                    return cookie.replace('MMCSRF=', '');
                }
            }
        }
        return '';
    }

    getOptions(options: Options) {
        const newOptions: Options = {...options};

        const headers: {[x: string]: string} = {
            [HEADER_REQUESTED_WITH]: 'XMLHttpRequest',
            ...this.defaultHeaders,
        };

        if (this.setAuthHeader && this.token) {
            headers[HEADER_AUTH] = `${HEADER_BEARER} ${this.token}`;
        }

        const csrfToken = this.csrf || this.getCSRFFromCookie();
        if (options.method && options.method.toLowerCase() !== 'get' && csrfToken) {
            headers[HEADER_X_CSRF_TOKEN] = csrfToken;
        }

        if (this.includeCookies) {
            newOptions.credentials = 'include';
        }

        if (this.userAgent) {
            headers[HEADER_USER_AGENT] = this.userAgent;
        }

        if (!headers[HEADER_CONTENT_TYPE] && options.body) {
            // when the body is an instance of FormData we let browser set the Content-Type header generated by FormData interface with correct boundary
            if (!(options.body instanceof FormData)) {
                headers[HEADER_CONTENT_TYPE] = 'application/json';
            }
        }

        if (newOptions.headers) {
            Object.assign(headers, newOptions.headers);
        }

        return {
            ...newOptions,
            headers,
        };
    }

    // User Routes

    createUser = (user: UserProfile, token: string, inviteId: string, redirect?: string) => {
        this.trackEvent('api', 'api_users_create');

        const queryParams: any = {};

        if (token) {
            queryParams.t = token;
        }

        if (inviteId) {
            queryParams.iid = inviteId;
        }

        if (redirect) {
            queryParams.r = redirect;
        }

        return this.doFetch<UserProfile>(
            `${this.getUsersRoute()}${buildQueryString(queryParams)}`,
            {method: 'post', body: JSON.stringify(user)},
        );
    };

    patchMe = (userPatch: Partial<UserProfile>) => {
        return this.doFetch<UserProfile>(
            `${this.getUserRoute('me')}/patch`,
            {method: 'put', body: JSON.stringify(userPatch)},
        );
    };

    patchUser = (userPatch: Partial<UserProfile> & {id: string}) => {
        this.trackEvent('api', 'api_users_patch');

        return this.doFetch<UserProfile>(
            `${this.getUserRoute(userPatch.id)}/patch`,
            {method: 'put', body: JSON.stringify(userPatch)},
        );
    };

    updateUser = (user: UserProfile) => {
        this.trackEvent('api', 'api_users_update');

        return this.doFetch<UserProfile>(
            `${this.getUserRoute(user.id)}`,
            {method: 'put', body: JSON.stringify(user)},
        );
    };

    promoteGuestToUser = (userId: string) => {
        this.trackEvent('api', 'api_users_promote_guest_to_user');

        return this.doFetch<StatusOK>(
            `${this.getUserRoute(userId)}/promote`,
            {method: 'post'},
        );
    };

    demoteUserToGuest = (userId: string) => {
        this.trackEvent('api', 'api_users_demote_user_to_guest');

        return this.doFetch<StatusOK>(
            `${this.getUserRoute(userId)}/demote`,
            {method: 'post'},
        );
    };

    updateUserRoles = (userId: string, roles: string) => {
        this.trackEvent('api', 'api_users_update_roles');

        return this.doFetch<StatusOK>(
            `${this.getUserRoute(userId)}/roles`,
            {method: 'put', body: JSON.stringify({roles})},
        );
    };

    updateUserMfa = (userId: string, activate: boolean, code: string) => {
        const body: any = {
            activate,
        };

        if (activate) {
            body.code = code;
        }

        return this.doFetch<StatusOK>(
            `${this.getUserRoute(userId)}/mfa`,
            {method: 'put', body: JSON.stringify(body)},
        );
    };

    updateUserPassword = (userId: string, currentPassword: string, newPassword: string) => {
        this.trackEvent('api', 'api_users_newpassword');

        return this.doFetch<StatusOK>(
            `${this.getUserRoute(userId)}/password`,
            {method: 'put', body: JSON.stringify({current_password: currentPassword, new_password: newPassword})},
        );
    };

    resetUserPassword = (token: string, newPassword: string) => {
        this.trackEvent('api', 'api_users_reset_password');

        return this.doFetch<StatusOK>(
            `${this.getUsersRoute()}/password/reset`,
            {method: 'post', body: JSON.stringify({token, new_password: newPassword})},
        );
    };

    getKnownUsers = () => {
        return this.doFetch<Array<UserProfile['id']>>(
            `${this.getUsersRoute()}/known`,
            {method: 'get'},
        );
    };

    sendPasswordResetEmail = (email: string) => {
        this.trackEvent('api', 'api_users_send_password_reset');

        return this.doFetch<StatusOK>(
            `${this.getUsersRoute()}/password/reset/send`,
            {method: 'post', body: JSON.stringify({email})},
        );
    };

    updateUserActive = (userId: string, active: boolean) => {
        this.trackEvent('api', 'api_users_update_active');

        return this.doFetch<StatusOK>(
            `${this.getUserRoute(userId)}/active`,
            {method: 'put', body: JSON.stringify({active})},
        );
    };

    uploadProfileImage = (userId: string, imageData: File) => {
        this.trackEvent('api', 'api_users_update_profile_picture');

        const formData = new FormData();
        formData.append('image', imageData);
        const request: any = {
            method: 'post',
            body: formData,
        };

        return this.doFetch<StatusOK>(
            `${this.getUserRoute(userId)}/image`,
            request,
        );
    };

    setDefaultProfileImage = (userId: string) => {
        this.trackEvent('api', 'api_users_set_default_profile_picture');

        return this.doFetch<StatusOK>(
            `${this.getUserRoute(userId)}/image`,
            {method: 'delete'},
        );
    };

    verifyUserEmail = (token: string) => {
        return this.doFetch<StatusOK>(
            `${this.getUsersRoute()}/email/verify`,
            {method: 'post', body: JSON.stringify({token})},
        );
    };

    updateMyTermsOfServiceStatus = (termsOfServiceId: string, accepted: boolean) => {
        return this.doFetch<StatusOK>(
            `${this.getUserRoute('me')}/terms_of_service`,
            {method: 'post', body: JSON.stringify({termsOfServiceId, accepted})},
        );
    };

    getTermsOfService = () => {
        return this.doFetch<TermsOfService>(
            `${this.getBaseRoute()}/terms_of_service`,
            {method: 'get'},
        );
    };

    createTermsOfService = (text: string) => {
        return this.doFetch<TermsOfService>(
            `${this.getBaseRoute()}/terms_of_service`,
            {method: 'post', body: JSON.stringify({text})},
        );
    };

    sendVerificationEmail = (email: string) => {
        return this.doFetch<StatusOK>(
            `${this.getUsersRoute()}/email/verify/send`,
            {method: 'post', body: JSON.stringify({email})},
        );
    };

    login = async (loginId: string, password: string, token = '', ldapOnly = false) => {
        this.trackEvent('api', 'api_users_login');

        if (ldapOnly) {
            this.trackEvent('api', 'api_users_login_ldap');
        }

        const body: any = {
            login_id: loginId,
            password,
            token,
            deviceId: '',
        };

        if (ldapOnly) {
            body.ldap_only = 'true';
        }

        const {
            data: profile,
            headers,
        } = await this.doFetchWithResponse<UserProfile>(
            `${this.getUsersRoute()}/login`,
            {method: 'post', body: JSON.stringify(body)},
        );

        if (headers.has('Token')) {
            this.setToken(headers.get('Token')!);
        }

        return profile;
    };

    loginWithDesktopToken = async (token: string) => {
        const body: any = {
            token,
            deviceId: '',
        };

        return this.doFetch<UserProfile>(
            `${this.getUsersRoute()}/login/desktop_token`,
            {method: 'post', body: JSON.stringify(body)},
        );
    };

    loginById = (id: string, password: string, token = '') => {
        this.trackEvent('api', 'api_users_login');
        const body: any = {
            id,
            password,
            token,
            device_id: '',
        };

        return this.doFetch<UserProfile>(
            `${this.getUsersRoute()}/login`,
            {method: 'post', body: JSON.stringify(body)},
        );
    };

    logout = async () => {
        this.trackEvent('api', 'api_users_logout');

        const {response} = await this.doFetchWithResponse(
            `${this.getUsersRoute()}/logout`,
            {method: 'post'},
        );

        if (response.ok) {
            this.token = '';
        }

        this.serverVersion = '';

        return response;
    };

    getProfiles = (page = 0, perPage = PER_PAGE_DEFAULT, options: Record<string, any> = {}) => {
        return this.doFetch<UserProfile[]>(
            `${this.getUsersRoute()}${buildQueryString({page, per_page: perPage, ...options})}`,
            {method: 'get'},
        );
    };

    getProfilesByIds = (userIds: string[], options = {}) => {
        return this.doFetch<UserProfile[]>(
            `${this.getUsersRoute()}/ids${buildQueryString(options)}`,
            {method: 'post', body: JSON.stringify(userIds)},
        );
    };

    getProfilesByUsernames = (usernames: string[]) => {
        return this.doFetch<UserProfile[]>(
            `${this.getUsersRoute()}/usernames`,
            {method: 'post', body: JSON.stringify(usernames)},
        );
    };

    getProfilesInTeam = (teamId: string, page = 0, perPage = PER_PAGE_DEFAULT, sort = '', options = {}) => {
        return this.doFetch<UserProfile[]>(
            `${this.getUsersRoute()}${buildQueryString({...options, in_team: teamId, page, per_page: perPage, sort})}`,
            {method: 'get'},
        );
    };

    getProfilesNotInTeam = (teamId: string, groupConstrained: boolean, page = 0, perPage = PER_PAGE_DEFAULT) => {
        const queryStringObj: any = {not_in_team: teamId, page, per_page: perPage};
        if (groupConstrained) {
            queryStringObj.group_constrained = true;
        }

        return this.doFetch<UserProfile[]>(
            `${this.getUsersRoute()}${buildQueryString(queryStringObj)}`,
            {method: 'get'},
        );
    };

    getProfilesWithoutTeam = (page = 0, perPage = PER_PAGE_DEFAULT, options = {}) => {
        return this.doFetch<UserProfile[]>(
            `${this.getUsersRoute()}${buildQueryString({...options, without_team: 1, page, per_page: perPage})}`,
            {method: 'get'},
        );
    };

    getProfilesInChannel = (channelId: string, page = 0, perPage = PER_PAGE_DEFAULT, sort = '', options: {active?: boolean} = {}) => {
        const queryStringObj = {in_channel: channelId, page, per_page: perPage, sort};

        return this.doFetch<UserProfile[]>(
            `${this.getUsersRoute()}${buildQueryString({...queryStringObj, ...options})}`,
            {method: 'get'},
        );
    };

    getProfilesInGroupChannels = (channelsIds: string[]) => {
        return this.doFetch<Record<string, UserProfile[]>>(
            `${this.getUsersRoute()}/group_channels`,
            {method: 'post', body: JSON.stringify(channelsIds)},
        );
    };

    getProfilesNotInChannel = (teamId: string, channelId: string, groupConstrained: boolean, page = 0, perPage = PER_PAGE_DEFAULT) => {
        const queryStringObj: any = {in_team: teamId, not_in_channel: channelId, page, per_page: perPage};
        if (groupConstrained) {
            queryStringObj.group_constrained = true;
        }

        return this.doFetch<UserProfile[]>(
            `${this.getUsersRoute()}${buildQueryString(queryStringObj)}`,
            {method: 'get'},
        );
    };

    getProfilesInGroup = (groupId: string, page = 0, perPage = PER_PAGE_DEFAULT, sort = '') => {
        return this.doFetch<UserProfile[]>(
            `${this.getUsersRoute()}${buildQueryString({in_group: groupId, page, per_page: perPage, sort})}`,
            {method: 'get'},
        );
    };

    getProfilesNotInGroup = (groupId: string, page = 0, perPage = PER_PAGE_DEFAULT) => {
        return this.doFetch<UserProfile[]>(
            `${this.getUsersRoute()}${buildQueryString({not_in_group: groupId, page, per_page: perPage})}`,
            {method: 'get'},
        );
    };

    getMe = () => {
        return this.doFetch<UserProfile>(
            `${this.getUserRoute('me')}`,
            {method: 'get'},
        );
    };

    getUser = (userId: string) => {
        return this.doFetch<UserProfile>(
            `${this.getUserRoute(userId)}`,
            {method: 'get'},
        );
    };

    getUserByUsername = (username: string) => {
        return this.doFetch<UserProfile>(
            `${this.getUsersRoute()}/username/${username}`,
            {method: 'get'},
        );
    };

    getUserByEmail = (email: string) => {
        return this.doFetch<UserProfile>(
            `${this.getUsersRoute()}/email/${email}`,
            {method: 'get'},
        );
    };

    getProfilePictureUrl = (userId: string, lastPictureUpdate: number) => {
        const params: any = {};

        if (lastPictureUpdate) {
            params._ = lastPictureUpdate;
        }

        return `${this.getUserRoute(userId)}/image${buildQueryString(params)}`;
    };

    getDefaultProfilePictureUrl = (userId: string) => {
        return `${this.getUserRoute(userId)}/image/default`;
    };

    autocompleteUsers = (name: string, teamId: string, channelId: string, options = {
        limit: AUTOCOMPLETE_LIMIT_DEFAULT,
    }) => {
        return this.doFetch<UserAutocomplete>(`${this.getUsersRoute()}/autocomplete${buildQueryString({
            in_team: teamId,
            in_channel: channelId,
            name,
            limit: options.limit,
        })}`, {
            method: 'get',
        });
    };

    getSessions = (userId: string) => {
        return this.doFetch<Session[]>(
            `${this.getUserRoute(userId)}/sessions`,
            {method: 'get'},
        );
    };

    revokeSession = (userId: string, sessionId: string) => {
        return this.doFetch<StatusOK>(
            `${this.getUserRoute(userId)}/sessions/revoke`,
            {method: 'post', body: JSON.stringify({session_id: sessionId})},
        );
    };

    revokeAllSessionsForUser = (userId: string) => {
        return this.doFetch<StatusOK>(
            `${this.getUserRoute(userId)}/sessions/revoke/all`,
            {method: 'post'},
        );
    };

    revokeSessionsForAllUsers = () => {
        return this.doFetch<StatusOK>(
            `${this.getUsersRoute()}/sessions/revoke/all`,
            {method: 'post'},
        );
    };

    getUserAudits = (userId: string, page = 0, perPage = PER_PAGE_DEFAULT) => {
        return this.doFetch<Audit[]>(
            `${this.getUserRoute(userId)}/audits${buildQueryString({page, per_page: perPage})}`,
            {method: 'get'},
        );
    };

    getUsersForReporting = (filter: UserReportOptions) => {
        const queryString = buildQueryString(filter);
        return this.doFetch<UserReport[]>(
            `${this.getReportsRoute()}/users${queryString}`,
            {method: 'get'},
        );
    };

    getUserCountForReporting = (filter: UserReportFilter) => {
        const queryString = buildQueryString(filter);
        return this.doFetch<number>(
            `${this.getReportsRoute()}/users/count${queryString}`,
            {method: 'get'},
        );
    };

    startUsersBatchExport = (dateRange: string) => {
        const queryString = buildQueryString({date_range: dateRange});
        return this.doFetch<StatusOK>(
            `${this.getReportsRoute()}/users/export${queryString}`,
            {method: 'post'},
        );
    };

    /**
     * @deprecated
     */
    checkUserMfa = (loginId: string) => {
        return this.doFetch<{mfa_required: boolean}>(
            `${this.getUsersRoute()}/mfa`,
            {method: 'post', body: JSON.stringify({login_id: loginId})},
        );
    };

    generateMfaSecret = (userId: string) => {
        return this.doFetch<MfaSecret>(
            `${this.getUserRoute(userId)}/mfa/generate`,
            {method: 'post'},
        );
    };

    searchUsers = (term: string, options: any) => {
        this.trackEvent('api', 'api_search_users');

        return this.doFetch<UserProfile[]>(
            `${this.getUsersRoute()}/search`,
            {method: 'post', body: JSON.stringify({term, ...options})},
        );
    };

    getStatusesByIds = (userIds: string[]) => {
        return this.doFetch<UserStatus[]>(
            `${this.getUsersRoute()}/status/ids`,
            {method: 'post', body: JSON.stringify(userIds)},
        );
    };

    getStatus = (userId: string) => {
        return this.doFetch<UserStatus>(
            `${this.getUserRoute(userId)}/status`,
            {method: 'get'},
        );
    };

    updateStatus = (status: UserStatus) => {
        return this.doFetch<UserStatus>(
            `${this.getUserRoute(status.user_id)}/status`,
            {method: 'put', body: JSON.stringify(status)},
        );
    };

    updateCustomStatus = (customStatus: UserCustomStatus) => {
        return this.doFetch(
            `${this.getUserRoute('me')}/status/custom`,
            {method: 'put', body: JSON.stringify(customStatus)},
        );
    };

    unsetCustomStatus = () => {
        return this.doFetch(
            `${this.getUserRoute('me')}/status/custom`,
            {method: 'delete'},
        );
    };

    removeRecentCustomStatus = (customStatus: UserCustomStatus) => {
        return this.doFetch(
            `${this.getUserRoute('me')}/status/custom/recent/delete`,
            {method: 'post', body: JSON.stringify(customStatus)},
        );
    };

    moveThread = (postId: string, channelId: string) => {
        const url = this.getPostRoute(postId) + '/move';
        return this.doFetch<StatusOK>(
            url,
            {method: 'post', body: JSON.stringify({channel_id: channelId})},
        );
    };

    switchEmailToOAuth = (service: string, email: string, password: string, mfaCode = '') => {
        this.trackEvent('api', 'api_users_email_to_oauth');

        return this.doFetch<AuthChangeResponse>(
            `${this.getUsersRoute()}/login/switch`,
            {method: 'post', body: JSON.stringify({current_service: 'email', new_service: service, email, password, mfa_code: mfaCode})},
        );
    };

    switchOAuthToEmail = (currentService: string, email: string, password: string) => {
        this.trackEvent('api', 'api_users_oauth_to_email');

        return this.doFetch<AuthChangeResponse>(
            `${this.getUsersRoute()}/login/switch`,
            {method: 'post', body: JSON.stringify({current_service: currentService, new_service: 'email', email, new_password: password})},
        );
    };

    switchEmailToLdap = (email: string, emailPassword: string, ldapId: string, ldapPassword: string, mfaCode = '') => {
        this.trackEvent('api', 'api_users_email_to_ldap');

        return this.doFetch<AuthChangeResponse>(
            `${this.getUsersRoute()}/login/switch`,
            {method: 'post', body: JSON.stringify({current_service: 'email', new_service: 'ldap', email, password: emailPassword, ldap_id: ldapId, new_password: ldapPassword, mfa_code: mfaCode})},
        );
    };

    switchLdapToEmail = (ldapPassword: string, email: string, emailPassword: string, mfaCode = '') => {
        this.trackEvent('api', 'api_users_ldap_to_email');

        return this.doFetch<AuthChangeResponse>(
            `${this.getUsersRoute()}/login/switch`,
            {method: 'post', body: JSON.stringify({current_service: 'ldap', new_service: 'email', email, password: ldapPassword, new_password: emailPassword, mfa_code: mfaCode})},
        );
    };

    getAuthorizedOAuthApps = (userId: string) => {
        return this.doFetch<OAuthApp[]>(
            `${this.getUserRoute(userId)}/oauth/apps/authorized`,
            {method: 'get'},
        );
    };

    authorizeOAuthApp = (responseType: string, clientId: string, redirectUri: string, state: string, scope: string) => {
        return this.doFetch<void>(
            `${this.url}/oauth/authorize`,
            {method: 'post', body: JSON.stringify({client_id: clientId, response_type: responseType, redirect_uri: redirectUri, state, scope})},
        );
    };

    deauthorizeOAuthApp = (clientId: string) => {
        return this.doFetch<StatusOK>(
            `${this.url}/oauth/deauthorize`,
            {method: 'post', body: JSON.stringify({client_id: clientId})},
        );
    };

    createUserAccessToken = (userId: string, description: string) => {
        this.trackEvent('api', 'api_users_create_access_token');

        return this.doFetch<UserAccessToken>(
            `${this.getUserRoute(userId)}/tokens`,
            {method: 'post', body: JSON.stringify({description})},
        );
    };

    getUserAccessToken = (tokenId: string) => {
        return this.doFetch<UserAccessToken>(
            `${this.getUsersRoute()}/tokens/${tokenId}`,
            {method: 'get'},
        );
    };

    getUserAccessTokensForUser = (userId: string, page = 0, perPage = PER_PAGE_DEFAULT) => {
        return this.doFetch<UserAccessToken[]>(
            `${this.getUserRoute(userId)}/tokens${buildQueryString({page, per_page: perPage})}`,
            {method: 'get'},
        );
    };

    getUserAccessTokens = (page = 0, perPage = PER_PAGE_DEFAULT) => {
        return this.doFetch<UserAccessToken[]>(
            `${this.getUsersRoute()}/tokens${buildQueryString({page, per_page: perPage})}`,
            {method: 'get'},
        );
    };

    revokeUserAccessToken = (tokenId: string) => {
        this.trackEvent('api', 'api_users_revoke_access_token');

        return this.doFetch<StatusOK>(
            `${this.getUsersRoute()}/tokens/revoke`,
            {method: 'post', body: JSON.stringify({token_id: tokenId})},
        );
    };

    disableUserAccessToken = (tokenId: string) => {
        return this.doFetch<StatusOK>(
            `${this.getUsersRoute()}/tokens/disable`,
            {method: 'post', body: JSON.stringify({token_id: tokenId})},
        );
    };

    enableUserAccessToken = (tokenId: string) => {
        return this.doFetch<StatusOK>(
            `${this.getUsersRoute()}/tokens/enable`,
            {method: 'post', body: JSON.stringify({token_id: tokenId})},
        );
    };

    // Limits Routes

    getServerLimits = () => {
        return this.doFetchWithResponse<ServerLimits>(
            `${this.getServerLimitsRoute()}`,
            {
                method: 'get',
            },
        );
    };

    // Team Routes

    createTeam = (team: Team) => {
        this.trackEvent('api', 'api_teams_create');

        return this.doFetch<Team>(
            `${this.getTeamsRoute()}`,
            {method: 'post', body: JSON.stringify(team)},
        );
    };

    deleteTeam = (teamId: string) => {
        this.trackEvent('api', 'api_teams_delete');

        return this.doFetch<StatusOK>(
            `${this.getTeamRoute(teamId)}`,
            {method: 'delete'},
        );
    };

    unarchiveTeam = (teamId: string) => {
        return this.doFetch<Team>(
            `${this.getTeamRoute(teamId)}/restore`,
            {method: 'post'},
        );
    };

    updateTeam = (team: Team) => {
        this.trackEvent('api', 'api_teams_update_name', {team_id: team.id});

        return this.doFetch<Team>(
            `${this.getTeamRoute(team.id)}`,
            {method: 'put', body: JSON.stringify(team)},
        );
    };

    patchTeam = (team: Partial<Team> & {id: string}) => {
        this.trackEvent('api', 'api_teams_patch_name', {team_id: team.id});

        return this.doFetch<Team>(
            `${this.getTeamRoute(team.id)}/patch`,
            {method: 'put', body: JSON.stringify(team)},
        );
    };

    regenerateTeamInviteId = (teamId: string) => {
        this.trackEvent('api', 'api_teams_regenerate_invite_id', {team_id: teamId});

        return this.doFetch<Team>(
            `${this.getTeamRoute(teamId)}/regenerate_invite_id`,
            {method: 'post'},
        );
    };

    updateTeamScheme = (teamId: string, schemeId: string) => {
        const patch = {scheme_id: schemeId};

        this.trackEvent('api', 'api_teams_update_scheme', {team_id: teamId, ...patch});

        return this.doFetch<StatusOK>(
            `${this.getTeamSchemeRoute(teamId)}`,
            {method: 'put', body: JSON.stringify(patch)},
        );
    };

    checkIfTeamExists = (teamName: string) => {
        return this.doFetch<{exists: boolean}>(
            `${this.getTeamNameRoute(teamName)}/exists`,
            {method: 'get'},
        );
    };

    getTeams = (page = 0, perPage = PER_PAGE_DEFAULT, includeTotalCount = false, excludePolicyConstrained = false) => {
        return this.doFetch<Team[] | TeamsWithCount>(
            `${this.getTeamsRoute()}${buildQueryString({page, per_page: perPage, include_total_count: includeTotalCount, exclude_policy_constrained: excludePolicyConstrained})}`,
            {method: 'get'},
        );
    };

    searchTeams(term: string, opts: PagedTeamSearchOpts): Promise<Team[]>;
    searchTeams(term: string, opts: NotPagedTeamSearchOpts): Promise<TeamsWithCount>;
    searchTeams(term: string, opts: TeamSearchOpts): Promise<Team[] | TeamsWithCount> {
        this.trackEvent('api', 'api_search_teams');

        return this.doFetch<Team[] | TeamsWithCount>(
            `${this.getTeamsRoute()}/search`,
            {method: 'post', body: JSON.stringify({term, ...opts})},
        );
    }

    getTeam = (teamId: string) => {
        return this.doFetch<Team>(
            this.getTeamRoute(teamId),
            {method: 'get'},
        );
    };

    getTeamByName = (teamName: string) => {
        this.trackEvent('api', 'api_teams_get_team_by_name');

        return this.doFetch<Team>(
            this.getTeamNameRoute(teamName),
            {method: 'get'},
        );
    };

    getMyTeams = () => {
        return this.doFetch<Team[]>(
            `${this.getUserRoute('me')}/teams`,
            {method: 'get'},
        );
    };

    getTeamsForUser = (userId: string) => {
        return this.doFetch<Team[]>(
            `${this.getUserRoute(userId)}/teams`,
            {method: 'get'},
        );
    };

    getMyTeamMembers = () => {
        return this.doFetch<TeamMembership[]>(
            `${this.getUserRoute('me')}/teams/members`,
            {method: 'get'},
        );
    };

    getMyTeamUnreads = (includeCollapsedThreads = false) => {
        return this.doFetch<TeamUnread[]>(
            `${this.getUserRoute('me')}/teams/unread${buildQueryString({include_collapsed_threads: includeCollapsedThreads})}`,
            {method: 'get'},
        );
    };

    getTeamMembers = (teamId: string, page = 0, perPage = PER_PAGE_DEFAULT, options?: GetTeamMembersOpts) => {
        return this.doFetch<TeamMembership[]>(
            `${this.getTeamMembersRoute(teamId)}${buildQueryString({page, per_page: perPage, ...options})}`,
            {method: 'get'},
        );
    };

    getTeamMembersForUser = (userId: string) => {
        return this.doFetch<TeamMembership[]>(
            `${this.getUserRoute(userId)}/teams/members`,
            {method: 'get'},
        );
    };

    getTeamMember = (teamId: string, userId: string) => {
        return this.doFetch<TeamMembership>(
            `${this.getTeamMemberRoute(teamId, userId)}`,
            {method: 'get'},
        );
    };

    getTeamMembersByIds = (teamId: string, userIds: string[]) => {
        return this.doFetch<TeamMembership[]>(
            `${this.getTeamMembersRoute(teamId)}/ids`,
            {method: 'post', body: JSON.stringify(userIds)},
        );
    };

    addToTeam = (teamId: string, userId: string) => {
        this.trackEvent('api', 'api_teams_invite_members', {team_id: teamId});

        const member = {user_id: userId, team_id: teamId};
        return this.doFetch<TeamMembership>(
            `${this.getTeamMembersRoute(teamId)}`,
            {method: 'post', body: JSON.stringify(member)},
        );
    };

    addToTeamFromInvite = (token = '', inviteId = '') => {
        this.trackEvent('api', 'api_teams_invite_members');

        const query = buildQueryString({token, invite_id: inviteId});
        return this.doFetch<TeamMembership>(
            `${this.getTeamsRoute()}/members/invite${query}`,
            {method: 'post'},
        );
    };

    addUsersToTeam = (teamId: string, userIds: string[]) => {
        this.trackEvent('api', 'api_teams_batch_add_members', {team_id: teamId, count: userIds.length});

        const members: any = [];
        userIds.forEach((id) => members.push({team_id: teamId, user_id: id}));
        return this.doFetch<TeamMembership[]>(
            `${this.getTeamMembersRoute(teamId)}/batch`,
            {method: 'post', body: JSON.stringify(members)},
        );
    };

    addUsersToTeamGracefully = (teamId: string, userIds: string[]) => {
        this.trackEvent('api', 'api_teams_batch_add_members', {team_id: teamId, count: userIds.length});

        const members: any = [];
        userIds.forEach((id) => members.push({team_id: teamId, user_id: id}));
        return this.doFetch<TeamMemberWithError[]>(
            `${this.getTeamMembersRoute(teamId)}/batch?graceful=true`,
            {method: 'post', body: JSON.stringify(members)},
        );
    };

    joinTeam = (inviteId: string) => {
        const query = buildQueryString({invite_id: inviteId});
        return this.doFetch<TeamMembership>(
            `${this.getTeamsRoute()}/members/invite${query}`,
            {method: 'post'},
        );
    };

    removeFromTeam = (teamId: string, userId: string) => {
        this.trackEvent('api', 'api_teams_remove_members', {team_id: teamId});

        return this.doFetch<StatusOK>(
            `${this.getTeamMemberRoute(teamId, userId)}`,
            {method: 'delete'},
        );
    };

    getTeamStats = (teamId: string) => {
        return this.doFetch<TeamStats>(
            `${this.getTeamRoute(teamId)}/stats`,
            {method: 'get'},
        );
    };

    getTotalUsersStats = () => {
        return this.doFetch<UsersStats>(
            `${this.getUsersRoute()}/stats`,
            {method: 'get'},
        );
    };

    getFilteredUsersStats = (options: GetFilteredUsersStatsOpts) => {
        return this.doFetch<UsersStats>(
            `${this.getUsersRoute()}/stats/filtered${buildQueryString(options)}`,
            {method: 'get'},
        );
    };

    invalidateAllEmailInvites = () => {
        return this.doFetch<StatusOK>(
            `${this.getTeamsRoute()}/invites/email`,
            {method: 'delete'},
        );
    };

    getTeamInviteInfo = (inviteId: string) => {
        return this.doFetch<{
            display_name: string;
            description: string;
            name: string;
            id: string;
        }>(
            `${this.getTeamsRoute()}/invite/${inviteId}`,
            {method: 'get'},
        );
    };

    updateTeamMemberRoles = (teamId: string, userId: string, roles: string[]) => {
        this.trackEvent('api', 'api_teams_update_member_roles', {team_id: teamId});

        return this.doFetch<StatusOK>(
            `${this.getTeamMemberRoute(teamId, userId)}/roles`,
            {method: 'put', body: JSON.stringify({roles})},
        );
    };

    sendEmailInvitesToTeam = (teamId: string, emails: string[]) => {
        this.trackEvent('api', 'api_teams_invite_members', {team_id: teamId});

        return this.doFetch<StatusOK>(
            `${this.getTeamRoute(teamId)}/invite/email`,
            {method: 'post', body: JSON.stringify(emails)},
        );
    };

    sendEmailGuestInvitesToChannels = (teamId: string, channelIds: string[], emails: string[], message: string) => {
        this.trackEvent('api', 'api_teams_invite_guests', {team_id: teamId, channel_ids: channelIds});

        return this.doFetch<StatusOK>(
            `${this.getTeamRoute(teamId)}/invite-guests/email`,
            {method: 'post', body: JSON.stringify({emails, channels: channelIds, message})},
        );
    };

    sendEmailInvitesToTeamGracefully = (teamId: string, emails: string[]) => {
        this.trackEvent('api', 'api_teams_invite_members', {team_id: teamId});

        return this.doFetch<TeamInviteWithError[]>(
            `${this.getTeamRoute(teamId)}/invite/email?graceful=true`,
            {method: 'post', body: JSON.stringify(emails)},
        );
    };

    sendEmailInvitesToTeamAndChannelsGracefully = (
        teamId: string,
        channelIds: string[],
        emails: string[],
        message: string,
    ) => {
        this.trackEvent('api', 'api_teams_invite_members_to_channels', {team_id: teamId, channel_len: channelIds.length});

        return this.doFetch<TeamInviteWithError[]>(
            `${this.getTeamRoute(teamId)}/invite/email?graceful=true`,
            {method: 'post', body: JSON.stringify({emails, channelIds, message})},
        );
    };

    sendEmailGuestInvitesToChannelsGracefully = async (teamId: string, channelIds: string[], emails: string[], message: string) => {
        this.trackEvent('api', 'api_teams_invite_guests', {team_id: teamId, channel_ids: channelIds});

        return this.doFetch<TeamInviteWithError[]>(
            `${this.getTeamRoute(teamId)}/invite-guests/email?graceful=true`,
            {method: 'post', body: JSON.stringify({emails, channels: channelIds, message})},
        );
    };

    getTeamIconUrl = (teamId: string, lastTeamIconUpdate: number) => {
        const params: any = {};
        if (lastTeamIconUpdate) {
            params._ = lastTeamIconUpdate;
        }

        return `${this.getTeamRoute(teamId)}/image${buildQueryString(params)}`;
    };

    setTeamIcon = (teamId: string, imageData: File) => {
        this.trackEvent('api', 'api_team_set_team_icon');

        const formData = new FormData();
        formData.append('image', imageData);

        const request: any = {
            method: 'post',
            body: formData,
        };

        return this.doFetch<StatusOK>(
            `${this.getTeamRoute(teamId)}/image`,
            request,
        );
    };

    removeTeamIcon = (teamId: string) => {
        this.trackEvent('api', 'api_team_remove_team_icon');

        return this.doFetch<StatusOK>(
            `${this.getTeamRoute(teamId)}/image`,
            {method: 'delete'},
        );
    };

    updateTeamMemberSchemeRoles = (teamId: string, userId: string, isSchemeUser: boolean, isSchemeAdmin: boolean) => {
        const body = {scheme_user: isSchemeUser, scheme_admin: isSchemeAdmin};
        return this.doFetch<StatusOK>(
            `${this.getTeamRoute(teamId)}/members/${userId}/schemeRoles`,
            {method: 'put', body: JSON.stringify(body)},
        );
    };

    // Channel Routes

    getAllChannels(
        page: number | undefined,
        perPage: number | undefined,
        notAssociatedToGroup: string | undefined,
        excludeDefaultChannels: boolean | undefined,
        includeTotalCount: false | undefined,
        includeDeleted: boolean | undefined,
        excludePolicyConstrained: boolean | undefined
    ): Promise<ChannelWithTeamData[]>;
    getAllChannels(
        page: number | undefined,
        perPage: number | undefined,
        notAssociatedToGroup: string | undefined,
        excludeDefaultChannels: boolean | undefined,
        includeTotalCount: true,
        includeDeleted: boolean | undefined,
        excludePolicyConstrained: boolean | undefined
    ): Promise<ChannelsWithTotalCount>;
    getAllChannels(page = 0, perPage = PER_PAGE_DEFAULT, notAssociatedToGroup = '', excludeDefaultChannels = false, includeTotalCount = false, includeDeleted = false, excludePolicyConstrained = false) {
        const queryData = {
            page,
            per_page: perPage,
            not_associated_to_group: notAssociatedToGroup,
            exclude_default_channels: excludeDefaultChannels,
            include_total_count: includeTotalCount,
            include_deleted: includeDeleted,
            exclude_policy_constrained: excludePolicyConstrained,
        };
        return this.doFetch<ChannelWithTeamData[] | ChannelsWithTotalCount>(
            `${this.getChannelsRoute()}${buildQueryString(queryData)}`,
            {method: 'get'},
        );
    }

    createChannel = (channel: Channel) => {
        this.trackEvent('api', 'api_channels_create', {team_id: channel.team_id});

        return this.doFetch<ServerChannel>(
            `${this.getChannelsRoute()}`,
            {method: 'post', body: JSON.stringify(channel)},
        );
    };

    createDirectChannel = (userIds: string[]) => {
        this.trackEvent('api', 'api_channels_create_direct');

        return this.doFetch<ServerChannel>(
            `${this.getChannelsRoute()}/direct`,
            {method: 'post', body: JSON.stringify(userIds)},
        );
    };

    createGroupChannel = (userIds: string[]) => {
        this.trackEvent('api', 'api_channels_create_group');

        return this.doFetch<ServerChannel>(
            `${this.getChannelsRoute()}/group`,
            {method: 'post', body: JSON.stringify(userIds)},
        );
    };

    deleteChannel = (channelId: string) => {
        this.trackEvent('api', 'api_channels_delete', {channel_id: channelId});

        return this.doFetch<StatusOK>(
            `${this.getChannelRoute(channelId)}`,
            {method: 'delete'},
        );
    };

    unarchiveChannel = (channelId: string) => {
        this.trackEvent('api', 'api_channels_unarchive', {channel_id: channelId});

        return this.doFetch<ServerChannel>(
            `${this.getChannelRoute(channelId)}/restore`,
            {method: 'post'},
        );
    };

    updateChannel = (channel: Channel) => {
        this.trackEvent('api', 'api_channels_update', {channel_id: channel.id});

        return this.doFetch<ServerChannel>(
            `${this.getChannelRoute(channel.id)}`,
            {method: 'put', body: JSON.stringify(channel)},
        );
    };

    updateChannelPrivacy = (channelId: string, privacy: any) => {
        this.trackEvent('api', 'api_channels_update_privacy', {channel_id: channelId, privacy});

        return this.doFetch<ServerChannel>(
            `${this.getChannelRoute(channelId)}/privacy`,
            {method: 'put', body: JSON.stringify({privacy})},
        );
    };

    patchChannel = (channelId: string, channelPatch: Partial<Channel>) => {
        this.trackEvent('api', 'api_channels_patch', {channel_id: channelId});

        return this.doFetch<ServerChannel>(
            `${this.getChannelRoute(channelId)}/patch`,
            {method: 'put', body: JSON.stringify(channelPatch)},
        );
    };

    updateChannelNotifyProps = (props: any) => {
        this.trackEvent('api', 'api_users_update_channel_notifications', {channel_id: props.channel_id});

        return this.doFetch<StatusOK>(
            `${this.getChannelMemberRoute(props.channel_id, props.user_id)}/notify_props`,
            {method: 'put', body: JSON.stringify(props)},
        );
    };

    updateChannelScheme = (channelId: string, schemeId: string) => {
        const patch = {scheme_id: schemeId};

        this.trackEvent('api', 'api_channels_update_scheme', {channel_id: channelId, ...patch});

        return this.doFetch<StatusOK>(
            `${this.getChannelSchemeRoute(channelId)}`,
            {method: 'put', body: JSON.stringify(patch)},
        );
    };

    getChannel = (channelId: string) => {
        return this.doFetch<ServerChannel>(
            `${this.getChannelRoute(channelId)}`,
            {method: 'get'},
        );
    };

    getChannelByName = (teamId: string, channelName: string, includeDeleted = false) => {
        return this.doFetch<ServerChannel>(
            `${this.getTeamRoute(teamId)}/channels/name/${channelName}?include_deleted=${includeDeleted}`,
            {method: 'get'},
        );
    };

    getChannelByNameAndTeamName = (teamName: string, channelName: string, includeDeleted = false) => {
        return this.doFetch<ServerChannel>(
            `${this.getTeamNameRoute(teamName)}/channels/name/${channelName}?include_deleted=${includeDeleted}`,
            {method: 'get'},
        );
    };

    getChannels = (teamId: string, page = 0, perPage = PER_PAGE_DEFAULT) => {
        return this.doFetch<ServerChannel[]>(
            `${this.getTeamRoute(teamId)}/channels${buildQueryString({page, per_page: perPage})}`,
            {method: 'get'},
        );
    };

    getAllTeamsChannels = () => {
        return this.doFetch<ServerChannel[]>(
            `${this.getUsersRoute()}/me/channels`,
            {method: 'get'},
        );
    };

    getArchivedChannels = (teamId: string, page = 0, perPage = PER_PAGE_DEFAULT) => {
        return this.doFetch<ServerChannel[]>(
            `${this.getTeamRoute(teamId)}/channels/deleted${buildQueryString({page, per_page: perPage})}`,
            {method: 'get'},
        );
    };

    getMyChannels = (teamId: string, includeDeleted = false) => {
        return this.doFetch<ServerChannel[]>(
            `${this.getUserRoute('me')}/teams/${teamId}/channels${buildQueryString({include_deleted: includeDeleted})}`,
            {method: 'get'},
        );
    };

    getAllChannelsMembers = (userId: string, page = 0, perPage = PER_PAGE_DEFAULT) => {
        return this.doFetch<ChannelMembership[]>(
            `${this.getUserRoute(userId)}/channel_members${buildQueryString({page, per_page: perPage})}`,
            {method: 'get'},
        );
    };

    getMyChannelMember = (channelId: string) => {
        return this.doFetch<ChannelMembership>(
            `${this.getChannelMemberRoute(channelId, 'me')}`,
            {method: 'get'},
        );
    };

    getMyChannelMembers = (teamId: string) => {
        return this.doFetch<ChannelMembership[]>(
            `${this.getUserRoute('me')}/teams/${teamId}/channels/members`,
            {method: 'get'},
        );
    };

    getChannelMembers = (channelId: string, page = 0, perPage = PER_PAGE_DEFAULT) => {
        return this.doFetch<ChannelMembership[]>(
            `${this.getChannelMembersRoute(channelId)}${buildQueryString({page, per_page: perPage})}`,
            {method: 'get'},
        );
    };

    getChannelTimezones = (channelId: string) => {
        return this.doFetch<string[]>(
            `${this.getChannelRoute(channelId)}/timezones`,
            {method: 'get'},
        );
    };

    getChannelMember = (channelId: string, userId: string) => {
        return this.doFetch<ChannelMembership>(
            `${this.getChannelMemberRoute(channelId, userId)}`,
            {method: 'get'},
        );
    };

    getChannelMembersByIds = (channelId: string, userIds: string[]) => {
        return this.doFetch<ChannelMembership[]>(
            `${this.getChannelMembersRoute(channelId)}/ids`,
            {method: 'post', body: JSON.stringify(userIds)},
        );
    };

    addToChannel = (userId: string, channelId: string, postRootId = '') => {
        this.trackEvent('api', 'api_channels_add_member', {channel_id: channelId});

        const member = {user_id: userId, channel_id: channelId, post_root_id: postRootId};
        return this.doFetch<ChannelMembership>(
            `${this.getChannelMembersRoute(channelId)}`,
            {method: 'post', body: JSON.stringify(member)},
        );
    };

    removeFromChannel = (userId: string, channelId: string) => {
        this.trackEvent('api', 'api_channels_remove_member', {channel_id: channelId});

        return this.doFetch<StatusOK>(
            `${this.getChannelMemberRoute(channelId, userId)}`,
            {method: 'delete'},
        );
    };

    updateChannelMemberRoles = (channelId: string, userId: string, roles: string) => {
        return this.doFetch<StatusOK>(
            `${this.getChannelMemberRoute(channelId, userId)}/roles`,
            {method: 'put', body: JSON.stringify({roles})},
        );
    };

    getChannelStats = (channelId: string, includeFileCount = false) => {
        const param = includeFileCount ? '' : '?exclude_files_count=true';
        return this.doFetch<ChannelStats>(
            `${this.getChannelRoute(channelId)}/stats${param}`,
            {method: 'get'},
        );
    };

    getChannelsMemberCount = (channelIds: string[]) => {
        return this.doFetch<Record<string, number>>(
            `${this.getChannelsRoute()}/stats/member_count`,
            {method: 'post', body: JSON.stringify(channelIds)},
        );
    };

    getChannelModerations = (channelId: string) => {
        return this.doFetch<ChannelModeration[]>(
            `${this.getChannelRoute(channelId)}/moderations`,
            {method: 'get'},
        );
    };

    patchChannelModerations = (channelId: string, channelModerationsPatch: ChannelModerationPatch[]) => {
        return this.doFetch<ChannelModeration[]>(
            `${this.getChannelRoute(channelId)}/moderations/patch`,
            {method: 'put', body: JSON.stringify(channelModerationsPatch)},
        );
    };

    getChannelMemberCountsByGroup = (channelId: string, includeTimezones: boolean) => {
        return this.doFetch<ChannelMemberCountsByGroup>(
            `${this.getChannelRoute(channelId)}/member_counts_by_group?include_timezones=${includeTimezones}`,
            {method: 'get'},
        );
    };

    viewMyChannel = (channelId: string) => {
        const data = {channel_id: channelId, collapsed_threads_supported: true};
        return this.doFetch<ChannelViewResponse>(
            `${this.getChannelsRoute()}/members/me/view`,
            {method: 'post', body: JSON.stringify(data)},
        );
    };

    readMultipleChannels = (channelIds: string[]) => {
        return this.doFetch<ChannelViewResponse>(
            `${this.getChannelsRoute()}/members/me/mark_read`,
            {method: 'post', body: JSON.stringify(channelIds)},
        );
    };

    autocompleteChannels = (teamId: string, name: string) => {
        return this.doFetch<Channel[]>(
            `${this.getTeamRoute(teamId)}/channels/autocomplete${buildQueryString({name})}`,
            {method: 'get'},
        );
    };

    autocompleteChannelsForSearch = (teamId: string, name: string) => {
        return this.doFetch<Channel[]>(
            `${this.getTeamRoute(teamId)}/channels/search_autocomplete${buildQueryString({name})}`,
            {method: 'get'},
        );
    };

    searchChannels = (teamId: string, term: string) => {
        return this.doFetch<Channel[]>(
            `${this.getTeamRoute(teamId)}/channels/search`,
            {method: 'post', body: JSON.stringify({term})},
        );
    };

    searchArchivedChannels = (teamId: string, term: string) => {
        return this.doFetch<Channel[]>(
            `${this.getTeamRoute(teamId)}/channels/search_archived`,
            {method: 'post', body: JSON.stringify({term})},
        );
    };

    searchAllChannels(term: string, opts: {page: number; per_page: number} & ChannelSearchOpts): Promise<ChannelsWithTotalCount>;
    searchAllChannels(term: string, opts: Omit<ChannelSearchOpts, 'page' | 'per_page'> | undefined): Promise<ChannelWithTeamData[]>;
    searchAllChannels(term: string, opts: ChannelSearchOpts = {}) {
        const body = {
            term,
            ...opts,
        };
        const includeDeleted = Boolean(opts.include_deleted);
        const nonAdminSearch = Boolean(opts.nonAdminSearch);
        let queryParams: {include_deleted?: boolean; system_console?: boolean} = {include_deleted: includeDeleted};
        if (nonAdminSearch) {
            queryParams = {system_console: false};
            delete body.nonAdminSearch;
        }
        return this.doFetch<ChannelWithTeamData[] | ChannelsWithTotalCount>(
            `${this.getChannelsRoute()}/search${buildQueryString(queryParams)}`,
            {method: 'post', body: JSON.stringify(body)},
        );
    }

    searchGroupChannels = (term: string) => {
        return this.doFetch<Channel[]>(
            `${this.getChannelsRoute()}/group/search`,
            {method: 'post', body: JSON.stringify({term})},
        );
    };

    updateChannelMemberSchemeRoles = (channelId: string, userId: string, isSchemeUser: boolean, isSchemeAdmin: boolean) => {
        const body = {scheme_user: isSchemeUser, scheme_admin: isSchemeAdmin};
        return this.doFetch<StatusOK>(
            `${this.getChannelRoute(channelId)}/members/${userId}/schemeRoles`,
            {method: 'put', body: JSON.stringify(body)},
        );
    };

    // Channel Category Routes

    getChannelCategories = (userId: string, teamId: string) => {
        return this.doFetch<OrderedChannelCategories>(
            `${this.getChannelCategoriesRoute(userId, teamId)}`,
            {method: 'get'},
        );
    };

    createChannelCategory = (userId: string, teamId: string, category: Partial<ChannelCategory>) => {
        return this.doFetch<ChannelCategory>(
            `${this.getChannelCategoriesRoute(userId, teamId)}`,
            {method: 'post', body: JSON.stringify(category)},
        );
    };

    updateChannelCategories = (userId: string, teamId: string, categories: ChannelCategory[]) => {
        return this.doFetch<ChannelCategory[]>(
            `${this.getChannelCategoriesRoute(userId, teamId)}`,
            {method: 'put', body: JSON.stringify(categories)},
        );
    };

    getChannelCategoryOrder = (userId: string, teamId: string) => {
        return this.doFetch<string[]>(
            `${this.getChannelCategoriesRoute(userId, teamId)}/order`,
            {method: 'get'},
        );
    };

    updateChannelCategoryOrder = (userId: string, teamId: string, categoryOrder: string[]) => {
        return this.doFetch<string[]>(
            `${this.getChannelCategoriesRoute(userId, teamId)}/order`,
            {method: 'put', body: JSON.stringify(categoryOrder)},
        );
    };

    getChannelCategory = (userId: string, teamId: string, categoryId: string) => {
        return this.doFetch<ChannelCategory>(
            `${this.getChannelCategoriesRoute(userId, teamId)}/${categoryId}`,
            {method: 'get'},
        );
    };

    updateChannelCategory = (userId: string, teamId: string, category: ChannelCategory) => {
        return this.doFetch<ChannelCategory>(
            `${this.getChannelCategoriesRoute(userId, teamId)}/${category.id}`,
            {method: 'put', body: JSON.stringify(category)},
        );
    };

    deleteChannelCategory = (userId: string, teamId: string, categoryId: string) => {
        return this.doFetch<ChannelCategory>(
            `${this.getChannelCategoriesRoute(userId, teamId)}/${categoryId}`,
            {method: 'delete'},
        );
    };

    // Post Routes

    createPost = async (post: Post) => {
        const result = await this.doFetch<Post>(
            `${this.getPostsRoute()}`,
            {method: 'post', body: JSON.stringify(post)},
        );
        const analyticsData = {channel_id: result.channel_id, post_id: result.id, user_actual_id: result.user_id, root_id: result.root_id} as PostAnalytics;
        if (post.metadata?.priority) {
            analyticsData.priority = post.metadata.priority.priority;
            analyticsData.requested_ack = post.metadata.priority.requested_ack;
            analyticsData.persistent_notifications = post.metadata.priority.persistent_notifications;
        }

        this.trackEvent('api', 'api_posts_create', analyticsData);

        if (result.root_id != null && result.root_id !== '') {
            this.trackEvent('api', 'api_posts_replied', analyticsData);
        }
        return result;
    };

    updatePost = (post: Post) => {
        this.trackEvent('api', 'api_posts_update', {channel_id: post.channel_id, post_id: post.id});

        return this.doFetch<Post>(
            `${this.getPostRoute(post.id)}`,
            {method: 'put', body: JSON.stringify(post)},
        );
    };

    getPost = (postId: string) => {
        return this.doFetch<Post>(
            `${this.getPostRoute(postId)}`,
            {method: 'get'},
        );
    };

    patchPost = (postPatch: Partial<Post> & {id: string}) => {
        this.trackEvent('api', 'api_posts_patch', {channel_id: postPatch.channel_id, post_id: postPatch.id});

        return this.doFetch<Post>(
            `${this.getPostRoute(postPatch.id)}/patch`,
            {method: 'put', body: JSON.stringify(postPatch)},
        );
    };

    deletePost = (postId: string) => {
        this.trackEvent('api', 'api_posts_delete');

        return this.doFetch<StatusOK>(
            `${this.getPostRoute(postId)}`,
            {method: 'delete'},
        );
    };

    getPostThread = (postId: string, fetchThreads = true, collapsedThreads = false, collapsedThreadsExtended = false) => {
        // this is to ensure we have backwards compatibility for `getPostThread`
        return this.getPaginatedPostThread(postId, {fetchThreads, collapsedThreads, collapsedThreadsExtended});
    };

    getPaginatedPostThread = async (postId: string, options: FetchPaginatedThreadOptions): Promise<PaginatedPostList> => {
        // getting all option parameters with defaults from the options object and spread the rest
        const {
            fetchThreads = true,
            collapsedThreads = false,
            collapsedThreadsExtended = false,
            direction = 'down',
            fetchAll = false,
            perPage = fetchAll ? undefined : PER_PAGE_DEFAULT,
            ...rest
        } = options;

        return this.doFetch<PaginatedPostList>(
            `${this.getPostRoute(postId)}/thread${buildQueryString({skipFetchThreads: !fetchThreads, collapsedThreads, collapsedThreadsExtended, direction, perPage, ...rest})}`,
            {method: 'get'},
        );
    };

    getPosts = (channelId: string, page = 0, perPage = PER_PAGE_DEFAULT, fetchThreads = true, collapsedThreads = false, collapsedThreadsExtended = false) => {
        return this.doFetch<PostList>(
            `${this.getChannelRoute(channelId)}/posts${buildQueryString({page, per_page: perPage, skipFetchThreads: !fetchThreads, collapsedThreads, collapsedThreadsExtended})}`,
            {method: 'get'},
        );
    };

    getPostsUnread = (channelId: string, userId: string, limitAfter = DEFAULT_LIMIT_AFTER, limitBefore = DEFAULT_LIMIT_BEFORE, fetchThreads = true, collapsedThreads = false, collapsedThreadsExtended = false) => {
        return this.doFetch<PostList>(
            `${this.getUserRoute(userId)}/channels/${channelId}/posts/unread${buildQueryString({limit_after: limitAfter, limit_before: limitBefore, skipFetchThreads: !fetchThreads, collapsedThreads, collapsedThreadsExtended})}`,
            {method: 'get'},
        );
    };

    getPostsSince = (channelId: string, since: number, fetchThreads = true, collapsedThreads = false, collapsedThreadsExtended = false) => {
        return this.doFetch<PostList>(
            `${this.getChannelRoute(channelId)}/posts${buildQueryString({since, skipFetchThreads: !fetchThreads, collapsedThreads, collapsedThreadsExtended})}`,
            {method: 'get'},
        );
    };

    getPostsBefore = (channelId: string, postId: string, page = 0, perPage = PER_PAGE_DEFAULT, fetchThreads = true, collapsedThreads = false, collapsedThreadsExtended = false) => {
        return this.doFetch<PostList>(
            `${this.getChannelRoute(channelId)}/posts${buildQueryString({before: postId, page, per_page: perPage, skipFetchThreads: !fetchThreads, collapsedThreads, collapsedThreadsExtended})}`,
            {method: 'get'},
        );
    };

    getPostsAfter = (channelId: string, postId: string, page = 0, perPage = PER_PAGE_DEFAULT, fetchThreads = true, collapsedThreads = false, collapsedThreadsExtended = false) => {
        return this.doFetch<PostList>(
            `${this.getChannelRoute(channelId)}/posts${buildQueryString({after: postId, page, per_page: perPage, skipFetchThreads: !fetchThreads, collapsedThreads, collapsedThreadsExtended})}`,
            {method: 'get'},
        );
    };

    getUserThreads = (
        userId: UserProfile['id'] = 'me',
        teamId: Team['id'],
        {
            before = '',
            after = '',
            perPage = PER_PAGE_DEFAULT,
            extended = false,
            deleted = false,
            unread = false,
            since = 0,
            totalsOnly = false,
            threadsOnly = false,
        },
    ) => {
        return this.doFetch<UserThreadList>(
            `${this.getUserThreadsRoute(userId, teamId)}${buildQueryString({before, after, per_page: perPage, extended, deleted, unread, since, totalsOnly, threadsOnly})}`,
            {method: 'get'},
        );
    };

    getUserThread = (userId: string, teamId: string, threadId: string, extended = false) => {
        const url = `${this.getUserThreadRoute(userId, teamId, threadId)}`;
        return this.doFetch<UserThreadWithPost>(
            `${url}${buildQueryString({extended})}`,
            {method: 'get'},
        );
    };

    updateThreadsReadForUser = (userId: string, teamId: string) => {
        const url = `${this.getUserThreadsRoute(userId, teamId)}/read`;
        return this.doFetch<StatusOK>(
            url,
            {method: 'put'},
        );
    };

    updateThreadReadForUser = (userId: string, teamId: string, threadId: string, timestamp: number) => {
        const url = `${this.getUserThreadRoute(userId, teamId, threadId)}/read/${timestamp}`;
        return this.doFetch<UserThread>(
            url,
            {method: 'put'},
        );
    };

    markThreadAsUnreadForUser = (userId: string, teamId: string, threadId: string, postId: string) => {
        const url = `${this.getUserThreadRoute(userId, teamId, threadId)}/set_unread/${postId}`;
        return this.doFetch<UserThread>(
            url,
            {method: 'post'},
        );
    };

    updateThreadFollowForUser = (userId: string, teamId: string, threadId: string, state: boolean) => {
        const url = this.getUserThreadRoute(userId, teamId, threadId) + '/following';
        return this.doFetch<StatusOK>(
            url,
            {method: state ? 'put' : 'delete'},
        );
    };

    getFileInfosForPost = (postId: string) => {
        return this.doFetch<FileInfo[]>(
            `${this.getPostRoute(postId)}/files/info`,
            {method: 'get'},
        );
    };

    getFlaggedPosts = (userId: string, channelId = '', teamId = '', page = 0, perPage = PER_PAGE_DEFAULT) => {
        this.trackEvent('api', 'api_posts_get_flagged', {team_id: teamId});

        return this.doFetch<PostList>(
            `${this.getUserRoute(userId)}/posts/flagged${buildQueryString({channel_id: channelId, team_id: teamId, page, per_page: perPage})}`,
            {method: 'get'},
        );
    };

    getPinnedPosts = (channelId: string) => {
        this.trackEvent('api', 'api_posts_get_pinned', {channel_id: channelId});
        return this.doFetch<PostList>(
            `${this.getChannelRoute(channelId)}/pinned`,
            {method: 'get'},
        );
    };

    markPostAsUnread = (userId: string, postId: string) => {
        this.trackEvent('api', 'api_post_set_unread_post');

        return this.doFetch<ChannelUnread>(
            `${this.getUserRoute(userId)}/posts/${postId}/set_unread`,
            {method: 'post', body: JSON.stringify({collapsed_threads_supported: true})},
        );
    };

    addPostReminder = (userId: string, postId: string, timestamp: number) => {
        this.trackEvent('api', 'api_post_set_reminder');

        return this.doFetch<StatusOK>(
            `${this.getUserRoute(userId)}/posts/${postId}/reminder`,
            {method: 'post', body: JSON.stringify({target_time: timestamp})},
        );
    };

    pinPost = (postId: string) => {
        this.trackEvent('api', 'api_posts_pin');

        return this.doFetch<StatusOK>(
            `${this.getPostRoute(postId)}/pin`,
            {method: 'post'},
        );
    };

    unpinPost = (postId: string) => {
        this.trackEvent('api', 'api_posts_unpin');

        return this.doFetch<StatusOK>(
            `${this.getPostRoute(postId)}/unpin`,
            {method: 'post'},
        );
    };

    getPostInfo = (postId: string) => {
        return this.doFetch<PostInfo>(
            `${this.getPostRoute(postId)}/info`,
            {method: 'get'},
        );
    };

    getPostsByIds = (postIds: string[]) => {
        return this.doFetch<Post[]>(
            `${this.getPostsRoute()}/ids`,
            {method: 'post', body: JSON.stringify(postIds)},
        );
    };

    getPostEditHistory = (postId: string) => {
        return this.doFetch<Post[]>(
            `${this.getPostRoute(postId)}/edit_history`,
            {method: 'get'},
        );
    };

    addReaction = (userId: string, postId: string, emojiName: string) => {
        this.trackEvent('api', 'api_reactions_save', {post_id: postId});

        return this.doFetch<Reaction>(
            `${this.getReactionsRoute()}`,
            {method: 'post', body: JSON.stringify({user_id: userId, post_id: postId, emoji_name: emojiName})},
        );
    };

    removeReaction = (userId: string, postId: string, emojiName: string) => {
        this.trackEvent('api', 'api_reactions_delete', {post_id: postId});

        return this.doFetch<StatusOK>(
            `${this.getUserRoute(userId)}/posts/${postId}/reactions/${emojiName}`,
            {method: 'delete'},
        );
    };

    getReactionsForPost = (postId: string) => {
        return this.doFetch<Reaction[]>(
            `${this.getPostRoute(postId)}/reactions`,
            {method: 'get'},
        );
    };

    searchPostsWithParams = (teamId: string, params: any) => {
        this.trackEvent('api', 'api_posts_search', {team_id: teamId});

        let route = `${this.getPostsRoute()}/search`;
        if (teamId) {
            route = `${this.getTeamRoute(teamId)}/posts/search`;
        }

        return this.doFetch<PostSearchResults>(
            route,
            {method: 'post', body: JSON.stringify(params)},
        );
    };

    searchPosts = (teamId: string, terms: string, isOrSearch: boolean) => {
        return this.searchPostsWithParams(teamId, {terms, is_or_search: isOrSearch});
    };

    searchFilesWithParams = (teamId: string, params: any) => {
        this.trackEvent('api', 'api_files_search', {team_id: teamId});

        return this.doFetch<FileSearchResults>(
            `${this.getTeamRoute(teamId)}/files/search`,
            {method: 'post', body: JSON.stringify(params)},
        );
    };

    searchFiles = (teamId: string, terms: string, isOrSearch: boolean) => {
        return this.searchFilesWithParams(teamId, {terms, is_or_search: isOrSearch});
    };

    doPostAction = (postId: string, actionId: string, selectedOption = '') => {
        return this.doPostActionWithCookie(postId, actionId, '', selectedOption);
    };

    doPostActionWithCookie = (postId: string, actionId: string, actionCookie: string, selectedOption = '') => {
        if (selectedOption) {
            this.trackEvent('api', 'api_interactive_messages_menu_selected');
        } else {
            this.trackEvent('api', 'api_interactive_messages_button_clicked');
        }

        const msg: any = {
            selected_option: selectedOption,
        };
        if (actionCookie !== '') {
            msg.cookie = actionCookie;
        }
        return this.doFetch<PostActionResponse>(
            `${this.getPostRoute(postId)}/actions/${encodeURIComponent(actionId)}`,
            {method: 'post', body: JSON.stringify(msg)},
        );
    };

    // Files Routes

    getFileUrl(fileId: string, timestamp: number) {
        let url = `${this.getFileRoute(fileId)}`;
        if (timestamp) {
            url += `?${timestamp}`;
        }

        return url;
    }

    getFileThumbnailUrl(fileId: string, timestamp: number) {
        let url = `${this.getFileRoute(fileId)}/thumbnail`;
        if (timestamp) {
            url += `?${timestamp}`;
        }

        return url;
    }

    getFilePreviewUrl(fileId: string, timestamp: number) {
        let url = `${this.getFileRoute(fileId)}/preview`;
        if (timestamp) {
            url += `?${timestamp}`;
        }

        return url;
    }

    uploadFile = (fileFormData: any) => {
        this.trackEvent('api', 'api_files_upload');
        const request: any = {
            method: 'post',
            body: fileFormData,
        };

        return this.doFetch<FileUploadResponse>(
            `${this.getFilesRoute()}`,
            request,
        );
    };

    getFilePublicLink = (fileId: string) => {
        return this.doFetch<{
            link: string;
        }>(
            `${this.getFileRoute(fileId)}/link`,
            {method: 'get'},
        );
    };

    acknowledgePost = (postId: string, userId: string) => {
        this.trackEvent('api', 'api_posts_ack');

        return this.doFetch<PostAcknowledgement>(
            `${this.getUserRoute(userId)}/posts/${postId}/ack`,
            {method: 'post'},
        );
    };

    unacknowledgePost = (postId: string, userId: string) => {
        this.trackEvent('api', 'api_posts_unack');

        return this.doFetch<null>(
            `${this.getUserRoute(userId)}/posts/${postId}/ack`,
            {method: 'delete'},
        );
    };

    // Preference Routes

    savePreferences = (userId: string, preferences: PreferenceType[]) => {
        return this.doFetch<StatusOK>(
            `${this.getPreferencesRoute(userId)}`,
            {method: 'put', body: JSON.stringify(preferences)},
        );
    };

    getMyPreferences = () => {
        return this.doFetch<PreferenceType>(
            `${this.getPreferencesRoute('me')}`,
            {method: 'get'},
        );
    };

    deletePreferences = (userId: string, preferences: PreferenceType[]) => {
        return this.doFetch<StatusOK>(
            `${this.getPreferencesRoute(userId)}/delete`,
            {method: 'post', body: JSON.stringify(preferences)},
        );
    };

    // General Routes

    ping = (getServerStatus: boolean, deviceId?: string) => {
        return this.doFetch<{
            status: string;
            ActiveSearchBackend: string;
            database_status: string;
            filestore_status: string;
        }>(
            `${this.getBaseRoute()}/system/ping${buildQueryString({get_server_status: getServerStatus, device_id: deviceId, use_rest_semantics: true})}`,
            {method: 'get'},
        );
    };

    upgradeToEnterprise = async () => {
        return this.doFetch<StatusOK>(
            `${this.getBaseRoute()}/upgrade_to_enterprise`,
            {method: 'post'},
        );
    };

    upgradeToEnterpriseStatus = async () => {
        return this.doFetch<{
            percentage: number;
            error: string | null;
        }>(
            `${this.getBaseRoute()}/upgrade_to_enterprise/status`,
            {method: 'get'},
        );
    };

    restartServer = async () => {
        return this.doFetch<StatusOK>(
            `${this.getBaseRoute()}/restart`,
            {method: 'post'},
        );
    };

    logClientError = (message: string, level = LogLevel.Error) => {
        const url = `${this.getBaseRoute()}/logs`;

        if (!this.enableLogging) {
            throw new ClientError(this.getUrl(), {
                message: 'Logging disabled.',
                url,
            });
        }

        return this.doFetch<{
            message: string;
        }>(
            url,
            {method: 'post', body: JSON.stringify({message, level})},
        );
    };

    getClientConfigOld = () => {
        return this.doFetch<ClientConfig>(
            `${this.getBaseRoute()}/config/client?format=old`,
            {method: 'get'},
        );
    };

    getClientLicenseOld = () => {
        return this.doFetch<ClientLicense>(
            `${this.getBaseRoute()}/license/client?format=old`,
            {method: 'get'},
        );
    };

    setFirstAdminVisitMarketplaceStatus = async () => {
        return this.doFetch<StatusOK>(
            `${this.getPluginsRoute()}/marketplace/first_admin_visit`,
            {method: 'post', body: JSON.stringify({first_admin_visit_marketplace_status: true})},
        );
    };

    getFirstAdminVisitMarketplaceStatus = async () => {
        return this.doFetch<SystemSetting>(
            `${this.getPluginsRoute()}/marketplace/first_admin_visit`,
            {method: 'get'},
        );
    };

    getFirstAdminSetupComplete = async () => {
        return this.doFetch<SystemSetting>(
            `${this.getSystemRoute()}/onboarding/complete`,
            {method: 'get'},
        );
    };

    getTranslations = (url: string) => {
        return this.doFetch<Record<string, string>>(
            url,
            {method: 'get'},
        );
    };

    getWebSocketUrl = () => {
        return `${this.getBaseRoute()}/websocket`;
    };

    // Integration Routes

    createIncomingWebhook = (hook: IncomingWebhook) => {
        this.trackEvent('api', 'api_integrations_created', {team_id: hook.team_id});

        return this.doFetch<IncomingWebhook>(
            `${this.getIncomingHooksRoute()}`,
            {method: 'post', body: JSON.stringify(hook)},
        );
    };

    getIncomingWebhook = (hookId: string) => {
        return this.doFetch<IncomingWebhook>(
            `${this.getIncomingHookRoute(hookId)}`,
            {method: 'get'},
        );
    };

    getIncomingWebhooks = (teamId = '', page = 0, perPage = PER_PAGE_DEFAULT) => {
        const queryParams: any = {
            page,
            per_page: perPage,
        };

        if (teamId) {
            queryParams.team_id = teamId;
        }

        return this.doFetch<IncomingWebhook[]>(
            `${this.getIncomingHooksRoute()}${buildQueryString(queryParams)}`,
            {method: 'get'},
        );
    };

    removeIncomingWebhook = (hookId: string) => {
        this.trackEvent('api', 'api_integrations_deleted');

        return this.doFetch<StatusOK>(
            `${this.getIncomingHookRoute(hookId)}`,
            {method: 'delete'},
        );
    };

    updateIncomingWebhook = (hook: IncomingWebhook) => {
        this.trackEvent('api', 'api_integrations_updated', {team_id: hook.team_id});

        return this.doFetch<IncomingWebhook>(
            `${this.getIncomingHookRoute(hook.id)}`,
            {method: 'put', body: JSON.stringify(hook)},
        );
    };

    createOutgoingWebhook = (hook: OutgoingWebhook) => {
        this.trackEvent('api', 'api_integrations_created', {team_id: hook.team_id});

        return this.doFetch<OutgoingWebhook>(
            `${this.getOutgoingHooksRoute()}`,
            {method: 'post', body: JSON.stringify(hook)},
        );
    };

    getOutgoingWebhook = (hookId: string) => {
        return this.doFetch<OutgoingWebhook>(
            `${this.getOutgoingHookRoute(hookId)}`,
            {method: 'get'},
        );
    };

    getOutgoingWebhooks = (channelId = '', teamId = '', page = 0, perPage = PER_PAGE_DEFAULT) => {
        const queryParams: any = {
            page,
            per_page: perPage,
        };

        if (channelId) {
            queryParams.channel_id = channelId;
        }

        if (teamId) {
            queryParams.team_id = teamId;
        }

        return this.doFetch<OutgoingWebhook[]>(
            `${this.getOutgoingHooksRoute()}${buildQueryString(queryParams)}`,
            {method: 'get'},
        );
    };

    removeOutgoingWebhook = (hookId: string) => {
        this.trackEvent('api', 'api_integrations_deleted');

        return this.doFetch<StatusOK>(
            `${this.getOutgoingHookRoute(hookId)}`,
            {method: 'delete'},
        );
    };

    updateOutgoingWebhook = (hook: OutgoingWebhook) => {
        this.trackEvent('api', 'api_integrations_updated', {team_id: hook.team_id});

        return this.doFetch<OutgoingWebhook>(
            `${this.getOutgoingHookRoute(hook.id)}`,
            {method: 'put', body: JSON.stringify(hook)},
        );
    };

    regenOutgoingHookToken = (id: string) => {
        return this.doFetch<OutgoingWebhook>(
            `${this.getOutgoingHookRoute(id)}/regen_token`,
            {method: 'post'},
        );
    };

    getCommandsList = (teamId: string) => {
        return this.doFetch<Command[]>(
            `${this.getCommandsRoute()}?team_id=${teamId}`,
            {method: 'get'},
        );
    };

    getCommandAutocompleteSuggestionsList = (userInput: string, teamId: string, commandArgs: CommandArgs) => {
        return this.doFetch<AutocompleteSuggestion[]>(
            `${this.getTeamRoute(teamId)}/commands/autocomplete_suggestions${buildQueryString({...commandArgs, user_input: userInput})}`,
            {method: 'get'},
        );
    };

    getAutocompleteCommandsList = (teamId: string, page = 0, perPage = PER_PAGE_DEFAULT) => {
        return this.doFetch<Command[]>(
            `${this.getTeamRoute(teamId)}/commands/autocomplete${buildQueryString({page, per_page: perPage})}`,
            {method: 'get'},
        );
    };

    getCustomTeamCommands = (teamId: string) => {
        return this.doFetch<Command[]>(
            `${this.getCommandsRoute()}?team_id=${teamId}&custom_only=true`,
            {method: 'get'},
        );
    };

    executeCommand = (command: string, commandArgs: CommandArgs) => {
        this.trackEvent('api', 'api_integrations_used');

        return this.doFetch<CommandResponse>(
            `${this.getCommandsRoute()}/execute`,
            {method: 'post', body: JSON.stringify({command, ...commandArgs})},
        );
    };

    addCommand = (command: Command) => {
        this.trackEvent('api', 'api_integrations_created');

        return this.doFetch<Command>(
            `${this.getCommandsRoute()}`,
            {method: 'post', body: JSON.stringify(command)},
        );
    };

    editCommand = (command: Command) => {
        this.trackEvent('api', 'api_integrations_created');

        return this.doFetch<Command>(
            `${this.getCommandsRoute()}/${command.id}`,
            {method: 'put', body: JSON.stringify(command)},
        );
    };

    regenCommandToken = (id: string) => {
        return this.doFetch<{
            token: string;
        }>(
            `${this.getCommandsRoute()}/${id}/regen_token`,
            {method: 'put'},
        );
    };

    deleteCommand = (id: string) => {
        this.trackEvent('api', 'api_integrations_deleted');

        return this.doFetch<StatusOK>(
            `${this.getCommandsRoute()}/${id}`,
            {method: 'delete'},
        );
    };

    createOAuthApp = (app: OAuthApp) => {
        this.trackEvent('api', 'api_apps_register');

        return this.doFetch<OAuthApp>(
            `${this.getOAuthAppsRoute()}`,
            {method: 'post', body: JSON.stringify(app)},
        );
    };

    editOAuthApp = (app: OAuthApp) => {
        return this.doFetch<OAuthApp>(
            `${this.getOAuthAppsRoute()}/${app.id}`,
            {method: 'put', body: JSON.stringify(app)},
        );
    };

    getOAuthApps = (page = 0, perPage = PER_PAGE_DEFAULT) => {
        return this.doFetch<OAuthApp[]>(
            `${this.getOAuthAppsRoute()}${buildQueryString({page, per_page: perPage})}`,
            {method: 'get'},
        );
    };

    getAppsOAuthAppIDs = () => {
        return this.doFetch<string[]>(
            `${this.getAppsProxyRoute()}/api/v1/oauth-app-ids`,
            {method: 'get'},
        );
    };

    getAppsBotIDs = () => {
        return this.doFetch<string[]>(
            `${this.getAppsProxyRoute()}/api/v1/bot-ids`,
            {method: 'get'},
        );
    };

    getOAuthApp = (appId: string) => {
        return this.doFetch<OAuthApp>(
            `${this.getOAuthAppRoute(appId)}`,
            {method: 'get'},
        );
    };

    getOutgoingOAuthConnections = (teamId: string, page = 0, perPage = PER_PAGE_DEFAULT) => {
        return this.doFetch<OutgoingOAuthConnection[]>(
            `${this.getOutgoingOAuthConnectionsRoute()}${buildQueryString({team_id: teamId, page, per_page: perPage})}`,
            {method: 'get'},
        );
    };

    getOutgoingOAuthConnectionsForAudience = (teamId: string, audience: string, page = 0, perPage = PER_PAGE_DEFAULT) => {
        return this.doFetch<OutgoingOAuthConnection[]>(
            `${this.getOutgoingOAuthConnectionsRoute()}${buildQueryString({team_id: teamId, page, per_page: perPage, audience})}`,
            {method: 'get'},
        );
    };

    getOutgoingOAuthConnection = (teamId: string, connectionId: string) => {
        return this.doFetch<OutgoingOAuthConnection>(
            `${this.getOutgoingOAuthConnectionRoute(connectionId)}${buildQueryString({team_id: teamId})}`,
            {method: 'get'},
        );
    };

    createOutgoingOAuthConnection = (teamId: string, connection: OutgoingOAuthConnection) => {
        this.trackEvent('api', 'api_outgoing_oauth_connection_register');

        return this.doFetch<OutgoingOAuthConnection>(
            `${this.getOutgoingOAuthConnectionsRoute()}${buildQueryString({team_id: teamId})}`,
            {method: 'post', body: JSON.stringify(connection)},
        );
    };

    editOutgoingOAuthConnection = (teamId: string, connection: OutgoingOAuthConnection) => {
        return this.doFetch<OutgoingOAuthConnection>(
            `${this.getOutgoingOAuthConnectionsRoute()}/${connection.id}${buildQueryString({team_id: teamId})}`,
            {method: 'put', body: JSON.stringify(connection)},
        );
    };

    validateOutgoingOAuthConnection = (teamId: string, connection: OutgoingOAuthConnection) => {
        return this.doFetch<OutgoingOAuthConnection>(
            `${this.getOutgoingOAuthConnectionsRoute()}/validate${buildQueryString({team_id: teamId})}`,
            {method: 'post', body: JSON.stringify(connection)},
        );
    };

    getOAuthAppInfo = (appId: string) => {
        return this.doFetch<OAuthApp>(
            `${this.getOAuthAppRoute(appId)}/info`,
            {method: 'get'},
        );
    };

    deleteOAuthApp = (appId: string) => {
        this.trackEvent('api', 'api_apps_delete');

        return this.doFetch<StatusOK>(
            `${this.getOAuthAppRoute(appId)}`,
            {method: 'delete'},
        );
    };

    regenOAuthAppSecret = (appId: string) => {
        return this.doFetch<OAuthApp>(
            `${this.getOAuthAppRoute(appId)}/regen_secret`,
            {method: 'post'},
        );
    };

    deleteOutgoingOAuthConnection = (connectionId: string) => {
        this.trackEvent('api', 'api_apps_delete');

        return this.doFetch<StatusOK>(
            `${this.getOutgoingOAuthConnectionRoute(connectionId)}`,
            {method: 'delete'},
        );
    };

    submitInteractiveDialog = (data: DialogSubmission) => {
        this.trackEvent('api', 'api_interactive_messages_dialog_submitted');
        return this.doFetch<SubmitDialogResponse>(
            `${this.getBaseRoute()}/actions/dialogs/submit`,
            {method: 'post', body: JSON.stringify(data)},
        );
    };

    // Emoji Routes

    createCustomEmoji = (emoji: CustomEmoji, imageData: File) => {
        this.trackEvent('api', 'api_emoji_custom_add');

        const formData = new FormData();
        formData.append('image', imageData);
        formData.append('emoji', JSON.stringify(emoji));
        const request: any = {
            method: 'post',
            body: formData,
        };

        return this.doFetch<CustomEmoji>(
            `${this.getEmojisRoute()}`,
            request,
        );
    };

    getCustomEmoji = (id: string) => {
        return this.doFetch<CustomEmoji>(
            `${this.getEmojisRoute()}/${id}`,
            {method: 'get'},
        );
    };

    getCustomEmojiByName = (name: string) => {
        return this.doFetch<CustomEmoji>(
            `${this.getEmojisRoute()}/name/${name}`,
            {method: 'get'},
        );
    };

    getCustomEmojisByNames = (names: string[]) => {
        return this.doFetch<CustomEmoji[]>(
            `${this.getEmojisRoute()}/names`,
            {method: 'post', body: JSON.stringify(names)},
        );
    };

    getCustomEmojis = (page = 0, perPage = PER_PAGE_DEFAULT, sort = '') => {
        return this.doFetch<CustomEmoji[]>(
            `${this.getEmojisRoute()}${buildQueryString({page, per_page: perPage, sort})}`,
            {method: 'get'},
        );
    };

    deleteCustomEmoji = (emojiId: string) => {
        this.trackEvent('api', 'api_emoji_custom_delete');

        return this.doFetch<StatusOK>(
            `${this.getEmojiRoute(emojiId)}`,
            {method: 'delete'},
        );
    };

    getSystemEmojiImageUrl = (filename: string) => {
        const extension = filename.endsWith('.png') ? '' : '.png';
        return `${this.url}/static/emoji/${filename}${extension}`;
    };

    getCustomEmojiImageUrl = (id: string) => {
        return `${this.getEmojiRoute(id)}/image`;
    };

    searchCustomEmoji = (term: string, options = {}) => {
        return this.doFetch<CustomEmoji[]>(
            `${this.getEmojisRoute()}/search`,
            {method: 'post', body: JSON.stringify({term, ...options})},
        );
    };

    autocompleteCustomEmoji = (name: string) => {
        return this.doFetch<CustomEmoji[]>(
            `${this.getEmojisRoute()}/autocomplete${buildQueryString({name})}`,
            {method: 'get'},
        );
    };

    // Data Retention

    getDataRetentionPolicy = () => {
        return this.doFetch<DataRetentionPolicy>(
            `${this.getDataRetentionRoute()}/policy`,
            {method: 'get'},
        );
    };

    getDataRetentionCustomPolicies = (page = 0, perPage = PER_PAGE_DEFAULT) => {
        return this.doFetch<GetDataRetentionCustomPoliciesRequest>(
            `${this.getDataRetentionRoute()}/policies${buildQueryString({page, per_page: perPage})}`,
            {method: 'get'},
        );
    };

    getDataRetentionCustomPolicy = (id: string) => {
        return this.doFetch<DataRetentionCustomPolicies>(
            `${this.getDataRetentionRoute()}/policies/${id}`,
            {method: 'get'},
        );
    };

    deleteDataRetentionCustomPolicy = (id: string) => {
        return this.doFetch<DataRetentionCustomPolicies>(
            `${this.getDataRetentionRoute()}/policies/${id}`,
            {method: 'delete'},
        );
    };

    searchDataRetentionCustomPolicyChannels = (policyId: string, term: string, opts: ChannelSearchOpts) => {
        return this.doFetch<DataRetentionCustomPolicies>(
            `${this.getDataRetentionRoute()}/policies/${policyId}/channels/search`,
            {method: 'post', body: JSON.stringify({term, ...opts})},
        );
    };

    searchDataRetentionCustomPolicyTeams = (policyId: string, term: string, opts: TeamSearchOpts) => {
        return this.doFetch<DataRetentionCustomPolicies>(
            `${this.getDataRetentionRoute()}/policies/${policyId}/teams/search`,
            {method: 'post', body: JSON.stringify({term, ...opts})},
        );
    };

    getDataRetentionCustomPolicyTeams = (id: string, page = 0, perPage = PER_PAGE_DEFAULT) => {
        return this.doFetch<Team[]>(
            `${this.getDataRetentionRoute()}/policies/${id}/teams${buildQueryString({page, per_page: perPage})}`,
            {method: 'get'},
        );
    };

    getDataRetentionCustomPolicyChannels = (id: string, page = 0, perPage = PER_PAGE_DEFAULT) => {
        return this.doFetch<{channels: Channel[]; total_count: number}>(
            `${this.getDataRetentionRoute()}/policies/${id}/channels${buildQueryString({page, per_page: perPage})}`,
            {method: 'get'},
        );
    };

    createDataRetentionPolicy = (policy: CreateDataRetentionCustomPolicy) => {
        return this.doFetch<DataRetentionCustomPolicies>(
            `${this.getDataRetentionRoute()}/policies`,
            {method: 'post', body: JSON.stringify(policy)},
        );
    };

    updateDataRetentionPolicy = (id: string, policy: PatchDataRetentionCustomPolicy) => {
        return this.doFetch<DataRetentionCustomPolicies>(
            `${this.getDataRetentionRoute()}/policies/${id}`,
            {method: 'PATCH', body: JSON.stringify(policy)},
        );
    };
    addDataRetentionPolicyTeams = (id: string, teams: string[]) => {
        return this.doFetch<DataRetentionCustomPolicies>(
            `${this.getDataRetentionRoute()}/policies/${id}/teams`,
            {method: 'post', body: JSON.stringify(teams)},
        );
    };
    removeDataRetentionPolicyTeams = (id: string, teams: string[]) => {
        return this.doFetch<DataRetentionCustomPolicies>(
            `${this.getDataRetentionRoute()}/policies/${id}/teams`,
            {method: 'delete', body: JSON.stringify(teams)},
        );
    };
    addDataRetentionPolicyChannels = (id: string, channels: string[]) => {
        return this.doFetch<DataRetentionCustomPolicies>(
            `${this.getDataRetentionRoute()}/policies/${id}/channels`,
            {method: 'post', body: JSON.stringify(channels)},
        );
    };
    removeDataRetentionPolicyChannels = (id: string, channels: string[]) => {
        return this.doFetch<DataRetentionCustomPolicies>(
            `${this.getDataRetentionRoute()}/policies/${id}/channels`,
            {method: 'delete', body: JSON.stringify(channels)},
        );
    };

    // Jobs Routes
    getJob = (id: string) => {
        return this.doFetch<Job>(
            `${this.getJobsRoute()}/${id}`,
            {method: 'get'},
        );
    };

    getJobs = (page = 0, perPage = PER_PAGE_DEFAULT) => {
        return this.doFetch<Job[]>(
            `${this.getJobsRoute()}${buildQueryString({page, per_page: perPage})}`,
            {method: 'get'},
        );
    };

    getJobsByType = (type: string, page = 0, perPage = PER_PAGE_DEFAULT) => {
        return this.doFetch<Job[]>(
            `${this.getJobsRoute()}/type/${type}${buildQueryString({page, per_page: perPage})}`,
            {method: 'get'},
        );
    };

    createJob = (job: JobTypeBase) => {
        return this.doFetch<Job>(
            `${this.getJobsRoute()}`,
            {method: 'post', body: JSON.stringify(job)},
        );
    };

    cancelJob = (id: string) => {
        return this.doFetch<StatusOK>(
            `${this.getJobsRoute()}/${id}/cancel`,
            {method: 'post'},
        );
    };

    // Admin Routes

    getLogs = (logFilter: LogFilterQuery) => {
        return this.doFetch<string[]>(
            `${this.getBaseRoute()}/logs/query`,
            {method: 'post', body: JSON.stringify(logFilter)},
        );
    };

    getPlainLogs = (page = 0, perPage = LOGS_PER_PAGE_DEFAULT) => {
        return this.doFetch<string[]>(
            `${this.getBaseRoute()}/logs${buildQueryString({page, logs_per_page: perPage})}`,
            {method: 'get'},
        );
    };

    getAudits = (page = 0, perPage = PER_PAGE_DEFAULT) => {
        return this.doFetch<Audit[]>(
            `${this.getBaseRoute()}/audits${buildQueryString({page, per_page: perPage})}`,
            {method: 'get'},
        );
    };

    getConfig = () => {
        return this.doFetch<AdminConfig>(
            `${this.getBaseRoute()}/config`,
            {method: 'get'},
        );
    };

    updateConfig = (config: AdminConfig) => {
        return this.doFetch<AdminConfig>(
            `${this.getBaseRoute()}/config`,
            {method: 'put', body: JSON.stringify(config)},
        );
    };

    patchConfig = (patch: DeepPartial<AdminConfig>) => {
        return this.doFetch<AdminConfig>(
            `${this.getBaseRoute()}/config/patch`,
            {method: 'put', body: JSON.stringify(patch)},
        );
    };

    reloadConfig = () => {
        return this.doFetch<StatusOK>(
            `${this.getBaseRoute()}/config/reload`,
            {method: 'post'},
        );
    };

    getEnvironmentConfig = () => {
        return this.doFetch<EnvironmentConfig>(
            `${this.getBaseRoute()}/config/environment`,
            {method: 'get'},
        );
    };

    testEmail = (config?: AdminConfig) => {
        return this.doFetch<StatusOK>(
            `${this.getBaseRoute()}/email/test`,
            {method: 'post', body: JSON.stringify(config)},
        );
    };

    testSiteURL = (siteURL: string) => {
        return this.doFetch<StatusOK>(
            `${this.getBaseRoute()}/site_url/test`,
            {method: 'post', body: JSON.stringify({site_url: siteURL})},
        );
    };

    testS3Connection = (config?: AdminConfig) => {
        return this.doFetch<StatusOK>(
            `${this.getBaseRoute()}/file/s3_test`,
            {method: 'post', body: JSON.stringify(config)},
        );
    };

    invalidateCaches = () => {
        return this.doFetch<StatusOK>(
            `${this.getBaseRoute()}/caches/invalidate`,
            {method: 'post'},
        );
    };

    recycleDatabase = () => {
        return this.doFetch<StatusOK>(
            `${this.getBaseRoute()}/database/recycle`,
            {method: 'post'},
        );
    };

    createComplianceReport = (job: Partial<Compliance>) => {
        return this.doFetch<Compliance>(
            `${this.getBaseRoute()}/compliance/reports`,
            {method: 'post', body: JSON.stringify(job)},
        );
    };

    getComplianceReport = (reportId: string) => {
        return this.doFetch<Compliance>(
            `${this.getBaseRoute()}/compliance/reports/${reportId}`,
            {method: 'get'},
        );
    };

    getComplianceReports = (page = 0, perPage = PER_PAGE_DEFAULT) => {
        return this.doFetch<Compliance[]>(
            `${this.getBaseRoute()}/compliance/reports${buildQueryString({page, per_page: perPage})}`,
            {method: 'get'},
        );
    };

    uploadBrandImage = (imageData: File) => {
        const formData = new FormData();
        formData.append('image', imageData);
        const request: any = {
            method: 'post',
            body: formData,
        };

        return this.doFetch<StatusOK>(
            `${this.getBrandRoute()}/image`,
            request,
        );
    };

    deleteBrandImage = () => {
        return this.doFetch<StatusOK>(
            `${this.getBrandRoute()}/image`,
            {method: 'delete'},
        );
    };

    getClusterStatus = () => {
        return this.doFetch<ClusterInfo[]>(
            `${this.getBaseRoute()}/cluster/status`,
            {method: 'get'},
        );
    };

    testLdap = () => {
        return this.doFetch<StatusOK>(
            `${this.getBaseRoute()}/ldap/test`,
            {method: 'post'},
        );
    };

    syncLdap = () => {
        return this.doFetch<StatusOK>(
            `${this.getBaseRoute()}/ldap/sync`,
            {method: 'post'},
        );
    };

    getLdapGroups = (page = 0, perPage = PER_PAGE_DEFAULT, opts = {}) => {
        const query = {page, per_page: perPage, ...opts};
        return this.doFetch<{
            count: number;
            groups: MixedUnlinkedGroup[];
        }>(
            `${this.getBaseRoute()}/ldap/groups${buildQueryString(query)}`,
            {method: 'get'},
        );
    };

    linkLdapGroup = (key: string) => {
        return this.doFetch<Group>(
            `${this.getBaseRoute()}/ldap/groups/${encodeURI(key)}/link`,
            {method: 'post'},
        );
    };

    unlinkLdapGroup = (key: string) => {
        return this.doFetch<StatusOK>(
            `${this.getBaseRoute()}/ldap/groups/${encodeURI(key)}/link`,
            {method: 'delete'},
        );
    };

    getSamlCertificateStatus = () => {
        return this.doFetch<SamlCertificateStatus>(
            `${this.getBaseRoute()}/saml/certificate/status`,
            {method: 'get'},
        );
    };

    uploadPublicSamlCertificate = (fileData: File) => {
        const formData = new FormData();
        formData.append('certificate', fileData);

        return this.doFetch<StatusOK>(
            `${this.getBaseRoute()}/saml/certificate/public`,
            {
                method: 'post',
                body: formData,
            },
        );
    };

    uploadPrivateSamlCertificate = (fileData: File) => {
        const formData = new FormData();
        formData.append('certificate', fileData);

        return this.doFetch<StatusOK>(
            `${this.getBaseRoute()}/saml/certificate/private`,
            {
                method: 'post',
                body: formData,
            },
        );
    };

    uploadPublicLdapCertificate = (fileData: File) => {
        const formData = new FormData();
        formData.append('certificate', fileData);

        return this.doFetch<StatusOK>(
            `${this.getBaseRoute()}/ldap/certificate/public`,
            {
                method: 'post',
                body: formData,
            },
        );
    };

    uploadPrivateLdapCertificate = (fileData: File) => {
        const formData = new FormData();
        formData.append('certificate', fileData);

        return this.doFetch<StatusOK>(
            `${this.getBaseRoute()}/ldap/certificate/private`,
            {
                method: 'post',
                body: formData,
            },
        );
    };

    uploadIdpSamlCertificate = (fileData: File) => {
        const formData = new FormData();
        formData.append('certificate', fileData);

        return this.doFetch<StatusOK>(
            `${this.getBaseRoute()}/saml/certificate/idp`,
            {
                method: 'post',
                body: formData,
            },
        );
    };

    deletePublicSamlCertificate = () => {
        return this.doFetch<StatusOK>(
            `${this.getBaseRoute()}/saml/certificate/public`,
            {method: 'delete'},
        );
    };

    deletePrivateSamlCertificate = () => {
        return this.doFetch<StatusOK>(
            `${this.getBaseRoute()}/saml/certificate/private`,
            {method: 'delete'},
        );
    };

    deletePublicLdapCertificate = () => {
        return this.doFetch<StatusOK>(
            `${this.getBaseRoute()}/ldap/certificate/public`,
            {method: 'delete'},
        );
    };

    deletePrivateLdapCertificate = () => {
        return this.doFetch<StatusOK>(
            `${this.getBaseRoute()}/ldap/certificate/private`,
            {method: 'delete'},
        );
    };

    deleteIdpSamlCertificate = () => {
        return this.doFetch<StatusOK>(
            `${this.getBaseRoute()}/saml/certificate/idp`,
            {method: 'delete'},
        );
    };

    testElasticsearch = (config?: AdminConfig) => {
        return this.doFetch<StatusOK>(
            `${this.getBaseRoute()}/elasticsearch/test`,
            {method: 'post', body: JSON.stringify(config)},
        );
    };

    purgeElasticsearchIndexes = (indexes?: string[]) => {
        return this.doFetch<StatusOK>(
            `${this.getBaseRoute()}/elasticsearch/purge_indexes${indexes && indexes.length > 0 ? '?index=' + indexes.join(',') : ''}`,
            {method: 'post'},
        );
    };

    purgeBleveIndexes = () => {
        return this.doFetch<StatusOK>(
            `${this.getBaseRoute()}/bleve/purge_indexes`,
            {method: 'post'},
        );
    };

    uploadLicense = (fileData: File) => {
        this.trackEvent('api', 'api_license_upload');

        const formData = new FormData();
        formData.append('license', fileData);

        const request: any = {
            method: 'post',
            body: formData,
        };

        return this.doFetch<License>(
            `${this.getBaseRoute()}/license`,
            request,
        );
    };

    requestTrialLicense = (body: RequestLicenseBody) => {
        return this.doFetchWithResponse<ClientLicense>(
            `${this.getBaseRoute()}/trial-license`,
            {method: 'POST', body: JSON.stringify(body)},
        );
    };

    removeLicense = () => {
        return this.doFetch<StatusOK>(
            `${this.getBaseRoute()}/license`,
            {method: 'delete'},
        );
    };

    getPrevTrialLicense = () => {
        return this.doFetch<ClientLicense>(
            `${this.getBaseRoute()}/trial-license/prev`,
            {method: 'get'},
        );
    };

    getAnalytics = (name = 'standard', teamId = '') => {
        return this.doFetch<AnalyticsRow[]>(
            `${this.getBaseRoute()}/analytics/old${buildQueryString({name, team_id: teamId})}`,
            {method: 'get'},
        );
    };

    // Role Routes

    getRole = (roleId: string) => {
        return this.doFetch<Role>(
            `${this.getRolesRoute()}/${roleId}`,
            {method: 'get'},
        );
    };

    getRoleByName = (roleName: string) => {
        return this.doFetch<Role>(
            `${this.getRolesRoute()}/name/${roleName}`,
            {method: 'get'},
        );
    };

    getRolesByNames = (rolesNames: string[]) => {
        return this.doFetch<Role[]>(
            `${this.getRolesRoute()}/names`,
            {method: 'post', body: JSON.stringify(rolesNames)},
        );
    };

    patchRole = (roleId: string, rolePatch: Partial<Role>) => {
        return this.doFetch<Role>(
            `${this.getRolesRoute()}/${roleId}/patch`,
            {method: 'put', body: JSON.stringify(rolePatch)},
        );
    };

    // Scheme Routes

    getSchemes = (scope = '', page = 0, perPage = PER_PAGE_DEFAULT) => {
        return this.doFetch<Scheme[]>(
            `${this.getSchemesRoute()}${buildQueryString({scope, page, per_page: perPage})}`,
            {method: 'get'},
        );
    };

    createScheme = (scheme: Scheme) => {
        this.trackEvent('api', 'api_schemes_create');

        return this.doFetch<Scheme>(
            `${this.getSchemesRoute()}`,
            {method: 'post', body: JSON.stringify(scheme)},
        );
    };

    getScheme = (schemeId: string) => {
        return this.doFetch<Scheme>(
            `${this.getSchemesRoute()}/${schemeId}`,
            {method: 'get'},
        );
    };

    deleteScheme = (schemeId: string) => {
        this.trackEvent('api', 'api_schemes_delete');

        return this.doFetch<StatusOK>(
            `${this.getSchemesRoute()}/${schemeId}`,
            {method: 'delete'},
        );
    };

    patchScheme = (schemeId: string, schemePatch: Partial<Scheme>) => {
        this.trackEvent('api', 'api_schemes_patch', {scheme_id: schemeId});

        return this.doFetch<Scheme>(
            `${this.getSchemesRoute()}/${schemeId}/patch`,
            {method: 'put', body: JSON.stringify(schemePatch)},
        );
    };

    getSchemeTeams = (schemeId: string, page = 0, perPage = PER_PAGE_DEFAULT) => {
        return this.doFetch<Team[]>(
            `${this.getSchemesRoute()}/${schemeId}/teams${buildQueryString({page, per_page: perPage})}`,
            {method: 'get'},
        );
    };

    getSchemeChannels = (schemeId: string, page = 0, perPage = PER_PAGE_DEFAULT) => {
        return this.doFetch<Channel[]>(
            `${this.getSchemesRoute()}/${schemeId}/channels${buildQueryString({page, per_page: perPage})}`,
            {method: 'get'},
        );
    };

    // Plugin Routes

    uploadPlugin = async (fileData: File, force = false) => {
        this.trackEvent('api', 'api_plugin_upload');

        const formData = new FormData();
        if (force) {
            formData.append('force', 'true');
        }
        formData.append('plugin', fileData);

        const request: any = {
            method: 'post',
            body: formData,
        };

        return this.doFetch<PluginManifest>(
            this.getPluginsRoute(),
            request,
        );
    };

    installPluginFromUrl = (pluginDownloadUrl: string, force = false) => {
        this.trackEvent('api', 'api_install_plugin');

        const queryParams = {plugin_download_url: pluginDownloadUrl, force};

        return this.doFetch<PluginManifest>(
            `${this.getPluginsRoute()}/install_from_url${buildQueryString(queryParams)}`,
            {method: 'post'},
        );
    };

    getPlugins = () => {
        return this.doFetch<PluginsResponse>(
            this.getPluginsRoute(),
            {method: 'get'},
        );
    };

    getRemoteMarketplacePlugins = (filter: string) => {
        return this.doFetch<MarketplacePlugin[]>(
            `${this.getPluginsMarketplaceRoute()}${buildQueryString({filter: filter || '', remote_only: true})}`,
            {method: 'get'},
        );
    };

    getMarketplacePlugins = (filter: string, localOnly = false) => {
        return this.doFetch<MarketplacePlugin[]>(
            `${this.getPluginsMarketplaceRoute()}${buildQueryString({filter: filter || '', local_only: localOnly})}`,
            {method: 'get'},
        );
    };

    installMarketplacePlugin = (id: string) => {
        this.trackEvent('api', 'api_install_marketplace_plugin');

        return this.doFetch<MarketplacePlugin>(
            `${this.getPluginsMarketplaceRoute()}`,
            {method: 'post', body: JSON.stringify({id})},
        );
    };

    getMarketplaceApps = (filter: string) => {
        return this.doFetch<MarketplaceApp[]>(
            `${this.getAppsProxyRoute()}/api/v1/marketplace${buildQueryString({filter: filter || ''})}`,
            {method: 'get'},
        );
    };

    getPluginStatuses = () => {
        return this.doFetch<PluginStatus[]>(
            `${this.getPluginsRoute()}/statuses`,
            {method: 'get'},
        );
    };

    removePlugin = (pluginId: string) => {
        return this.doFetch<StatusOK>(
            this.getPluginRoute(pluginId),
            {method: 'delete'},
        );
    };

    getWebappPlugins = () => {
        return this.doFetch<ClientPluginManifest[]>(
            `${this.getPluginsRoute()}/webapp`,
            {method: 'get'},
        );
    };

    enablePlugin = (pluginId: string) => {
        return this.doFetch<StatusOK>(
            `${this.getPluginRoute(pluginId)}/enable`,
            {method: 'post'},
        );
    };

    disablePlugin = (pluginId: string) => {
        return this.doFetch<StatusOK>(
            `${this.getPluginRoute(pluginId)}/disable`,
            {method: 'post'},
        );
    };

    // Groups
    linkGroupSyncable = (groupID: string, syncableID: string, syncableType: string, patch: Partial<SyncablePatch>) => {
        return this.doFetch<GroupSyncable>(
            `${this.getGroupRoute(groupID)}/${syncableType}s/${syncableID}/link`,
            {method: 'post', body: JSON.stringify(patch)},
        );
    };

    unlinkGroupSyncable = (groupID: string, syncableID: string, syncableType: string) => {
        return this.doFetch<StatusOK>(
            `${this.getGroupRoute(groupID)}/${syncableType}s/${syncableID}/link`,
            {method: 'delete'},
        );
    };

    getGroupSyncables = (groupID: string, syncableType: string) => {
        return this.doFetch<GroupSyncable[]>(
            `${this.getGroupRoute(groupID)}/${syncableType}s`,
            {method: 'get'},
        );
    };

    getGroup = (groupID: string, includeMemberCount = false) => {
        return this.doFetch<Group>(
            `${this.getGroupRoute(groupID)}${buildQueryString({include_member_count: includeMemberCount})}`,
            {method: 'get'},
        );
    };

    getGroupStats = (groupID: string) => {
        return this.doFetch<GroupStats>(
            `${this.getGroupRoute(groupID)}/stats`,
            {method: 'get'},
        );
    };

    getGroups = (opts: GetGroupsForUserParams | GetGroupsParams) => {
        return this.doFetch<Group[]>(
            `${this.getGroupsRoute()}${buildQueryString(opts)}`,
            {method: 'get'},
        );
    };

    getGroupsByUserId = (userID: string) => {
        return this.doFetch<Group[]>(
            `${this.getUsersRoute()}/${userID}/groups`,
            {method: 'get'},
        );
    };

    getGroupsNotAssociatedToTeam = (teamID: string, q = '', page = 0, perPage = PER_PAGE_DEFAULT, source = 'ldap') => {
        this.trackEvent('api', 'api_groups_get_not_associated_to_team', {team_id: teamID});
        return this.doFetch<Group[]>(
            `${this.getGroupsRoute()}${buildQueryString({not_associated_to_team: teamID, page, per_page: perPage, q, include_member_count: true, group_source: source})}`,
            {method: 'get'},
        );
    };

    getGroupsNotAssociatedToChannel = (channelID: string, q = '', page = 0, perPage = PER_PAGE_DEFAULT, filterParentTeamPermitted = false, source = 'ldap') => {
        this.trackEvent('api', 'api_groups_get_not_associated_to_channel', {channel_id: channelID});
        const query = {
            not_associated_to_channel: channelID,
            page,
            per_page: perPage,
            q,
            include_member_count: true,
            filter_parent_team_permitted: filterParentTeamPermitted,
            group_source: source,
        };
        return this.doFetch<Group[]>(
            `${this.getGroupsRoute()}${buildQueryString(query)}`,
            {method: 'get'},
        );
    };

    createGroupWithUserIds = (group: GroupCreateWithUserIds) => {
        return this.doFetch<Group>(
            this.getGroupsRoute(),
            {method: 'post', body: JSON.stringify(group)},
        );
    };

    addUsersToGroup = (groupId: string, userIds: string[]) => {
        return this.doFetch<UserProfile[]>(
            `${this.getGroupRoute(groupId)}/members`,
            {method: 'post', body: JSON.stringify({user_ids: userIds})},
        );
    };

    removeUsersFromGroup = (groupId: string, userIds: string[]) => {
        return this.doFetch<UserProfile[]>(
            `${this.getGroupRoute(groupId)}/members`,
            {method: 'delete', body: JSON.stringify({user_ids: userIds})},
        );
    };

    searchGroups = (params: GroupSearchParams) => {
        return this.doFetch<Group[]>(
            `${this.getGroupsRoute()}${buildQueryString(params)}`,
            {method: 'get'},
        );
    };

    executeAppCall = async (call: AppCallRequest, trackAsSubmit: boolean) => {
        const callCopy: AppCallRequest = {
            ...call,
            context: {
                ...call.context,
                track_as_submit: trackAsSubmit,
                user_agent: 'webapp',
            },
        };
        return this.doFetch<AppCallResponse>(
            `${this.getAppsProxyRoute()}/api/v1/call`,
            {method: 'post', body: JSON.stringify(callCopy)},
        );
    };

    getAppsBindings = async (channelID: string, teamID: string) => {
        const params = {
            channel_id: channelID,
            team_id: teamID,
            user_agent: 'webapp',
        };

        return this.doFetch<AppBinding[]>(
            `${this.getAppsProxyRoute()}/api/v1/bindings${buildQueryString(params)}`,
            {method: 'get'},
        );
    };

    getGroupsAssociatedToTeam = (teamID: string, q = '', page = 0, perPage = PER_PAGE_DEFAULT, filterAllowReference = false) => {
        this.trackEvent('api', 'api_groups_get_associated_to_team', {team_id: teamID});

        return this.doFetch<{
            groups: Group[];
            total_group_count: number;
        }>(
            `${this.getBaseRoute()}/teams/${teamID}/groups${buildQueryString({page, per_page: perPage, q, include_member_count: true, filter_allow_reference: filterAllowReference})}`,
            {method: 'get'},
        );
    };

    getGroupsAssociatedToChannel = (channelID: string, q = '', page = 0, perPage = PER_PAGE_DEFAULT, filterAllowReference = false) => {
        this.trackEvent('api', 'api_groups_get_associated_to_channel', {channel_id: channelID});

        return this.doFetch<{
            groups: Group[];
            total_group_count: number;
        }>(
            `${this.getBaseRoute()}/channels/${channelID}/groups${buildQueryString({page, per_page: perPage, q, include_member_count: true, filter_allow_reference: filterAllowReference})}`,
            {method: 'get'},
        );
    };

    getAllGroupsAssociatedToTeam = (teamID: string, filterAllowReference = false, includeMemberCount = false) => {
        return this.doFetch<GroupsWithCount>(
            `${this.getBaseRoute()}/teams/${teamID}/groups${buildQueryString({paginate: false, filter_allow_reference: filterAllowReference, include_member_count: includeMemberCount})}`,
            {method: 'get'},
        );
    };

    getAllGroupsAssociatedToChannelsInTeam = (teamID: string, filterAllowReference = false) => {
        return this.doFetch<{
            groups: RelationOneToOne<Channel, Group>;
        }>(
            `${this.getBaseRoute()}/teams/${teamID}/groups_by_channels${buildQueryString({paginate: false, filter_allow_reference: filterAllowReference})}`,
            {method: 'get'},
        );
    };

    getAllGroupsAssociatedToChannel = (channelID: string, filterAllowReference = false, includeMemberCount = false) => {
        return this.doFetch<GroupsWithCount>(
            `${this.getBaseRoute()}/channels/${channelID}/groups${buildQueryString({paginate: false, filter_allow_reference: filterAllowReference, include_member_count: includeMemberCount})}`,
            {method: 'get'},
        );
    };

    patchGroupSyncable = (groupID: string, syncableID: string, syncableType: string, patch: Partial<SyncablePatch>) => {
        return this.doFetch<GroupSyncable>(
            `${this.getGroupRoute(groupID)}/${syncableType}s/${syncableID}/patch`,
            {method: 'put', body: JSON.stringify(patch)},
        );
    };

    patchGroup = (groupID: string, patch: GroupPatch | CustomGroupPatch) => {
        return this.doFetch<Group>(
            `${this.getGroupRoute(groupID)}/patch`,
            {method: 'put', body: JSON.stringify(patch)},
        );
    };

    archiveGroup = (groupId: string) => {
        return this.doFetch<Group>(
            `${this.getGroupRoute(groupId)}`,
            {method: 'delete'},
        );
    };

    restoreGroup = (groupId: string) => {
        return this.doFetch<Group>(
            `${this.getGroupRoute(groupId)}/restore`,
            {method: 'post'},
        );
    };

    createGroupTeamsAndChannels = (userID: string) => {
        return this.doFetch<Group>(
            `${this.getBaseRoute()}/ldap/users/${userID}/group_sync_memberships`,
            {method: 'post'},
        );
    };

    // Bot Routes

    createBot = (bot: Partial<Bot>) => {
        return this.doFetch<Bot>(
            `${this.getBotsRoute()}`,
            {method: 'post', body: JSON.stringify(bot)},
        );
    };

    patchBot = (botUserId: string, botPatch: Partial<BotPatch>) => {
        return this.doFetch<Bot>(
            `${this.getBotRoute(botUserId)}`,
            {method: 'put', body: JSON.stringify(botPatch)},
        );
    };

    getBot = (botUserId: string) => {
        return this.doFetch<Bot>(
            `${this.getBotRoute(botUserId)}`,
            {method: 'get'},
        );
    };

    getBots = (page = 0, perPage = PER_PAGE_DEFAULT) => {
        return this.doFetch<Bot[]>(
            `${this.getBotsRoute()}${buildQueryString({page, per_page: perPage})}`,
            {method: 'get'},
        );
    };

    getBotsIncludeDeleted = (page = 0, perPage = PER_PAGE_DEFAULT) => {
        return this.doFetch<Bot[]>(
            `${this.getBotsRoute()}${buildQueryString({include_deleted: true, page, per_page: perPage})}`,
            {method: 'get'},
        );
    };

    getBotsOrphaned = (page = 0, perPage = PER_PAGE_DEFAULT) => {
        return this.doFetch<Bot[]>(
            `${this.getBotsRoute()}${buildQueryString({only_orphaned: true, page, per_page: perPage})}`,
            {method: 'get'},
        );
    };

    disableBot = (botUserId: string) => {
        return this.doFetch<Bot>(
            `${this.getBotRoute(botUserId)}/disable`,
            {method: 'post'},
        );
    };

    enableBot = (botUserId: string) => {
        return this.doFetch<Bot>(
            `${this.getBotRoute(botUserId)}/enable`,
            {method: 'post'},
        );
    };

    assignBot = (botUserId: string, newOwnerId: string) => {
        return this.doFetch<Bot>(
            `${this.getBotRoute(botUserId)}/assign/${newOwnerId}`,
            {method: 'post'},
        );
    };

    // Cloud routes
    getCloudProducts = (includeLegacyProducts?: boolean) => {
        let query = '';
        if (includeLegacyProducts) {
            query = '?include_legacy=true';
        }
        return this.doFetch<Product[]>(
            `${this.getCloudRoute()}/products${query}`, {method: 'get'},
        );
    };

    getSelfHostedProducts = () => {
        return this.doFetch<Product[]>(
            `${this.getCloudRoute()}/products/selfhosted`, {method: 'get'},
        );
    };

    subscribeToNewsletter = (newletterRequestBody: NewsletterRequestBody) => {
        return this.doFetch<StatusOK>(
            `${this.getHostedCustomerRoute()}/subscribe-newsletter`,
            {method: 'post', body: JSON.stringify(newletterRequestBody)},
        );
    };

    cwsAvailabilityCheck = () => {
        return this.doFetchWithResponse(
            `${this.getCloudRoute()}/check-cws-connection`,
            {method: 'get'},
        );
    };

    getCloudCustomer = () => {
        return this.doFetch<CloudCustomer>(
            `${this.getCloudRoute()}/customer`, {method: 'get'},
        );
    };

    updateCloudCustomer = (customerPatch: CloudCustomerPatch) => {
        return this.doFetch<CloudCustomer>(
            `${this.getCloudRoute()}/customer`,
            {method: 'put', body: JSON.stringify(customerPatch)},
        );
    };

    updateCloudCustomerAddress = (address: Address) => {
        return this.doFetch<CloudCustomer>(
            `${this.getCloudRoute()}/customer/address`,
            {method: 'put', body: JSON.stringify(address)},
        );
    };

    notifyAdmin = (req: NotifyAdminRequest) => {
        return this.doFetchWithResponse<StatusOK>(
            `${this.getUsersRoute()}/notify-admin`,
            {method: 'post', body: JSON.stringify(req)},
        );
    };

    validateBusinessEmail = (email = '') => {
        return this.doFetchWithResponse<ValidBusinessEmail>(
            `${this.getCloudRoute()}/validate-business-email`,
            {method: 'post', body: JSON.stringify({email})},
        );
    };

    validateWorkspaceBusinessEmail = () => {
        return this.doFetchWithResponse<ValidBusinessEmail>(
            `${this.getCloudRoute()}/validate-workspace-business-email`,
            {method: 'post'},
        );
    };

    getSubscription = () => {
        return this.doFetch<Subscription>(
            `${this.getCloudRoute()}/subscription`,
            {method: 'get'},
        );
    };

    getInstallation = () => {
        return this.doFetch<Installation>(
            `${this.getCloudRoute()}/installation`,
            {method: 'get'},
        );
    };

    getInvoices = () => {
        return this.doFetch<Invoice[]>(
            `${this.getCloudRoute()}/subscription/invoices`,
            {method: 'get'},
        );
    };

    getInvoicePdfUrl = (invoiceId: string) => {
        return `${this.getCloudRoute()}/subscription/invoices/${invoiceId}/pdf`;
    };

    getCloudLimits = () => {
        return this.doFetch<Limits>(
            `${this.getCloudRoute()}/limits`,
            {method: 'get'},
        );
    };

    getPostsUsage = () => {
        return this.doFetch<PostsUsageResponse>(
            `${this.getUsageRoute()}/posts`,
            {method: 'get'},
        );
    };

    getFilesUsage = () => {
        return this.doFetch<FilesUsageResponse>(
            `${this.getUsageRoute()}/storage`,
            {method: 'get'},
        );
    };

    getTeamsUsage = () => {
        return this.doFetch<TeamsUsageResponse>(
            `${this.getUsageRoute()}/teams`,
            {method: 'get'},
        );
    };

    teamMembersMinusGroupMembers = (teamID: string, groupIDs: string[], page: number, perPage: number) => {
        const query = `group_ids=${groupIDs.join(',')}&page=${page}&per_page=${perPage}`;
        return this.doFetch<UsersWithGroupsAndCount>(
            `${this.getTeamRoute(teamID)}/members_minus_group_members?${query}`,
            {method: 'get'},
        );
    };

    channelMembersMinusGroupMembers = (channelID: string, groupIDs: string[], page: number, perPage: number) => {
        const query = `group_ids=${groupIDs.join(',')}&page=${page}&per_page=${perPage}`;
        return this.doFetch<UsersWithGroupsAndCount>(
            `${this.getChannelRoute(channelID)}/members_minus_group_members?${query}`,
            {method: 'get'},
        );
    };

    getSamlMetadataFromIdp = (samlMetadataURL: string) => {
        return this.doFetch<SamlMetadataResponse>(
            `${this.getBaseRoute()}/saml/metadatafromidp`, {method: 'post', body: JSON.stringify({saml_metadata_url: samlMetadataURL})},
        );
    };

    setSamlIdpCertificateFromMetadata = (certData: string) => {
        const request: any = {
            method: 'post',
            body: certData,
        };

        request.headers = {
            'Content-Type': 'application/x-pem-file',
        };

        return this.doFetch<StatusOK>(
            `${this.getBaseRoute()}/saml/certificate/idp`,
            request,
        );
    };

    getInProductNotices = (teamId: string, client: string, clientVersion: string) => {
        return this.doFetch<ProductNotices>(
            `${this.getNoticesRoute()}/${teamId}?client=${client}&clientVersion=${clientVersion}`,
            {method: 'get'},
        );
    };

    updateNoticesAsViewed = (noticeIds: string[]) => {
        // Only one notice is marked as viewed at a time so using 0 index
        this.trackEvent('ui', `notice_seen_${noticeIds[0]}`);
        return this.doFetch<StatusOK>(
            `${this.getNoticesRoute()}/view`,
            {method: 'put', body: JSON.stringify(noticeIds)},
        );
    };

    getAncillaryPermissions = (subsectionPermissions: string[]) => {
        return this.doFetch<string[]>(
            `${this.getPermissionsRoute()}/ancillary?subsection_permissions=${subsectionPermissions.join(',')}`,
            {method: 'get'},
        );
    };

    completeSetup = (completeOnboardingRequest: CompleteOnboardingRequest) => {
        return this.doFetch<StatusOK>(
            `${this.getSystemRoute()}/onboarding/complete`,
            {method: 'post', body: JSON.stringify(completeOnboardingRequest)},
        );
    };

    getAppliedSchemaMigrations = () => {
        return this.doFetch<SchemaMigration[]>(
            `${this.getSystemRoute()}/schema/version`,
            {method: 'get'},
        );
    };

    getCallsChannelState = (channelId: string) => {
        return this.doFetch<{enabled: boolean; id: string}>(
            `${this.url}/plugins/${'com.mattermost.calls'}/${channelId}`,
            {method: 'get'},
        );
    };

    // Client Helpers

    protected doFetch = async <ClientDataResponse>(url: string, options: Options): Promise<ClientDataResponse> => {
        const {data} = await this.doFetchWithResponse<ClientDataResponse>(url, options);

        return data;
    };

    private doFetchWithResponse = async <ClientDataResponse>(url: string, options: Options): Promise<ClientResponse<ClientDataResponse>> => {
        const response = await fetch(url, this.getOptions(options));
        const headers = parseAndMergeNestedHeaders(response.headers);

        let data;
        try {
            data = await response.json();
        } catch (err) {
            throw new ClientError(this.getUrl(), {
                message: 'Received invalid response from the server.',
                url,
            }, err);
        }

        if (headers.has(HEADER_X_VERSION_ID) && !headers.get('Cache-Control')) {
            const serverVersion = headers.get(HEADER_X_VERSION_ID);
            if (serverVersion && this.serverVersion !== serverVersion) {
                this.serverVersion = serverVersion;
            }
        }

        if (headers.has(HEADER_X_CLUSTER_ID)) {
            const clusterId = headers.get(HEADER_X_CLUSTER_ID);
            if (clusterId && this.clusterId !== clusterId) {
                this.clusterId = clusterId;
            }
        }

        if (response.ok || options.ignoreStatus) {
            return {
                response,
                headers,
                data,
            };
        }

        const msg = data.message || '';

        if (this.logToConsole) {
            console.error(msg); // eslint-disable-line no-console
        }

        throw new ClientError(this.getUrl(), {
            message: msg,
            server_error_id: data.id,
            status_code: data.status_code,
            url,
        });
    };

    trackEvent(category: string, event: string, props?: any) {
        if (this.telemetryHandler) {
            this.telemetryHandler.trackEvent(this.userId, this.userRoles, category, event, props);
        }
    }

    pageVisited(category: string, name: string) {
        if (this.telemetryHandler) {
            this.telemetryHandler.pageVisited(this.userId, this.userRoles, category, name);
        }
    }

    upsertDraft = async (draft: Draft, connectionId: string) => {
        const result = await this.doFetch<Draft>(
            `${this.getDraftsRoute()}`,
            {
                method: 'post',
                body: JSON.stringify(draft),
                headers: {
                    'Connection-Id': `${connectionId}`,
                },
            },
        );

        return result;
    };

    getUserDrafts = (teamId: Team['id']) => {
        return this.doFetch<Draft[]>(
            `${this.getUserRoute('me')}/teams/${teamId}/drafts`,
            {method: 'get'},
        );
    };

    deleteDraft = (channelId: Channel['id'], rootId = '', connectionId: string) => {
        let endpoint = `${this.getUserRoute('me')}/channels/${channelId}/drafts`;
        if (rootId !== '') {
            endpoint += `/${rootId}`;
        }

        return this.doFetch<null>(
            endpoint,
            {
                method: 'delete',
                headers: {
                    'Connection-Id': `${connectionId}`,
                },
            },
        );
    };

    getIPFilters = () => {
        return this.doFetch<AllowedIPRange[]>(
            `${this.getBaseRoute()}/ip_filtering`,
            {method: 'get'},
        );
    };

    getCurrentIP = () => {
        return this.doFetch<FetchIPResponse>(
            `${this.getBaseRoute()}/ip_filtering/my_ip`,
            {method: 'get'},
        );
    };

    applyIPFilters = (filters: AllowedIPRanges) => {
        return this.doFetch<AllowedIPRange[]>(
            `${this.getBaseRoute()}/ip_filtering`,
            {method: 'post', body: JSON.stringify(filters)},
        );
    };

<<<<<<< HEAD
    submitTrueUpReview = () => {
        return this.doFetch(
            `${this.getBaseRoute()}/license/review`,
            {method: 'post'},
        );
    };

    getTrueUpReviewStatus = () => {
        return this.doFetch(
            `${this.getBaseRoute()}/license/review/status`,
            {method: 'get'},
=======
    cwsAvailabilityCheck = () => {
        return this.doFetchWithResponse(
            `${this.getCloudRoute()}/check-cws-connection`,
            {method: 'get'},
        );
    };

    deleteWorkspace = (deletionRequest: WorkspaceDeletionRequest) => {
        return this.doFetch<StatusOK>(
            `${this.getCloudRoute()}/delete-workspace`,
            {method: 'delete', body: JSON.stringify(deletionRequest)},
>>>>>>> b8869762
        );
    };

    getGroupMessageMembersCommonTeams = (channelId: string) => {
        return this.doFetchWithResponse<Team[]>(
            `${this.getChannelRoute(channelId)}/common_teams`,
            {method: 'get'},
        );
    };

    convertGroupMessageToPrivateChannel = (channelId: string, teamId: string, displayName: string, name: string) => {
        const body = {
            channel_id: channelId,
            team_id: teamId,
            display_name: displayName,
            name,
        };
        return this.doFetchWithResponse<Channel>(
            `${this.getChannelRoute(channelId)}/convert_to_channel?team_id=${teamId}`,
            {method: 'post', body: JSON.stringify(body)},
        );
    };
}

export function parseAndMergeNestedHeaders(originalHeaders: any) {
    const headers = new Map();
    let nestedHeaders = new Map();
    originalHeaders.forEach((val: string, key: string) => {
        const capitalizedKey = key.replace(/\b[a-z]/g, (l) => l.toUpperCase());
        let realVal = val;
        if (val && val.match(/\n\S+:\s\S+/)) {
            const nestedHeaderStrings = val.split('\n');
            realVal = nestedHeaderStrings.shift() as string;
            const moreNestedHeaders = new Map(
                nestedHeaderStrings.map((h: any) => h.split(/:\s/)),
            );
            nestedHeaders = new Map([...nestedHeaders, ...moreNestedHeaders]);
        }
        headers.set(capitalizedKey, realVal);
    });
    return new Map([...headers, ...nestedHeaders]);
}

export class ClientError extends Error implements ServerError {
    url?: string;
    server_error_id?: string;
    status_code?: number;

    constructor(baseUrl: string, data: ServerError, cause?: any) {
        super(data.message + ': ' + cleanUrlForLogging(baseUrl, data.url || ''), {cause});

        this.message = data.message;
        this.url = data.url;
        this.server_error_id = data.server_error_id;
        this.status_code = data.status_code;

        // Ensure message is treated as a property of this class when object spreading. Without this,
        // copying the object by using `{...error}` would not include the message.
        Object.defineProperty(this, 'message', {enumerable: true});
    }
}<|MERGE_RESOLUTION|>--- conflicted
+++ resolved
@@ -4220,34 +4220,6 @@
         );
     };
 
-<<<<<<< HEAD
-    submitTrueUpReview = () => {
-        return this.doFetch(
-            `${this.getBaseRoute()}/license/review`,
-            {method: 'post'},
-        );
-    };
-
-    getTrueUpReviewStatus = () => {
-        return this.doFetch(
-            `${this.getBaseRoute()}/license/review/status`,
-            {method: 'get'},
-=======
-    cwsAvailabilityCheck = () => {
-        return this.doFetchWithResponse(
-            `${this.getCloudRoute()}/check-cws-connection`,
-            {method: 'get'},
-        );
-    };
-
-    deleteWorkspace = (deletionRequest: WorkspaceDeletionRequest) => {
-        return this.doFetch<StatusOK>(
-            `${this.getCloudRoute()}/delete-workspace`,
-            {method: 'delete', body: JSON.stringify(deletionRequest)},
->>>>>>> b8869762
-        );
-    };
-
     getGroupMessageMembersCommonTeams = (channelId: string) => {
         return this.doFetchWithResponse<Team[]>(
             `${this.getChannelRoute(channelId)}/common_teams`,

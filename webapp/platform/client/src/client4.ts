// Copyright (c) 2015-present Mattermost, Inc. All Rights Reserved.
// See LICENSE.txt for license information.

/* eslint-disable max-lines */

import type {ClusterInfo, AnalyticsRow, SchemaMigration, LogFilterQuery} from '@mattermost/types/admin';
import type {AppBinding, AppCallRequest, AppCallResponse} from '@mattermost/types/apps';
import type {Audit} from '@mattermost/types/audits';
import type {UserAutocomplete, AutocompleteSuggestion} from '@mattermost/types/autocomplete';
import type {Bot, BotPatch} from '@mattermost/types/bots';
import type {ChannelBookmark, ChannelBookmarkCreate, ChannelBookmarkPatch} from '@mattermost/types/channel_bookmarks';
import type {ChannelCategory, OrderedChannelCategories} from '@mattermost/types/channel_categories';
import type {
    Channel,
    ChannelMemberCountsByGroup,
    ChannelMembership,
    ChannelModeration,
    ChannelModerationPatch,
    ChannelStats,
    ChannelsWithTotalCount,
    ChannelUnread,
    ChannelViewResponse,
    ChannelWithTeamData,
    ChannelSearchOpts,
    ServerChannel,
} from '@mattermost/types/channels';
import type {Options, StatusOK, ClientResponse, FetchPaginatedThreadOptions, OptsSignalExt} from '@mattermost/types/client4';
import {LogLevel} from '@mattermost/types/client4';
import type {
    Address,
    Product,
    CloudCustomer,
    CloudCustomerPatch,
    Invoice,
    Limits,
    NotifyAdminRequest,
    Subscription,
    ValidBusinessEmail,
    NewsletterRequestBody,
    Installation,
} from '@mattermost/types/cloud';
import type {Compliance} from '@mattermost/types/compliance';
import type {
    ClientConfig,
    ClientLicense,
    DataRetentionPolicy,
    License,
    AdminConfig,
    EnvironmentConfig,
    RequestLicenseBody,
    AllowedIPRanges,
    AllowedIPRange,
    FetchIPResponse,
} from '@mattermost/types/config';
import type {
    DataRetentionCustomPolicies,
    CreateDataRetentionCustomPolicy,
    PatchDataRetentionCustomPolicy,
    GetDataRetentionCustomPoliciesRequest,
} from '@mattermost/types/data_retention';
import type {Draft} from '@mattermost/types/drafts';
import type {CustomEmoji} from '@mattermost/types/emojis';
import type {ServerError} from '@mattermost/types/errors';
import type {FileInfo, FileUploadResponse, FileSearchResults} from '@mattermost/types/files';
import type {SystemSetting} from '@mattermost/types/general';
import type {
    Group,
    GroupPatch,
    GroupSyncable,
    MixedUnlinkedGroup,
    SyncablePatch,
    UsersWithGroupsAndCount,
    GroupsWithCount,
    GroupCreateWithUserIds,
    GroupSearchParams,
    CustomGroupPatch,
    GetGroupsParams,
    GetGroupsForUserParams,
    GroupStats,
} from '@mattermost/types/groups';
import type {PostActionResponse} from '@mattermost/types/integration_actions';
import type {
    Command,
    CommandArgs,
    CommandResponse,
    DialogSubmission,
    IncomingWebhook,
    IncomingWebhooksWithCount,
    OAuthApp,
    OutgoingOAuthConnection,
    OutgoingWebhook,
    SubmitDialogResponse,
} from '@mattermost/types/integrations';
import type {Job, JobTypeBase} from '@mattermost/types/jobs';
import type {ServerLimits} from '@mattermost/types/limits';
import type {
    MarketplaceApp,
    MarketplacePlugin,
} from '@mattermost/types/marketplace';
import type {MfaSecret} from '@mattermost/types/mfa';
import type {
    ClientPluginManifest,
    PluginManifest,
    PluginsResponse,
    PluginStatus,
} from '@mattermost/types/plugins';
import type {Post, PostList, PostSearchResults, PostsUsageResponse, TeamsUsageResponse, PaginatedPostList, FilesUsageResponse, PostAcknowledgement, PostAnalytics, PostInfo} from '@mattermost/types/posts';
import type {PreferenceType} from '@mattermost/types/preferences';
import type {ProductNotices} from '@mattermost/types/product_notices';
import type {UserPropertyField, UserPropertyFieldPatch} from '@mattermost/types/properties';
import type {Reaction} from '@mattermost/types/reactions';
import type {RemoteCluster, RemoteClusterAcceptInvite, RemoteClusterPatch, RemoteClusterWithPassword} from '@mattermost/types/remote_clusters';
import type {UserReport, UserReportFilter, UserReportOptions} from '@mattermost/types/reports';
import type {Role} from '@mattermost/types/roles';
import type {SamlCertificateStatus, SamlMetadataResponse} from '@mattermost/types/saml';
import type {ScheduledPost} from '@mattermost/types/schedule_post';
import type {Scheme} from '@mattermost/types/schemes';
import type {Session} from '@mattermost/types/sessions';
import type {CompleteOnboardingRequest} from '@mattermost/types/setup';
import type {SharedChannelRemote} from '@mattermost/types/shared_channels';
import type {
    GetTeamMembersOpts,
    Team,
    TeamInviteWithError,
    TeamMembership,
    TeamMemberWithError,
    TeamStats,
    TeamsWithCount,
    TeamUnread,
    TeamSearchOpts,
    PagedTeamSearchOpts,
    NotPagedTeamSearchOpts,
} from '@mattermost/types/teams';
import type {TermsOfService} from '@mattermost/types/terms_of_service';
import type {UserThreadList, UserThread, UserThreadWithPost} from '@mattermost/types/threads';
import type {
    AuthChangeResponse,
    UserAccessToken,
    UserProfile,
    UsersStats,
    UserStatus,
    GetFilteredUsersStatsOpts,
    UserCustomStatus,
} from '@mattermost/types/users';
import type {DeepPartial, PartialExcept, RelationOneToOne} from '@mattermost/types/utilities';

import {cleanUrlForLogging} from './errors';
import {buildQueryString} from './helpers';
import type {TelemetryHandler} from './telemetry';

const HEADER_AUTH = 'Authorization';
const HEADER_BEARER = 'BEARER';
const HEADER_CONTENT_TYPE = 'Content-Type';
const HEADER_REQUESTED_WITH = 'X-Requested-With';
const HEADER_USER_AGENT = 'User-Agent';
export const HEADER_X_CLUSTER_ID = 'X-Cluster-Id';
const HEADER_X_CSRF_TOKEN = 'X-CSRF-Token';
export const HEADER_X_VERSION_ID = 'X-Version-Id';
const LOGS_PER_PAGE_DEFAULT = 10000;
const AUTOCOMPLETE_LIMIT_DEFAULT = 25;
const PER_PAGE_DEFAULT = 60;
export const DEFAULT_LIMIT_BEFORE = 30;
export const DEFAULT_LIMIT_AFTER = 30;

export default class Client4 {
    logToConsole = false;
    serverVersion = '';
    clusterId = '';
    token = '';
    csrf = '';
    url = '';
    urlVersion = '/api/v4';
    userAgent: string | null = null;
    enableLogging = false;
    defaultHeaders: {[x: string]: string} = {};
    userId = '';
    diagnosticId = '';
    includeCookies = true;
    setAuthHeader = true;
    translations = {
        connectionError: 'There appears to be a problem with your internet connection.',
        unknownError: 'We received an unexpected status code from the server.',
    };
    userRoles = '';
    telemetryHandler?: TelemetryHandler;

    getUrl() {
        return this.url;
    }

    getAbsoluteUrl(baseUrl: string) {
        if (typeof baseUrl !== 'string' || !baseUrl.startsWith('/')) {
            return baseUrl;
        }
        return this.getUrl() + baseUrl;
    }

    setUrl(url: string) {
        this.url = url;
    }

    setUserAgent(userAgent: string) {
        this.userAgent = userAgent;
    }

    getToken() {
        return this.token;
    }

    setToken(token: string) {
        this.token = token;
    }

    setCSRF(csrfToken: string) {
        this.csrf = csrfToken;
    }

    setAcceptLanguage(locale: string) {
        this.defaultHeaders['Accept-Language'] = locale;
    }

    setHeader(header: string, value: string) {
        this.defaultHeaders[header] = value;
    }

    removeHeader(header: string) {
        delete this.defaultHeaders[header];
    }

    setEnableLogging(enable: boolean) {
        this.enableLogging = enable;
    }

    setIncludeCookies(include: boolean) {
        this.includeCookies = include;
    }

    setUserId(userId: string) {
        this.userId = userId;
    }

    setUserRoles(roles: string) {
        this.userRoles = roles;
    }

    setDiagnosticId(diagnosticId: string) {
        this.diagnosticId = diagnosticId;
    }

    setTelemetryHandler(telemetryHandler?: TelemetryHandler) {
        this.telemetryHandler = telemetryHandler;
    }

    getServerVersion() {
        return this.serverVersion;
    }

    getUrlVersion() {
        return this.urlVersion;
    }

    getBaseRoute() {
        return `${this.url}${this.urlVersion}`;
    }

    getAppsProxyRoute() {
        return `${this.url}/plugins/com.mattermost.apps`;
    }

    getUsersRoute() {
        return `${this.getBaseRoute()}/users`;
    }

    getUserRoute(userId: string) {
        return `${this.getUsersRoute()}/${userId}`;
    }

    getTeamsRoute() {
        return `${this.getBaseRoute()}/teams`;
    }

    getTeamRoute(teamId: string) {
        return `${this.getTeamsRoute()}/${teamId}`;
    }

    getTeamSchemeRoute(teamId: string) {
        return `${this.getTeamRoute(teamId)}/scheme`;
    }

    getTeamNameRoute(teamName: string) {
        return `${this.getTeamsRoute()}/name/${teamName}`;
    }

    getTeamMembersRoute(teamId: string) {
        return `${this.getTeamRoute(teamId)}/members`;
    }

    getTeamMemberRoute(teamId: string, userId: string) {
        return `${this.getTeamMembersRoute(teamId)}/${userId}`;
    }

    getChannelsRoute() {
        return `${this.getBaseRoute()}/channels`;
    }

    getChannelRoute(channelId: string) {
        return `${this.getChannelsRoute()}/${channelId}`;
    }

    getChannelMembersRoute(channelId: string) {
        return `${this.getChannelRoute(channelId)}/members`;
    }

    getChannelMemberRoute(channelId: string, userId: string) {
        return `${this.getChannelMembersRoute(channelId)}/${userId}`;
    }

    getChannelSchemeRoute(channelId: string) {
        return `${this.getChannelRoute(channelId)}/scheme`;
    }
    getChannelBookmarksRoute(channelId: string) {
        return `${this.getChannelRoute(channelId)}/bookmarks`;
    }
    getChannelBookmarkRoute(channelId: string, bookmarkId: string) {
        return `${this.getChannelRoute(channelId)}/bookmarks/${bookmarkId}`;
    }

    getChannelCategoriesRoute(userId: string, teamId: string) {
        return `${this.getBaseRoute()}/users/${userId}/teams/${teamId}/channels/categories`;
    }

    getRemoteClustersRoute() {
        return `${this.getBaseRoute()}/remotecluster`;
    }

    getRemoteClusterRoute(remoteId: string) {
        return `${this.getRemoteClustersRoute()}/${remoteId}`;
    }

    getCustomProfileAttributeFieldsRoute() {
        return `${this.getBaseRoute()}/custom_profile_attributes/fields`;
    }

    getCustomProfileAttributeFieldRoute(propertyFieldId: string) {
        return `${this.getCustomProfileAttributeFieldsRoute()}/${propertyFieldId}`;
    }

    getCustomProfileAttributeValuesRoute() {
        return `${this.getBaseRoute()}/custom_profile_attributes/values`;
    }

    getPostsRoute() {
        return `${this.getBaseRoute()}/posts`;
    }

    getPostRoute(postId: string) {
        return `${this.getPostsRoute()}/${postId}`;
    }

    getReactionsRoute() {
        return `${this.getBaseRoute()}/reactions`;
    }

    getCommandsRoute() {
        return `${this.getBaseRoute()}/commands`;
    }

    getFilesRoute() {
        return `${this.getBaseRoute()}/files`;
    }

    getFileRoute(fileId: string) {
        return `${this.getFilesRoute()}/${fileId}`;
    }

    getPreferencesRoute(userId: string) {
        return `${this.getUserRoute(userId)}/preferences`;
    }

    getIncomingHooksRoute() {
        return `${this.getBaseRoute()}/hooks/incoming`;
    }

    getIncomingHookRoute(hookId: string) {
        return `${this.getBaseRoute()}/hooks/incoming/${hookId}`;
    }

    getOutgoingHooksRoute() {
        return `${this.getBaseRoute()}/hooks/outgoing`;
    }

    getOutgoingHookRoute(hookId: string) {
        return `${this.getBaseRoute()}/hooks/outgoing/${hookId}`;
    }

    getOAuthRoute() {
        return `${this.url}/oauth`;
    }

    getOAuthAppsRoute() {
        return `${this.getBaseRoute()}/oauth/apps`;
    }

    getOAuthAppRoute(appId: string) {
        return `${this.getOAuthAppsRoute()}/${appId}`;
    }

    getOutgoingOAuthConnectionsRoute() {
        return `${this.getBaseRoute()}/oauth/outgoing_connections`;
    }

    getOutgoingOAuthConnectionRoute(connectionId: string) {
        return `${this.getBaseRoute()}/oauth/outgoing_connections/${connectionId}`;
    }

    getEmojisRoute() {
        return `${this.getBaseRoute()}/emoji`;
    }

    getEmojiRoute(emojiId: string) {
        return `${this.getEmojisRoute()}/${emojiId}`;
    }

    getBrandRoute() {
        return `${this.getBaseRoute()}/brand`;
    }

    getBrandImageUrl(timestamp: string) {
        return `${this.getBrandRoute()}/image?t=${timestamp}`;
    }

    getDataRetentionRoute() {
        return `${this.getBaseRoute()}/data_retention`;
    }

    getJobsRoute() {
        return `${this.getBaseRoute()}/jobs`;
    }

    getPluginsRoute() {
        return `${this.getBaseRoute()}/plugins`;
    }

    getPluginRoute(pluginId: string) {
        return `${this.getPluginsRoute()}/${pluginId}`;
    }

    getPluginsMarketplaceRoute() {
        return `${this.getPluginsRoute()}/marketplace`;
    }

    getRolesRoute() {
        return `${this.getBaseRoute()}/roles`;
    }

    getSchemesRoute() {
        return `${this.getBaseRoute()}/schemes`;
    }

    getBotsRoute() {
        return `${this.getBaseRoute()}/bots`;
    }

    getBotRoute(botUserId: string) {
        return `${this.getBotsRoute()}/${botUserId}`;
    }

    getGroupsRoute() {
        return `${this.getBaseRoute()}/groups`;
    }

    getGroupRoute(groupID: string) {
        return `${this.getGroupsRoute()}/${groupID}`;
    }

    getNoticesRoute() {
        return `${this.getBaseRoute()}/system/notices`;
    }

    getCloudRoute() {
        return `${this.getBaseRoute()}/cloud`;
    }

    getHostedCustomerRoute() {
        return `${this.getBaseRoute()}/hosted_customer`;
    }

    getUsageRoute() {
        return `${this.getBaseRoute()}/usage`;
    }

    getPermissionsRoute() {
        return `${this.getBaseRoute()}/permissions`;
    }

    getUserThreadsRoute(userID: string, teamID: string): string {
        return `${this.getUserRoute(userID)}/teams/${teamID}/threads`;
    }

    getUserThreadRoute(userId: string, teamId: string, threadId: string): string {
        return `${this.getUserThreadsRoute(userId, teamId)}/${threadId}`;
    }

    getSystemRoute(): string {
        return `${this.getBaseRoute()}/system`;
    }

    getDraftsRoute() {
        return `${this.getBaseRoute()}/drafts`;
    }

    getReportsRoute(): string {
        return `${this.getBaseRoute()}/reports`;
    }

    getLimitsRoute(): string {
        return `${this.getBaseRoute()}/limits`;
    }

    getServerLimitsRoute() {
        return `${this.getLimitsRoute()}/server`;
    }

    getClientMetricsRoute() {
        return `${this.getBaseRoute()}/client_perf`;
    }

    getCSRFFromCookie() {
        if (typeof document !== 'undefined' && typeof document.cookie !== 'undefined') {
            const cookies = document.cookie.split(';');
            for (let i = 0; i < cookies.length; i++) {
                const cookie = cookies[i].trim();
                if (cookie.startsWith('MMCSRF=')) {
                    return cookie.replace('MMCSRF=', '');
                }
            }
        }
        return '';
    }

    getOptions(options: Options) {
        const newOptions: Options = {...options};

        const headers: {[x: string]: string} = {
            [HEADER_REQUESTED_WITH]: 'XMLHttpRequest',
            ...this.defaultHeaders,
        };

        if (this.setAuthHeader && this.token) {
            headers[HEADER_AUTH] = `${HEADER_BEARER} ${this.token}`;
        }

        const csrfToken = this.csrf || this.getCSRFFromCookie();
        if (options.method && options.method.toLowerCase() !== 'get' && csrfToken) {
            headers[HEADER_X_CSRF_TOKEN] = csrfToken;
        }

        if (this.includeCookies) {
            newOptions.credentials = 'include';
        }

        if (this.userAgent) {
            headers[HEADER_USER_AGENT] = this.userAgent;
        }

        if (!headers[HEADER_CONTENT_TYPE] && options.body) {
            // when the body is an instance of FormData we let browser set the Content-Type header generated by FormData interface with correct boundary
            if (!(options.body instanceof FormData)) {
                headers[HEADER_CONTENT_TYPE] = 'application/json';
            }
        }

        if (newOptions.headers) {
            Object.assign(headers, newOptions.headers);
        }

        return {
            ...newOptions,
            headers,
        };
    }

    // User Routes

    createUser = (user: UserProfile, token: string, inviteId: string, redirect?: string) => {
        const queryParams: any = {};

        if (token) {
            queryParams.t = token;
        }

        if (inviteId) {
            queryParams.iid = inviteId;
        }

        if (redirect) {
            queryParams.r = redirect;
        }

        return this.doFetch<UserProfile>(
            `${this.getUsersRoute()}${buildQueryString(queryParams)}`,
            {method: 'post', body: JSON.stringify(user)},
        );
    };

    patchMe = (userPatch: Partial<UserProfile>) => {
        return this.doFetch<UserProfile>(
            `${this.getUserRoute('me')}/patch`,
            {method: 'put', body: JSON.stringify(userPatch)},
        );
    };

    patchUser = (userPatch: PartialExcept<UserProfile, 'id'>) => {
        return this.doFetch<UserProfile>(
            `${this.getUserRoute(userPatch.id)}/patch`,
            {method: 'put', body: JSON.stringify(userPatch)},
        );
    };

    updateUser = (user: UserProfile) => {
        return this.doFetch<UserProfile>(
            `${this.getUserRoute(user.id)}`,
            {method: 'put', body: JSON.stringify(user)},
        );
    };

    promoteGuestToUser = (userId: string) => {
        return this.doFetch<StatusOK>(
            `${this.getUserRoute(userId)}/promote`,
            {method: 'post'},
        );
    };

    demoteUserToGuest = (userId: string) => {
        return this.doFetch<StatusOK>(
            `${this.getUserRoute(userId)}/demote`,
            {method: 'post'},
        );
    };

    updateUserRoles = (userId: string, roles: string) => {
        return this.doFetch<StatusOK>(
            `${this.getUserRoute(userId)}/roles`,
            {method: 'put', body: JSON.stringify({roles})},
        );
    };

    updateUserMfa = (userId: string, activate: boolean, code: string) => {
        const body: any = {
            activate,
        };

        if (activate) {
            body.code = code;
        }

        return this.doFetch<StatusOK>(
            `${this.getUserRoute(userId)}/mfa`,
            {method: 'put', body: JSON.stringify(body)},
        );
    };

    updateUserPassword = (userId: string, currentPassword: string, newPassword: string) => {
        return this.doFetch<StatusOK>(
            `${this.getUserRoute(userId)}/password`,
            {method: 'put', body: JSON.stringify({current_password: currentPassword, new_password: newPassword})},
        );
    };

    resetUserPassword = (token: string, newPassword: string) => {
        return this.doFetch<StatusOK>(
            `${this.getUsersRoute()}/password/reset`,
            {method: 'post', body: JSON.stringify({token, new_password: newPassword})},
        );
    };

    getKnownUsers = () => {
        return this.doFetch<Array<UserProfile['id']>>(
            `${this.getUsersRoute()}/known`,
            {method: 'get'},
        );
    };

    sendPasswordResetEmail = (email: string) => {
        return this.doFetch<StatusOK>(
            `${this.getUsersRoute()}/password/reset/send`,
            {method: 'post', body: JSON.stringify({email})},
        );
    };

    updateUserActive = (userId: string, active: boolean) => {
        return this.doFetch<StatusOK>(
            `${this.getUserRoute(userId)}/active`,
            {method: 'put', body: JSON.stringify({active})},
        );
    };

    uploadProfileImage = (userId: string, imageData: File) => {
        const formData = new FormData();
        formData.append('image', imageData);
        const request: any = {
            method: 'post',
            body: formData,
        };

        return this.doFetch<StatusOK>(
            `${this.getUserRoute(userId)}/image`,
            request,
        );
    };

    setDefaultProfileImage = (userId: string) => {
        return this.doFetch<StatusOK>(
            `${this.getUserRoute(userId)}/image`,
            {method: 'delete'},
        );
    };

    verifyUserEmail = (token: string) => {
        return this.doFetch<StatusOK>(
            `${this.getUsersRoute()}/email/verify`,
            {method: 'post', body: JSON.stringify({token})},
        );
    };

    updateMyTermsOfServiceStatus = (termsOfServiceId: string, accepted: boolean) => {
        return this.doFetch<StatusOK>(
            `${this.getUserRoute('me')}/terms_of_service`,
            {method: 'post', body: JSON.stringify({termsOfServiceId, accepted})},
        );
    };

    getTermsOfService = () => {
        return this.doFetch<TermsOfService>(
            `${this.getBaseRoute()}/terms_of_service`,
            {method: 'get'},
        );
    };

    createTermsOfService = (text: string) => {
        return this.doFetch<TermsOfService>(
            `${this.getBaseRoute()}/terms_of_service`,
            {method: 'post', body: JSON.stringify({text})},
        );
    };

    sendVerificationEmail = (email: string) => {
        return this.doFetch<StatusOK>(
            `${this.getUsersRoute()}/email/verify/send`,
            {method: 'post', body: JSON.stringify({email})},
        );
    };

    login = async (loginId: string, password: string, token = '', ldapOnly = false) => {
        const body: any = {
            login_id: loginId,
            password,
            token,
            deviceId: '',
        };

        if (ldapOnly) {
            body.ldap_only = 'true';
        }

        const {
            data: profile,
            headers,
        } = await this.doFetchWithResponse<UserProfile>(
            `${this.getUsersRoute()}/login`,
            {method: 'post', body: JSON.stringify(body)},
        );

        if (headers.has('Token')) {
            this.setToken(headers.get('Token')!);
        }

        return profile;
    };

    loginWithDesktopToken = async (token: string) => {
        const body: any = {
            token,
            deviceId: '',
        };

        return this.doFetch<UserProfile>(
            `${this.getUsersRoute()}/login/desktop_token`,
            {method: 'post', body: JSON.stringify(body)},
        );
    };

    loginById = (id: string, password: string, token = '') => {
        const body: any = {
            id,
            password,
            token,
            device_id: '',
        };

        return this.doFetch<UserProfile>(
            `${this.getUsersRoute()}/login`,
            {method: 'post', body: JSON.stringify(body)},
        );
    };

    logout = async () => {
        const {response} = await this.doFetchWithResponse(
            `${this.getUsersRoute()}/logout`,
            {method: 'post'},
        );

        if (response.ok) {
            this.token = '';
        }

        this.serverVersion = '';

        return response;
    };

    getProfiles = (page = 0, perPage = PER_PAGE_DEFAULT, options: Record<string, any> = {}) => {
        return this.doFetch<UserProfile[]>(
            `${this.getUsersRoute()}${buildQueryString({page, per_page: perPage, ...options})}`,
            {method: 'get'},
        );
    };

    getProfilesByIds = (userIds: string[], options = {}) => {
        return this.doFetch<UserProfile[]>(
            `${this.getUsersRoute()}/ids${buildQueryString(options)}`,
            {method: 'post', body: JSON.stringify(userIds)},
        );
    };

    getProfilesByUsernames = (usernames: string[]) => {
        return this.doFetch<UserProfile[]>(
            `${this.getUsersRoute()}/usernames`,
            {method: 'post', body: JSON.stringify(usernames)},
        );
    };

    getProfilesInTeam = (teamId: string, page = 0, perPage = PER_PAGE_DEFAULT, sort = '', options = {}) => {
        return this.doFetch<UserProfile[]>(
            `${this.getUsersRoute()}${buildQueryString({...options, in_team: teamId, page, per_page: perPage, sort})}`,
            {method: 'get'},
        );
    };

    getProfilesNotInTeam = (teamId: string, groupConstrained: boolean, page = 0, perPage = PER_PAGE_DEFAULT) => {
        const queryStringObj: any = {not_in_team: teamId, page, per_page: perPage};
        if (groupConstrained) {
            queryStringObj.group_constrained = true;
        }

        return this.doFetch<UserProfile[]>(
            `${this.getUsersRoute()}${buildQueryString(queryStringObj)}`,
            {method: 'get'},
        );
    };

    getProfilesWithoutTeam = (page = 0, perPage = PER_PAGE_DEFAULT, options = {}) => {
        return this.doFetch<UserProfile[]>(
            `${this.getUsersRoute()}${buildQueryString({...options, without_team: 1, page, per_page: perPage})}`,
            {method: 'get'},
        );
    };

    getProfilesInChannel = (channelId: string, page = 0, perPage = PER_PAGE_DEFAULT, sort = '', options: {active?: boolean} = {}) => {
        const queryStringObj = {in_channel: channelId, page, per_page: perPage, sort};

        return this.doFetch<UserProfile[]>(
            `${this.getUsersRoute()}${buildQueryString({...queryStringObj, ...options})}`,
            {method: 'get'},
        );
    };

    getProfilesInGroupChannels = (channelsIds: string[]) => {
        return this.doFetch<Record<string, UserProfile[]>>(
            `${this.getUsersRoute()}/group_channels`,
            {method: 'post', body: JSON.stringify(channelsIds)},
        );
    };

    getProfilesNotInChannel = (teamId: string, channelId: string, groupConstrained: boolean, page = 0, perPage = PER_PAGE_DEFAULT) => {
        const queryStringObj: any = {in_team: teamId, not_in_channel: channelId, page, per_page: perPage};
        if (groupConstrained) {
            queryStringObj.group_constrained = true;
        }

        return this.doFetch<UserProfile[]>(
            `${this.getUsersRoute()}${buildQueryString(queryStringObj)}`,
            {method: 'get'},
        );
    };

    getProfilesInGroup = (groupId: string, page = 0, perPage = PER_PAGE_DEFAULT, sort = '') => {
        return this.doFetch<UserProfile[]>(
            `${this.getUsersRoute()}${buildQueryString({in_group: groupId, page, per_page: perPage, sort})}`,
            {method: 'get'},
        );
    };

    getProfilesNotInGroup = (groupId: string, page = 0, perPage = PER_PAGE_DEFAULT) => {
        return this.doFetch<UserProfile[]>(
            `${this.getUsersRoute()}${buildQueryString({not_in_group: groupId, page, per_page: perPage})}`,
            {method: 'get'},
        );
    };

    getMe = () => {
        return this.doFetch<UserProfile>(
            `${this.getUserRoute('me')}`,
            {method: 'get'},
        );
    };

    getUser = (userId: string) => {
        return this.doFetch<UserProfile>(
            `${this.getUserRoute(userId)}`,
            {method: 'get'},
        );
    };

    getUserByUsername = (username: string) => {
        return this.doFetch<UserProfile>(
            `${this.getUsersRoute()}/username/${username}`,
            {method: 'get'},
        );
    };

    getUserByEmail = (email: string) => {
        return this.doFetch<UserProfile>(
            `${this.getUsersRoute()}/email/${email}`,
            {method: 'get'},
        );
    };

    getProfilePictureUrl = (userId: string, lastPictureUpdate: number) => {
        const params: any = {};

        if (lastPictureUpdate) {
            params._ = lastPictureUpdate;
        }

        return `${this.getUserRoute(userId)}/image${buildQueryString(params)}`;
    };

    getDefaultProfilePictureUrl = (userId: string) => {
        return `${this.getUserRoute(userId)}/image/default`;
    };

    autocompleteUsers = (name: string, teamId: string, channelId: string, options = {
        limit: AUTOCOMPLETE_LIMIT_DEFAULT,
    }) => {
        return this.doFetch<UserAutocomplete>(`${this.getUsersRoute()}/autocomplete${buildQueryString({
            in_team: teamId,
            in_channel: channelId,
            name,
            limit: options.limit,
        })}`, {
            method: 'get',
        });
    };

    getSessions = (userId: string) => {
        return this.doFetch<Session[]>(
            `${this.getUserRoute(userId)}/sessions`,
            {method: 'get'},
        );
    };

    revokeSession = (userId: string, sessionId: string) => {
        return this.doFetch<StatusOK>(
            `${this.getUserRoute(userId)}/sessions/revoke`,
            {method: 'post', body: JSON.stringify({session_id: sessionId})},
        );
    };

    revokeAllSessionsForUser = (userId: string) => {
        return this.doFetch<StatusOK>(
            `${this.getUserRoute(userId)}/sessions/revoke/all`,
            {method: 'post'},
        );
    };

    revokeSessionsForAllUsers = () => {
        return this.doFetch<StatusOK>(
            `${this.getUsersRoute()}/sessions/revoke/all`,
            {method: 'post'},
        );
    };

    getUserAudits = (userId: string, page = 0, perPage = PER_PAGE_DEFAULT) => {
        return this.doFetch<Audit[]>(
            `${this.getUserRoute(userId)}/audits${buildQueryString({page, per_page: perPage})}`,
            {method: 'get'},
        );
    };

    getUsersForReporting = (filter: UserReportOptions) => {
        const queryString = buildQueryString(filter);
        return this.doFetch<UserReport[]>(
            `${this.getReportsRoute()}/users${queryString}`,
            {method: 'get'},
        );
    };

    getUserCountForReporting = (filter: UserReportFilter) => {
        const queryString = buildQueryString(filter);
        return this.doFetch<number>(
            `${this.getReportsRoute()}/users/count${queryString}`,
            {method: 'get'},
        );
    };

    startUsersBatchExport = (filter: UserReportFilter) => {
        const queryString = buildQueryString(filter);
        return this.doFetch<StatusOK>(
            `${this.getReportsRoute()}/users/export${queryString}`,
            {method: 'post'},
        );
    };

    /**
     * @deprecated
     */
    checkUserMfa = (loginId: string) => {
        return this.doFetch<{mfa_required: boolean}>(
            `${this.getUsersRoute()}/mfa`,
            {method: 'post', body: JSON.stringify({login_id: loginId})},
        );
    };

    generateMfaSecret = (userId: string) => {
        return this.doFetch<MfaSecret>(
            `${this.getUserRoute(userId)}/mfa/generate`,
            {method: 'post'},
        );
    };

    searchUsers = (term: string, options: any) => {
        return this.doFetch<UserProfile[]>(
            `${this.getUsersRoute()}/search`,
            {method: 'post', body: JSON.stringify({term, ...options})},
        );
    };

    getStatusesByIds = (userIds: string[]) => {
        return this.doFetch<UserStatus[]>(
            `${this.getUsersRoute()}/status/ids`,
            {method: 'post', body: JSON.stringify(userIds)},
        );
    };

    getStatus = (userId: string) => {
        return this.doFetch<UserStatus>(
            `${this.getUserRoute(userId)}/status`,
            {method: 'get'},
        );
    };

    updateStatus = (status: UserStatus) => {
        return this.doFetch<UserStatus>(
            `${this.getUserRoute(status.user_id)}/status`,
            {method: 'put', body: JSON.stringify(status)},
        );
    };

    updateCustomStatus = (customStatus: UserCustomStatus) => {
        return this.doFetch(
            `${this.getUserRoute('me')}/status/custom`,
            {method: 'put', body: JSON.stringify(customStatus)},
        );
    };

    unsetCustomStatus = () => {
        return this.doFetch(
            `${this.getUserRoute('me')}/status/custom`,
            {method: 'delete'},
        );
    };

    removeRecentCustomStatus = (customStatus: UserCustomStatus) => {
        return this.doFetch(
            `${this.getUserRoute('me')}/status/custom/recent/delete`,
            {method: 'post', body: JSON.stringify(customStatus)},
        );
    };

    moveThread = (postId: string, channelId: string) => {
        const url = this.getPostRoute(postId) + '/move';
        return this.doFetch<StatusOK>(
            url,
            {method: 'post', body: JSON.stringify({channel_id: channelId})},
        );
    };

    switchEmailToOAuth = (service: string, email: string, password: string, mfaCode = '') => {
        return this.doFetch<AuthChangeResponse>(
            `${this.getUsersRoute()}/login/switch`,
            {method: 'post', body: JSON.stringify({current_service: 'email', new_service: service, email, password, mfa_code: mfaCode})},
        );
    };

    switchOAuthToEmail = (currentService: string, email: string, password: string) => {
        return this.doFetch<AuthChangeResponse>(
            `${this.getUsersRoute()}/login/switch`,
            {method: 'post', body: JSON.stringify({current_service: currentService, new_service: 'email', email, new_password: password})},
        );
    };

    switchEmailToLdap = (email: string, emailPassword: string, ldapId: string, ldapPassword: string, mfaCode = '') => {
        return this.doFetch<AuthChangeResponse>(
            `${this.getUsersRoute()}/login/switch`,
            {method: 'post', body: JSON.stringify({current_service: 'email', new_service: 'ldap', email, password: emailPassword, ldap_id: ldapId, new_password: ldapPassword, mfa_code: mfaCode})},
        );
    };

    switchLdapToEmail = (ldapPassword: string, email: string, emailPassword: string, mfaCode = '') => {
        return this.doFetch<AuthChangeResponse>(
            `${this.getUsersRoute()}/login/switch`,
            {method: 'post', body: JSON.stringify({current_service: 'ldap', new_service: 'email', email, password: ldapPassword, new_password: emailPassword, mfa_code: mfaCode})},
        );
    };

    getAuthorizedOAuthApps = (userId: string) => {
        return this.doFetch<OAuthApp[]>(
            `${this.getUserRoute(userId)}/oauth/apps/authorized`,
            {method: 'get'},
        );
    };

    authorizeOAuthApp = (responseType: string, clientId: string, redirectUri: string, state: string, scope: string) => {
        return this.doFetch<void>(
            `${this.url}/oauth/authorize`,
            {method: 'post', body: JSON.stringify({client_id: clientId, response_type: responseType, redirect_uri: redirectUri, state, scope})},
        );
    };

    deauthorizeOAuthApp = (clientId: string) => {
        return this.doFetch<StatusOK>(
            `${this.url}/oauth/deauthorize`,
            {method: 'post', body: JSON.stringify({client_id: clientId})},
        );
    };

    createUserAccessToken = (userId: string, description: string) => {
        return this.doFetch<UserAccessToken>(
            `${this.getUserRoute(userId)}/tokens`,
            {method: 'post', body: JSON.stringify({description})},
        );
    };

    getUserAccessToken = (tokenId: string) => {
        return this.doFetch<UserAccessToken>(
            `${this.getUsersRoute()}/tokens/${tokenId}`,
            {method: 'get'},
        );
    };

    getUserAccessTokensForUser = (userId: string, page = 0, perPage = PER_PAGE_DEFAULT) => {
        return this.doFetch<UserAccessToken[]>(
            `${this.getUserRoute(userId)}/tokens${buildQueryString({page, per_page: perPage})}`,
            {method: 'get'},
        );
    };

    getUserAccessTokens = (page = 0, perPage = PER_PAGE_DEFAULT) => {
        return this.doFetch<UserAccessToken[]>(
            `${this.getUsersRoute()}/tokens${buildQueryString({page, per_page: perPage})}`,
            {method: 'get'},
        );
    };

    revokeUserAccessToken = (tokenId: string) => {
        return this.doFetch<StatusOK>(
            `${this.getUsersRoute()}/tokens/revoke`,
            {method: 'post', body: JSON.stringify({token_id: tokenId})},
        );
    };

    disableUserAccessToken = (tokenId: string) => {
        return this.doFetch<StatusOK>(
            `${this.getUsersRoute()}/tokens/disable`,
            {method: 'post', body: JSON.stringify({token_id: tokenId})},
        );
    };

    enableUserAccessToken = (tokenId: string) => {
        return this.doFetch<StatusOK>(
            `${this.getUsersRoute()}/tokens/enable`,
            {method: 'post', body: JSON.stringify({token_id: tokenId})},
        );
    };

    // Limits Routes

    getServerLimits = () => {
        return this.doFetchWithResponse<ServerLimits>(
            `${this.getServerLimitsRoute()}`,
            {
                method: 'get',
            },
        );
    };

    // Team Routes

    createTeam = (team: Team) => {
        return this.doFetch<Team>(
            `${this.getTeamsRoute()}`,
            {method: 'post', body: JSON.stringify(team)},
        );
    };

    deleteTeam = (teamId: string) => {
        return this.doFetch<StatusOK>(
            `${this.getTeamRoute(teamId)}`,
            {method: 'delete'},
        );
    };

    unarchiveTeam = (teamId: string) => {
        return this.doFetch<Team>(
            `${this.getTeamRoute(teamId)}/restore`,
            {method: 'post'},
        );
    };

    updateTeam = (team: Team) => {
        return this.doFetch<Team>(
            `${this.getTeamRoute(team.id)}`,
            {method: 'put', body: JSON.stringify(team)},
        );
    };

    patchTeam = (team: PartialExcept<Team, 'id'>) => {
        return this.doFetch<Team>(
            `${this.getTeamRoute(team.id)}/patch`,
            {method: 'put', body: JSON.stringify(team)},
        );
    };

    regenerateTeamInviteId = (teamId: string) => {
        return this.doFetch<Team>(
            `${this.getTeamRoute(teamId)}/regenerate_invite_id`,
            {method: 'post'},
        );
    };

    updateTeamScheme = (teamId: string, schemeId: string) => {
        const patch = {scheme_id: schemeId};

        return this.doFetch<StatusOK>(
            `${this.getTeamSchemeRoute(teamId)}`,
            {method: 'put', body: JSON.stringify(patch)},
        );
    };

    checkIfTeamExists = (teamName: string) => {
        return this.doFetch<{exists: boolean}>(
            `${this.getTeamNameRoute(teamName)}/exists`,
            {method: 'get'},
        );
    };

    getTeams = (page = 0, perPage = PER_PAGE_DEFAULT, includeTotalCount = false, excludePolicyConstrained = false) => {
        return this.doFetch<Team[] | TeamsWithCount>(
            `${this.getTeamsRoute()}${buildQueryString({page, per_page: perPage, include_total_count: includeTotalCount, exclude_policy_constrained: excludePolicyConstrained})}`,
            {method: 'get'},
        );
    };

    searchTeams(term: string, opts: PagedTeamSearchOpts): Promise<Team[]>;
    searchTeams(term: string, opts: NotPagedTeamSearchOpts): Promise<TeamsWithCount>;
    searchTeams(term: string, opts: TeamSearchOpts): Promise<Team[] | TeamsWithCount> {
        return this.doFetch<Team[] | TeamsWithCount>(
            `${this.getTeamsRoute()}/search`,
            {method: 'post', body: JSON.stringify({term, ...opts})},
        );
    }

    getTeam = (teamId: string) => {
        return this.doFetch<Team>(
            this.getTeamRoute(teamId),
            {method: 'get'},
        );
    };

    getTeamByName = (teamName: string) => {
        return this.doFetch<Team>(
            this.getTeamNameRoute(teamName),
            {method: 'get'},
        );
    };

    getMyTeams = () => {
        return this.doFetch<Team[]>(
            `${this.getUserRoute('me')}/teams`,
            {method: 'get'},
        );
    };

    getTeamsForUser = (userId: string) => {
        return this.doFetch<Team[]>(
            `${this.getUserRoute(userId)}/teams`,
            {method: 'get'},
        );
    };

    getMyTeamMembers = () => {
        return this.doFetch<TeamMembership[]>(
            `${this.getUserRoute('me')}/teams/members`,
            {method: 'get'},
        );
    };

    getMyTeamUnreads = (includeCollapsedThreads = false) => {
        return this.doFetch<TeamUnread[]>(
            `${this.getUserRoute('me')}/teams/unread${buildQueryString({include_collapsed_threads: includeCollapsedThreads})}`,
            {method: 'get'},
        );
    };

    getTeamMembers = (teamId: string, page = 0, perPage = PER_PAGE_DEFAULT, options?: GetTeamMembersOpts) => {
        return this.doFetch<TeamMembership[]>(
            `${this.getTeamMembersRoute(teamId)}${buildQueryString({page, per_page: perPage, ...options})}`,
            {method: 'get'},
        );
    };

    getTeamMembersForUser = (userId: string) => {
        return this.doFetch<TeamMembership[]>(
            `${this.getUserRoute(userId)}/teams/members`,
            {method: 'get'},
        );
    };

    getTeamMember = (teamId: string, userId: string) => {
        return this.doFetch<TeamMembership>(
            `${this.getTeamMemberRoute(teamId, userId)}`,
            {method: 'get'},
        );
    };

    getTeamMembersByIds = (teamId: string, userIds: string[]) => {
        return this.doFetch<TeamMembership[]>(
            `${this.getTeamMembersRoute(teamId)}/ids`,
            {method: 'post', body: JSON.stringify(userIds)},
        );
    };

    addToTeam = (teamId: string, userId: string) => {
        const member = {user_id: userId, team_id: teamId};
        return this.doFetch<TeamMembership>(
            `${this.getTeamMembersRoute(teamId)}`,
            {method: 'post', body: JSON.stringify(member)},
        );
    };

    addToTeamFromInvite = (token = '', inviteId = '') => {
        const query = buildQueryString({token, invite_id: inviteId});
        return this.doFetch<TeamMembership>(
            `${this.getTeamsRoute()}/members/invite${query}`,
            {method: 'post'},
        );
    };

    addUsersToTeam = (teamId: string, userIds: string[]) => {
        const members: any = [];
        userIds.forEach((id) => members.push({team_id: teamId, user_id: id}));
        return this.doFetch<TeamMembership[]>(
            `${this.getTeamMembersRoute(teamId)}/batch`,
            {method: 'post', body: JSON.stringify(members)},
        );
    };

    addUsersToTeamGracefully = (teamId: string, userIds: string[]) => {
        const members: any = [];
        userIds.forEach((id) => members.push({team_id: teamId, user_id: id}));
        return this.doFetch<TeamMemberWithError[]>(
            `${this.getTeamMembersRoute(teamId)}/batch?graceful=true`,
            {method: 'post', body: JSON.stringify(members)},
        );
    };

    joinTeam = (inviteId: string) => {
        const query = buildQueryString({invite_id: inviteId});
        return this.doFetch<TeamMembership>(
            `${this.getTeamsRoute()}/members/invite${query}`,
            {method: 'post'},
        );
    };

    removeFromTeam = (teamId: string, userId: string) => {
        return this.doFetch<StatusOK>(
            `${this.getTeamMemberRoute(teamId, userId)}`,
            {method: 'delete'},
        );
    };

    getTeamStats = (teamId: string) => {
        return this.doFetch<TeamStats>(
            `${this.getTeamRoute(teamId)}/stats`,
            {method: 'get'},
        );
    };

    getTotalUsersStats = () => {
        return this.doFetch<UsersStats>(
            `${this.getUsersRoute()}/stats`,
            {method: 'get'},
        );
    };

    getFilteredUsersStats = (options: GetFilteredUsersStatsOpts) => {
        return this.doFetch<UsersStats>(
            `${this.getUsersRoute()}/stats/filtered${buildQueryString(options)}`,
            {method: 'get'},
        );
    };

    invalidateAllEmailInvites = () => {
        return this.doFetch<StatusOK>(
            `${this.getTeamsRoute()}/invites/email`,
            {method: 'delete'},
        );
    };

    getTeamInviteInfo = (inviteId: string) => {
        return this.doFetch<{
            display_name: string;
            description: string;
            name: string;
            id: string;
        }>(
            `${this.getTeamsRoute()}/invite/${inviteId}`,
            {method: 'get'},
        );
    };

    updateTeamMemberRoles = (teamId: string, userId: string, roles: string[]) => {
        return this.doFetch<StatusOK>(
            `${this.getTeamMemberRoute(teamId, userId)}/roles`,
            {method: 'put', body: JSON.stringify({roles})},
        );
    };

    sendEmailInvitesToTeam = (teamId: string, emails: string[]) => {
        return this.doFetch<StatusOK>(
            `${this.getTeamRoute(teamId)}/invite/email`,
            {method: 'post', body: JSON.stringify(emails)},
        );
    };

    sendEmailGuestInvitesToChannels = (teamId: string, channelIds: string[], emails: string[], message: string) => {
        this.trackEvent('api', 'api_teams_invite_guests', {team_id: teamId, channel_ids: channelIds});

        return this.doFetch<StatusOK>(
            `${this.getTeamRoute(teamId)}/invite-guests/email`,
            {method: 'post', body: JSON.stringify({emails, channels: channelIds, message})},
        );
    };

    sendEmailInvitesToTeamGracefully = (teamId: string, emails: string[]) => {
        return this.doFetch<TeamInviteWithError[]>(
            `${this.getTeamRoute(teamId)}/invite/email?graceful=true`,
            {method: 'post', body: JSON.stringify(emails)},
        );
    };

    sendEmailInvitesToTeamAndChannelsGracefully = (
        teamId: string,
        channelIds: string[],
        emails: string[],
        message: string,
    ) => {
        return this.doFetch<TeamInviteWithError[]>(
            `${this.getTeamRoute(teamId)}/invite/email?graceful=true`,
            {method: 'post', body: JSON.stringify({emails, channelIds, message})},
        );
    };

    sendEmailGuestInvitesToChannelsGracefully = async (teamId: string, channelIds: string[], emails: string[], message: string) => {
        this.trackEvent('api', 'api_teams_invite_guests', {team_id: teamId, channel_ids: channelIds});

        return this.doFetch<TeamInviteWithError[]>(
            `${this.getTeamRoute(teamId)}/invite-guests/email?graceful=true`,
            {method: 'post', body: JSON.stringify({emails, channels: channelIds, message})},
        );
    };

    getTeamIconUrl = (teamId: string, lastTeamIconUpdate: number) => {
        const params: any = {};
        if (lastTeamIconUpdate) {
            params._ = lastTeamIconUpdate;
        }

        return `${this.getTeamRoute(teamId)}/image${buildQueryString(params)}`;
    };

    setTeamIcon = (teamId: string, imageData: File) => {
        const formData = new FormData();
        formData.append('image', imageData);

        const request: any = {
            method: 'post',
            body: formData,
        };

        return this.doFetch<StatusOK>(
            `${this.getTeamRoute(teamId)}/image`,
            request,
        );
    };

    removeTeamIcon = (teamId: string) => {
        return this.doFetch<StatusOK>(
            `${this.getTeamRoute(teamId)}/image`,
            {method: 'delete'},
        );
    };

    updateTeamMemberSchemeRoles = (teamId: string, userId: string, isSchemeUser: boolean, isSchemeAdmin: boolean) => {
        const body = {scheme_user: isSchemeUser, scheme_admin: isSchemeAdmin};
        return this.doFetch<StatusOK>(
            `${this.getTeamRoute(teamId)}/members/${userId}/schemeRoles`,
            {method: 'put', body: JSON.stringify(body)},
        );
    };

    // Channel Routes

    getAllChannels(
        page: number | undefined,
        perPage: number | undefined,
        notAssociatedToGroup: string | undefined,
        excludeDefaultChannels: boolean | undefined,
        includeTotalCount: false | undefined,
        includeDeleted: boolean | undefined,
        excludePolicyConstrained: boolean | undefined
    ): Promise<ChannelWithTeamData[]>;
    getAllChannels(
        page: number | undefined,
        perPage: number | undefined,
        notAssociatedToGroup: string | undefined,
        excludeDefaultChannels: boolean | undefined,
        includeTotalCount: true,
        includeDeleted: boolean | undefined,
        excludePolicyConstrained: boolean | undefined
    ): Promise<ChannelsWithTotalCount>;
    getAllChannels(
        page = 0,
        perPage = PER_PAGE_DEFAULT,
        notAssociatedToGroup = '',
        excludeDefaultChannels = false,
        includeTotalCount = false,
        includeDeleted = false,
        excludePolicyConstrained = false,
    ) {
        const queryData = {
            page,
            per_page: perPage,
            not_associated_to_group: notAssociatedToGroup,
            exclude_default_channels: excludeDefaultChannels,
            include_total_count: includeTotalCount,
            include_deleted: includeDeleted,
            exclude_policy_constrained: excludePolicyConstrained,
        };
        return this.doFetch<ChannelWithTeamData[] | ChannelsWithTotalCount>(
            `${this.getChannelsRoute()}${buildQueryString(queryData)}`,
            {method: 'get'},
        );
    }

    createChannel = (channel: PartialExcept<Channel, 'name' | 'display_name' | 'type' | 'team_id'>) => {
        return this.doFetch<ServerChannel>(
            `${this.getChannelsRoute()}`,
            {method: 'post', body: JSON.stringify(channel)},
        );
    };

    createDirectChannel = (userIds: string[]) => {
        return this.doFetch<ServerChannel>(
            `${this.getChannelsRoute()}/direct`,
            {method: 'post', body: JSON.stringify(userIds)},
        );
    };

    createGroupChannel = (userIds: string[]) => {
        return this.doFetch<ServerChannel>(
            `${this.getChannelsRoute()}/group`,
            {method: 'post', body: JSON.stringify(userIds)},
        );
    };

    deleteChannel = (channelId: string) => {
        return this.doFetch<StatusOK>(
            `${this.getChannelRoute(channelId)}`,
            {method: 'delete'},
        );
    };

    unarchiveChannel = (channelId: string) => {
        return this.doFetch<ServerChannel>(
            `${this.getChannelRoute(channelId)}/restore`,
            {method: 'post'},
        );
    };

    updateChannel = (channel: Channel) => {
        return this.doFetch<ServerChannel>(
            `${this.getChannelRoute(channel.id)}`,
            {method: 'put', body: JSON.stringify(channel)},
        );
    };

    updateChannelPrivacy = (channelId: string, privacy: any) => {
        return this.doFetch<ServerChannel>(
            `${this.getChannelRoute(channelId)}/privacy`,
            {method: 'put', body: JSON.stringify({privacy})},
        );
    };

    patchChannel = (channelId: string, channelPatch: Partial<Channel>) => {
        return this.doFetch<ServerChannel>(
            `${this.getChannelRoute(channelId)}/patch`,
            {method: 'put', body: JSON.stringify(channelPatch)},
        );
    };

    updateChannelNotifyProps = (props: any) => {
        return this.doFetch<StatusOK>(
            `${this.getChannelMemberRoute(props.channel_id, props.user_id)}/notify_props`,
            {method: 'put', body: JSON.stringify(props)},
        );
    };

    updateChannelScheme = (channelId: string, schemeId: string) => {
        const patch = {scheme_id: schemeId};

        return this.doFetch<StatusOK>(
            `${this.getChannelSchemeRoute(channelId)}`,
            {method: 'put', body: JSON.stringify(patch)},
        );
    };

    getChannel = (channelId: string) => {
        return this.doFetch<ServerChannel>(
            `${this.getChannelRoute(channelId)}`,
            {method: 'get'},
        );
    };

    getChannelByName = (teamId: string, channelName: string, includeDeleted = false) => {
        return this.doFetch<ServerChannel>(
            `${this.getTeamRoute(teamId)}/channels/name/${channelName}?include_deleted=${includeDeleted}`,
            {method: 'get'},
        );
    };

    getChannelByNameAndTeamName = (teamName: string, channelName: string, includeDeleted = false) => {
        return this.doFetch<ServerChannel>(
            `${this.getTeamNameRoute(teamName)}/channels/name/${channelName}?include_deleted=${includeDeleted}`,
            {method: 'get'},
        );
    };

    getChannels = (teamId: string, page = 0, perPage = PER_PAGE_DEFAULT) => {
        return this.doFetch<ServerChannel[]>(
            `${this.getTeamRoute(teamId)}/channels${buildQueryString({page, per_page: perPage})}`,
            {method: 'get'},
        );
    };

    getAllTeamsChannels = () => {
        return this.doFetch<ServerChannel[]>(
            `${this.getUsersRoute()}/me/channels`,
            {method: 'get'},
        );
    };

    getArchivedChannels = (teamId: string, page = 0, perPage = PER_PAGE_DEFAULT) => {
        return this.doFetch<ServerChannel[]>(
            `${this.getTeamRoute(teamId)}/channels/deleted${buildQueryString({page, per_page: perPage})}`,
            {method: 'get'},
        );
    };

    getMyChannels = (teamId: string, includeDeleted = false) => {
        return this.doFetch<ServerChannel[]>(
            `${this.getUserRoute('me')}/teams/${teamId}/channels${buildQueryString({include_deleted: includeDeleted})}`,
            {method: 'get'},
        );
    };

    getAllChannelsMembers = (userId: string, page = 0, perPage = PER_PAGE_DEFAULT) => {
        return this.doFetch<ChannelMembership[]>(
            `${this.getUserRoute(userId)}/channel_members${buildQueryString({page, per_page: perPage})}`,
            {method: 'get'},
        );
    };

    getMyChannelMember = (channelId: string) => {
        return this.doFetch<ChannelMembership>(
            `${this.getChannelMemberRoute(channelId, 'me')}`,
            {method: 'get'},
        );
    };

    getMyChannelMembers = (teamId: string) => {
        return this.doFetch<ChannelMembership[]>(
            `${this.getUserRoute('me')}/teams/${teamId}/channels/members`,
            {method: 'get'},
        );
    };

    getChannelMembers = (channelId: string, page = 0, perPage = PER_PAGE_DEFAULT) => {
        return this.doFetch<ChannelMembership[]>(
            `${this.getChannelMembersRoute(channelId)}${buildQueryString({page, per_page: perPage})}`,
            {method: 'get'},
        );
    };

    getChannelTimezones = (channelId: string) => {
        return this.doFetch<string[]>(
            `${this.getChannelRoute(channelId)}/timezones`,
            {method: 'get'},
        );
    };

    getChannelMember = (channelId: string, userId: string) => {
        return this.doFetch<ChannelMembership>(
            `${this.getChannelMemberRoute(channelId, userId)}`,
            {method: 'get'},
        );
    };

    getChannelMembersByIds = (channelId: string, userIds: string[]) => {
        return this.doFetch<ChannelMembership[]>(
            `${this.getChannelMembersRoute(channelId)}/ids`,
            {method: 'post', body: JSON.stringify(userIds)},
        );
    };

    addToChannels = (userIds: string[], channelId: string, postRootId = '') => {
        const members = {user_ids: userIds, channel_id: channelId, post_root_id: postRootId};
        return this.doFetch<ChannelMembership[]>(
            `${this.getChannelMembersRoute(channelId)}`,
            {method: 'post', body: JSON.stringify(members)},
        );
    };

    addToChannel = (userId: string, channelId: string, postRootId = '') => {
        const member = {user_id: userId, channel_id: channelId, post_root_id: postRootId};
        return this.doFetch<ChannelMembership>(
            `${this.getChannelMembersRoute(channelId)}`,
            {method: 'post', body: JSON.stringify(member)},
        );
    };

    removeFromChannel = (userId: string, channelId: string) => {
        return this.doFetch<StatusOK>(
            `${this.getChannelMemberRoute(channelId, userId)}`,
            {method: 'delete'},
        );
    };

    updateChannelMemberRoles = (channelId: string, userId: string, roles: string) => {
        return this.doFetch<StatusOK>(
            `${this.getChannelMemberRoute(channelId, userId)}/roles`,
            {method: 'put', body: JSON.stringify({roles})},
        );
    };

    getChannelStats = (channelId: string, includeFileCount = false) => {
        const param = includeFileCount ? '' : '?exclude_files_count=true';
        return this.doFetch<ChannelStats>(
            `${this.getChannelRoute(channelId)}/stats${param}`,
            {method: 'get'},
        );
    };

    getChannelsMemberCount = (channelIds: string[]) => {
        return this.doFetch<Record<string, number>>(
            `${this.getChannelsRoute()}/stats/member_count`,
            {method: 'post', body: JSON.stringify(channelIds)},
        );
    };

    getChannelModerations = (channelId: string) => {
        return this.doFetch<ChannelModeration[]>(
            `${this.getChannelRoute(channelId)}/moderations`,
            {method: 'get'},
        );
    };

    patchChannelModerations = (channelId: string, channelModerationsPatch: ChannelModerationPatch[]) => {
        return this.doFetch<ChannelModeration[]>(
            `${this.getChannelRoute(channelId)}/moderations/patch`,
            {method: 'put', body: JSON.stringify(channelModerationsPatch)},
        );
    };

    getChannelMemberCountsByGroup = (channelId: string, includeTimezones: boolean) => {
        return this.doFetch<ChannelMemberCountsByGroup>(
            `${this.getChannelRoute(channelId)}/member_counts_by_group?include_timezones=${includeTimezones}`,
            {method: 'get'},
        );
    };

    viewMyChannel = (channelId: string) => {
        const data = {channel_id: channelId, collapsed_threads_supported: true};
        return this.doFetch<ChannelViewResponse>(
            `${this.getChannelsRoute()}/members/me/view`,
            {method: 'post', body: JSON.stringify(data)},
        );
    };

    readMultipleChannels = (channelIds: string[]) => {
        return this.doFetch<ChannelViewResponse>(
            `${this.getChannelsRoute()}/members/me/mark_read`,
            {method: 'post', body: JSON.stringify(channelIds)},
        );
    };

    autocompleteChannels = (teamId: string, name: string) => {
        return this.doFetch<Channel[]>(
            `${this.getTeamRoute(teamId)}/channels/autocomplete${buildQueryString({name})}`,
            {method: 'get'},
        );
    };

    autocompleteChannelsForSearch = (teamId: string, name: string) => {
        return this.doFetch<Channel[]>(
            `${this.getTeamRoute(teamId)}/channels/search_autocomplete${buildQueryString({name})}`,
            {method: 'get'},
        );
    };

    searchChannels = (teamId: string, term: string) => {
        return this.doFetch<Channel[]>(
            `${this.getTeamRoute(teamId)}/channels/search`,
            {method: 'post', body: JSON.stringify({term})},
        );
    };

    searchArchivedChannels = (teamId: string, term: string) => {
        return this.doFetch<Channel[]>(
            `${this.getTeamRoute(teamId)}/channels/search_archived`,
            {method: 'post', body: JSON.stringify({term})},
        );
    };

    searchAllChannels(term: string, opts: {page: number; per_page: number} & ChannelSearchOpts & OptsSignalExt): Promise<ChannelsWithTotalCount>;
    searchAllChannels(term: string, opts: Omit<ChannelSearchOpts, 'page' | 'per_page'> & OptsSignalExt | undefined): Promise<ChannelWithTeamData[]>;
    searchAllChannels(term: string, opts: ChannelSearchOpts & OptsSignalExt = {}) {
        const body = {
            term,
            ...opts,
        };
        const includeDeleted = Boolean(opts.include_deleted);
        const nonAdminSearch = Boolean(opts.nonAdminSearch);
        const excludeRemote = Boolean(opts.exclude_remote);
        let queryParams: {include_deleted?: boolean; system_console?: boolean; exclude_remote?: boolean} = {include_deleted: includeDeleted, exclude_remote: excludeRemote};
        if (nonAdminSearch) {
            queryParams = {system_console: false};
            delete body.nonAdminSearch;
        }
        return this.doFetch<ChannelWithTeamData[] | ChannelsWithTotalCount>(
            `${this.getChannelsRoute()}/search${buildQueryString(queryParams)}`,
            {method: 'post', body: JSON.stringify(body), signal: opts.signal},
        );
    }

    searchGroupChannels = (term: string) => {
        return this.doFetch<Channel[]>(
            `${this.getChannelsRoute()}/group/search`,
            {method: 'post', body: JSON.stringify({term})},
        );
    };

    updateChannelMemberSchemeRoles = (channelId: string, userId: string, isSchemeUser: boolean, isSchemeAdmin: boolean) => {
        const body = {scheme_user: isSchemeUser, scheme_admin: isSchemeAdmin};
        return this.doFetch<StatusOK>(
            `${this.getChannelRoute(channelId)}/members/${userId}/schemeRoles`,
            {method: 'put', body: JSON.stringify(body)},
        );
    };

    // Channel Bookmark Routes

    getChannelBookmarks = (channelId: string, bookmarksSince?: number) => {
        return this.doFetch<ChannelBookmark[]>(
            `${this.getChannelBookmarksRoute(channelId)}${buildQueryString({bookmarks_since: bookmarksSince})}`,
            {method: 'get'},
        );
    };

    createChannelBookmark = (channelId: string, channelBookmark: ChannelBookmarkCreate, connectionId: string) => {
        return this.doFetch<ChannelBookmark>(
            `${this.getChannelBookmarksRoute(channelId)}`,
            {method: 'post', body: JSON.stringify(channelBookmark), headers: {'Connection-Id': connectionId}},
        );
    };

    deleteChannelBookmark = (channelId: string, channelBookmarkId: string, connectionId: string) => {
        return this.doFetch<ChannelBookmark>(
            `${this.getChannelBookmarkRoute(channelId, channelBookmarkId)}`,
            {method: 'delete', headers: {'Connection-Id': connectionId}},
        );
    };

    updateChannelBookmark = (channelId: string, channelBookmarkId: string, patch: ChannelBookmarkPatch, connectionId: string) => {
        return this.doFetch<{updated: ChannelBookmark; deleted: ChannelBookmark}>(
            `${this.getChannelBookmarkRoute(channelId, channelBookmarkId)}`,
            {method: 'PATCH', body: JSON.stringify(patch), headers: {'Connection-Id': connectionId}},
        );
    };

    updateChannelBookmarkSortOrder = (channelId: string, channelBookmarkId: string, newOrder: number, connectionId: string) => {
        return this.doFetch<ChannelBookmark[]>(
            `${this.getChannelBookmarksRoute(channelId)}/${channelBookmarkId}/sort_order`,
            {method: 'post', body: JSON.stringify(newOrder), headers: {'Connection-Id': connectionId}},
        );
    };

    //  Channel Category Routes

    getChannelCategories = (userId: string, teamId: string) => {
        return this.doFetch<OrderedChannelCategories>(
            `${this.getChannelCategoriesRoute(userId, teamId)}`,
            {method: 'get'},
        );
    };

    createChannelCategory = (userId: string, teamId: string, category: Partial<ChannelCategory>) => {
        return this.doFetch<ChannelCategory>(
            `${this.getChannelCategoriesRoute(userId, teamId)}`,
            {method: 'post', body: JSON.stringify(category)},
        );
    };

    updateChannelCategories = (userId: string, teamId: string, categories: ChannelCategory[]) => {
        return this.doFetch<ChannelCategory[]>(
            `${this.getChannelCategoriesRoute(userId, teamId)}`,
            {method: 'put', body: JSON.stringify(categories)},
        );
    };

    getChannelCategoryOrder = (userId: string, teamId: string) => {
        return this.doFetch<string[]>(
            `${this.getChannelCategoriesRoute(userId, teamId)}/order`,
            {method: 'get'},
        );
    };

    updateChannelCategoryOrder = (userId: string, teamId: string, categoryOrder: string[]) => {
        return this.doFetch<string[]>(
            `${this.getChannelCategoriesRoute(userId, teamId)}/order`,
            {method: 'put', body: JSON.stringify(categoryOrder)},
        );
    };

    getChannelCategory = (userId: string, teamId: string, categoryId: string) => {
        return this.doFetch<ChannelCategory>(
            `${this.getChannelCategoriesRoute(userId, teamId)}/${categoryId}`,
            {method: 'get'},
        );
    };

    updateChannelCategory = (userId: string, teamId: string, category: ChannelCategory) => {
        return this.doFetch<ChannelCategory>(
            `${this.getChannelCategoriesRoute(userId, teamId)}/${category.id}`,
            {method: 'put', body: JSON.stringify(category)},
        );
    };

    deleteChannelCategory = (userId: string, teamId: string, categoryId: string) => {
        return this.doFetch<ChannelCategory>(
            `${this.getChannelCategoriesRoute(userId, teamId)}/${categoryId}`,
            {method: 'delete'},
        );
    };

    // Remote Clusters Routes

    getRemoteClusters = (options: {excludePlugins: boolean}) => {
        return this.doFetch<RemoteCluster[]>(
            `${this.getRemoteClustersRoute()}${buildQueryString({exclude_plugins: options.excludePlugins})}`,
            {method: 'GET'},
        );
    };

    getRemoteCluster = (remoteId: string) => {
        return this.doFetch<RemoteCluster>(
            `${this.getRemoteClusterRoute(remoteId)}`,
            {method: 'GET'},
        );
    };

    createRemoteCluster = (remoteCluster: PartialExcept<RemoteClusterWithPassword, 'name' | 'display_name'>) => {
        return this.doFetch<{invite: string; password: string; remote_cluster: RemoteCluster}>(
            `${this.getRemoteClustersRoute()}`,
            {method: 'POST', body: JSON.stringify(remoteCluster)},
        );
    };

    patchRemoteCluster = (remoteId: string, patch: Partial<RemoteClusterPatch>) => {
        return this.doFetch<RemoteCluster>(
            `${this.getRemoteClusterRoute(remoteId)}`,
            {method: 'PATCH', body: JSON.stringify(patch)},
        );
    };

    deleteRemoteCluster = (remoteId: string) => {
        return this.doFetch(
            `${this.getRemoteClusterRoute(remoteId)}`,
            {method: 'DELETE'},
        );
    };

    acceptInviteRemoteCluster = (remoteClusterAcceptInvite: RemoteClusterAcceptInvite) => {
        return this.doFetch<RemoteCluster>(
            `${this.getRemoteClustersRoute()}/accept_invite`,
            {method: 'POST', body: JSON.stringify(remoteClusterAcceptInvite)},
        );
    };

    generateInviteRemoteCluster = (remoteId: string, remoteCluster: Partial<Pick<RemoteClusterWithPassword, 'password'>>) => {
        return this.doFetch<string>(
            `${this.getRemoteClusterRoute(remoteId)}/generate_invite`,
            {method: 'POST', body: JSON.stringify(remoteCluster)},
        );
    };

    // Shared Channels Routes

    getSharedChannelRemotes = (
        remoteId: string,
        filters: {
            exclude_remote?: boolean;
            exclude_home?: boolean;
            include_deleted?: boolean;
            include_unconfirmed?: boolean;
            exclude_confirmed?: boolean;
        },
    ) => {
        return this.doFetch<SharedChannelRemote[]>(
            `${this.getRemoteClusterRoute(remoteId)}/sharedchannelremotes${buildQueryString(filters)}`,
            {method: 'GET'},
        );
    };

    sharedChannelRemoteInvite = (remoteId: string, channelId: string) => {
        return this.doFetch<StatusOK>(
            `${this.getRemoteClusterRoute(remoteId)}/channels/${channelId}/invite`,
            {method: 'POST'},
        );
    };

    sharedChannelRemoteUninvite = (remoteId: string, channelId: string) => {
        return this.doFetch<StatusOK>(
            `${this.getRemoteClusterRoute(remoteId)}/channels/${channelId}/uninvite`,
            {method: 'POST'},
        );
    };

    // System Properties Routes

    getCustomProfileAttributeFields = async () => {
        return this.doFetch<UserPropertyField[]>(
            `${this.getCustomProfileAttributeFieldsRoute()}`,
            {method: 'GET'},
        );
    };

    createCustomProfileAttributeField = async (patch: UserPropertyFieldPatch) => {
        return this.doFetch<UserPropertyField>(
            `${this.getCustomProfileAttributeFieldsRoute()}`,
            {method: 'POST', body: JSON.stringify(patch)},
        );
    };

    patchCustomProfileAttributeField = async (fieldId: string, patch: UserPropertyFieldPatch) => {
        return this.doFetch<UserPropertyField>(
            `${this.getCustomProfileAttributeFieldRoute(fieldId)}`,
            {method: 'PATCH', body: JSON.stringify(patch)},
        );
    };

    // eslint-disable-next-line @typescript-eslint/no-unused-vars
    deleteCustomProfileAttributeField = async (fieldId: string) => {
        return this.doFetch<StatusOK>(
            `${this.getCustomProfileAttributeFieldRoute(fieldId)}`,
            {method: 'DELETE'},
        );
    };

    updateCustomProfileAttributeValues = (attributeValues: Record<string, string>) => {
        return this.doFetch<Record<string, string>>(
            `${this.getCustomProfileAttributeValuesRoute()}`,
            {method: 'PATCH', body: JSON.stringify(attributeValues)},
        );
    };

    getUserCustomProfileAttributesValues = async (userID: string) => {
        const data = await this.doFetch<Record<string, string>>(
            `${this.getUserRoute(userID)}/custom_profile_attributes`,
            {method: 'GET'},
        );
        return data;
    };

    // Post Routes

    createPost = async (post: PartialExcept<Post, 'channel_id' | 'message'>) => {
        const result = await this.doFetch<Post>(
            `${this.getPostsRoute()}`,
            {method: 'post', body: JSON.stringify(post)},
        );
        const analyticsData = {channel_id: result.channel_id, post_id: result.id, user_actual_id: result.user_id, root_id: result.root_id} as PostAnalytics;
        if (post.metadata?.priority) {
            analyticsData.priority = post.metadata.priority.priority;
            analyticsData.requested_ack = post.metadata.priority.requested_ack;
            analyticsData.persistent_notifications = post.metadata.priority.persistent_notifications;
            this.trackEvent('api', 'api_posts_create', analyticsData);
        }
        return result;
    };

    updatePost = (post: Post) => {
        return this.doFetch<Post>(
            `${this.getPostRoute(post.id)}`,
            {method: 'put', body: JSON.stringify(post)},
        );
    };

    getPost = (postId: string) => {
        return this.doFetch<Post>(
            `${this.getPostRoute(postId)}`,
            {method: 'get'},
        );
    };

    patchPost = (postPatch: PartialExcept<Post, 'id'>) => {
        return this.doFetch<Post>(
            `${this.getPostRoute(postPatch.id)}/patch`,
            {method: 'put', body: JSON.stringify(postPatch)},
        );
    };

    deletePost = (postId: string) => {
        return this.doFetch<StatusOK>(
            `${this.getPostRoute(postId)}`,
            {method: 'delete'},
        );
    };

    getPostThread = (postId: string, fetchThreads = true, collapsedThreads = false, collapsedThreadsExtended = false) => {
        // this is to ensure we have backwards compatibility for `getPostThread`
        return this.getPaginatedPostThread(postId, {fetchThreads, collapsedThreads, collapsedThreadsExtended});
    };

    getPaginatedPostThread = async (postId: string, options: FetchPaginatedThreadOptions): Promise<PaginatedPostList> => {
        // getting all option parameters with defaults from the options object and spread the rest
        const {
            fetchThreads = true,
            collapsedThreads = false,
            collapsedThreadsExtended = false,
            direction = 'down',
            fetchAll = false,
            perPage = fetchAll ? undefined : PER_PAGE_DEFAULT,
            ...rest
        } = options;

        return this.doFetch<PaginatedPostList>(
            `${this.getPostRoute(postId)}/thread${buildQueryString({skipFetchThreads: !fetchThreads, collapsedThreads, collapsedThreadsExtended, direction, perPage, ...rest})}`,
            {method: 'get'},
        );
    };

    getPosts = (channelId: string, page = 0, perPage = PER_PAGE_DEFAULT, fetchThreads = true, collapsedThreads = false, collapsedThreadsExtended = false) => {
        return this.doFetch<PostList>(
            `${this.getChannelRoute(channelId)}/posts${buildQueryString({page, per_page: perPage, skipFetchThreads: !fetchThreads, collapsedThreads, collapsedThreadsExtended})}`,
            {method: 'get'},
        );
    };

    getPostsUnread = (channelId: string, userId: string, limitAfter = DEFAULT_LIMIT_AFTER, limitBefore = DEFAULT_LIMIT_BEFORE, fetchThreads = true, collapsedThreads = false, collapsedThreadsExtended = false) => {
        return this.doFetch<PostList>(
            `${this.getUserRoute(userId)}/channels/${channelId}/posts/unread${buildQueryString({limit_after: limitAfter, limit_before: limitBefore, skipFetchThreads: !fetchThreads, collapsedThreads, collapsedThreadsExtended})}`,
            {method: 'get'},
        );
    };

    getPostsSince = (channelId: string, since: number, fetchThreads = true, collapsedThreads = false, collapsedThreadsExtended = false) => {
        return this.doFetch<PostList>(
            `${this.getChannelRoute(channelId)}/posts${buildQueryString({since, skipFetchThreads: !fetchThreads, collapsedThreads, collapsedThreadsExtended})}`,
            {method: 'get'},
        );
    };

    getPostsBefore = (channelId: string, postId: string, page = 0, perPage = PER_PAGE_DEFAULT, fetchThreads = true, collapsedThreads = false, collapsedThreadsExtended = false) => {
        return this.doFetch<PostList>(
            `${this.getChannelRoute(channelId)}/posts${buildQueryString({before: postId, page, per_page: perPage, skipFetchThreads: !fetchThreads, collapsedThreads, collapsedThreadsExtended})}`,
            {method: 'get'},
        );
    };

    getPostsAfter = (channelId: string, postId: string, page = 0, perPage = PER_PAGE_DEFAULT, fetchThreads = true, collapsedThreads = false, collapsedThreadsExtended = false) => {
        return this.doFetch<PostList>(
            `${this.getChannelRoute(channelId)}/posts${buildQueryString({after: postId, page, per_page: perPage, skipFetchThreads: !fetchThreads, collapsedThreads, collapsedThreadsExtended})}`,
            {method: 'get'},
        );
    };

    getUserThreads = (
        userId: UserProfile['id'] = 'me',
        teamId: Team['id'],
        {
            before = '',
            after = '',
            perPage = PER_PAGE_DEFAULT,
            extended = false,
            deleted = false,
            unread = false,
            since = 0,
            totalsOnly = false,
            threadsOnly = false,
        },
    ) => {
        return this.doFetch<UserThreadList>(
            `${this.getUserThreadsRoute(userId, teamId)}${buildQueryString({before, after, per_page: perPage, extended, deleted, unread, since, totalsOnly, threadsOnly})}`,
            {method: 'get'},
        );
    };

    getUserThread = (userId: string, teamId: string, threadId: string, extended = false) => {
        const url = `${this.getUserThreadRoute(userId, teamId, threadId)}`;
        return this.doFetch<UserThreadWithPost>(
            `${url}${buildQueryString({extended})}`,
            {method: 'get'},
        );
    };

    updateThreadsReadForUser = (userId: string, teamId: string) => {
        const url = `${this.getUserThreadsRoute(userId, teamId)}/read`;
        return this.doFetch<StatusOK>(
            url,
            {method: 'put'},
        );
    };

    updateThreadReadForUser = (userId: string, teamId: string, threadId: string, timestamp: number) => {
        const url = `${this.getUserThreadRoute(userId, teamId, threadId)}/read/${timestamp}`;
        return this.doFetch<UserThread>(
            url,
            {method: 'put'},
        );
    };

    markThreadAsUnreadForUser = (userId: string, teamId: string, threadId: string, postId: string) => {
        const url = `${this.getUserThreadRoute(userId, teamId, threadId)}/set_unread/${postId}`;
        return this.doFetch<UserThread>(
            url,
            {method: 'post'},
        );
    };

    updateThreadFollowForUser = (userId: string, teamId: string, threadId: string, state: boolean) => {
        const url = this.getUserThreadRoute(userId, teamId, threadId) + '/following';
        return this.doFetch<StatusOK>(
            url,
            {method: state ? 'put' : 'delete'},
        );
    };

    getFileInfosForPost = (postId: string) => {
        return this.doFetch<FileInfo[]>(
            `${this.getPostRoute(postId)}/files/info`,
            {method: 'get'},
        );
    };

    getFlaggedPosts = (userId: string, channelId = '', teamId = '', page = 0, perPage = PER_PAGE_DEFAULT) => {
        return this.doFetch<PostList>(
            `${this.getUserRoute(userId)}/posts/flagged${buildQueryString({channel_id: channelId, team_id: teamId, page, per_page: perPage})}`,
            {method: 'get'},
        );
    };

    getPinnedPosts = (channelId: string) => {
        return this.doFetch<PostList>(
            `${this.getChannelRoute(channelId)}/pinned`,
            {method: 'get'},
        );
    };

    markPostAsUnread = (userId: string, postId: string) => {
        return this.doFetch<ChannelUnread>(
            `${this.getUserRoute(userId)}/posts/${postId}/set_unread`,
            {method: 'post', body: JSON.stringify({collapsed_threads_supported: true})},
        );
    };

    addPostReminder = (userId: string, postId: string, timestamp: number) => {
        return this.doFetch<StatusOK>(
            `${this.getUserRoute(userId)}/posts/${postId}/reminder`,
            {method: 'post', body: JSON.stringify({target_time: timestamp})},
        );
    };

    pinPost = (postId: string) => {
        return this.doFetch<StatusOK>(
            `${this.getPostRoute(postId)}/pin`,
            {method: 'post'},
        );
    };

    unpinPost = (postId: string) => {
        return this.doFetch<StatusOK>(
            `${this.getPostRoute(postId)}/unpin`,
            {method: 'post'},
        );
    };

    getPostInfo = (postId: string) => {
        return this.doFetch<PostInfo>(
            `${this.getPostRoute(postId)}/info`,
            {method: 'get'},
        );
    };

    getPostsByIds = (postIds: string[]) => {
        return this.doFetch<Post[]>(
            `${this.getPostsRoute()}/ids`,
            {method: 'post', body: JSON.stringify(postIds)},
        );
    };

    getPostEditHistory = (postId: string) => {
        return this.doFetch<Post[]>(
            `${this.getPostRoute(postId)}/edit_history`,
            {method: 'get'},
        );
    };

    addReaction = (userId: string, postId: string, emojiName: string) => {
        return this.doFetch<Reaction>(
            `${this.getReactionsRoute()}`,
            {method: 'post', body: JSON.stringify({user_id: userId, post_id: postId, emoji_name: emojiName})},
        );
    };

    removeReaction = (userId: string, postId: string, emojiName: string) => {
        return this.doFetch<StatusOK>(
            `${this.getUserRoute(userId)}/posts/${postId}/reactions/${emojiName}`,
            {method: 'delete'},
        );
    };

    getReactionsForPost = (postId: string) => {
        return this.doFetch<Reaction[]>(
            `${this.getPostRoute(postId)}/reactions`,
            {method: 'get'},
        );
    };

    searchPostsWithParams = (teamId: string, params: any) => {
        let route = `${this.getPostsRoute()}/search`;
        if (teamId) {
            route = `${this.getTeamRoute(teamId)}/posts/search`;
        }

        return this.doFetch<PostSearchResults>(
            route,
            {method: 'post', body: JSON.stringify(params)},
        );
    };

    searchPosts = (teamId: string, terms: string, isOrSearch: boolean) => {
        return this.searchPostsWithParams(teamId, {terms, is_or_search: isOrSearch});
    };

    searchFilesWithParams = (teamId: string, params: any) => {
        let route = `${this.getFilesRoute()}/search`;
        if (teamId) {
            route = `${this.getTeamRoute(teamId)}/files/search`;
        }

        return this.doFetch<FileSearchResults>(
            route,
            {method: 'post', body: JSON.stringify(params)},
        );
    };

    searchFiles = (teamId: string, terms: string, isOrSearch: boolean) => {
        return this.searchFilesWithParams(teamId, {terms, is_or_search: isOrSearch});
    };

    doPostAction = (postId: string, actionId: string, selectedOption = '') => {
        return this.doPostActionWithCookie(postId, actionId, '', selectedOption);
    };

    doPostActionWithCookie = (postId: string, actionId: string, actionCookie: string, selectedOption = '') => {
        const msg: any = {
            selected_option: selectedOption,
        };
        if (actionCookie !== '') {
            msg.cookie = actionCookie;
        }
        return this.doFetch<PostActionResponse>(
            `${this.getPostRoute(postId)}/actions/${encodeURIComponent(actionId)}`,
            {method: 'post', body: JSON.stringify(msg)},
        );
    };

    // Files Routes

    getFileUrl(fileId: string, timestamp: number) {
        let url = `${this.getFileRoute(fileId)}`;
        if (timestamp) {
            url += `?${timestamp}`;
        }

        return url;
    }

    getFileThumbnailUrl(fileId: string, timestamp: number) {
        let url = `${this.getFileRoute(fileId)}/thumbnail`;
        if (timestamp) {
            url += `?${timestamp}`;
        }

        return url;
    }

    getFilePreviewUrl(fileId: string, timestamp: number) {
        let url = `${this.getFileRoute(fileId)}/preview`;
        if (timestamp) {
            url += `?${timestamp}`;
        }

        return url;
    }

    uploadFile = (fileFormData: any, isBookmark?: boolean) => {
        const request: any = {
            method: 'post',
            body: fileFormData,
        };

        return this.doFetch<FileUploadResponse>(
            `${this.getFilesRoute()}${buildQueryString({bookmark: isBookmark})}`,
            request,
        );
    };

    getFilePublicLink = (fileId: string) => {
        return this.doFetch<{
            link: string;
        }>(
            `${this.getFileRoute(fileId)}/link`,
            {method: 'get'},
        );
    };

    acknowledgePost = (postId: string, userId: string) => {
        this.trackEvent('api', 'api_posts_ack');

        return this.doFetch<PostAcknowledgement>(
            `${this.getUserRoute(userId)}/posts/${postId}/ack`,
            {method: 'post'},
        );
    };

    unacknowledgePost = (postId: string, userId: string) => {
        return this.doFetch<null>(
            `${this.getUserRoute(userId)}/posts/${postId}/ack`,
            {method: 'delete'},
        );
    };

    // Preference Routes

    savePreferences = (userId: string, preferences: PreferenceType[]) => {
        return this.doFetch<StatusOK>(
            `${this.getPreferencesRoute(userId)}`,
            {method: 'put', body: JSON.stringify(preferences)},
        );
    };

    getMyPreferences = () => {
        return this.doFetch<PreferenceType>(
            `${this.getPreferencesRoute('me')}`,
            {method: 'get'},
        );
    };

    getUserPreferences = (userId: string) => {
        return this.doFetch<PreferenceType[]>(
            `${this.getPreferencesRoute(userId)}`,
            {method: 'get'},
        );
    };

    deletePreferences = (userId: string, preferences: PreferenceType[]) => {
        return this.doFetch<StatusOK>(
            `${this.getPreferencesRoute(userId)}/delete`,
            {method: 'post', body: JSON.stringify(preferences)},
        );
    };

    // General Routes

    ping = (getServerStatus: boolean, deviceId?: string) => {
        return this.doFetch<{
            status: string;
            ActiveSearchBackend: string;
            database_status: string;
            filestore_status: string;
            root_status: boolean;
        }>(
            `${this.getBaseRoute()}/system/ping${buildQueryString({get_server_status: getServerStatus, device_id: deviceId, use_rest_semantics: true})}`,
            {method: 'get'},
        );
    };

    upgradeToEnterprise = async () => {
        return this.doFetch<StatusOK>(
            `${this.getBaseRoute()}/upgrade_to_enterprise`,
            {method: 'post'},
        );
    };

    upgradeToEnterpriseStatus = async () => {
        return this.doFetch<{
            percentage: number;
            error: string | null;
        }>(
            `${this.getBaseRoute()}/upgrade_to_enterprise/status`,
            {method: 'get'},
        );
    };

    restartServer = async () => {
        return this.doFetch<StatusOK>(
            `${this.getBaseRoute()}/restart`,
            {method: 'post'},
        );
    };

    logClientError = (message: string, level = LogLevel.Error) => {
        const url = `${this.getBaseRoute()}/logs`;

        if (!this.enableLogging) {
            throw new ClientError(this.getUrl(), {
                message: 'Logging disabled.',
                url,
            });
        }

        return this.doFetch<{
            message: string;
        }>(
            url,
            {method: 'post', body: JSON.stringify({message, level})},
        );
    };

    getClientConfigOld = () => {
        return this.doFetch<ClientConfig>(
            `${this.getBaseRoute()}/config/client?format=old`,
            {method: 'get'},
        );
    };

    getClientLicenseOld = () => {
        return this.doFetch<ClientLicense>(
            `${this.getBaseRoute()}/license/client?format=old`,
            {method: 'get'},
        );
    };

    setFirstAdminVisitMarketplaceStatus = async () => {
        return this.doFetch<StatusOK>(
            `${this.getPluginsRoute()}/marketplace/first_admin_visit`,
            {method: 'post', body: JSON.stringify({first_admin_visit_marketplace_status: true})},
        );
    };

    getFirstAdminVisitMarketplaceStatus = async () => {
        return this.doFetch<SystemSetting>(
            `${this.getPluginsRoute()}/marketplace/first_admin_visit`,
            {method: 'get'},
        );
    };

    getFirstAdminSetupComplete = async () => {
        return this.doFetch<SystemSetting>(
            `${this.getSystemRoute()}/onboarding/complete`,
            {method: 'get'},
        );
    };

    getTranslations = (url: string) => {
        return this.doFetch<Record<string, string>>(
            url,
            {method: 'get'},
        );
    };

    getWebSocketUrl = () => {
        return `${this.getBaseRoute()}/websocket`;
    };

    // Integration Routes

    createIncomingWebhook = (hook: PartialExcept<IncomingWebhook, 'channel_id'>) => {
        return this.doFetch<IncomingWebhook>(
            `${this.getIncomingHooksRoute()}`,
            {method: 'post', body: JSON.stringify(hook)},
        );
    };

    getIncomingWebhook = (hookId: string) => {
        return this.doFetch<IncomingWebhook>(
            `${this.getIncomingHookRoute(hookId)}`,
            {method: 'get'},
        );
    };

    getIncomingWebhooks = (teamId = '', page = 0, perPage = PER_PAGE_DEFAULT, includeTotalCount = false) => {
        const queryParams: any = {
            page,
            per_page: perPage,
            include_total_count: includeTotalCount,
        };

        if (teamId) {
            queryParams.team_id = teamId;
        }

        return this.doFetch<IncomingWebhook[] | IncomingWebhooksWithCount>(
            `${this.getIncomingHooksRoute()}${buildQueryString(queryParams)}`,
            {method: 'get'},
        );
    };

    removeIncomingWebhook = (hookId: string) => {
        return this.doFetch<StatusOK>(
            `${this.getIncomingHookRoute(hookId)}`,
            {method: 'delete'},
        );
    };

    updateIncomingWebhook = (hook: IncomingWebhook) => {
        return this.doFetch<IncomingWebhook>(
            `${this.getIncomingHookRoute(hook.id)}`,
            {method: 'put', body: JSON.stringify(hook)},
        );
    };

    createOutgoingWebhook = (hook: OutgoingWebhook) => {
        return this.doFetch<OutgoingWebhook>(
            `${this.getOutgoingHooksRoute()}`,
            {method: 'post', body: JSON.stringify(hook)},
        );
    };

    getOutgoingWebhook = (hookId: string) => {
        return this.doFetch<OutgoingWebhook>(
            `${this.getOutgoingHookRoute(hookId)}`,
            {method: 'get'},
        );
    };

    getOutgoingWebhooks = (channelId = '', teamId = '', page = 0, perPage = PER_PAGE_DEFAULT) => {
        const queryParams: any = {
            page,
            per_page: perPage,
        };

        if (channelId) {
            queryParams.channel_id = channelId;
        }

        if (teamId) {
            queryParams.team_id = teamId;
        }

        return this.doFetch<OutgoingWebhook[]>(
            `${this.getOutgoingHooksRoute()}${buildQueryString(queryParams)}`,
            {method: 'get'},
        );
    };

    removeOutgoingWebhook = (hookId: string) => {
        return this.doFetch<StatusOK>(
            `${this.getOutgoingHookRoute(hookId)}`,
            {method: 'delete'},
        );
    };

    updateOutgoingWebhook = (hook: OutgoingWebhook) => {
        return this.doFetch<OutgoingWebhook>(
            `${this.getOutgoingHookRoute(hook.id)}`,
            {method: 'put', body: JSON.stringify(hook)},
        );
    };

    regenOutgoingHookToken = (id: string) => {
        return this.doFetch<OutgoingWebhook>(
            `${this.getOutgoingHookRoute(id)}/regen_token`,
            {method: 'post'},
        );
    };

    getCommandsList = (teamId: string) => {
        return this.doFetch<Command[]>(
            `${this.getCommandsRoute()}?team_id=${teamId}`,
            {method: 'get'},
        );
    };

    getCommandAutocompleteSuggestionsList = (userInput: string, teamId: string, commandArgs: CommandArgs) => {
        return this.doFetch<AutocompleteSuggestion[]>(
            `${this.getTeamRoute(teamId)}/commands/autocomplete_suggestions${buildQueryString({...commandArgs, user_input: userInput})}`,
            {method: 'get'},
        );
    };

    getAutocompleteCommandsList = (teamId: string, page = 0, perPage = PER_PAGE_DEFAULT) => {
        return this.doFetch<Command[]>(
            `${this.getTeamRoute(teamId)}/commands/autocomplete${buildQueryString({page, per_page: perPage})}`,
            {method: 'get'},
        );
    };

    getCustomTeamCommands = (teamId: string) => {
        return this.doFetch<Command[]>(
            `${this.getCommandsRoute()}?team_id=${teamId}&custom_only=true`,
            {method: 'get'},
        );
    };

    executeCommand = (command: string, commandArgs: CommandArgs) => {
        return this.doFetch<CommandResponse>(
            `${this.getCommandsRoute()}/execute`,
            {method: 'post', body: JSON.stringify({command, ...commandArgs})},
        );
    };

    addCommand = (command: Command) => {
        return this.doFetch<Command>(
            `${this.getCommandsRoute()}`,
            {method: 'post', body: JSON.stringify(command)},
        );
    };

    editCommand = (command: Command) => {
        return this.doFetch<Command>(
            `${this.getCommandsRoute()}/${command.id}`,
            {method: 'put', body: JSON.stringify(command)},
        );
    };

    regenCommandToken = (id: string) => {
        return this.doFetch<{
            token: string;
        }>(
            `${this.getCommandsRoute()}/${id}/regen_token`,
            {method: 'put'},
        );
    };

    deleteCommand = (id: string) => {
        return this.doFetch<StatusOK>(
            `${this.getCommandsRoute()}/${id}`,
            {method: 'delete'},
        );
    };

    createOAuthApp = (app: PartialExcept<OAuthApp, 'name' | 'description' | 'callback_urls' | 'homepage'>) => {
        return this.doFetch<OAuthApp>(
            `${this.getOAuthAppsRoute()}`,
            {method: 'post', body: JSON.stringify(app)},
        );
    };

    editOAuthApp = (app: OAuthApp) => {
        return this.doFetch<OAuthApp>(
            `${this.getOAuthAppsRoute()}/${app.id}`,
            {method: 'put', body: JSON.stringify(app)},
        );
    };

    getOAuthApps = (page = 0, perPage = PER_PAGE_DEFAULT) => {
        return this.doFetch<OAuthApp[]>(
            `${this.getOAuthAppsRoute()}${buildQueryString({page, per_page: perPage})}`,
            {method: 'get'},
        );
    };

    getAppsOAuthAppIDs = () => {
        return this.doFetch<string[]>(
            `${this.getAppsProxyRoute()}/api/v1/oauth-app-ids`,
            {method: 'get'},
        );
    };

    getAppsBotIDs = () => {
        return this.doFetch<string[]>(
            `${this.getAppsProxyRoute()}/api/v1/bot-ids`,
            {method: 'get'},
        );
    };

    getOAuthApp = (appId: string) => {
        return this.doFetch<OAuthApp>(
            `${this.getOAuthAppRoute(appId)}`,
            {method: 'get'},
        );
    };

    getOutgoingOAuthConnections = (teamId: string, page = 0, perPage = PER_PAGE_DEFAULT) => {
        return this.doFetch<OutgoingOAuthConnection[]>(
            `${this.getOutgoingOAuthConnectionsRoute()}${buildQueryString({team_id: teamId, page, per_page: perPage})}`,
            {method: 'get'},
        );
    };

    getOutgoingOAuthConnectionsForAudience = (teamId: string, audience: string, page = 0, perPage = PER_PAGE_DEFAULT) => {
        return this.doFetch<OutgoingOAuthConnection[]>(
            `${this.getOutgoingOAuthConnectionsRoute()}${buildQueryString({team_id: teamId, page, per_page: perPage, audience})}`,
            {method: 'get'},
        );
    };

    getOutgoingOAuthConnection = (teamId: string, connectionId: string) => {
        return this.doFetch<OutgoingOAuthConnection>(
            `${this.getOutgoingOAuthConnectionRoute(connectionId)}${buildQueryString({team_id: teamId})}`,
            {method: 'get'},
        );
    };

    createOutgoingOAuthConnection = (teamId: string, connection: OutgoingOAuthConnection) => {
        return this.doFetch<OutgoingOAuthConnection>(
            `${this.getOutgoingOAuthConnectionsRoute()}${buildQueryString({team_id: teamId})}`,
            {method: 'post', body: JSON.stringify(connection)},
        );
    };

    editOutgoingOAuthConnection = (teamId: string, connection: OutgoingOAuthConnection) => {
        return this.doFetch<OutgoingOAuthConnection>(
            `${this.getOutgoingOAuthConnectionsRoute()}/${connection.id}${buildQueryString({team_id: teamId})}`,
            {method: 'put', body: JSON.stringify(connection)},
        );
    };

    validateOutgoingOAuthConnection = (teamId: string, connection: OutgoingOAuthConnection) => {
        return this.doFetch<OutgoingOAuthConnection>(
            `${this.getOutgoingOAuthConnectionsRoute()}/validate${buildQueryString({team_id: teamId})}`,
            {method: 'post', body: JSON.stringify(connection)},
        );
    };

    getOAuthAppInfo = (appId: string) => {
        return this.doFetch<OAuthApp>(
            `${this.getOAuthAppRoute(appId)}/info`,
            {method: 'get'},
        );
    };

    deleteOAuthApp = (appId: string) => {
        return this.doFetch<StatusOK>(
            `${this.getOAuthAppRoute(appId)}`,
            {method: 'delete'},
        );
    };

    regenOAuthAppSecret = (appId: string) => {
        return this.doFetch<OAuthApp>(
            `${this.getOAuthAppRoute(appId)}/regen_secret`,
            {method: 'post'},
        );
    };

    deleteOutgoingOAuthConnection = (connectionId: string) => {
        return this.doFetch<StatusOK>(
            `${this.getOutgoingOAuthConnectionRoute(connectionId)}`,
            {method: 'delete'},
        );
    };

    submitInteractiveDialog = (data: DialogSubmission) => {
        return this.doFetch<SubmitDialogResponse>(
            `${this.getBaseRoute()}/actions/dialogs/submit`,
            {method: 'post', body: JSON.stringify(data)},
        );
    };

    // Emoji Routes

    createCustomEmoji = (emoji: PartialExcept<CustomEmoji, 'name' | 'creator_id'>, imageData: File) => {
        const formData = new FormData();
        formData.append('image', imageData);
        formData.append('emoji', JSON.stringify(emoji));
        const request: any = {
            method: 'post',
            body: formData,
        };

        return this.doFetch<CustomEmoji>(
            `${this.getEmojisRoute()}`,
            request,
        );
    };

    getCustomEmoji = (id: string) => {
        return this.doFetch<CustomEmoji>(
            `${this.getEmojisRoute()}/${id}`,
            {method: 'get'},
        );
    };

    getCustomEmojiByName = (name: string) => {
        return this.doFetch<CustomEmoji>(
            `${this.getEmojisRoute()}/name/${name}`,
            {method: 'get'},
        );
    };

    getCustomEmojisByNames = (names: string[]) => {
        return this.doFetch<CustomEmoji[]>(
            `${this.getEmojisRoute()}/names`,
            {method: 'post', body: JSON.stringify(names)},
        );
    };

    getCustomEmojis = (page = 0, perPage = PER_PAGE_DEFAULT, sort = '') => {
        return this.doFetch<CustomEmoji[]>(
            `${this.getEmojisRoute()}${buildQueryString({page, per_page: perPage, sort})}`,
            {method: 'get'},
        );
    };

    deleteCustomEmoji = (emojiId: string) => {
        return this.doFetch<StatusOK>(
            `${this.getEmojiRoute(emojiId)}`,
            {method: 'delete'},
        );
    };

    getSystemEmojiImageUrl = (filename: string) => {
        const extension = filename.endsWith('.png') ? '' : '.png';
        return `${this.url}/static/emoji/${filename}${extension}`;
    };

    getCustomEmojiImageUrl = (id: string) => {
        return `${this.getEmojiRoute(id)}/image`;
    };

    searchCustomEmoji = (term: string, options = {}) => {
        return this.doFetch<CustomEmoji[]>(
            `${this.getEmojisRoute()}/search`,
            {method: 'post', body: JSON.stringify({term, ...options})},
        );
    };

    autocompleteCustomEmoji = (name: string) => {
        return this.doFetch<CustomEmoji[]>(
            `${this.getEmojisRoute()}/autocomplete${buildQueryString({name})}`,
            {method: 'get'},
        );
    };

    // Data Retention

    getDataRetentionPolicy = () => {
        return this.doFetch<DataRetentionPolicy>(
            `${this.getDataRetentionRoute()}/policy`,
            {method: 'get'},
        );
    };

    getDataRetentionCustomPolicies = (page = 0, perPage = PER_PAGE_DEFAULT) => {
        return this.doFetch<GetDataRetentionCustomPoliciesRequest>(
            `${this.getDataRetentionRoute()}/policies${buildQueryString({page, per_page: perPage})}`,
            {method: 'get'},
        );
    };

    getDataRetentionCustomPolicy = (id: string) => {
        return this.doFetch<DataRetentionCustomPolicies>(
            `${this.getDataRetentionRoute()}/policies/${id}`,
            {method: 'get'},
        );
    };

    deleteDataRetentionCustomPolicy = (id: string) => {
        return this.doFetch<DataRetentionCustomPolicies>(
            `${this.getDataRetentionRoute()}/policies/${id}`,
            {method: 'delete'},
        );
    };

    searchDataRetentionCustomPolicyChannels = (policyId: string, term: string, opts: ChannelSearchOpts) => {
        return this.doFetch<DataRetentionCustomPolicies>(
            `${this.getDataRetentionRoute()}/policies/${policyId}/channels/search`,
            {method: 'post', body: JSON.stringify({term, ...opts})},
        );
    };

    searchDataRetentionCustomPolicyTeams = (policyId: string, term: string, opts: TeamSearchOpts) => {
        return this.doFetch<DataRetentionCustomPolicies>(
            `${this.getDataRetentionRoute()}/policies/${policyId}/teams/search`,
            {method: 'post', body: JSON.stringify({term, ...opts})},
        );
    };

    getDataRetentionCustomPolicyTeams = (id: string, page = 0, perPage = PER_PAGE_DEFAULT) => {
        return this.doFetch<Team[]>(
            `${this.getDataRetentionRoute()}/policies/${id}/teams${buildQueryString({page, per_page: perPage})}`,
            {method: 'get'},
        );
    };

    getDataRetentionCustomPolicyChannels = (id: string, page = 0, perPage = PER_PAGE_DEFAULT) => {
        return this.doFetch<{channels: Channel[]; total_count: number}>(
            `${this.getDataRetentionRoute()}/policies/${id}/channels${buildQueryString({page, per_page: perPage})}`,
            {method: 'get'},
        );
    };

    createDataRetentionPolicy = (policy: CreateDataRetentionCustomPolicy) => {
        return this.doFetch<DataRetentionCustomPolicies>(
            `${this.getDataRetentionRoute()}/policies`,
            {method: 'post', body: JSON.stringify(policy)},
        );
    };

    updateDataRetentionPolicy = (id: string, policy: PatchDataRetentionCustomPolicy) => {
        return this.doFetch<DataRetentionCustomPolicies>(
            `${this.getDataRetentionRoute()}/policies/${id}`,
            {method: 'PATCH', body: JSON.stringify(policy)},
        );
    };
    addDataRetentionPolicyTeams = (id: string, teams: string[]) => {
        return this.doFetch<DataRetentionCustomPolicies>(
            `${this.getDataRetentionRoute()}/policies/${id}/teams`,
            {method: 'post', body: JSON.stringify(teams)},
        );
    };
    removeDataRetentionPolicyTeams = (id: string, teams: string[]) => {
        return this.doFetch<DataRetentionCustomPolicies>(
            `${this.getDataRetentionRoute()}/policies/${id}/teams`,
            {method: 'delete', body: JSON.stringify(teams)},
        );
    };
    addDataRetentionPolicyChannels = (id: string, channels: string[]) => {
        return this.doFetch<DataRetentionCustomPolicies>(
            `${this.getDataRetentionRoute()}/policies/${id}/channels`,
            {method: 'post', body: JSON.stringify(channels)},
        );
    };
    removeDataRetentionPolicyChannels = (id: string, channels: string[]) => {
        return this.doFetch<DataRetentionCustomPolicies>(
            `${this.getDataRetentionRoute()}/policies/${id}/channels`,
            {method: 'delete', body: JSON.stringify(channels)},
        );
    };

    // Jobs Routes
    getJob = (id: string) => {
        return this.doFetch<Job>(
            `${this.getJobsRoute()}/${id}`,
            {method: 'get'},
        );
    };

    getJobs = (page = 0, perPage = PER_PAGE_DEFAULT) => {
        return this.doFetch<Job[]>(
            `${this.getJobsRoute()}${buildQueryString({page, per_page: perPage})}`,
            {method: 'get'},
        );
    };

    getJobsByType = (type: string, page = 0, perPage = PER_PAGE_DEFAULT) => {
        return this.doFetch<Job[]>(
            `${this.getJobsRoute()}/type/${type}${buildQueryString({page, per_page: perPage})}`,
            {method: 'get'},
        );
    };

    createJob = (job: JobTypeBase) => {
        return this.doFetch<Job>(
            `${this.getJobsRoute()}`,
            {method: 'post', body: JSON.stringify(job)},
        );
    };

    cancelJob = (id: string) => {
        return this.doFetch<StatusOK>(
            `${this.getJobsRoute()}/${id}/cancel`,
            {method: 'post'},
        );
    };

    // Admin Routes

    getLogs = (logFilter: LogFilterQuery) => {
        return this.doFetch<string[]>(
            `${this.getBaseRoute()}/logs/query`,
            {method: 'post', body: JSON.stringify(logFilter)},
        );
    };

    getPlainLogs = (page = 0, perPage = LOGS_PER_PAGE_DEFAULT) => {
        return this.doFetch<string[]>(
            `${this.getBaseRoute()}/logs${buildQueryString({page, logs_per_page: perPage})}`,
            {method: 'get'},
        );
    };

    getAudits = (page = 0, perPage = PER_PAGE_DEFAULT) => {
        return this.doFetch<Audit[]>(
            `${this.getBaseRoute()}/audits${buildQueryString({page, per_page: perPage})}`,
            {method: 'get'},
        );
    };

    getConfig = () => {
        return this.doFetch<AdminConfig>(
            `${this.getBaseRoute()}/config`,
            {method: 'get'},
        );
    };

    updateConfig = (config: AdminConfig) => {
        return this.doFetch<AdminConfig>(
            `${this.getBaseRoute()}/config`,
            {method: 'put', body: JSON.stringify(config)},
        );
    };

    patchConfig = (patch: DeepPartial<AdminConfig>) => {
        return this.doFetch<AdminConfig>(
            `${this.getBaseRoute()}/config/patch`,
            {method: 'put', body: JSON.stringify(patch)},
        );
    };

    reloadConfig = () => {
        return this.doFetch<StatusOK>(
            `${this.getBaseRoute()}/config/reload`,
            {method: 'post'},
        );
    };

    getEnvironmentConfig = () => {
        return this.doFetch<EnvironmentConfig>(
            `${this.getBaseRoute()}/config/environment`,
            {method: 'get'},
        );
    };

    sendTestNotificaiton = () => {
        return this.doFetch<StatusOK>(
            `${this.getBaseRoute()}/notifications/test`,
            {method: 'post'},
        );
    };

    testEmail = (config?: AdminConfig) => {
        return this.doFetch<StatusOK>(
            `${this.getBaseRoute()}/email/test`,
            {method: 'post', body: JSON.stringify(config)},
        );
    };

    testSiteURL = (siteURL: string) => {
        return this.doFetch<StatusOK>(
            `${this.getBaseRoute()}/site_url/test`,
            {method: 'post', body: JSON.stringify({site_url: siteURL})},
        );
    };

    testS3Connection = (config?: AdminConfig) => {
        return this.doFetch<StatusOK>(
            `${this.getBaseRoute()}/file/s3_test`,
            {method: 'post', body: JSON.stringify(config)},
        );
    };

    invalidateCaches = () => {
        return this.doFetch<StatusOK>(
            `${this.getBaseRoute()}/caches/invalidate`,
            {method: 'post'},
        );
    };

    recycleDatabase = () => {
        return this.doFetch<StatusOK>(
            `${this.getBaseRoute()}/database/recycle`,
            {method: 'post'},
        );
    };

    createComplianceReport = (job: Partial<Compliance>) => {
        return this.doFetch<Compliance>(
            `${this.getBaseRoute()}/compliance/reports`,
            {method: 'post', body: JSON.stringify(job)},
        );
    };

    getComplianceReport = (reportId: string) => {
        return this.doFetch<Compliance>(
            `${this.getBaseRoute()}/compliance/reports/${reportId}`,
            {method: 'get'},
        );
    };

    getComplianceReports = (page = 0, perPage = PER_PAGE_DEFAULT) => {
        return this.doFetch<Compliance[]>(
            `${this.getBaseRoute()}/compliance/reports${buildQueryString({page, per_page: perPage})}`,
            {method: 'get'},
        );
    };

    uploadBrandImage = (imageData: File) => {
        const formData = new FormData();
        formData.append('image', imageData);
        const request: any = {
            method: 'post',
            body: formData,
        };

        return this.doFetch<StatusOK>(
            `${this.getBrandRoute()}/image`,
            request,
        );
    };

    deleteBrandImage = () => {
        return this.doFetch<StatusOK>(
            `${this.getBrandRoute()}/image`,
            {method: 'delete'},
        );
    };

    getClusterStatus = () => {
        return this.doFetch<ClusterInfo[]>(
            `${this.getBaseRoute()}/cluster/status`,
            {method: 'get'},
        );
    };

    testLdap = () => {
        return this.doFetch<StatusOK>(
            `${this.getBaseRoute()}/ldap/test`,
            {method: 'post'},
        );
    };

    syncLdap = () => {
        return this.doFetch<StatusOK>(
            `${this.getBaseRoute()}/ldap/sync`,
            {method: 'post'},
        );
    };

    getLdapGroups = (page = 0, perPage = PER_PAGE_DEFAULT, opts = {}) => {
        const query = {page, per_page: perPage, ...opts};
        return this.doFetch<{
            count: number;
            groups: MixedUnlinkedGroup[];
        }>(
            `${this.getBaseRoute()}/ldap/groups${buildQueryString(query)}`,
            {method: 'get'},
        );
    };

    linkLdapGroup = (key: string) => {
        return this.doFetch<Group>(
            `${this.getBaseRoute()}/ldap/groups/${encodeURI(key)}/link`,
            {method: 'post'},
        );
    };

    unlinkLdapGroup = (key: string) => {
        return this.doFetch<StatusOK>(
            `${this.getBaseRoute()}/ldap/groups/${encodeURI(key)}/link`,
            {method: 'delete'},
        );
    };

    getSamlCertificateStatus = () => {
        return this.doFetch<SamlCertificateStatus>(
            `${this.getBaseRoute()}/saml/certificate/status`,
            {method: 'get'},
        );
    };

    uploadPublicSamlCertificate = (fileData: File) => {
        const formData = new FormData();
        formData.append('certificate', fileData);

        return this.doFetch<StatusOK>(
            `${this.getBaseRoute()}/saml/certificate/public`,
            {
                method: 'post',
                body: formData,
            },
        );
    };

    uploadPrivateSamlCertificate = (fileData: File) => {
        const formData = new FormData();
        formData.append('certificate', fileData);

        return this.doFetch<StatusOK>(
            `${this.getBaseRoute()}/saml/certificate/private`,
            {
                method: 'post',
                body: formData,
            },
        );
    };

    uploadPublicLdapCertificate = (fileData: File) => {
        const formData = new FormData();
        formData.append('certificate', fileData);

        return this.doFetch<StatusOK>(
            `${this.getBaseRoute()}/ldap/certificate/public`,
            {
                method: 'post',
                body: formData,
            },
        );
    };

    uploadPrivateLdapCertificate = (fileData: File) => {
        const formData = new FormData();
        formData.append('certificate', fileData);

        return this.doFetch<StatusOK>(
            `${this.getBaseRoute()}/ldap/certificate/private`,
            {
                method: 'post',
                body: formData,
            },
        );
    };

    uploadIdpSamlCertificate = (fileData: File) => {
        const formData = new FormData();
        formData.append('certificate', fileData);

        return this.doFetch<StatusOK>(
            `${this.getBaseRoute()}/saml/certificate/idp`,
            {
                method: 'post',
                body: formData,
            },
        );
    };

    deletePublicSamlCertificate = () => {
        return this.doFetch<StatusOK>(
            `${this.getBaseRoute()}/saml/certificate/public`,
            {method: 'delete'},
        );
    };

    deletePrivateSamlCertificate = () => {
        return this.doFetch<StatusOK>(
            `${this.getBaseRoute()}/saml/certificate/private`,
            {method: 'delete'},
        );
    };

    deletePublicLdapCertificate = () => {
        return this.doFetch<StatusOK>(
            `${this.getBaseRoute()}/ldap/certificate/public`,
            {method: 'delete'},
        );
    };

    deletePrivateLdapCertificate = () => {
        return this.doFetch<StatusOK>(
            `${this.getBaseRoute()}/ldap/certificate/private`,
            {method: 'delete'},
        );
    };

    deleteIdpSamlCertificate = () => {
        return this.doFetch<StatusOK>(
            `${this.getBaseRoute()}/saml/certificate/idp`,
            {method: 'delete'},
        );
    };

    testElasticsearch = (config?: AdminConfig) => {
        return this.doFetch<StatusOK>(
            `${this.getBaseRoute()}/elasticsearch/test`,
            {method: 'post', body: JSON.stringify(config)},
        );
    };

    purgeElasticsearchIndexes = (indexes?: string[]) => {
        return this.doFetch<StatusOK>(
            `${this.getBaseRoute()}/elasticsearch/purge_indexes${indexes && indexes.length > 0 ? '?index=' + indexes.join(',') : ''}`,
            {method: 'post'},
        );
    };

    purgeBleveIndexes = () => {
        return this.doFetch<StatusOK>(
            `${this.getBaseRoute()}/bleve/purge_indexes`,
            {method: 'post'},
        );
    };

    uploadLicense = (fileData: File) => {
        const formData = new FormData();
        formData.append('license', fileData);

        const request: any = {
            method: 'post',
            body: formData,
        };

        return this.doFetch<License>(
            `${this.getBaseRoute()}/license`,
            request,
        );
    };

    requestTrialLicense = (body: RequestLicenseBody) => {
        return this.doFetchWithResponse<ClientLicense>(
            `${this.getBaseRoute()}/trial-license`,
            {method: 'POST', body: JSON.stringify(body)},
        );
    };

    removeLicense = () => {
        return this.doFetch<StatusOK>(
            `${this.getBaseRoute()}/license`,
            {method: 'delete'},
        );
    };

    getPrevTrialLicense = () => {
        return this.doFetch<ClientLicense>(
            `${this.getBaseRoute()}/trial-license/prev`,
            {method: 'get'},
        );
    };

    getAnalytics = (name = 'standard', teamId = '') => {
        return this.doFetch<AnalyticsRow[]>(
            `${this.getBaseRoute()}/analytics/old${buildQueryString({name, team_id: teamId})}`,
            {method: 'get'},
        );
    };

    // Role Routes

    getRole = (roleId: string) => {
        return this.doFetch<Role>(
            `${this.getRolesRoute()}/${roleId}`,
            {method: 'get'},
        );
    };

    getRoleByName = (roleName: string) => {
        return this.doFetch<Role>(
            `${this.getRolesRoute()}/name/${roleName}`,
            {method: 'get'},
        );
    };

    getRolesByNames = (rolesNames: string[]) => {
        return this.doFetch<Role[]>(
            `${this.getRolesRoute()}/names`,
            {method: 'post', body: JSON.stringify(rolesNames)},
        );
    };

    patchRole = (roleId: string, rolePatch: Partial<Role>) => {
        return this.doFetch<Role>(
            `${this.getRolesRoute()}/${roleId}/patch`,
            {method: 'put', body: JSON.stringify(rolePatch)},
        );
    };

    // Scheme Routes

    getSchemes = (scope = '', page = 0, perPage = PER_PAGE_DEFAULT) => {
        return this.doFetch<Scheme[]>(
            `${this.getSchemesRoute()}${buildQueryString({scope, page, per_page: perPage})}`,
            {method: 'get'},
        );
    };

    createScheme = (scheme: PartialExcept<Scheme, 'display_name' | 'scope'>) => {
        return this.doFetch<Scheme>(
            `${this.getSchemesRoute()}`,
            {method: 'post', body: JSON.stringify(scheme)},
        );
    };

    getScheme = (schemeId: string) => {
        return this.doFetch<Scheme>(
            `${this.getSchemesRoute()}/${schemeId}`,
            {method: 'get'},
        );
    };

    deleteScheme = (schemeId: string) => {
        return this.doFetch<StatusOK>(
            `${this.getSchemesRoute()}/${schemeId}`,
            {method: 'delete'},
        );
    };

    patchScheme = (schemeId: string, schemePatch: Partial<Scheme>) => {
        return this.doFetch<Scheme>(
            `${this.getSchemesRoute()}/${schemeId}/patch`,
            {method: 'put', body: JSON.stringify(schemePatch)},
        );
    };

    getSchemeTeams = (schemeId: string, page = 0, perPage = PER_PAGE_DEFAULT) => {
        return this.doFetch<Team[]>(
            `${this.getSchemesRoute()}/${schemeId}/teams${buildQueryString({page, per_page: perPage})}`,
            {method: 'get'},
        );
    };

    getSchemeChannels = (schemeId: string, page = 0, perPage = PER_PAGE_DEFAULT) => {
        return this.doFetch<Channel[]>(
            `${this.getSchemesRoute()}/${schemeId}/channels${buildQueryString({page, per_page: perPage})}`,
            {method: 'get'},
        );
    };

    // Plugin Routes

    uploadPlugin = async (fileData: File, force = false) => {
        const formData = new FormData();
        if (force) {
            formData.append('force', 'true');
        }
        formData.append('plugin', fileData);

        const request: any = {
            method: 'post',
            body: formData,
        };

        return this.doFetch<PluginManifest>(
            this.getPluginsRoute(),
            request,
        );
    };

    installPluginFromUrl = (pluginDownloadUrl: string, force = false) => {
        const queryParams = {plugin_download_url: pluginDownloadUrl, force};

        return this.doFetch<PluginManifest>(
            `${this.getPluginsRoute()}/install_from_url${buildQueryString(queryParams)}`,
            {method: 'post'},
        );
    };

    getPlugins = () => {
        return this.doFetch<PluginsResponse>(
            this.getPluginsRoute(),
            {method: 'get'},
        );
    };

    getRemoteMarketplacePlugins = (filter: string) => {
        return this.doFetch<MarketplacePlugin[]>(
            `${this.getPluginsMarketplaceRoute()}${buildQueryString({filter: filter || '', remote_only: true})}`,
            {method: 'get'},
        );
    };

    getMarketplacePlugins = (filter: string, localOnly = false) => {
        return this.doFetch<MarketplacePlugin[]>(
            `${this.getPluginsMarketplaceRoute()}${buildQueryString({filter: filter || '', local_only: localOnly})}`,
            {method: 'get'},
        );
    };

    installMarketplacePlugin = (id: string) => {
        return this.doFetch<MarketplacePlugin>(
            `${this.getPluginsMarketplaceRoute()}`,
            {method: 'post', body: JSON.stringify({id})},
        );
    };

    getMarketplaceApps = (filter: string) => {
        return this.doFetch<MarketplaceApp[]>(
            `${this.getAppsProxyRoute()}/api/v1/marketplace${buildQueryString({filter: filter || ''})}`,
            {method: 'get'},
        );
    };

    getPluginStatuses = () => {
        return this.doFetch<PluginStatus[]>(
            `${this.getPluginsRoute()}/statuses`,
            {method: 'get'},
        );
    };

    removePlugin = (pluginId: string) => {
        return this.doFetch<StatusOK>(
            this.getPluginRoute(pluginId),
            {method: 'delete'},
        );
    };

    getWebappPlugins = () => {
        return this.doFetch<ClientPluginManifest[]>(
            `${this.getPluginsRoute()}/webapp`,
            {method: 'get'},
        );
    };

    enablePlugin = (pluginId: string) => {
        return this.doFetch<StatusOK>(
            `${this.getPluginRoute(pluginId)}/enable`,
            {method: 'post'},
        );
    };

    disablePlugin = (pluginId: string) => {
        return this.doFetch<StatusOK>(
            `${this.getPluginRoute(pluginId)}/disable`,
            {method: 'post'},
        );
    };

    // Groups
    linkGroupSyncable = (groupID: string, syncableID: string, syncableType: string, patch: Partial<SyncablePatch>) => {
        return this.doFetch<GroupSyncable>(
            `${this.getGroupRoute(groupID)}/${syncableType}s/${syncableID}/link`,
            {method: 'post', body: JSON.stringify(patch)},
        );
    };

    unlinkGroupSyncable = (groupID: string, syncableID: string, syncableType: string) => {
        return this.doFetch<StatusOK>(
            `${this.getGroupRoute(groupID)}/${syncableType}s/${syncableID}/link`,
            {method: 'delete'},
        );
    };

    getGroupSyncables = (groupID: string, syncableType: string) => {
        return this.doFetch<GroupSyncable[]>(
            `${this.getGroupRoute(groupID)}/${syncableType}s`,
            {method: 'get'},
        );
    };

    getGroup = (groupID: string, includeMemberCount = false) => {
        return this.doFetch<Group>(
            `${this.getGroupRoute(groupID)}${buildQueryString({include_member_count: includeMemberCount})}`,
            {method: 'get'},
        );
    };

    getGroupStats = (groupID: string) => {
        return this.doFetch<GroupStats>(
            `${this.getGroupRoute(groupID)}/stats`,
            {method: 'get'},
        );
    };

    getGroups = (opts: GetGroupsForUserParams | GetGroupsParams) => {
        return this.doFetch<Group[]>(
            `${this.getGroupsRoute()}${buildQueryString(opts)}`,
            {method: 'get'},
        );
    };

    getGroupsByUserId = (userID: string) => {
        return this.doFetch<Group[]>(
            `${this.getUsersRoute()}/${userID}/groups`,
            {method: 'get'},
        );
    };

    getGroupsNotAssociatedToTeam = (teamID: string, q = '', page = 0, perPage = PER_PAGE_DEFAULT, source = 'ldap') => {
        return this.doFetch<Group[]>(
            `${this.getGroupsRoute()}${buildQueryString({not_associated_to_team: teamID, page, per_page: perPage, q, include_member_count: true, group_source: source})}`,
            {method: 'get'},
        );
    };

    getGroupsNotAssociatedToChannel = (channelID: string, q = '', page = 0, perPage = PER_PAGE_DEFAULT, filterParentTeamPermitted = false, source = 'ldap') => {
        const query = {
            not_associated_to_channel: channelID,
            page,
            per_page: perPage,
            q,
            include_member_count: true,
            filter_parent_team_permitted: filterParentTeamPermitted,
            group_source: source,
        };
        return this.doFetch<Group[]>(
            `${this.getGroupsRoute()}${buildQueryString(query)}`,
            {method: 'get'},
        );
    };

    createGroupWithUserIds = (group: GroupCreateWithUserIds) => {
        return this.doFetch<Group>(
            this.getGroupsRoute(),
            {method: 'post', body: JSON.stringify(group)},
        );
    };

    addUsersToGroup = (groupId: string, userIds: string[]) => {
        return this.doFetch<UserProfile[]>(
            `${this.getGroupRoute(groupId)}/members`,
            {method: 'post', body: JSON.stringify({user_ids: userIds})},
        );
    };

    removeUsersFromGroup = (groupId: string, userIds: string[]) => {
        return this.doFetch<UserProfile[]>(
            `${this.getGroupRoute(groupId)}/members`,
            {method: 'delete', body: JSON.stringify({user_ids: userIds})},
        );
    };

    searchGroups = (params: GroupSearchParams) => {
        return this.doFetch<Group[]>(
            `${this.getGroupsRoute()}${buildQueryString(params)}`,
            {method: 'get'},
        );
    };

    executeAppCall = async (call: AppCallRequest, trackAsSubmit: boolean) => {
        const callCopy: AppCallRequest = {
            ...call,
            context: {
                ...call.context,
                track_as_submit: trackAsSubmit,
                user_agent: 'webapp',
            },
        };
        return this.doFetch<AppCallResponse>(
            `${this.getAppsProxyRoute()}/api/v1/call`,
            {method: 'post', body: JSON.stringify(callCopy)},
        );
    };

    getAppsBindings = async (channelID: string, teamID: string) => {
        const params = {
            channel_id: channelID,
            team_id: teamID,
            user_agent: 'webapp',
        };

        return this.doFetch<AppBinding[]>(
            `${this.getAppsProxyRoute()}/api/v1/bindings${buildQueryString(params)}`,
            {method: 'get'},
        );
    };

    getGroupsAssociatedToTeam = (teamID: string, q = '', page = 0, perPage = PER_PAGE_DEFAULT, filterAllowReference = false) => {
        return this.doFetch<{
            groups: Group[];
            total_group_count: number;
        }>(
            `${this.getBaseRoute()}/teams/${teamID}/groups${buildQueryString({page, per_page: perPage, q, include_member_count: true, filter_allow_reference: filterAllowReference})}`,
            {method: 'get'},
        );
    };

    getGroupsAssociatedToChannel = (channelID: string, q = '', page = 0, perPage = PER_PAGE_DEFAULT, filterAllowReference = false) => {
        this.trackEvent('api', 'api_groups_get_associated_to_channel', {channel_id: channelID});

        return this.doFetch<{
            groups: Group[];
            total_group_count: number;
        }>(
            `${this.getBaseRoute()}/channels/${channelID}/groups${buildQueryString({page, per_page: perPage, q, include_member_count: true, filter_allow_reference: filterAllowReference})}`,
            {method: 'get'},
        );
    };

    getAllGroupsAssociatedToTeam = (teamID: string, filterAllowReference = false, includeMemberCount = false) => {
        return this.doFetch<GroupsWithCount>(
            `${this.getBaseRoute()}/teams/${teamID}/groups${buildQueryString({paginate: false, filter_allow_reference: filterAllowReference, include_member_count: includeMemberCount})}`,
            {method: 'get'},
        );
    };

    getAllGroupsAssociatedToChannelsInTeam = (teamID: string, filterAllowReference = false) => {
        return this.doFetch<{
            groups: RelationOneToOne<Channel, Group>;
        }>(
            `${this.getBaseRoute()}/teams/${teamID}/groups_by_channels${buildQueryString({paginate: false, filter_allow_reference: filterAllowReference})}`,
            {method: 'get'},
        );
    };

    getAllGroupsAssociatedToChannel = (channelID: string, filterAllowReference = false, includeMemberCount = false) => {
        return this.doFetch<GroupsWithCount>(
            `${this.getBaseRoute()}/channels/${channelID}/groups${buildQueryString({paginate: false, filter_allow_reference: filterAllowReference, include_member_count: includeMemberCount})}`,
            {method: 'get'},
        );
    };

    patchGroupSyncable = (groupID: string, syncableID: string, syncableType: string, patch: Partial<SyncablePatch>) => {
        return this.doFetch<GroupSyncable>(
            `${this.getGroupRoute(groupID)}/${syncableType}s/${syncableID}/patch`,
            {method: 'put', body: JSON.stringify(patch)},
        );
    };

    patchGroup = (groupID: string, patch: GroupPatch | CustomGroupPatch) => {
        return this.doFetch<Group>(
            `${this.getGroupRoute(groupID)}/patch`,
            {method: 'put', body: JSON.stringify(patch)},
        );
    };

    archiveGroup = (groupId: string) => {
        return this.doFetch<Group>(
            `${this.getGroupRoute(groupId)}`,
            {method: 'delete'},
        );
    };

    restoreGroup = (groupId: string) => {
        return this.doFetch<Group>(
            `${this.getGroupRoute(groupId)}/restore`,
            {method: 'post'},
        );
    };

    createGroupTeamsAndChannels = (userID: string) => {
        return this.doFetch<Group>(
            `${this.getBaseRoute()}/ldap/users/${userID}/group_sync_memberships`,
            {method: 'post'},
        );
    };

    // Bot Routes

    createBot = (bot: Partial<Bot>) => {
        return this.doFetch<Bot>(
            `${this.getBotsRoute()}`,
            {method: 'post', body: JSON.stringify(bot)},
        );
    };

    patchBot = (botUserId: string, botPatch: Partial<BotPatch>) => {
        return this.doFetch<Bot>(
            `${this.getBotRoute(botUserId)}`,
            {method: 'put', body: JSON.stringify(botPatch)},
        );
    };

    getBot = (botUserId: string) => {
        return this.doFetch<Bot>(
            `${this.getBotRoute(botUserId)}`,
            {method: 'get'},
        );
    };

    getBots = (page = 0, perPage = PER_PAGE_DEFAULT) => {
        return this.doFetch<Bot[]>(
            `${this.getBotsRoute()}${buildQueryString({page, per_page: perPage})}`,
            {method: 'get'},
        );
    };

    getBotsIncludeDeleted = (page = 0, perPage = PER_PAGE_DEFAULT) => {
        return this.doFetch<Bot[]>(
            `${this.getBotsRoute()}${buildQueryString({include_deleted: true, page, per_page: perPage})}`,
            {method: 'get'},
        );
    };

    getBotsOrphaned = (page = 0, perPage = PER_PAGE_DEFAULT) => {
        return this.doFetch<Bot[]>(
            `${this.getBotsRoute()}${buildQueryString({only_orphaned: true, page, per_page: perPage})}`,
            {method: 'get'},
        );
    };

    disableBot = (botUserId: string) => {
        return this.doFetch<Bot>(
            `${this.getBotRoute(botUserId)}/disable`,
            {method: 'post'},
        );
    };

    enableBot = (botUserId: string) => {
        return this.doFetch<Bot>(
            `${this.getBotRoute(botUserId)}/enable`,
            {method: 'post'},
        );
    };

    assignBot = (botUserId: string, newOwnerId: string) => {
        return this.doFetch<Bot>(
            `${this.getBotRoute(botUserId)}/assign/${newOwnerId}`,
            {method: 'post'},
        );
    };

    // Cloud routes
    getCloudProducts = (includeLegacyProducts?: boolean) => {
        let query = '';
        if (includeLegacyProducts) {
            query = '?include_legacy=true';
        }
        return this.doFetch<Product[]>(
            `${this.getCloudRoute()}/products${query}`, {method: 'get'},
        );
    };

    getSelfHostedProducts = () => {
        return this.doFetch<Product[]>(
            `${this.getCloudRoute()}/products/selfhosted`, {method: 'get'},
        );
    };

    subscribeToNewsletter = (newletterRequestBody: NewsletterRequestBody) => {
        return this.doFetch<StatusOK>(
            `${this.getHostedCustomerRoute()}/subscribe-newsletter`,
            {method: 'post', body: JSON.stringify(newletterRequestBody)},
        );
    };

    cwsAvailabilityCheck = () => {
        return this.doFetchWithResponse(
            `${this.getCloudRoute()}/check-cws-connection`,
            {method: 'get'},
        );
    };

    getCloudCustomer = () => {
        return this.doFetch<CloudCustomer>(
            `${this.getCloudRoute()}/customer`, {method: 'get'},
        );
    };

    updateCloudCustomer = (customerPatch: CloudCustomerPatch) => {
        return this.doFetch<CloudCustomer>(
            `${this.getCloudRoute()}/customer`,
            {method: 'put', body: JSON.stringify(customerPatch)},
        );
    };

    updateCloudCustomerAddress = (address: Address) => {
        return this.doFetch<CloudCustomer>(
            `${this.getCloudRoute()}/customer/address`,
            {method: 'put', body: JSON.stringify(address)},
        );
    };

    notifyAdmin = (req: NotifyAdminRequest) => {
        return this.doFetchWithResponse<StatusOK>(
            `${this.getUsersRoute()}/notify-admin`,
            {method: 'post', body: JSON.stringify(req)},
        );
    };

    validateBusinessEmail = (email = '') => {
        return this.doFetchWithResponse<ValidBusinessEmail>(
            `${this.getCloudRoute()}/validate-business-email`,
            {method: 'post', body: JSON.stringify({email})},
        );
    };

    validateWorkspaceBusinessEmail = () => {
        return this.doFetchWithResponse<ValidBusinessEmail>(
            `${this.getCloudRoute()}/validate-workspace-business-email`,
            {method: 'post'},
        );
    };

    getSubscription = () => {
        return this.doFetch<Subscription>(
            `${this.getCloudRoute()}/subscription`,
            {method: 'get'},
        );
    };

    getInstallation = () => {
        return this.doFetch<Installation>(
            `${this.getCloudRoute()}/installation`,
            {method: 'get'},
        );
    };

    getInvoices = () => {
        return this.doFetch<Invoice[]>(
            `${this.getCloudRoute()}/subscription/invoices`,
            {method: 'get'},
        );
    };

    getInvoicePdfUrl = (invoiceId: string) => {
        return `${this.getCloudRoute()}/subscription/invoices/${invoiceId}/pdf`;
    };

    getCloudLimits = () => {
        return this.doFetch<Limits>(
            `${this.getCloudRoute()}/limits`,
            {method: 'get'},
        );
    };

    getPostsUsage = () => {
        return this.doFetch<PostsUsageResponse>(
            `${this.getUsageRoute()}/posts`,
            {method: 'get'},
        );
    };

    getFilesUsage = () => {
        return this.doFetch<FilesUsageResponse>(
            `${this.getUsageRoute()}/storage`,
            {method: 'get'},
        );
    };

    getTeamsUsage = () => {
        return this.doFetch<TeamsUsageResponse>(
            `${this.getUsageRoute()}/teams`,
            {method: 'get'},
        );
    };

    teamMembersMinusGroupMembers = (teamID: string, groupIDs: string[], page: number, perPage: number) => {
        const query = `group_ids=${groupIDs.join(',')}&page=${page}&per_page=${perPage}`;
        return this.doFetch<UsersWithGroupsAndCount>(
            `${this.getTeamRoute(teamID)}/members_minus_group_members?${query}`,
            {method: 'get'},
        );
    };

    channelMembersMinusGroupMembers = (channelID: string, groupIDs: string[], page: number, perPage: number) => {
        const query = `group_ids=${groupIDs.join(',')}&page=${page}&per_page=${perPage}`;
        return this.doFetch<UsersWithGroupsAndCount>(
            `${this.getChannelRoute(channelID)}/members_minus_group_members?${query}`,
            {method: 'get'},
        );
    };

    getSamlMetadataFromIdp = (samlMetadataURL: string) => {
        return this.doFetch<SamlMetadataResponse>(
            `${this.getBaseRoute()}/saml/metadatafromidp`, {method: 'post', body: JSON.stringify({saml_metadata_url: samlMetadataURL})},
        );
    };

    setSamlIdpCertificateFromMetadata = (certData: string) => {
        const request: any = {
            method: 'post',
            body: certData,
        };

        request.headers = {
            'Content-Type': 'application/x-pem-file',
        };

        return this.doFetch<StatusOK>(
            `${this.getBaseRoute()}/saml/certificate/idp`,
            request,
        );
    };

    getInProductNotices = (teamId: string, client: string, clientVersion: string) => {
        return this.doFetch<ProductNotices>(
            `${this.getNoticesRoute()}/${teamId}?client=${client}&clientVersion=${clientVersion}`,
            {method: 'get'},
        );
    };

    updateNoticesAsViewed = (noticeIds: string[]) => {
        // Only one notice is marked as viewed at a time so using 0 index
        this.trackEvent('ui', `notice_seen_${noticeIds[0]}`);
        return this.doFetch<StatusOK>(
            `${this.getNoticesRoute()}/view`,
            {method: 'put', body: JSON.stringify(noticeIds)},
        );
    };

    getAncillaryPermissions = (subsectionPermissions: string[]) => {
        return this.doFetch<string[]>(
            `${this.getPermissionsRoute()}/ancillary`,
            {method: 'post', body: JSON.stringify(subsectionPermissions)},
        );
    };

    completeSetup = (completeOnboardingRequest: CompleteOnboardingRequest) => {
        return this.doFetch<StatusOK>(
            `${this.getSystemRoute()}/onboarding/complete`,
            {method: 'post', body: JSON.stringify(completeOnboardingRequest)},
        );
    };

    getAppliedSchemaMigrations = () => {
        return this.doFetch<SchemaMigration[]>(
            `${this.getSystemRoute()}/schema/version`,
            {method: 'get'},
        );
    };

    getCallsChannelState = (channelId: string) => {
        return this.doFetch<{enabled: boolean; id: string}>(
            `${this.url}/plugins/${'com.mattermost.calls'}/${channelId}`,
            {method: 'get'},
        );
    };

    // Client Helpers

    protected doFetch = async <ClientDataResponse>(url: string, options: Options): Promise<ClientDataResponse> => {
        const {data} = await this.doFetchWithResponse<ClientDataResponse>(url, options);

        return data;
    };

    private doFetchWithResponse = async <ClientDataResponse>(url: string, options: Options): Promise<ClientResponse<ClientDataResponse>> => {
        const response = await fetch(url, this.getOptions(options));
        const headers = parseAndMergeNestedHeaders(response.headers);

        let data;
        try {
            if (headers.get('Content-Type') === 'application/json') {
                data = await response.json();
            } else {
                data = await response.text();
            }
        } catch (err) {
            throw new ClientError(this.getUrl(), {
                message: 'Received invalid response from the server.',
                url,
            }, err);
        }

        if (headers.has(HEADER_X_VERSION_ID) && !headers.get('Cache-Control')) {
            const serverVersion = headers.get(HEADER_X_VERSION_ID);
            if (serverVersion && this.serverVersion !== serverVersion) {
                this.serverVersion = serverVersion;
            }
        }

        if (headers.has(HEADER_X_CLUSTER_ID)) {
            const clusterId = headers.get(HEADER_X_CLUSTER_ID);
            if (clusterId && this.clusterId !== clusterId) {
                this.clusterId = clusterId;
            }
        }

        if (response.ok || options.ignoreStatus) {
            return {
                response,
                headers,
                data,
            };
        }

        const msg = data.message || '';

        if (this.logToConsole) {
            console.error(msg); // eslint-disable-line no-console
        }

        throw new ClientError(this.getUrl(), {
            message: msg,
            server_error_id: data.id,
            status_code: data.status_code,
            url,
        });
    };

    trackEvent(category: string, event: string, props?: any) {
        if (this.telemetryHandler) {
            this.telemetryHandler.trackEvent(this.userId, this.userRoles, category, event, props);
        }
    }

    trackFeatureEvent(featureName: string, event: string, props: Record<string, unknown> = {}) {
        if (this.telemetryHandler) {
            this.telemetryHandler.trackFeatureEvent(this.userId, this.userRoles, featureName, event, props);
        }
    }

    pageVisited(category: string, name: string) {
        if (this.telemetryHandler) {
            this.telemetryHandler.pageVisited(this.userId, this.userRoles, category, name);
        }
    }

    upsertDraft = async (draft: Draft, connectionId: string) => {
        const result = await this.doFetch<Draft>(
            `${this.getDraftsRoute()}`,
            {
                method: 'post',
                body: JSON.stringify(draft),
                headers: {
                    'Connection-Id': `${connectionId}`,
                },
            },
        );

        return result;
    };

    getUserDrafts = (teamId: Team['id']) => {
        return this.doFetch<Draft[]>(
            `${this.getUserRoute('me')}/teams/${teamId}/drafts`,
            {method: 'get'},
        );
    };

    deleteDraft = (channelId: Channel['id'], rootId = '', connectionId: string) => {
        let endpoint = `${this.getUserRoute('me')}/channels/${channelId}/drafts`;
        if (rootId !== '') {
            endpoint += `/${rootId}`;
        }

        return this.doFetch<null>(
            endpoint,
            {
                method: 'delete',
                headers: {
                    'Connection-Id': `${connectionId}`,
                },
            },
        );
    };

    getIPFilters = () => {
        return this.doFetch<AllowedIPRange[]>(
            `${this.getBaseRoute()}/ip_filtering`,
            {method: 'get'},
        );
    };

    getCurrentIP = () => {
        return this.doFetch<FetchIPResponse>(
            `${this.getBaseRoute()}/ip_filtering/my_ip`,
            {method: 'get'},
        );
    };

    applyIPFilters = (filters: AllowedIPRanges) => {
        return this.doFetch<AllowedIPRange[]>(
            `${this.getBaseRoute()}/ip_filtering`,
            {method: 'post', body: JSON.stringify(filters)},
        );
    };

    getGroupMessageMembersCommonTeams = (channelId: string) => {
        return this.doFetchWithResponse<Team[]>(
            `${this.getChannelRoute(channelId)}/common_teams`,
            {method: 'get'},
        );
    };

    convertGroupMessageToPrivateChannel = (channelId: string, teamId: string, displayName: string, name: string) => {
        const body = {
            channel_id: channelId,
            team_id: teamId,
            display_name: displayName,
            name,
        };
        return this.doFetchWithResponse<Channel>(
            `${this.getChannelRoute(channelId)}/convert_to_channel?team_id=${teamId}`,
            {method: 'post', body: JSON.stringify(body)},
        );
    };

    // Schedule Post methods
<<<<<<< HEAD
    createScheduledPost = (schedulePost: ScheduledPost, connectionId: string) => {
        this.trackFeatureEvent('scheduled_posts', 'create_scheduled_post', {actual_user_id: schedulePost.user_id, user_agent: 'desktop'});
=======
    createScheduledPost = (schedulePost: PartialExcept<ScheduledPost, 'channel_id' | 'message' | 'scheduled_at'>, connectionId: string) => {
        this.trackFeatureEvent(TrackScheduledPostsFeature, 'create_scheduled_post', {[TrackPropertyUser]: schedulePost.user_id, [TrackPropertyUserAgent]: 'desktop'});
>>>>>>> 33b34022

        return this.doFetchWithResponse<ScheduledPost>(
            `${this.getPostsRoute()}/schedule`,
            {method: 'post', body: JSON.stringify(schedulePost), headers: {'Connection-Id': connectionId}},
        );
    };

    // get user's current team's scheduled posts
    getScheduledPosts = (teamId: string, includeDirectChannels: boolean) => {
        return this.doFetchWithResponse<{[key: string]: ScheduledPost[]}>(
            `${this.getPostsRoute()}/scheduled/team/${teamId}?includeDirectChannels=${includeDirectChannels}`,
            {method: 'get'},
        );
    };

    updateScheduledPost = (schedulePost: ScheduledPost, connectionId: string) => {
        this.trackFeatureEvent('scheduled_posts', 'update_scheduled_post', {actual_user_id: schedulePost.user_id, user_agent: 'desktop'});

        return this.doFetchWithResponse<ScheduledPost>(
            `${this.getPostsRoute()}/schedule/${schedulePost.id}`,
            {method: 'put', body: JSON.stringify(schedulePost), headers: {'Connection-Id': connectionId}},
        );
    };

    deleteScheduledPost = (userId: string, schedulePostId: string, connectionId: string) => {
        this.trackFeatureEvent('scheduled_posts', 'delete_scheduled_post', {actual_user_id: userId, user_agent: 'desktop'});

        return this.doFetchWithResponse<ScheduledPost>(
            `${this.getPostsRoute()}/schedule/${schedulePostId}`,
            {method: 'delete', headers: {'Connection-Id': connectionId}},
        );
    };

    restorePostVersion = (postId: string, restoreVersionId: string, connectionId: string) => {
        return this.doFetchWithResponse<Post>(
            `${this.getPostRoute(postId)}/restore/${restoreVersionId}`,
            {method: 'post', headers: {'Connection-Id': connectionId}},
        );
    };
}

export function parseAndMergeNestedHeaders(originalHeaders: any) {
    const headers = new Map();
    let nestedHeaders = new Map();
    originalHeaders.forEach((val: string, key: string) => {
        const capitalizedKey = key.replace(/\b[a-z]/g, (l) => l.toUpperCase());
        let realVal = val;
        if (val && val.match(/\n\S+:\s\S+/)) {
            const nestedHeaderStrings = val.split('\n');
            realVal = nestedHeaderStrings.shift() as string;
            const moreNestedHeaders = new Map(
                nestedHeaderStrings.map((h: any) => h.split(/:\s/)),
            );
            nestedHeaders = new Map([...nestedHeaders, ...moreNestedHeaders]);
        }
        headers.set(capitalizedKey, realVal);
    });
    return new Map([...headers, ...nestedHeaders]);
}

export class ClientError extends Error implements ServerError {
    url?: string;
    server_error_id?: string;
    status_code?: number;

    constructor(baseUrl: string, data: ServerError, cause?: any) {
        super(data.message + ': ' + cleanUrlForLogging(baseUrl, data.url || ''), {cause});

        this.message = data.message;
        this.url = data.url;
        this.server_error_id = data.server_error_id;
        this.status_code = data.status_code;

        // Ensure message is treated as a property of this class when object spreading. Without this,
        // copying the object by using `{...error}` would not include the message.
        Object.defineProperty(this, 'message', {enumerable: true});
    }
}<|MERGE_RESOLUTION|>--- conflicted
+++ resolved
@@ -4290,13 +4290,8 @@
     };
 
     // Schedule Post methods
-<<<<<<< HEAD
-    createScheduledPost = (schedulePost: ScheduledPost, connectionId: string) => {
+    createScheduledPost = (schedulePost: PartialExcept<ScheduledPost, 'channel_id' | 'message' | 'scheduled_at'>, connectionId: string) => {
         this.trackFeatureEvent('scheduled_posts', 'create_scheduled_post', {actual_user_id: schedulePost.user_id, user_agent: 'desktop'});
-=======
-    createScheduledPost = (schedulePost: PartialExcept<ScheduledPost, 'channel_id' | 'message' | 'scheduled_at'>, connectionId: string) => {
-        this.trackFeatureEvent(TrackScheduledPostsFeature, 'create_scheduled_post', {[TrackPropertyUser]: schedulePost.user_id, [TrackPropertyUserAgent]: 'desktop'});
->>>>>>> 33b34022
 
         return this.doFetchWithResponse<ScheduledPost>(
             `${this.getPostsRoute()}/schedule`,

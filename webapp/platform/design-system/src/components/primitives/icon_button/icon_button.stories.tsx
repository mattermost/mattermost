--- conflicted
+++ resolved
@@ -184,8 +184,6 @@
     },
 };
 
-<<<<<<< HEAD
-=======
 export const Toggled: Story = {
     args: {
         icon: 'HeartOutlineIcon',
@@ -214,7 +212,6 @@
     },
 };
 
->>>>>>> ab7387e4
 // Other variations
 export const WithCount: Story = {
     args: {

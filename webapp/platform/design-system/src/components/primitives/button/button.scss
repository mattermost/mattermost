// Copyright (c) 2015-present Mattermost, Inc. All Rights Reserved.
// See LICENSE.txt for license information.

// Using CSS variables from theme provider - no hardcoded colors needed

// Base button styles with nested variants
.Button {
    display: inline-flex;
    max-width: fit-content;
    max-height: fit-content;
    align-items: center;
    justify-content: center;
    border: none;
    border-radius: var(--radius-s);
    cursor: pointer;
    font-family: 'Open Sans', sans-serif;
    font-style: normal;
    font-weight: 600;
    gap: 6px;
    outline: none;
    text-decoration: none;
    transition: all 0.15s ease-out;

    &:hover {
        text-decoration: none;
    }

    &:focus {
        box-shadow: 0 0 0 2px var(--sidebar-text-active-border);
    }

    &:focus:not(:focus-visible) {
        box-shadow: none;
    }

    &:focus-visible {
        box-shadow: 0 0 0 2px var(--sidebar-text-active-border);
    }

    // Size variants
    &--xs {
        padding: 4px 10px;
        font-size: 12px;
        gap: 4px; // Proportional gap for x-small buttons
        line-height: 16px;
    }

    &--sm {
        padding: 8px 16px;
        font-size: 12px;
        gap: 5px; // Proportional gap for small buttons
        line-height: 16px;
    }

    &--md {
        padding: 10px 20px;
        font-size: 14px;
        gap: 6px; // Proportional gap for medium buttons
        line-height: 20px;
    }

    &--lg {
        padding: 12px 24px;
        font-size: 16px;
        gap: 8px; // Proportional gap for large buttons
        line-height: 24px;
    }

    // Width variants
    &--full-width {
        width: 100%;
        max-width: none;
    }

    &--fixed-width {
        max-width: none;
        flex-shrink: 0;
    }

    // Emphasis variants
    &--primary {
        background-color: var(--button-bg);
        color: var(--button-color);

        &:hover:not(:disabled) {
            // Modern browsers with color-mix support
            background-color: color-mix(in srgb, var(--button-bg) 88%, black 12%);
            // Fallback for older browsers
            background-image: linear-gradient(0deg, rgba(0, 0, 0, 0.08), rgba(0, 0, 0, 0.08));
            background-image: none;
        }

        &:active:not(:disabled) {
            // Modern browsers with color-mix support
            background-color: color-mix(in srgb, var(--button-bg) 80%, black 20%);
            // Fallback for older browsers
            background-image: linear-gradient(0deg, rgba(0, 0, 0, 0.16), rgba(0, 0, 0, 0.16));
            background-image: none;
        }

        &:disabled {
            background-color: rgba(var(--center-channel-color-rgb), 0.08);
            color: rgba(var(--center-channel-color-rgb), 0.32);
        }

        // Destructive variant
        &.Button--destructive {
            background-color: var(--error-text);
            color: var(--button-color);

            &:hover:not(:disabled) {
                // Modern browsers with color-mix support
                background-color: color-mix(in srgb, var(--error-text) 88%, black 12%);
                // Fallback for older browsers
                background-image: linear-gradient(0deg, rgba(0, 0, 0, 0.08), rgba(0, 0, 0, 0.08));
                background-image: none;
            }

            &:active:not(:disabled) {
                // Modern browsers with color-mix support
                background-color: color-mix(in srgb, var(--error-text) 80%, black 20%);
                // Fallback for older browsers
                background-image: linear-gradient(0deg, rgba(0, 0, 0, 0.16), rgba(0, 0, 0, 0.16));
                background-image: none;
            }
        }
    }

    &--secondary {
        border: 1px solid var(--link-color);
        background-color: transparent;
        color: var(--link-color);

        &:hover:not(:disabled) {
            background-color: rgba(var(--link-color-rgb), 0.08);
        }

        &:active:not(:disabled) {
            background-color: rgba(var(--link-color-rgb), 0.16);
        }

        &:disabled {
            border-color: rgba(var(--center-channel-color-rgb), 0.32);
            color: rgba(var(--center-channel-color-rgb), 0.32);
        }

        // Destructive variant
        &.Button--destructive {
            border-color: var(--error-text);
            color: var(--error-text);

            &:hover:not(:disabled) {
                background-color: rgba(var(--error-text-color-rgb), 0.08);
            }

            &:active:not(:disabled) {
                background-color: rgba(var(--error-text-color-rgb), 0.16);
            }
        }
    }

    &--tertiary {
        background-color: rgba(var(--link-color-rgb), 0.08);
        color: var(--link-color);

        &:hover:not(:disabled) {
            background-color: rgba(var(--link-color-rgb), 0.12);
        }

        &:active:not(:disabled) {
            background-color: rgba(var(--link-color-rgb), 0.16);
        }

        &:disabled {
            background-color: rgba(var(--center-channel-color-rgb), 0.08);
            color: rgba(var(--center-channel-color-rgb), 0.32);
        }

        // Destructive variant
        &.Button--destructive {
            background-color: rgba(var(--error-text-color-rgb), 0.08);
            color: var(--error-text);

            &:hover:not(:disabled) {
                background-color: rgba(var(--error-text-color-rgb), 0.12);
            }

            &:active:not(:disabled) {
                background-color: rgba(var(--error-text-color-rgb), 0.16);
            }
        }
    }

    &--quaternary {
        background-color: transparent;
        color: var(--link-color);

        &:hover:not(:disabled) {
            background-color: rgba(var(--link-color-rgb), 0.08);
            color: rgba(var(--link-color-rgb), 0.88);
        }

        &:active:not(:disabled) {
            background-color: rgba(var(--link-color-rgb), 0.16);
            color: var(--button-bg);
        }

        &:disabled {
            color: rgba(var(--center-channel-color-rgb), 0.32);
        }

        // Destructive variant
        &.Button--destructive {
            color: var(--error-text);

            &:hover:not(:disabled) {
                background-color: rgba(var(--error-text-color-rgb), 0.08);
                color: var(--error-text);
            }

            &:active:not(:disabled) {
                background-color: rgba(var(--error-text-color-rgb), 0.16);
                color: var(--error-text);
            }
        }
    }

    &--link {
        height: auto;
        padding: 0;
        background-color: transparent;
        color: var(--link-color);
        text-decoration: none;

        &:hover:not(:disabled) {
            color: color-mix(in srgb, var(--link-color) 92%, black 8%);

            .Button__label {
                text-decoration: underline;
            }
        }

        &:active:not(:disabled) {
            color: var(--link-color);
        }

        &:disabled {
            color: rgba(var(--center-channel-color-rgb), 0.32);
        }

        // Destructive variant
        &.Button--destructive {
            color: var(--error-text);

            &:hover:not(:disabled) {
                color: color-mix(in srgb, var(--error-text) 92%, black 8%);
            }

            &:active:not(:disabled) {
                color: var(--error-text);
            }
        }
    }

    // Inverted style overrides (for dark backgrounds)
    &--primary.Button--inverted {
        background-color: var(--button-color);
        color: var(--button-bg);

        &:hover:not(:disabled) {
            background-color: color-mix(in srgb, var(--button-color) 92%, var(--button-bg) 8%);
        }

        &:active:not(:disabled) {
            background-color: color-mix(in srgb, var(--button-color) 84%, var(--button-bg) 16%);
        }
    }

    &--secondary.Button--inverted {
        border: 1px solid var(--button-color);
        background-color: transparent;
        color: var(--button-color);

        &:hover:not(:disabled) {
            background-color: rgba(var(--button-color-rgb), 0.08);
        }

        &:active:not(:disabled) {
            background-color: rgba(var(--button-color-rgb), 0.16);
        }
    }

    &--tertiary.Button--inverted {
        background-color: rgba(var(--button-color-rgb), 0.08);
        color: var(--button-color);

        &:hover:not(:disabled) {
            background-color: rgba(var(--button-color-rgb), 0.12);
        }

        &:active:not(:disabled) {
            background-color: rgba(var(--button-color-rgb), 0.16);
        }
    }

    &--quaternary.Button--inverted {
        background-color: transparent;
        color: rgba(var(--button-color-rgb), 0.75);

        &:hover:not(:disabled) {
            background-color: rgba(var(--button-color-rgb), 0.08);
            color: rgba(var(--button-color-rgb), 0.88);
        }

        &:active:not(:disabled) {
            background-color: rgba(var(--button-color-rgb), 0.16);
            color: var(--button-color);
        }
    }

    &--link.Button--inverted {
        color: var(--button-color);

        &:hover:not(:disabled) {
            color: rgba(var(--button-color-rgb), 0.75);
        }

        &:active:not(:disabled) {
            color: var(--button-color);
        }
    }

    // Loading spinner container
    &__loading {
        line-height: 0;
    }

<<<<<<< HEAD
=======
    &__spinner {
        display: inline-block;
        border-radius: 50%;
        animation: spin 750ms linear infinite;
        background: conic-gradient(rgba(var(--center-channel-color-rgb), 0), rgba(var(--center-channel-color-rgb), 0.48));

        // Spinner size modifiers
        &--xs {
            width: 12px;
            height: 12px;
            mask-image: radial-gradient(
                farthest-side,
                transparent calc(100% - 1.5px),
                #fff calc(100% - 1px)
            );
        }

        &--sm {
            width: 14px;
            height: 14px;
            mask-image: radial-gradient(
                farthest-side,
                transparent calc(100% - 1.5px),
                #fff calc(100% - 1px)
            );
        }

        &--md {
            width: 16px;
            height: 16px;
            mask-image: radial-gradient(
                farthest-side,
                transparent calc(100% - 2px),
                #fff calc(100% - 1.5px)
            );
        }

        &--lg {
            width: 20px;
            height: 20px;
            mask-image: radial-gradient(
                farthest-side,
                transparent calc(100% - 2.5px),
                #fff calc(100% - 2px)
            );
        }

        // Inverted spinner color override
        &--inverted {
            background: conic-gradient(rgba(var(--button-color-rgb), 0), rgba(var(--button-color-rgb), 0.48));
        }
    }

>>>>>>> 89c7b455
    // Icon containers - standardized based on Figma design system
    &__icon {
        display: inline-flex;
        align-items: center;
        justify-content: center;
        line-height: 0;

        // Icon size modifiers
        &--xs {
            width: 12px;
            height: 12px;
        }

        &--sm {
            width: 14px;
            height: 14px;
        }

        &--md {
            width: 16px;
            height: 16px;
        }

        &--lg {
            width: 20px;
            height: 20px;
        }

        // Icon position modifiers
        &--before.Button__icon--xs {
            margin-left: -2px;
        }

        &--after.Button__icon--xs {
            margin-right: -2px;
        }

        &--before.Button__icon--sm {
            margin-left: -3px;
        }

        &--after.Button__icon--sm {
            margin-right: -3px;
        }

        &--before.Button__icon--md {
            margin-left: -4px;
        }

        &--after.Button__icon--md {
            margin-right: -4px;
        }

        &--before.Button__icon--lg {
            margin-left: -6px;
        }

        &--after.Button__icon--lg {
            margin-right: -6px;
        }
    }

    // Label
    &__label {
        display: inline-block;
        white-space: nowrap;
    }

    // Disabled state overrides - placed after all other styles for natural cascade precedence
    &:disabled {
        background-image: none; // Remove any gradient overlays
        cursor: not-allowed;
        opacity: 1; // Override any global disabled opacity

        // Regular (non-inverted) disabled - override destructive styles
        &.Button--destructive {
            // Primary, Secondary, Tertiary destructive disabled
            &.Button--primary,
            &.Button--tertiary {
                background-color: rgba(var(--center-channel-color-rgb), 0.08);
                color: rgba(var(--center-channel-color-rgb), 0.32);
            }

            &.Button--secondary {
                border-color: rgba(var(--center-channel-color-rgb), 0.32);
                color: rgba(var(--center-channel-color-rgb), 0.32);
            }

            // Quaternary, Link destructive disabled
            &.Button--quaternary,
            &.Button--link {
                border-color: transparent;
                background-color: transparent;
                color: rgba(var(--center-channel-color-rgb), 0.32);
            }

            &.Button--link {
                text-decoration: none;
            }
        }

        // Inverted disabled styles - override all previous states
        &.Button--inverted {
            &.Button--primary {
                border-color: rgba(var(--button-color-rgb), 0.08);
                background-color: rgba(var(--button-color-rgb), 0.08);
                color: rgba(var(--button-color-rgb), 0.32);
            }

            &.Button--secondary {
                border-color: rgba(var(--button-color-rgb), 0.32);
                background-color: transparent;
                color: rgba(var(--button-color-rgb), 0.32);
            }

            &.Button--tertiary {
                border-color: transparent;
                background-color: rgba(var(--button-color-rgb), 0.08);
                color: rgba(var(--button-color-rgb), 0.32);
            }

            &.Button--quaternary,
            &.Button--link {
                border-color: transparent;
                background-color: transparent;
                color: rgba(var(--button-color-rgb), 0.32);
            }

            &.Button--link {
                text-decoration: none;
            }
        }
    }
}
<|MERGE_RESOLUTION|>--- conflicted
+++ resolved
@@ -335,62 +335,6 @@
         line-height: 0;
     }
 
-<<<<<<< HEAD
-=======
-    &__spinner {
-        display: inline-block;
-        border-radius: 50%;
-        animation: spin 750ms linear infinite;
-        background: conic-gradient(rgba(var(--center-channel-color-rgb), 0), rgba(var(--center-channel-color-rgb), 0.48));
-
-        // Spinner size modifiers
-        &--xs {
-            width: 12px;
-            height: 12px;
-            mask-image: radial-gradient(
-                farthest-side,
-                transparent calc(100% - 1.5px),
-                #fff calc(100% - 1px)
-            );
-        }
-
-        &--sm {
-            width: 14px;
-            height: 14px;
-            mask-image: radial-gradient(
-                farthest-side,
-                transparent calc(100% - 1.5px),
-                #fff calc(100% - 1px)
-            );
-        }
-
-        &--md {
-            width: 16px;
-            height: 16px;
-            mask-image: radial-gradient(
-                farthest-side,
-                transparent calc(100% - 2px),
-                #fff calc(100% - 1.5px)
-            );
-        }
-
-        &--lg {
-            width: 20px;
-            height: 20px;
-            mask-image: radial-gradient(
-                farthest-side,
-                transparent calc(100% - 2.5px),
-                #fff calc(100% - 2px)
-            );
-        }
-
-        // Inverted spinner color override
-        &--inverted {
-            background: conic-gradient(rgba(var(--button-color-rgb), 0), rgba(var(--button-color-rgb), 0.48));
-        }
-    }
-
->>>>>>> 89c7b455
     // Icon containers - standardized based on Figma design system
     &__icon {
         display: inline-flex;

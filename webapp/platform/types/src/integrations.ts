--- conflicted
+++ resolved
@@ -184,11 +184,8 @@
     appsBotIDs: string[];
     systemCommands: IDMappedObjects<Command>;
     commands: IDMappedObjects<Command>;
-<<<<<<< HEAD
     incomingWebhookPayload: any;
-=======
     dialogTriggerId: string;
->>>>>>> 0c38d893
     dialog?: {
         url: string;
         dialog: Dialog;

// Copyright (c) 2015-present Mattermost, Inc. All Rights Reserved.
// See LICENSE.txt for license information.

import type {MessageAttachment} from './message_attachments';
import type {IDMappedObjects} from './utilities';

export type IncomingWebhook = {
    id: string;
    create_at: number;
    update_at: number;
    delete_at: number;
    user_id: string;
    channel_id: string;
    team_id: string;
    display_name: string;
    description: string;
    username: string;
    icon_url: string;
    channel_locked: boolean;
};

export type IncomingWebhooksWithCount = {
    incoming_webhooks: IncomingWebhook[];
    total_count: number;
};

export type OutgoingWebhook = {
    id: string;
    token: string;
    create_at: number;
    update_at: number;
    delete_at: number;
    creator_id: string;
    channel_id: string;
    team_id: string;
    trigger_words: string[];
    trigger_when: number;
    callback_urls: string[];
    display_name: string;
    description: string;
    content_type: string;
    username: string;
    icon_url: string;
};

export type Command = {
    'id': string;
    'token': string;
    'create_at': number;
    'update_at': number;
    'delete_at': number;
    'creator_id': string;
    'team_id': string;
    'trigger': string;
    'method': 'P' | 'G' | '';
    'username': string;
    'icon_url': string;
    'auto_complete': boolean;
    'auto_complete_desc': string;
    'auto_complete_hint': string;
    'display_name': string;
    'description': string;
    'url': string;
};

export type CommandArgs = {
    channel_id: string;
    team_id?: string;
    root_id?: string;
}

export type DialogArgs = {
    channel_id: string;
}

export type CommandResponse = {
    response_type: string;
    text: string;
    username: string;
    channel_id: SVGAnimatedString;
    icon_url: string;
    type: string;
    props: Record<string, any>;
    goto_location: string;
    trigger_id: string;
    skip_slack_parsing: boolean;
    attachments: MessageAttachment[];
    extra_responses: CommandResponse[];
};

export type AutocompleteSuggestion = {
    Complete: string;
    Suggestion: string;
    Hint: string;
    Description: string;
    IconData: string;
    type?: string;
};

export type CommandAutocompleteSuggestion = AutocompleteSuggestion; // TODO remove this alias after the mattermost-redux migration

export type OAuthApp = {
    'id': string;
    'creator_id': string;
    'create_at': number;
    'update_at': number;
    'client_secret': string;
    'name': string;
    'description': string;
    'icon_url': string;
    'callback_urls': string[];
    'homepage': string;
    'is_trusted': boolean;
};

export type OutgoingOAuthConnection = {
    'id': string;
    'name': string;
    'creator_id': string;
    'create_at': number;
    'update_at': number;
    'client_id': string;
    'client_secret'?: string;
    'credentials_username'?: string;
    'credentials_password'?: string;
    'oauth_token_url': string;
    'grant_type': 'client_credentials' | 'password';
    'audiences': string[];
};

export type IntegrationsState = {
    incomingHooks: IDMappedObjects<IncomingWebhook>;
    incomingHooksTotalCount: number;
    outgoingHooks: IDMappedObjects<OutgoingWebhook>;
    oauthApps: IDMappedObjects<OAuthApp>;
    outgoingOAuthConnections: IDMappedObjects<OutgoingOAuthConnection>;
    appsOAuthAppIDs: string[];
    appsBotIDs: string[];
    systemCommands: IDMappedObjects<Command>;
    commands: IDMappedObjects<Command>;
    dialogArguments?: DialogArgs;
    dialogTriggerId: string;
    dialog?: {
        url: string;
        dialog: Dialog;
        trigger_id: string;
    };
};

type Dialog = {
    callback_id?: string;
    elements?: DialogElement[];
    title: string;
    introduction_text?: string;
    icon_url?: string;
    submit_label?: string;
    notify_on_cancel?: boolean;
    state?: string;
};

export type DialogSubmission = {
    url?: string;
    callback_id: string;
    state: string;
    user_id: string;
    channel_id: string;
    team_id: string;
    submission: {
        [x: string]: string | string[];
    };
    cancelled: boolean;
};

export type DialogElement = {
    display_name: string;
    name: string;
    type: string;
    subtype: string;
    default: string;
    placeholder: string;
    help_text: string;
    optional: boolean;
    min_length: number;
    max_length: number;
    data_source: string;
<<<<<<< HEAD
    data_source_url?: string;
=======
    multiselect?: boolean;
>>>>>>> be9d4fca
    options: Array<{
        text: string;
        value: any;
    }>;
};

export type SubmitDialogResponse = {
    error?: string;
    errors?: Record<string, string>;
};<|MERGE_RESOLUTION|>--- conflicted
+++ resolved
@@ -183,11 +183,8 @@
     min_length: number;
     max_length: number;
     data_source: string;
-<<<<<<< HEAD
     data_source_url?: string;
-=======
     multiselect?: boolean;
->>>>>>> be9d4fca
     options: Array<{
         text: string;
         value: any;

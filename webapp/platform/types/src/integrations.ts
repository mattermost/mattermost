--- conflicted
+++ resolved
@@ -191,13 +191,10 @@
         text: string;
         value: any;
     }>;
-<<<<<<< HEAD
+    refresh?: boolean;
     min_date?: string;
     max_date?: string;
     time_interval?: number;
-=======
-    refresh?: boolean;
->>>>>>> f8b3ce4e
 };
 
 export type SubmitDialogResponse = {

--- conflicted
+++ resolved
@@ -32,13 +32,6 @@
     channel_auto_follow_threads: 'off' | 'on';
 };
 
-<<<<<<< HEAD
-export type ChannelOptions = {
-    excludeTypes: string[];
-}
-
-=======
->>>>>>> 5da6041d
 export type Channel = {
     id: string;
     create_at: number;

// Copyright (c) 2015-present Mattermost, Inc. All Rights Reserved.
// See LICENSE.txt for license information.

import {UserProfile} from './users';

import {RelationOneToOne} from './utilities';

export enum SyncableType {
    Team = 'team',
    Channel = 'channel'
}

export type SyncablePatch = {
    scheme_admin: boolean;
    auto_add: boolean;
};

export type GroupPatch = {
    allow_reference: boolean;
    name?: string;
};

export type CustomGroupPatch = {
    name: string;
    display_name: string;
};

export type Group = {
    id: string;
    name: string;
    display_name: string;
    description: string;
    source: string;
    remote_id: string | null;
    create_at: number;
    update_at: number;
    delete_at: number;
    has_syncables: boolean;
    member_count: number;
    scheme_admin: boolean;
    allow_reference: boolean;
    channel_member_count?: number;
    channel_member_timezones_count?: number;
    member_ids?: string[];
};

export enum GroupSource {
    Ldap = 'ldap',
    Custom = 'custom',
}

export type GroupTeam = {
    team_id: string;
    team_display_name: string;
    team_type?: string;
    group_id?: string;
    auto_add?: boolean;
    scheme_admin?: boolean;
    create_at?: number;
    delete_at?: number;
    update_at?: number;
};

export type GroupChannel = {
    channel_id: string;
    channel_display_name: string;
    channel_type?: string;
    team_id: string;
    team_display_name: string;
    team_type?: string;
    group_id?: string;
    auto_add?: boolean;
    scheme_admin?: boolean;
    create_at?: number;
    delete_at?: number;
    update_at?: number;
};

export type GroupSyncable = {
    group_id: string;

    auto_add: boolean;
    scheme_admin: boolean;
    create_at: number;
    delete_at: number;
    update_at: number;
    type: 'Team' | 'Channel';
};

export type GroupSyncablesState = {
    teams: GroupTeam[];
    channels: GroupChannel[];
};

export type GroupsState = {
    syncables: Record<string, GroupSyncablesState>;
    stats: RelationOneToOne<Group, GroupStats>;
    groups: Record<string, Group>;
    myGroups: string[];
};

export type GroupStats = {
    group_id: string;
    total_member_count: number;
};

export type GroupSearchOpts = {
    q: string;
    is_linked?: boolean;
    is_configured?: boolean;
};

export type MixedUnlinkedGroup = {
    mattermost_group_id?: string;
    name: string;
    primary_key: string;
    has_syncables?: boolean;
};

export type MixedUnlinkedGroupRedux = MixedUnlinkedGroup & {
    failed?: boolean;
};

export type UserWithGroup = UserProfile & {
    groups: Group[];
    scheme_guest: boolean;
    scheme_user: boolean;
    scheme_admin: boolean;
};

export type GroupsWithCount = {
    groups: Group[];
    total_group_count: number;

    // These fields are added by the client after the groups are returned by the server
    channelID?: string;
    teamID?: string;
}

export type UsersWithGroupsAndCount = {
    users: UserWithGroup[];
    total_count: number;
};

export type GroupCreateWithUserIds = {
    name: string;
    allow_reference: boolean;
    display_name: string;
    source: string;
    user_ids: string[];
    description?: string;
}

<<<<<<< HEAD
export type GroupSearchParams = {
=======
export type GetGroupsParams = {
    filter_allow_reference?: boolean;
    page?: number;
    per_page?: number;
    include_member_count?: boolean;
    include_archived?: boolean;
    filter_archived?: boolean;
}

export type GetGroupsForUserParams = GetGroupsParams & {
    filter_has_member: string;
}

export type GroupSearchParams = GetGroupsParams & {
>>>>>>> 2c6179a0
    q: string;
    filter_has_member?: string;
    include_timezones?: string;
    include_channel_member_count?: string;
    include_member_ids?: boolean;
}

export type GroupMembership = {
    user_id: string;
    roles: string;
}

export type GroupPermissions = {
    can_delete: boolean;
    can_manage_members: boolean;
    can_restore: boolean;
}<|MERGE_RESOLUTION|>--- conflicted
+++ resolved
@@ -151,9 +151,6 @@
     description?: string;
 }
 
-<<<<<<< HEAD
-export type GroupSearchParams = {
-=======
 export type GetGroupsParams = {
     filter_allow_reference?: boolean;
     page?: number;
@@ -168,7 +165,6 @@
 }
 
 export type GroupSearchParams = GetGroupsParams & {
->>>>>>> 2c6179a0
     q: string;
     filter_has_member?: string;
     include_timezones?: string;

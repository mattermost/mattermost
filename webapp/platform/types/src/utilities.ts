// Copyright (c) 2015-present Mattermost, Inc. All Rights Reserved.
// See LICENSE.txt for license information.

export type RelationOneToOne<E extends {id: string}, T> = {
    [x in E['id']]: T;
};
export type RelationOneToMany<E1 extends {id: string}, E2 extends {id: string}> = {
    [x in E1['id']]: Array<E2['id']>;
};
export type RelationOneToManyUnique<E1 extends {id: string}, E2 extends {id: string}> = {
    [x in E1['id']]: Set<E2['id']>;
};

export type IDMappedObjects<E extends {id: string}> = RelationOneToOne<E, E>;

export type DeepPartial<T> = {

    // For each field of T, make it optional and...
    [K in keyof T]?: (

        // If that field is a Set or a Map, don't go further
        T[K] extends Set<any> ? T[K] :
            T[K] extends Map<any, any> ? T[K] :

            // If that field is an object, make it a deep partial object
                T[K] extends object ? DeepPartial<T[K]> :

                // Else if that field is an optional object, make that a deep partial object
                    T[K] extends object | undefined ? DeepPartial<T[K]> :

                    // Else leave it as an optional primitive
                        T[K]
    );
}

export type ValueOf<T> = T[keyof T];

/**
 * Based on https://stackoverflow.com/a/49725198
 */
export type RequireOnlyOne<T, Keys extends keyof T = keyof T> =
Pick<T, Exclude<keyof T, Keys>> & {[K in Keys]-?: Required<Pick<T, K>> & Partial<Record<Exclude<Keys, K>, undefined>>}[Keys];

export type Intersection<T1, T2> =
Omit<Omit<T1&T2, keyof(Omit<T1, keyof(T2)>)>, keyof(Omit<T2, keyof(T1)>)>;

export type PartialExcept<T extends Record<string, unknown>, TKeysNotPartial extends keyof T> = Partial<T> & Pick<T, TKeysNotPartial>;

<<<<<<< HEAD
export function secureGetFromRecord<T>(v: Record<string, T> | undefined, key: string) {
    return typeof v === 'object' && v && Object.prototype.hasOwnProperty.call(v, key) ? v[key] : undefined;
=======
export function isArrayOf<T>(v: unknown, check: (e: unknown) => boolean): v is T[] {
    if (!Array.isArray(v)) {
        return false;
    }

    return v.every(check);
}

export function isStringArray(v: unknown): v is string[] {
    return isArrayOf(v, (e) => typeof e === 'string');
}

export function isRecordOf<T>(v: unknown, check: (e: unknown) => boolean): v is Record<string, T> {
    if (typeof v !== 'object' || !v) {
        return false;
    }

    if (!(Object.keys(v).every((k) => typeof k === 'string'))) {
        return false;
    }

    if (!(Object.values(v).every(check))) {
        return false;
    }

    return true;
>>>>>>> 2e13cbb8
}<|MERGE_RESOLUTION|>--- conflicted
+++ resolved
@@ -46,10 +46,6 @@
 
 export type PartialExcept<T extends Record<string, unknown>, TKeysNotPartial extends keyof T> = Partial<T> & Pick<T, TKeysNotPartial>;
 
-<<<<<<< HEAD
-export function secureGetFromRecord<T>(v: Record<string, T> | undefined, key: string) {
-    return typeof v === 'object' && v && Object.prototype.hasOwnProperty.call(v, key) ? v[key] : undefined;
-=======
 export function isArrayOf<T>(v: unknown, check: (e: unknown) => boolean): v is T[] {
     if (!Array.isArray(v)) {
         return false;
@@ -76,5 +72,8 @@
     }
 
     return true;
->>>>>>> 2e13cbb8
+}
+
+export function secureGetFromRecord<T>(v: Record<string, T> | undefined, key: string) {
+    return typeof v === 'object' && v && Object.prototype.hasOwnProperty.call(v, key) ? v[key] : undefined;
 }
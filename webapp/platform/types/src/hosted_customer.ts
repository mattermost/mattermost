--- conflicted
+++ resolved
@@ -8,22 +8,4 @@
         products: Record<string, Product>;
         productsLoaded: boolean;
     };
-<<<<<<< HEAD
-=======
-    invoices: {
-        invoices: Record<string, Invoice>;
-        invoicesLoaded: boolean;
-    };
-    errors: {
-        products?: true;
-        invoices?: true;
-        trueUpReview?: true;
-    };
-    signupProgress: ValueOf<typeof SelfHostedSignupProgress>;
-}
-
-export type SelfHostedExpansionRequest = {
-    seats: number;
-    license_id: string;
->>>>>>> b8869762
 }
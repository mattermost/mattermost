// Copyright (c) 2015-present Mattermost, Inc. All Rights Reserved.
// See LICENSE.txt for license information.

export type ClientConfig = {
    AboutLink: string;
    AllowBannerDismissal: string;
    AllowCustomThemes: string;
    AllowSyncedDrafts: string;
    AllowedThemes: string;
    AndroidAppDownloadLink: string;
    AndroidLatestVersion: string;
    AndroidMinVersion: string;
    AppDownloadLink: string;
    AppsPluginEnabled: string;
    AsymmetricSigningPublicKey: string;
    AvailableLocales: string;
    BannerColor: string;
    BannerText: string;
    BannerTextColor: string;
    BuildDate: string;
    BuildEnterpriseReady: string;
    BuildHash: string;
    BuildHashEnterprise: string;
    BuildNumber: string;
    CollapsedThreads: CollapsedThreads;
    CustomBrandText: string;
    CustomDescriptionText: string;
    CustomTermsOfServiceId: string;
    CustomTermsOfServiceReAcceptancePeriod: string;
    CustomUrlSchemes: string;
    CWSURL: string;
    CWSMock: string;
    DataRetentionEnableFileDeletion: string;
    DataRetentionEnableMessageDeletion: string;
    DataRetentionFileRetentionHours: string;
    DataRetentionMessageRetentionHours: string;
    DefaultClientLocale: string;
    DefaultTheme: string;
    DiagnosticId: string;
    DiagnosticsEnabled: string;
    DisableRefetchingOnBrowserFocus: string;
    DisableWakeUpReconnectHandler: string;
    EmailLoginButtonBorderColor: string;
    EmailLoginButtonColor: string;
    EmailLoginButtonTextColor: string;
    EmailNotificationContentsType: string;
    EnableAskCommunityLink: string;
    EnableBanner: string;
    EnableBotAccountCreation: string;
    EnableChannelViewedMessages: string;
    EnableClientMetrics: string;
    EnableClientPerformanceDebugging: string;
    EnableCluster: string;
    EnableCommands: string;
    EnableCompliance: string;
    EnableConfirmNotificationsToChannel: string;
    EnableCustomBrand: string;
    EnableCustomEmoji: string;
    EnableCustomGroups: string;
    EnableCustomUserStatuses: string;
    EnableUserStatuses: string;
    EnableLastActiveTime: string;
    EnableTimedDND: string;
    EnableCustomTermsOfService: string;
    EnableDeveloper: string;
    EnableDiagnostics: string;
    EnableDesktopLandingPage: 'true' | 'false';
    EnableEmailBatching: string;
    EnableEmailInvitations: string;
    EnableEmojiPicker: string;
    EnableFileAttachments: string;
    EnableFile: string;
    EnableGifPicker: string;
    EnableGuestAccounts: string;
    EnableIncomingWebhooks: string;
    EnableJoinLeaveMessageByDefault: string;
    EnableLatex: string;
    EnableInlineLatex: string;
    EnableLdap: string;
    EnableLinkPreviews: string;
    EnableMarketplace: string;
    EnableMetrics: string;
    EnableMobileFileDownload: string;
    EnableMobileFileUpload: string;
    EnableMultifactorAuthentication: string;
    EnableOAuthServiceProvider: string;
    EnableOutgoingOAuthConnections: string;
    EnableOpenServer: string;
    EnableOutgoingWebhooks: string;
    EnablePostIconOverride: string;
    EnablePostUsernameOverride: string;
    EnablePreviewModeBanner: string;
    EnablePublicLink: string;
    EnableReliableWebSockets: string;
    EnableSaml: string;
    EnableSignInWithEmail: string;
    EnableSignInWithUsername: string;
    EnableSignUpWithEmail: string;
    EnableSignUpWithGitLab: string;
    EnableSignUpWithGoogle: string;
    EnableSignUpWithOffice365: string;
    EnableSignUpWithOpenId: string;
    EnableSVGs: string;
    EnableTesting: string;
    EnableThemeSelection: string;
    EnableTutorial: string;
    EnableOnboardingFlow: string;
    EnableUserAccessTokens: string;
    EnableUserCreation: string;
    EnableUserDeactivation: string;
    EnableUserTypingMessages: string;
    EnforceMultifactorAuthentication: string;
    ExperimentalClientSideCertCheck: string;
    ExperimentalClientSideCertEnable: string;
    ExperimentalEnableAuthenticationTransfer: string;
    ExperimentalEnableAutomaticReplies: string;
    ExperimentalEnableDefaultChannelLeaveJoinMessages: string;
    ExperimentalEnablePostMetadata: string;
    ExperimentalGroupUnreadChannels: string;
    ExperimentalPrimaryTeam: string;
    ExperimentalViewArchivedChannels: string;
    FileLevel: string;
    FeatureFlagAppsEnabled: string;
    FeatureFlagCallsEnabled: string;
    FeatureFlagWebSocketEventScope: string;
    ForgotPasswordLink: string;
    GiphySdkKey: string;
    GoogleDeveloperKey: string;
    GuestAccountsEnforceMultifactorAuthentication: string;
    HasImageProxy: string;
    HelpLink: string;
    HideGuestTags: string;
    IosAppDownloadLink: string;
    IosLatestVersion: string;
    IosMinVersion: string;
    InstallationDate: string;
    IsDefaultMarketplace: string;
    LdapFirstNameAttributeSet: string;
    LdapLastNameAttributeSet: string;
    LdapLoginButtonBorderColor: string;
    LdapLoginButtonColor: string;
    LdapLoginButtonTextColor: string;
    LdapLoginFieldName: string;
    LdapNicknameAttributeSet: string;
    LdapPositionAttributeSet: string;
    LdapPictureAttributeSet: string;
    LockTeammateNameDisplay: string;
    ManagedResourcePaths: string;
    MaxFileSize: string;
    MaxPostSize: string;
    MaxNotificationsPerChannel: string;
    MinimumHashtagLength: string;
    NoAccounts: string;
    GitLabButtonText: string;
    GitLabButtonColor: string;
    OpenIdButtonText: string;
    OpenIdButtonColor: string;
    PasswordEnableForgotLink: string;
    PasswordMinimumLength: string;
    PasswordRequireLowercase: string;
    PasswordRequireNumber: string;
    PasswordRequireSymbol: string;
    PasswordRequireUppercase: string;
    PluginsEnabled: string;
    PostEditTimeLimit: string;
    PrivacyPolicyLink: string;
    ReportAProblemLink: string;
    RequireEmailVerification: string;
    RestrictDirectMessage: string;
    RunJobs: string;
    SamlFirstNameAttributeSet: string;
    SamlLastNameAttributeSet: string;
    SamlLoginButtonBorderColor: string;
    SamlLoginButtonColor: string;
    SamlLoginButtonText: string;
    SamlLoginButtonTextColor: string;
    SamlNicknameAttributeSet: string;
    SamlPositionAttributeSet: string;
    SchemaVersion: string;
    SendEmailNotifications: string;
    SendPushNotifications: string;
    ShowEmailAddress: string;
    SiteName: string;
    SiteURL: string;
    SQLDriverName: string;
    SupportEmail: string;
    TelemetryId: string;
    TeammateNameDisplay: string;
    TermsOfServiceLink: string;
    TimeBetweenUserTypingUpdatesMilliseconds: string;
    UpgradedFromTE: string;
    Version: string;
    WebsocketPort: string;
    WebsocketSecurePort: string;
    WebsocketURL: string;
    ExperimentalSharedChannels: string;
    DisableAppBar: string;
    EnableComplianceExport: string;
    PostPriority: string;
    PostAcknowledgements: string;
    AllowPersistentNotifications: string;
    PersistentNotificationMaxRecipients: string;
    PersistentNotificationIntervalMinutes: string;
    AllowPersistentNotificationsForGuests: string;
    DelayChannelAutocomplete: 'true' | 'false';
    WranglerPermittedWranglerRoles: string;
    WranglerAllowedEmailDomain: string;
    WranglerMoveThreadMaxCount: string;
    WranglerMoveThreadFromPrivateChannelEnable: string;
    WranglerMoveThreadFromDirectMessageChannelEnable: string;
    WranglerMoveThreadFromGroupMessageChannelEnable: string;
    ServiceEnvironment: string;
    UniqueEmojiReactionLimitPerPost: string;
    UsersStatusAndProfileFetchingPollIntervalMilliseconds: string;
    YoutubeReferrerPolicy: 'true' | 'false';
<<<<<<< HEAD
    DisplaySettings?: DisplaySettings;
=======
    ScheduledPosts: string;
>>>>>>> faa6853a
};

export type License = {
    id: string;
    issued_at: number;
    starts_at: number;
    expires_at: string;
    customer: LicenseCustomer;
    features: LicenseFeatures;
    sku_name: string;
    short_sku_name: string;
};

export type LicenseCustomer = {
    id: string;
    name: string;
    email: string;
    company: string;
};

export type LicenseFeatures = {
    users?: number;
    ldap?: boolean;
    ldap_groups?: boolean;
    mfa?: boolean;
    google_oauth?: boolean;
    office365_oauth?: boolean;
    compliance?: boolean;
    cluster?: boolean;
    metrics?: boolean;
    mhpns?: boolean;
    saml?: boolean;
    elastic_search?: boolean;
    announcement?: boolean;
    theme_management?: boolean;
    email_notification_contents?: boolean;
    data_retention?: boolean;
    message_export?: boolean;
    custom_permissions_schemes?: boolean;
    custom_terms_of_service?: boolean;
    guest_accounts?: boolean;
    guest_accounts_permissions?: boolean;
    id_loaded?: boolean;
    lock_teammate_name_display?: boolean;
    cloud?: boolean;
    future_features?: boolean;
};

export type ClientLicense = Record<string, string>;

export type RequestLicenseBody = {
    users: number;
    terms_accepted: boolean;
    receive_emails_accepted: boolean;
    contact_name: string;
    contact_email: string;
    company_name: string;
    company_size: string;
    company_country: string;
}

export type DataRetentionPolicy = {
    message_deletion_enabled: boolean;
    file_deletion_enabled: boolean;
    message_retention_cutoff: number;
    file_retention_cutoff: number;
    boards_retention_cutoff: number;
    boards_deletion_enabled: boolean;
};

export type ServiceSettings = {
    SiteURL: string;
    WebsocketURL: string;
    LicenseFileLocation: string;
    ListenAddress: string;
    ConnectionSecurity: string;
    TLSCertFile: string;
    TLSKeyFile: string;
    TLSMinVer: string;
    TLSStrictTransport: boolean;
    TLSStrictTransportMaxAge: number;
    TLSOverwriteCiphers: string[];
    UseLetsEncrypt: boolean;
    LetsEncryptCertificateCacheFile: string;
    Forward80To443: boolean;
    TrustedProxyIPHeader: string[];
    ReadTimeout: number;
    WriteTimeout: number;
    IdleTimeout: number;
    MaximumLoginAttempts: number;
    GoroutineHealthThreshold: number;
    GoogleDeveloperKey: string;
    EnableOAuthServiceProvider: boolean;
    EnableIncomingWebhooks: boolean;
    EnableOutgoingWebhooks: boolean;
    EnableOutgoingOAuthConnections: boolean;
    EnableCommands: boolean;
    OutgoingIntegrationRequestsTimeout: number;
    EnablePostUsernameOverride: boolean;
    EnablePostIconOverride: boolean;
    EnableLinkPreviews: boolean;
    EnablePermalinkPreviews: boolean;
    RestrictLinkPreviews: string;
    EnableTesting: boolean;
    EnableDeveloper: boolean;
    DeveloperFlags: string;
    EnableClientPerformanceDebugging: boolean;
    EnableOpenTracing: boolean;
    EnableSecurityFixAlert: boolean;
    EnableInsecureOutgoingConnections: boolean;
    AllowedUntrustedInternalConnections: string;
    EnableMultifactorAuthentication: boolean;
    EnforceMultifactorAuthentication: boolean;
    EnableUserAccessTokens: boolean;
    AllowCorsFrom: string;
    CorsExposedHeaders: string;
    CorsAllowCredentials: boolean;
    CorsDebug: boolean;
    AllowCookiesForSubdomains: boolean;
    ExtendSessionLengthWithActivity: boolean;
    TerminateSessionsOnPasswordChange: boolean;
    SessionLengthWebInDays: number;
    SessionLengthWebInHours: number;
    SessionLengthMobileInDays: number;
    SessionLengthMobileInHours: number;
    SessionLengthSSOInDays: number;
    SessionLengthSSOInHours: number;
    SessionCacheInMinutes: number;
    SessionIdleTimeoutInMinutes: number;
    WebsocketSecurePort: number;
    WebsocketPort: number;
    WebserverMode: string;
    EnableCustomEmoji: boolean;
    EnableEmojiPicker: boolean;
    EnableGifPicker: boolean;
    GiphySdkKey: string;
    PostEditTimeLimit: number;
    TimeBetweenUserTypingUpdatesMilliseconds: number;
    EnablePostSearch: boolean;
    EnableFileSearch: boolean;
    MinimumHashtagLength: number;
    EnableUserTypingMessages: boolean;
    EnableChannelViewedMessages: boolean;
    EnableUserStatuses: boolean;
    ExperimentalEnableAuthenticationTransfer: boolean;
    ClusterLogTimeoutMilliseconds: number;
    EnableTutorial: boolean;
    EnableOnboardingFlow: boolean;
    ExperimentalEnableDefaultChannelLeaveJoinMessages: boolean;
    ExperimentalGroupUnreadChannels: string;
    EnableAPITeamDeletion: boolean;
    EnableAPITriggerAdminNotifications: boolean;
    EnableAPIUserDeletion: boolean;
    ExperimentalEnableHardenedMode: boolean;
    ExperimentalStrictCSRFEnforcement: boolean;
    EnableEmailInvitations: boolean;
    DisableBotsWhenOwnerIsDeactivated: boolean;
    EnableBotAccountCreation: boolean;
    EnableSVGs: boolean;
    EnableLatex: boolean;
    EnableInlineLatex: boolean;
    EnableLocalMode: boolean;
    LocalModeSocketLocation: string;
    CollapsedThreads: CollapsedThreads;
    ThreadAutoFollow: boolean;
    PostPriority: boolean;
    EnableAPIChannelDeletion: boolean;
    EnableAWSMetering: boolean;
    SplitKey: string;
    FeatureFlagSyncIntervalSeconds: number;
    DebugSplit: boolean;
    ManagedResourcePaths: string;
    EnableCustomGroups: boolean;
    AllowSyncedDrafts: boolean;
    AllowPersistentNotifications: boolean;
    AllowPersistentNotificationsForGuests: boolean;
    PersistentNotificationIntervalMinutes: number;
    PersistentNotificationMaxCount: number;
    PersistentNotificationMaxRecipients: number;
    UniqueEmojiReactionLimitPerPost: number;
    RefreshPostStatsRunTime: string;
    MaximumPayloadSizeBytes: number;
    EnableAPIPostDeletion: boolean;
    EnableDesktopLandingPage: boolean;
    MaximumURLLength: number;
};

export type TeamSettings = {
    SiteName: string;
    MaxUsersPerTeam: number;
    EnableCustomUserStatuses: boolean;
    EnableUserCreation: boolean;
    EnableOpenServer: boolean;
    EnableUserDeactivation: boolean;
    RestrictCreationToDomains: string;
    EnableCustomBrand: boolean;
    CustomBrandText: string;
    CustomDescriptionText: string;
    RestrictDirectMessage: string;
    UserStatusAwayTimeout: number;
    MaxChannelsPerTeam: number;
    MaxNotificationsPerChannel: number;
    EnableConfirmNotificationsToChannel: boolean;
    TeammateNameDisplay: string;
    ExperimentalViewArchivedChannels: boolean;
    ExperimentalEnableAutomaticReplies: boolean;
    LockTeammateNameDisplay: boolean;
    ExperimentalPrimaryTeam: string;
    ExperimentalDefaultChannels: string[];
    EnableLastActiveTime: boolean;
    EnableJoinLeaveMessageByDefault: boolean;
};

export type ClientRequirements = {
    AndroidLatestVersion: string;
    AndroidMinVersion: string;
    IosLatestVersion: string;
    IosMinVersion: string;
};

export type SqlSettings = {
    DriverName: string;
    DataSource: string;
    DataSourceReplicas: string[];
    DataSourceSearchReplicas: string[];
    MaxIdleConns: number;
    ConnMaxLifetimeMilliseconds: number;
    ConnMaxIdleTimeMilliseconds: number;
    MaxOpenConns: number;
    Trace: boolean;
    AtRestEncryptKey: string;
    QueryTimeout: number;
    DisableDatabaseSearch: boolean;
    MigrationsStatementTimeoutSeconds: number;
    ReplicaLagSettings: ReplicaLagSetting[];
    ReplicaMonitorIntervalSeconds: number;
};

export type LogSettings = {
    EnableConsole: boolean;
    ConsoleLevel: string;
    ConsoleJson: boolean;
    EnableColor: boolean;
    EnableFile: boolean;
    FileLevel: string;
    FileJson: boolean;
    FileLocation: string;
    EnableWebhookDebugging: boolean;
    EnableDiagnostics: boolean;
    VerboseDiagnostics: boolean;
    EnableSentry: boolean;
    AdvancedLoggingJSON: Record<string, any>;
    MaxFieldSize: number;
};

export type ExperimentalAuditSettings = {
    FileEnabled: boolean;
    FileName: string;
    FileMaxSizeMB: number;
    FileMaxAgeDays: number;
    FileMaxBackups: number;
    FileCompress: boolean;
    FileMaxQueueSize: number;
    AdvancedLoggingJSON: Record<string, any>;
};

export type NotificationLogSettings = {
    EnableConsole: boolean;
    ConsoleLevel: string;
    ConsoleJson: boolean;
    EnableColor: boolean;
    EnableFile: boolean;
    FileLevel: string;
    FileJson: boolean;
    FileLocation: string;
    AdvancedLoggingJSON: Record<string, any>;
};

export type PasswordSettings = {
    MinimumLength: number;
    Lowercase: boolean;
    Number: boolean;
    Uppercase: boolean;
    Symbol: boolean;
    EnableForgotLink: boolean;
};

export type WranglerSettings = {
    PermittedWranglerRoles: string[];
    AllowedEmailDomain: string[];
    MoveThreadMaxCount: number;
    MoveThreadToAnotherTeamEnable: boolean;
    MoveThreadFromPrivateChannelEnable: boolean;
    MoveThreadFromDirectMessageChannelEnable: boolean;
    MoveThreadFromGroupMessageChannelEnable: boolean;
};

export type ConnectedWorkspacesSettings = {
    EnableSharedChannels: boolean;
    EnableRemoteClusterService: boolean;
    DisableSharedChannelsStatusSync: boolean;
    MaxPostsPerSync: number;
}

export type FileSettings = {
    EnableFileAttachments: boolean;
    EnableMobileUpload: boolean;
    EnableMobileDownload: boolean;
    MaxFileSize: number;
    MaxImageResolution: number;
    MaxImageDecoderConcurrency: number;
    DriverName: string;
    Directory: string;
    EnablePublicLink: boolean;
    ExtractContent: boolean;
    ArchiveRecursion: boolean;
    PublicLinkSalt: string;
    InitialFont: string;
    AmazonS3AccessKeyId: string;
    AmazonS3SecretAccessKey: string;
    AmazonS3Bucket: string;
    AmazonS3PathPrefix: string;
    AmazonS3Region: string;
    AmazonS3Endpoint: string;
    AmazonS3SSL: boolean;
    AmazonS3SignV2: boolean;
    AmazonS3SSE: boolean;
    AmazonS3Trace: boolean;
    AmazonS3RequestTimeoutMilliseconds: number;
    AmazonS3UploadPartSizeBytes: number;
    DedicatedExportStore: boolean;
    ExportDriverName: string;
    ExportDirectory: string;
    ExportAmazonS3AccessKeyId: string;
    ExportAmazonS3SecretAccessKey: string;
    ExportAmazonS3Bucket: string;
    ExportAmazonS3PathPrefix: string;
    ExportAmazonS3Region: string;
    ExportAmazonS3Endpoint: string;
    ExportAmazonS3SSL: boolean;
    ExportAmazonS3SignV2: boolean;
    ExportAmazonS3SSE: boolean;
    ExportAmazonS3Trace: boolean;
    ExportAmazonS3RequestTimeoutMilliseconds: number;
    ExportAmazonS3PresignExpiresSeconds: number;
    ExportAmazonS3UploadPartSizeBytes: number;
};

export type EmailSettings = {
    EnableSignUpWithEmail: boolean;
    EnableSignInWithEmail: boolean;
    EnableSignInWithUsername: boolean;
    SendEmailNotifications: boolean;
    UseChannelInEmailNotifications: boolean;
    RequireEmailVerification: boolean;
    FeedbackName: string;
    FeedbackEmail: string;
    ReplyToAddress: string;
    FeedbackOrganization: string;
    EnableSMTPAuth: boolean;
    SMTPUsername: string;
    SMTPPassword: string;
    SMTPServer: string;
    SMTPPort: string;
    SMTPServerTimeout: number;
    ConnectionSecurity: string;
    SendPushNotifications: boolean;
    PushNotificationServer: string;
    PushNotificationServerType: 'off' | 'mhpns' | 'mtpns' | 'custom';
    PushNotificationServerLocation: 'us' | 'de';
    PushNotificationContents: string;
    PushNotificationBuffer: number;
    EnableEmailBatching: boolean;
    EmailBatchingBufferSize: number;
    EmailBatchingInterval: number;
    EnablePreviewModeBanner: boolean;
    SkipServerCertificateVerification: boolean;
    EmailNotificationContentsType: string;
    LoginButtonColor: string;
    LoginButtonBorderColor: string;
    LoginButtonTextColor: string;
};

export type RateLimitSettings = {
    Enable: boolean;
    PerSec: number;
    MaxBurst: number;
    MemoryStoreSize: number;
    VaryByRemoteAddr: boolean;
    VaryByUser: boolean;
    VaryByHeader: string;
};

export type PrivacySettings = {
    ShowEmailAddress: boolean;
    ShowFullName: boolean;
};

export type SupportSettings = {
    TermsOfServiceLink: string;
    PrivacyPolicyLink: string;
    AboutLink: string;
    HelpLink: string;
    ReportAProblemLink: string;
    ForgotPasswordLink: string;
    SupportEmail: string;
    CustomTermsOfServiceEnabled: boolean;
    CustomTermsOfServiceReAcceptancePeriod: number;
    EnableAskCommunityLink: boolean;
};

export type AnnouncementSettings = {
    EnableBanner: boolean;
    BannerText: string;
    BannerColor: string;
    BannerTextColor: string;
    AllowBannerDismissal: boolean;
    AdminNoticesEnabled: boolean;
    UserNoticesEnabled: boolean;
    NoticesURL: string;
    NoticesFetchFrequency: number;
    NoticesSkipCache: boolean;
};

export type ThemeSettings = {
    EnableThemeSelection: boolean;
    DefaultTheme: string;
    AllowCustomThemes: boolean;
    AllowedThemes: string[];
};

export type SSOSettings = {
    Enable: boolean;
    Secret: string;
    Id: string;
    Scope: string;
    AuthEndpoint: string;
    TokenEndpoint: string;
    UserAPIEndpoint: string;
    DiscoveryEndpoint: string;
    ButtonText: string;
    ButtonColor: string;
};

export type Office365Settings = {
    Enable: boolean;
    Secret: string;
    Id: string;
    Scope: string;
    AuthEndpoint: string;
    TokenEndpoint: string;
    UserAPIEndpoint: string;
    DiscoveryEndpoint: string;
    DirectoryId: string;
};

export type LdapSettings = {
    Enable: boolean;
    EnableSync: boolean;
    LdapServer: string;
    LdapPort: number;
    ConnectionSecurity: string;
    BaseDN: string;
    BindUsername: string;
    BindPassword: string;
    UserFilter: string;
    GroupFilter: string;
    GuestFilter: string;
    EnableAdminFilter: boolean;
    AdminFilter: string;
    GroupDisplayNameAttribute: string;
    GroupIdAttribute: string;
    FirstNameAttribute: string;
    LastNameAttribute: string;
    EmailAttribute: string;
    UsernameAttribute: string;
    NicknameAttribute: string;
    IdAttribute: string;
    PositionAttribute: string;
    LoginIdAttribute: string;
    PictureAttribute: string;
    SyncIntervalMinutes: number;
    SkipCertificateVerification: boolean;
    PublicCertificateFile: string;
    PrivateKeyFile: string;
    QueryTimeout: number;
    MaxPageSize: number;
    LoginFieldName: string;
    LoginButtonColor: string;
    LoginButtonBorderColor: string;
    LoginButtonTextColor: string;
};

export type ComplianceSettings = {
    Enable: boolean;
    Directory: string;
    EnableDaily: boolean;
    BatchSize: number;
};

export type LocalizationSettings = {
    DefaultServerLocale: string;
    DefaultClientLocale: string;
    AvailableLocales: string;
};

export type SamlSettings = {
    Enable: boolean;
    EnableSyncWithLdap: boolean;
    EnableSyncWithLdapIncludeAuth: boolean;
    IgnoreGuestsLdapSync: boolean;
    Verify: boolean;
    Encrypt: boolean;
    SignRequest: boolean;
    IdpURL: string;
    IdpDescriptorURL: string;
    IdpMetadataURL: string;
    ServiceProviderIdentifier: string;
    AssertionConsumerServiceURL: string;
    SignatureAlgorithm: string;
    CanonicalAlgorithm: string;
    ScopingIDPProviderId: string;
    ScopingIDPName: string;
    IdpCertificateFile: string;
    PublicCertificateFile: string;
    PrivateKeyFile: string;
    IdAttribute: string;
    GuestAttribute: string;
    EnableAdminAttribute: boolean;
    AdminAttribute: string;
    FirstNameAttribute: string;
    LastNameAttribute: string;
    EmailAttribute: string;
    UsernameAttribute: string;
    NicknameAttribute: string;
    LocaleAttribute: string;
    PositionAttribute: string;
    LoginButtonText: string;
    LoginButtonColor: string;
    LoginButtonBorderColor: string;
    LoginButtonTextColor: string;
};

export type NativeAppSettings = {
    AppCustomURLSchemes: string[];
    AppDownloadLink: string;
    AndroidAppDownloadLink: string;
    IosAppDownloadLink: string;
    MobileExternalBrowser: boolean;
};

export type ClusterSettings = {
    Enable: boolean;
    ClusterName: string;
    OverrideHostname: string;
    NetworkInterface: string;
    BindAddress: string;
    AdvertiseAddress: string;
    UseIPAddress: boolean;
    EnableGossipCompression: boolean;
    EnableExperimentalGossipEncryption: boolean;
    ReadOnlyConfig: boolean;
    GossipPort: number;
};

export type MetricsSettings = {
    Enable: boolean;
    BlockProfileRate: number;
    ListenAddress: string;
    EnableClientMetrics: boolean;
    EnableNotificationMetrics: boolean;
};

export type ExperimentalSettings = {
    ClientSideCertEnable: boolean;
    ClientSideCertCheck: string;
    LinkMetadataTimeoutMilliseconds: number;
    RestrictSystemAdmin: boolean;
    EnableSharedChannels: boolean;
    EnableRemoteClusterService: boolean;
    DisableAppBar: boolean;
    DisableRefetchingOnBrowserFocus: boolean;
    DelayChannelAutocomplete: boolean;
    DisableWakeUpReconnectHandler: boolean;
    UsersStatusAndProfileFetchingPollIntervalMilliseconds: number;
    YoutubeReferrerPolicy: boolean;
};

export type AnalyticsSettings = {
    MaxUsersForStatistics: number;
};

export type CacheSettings = {
    CacheType: string;
    RedisAddress: string;
    RedisPassword: string;
    RedisDB: number;
    DisableClientCache: boolean;
};

export type ElasticsearchSettings = {
    ConnectionURL: string;
    Backend: string;
    Username: string;
    Password: string;
    EnableIndexing: boolean;
    EnableSearching: boolean;
    EnableAutocomplete: boolean;
    Sniff: boolean;
    PostIndexReplicas: number;
    PostIndexShards: number;
    ChannelIndexReplicas: number;
    ChannelIndexShards: number;
    UserIndexReplicas: number;
    UserIndexShards: number;
    AggregatePostsAfterDays: number;
    PostsAggregatorJobStartTime: string;
    IndexPrefix: string;
    LiveIndexingBatchSize: number;
    BatchSize: number;
    RequestTimeoutSeconds: number;
    SkipTLSVerification: boolean;
    CA: string;
    ClientCert: string;
    ClientKey: string;
    Trace: string;
    IgnoredPurgeIndexes: string;
};

export type BleveSettings = {
    IndexDir: string;
    EnableIndexing: boolean;
    EnableSearching: boolean;
    EnableAutocomplete: boolean;
    BatchSize: number;
};

export type DataRetentionSettings = {
    EnableMessageDeletion: boolean;
    EnableFileDeletion: boolean;
    MessageRetentionDays: number;
    MessageRetentionHours: number;
    FileRetentionDays: number;
    FileRetentionHours: number;
    DeletionJobStartTime: string;
    BatchSize: number;
    EnableBoardsDeletion: boolean;
    BoardsRetentionDays: number;
    TimeBetweenBatchesMilliseconds: number;
    RetentionIdsBatchSize: number;
};

export type MessageExportSettings = {
    EnableExport: boolean;
    DownloadExportResults: boolean;
    ExportFormat: string;
    DailyRunTime: string;
    ExportFromTimestamp: number;
    BatchSize: number;
    GlobalRelaySettings: {
        CustomerType: string;
        SMTPUsername: string;
        SMTPPassword: string;
        EmailAddress: string;
        SMTPServerTimeout: number;
        CustomSMTPServerName: string;
        CustomSMTPPort: string;
    };
};

export type JobSettings = {
    RunJobs: boolean;
    RunScheduler: boolean;
    CleanupJobsThresholdDays: number;
    CleanupConfigThresholdDays: number;
};

export type PluginSettings = {
    Enable: boolean;
    EnableUploads: boolean;
    AllowInsecureDownloadURL: boolean;
    EnableHealthCheck: boolean;
    Directory: string;
    ClientDirectory: string;
    Plugins: Record<string, any>;
    PluginStates: Record<string, { Enable: boolean }>;
    EnableMarketplace: boolean;
    EnableRemoteMarketplace: boolean;
    AutomaticPrepackagedPlugins: boolean;
    RequirePluginSignature: boolean;
    MarketplaceURL: string;
    SignaturePublicKeyFiles: string[];
    ChimeraOAuthProxyURL: string;
};

export type DisplaySettings = {
    CustomURLSchemes: string[];
    MaxMarkdownNodes: number;
    SuggestionDebounceDelay: number;
};

export type GuestAccountsSettings = {
    Enable: boolean;
    HideTags: boolean;
    AllowEmailAccounts: boolean;
    EnforceMultifactorAuthentication: boolean;
    RestrictCreationToDomains: string;
};

export type ImageProxySettings = {
    Enable: boolean;
    ImageProxyType: string;
    RemoteImageProxyURL: string;
    RemoteImageProxyOptions: string;
};

export type CloudSettings = {
    CWSURL: string;
    CWSAPIURL: string;
    CWSMock: boolean;
    Disable: boolean;
};

export type FeatureFlags = Record<string, string | boolean>;

export type ImportSettings = {
    Directory: string;
    RetentionDays: number;
};

export type ExportSettings = {
    Directory: string;
    RetentionDays: number;
};

export type AdminConfig = {
    ServiceSettings: ServiceSettings;
    TeamSettings: TeamSettings;
    ClientRequirements: ClientRequirements;
    SqlSettings: SqlSettings;
    LogSettings: LogSettings;
    ExperimentalAuditSettings: ExperimentalAuditSettings;
    NotificationLogSettings: NotificationLogSettings;
    PasswordSettings: PasswordSettings;
    FileSettings: FileSettings;
    EmailSettings: EmailSettings;
    RateLimitSettings: RateLimitSettings;
    PrivacySettings: PrivacySettings;
    SupportSettings: SupportSettings;
    AnnouncementSettings: AnnouncementSettings;
    ThemeSettings: ThemeSettings;
    GitLabSettings: SSOSettings;
    GoogleSettings: SSOSettings;
    Office365Settings: Office365Settings;
    OpenIdSettings: SSOSettings;
    LdapSettings: LdapSettings;
    ComplianceSettings: ComplianceSettings;
    LocalizationSettings: LocalizationSettings;
    SamlSettings: SamlSettings;
    NativeAppSettings: NativeAppSettings;
    ClusterSettings: ClusterSettings;
    MetricsSettings: MetricsSettings;
    ExperimentalSettings: ExperimentalSettings;
    AnalyticsSettings: AnalyticsSettings;
    CacheSettings: CacheSettings;
    ElasticsearchSettings: ElasticsearchSettings;
    BleveSettings: BleveSettings;
    DataRetentionSettings: DataRetentionSettings;
    MessageExportSettings: MessageExportSettings;
    JobSettings: JobSettings;
    PluginSettings: PluginSettings;
    DisplaySettings: DisplaySettings;
    GuestAccountsSettings: GuestAccountsSettings;
    ImageProxySettings: ImageProxySettings;
    CloudSettings: CloudSettings;
    FeatureFlags: FeatureFlags;
    ImportSettings: ImportSettings;
    ExportSettings: ExportSettings;
    WranglerSettings: WranglerSettings;
    ConnectedWorkspacesSettings: ConnectedWorkspacesSettings;
};

export type ReplicaLagSetting = {
    DataSource: string;
    QueryAbsoluteLag: string;
    QueryTimeLag: string;
}

export type EnvironmentConfigSettings<T> = {
    [P in keyof T]: boolean;
}

export type EnvironmentConfig = {
    [P in keyof AdminConfig]: EnvironmentConfigSettings<AdminConfig[P]>;
}

export type WarnMetricStatus = {
    id: string;
    limit: number;
    acked: boolean;
    store_status: string;
};

export enum CollapsedThreads {
    DISABLED = 'disabled',
    DEFAULT_ON = 'default_on',
    DEFAULT_OFF = 'default_off',
    ALWAYS_ON = 'always_on',
}

export enum ServiceEnvironment {
    PRODUCTION = 'production',
    TEST = 'test',
    DEV = 'dev',
}

export type AllowedIPRange = {
    cidr_block: string;
    description: string;
    enabled: boolean;
    owner_id: string;
}

export type AllowedIPRanges = AllowedIPRange[];

export type FetchIPResponse = {
    ip: string;
}<|MERGE_RESOLUTION|>--- conflicted
+++ resolved
@@ -213,11 +213,6 @@
     UniqueEmojiReactionLimitPerPost: string;
     UsersStatusAndProfileFetchingPollIntervalMilliseconds: string;
     YoutubeReferrerPolicy: 'true' | 'false';
-<<<<<<< HEAD
-    DisplaySettings?: DisplaySettings;
-=======
-    ScheduledPosts: string;
->>>>>>> faa6853a
 };
 
 export type License = {

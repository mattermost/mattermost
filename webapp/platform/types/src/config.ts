--- conflicted
+++ resolved
@@ -746,14 +746,11 @@
         URL: string;
         APIKey: string;
     };
-<<<<<<< HEAD
-=======
     TimeoutMs: {
         NewPost: number;
         Fetch: number;
         Notification: number;
     };
->>>>>>> 595e600e
 };
 
 export type SamlSettings = {

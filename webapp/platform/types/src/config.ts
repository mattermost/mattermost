--- conflicted
+++ resolved
@@ -379,11 +379,8 @@
     PersistentNotificationIntervalMinutes: number;
     PersistentNotificationMaxCount: number;
     PersistentNotificationMaxRecipients: number;
-<<<<<<< HEAD
     UniqueEmojiReactionLimitPerPost: number;
-=======
     RefreshPostStatsRunTime: string;
->>>>>>> 6343e0e8
 };
 
 export type TeamSettings = {

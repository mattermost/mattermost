--- conflicted
+++ resolved
@@ -196,14 +196,11 @@
     PostPriority: string;
     ReduceOnBoardingTaskList: string;
     PostAcknowledgements: string;
-<<<<<<< HEAD
     AllowPersistentNotifications: string;
     PersistentNotificationMaxRecipients: string;
     PersistentNotificationIntervalMinutes: string;
     AllowPersistentNotificationsForGuests: string;
-=======
     DelayChannelAutocomplete: 'true' | 'false';
->>>>>>> 698613c0
 };
 
 export type License = {

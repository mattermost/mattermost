// Copyright (c) 2015-present Mattermost, Inc. All Rights Reserved.
// See LICENSE.txt for license information.

export type FieldType = (
    'text' |
    'select' |
    'multiselect' |
    'date' |
    'user' |
    'multiuser'
);

export type PropertyField = {
    id: string;
    group_id: string;
    name: string;
    type: FieldType;
    attrs?: {[key: string]: unknown};
    target_id?: string;
    target_type?: string;
    create_at: number;
    update_at: number;
    delete_at: number;
};

export type PropertyValue<T> = {
    id: string;
    target_id: string;
    target_type: string;
    group_id: string;
    value: T;
    create_at: number;
    update_at: number;
    delete_at: number;
}

<<<<<<< HEAD
=======
export type UserPropertyFieldType = 'text' | 'select' | 'multiselect';
>>>>>>> 14426af4
export type UserPropertyFieldGroupID = 'custom_profile_attributes';
export type UserPropertyValueType = 'phone' | 'url' | '';

export type FieldVisibility = 'always' | 'hidden' | 'when_set';
export type FieldValueType =
    'email' |
    'url' |
    'phone' |
    '';

export type PropertyFieldOption = {
    id: string;
    name: string;
    color?: string;
}

export type FieldVisibility = 'always' | 'hidden' | 'when_set';
export type FieldValueType =
    'email' |
    'url' |
    'phone' |
    '';

export type PropertyFieldOption = {
    id: string;
    name: string;
    color?: string;
}

export type UserPropertyField = PropertyField & {
    group_id: UserPropertyFieldGroupID;
    attrs: {
        sort_order: number;
        visibility: FieldVisibility;
        value_type: FieldValueType;
        options?: PropertyFieldOption[];
        ldap?: string;
        saml?: string;
    };
};

export type UserPropertyFieldPatch = Partial<Pick<UserPropertyField, 'name' | 'attrs' | 'type'>>;<|MERGE_RESOLUTION|>--- conflicted
+++ resolved
@@ -34,25 +34,9 @@
     delete_at: number;
 }
 
-<<<<<<< HEAD
-=======
 export type UserPropertyFieldType = 'text' | 'select' | 'multiselect';
->>>>>>> 14426af4
 export type UserPropertyFieldGroupID = 'custom_profile_attributes';
 export type UserPropertyValueType = 'phone' | 'url' | '';
-
-export type FieldVisibility = 'always' | 'hidden' | 'when_set';
-export type FieldValueType =
-    'email' |
-    'url' |
-    'phone' |
-    '';
-
-export type PropertyFieldOption = {
-    id: string;
-    name: string;
-    color?: string;
-}
 
 export type FieldVisibility = 'always' | 'hidden' | 'when_set';
 export type FieldValueType =

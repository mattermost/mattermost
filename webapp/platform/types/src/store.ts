// Copyright (c) 2015-present Mattermost, Inc. All Rights Reserved.
// See LICENSE.txt for license information.

import {AdminState} from './admin';
import {Bot} from './bots';
import {ChannelsState} from './channels';
import {ChannelCategoriesState} from './channel_categories';
import {CloudState, CloudUsage} from './cloud';
import {HostedCustomerState} from './hosted_customer';
import {EmojisState} from './emojis';
import {FilesState} from './files';
import {GeneralState} from './general';
import {GroupsState} from './groups';
import {IntegrationsState} from './integrations';
import {JobsState} from './jobs';
import {PostsState} from './posts';
import {PreferenceType} from './preferences';
import {
    AdminRequestsStatuses, ChannelsRequestsStatuses,
    FilesRequestsStatuses, GeneralRequestsStatuses,
    PostsRequestsStatuses, RolesRequestsStatuses,
    TeamsRequestsStatuses, UsersRequestsStatuses,
} from './requests';
import {Role} from './roles';
import {SchemesState} from './schemes';
import {SearchState} from './search';
import {TeamsState} from './teams';
import {ThreadsState} from './threads';
import {Typing} from './typing';
import {UsersState} from './users';
import {AppsState} from './apps';
<<<<<<< HEAD
import {ChannelBookmarksState} from './channel_bookmarks';
=======
import {LimitsState} from './limits';
>>>>>>> 0b5cd0cf

export type GlobalState = {
    entities: {
        general: GeneralState;
        users: UsersState;
        limits: LimitsState;
        teams: TeamsState;
        channels: ChannelsState;
        channelBookmarks: ChannelBookmarksState;
        posts: PostsState;
        threads: ThreadsState;
        bots: {
            accounts: Record<string, Bot>;
        };
        preferences: {
            myPreferences: {
                [x: string]: PreferenceType;
            };
        };
        admin: AdminState;
        jobs: JobsState;
        search: SearchState;
        integrations: IntegrationsState;
        files: FilesState;
        emojis: EmojisState;
        typing: Typing;
        roles: {
            roles: {
                [x: string]: Role;
            };
            pending: Set<string>;
        };
        schemes: SchemesState;
        groups: GroupsState;
        channelCategories: ChannelCategoriesState;
        apps: AppsState;
        cloud: CloudState;
        hostedCustomer: HostedCustomerState;
        usage: CloudUsage;
    };
    errors: any[];
    requests: {
        channels: ChannelsRequestsStatuses;
        general: GeneralRequestsStatuses;
        posts: PostsRequestsStatuses;
        teams: TeamsRequestsStatuses;
        users: UsersRequestsStatuses;
        admin: AdminRequestsStatuses;
        files: FilesRequestsStatuses;
        roles: RolesRequestsStatuses;
    };
    websocket: {
        connected: boolean;
        lastConnectAt: number;
        lastDisconnectAt: number;
        connectionId: string;
    };
};<|MERGE_RESOLUTION|>--- conflicted
+++ resolved
@@ -29,11 +29,8 @@
 import {Typing} from './typing';
 import {UsersState} from './users';
 import {AppsState} from './apps';
-<<<<<<< HEAD
+import {LimitsState} from './limits';
 import {ChannelBookmarksState} from './channel_bookmarks';
-=======
-import {LimitsState} from './limits';
->>>>>>> 0b5cd0cf
 
 export type GlobalState = {
     entities: {

--- conflicted
+++ resolved
@@ -79,13 +79,10 @@
         hostedCustomer: HostedCustomerState;
         usage: CloudUsage;
         scheduledPosts: ScheduledPostsState;
-<<<<<<< HEAD
         sharedChannels?: {
             remotes?: Record<string, RemoteClusterInfo[]>;
         };
-=======
         remoteClusters: Record<string, RemoteCluster>;
->>>>>>> 7e9eb898
     };
     errors: any[];
     requests: {

// Copyright (c) 2015-present Mattermost, Inc. All Rights Reserved.
// See LICENSE.txt for license information.

import type {AdminState} from './admin';
import type {AppsState} from './apps';
import type {Bot} from './bots';
import type {ChannelBookmarksState} from './channel_bookmarks';
import type {ChannelCategoriesState} from './channel_categories';
import type {ChannelsState} from './channels';
import type {CloudState, CloudUsage} from './cloud';
import type {ContentFlaggingState} from './content_flagging';
import type {EmojisState} from './emojis';
import type {FilesState} from './files';
import type {GeneralState} from './general';
import type {GroupsState} from './groups';
import type {HostedCustomerState} from './hosted_customer';
import type {IntegrationsState} from './integrations';
import type {JobsState} from './jobs';
import type {LimitsState} from './limits';
import type {PostsState} from './posts';
import type {PreferenceType} from './preferences';
import type {Recap} from './recaps';
import type {
    AdminRequestsStatuses, ChannelsRequestsStatuses,
    FilesRequestsStatuses, GeneralRequestsStatuses,
    PostsRequestsStatuses, RolesRequestsStatuses,
    TeamsRequestsStatuses, UsersRequestsStatuses,
} from './requests';
import type {Role} from './roles';
import type {ScheduledPostsState} from './schedule_post';
import type {SchemesState} from './schemes';
import type {SearchState} from './search';
import type {RemoteClusterInfo} from './shared_channels';
import type {TeamsState} from './teams';
import type {ThreadsState} from './threads';
import type {Typing} from './typing';
import type {UsersState} from './users';

export type GlobalState = {
    entities: {
        general: GeneralState;
        users: UsersState;
        limits: LimitsState;
        teams: TeamsState;
        channels: ChannelsState;
        channelBookmarks: ChannelBookmarksState;
        posts: PostsState;
        threads: ThreadsState;
<<<<<<< HEAD
        recaps: {
            byId: Record<string, Recap>;
            allIds: string[];
        };
        ai: {
=======
        agents: {
>>>>>>> 1ba3535a
            agents: Array<{
                id: string;
                displayName: string;
                username: string;
                service_id: string;
                service_type: string;
            }>;
        };
        bots: {
            accounts: Record<string, Bot>;
        };
        preferences: {
            myPreferences: {
                [x: string]: PreferenceType;
            };
            userPreferences: {
                [userID: string]: {
                    [x: string]: PreferenceType;
                };
            };
        };
        admin: AdminState;
        jobs: JobsState;
        search: SearchState;
        integrations: IntegrationsState;
        files: FilesState;
        emojis: EmojisState;
        typing: Typing;
        roles: {
            roles: {
                [x: string]: Role;
            };
            pending: Set<string>;
        };
        schemes: SchemesState;
        groups: GroupsState;
        channelCategories: ChannelCategoriesState;
        apps: AppsState;
        cloud: CloudState;
        hostedCustomer: HostedCustomerState;
        usage: CloudUsage;
        scheduledPosts: ScheduledPostsState;
        sharedChannels?: {
            remotes?: Record<string, RemoteClusterInfo[]>;
            remotesByRemoteId?: Record<string, RemoteClusterInfo>;
        };
        contentFlagging: ContentFlaggingState;
    };
    errors: any[];
    requests: {
        channels: ChannelsRequestsStatuses;
        general: GeneralRequestsStatuses;
        posts: PostsRequestsStatuses;
        teams: TeamsRequestsStatuses;
        users: UsersRequestsStatuses;
        admin: AdminRequestsStatuses;
        files: FilesRequestsStatuses;
        roles: RolesRequestsStatuses;
    };
    websocket: {
        connected: boolean;
        lastConnectAt: number;
        lastDisconnectAt: number;
        connectionId: string;
        serverHostname: string;
    };
};<|MERGE_RESOLUTION|>--- conflicted
+++ resolved
@@ -46,15 +46,11 @@
         channelBookmarks: ChannelBookmarksState;
         posts: PostsState;
         threads: ThreadsState;
-<<<<<<< HEAD
         recaps: {
             byId: Record<string, Recap>;
             allIds: string[];
         };
-        ai: {
-=======
         agents: {
->>>>>>> 1ba3535a
             agents: Array<{
                 id: string;
                 displayName: string;

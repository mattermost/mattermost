// Copyright (c) 2015-present Mattermost, Inc. All Rights Reserved.
// See LICENSE.txt for license information.

import type {Audit} from './audits';
import type {Channel} from './channels';
import type {Group} from './groups';
import type {Session} from './sessions';
import type {Team} from './teams';
import type {IDMappedObjects, RelationOneToManyUnique, RelationOneToOne} from './utilities';

export type UserNotifyProps = {
    desktop: 'default' | 'all' | 'mention' | 'none';
    desktop_sound: 'default' | 'true' | 'false';
    calls_desktop_sound: 'true' | 'false';
    email: 'true' | 'false';
    mark_unread: 'all' | 'mention';
    push: 'default' | 'all' | 'mention' | 'none';
    push_status: 'ooo' | 'offline' | 'away' | 'dnd' | 'online';
    comments: 'never' | 'root' | 'any';
    first_name: 'true' | 'false';
    channel: 'true' | 'false';
    mention_keys: string;
    highlight_keys: string;
    desktop_notification_sound?: 'default' | 'Bing' | 'Crackle' | 'Down' | 'Hello' | 'Ripple' | 'Upstairs';
    calls_notification_sound?: 'Dynamic' | 'Calm' | 'Urgent' | 'Cheerful';
    desktop_threads?: 'default' | 'all' | 'mention' | 'none';
    email_threads?: 'default' | 'all' | 'mention' | 'none';
    push_threads?: 'default' | 'all' | 'mention' | 'none';
    auto_responder_active?: 'true' | 'false';
    auto_responder_message?: string;
    calls_mobile_sound?: 'true' | 'false' | '';
    calls_mobile_notification_sound?: 'Dynamic' | 'Calm' | 'Urgent' | 'Cheerful' | '';
};

export type UserProfile = {
    id: string;
    create_at: number;
    update_at: number;
    delete_at: number;
    username: string;
    password: string;
    auth_service: string;
    email: string;
    nickname: string;
    first_name: string;
    last_name: string;
    position: string;
    roles: string;
    props: Record<string, string>;
    notify_props: UserNotifyProps;
    last_password_update: number;
    last_picture_update: number;
    locale: string;
    timezone?: UserTimezone;
    mfa_active: boolean;
    last_activity_at: number;
    is_bot: boolean;
    bot_description: string;
    terms_of_service_id: string;
    terms_of_service_create_at: number;
    remote_id?: string;
    status?: string;
<<<<<<< HEAD
    failed_attempts?: number;
=======
    custom_profile_attributes?: Record<string, string>;
>>>>>>> e8ef2619
};

export type UserProfileWithLastViewAt = UserProfile & {
    last_viewed_at: number;
};

export type UsersState = {
    currentUserId: string;
    isManualStatus: RelationOneToOne<UserProfile, boolean>;
    mySessions: Session[];
    myAudits: Audit[];
    profiles: IDMappedObjects<UserProfile>;
    profilesInTeam: RelationOneToManyUnique<Team, UserProfile>;
    profilesNotInTeam: RelationOneToManyUnique<Team, UserProfile>;
    profilesWithoutTeam: Set<string>;
    profilesInChannel: RelationOneToManyUnique<Channel, UserProfile>;
    profilesNotInChannel: RelationOneToManyUnique<Channel, UserProfile>;
    profilesInGroup: RelationOneToManyUnique<Group, UserProfile>;
    profilesNotInGroup: RelationOneToManyUnique<Group, UserProfile>;
    statuses: RelationOneToOne<UserProfile, string>;
    stats: Partial<UsersStats>;
    filteredStats: Partial<UsersStats>;
    myUserAccessTokens: Record<string, UserAccessToken>;
    lastActivity: RelationOneToOne<UserProfile, number>;
    dndEndTimes: RelationOneToOne<UserProfile, number>;
};

export type UserTimezone = {
    useAutomaticTimezone: boolean | string;
    automaticTimezone: string;
    manualTimezone: string;
};

export type UserStatus = {
    user_id: string;
    status: string;
    manual?: boolean;
    last_activity_at?: number;
    active_channel?: string;
    dnd_end_time?: number;
};

export enum CustomStatusDuration {
    DONT_CLEAR = '',
    THIRTY_MINUTES = 'thirty_minutes',
    ONE_HOUR = 'one_hour',
    FOUR_HOURS = 'four_hours',
    TODAY = 'today',
    THIS_WEEK = 'this_week',
    DATE_AND_TIME = 'date_and_time',
    CUSTOM_DATE_TIME = 'custom_date_time',
}

export type UserCustomStatus = {
    emoji: string;
    text: string;
    duration: CustomStatusDuration;
    expires_at?: string;
};

export type UserAccessToken = {
    id: string;
    token?: string;
    user_id: string;
    description: string;
    is_active: boolean;
};

export type UsersStats = {
    total_users_count: number;
};

export type GetFilteredUsersStatsOpts = {
    in_team?: string;
    in_channel?: string;
    include_deleted?: boolean;
    include_bots?: boolean;
    include_remote_users?: boolean;
    roles?: string[];
    channel_roles?: string[];
    team_roles?: string[];
};

export type AuthChangeResponse = {
    follow_link: string;
};<|MERGE_RESOLUTION|>--- conflicted
+++ resolved
@@ -60,11 +60,8 @@
     terms_of_service_create_at: number;
     remote_id?: string;
     status?: string;
-<<<<<<< HEAD
     failed_attempts?: number;
-=======
     custom_profile_attributes?: Record<string, string>;
->>>>>>> e8ef2619
 };
 
 export type UserProfileWithLastViewAt = UserProfile & {

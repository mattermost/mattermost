--- conflicted
+++ resolved
@@ -170,10 +170,6 @@
                 <h1 id='genericModalLabel'>
                     {this.props.modalHeaderText}
                 </h1>
-<<<<<<< HEAD
-                {this.props.compassDesign && this.props.headerButton}
-=======
->>>>>>> 6c9ec24f
             </div>
         );
 

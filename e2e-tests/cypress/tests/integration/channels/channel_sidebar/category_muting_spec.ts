--- conflicted
+++ resolved
@@ -104,10 +104,6 @@
                 last_post_at: 0,
                 purpose: '',
                 scheme_id: '',
-<<<<<<< HEAD
-                last_root_post_at: 0,
-=======
->>>>>>> 9016e300
                 update_at: 0,
                 last_root_post_at: 0,
             })).then((channel: Cypress.Channel) => {

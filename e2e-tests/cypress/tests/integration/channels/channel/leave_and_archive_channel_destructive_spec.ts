--- conflicted
+++ resolved
@@ -1,11 +1,6 @@
 // Copyright (c) 2015-present Mattermost, Inc. All Rights Reserved.
 // See LICENSE.txt for license information.
 
-<<<<<<< HEAD
-import type {UserProfile} from '@mattermost/types/users';
-
-=======
->>>>>>> ff929e4a
 // ***************************************************************
 // - [#] indicates a test step (e.g. # Go to a page)
 // - [*] indicates an assertion (e.g. * Check the title)

--- conflicted
+++ resolved
@@ -20,11 +20,7 @@
     const SpaceKeyCode = 32;
     const RightArrowKeyCode = 39;
 
-<<<<<<< HEAD
-    let testTeam: Cypress.Team;
-=======
     let testTeam: Team;
->>>>>>> e55b018d
 
     // eslint-disable-next-line @typescript-eslint/no-unused-vars
     let user1: UserProfile;

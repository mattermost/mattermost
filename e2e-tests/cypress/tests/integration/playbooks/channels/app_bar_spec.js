--- conflicted
+++ resolved
@@ -17,33 +17,6 @@
         cy.apiInitSetup().then(({team, user}) => {
             testTeam = team;
             testUser = user;
-<<<<<<< HEAD
-
-            // # Login as testUser
-            cy.apiLogin(testUser);
-
-            // # Create a playbook
-            cy.apiCreateTestPlaybook({
-                teamId: testTeam.id,
-                title: 'Playbook',
-                userId: testUser.id,
-            }).then((playbook) => {
-                testPlaybook = playbook;
-
-                // # Start a playbook run
-                cy.apiRunPlaybook({
-                    teamId: testTeam.id,
-                    playbookId: testPlaybook.id,
-                    playbookRunName: 'Playbook Run',
-                    ownerUserId: testUser.id,
-                });
-            });
-
-            cy.apiGetConfig(true).then(({config}) => {
-                appBarEnabled = config.DisableAppBar === 'false';
-            });
-=======
->>>>>>> 02be384b
         });
     });
 

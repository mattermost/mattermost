// Copyright (c) 2015-present Mattermost, Inc. All Rights Reserved.
// See LICENSE.txt for license information.

function getFullDialog(triggerId, webhookBaseUrl) {
    return {
        trigger_id: triggerId,
        url: `${webhookBaseUrl}/dialog_submit`,
        dialog: {
            callback_id: 'somecallbackid',
            title: 'Title for Full Dialog Test',
            icon_url:
                'https://mattermost.com/wp-content/uploads/2022/02/icon_WS.png',
            elements: [
                {
                    display_name: 'Display Name',
                    name: 'realname',
                    type: 'text',
                    subtype: '',
                    default: 'default text',
                    placeholder: 'placeholder',
                    help_text:
                        'This a regular input in an interactive dialog triggered by a test integration.',
                    optional: false,
                    min_length: 0,
                    max_length: 0,
                    data_source: '',
                    options: null,
                },
                {
                    display_name: 'Email',
                    name: 'someemail',
                    type: 'text',
                    subtype: 'email',
                    default: '',
                    placeholder: 'placeholder@bladekick.com',
                    help_text:
                        'This a regular email input in an interactive dialog triggered by a test integration.',
                    optional: false,
                    min_length: 0,
                    max_length: 0,
                    data_source: '',
                    options: null,
                },
                {
                    display_name: 'Number',
                    name: 'somenumber',
                    type: 'text',
                    subtype: 'number',
                    default: '',
                    placeholder: '',
                    help_text: '',
                    optional: false,
                    min_length: 0,
                    max_length: 0,
                    data_source: '',
                    options: null,
                },
                {
                    display_name: 'Password',
                    name: 'somepassword',
                    type: 'text',
                    subtype: 'password',
                    default: 'p@ssW0rd',
                    placeholder: 'placeholder',
                    help_text:
                        'This a password input in an interactive dialog triggered by a test integration.',
                    optional: true,
                    min_length: 0,
                    max_length: 0,
                    data_source: '',
                    options: null,
                },
                {
                    display_name: 'Display Name Long Text Area',
                    name: 'realnametextarea',
                    type: 'textarea',
                    subtype: '',
                    default: '',
                    placeholder: 'placeholder',
                    help_text: '',
                    optional: true,
                    min_length: 5,
                    max_length: 100,
                    data_source: '',
                    options: null,
                },
                {
                    display_name: 'User Selector',
                    name: 'someuserselector',
                    type: 'select',
                    subtype: '',
                    default: '',
                    placeholder: 'Select a user...',
                    help_text: '',
                    optional: false,
                    min_length: 0,
                    max_length: 0,
                    data_source: 'users',
                    options: null,
                },
                {
                    display_name: 'Channel Selector',
                    name: 'somechannelselector',
                    type: 'select',
                    subtype: '',
                    default: '',
                    placeholder: 'Select a channel...',
                    help_text: 'Choose a channel from the list.',
                    optional: true,
                    min_length: 0,
                    max_length: 0,
                    data_source: 'channels',
                    options: null,
                },
                {
                    display_name: 'Option Selector',
                    name: 'someoptionselector',
                    type: 'select',
                    subtype: '',
                    default: '',
                    placeholder: 'Select an option...',
                    help_text: '',
                    optional: false,
                    min_length: 0,
                    max_length: 0,
                    data_source: '',
                    options: [
                        {
                            text: 'Option1',
                            value: 'opt1',
                        },
                        {
                            text: 'Option2',
                            value: 'opt2',
                        },
                        {
                            text: 'Option3',
                            value: 'opt3',
                        },
                    ],
                },
                {
                    display_name: 'Radio Option Selector',
                    name: 'someradiooptions',
                    type: 'radio',
                    help_text: '',
                    optional: false,
                    options: [
                        {
                            text: 'Engineering',
                            value: 'engineering',
                        },
                        {
                            text: 'Sales',
                            value: 'sales',
                        },
                    ],
                },
                {
                    display_name: 'Boolean Selector',
                    placeholder: 'Was this modal helpful?',
                    name: 'boolean_input',
                    type: 'bool',
                    default: 'True',
                    optional: true,
                    help_text: 'This is the help text',
                },
            ],
            submit_label: 'Submit',
            notify_on_cancel: true,
            state: 'somestate',
        },
    };
}

function getSimpleDialog(triggerId, webhookBaseUrl) {
    return {
        trigger_id: triggerId,
        url: `${webhookBaseUrl}/dialog_submit`,
        dialog: {
            callback_id: 'somecallbackid',
            title: 'Title for Dialog Test without elements',
            icon_url:
                'https://mattermost.com/wp-content/uploads/2022/02/icon_WS.png',
            submit_label: 'Submit Test',
            notify_on_cancel: true,
            state: 'somestate',
        },
    };
}

function getUserAndChannelDialog(triggerId, webhookBaseUrl) {
    return {
        trigger_id: triggerId,
        url: `${webhookBaseUrl}/dialog_submit`,
        dialog: {
            callback_id: 'somecallbackid',
            title: 'Title for Dialog Test with user and channel element',
            icon_url:
                'https://mattermost.com/wp-content/uploads/2022/02/icon_WS.png',
            submit_label: 'Submit Test',
            notify_on_cancel: true,
            state: 'somestate',
            elements: [
                {
                    display_name: 'User Selector',
                    name: 'someuserselector',
                    type: 'select',
                    subtype: '',
                    default: '',
                    placeholder: 'Select a user...',
                    help_text: '',
                    optional: false,
                    min_length: 0,
                    max_length: 0,
                    data_source: 'users',
                    options: null,
                },
                {
                    display_name: 'Channel Selector',
                    name: 'somechannelselector',
                    type: 'select',
                    subtype: '',
                    default: '',
                    placeholder: 'Select a channel...',
                    help_text: 'Choose a channel from the list.',
                    optional: true,
                    min_length: 0,
                    max_length: 0,
                    data_source: 'channels',
                    options: null,
                },
            ],
        },
    };
}

function getBooleanDialog(triggerId, webhookBaseUrl) {
    return {
        trigger_id: triggerId,
        url: `${webhookBaseUrl}/dialog_submit`,
        dialog: {
            callback_id: 'somecallbackid',
            title: 'Title for Dialog Test with boolean element',
            icon_url:
                'https://mattermost.com/wp-content/uploads/2022/02/icon_WS.png',
            submit_label: 'Submit Test',
            notify_on_cancel: true,
            state: 'somestate',
            elements: [
                {
                    display_name: 'Boolean Selector',
                    placeholder: 'Was this modal helpful?',
                    name: 'boolean_input',
                    type: 'bool',
                    default: 'True',
                    optional: true,
                    help_text: 'This is the help text',
                },
            ],
        },
    };
}

<<<<<<< HEAD
function getDynamicSelectDialog(triggerId, webhookBaseUrl) {
=======
function getMultiSelectDialog(triggerId, webhookBaseUrl, includeDefaults = false) {
>>>>>>> be9d4fca
    return {
        trigger_id: triggerId,
        url: `${webhookBaseUrl}/dialog_submit`,
        dialog: {
            callback_id: 'somecallbackid',
<<<<<<< HEAD
            title: 'Title for Dialog Test with dynamic select element',
            icon_url:
                'https://mattermost.com/wp-content/uploads/2022/02/icon_WS.png',
            submit_label: 'Submit Dynamic Select Test',
=======
            title: 'Title for Dialog Test with multiselect elements',
            icon_url:
                'https://mattermost.com/wp-content/uploads/2022/02/icon_WS.png',
            submit_label: 'Submit Multiselect Test',
>>>>>>> be9d4fca
            notify_on_cancel: true,
            state: 'somestate',
            elements: [
                {
<<<<<<< HEAD
                    display_name: 'Dynamic Role Selector',
                    name: 'dynamic_role_selector',
                    type: 'select',
                    data_source: 'dynamic',
                    data_source_url: `${webhookBaseUrl}/dynamic_select_source`,
                    default: '',
                    placeholder: 'Search for a role...',
                    help_text: 'Start typing to search for available roles. Options are loaded dynamically.',
                    optional: false,
                    min_length: 0,
                    max_length: 0,
                },
                {
                    display_name: 'Optional Dynamic Selector',
                    name: 'optional_dynamic_selector',
                    type: 'select',
                    data_source: 'dynamic',
                    data_source_url: `${webhookBaseUrl}/dynamic_select_source`,
                    default: 'backend_eng',
                    placeholder: 'Search for another role...',
                    help_text: 'This field is optional and has a default value.',
                    optional: true,
                    min_length: 0,
                    max_length: 0,
=======
                    display_name: 'Multi Option Selector',
                    name: 'multiselect_options',
                    type: 'select',
                    multiselect: true,
                    default: includeDefaults ? 'opt1,opt3' : '',
                    placeholder: 'Select multiple options...',
                    help_text: 'You can select multiple options from this list.',
                    optional: false,
                    min_length: 0,
                    max_length: 0,
                    data_source: '',
                    options: [
                        {
                            text: 'Engineering',
                            value: 'opt1',
                        },
                        {
                            text: 'Sales',
                            value: 'opt2',
                        },
                        {
                            text: 'Marketing',
                            value: 'opt3',
                        },
                        {
                            text: 'Support',
                            value: 'opt4',
                        },
                        {
                            text: 'Product',
                            value: 'opt5',
                        },
                    ],
                },
                {
                    display_name: 'Multi User Selector',
                    name: 'multiselect_users',
                    type: 'select',
                    multiselect: true,
                    default: '',
                    placeholder: 'Select multiple users...',
                    help_text: 'Choose multiple users from the team.',
                    optional: false,
                    min_length: 0,
                    max_length: 0,
                    data_source: 'users',
                    options: null,
                },
                {
                    display_name: 'Single Option Selector',
                    name: 'single_select_options',
                    type: 'select',
                    multiselect: false,
                    default: includeDefaults ? 'single2' : '',
                    placeholder: 'Select one option...',
                    help_text: 'This is a regular single-select for comparison.',
                    optional: false,
                    min_length: 0,
                    max_length: 0,
                    data_source: '',
                    options: [
                        {
                            text: 'Single Option 1',
                            value: 'single1',
                        },
                        {
                            text: 'Single Option 2',
                            value: 'single2',
                        },
                        {
                            text: 'Single Option 3',
                            value: 'single3',
                        },
                    ],
>>>>>>> be9d4fca
                },
            ],
        },
    };
}

module.exports = {
    getFullDialog,
    getSimpleDialog,
    getUserAndChannelDialog,
    getBooleanDialog,
<<<<<<< HEAD
    getDynamicSelectDialog,
=======
    getMultiSelectDialog,
>>>>>>> be9d4fca
};<|MERGE_RESOLUTION|>--- conflicted
+++ resolved
@@ -262,32 +262,114 @@
     };
 }
 
-<<<<<<< HEAD
+function getMultiSelectDialog(triggerId, webhookBaseUrl, includeDefaults = false) {
+    return {
+        trigger_id: triggerId,
+        url: `${webhookBaseUrl}/dialog_submit`,
+        dialog: {
+            callback_id: 'somecallbackid',
+            title: 'Title for Dialog Test with multiselect elements',
+            icon_url:
+                'https://mattermost.com/wp-content/uploads/2022/02/icon_WS.png',
+            submit_label: 'Submit Multiselect Test',
+            notify_on_cancel: true,
+            state: 'somestate',
+            elements: [
+                {
+                    display_name: 'Multi Option Selector',
+                    name: 'multiselect_options',
+                    type: 'select',
+                    multiselect: true,
+                    default: includeDefaults ? 'opt1,opt3' : '',
+                    placeholder: 'Select multiple options...',
+                    help_text: 'You can select multiple options from this list.',
+                    optional: false,
+                    min_length: 0,
+                    max_length: 0,
+                    data_source: '',
+                    options: [
+                        {
+                            text: 'Engineering',
+                            value: 'opt1',
+                        },
+                        {
+                            text: 'Sales',
+                            value: 'opt2',
+                        },
+                        {
+                            text: 'Marketing',
+                            value: 'opt3',
+                        },
+                        {
+                            text: 'Support',
+                            value: 'opt4',
+                        },
+                        {
+                            text: 'Product',
+                            value: 'opt5',
+                        },
+                    ],
+                },
+                {
+                    display_name: 'Multi User Selector',
+                    name: 'multiselect_users',
+                    type: 'select',
+                    multiselect: true,
+                    default: '',
+                    placeholder: 'Select multiple users...',
+                    help_text: 'Choose multiple users from the team.',
+                    optional: false,
+                    min_length: 0,
+                    max_length: 0,
+                    data_source: 'users',
+                    options: null,
+                },
+                {
+                    display_name: 'Single Option Selector',
+                    name: 'single_select_options',
+                    type: 'select',
+                    multiselect: false,
+                    default: includeDefaults ? 'single2' : '',
+                    placeholder: 'Select one option...',
+                    help_text: 'This is a regular single-select for comparison.',
+                    optional: false,
+                    min_length: 0,
+                    max_length: 0,
+                    data_source: '',
+                    options: [
+                        {
+                            text: 'Single Option 1',
+                            value: 'single1',
+                        },
+                        {
+                            text: 'Single Option 2',
+                            value: 'single2',
+                        },
+                        {
+                            text: 'Single Option 3',
+                            value: 'single3',
+                        },
+                    ],
+                },
+            ],
+        },
+    };
+}
+
 function getDynamicSelectDialog(triggerId, webhookBaseUrl) {
-=======
-function getMultiSelectDialog(triggerId, webhookBaseUrl, includeDefaults = false) {
->>>>>>> be9d4fca
-    return {
-        trigger_id: triggerId,
-        url: `${webhookBaseUrl}/dialog_submit`,
-        dialog: {
-            callback_id: 'somecallbackid',
-<<<<<<< HEAD
+    return {
+        trigger_id: triggerId,
+        url: `${webhookBaseUrl}/dialog_submit`,
+        dialog: {
+            callback_id: 'somecallbackid',
             title: 'Title for Dialog Test with dynamic select element',
             icon_url:
                 'https://mattermost.com/wp-content/uploads/2022/02/icon_WS.png',
             submit_label: 'Submit Dynamic Select Test',
-=======
-            title: 'Title for Dialog Test with multiselect elements',
-            icon_url:
-                'https://mattermost.com/wp-content/uploads/2022/02/icon_WS.png',
-            submit_label: 'Submit Multiselect Test',
->>>>>>> be9d4fca
             notify_on_cancel: true,
             state: 'somestate',
             elements: [
                 {
-<<<<<<< HEAD
                     display_name: 'Dynamic Role Selector',
                     name: 'dynamic_role_selector',
                     type: 'select',
@@ -312,82 +394,6 @@
                     optional: true,
                     min_length: 0,
                     max_length: 0,
-=======
-                    display_name: 'Multi Option Selector',
-                    name: 'multiselect_options',
-                    type: 'select',
-                    multiselect: true,
-                    default: includeDefaults ? 'opt1,opt3' : '',
-                    placeholder: 'Select multiple options...',
-                    help_text: 'You can select multiple options from this list.',
-                    optional: false,
-                    min_length: 0,
-                    max_length: 0,
-                    data_source: '',
-                    options: [
-                        {
-                            text: 'Engineering',
-                            value: 'opt1',
-                        },
-                        {
-                            text: 'Sales',
-                            value: 'opt2',
-                        },
-                        {
-                            text: 'Marketing',
-                            value: 'opt3',
-                        },
-                        {
-                            text: 'Support',
-                            value: 'opt4',
-                        },
-                        {
-                            text: 'Product',
-                            value: 'opt5',
-                        },
-                    ],
-                },
-                {
-                    display_name: 'Multi User Selector',
-                    name: 'multiselect_users',
-                    type: 'select',
-                    multiselect: true,
-                    default: '',
-                    placeholder: 'Select multiple users...',
-                    help_text: 'Choose multiple users from the team.',
-                    optional: false,
-                    min_length: 0,
-                    max_length: 0,
-                    data_source: 'users',
-                    options: null,
-                },
-                {
-                    display_name: 'Single Option Selector',
-                    name: 'single_select_options',
-                    type: 'select',
-                    multiselect: false,
-                    default: includeDefaults ? 'single2' : '',
-                    placeholder: 'Select one option...',
-                    help_text: 'This is a regular single-select for comparison.',
-                    optional: false,
-                    min_length: 0,
-                    max_length: 0,
-                    data_source: '',
-                    options: [
-                        {
-                            text: 'Single Option 1',
-                            value: 'single1',
-                        },
-                        {
-                            text: 'Single Option 2',
-                            value: 'single2',
-                        },
-                        {
-                            text: 'Single Option 3',
-                            value: 'single3',
-                        },
-                    ],
->>>>>>> be9d4fca
                 },
             ],
         },
@@ -399,9 +405,6 @@
     getSimpleDialog,
     getUserAndChannelDialog,
     getBooleanDialog,
-<<<<<<< HEAD
+    getMultiSelectDialog,
     getDynamicSelectDialog,
-=======
-    getMultiSelectDialog,
->>>>>>> be9d4fca
 };
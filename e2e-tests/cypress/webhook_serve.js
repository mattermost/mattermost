--- conflicted
+++ resolved
@@ -29,14 +29,11 @@
 server.post('/multiselect_dialog_request', onMultiSelectDialogRequest);
 server.post('/dynamic_select_dialog_request', onDynamicSelectDialogRequest);
 server.post('/dynamic_select_source', onDynamicSelectSource);
-<<<<<<< HEAD
-server.post('/datetime_dialog_request', onDateTimeDialogRequest);
-server.post('/datetime_dialog_submit', onDateTimeDialogSubmit);
-=======
 server.post('/dialog/field-refresh', onFieldRefreshDialogRequest);
 server.post('/dialog/multistep', onMultistepDialogRequest);
 server.post('/field_refresh_source', onFieldRefreshSource);
->>>>>>> f8b3ce4e
+server.post('/datetime_dialog_request', onDateTimeDialogRequest);
+server.post('/datetime_dialog_submit', onDateTimeDialogSubmit);
 server.post('/slack_compatible_message_response', postSlackCompatibleMessageResponse);
 server.post('/send_message_to_channel', postSendMessageToChannel);
 server.post('/post_outgoing_webhook', postOutgoingWebhook);
@@ -62,14 +59,11 @@
             'POST /multiselect_dialog_request',
             'POST /dynamic_select_dialog_request',
             'POST /dynamic_select_source',
-<<<<<<< HEAD
-            'POST /datetime_dialog_request',
-            'POST /datetime_dialog_submit',
-=======
             'POST /dialog/field-refresh',
             'POST /dialog/multistep',
             'POST /field_refresh_source',
->>>>>>> f8b3ce4e
+            'POST /datetime_dialog_request',
+            'POST /datetime_dialog_submit',
             'POST /slack_compatible_message_response',
             'POST /send_message_to_channel',
             'POST /post_outgoing_webhook',

--- conflicted
+++ resolved
@@ -176,12 +176,9 @@
 
         // ./server
         this.createNewUserProfile = createNewUserProfile;
-<<<<<<< HEAD
+        this.makeClient = makeClient;
         this.createPageViaDraft = createPageViaDraft;
-=======
-        this.makeClient = makeClient;
->>>>>>> 1022cd44
-
+        
         // ./visual
         this.matchSnapshot = matchSnapshot;
 

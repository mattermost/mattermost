// Copyright (c) 2015-present Mattermost, Inc. All Rights Reserved.
// See LICENSE.txt for license information.

import {Browser, Page, test as base} from '@playwright/test';
import {AxeResults} from 'axe-core';
import {AxeBuilder} from '@axe-core/playwright';

import {TestBrowser} from './browser_context';
import {
    ensureLicense,
    ensurePluginsLoaded,
    ensureServerDeployment,
    shouldHaveCallsEnabled,
    shouldHaveFeatureFlag,
    shouldRunInLinux,
    skipIfFeatureFlagNotSet,
    skipIfNoLicense,
} from './flag';
import {getBlobFromAsset, getFileFromAsset} from './file';
import {
    createNewUserProfile,
    createRandomChannel,
    createRandomPost,
    createRandomTeam,
    createRandomUser,
    getAdminClient,
    initSetup,
    isOutsideRemoteUserHour,
<<<<<<< HEAD
    makeClient,
=======
    mergeWithOnPremServerConfig,
>>>>>>> 9a74ab50
} from './server';
import {
    toBeFocusedWithFocusVisible,
    hideDynamicChannelsContent,
    waitForAnimationEnd,
    waitUntil,
    logFocusedElement,
} from './test_action';
import {pages} from './ui/pages';
import {matchSnapshot} from './visual';
import {stubNotification, waitForNotification} from './mock_browser_api';
import {duration, getRandomId, simpleEmailRe, wait} from './util';

export {expect} from '@playwright/test';

export type ExtendedFixtures = {
    axe: AxeBuilderExtended;
    pw: PlaywrightExtended;
};

type AxeBuilderOptions = {
    disableColorContrast?: boolean;
    disableLinkInTextBlock?: boolean;
};

export const test = base.extend<ExtendedFixtures>({
    // eslint-disable-next-line no-empty-pattern
    axe: async ({}, use) => {
        const ab = new AxeBuilderExtended();
        await use(ab);
    },
    pw: async ({browser, page, isMobile}, use) => {
        const pw = new PlaywrightExtended(browser, page, isMobile);
        await use(pw);
        await pw.testBrowser.close();
    },
});

export class PlaywrightExtended {
    // ./browser_context
    readonly testBrowser;

    // ./flag
    readonly shouldHaveCallsEnabled;
    readonly shouldHaveFeatureFlag;
    readonly shouldRunInLinux;
    readonly ensureLicense;
    readonly ensureServerDeployment;
    readonly skipIfNoLicense;
    readonly skipIfFeatureFlagNotSet;

    // ./file
    readonly getBlobFromAsset;
    readonly getFileFromAsset;

    // ./server
    readonly ensurePluginsLoaded;
    readonly getAdminClient;
    readonly mergeWithOnPremServerConfig;
    readonly initSetup;

    // ./test_action
    readonly toBeFocusedWithFocusVisible;
    readonly hideDynamicChannelsContent;
    readonly waitForAnimationEnd;
    readonly waitUntil;
    readonly logFocusedElement;

    // ./mock_browser_api
    readonly stubNotification;
    readonly waitForNotification;

    // ./server
    readonly createNewUserProfile;
    readonly isOutsideRemoteUserHour;
    readonly makeClient;

    // ./visual
    readonly matchSnapshot;

    // ./util
    readonly duration;
    readonly simpleEmailRe;
    readonly wait;

    // random
    readonly random;

    // unauthenticated page
    readonly loginPage;
    readonly landingLoginPage;
    readonly signupPage;
    readonly resetPasswordPage;

    readonly hasSeenLandingPage;

    constructor(browser: Browser, page: Page, isMobile: boolean) {
        // ./browser_context
        this.testBrowser = new TestBrowser(browser);

        // ./flag
        this.shouldHaveCallsEnabled = shouldHaveCallsEnabled;
        this.shouldHaveFeatureFlag = shouldHaveFeatureFlag;
        this.shouldRunInLinux = shouldRunInLinux;
        this.ensureLicense = ensureLicense;
        this.ensureServerDeployment = ensureServerDeployment;
        this.skipIfNoLicense = skipIfNoLicense;
        this.skipIfFeatureFlagNotSet = skipIfFeatureFlagNotSet;

        // ./file
        this.getBlobFromAsset = getBlobFromAsset;
        this.getFileFromAsset = getFileFromAsset;

        // ./server
        this.ensurePluginsLoaded = ensurePluginsLoaded;
        this.initSetup = initSetup;
        this.getAdminClient = getAdminClient;
        this.mergeWithOnPremServerConfig = mergeWithOnPremServerConfig;
        this.isOutsideRemoteUserHour = isOutsideRemoteUserHour;

        // ./test_action
        this.toBeFocusedWithFocusVisible = toBeFocusedWithFocusVisible;
        this.hideDynamicChannelsContent = hideDynamicChannelsContent;
        this.waitForAnimationEnd = waitForAnimationEnd;
        this.waitUntil = waitUntil;
        this.logFocusedElement = logFocusedElement;

        // unauthenticated page
        this.loginPage = new pages.LoginPage(page);
        this.landingLoginPage = new pages.LandingLoginPage(page, isMobile);
        this.signupPage = new pages.SignupPage(page);
        this.resetPasswordPage = new pages.ResetPasswordPage(page);

        // ./mock_browser_api
        this.stubNotification = stubNotification;
        this.waitForNotification = waitForNotification;

        // ./server
        this.createNewUserProfile = createNewUserProfile;
        this.makeClient = makeClient;

        // ./visual
        this.matchSnapshot = matchSnapshot;

        // ./util
        this.duration = duration;
        this.wait = wait;
        this.simpleEmailRe = simpleEmailRe;

        this.random = {
            id: getRandomId,
            channel: createRandomChannel,
            post: createRandomPost,
            team: createRandomTeam,
            user: createRandomUser,
        };

        this.hasSeenLandingPage = async () => {
            // Visit the base URL to be able to set the localStorage
            await page.goto('/');
            return await waitUntilLocalStorageIsSet(page, '__landingPageSeen__', 'true');
        };
    }
}

export class AxeBuilderExtended {
    readonly builder: (page: Page, options?: AxeBuilderOptions) => AxeBuilder;

    // See https://github.com/dequelabs/axe-core/blob/master/doc/API.md#axe-core-tags
    readonly tags: string[] = ['wcag2a', 'wcag2aa', 'wcag21aa'];

    constructor() {
        this.builder = (page: Page, options: AxeBuilderOptions = {}) => {
            // See https://github.com/dequelabs/axe-core/blob/master/doc/rule-descriptions.md#wcag-20-level-a--aa-rules
            const disabledRules: string[] = [];

            if (options.disableColorContrast) {
                // Disabled in pages due to impact to overall theme of Mattermost.
                // Option: make use of custom theme to improve color contrast.
                disabledRules.push('color-contrast');
            }

            if (options.disableLinkInTextBlock) {
                // Disabled in pages due to impact to overall theme of Mattermost.
                // Option: make use of custom theme to improve color contrast.
                disabledRules.push('link-in-text-block');
            }

            return new AxeBuilder({page}).withTags(this.tags).disableRules(disabledRules);
        };
    }

    violationFingerprints(accessibilityScanResults: AxeResults) {
        const fingerprints = accessibilityScanResults.violations.map((violation) => ({
            rule: violation.id,
            description: violation.description,
            helpUrl: violation.helpUrl,
            targets: violation.nodes.map((node) => {
                return {target: node.target, impact: node.impact, html: node.html};
            }),
        }));

        return JSON.stringify(fingerprints, null, 2);
    }
}

async function waitUntilLocalStorageIsSet(page: Page, key: string, value: string, timeout = duration.ten_sec) {
    await waitUntil(
        () =>
            page.evaluate(
                ({key, value}) => {
                    if (localStorage.getItem(key) === value) {
                        return true;
                    }
                    localStorage.setItem(key, value);
                    return false;
                },
                {key, value},
            ),
        {timeout},
    );
}<|MERGE_RESOLUTION|>--- conflicted
+++ resolved
@@ -26,11 +26,8 @@
     getAdminClient,
     initSetup,
     isOutsideRemoteUserHour,
-<<<<<<< HEAD
     makeClient,
-=======
     mergeWithOnPremServerConfig,
->>>>>>> 9a74ab50
 } from './server';
 import {
     toBeFocusedWithFocusVisible,

// Copyright (c) 2015-present Mattermost, Inc. All Rights Reserved.
// See LICENSE.txt for license information.

import {expect, Page} from '@playwright/test';

<<<<<<< HEAD
import {components} from '@/ui/components';
import SettingsModal from '@/ui/components/channels/settings/settings_modal';
=======
import {ChannelsPost, components} from '@/ui/components';
>>>>>>> d8dbb6cc

export default class ChannelsPage {
    readonly channels = 'Channels';

    readonly page: Page;

    readonly globalHeader;
    readonly userAccountMenuButton;
    readonly searchPopover;
    readonly centerView;
    readonly scheduledDraftDropdown;
    readonly scheduledDraftModal;
    readonly sidebarLeft;
    readonly sidebarRight;
    readonly appBar;
    readonly userProfilePopover;
    readonly messagePriority;

    readonly findChannelsModal;
    readonly deletePostModal;
    readonly settingsModal;
    readonly profileModal;
    readonly postContainer;
    readonly postDotMenu;
    readonly postReminderMenu;
    readonly userAccountMenu;
    readonly emojiGifPickerPopup;

    constructor(page: Page) {
        this.page = page;

        // The main areas of the app
        this.globalHeader = new components.GlobalHeader(this, page.locator('#global-header'));
        this.searchPopover = new components.SearchPopover(page.locator('#searchPopover'));
        this.centerView = new components.ChannelsCenterView(page.getByTestId('channel_view'), page);
        this.sidebarLeft = new components.ChannelsSidebarLeft(page.locator('#SidebarContainer'));
        this.sidebarRight = new components.ChannelsSidebarRight(page.locator('#sidebar-right'));
        this.appBar = new components.ChannelsAppBar(page.locator('.app-bar'));
        this.messagePriority = new components.MessagePriority(page.locator('body'));
        this.userAccountMenuButton = page.getByRole('button', {name: "User's account menu"});

        // Modals
        this.findChannelsModal = new components.FindChannelsModal(page.getByRole('dialog', {name: 'Find Channels'}));
        this.deletePostModal = new components.DeletePostModal(page.locator('#deletePostModal'));
        this.settingsModal = new components.SettingsModal(page.getByRole('dialog', {name: 'Settings'}));
        this.profileModal = new components.ProfileModal(page.getByRole('dialog', {name: 'Profile'}));

        // Menus
        this.postDotMenu = new components.PostDotMenu(page.getByRole('menu', {name: 'Post extra options'}));
        this.postReminderMenu = new components.PostReminderMenu(page.getByRole('menu', {name: 'Set a reminder for:'}));
        this.userAccountMenu = new components.UserAccountMenu(page.locator('#userAccountMenu'));

        // Popovers
        this.emojiGifPickerPopup = new components.EmojiGifPicker(page.locator('#emojiGifPicker'));
        this.scheduledDraftDropdown = new components.ScheduledDraftMenu(page.locator('#dropdown_send_post_options'));
        this.scheduledDraftModal = new components.ScheduledDraftModal(page.locator('div.modal-content'));
        this.userProfilePopover = new components.UserProfilePopover(page.locator('.user-profile-popover'));

        // Posts
        this.postContainer = page.locator('div.post-message__text');

        page.locator('#channelHeaderDropdownMenu');
    }

    async toBeVisible() {
        await this.centerView.toBeVisible();
    }

    async getLastPost() {
        return this.centerView.getLastPost();
    }

    async goto(teamName = '', channelName = '') {
        let channelsUrl = '/';
        if (teamName) {
            channelsUrl += `${teamName}`;
            if (channelName) {
                const prefix = channelName.startsWith('@') ? '/messages' : '/channels';
                channelsUrl += `${prefix}/${channelName}`;
            }
        }
        await this.page.goto(channelsUrl);
    }

    /**
     * `postMessage` posts a message in the current channel
     * @param message Message to post
     * @param files Files to attach to the message
     */
    async postMessage(message: string, files?: string[]) {
        await this.centerView.postMessage(message, files);
    }

    async openChannelSettings(): Promise<SettingsModal> {
        await this.centerView.header.openChannelMenu();
        await this.page.locator('#channelSettings[role="menuitem"]').click();
        await this.settingsModal.toBeVisible();

        return this.settingsModal;
    }

    async newChannel(name: string, channelType: string) {
        await this.page.locator('#browseOrAddChannelMenuButton').click();
        await this.page.locator('#createNewChannelMenuItem').click();
        await this.page.locator('#input_new-channel-modal-name').fill(name);

        if (channelType === 'P') {
            await this.page.locator('#public-private-selector-button-P').click();
        } else {
            await this.page.locator('#public-private-selector-button-O').click();
        }

        await this.page.getByText('Create channel').click();
    }

    async openUserAccountMenu() {
        await this.userAccountMenuButton.click();
        await expect(this.userAccountMenu.container).toBeVisible();
        return this.userAccountMenu;
    }

    async openProfileModal() {
        await this.openUserAccountMenu();
        await this.userAccountMenu.profile.click();
        await expect(this.profileModal.container).toBeVisible();
        return this.profileModal;
    }

    async openProfilePopover(post: ChannelsPost) {
        // Find and click the post's user avatar to open the profile popover
        await post.hover();
        await post.profileIcon.click();

        // Wait for the profile popover to be visible
        const popover = this.userProfilePopover;
        await expect(popover.container).toBeVisible();

        return popover;
    }
}<|MERGE_RESOLUTION|>--- conflicted
+++ resolved
@@ -3,12 +3,8 @@
 
 import {expect, Page} from '@playwright/test';
 
-<<<<<<< HEAD
-import {components} from '@/ui/components';
+import {ChannelsPost, components} from '@/ui/components';
 import SettingsModal from '@/ui/components/channels/settings/settings_modal';
-=======
-import {ChannelsPost, components} from '@/ui/components';
->>>>>>> d8dbb6cc
 
 export default class ChannelsPage {
     readonly channels = 'Channels';

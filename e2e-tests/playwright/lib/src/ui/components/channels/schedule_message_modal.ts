// Copyright (c) 2015-present Mattermost, Inc. All Rights Reserved.
// See LICENSE.txt for license information.

import {Locator, expect} from '@playwright/test';

export default class ScheduleMessageModal {
    readonly container: Locator;
    readonly dateButton: Locator;
    readonly timeButton: Locator;
    readonly timeOptionDropdown: Locator;
    readonly closeButton: Locator;
    readonly scheduleButton: Locator;
    readonly cancelButton: Locator;

    constructor(container: Locator) {
        this.container = container;
        this.dateButton = container.locator('#customStatus__calendar-input');
        this.timeButton = container.getByTestId('time_button');
        this.timeOptionDropdown = container.getByLabel('Choose a time');
        this.closeButton = container.getByRole('button', {name: 'Close'});
        this.scheduleButton = container.locator('button:has-text("Schedule")');
        this.cancelButton = container.locator('button:has-text("Cancel")');
    }

    async toBeVisible() {
        await expect(this.container).toBeVisible();
    }

    getDaySuffix(day: number): string {
        if (day > 3 && day < 21) return 'th';

        switch (day % 10) {
            case 1:
                return 'st';
            case 2:
                return 'nd';
            case 3:
                return 'rd';
            default:
                return 'th';
        }
    }

    dateLocator(day: number, month: string, dayOfWeek: string) {
        const daySuffix = this.getDaySuffix(day);
        const name = `${day}${daySuffix} ${month} (${dayOfWeek})`;
        return this.container.getByRole('button', {name});
    }

    async selectDate(dayFromToday: number = 0) {
        await this.dateButton.click();

        const pacificDate = new Date();
        const originDate = new Date();

        if (dayFromToday) {
            pacificDate.setDate(pacificDate.getDate() + dayFromToday);
        }

        const day = pacificDate.getDate();
        const month = pacificDate.toLocaleString('default', {month: 'long'});
        const dayOfWeek = pacificDate.toLocaleDateString('en-US', {weekday: 'long'});

        const dateLocator = this.dateLocator(day, month, dayOfWeek);

        const isMonthChanged = pacificDate.getMonth() !== originDate.getMonth();
        if (!(await dateLocator.isVisible()) && isMonthChanged) {
            await this.container.getByLabel('Go to next month').click();
        }

        await dateLocator.click();

<<<<<<< HEAD
        // if day is less than 10 then add a 0 in front of the day
=======
        // if day is single digit then prefix with a 0
>>>>>>> cd304677
        if (day < 10) {
            return `${month} 0${day}`;
        }

        return `${month} ${day}`;
    }

    async selectTime(optionIndex: number = 0) {
        await this.timeButton.click();
        const timeButton = this.timeOptionDropdown.getByTestId(`time_option_${optionIndex}-button`);
        await expect(timeButton).toBeVisible();
        await timeButton.click();

        return await timeButton.textContent();
    }

    async scheduleMessage(dayFromToday: number = 0, timeOptionIndex: number = 0) {
        await this.toBeVisible();

        const selectedDate = await this.selectDate(dayFromToday);
        const fromDateButton = await this.dateButton.inputValue();

        const selectedTime = await this.selectTime(timeOptionIndex);
        await this.scheduleButton.click();

        // if selectedDate is Today or Tomorrow then return Today or Tomorrow
        if (fromDateButton === 'Today' || fromDateButton === 'Tomorrow') {
            return {selectedDate: fromDateButton, selectedTime};
        }

        // if selectedDate is a date in the future then return the date
        return {selectedDate, selectedTime};
    }
}<|MERGE_RESOLUTION|>--- conflicted
+++ resolved
@@ -70,11 +70,7 @@
 
         await dateLocator.click();
 
-<<<<<<< HEAD
-        // if day is less than 10 then add a 0 in front of the day
-=======
         // if day is single digit then prefix with a 0
->>>>>>> cd304677
         if (day < 10) {
             return `${month} 0${day}`;
         }

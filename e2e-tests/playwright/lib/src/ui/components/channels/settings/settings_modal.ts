--- conflicted
+++ resolved
@@ -27,15 +27,12 @@
         this.configurationSettingsTab = container.locator('#configurationButton');
 
         this.notificationsSettings = new NotificationsSettings(container.locator('#notificationsSettings'));
-<<<<<<< HEAD
         this.configurationSettings = new ConfigurationSettings(
             container.locator('.ChannelSettingsModal__configurationTab'),
         );
-=======
 
         this.displaySettingsTab = container.locator('#displayButton');
         this.displaySettings = new DisplaySettings(container.locator('#displaySettings'));
->>>>>>> 6ebd4b19
     }
 
     async toBeVisible() {

--- conflicted
+++ resolved
@@ -18,10 +18,7 @@
 
     readonly findChannelsModal;
     readonly deletePostModal;
-<<<<<<< HEAD
     readonly settingsModal;
-=======
->>>>>>> 979caca4
 
     readonly postDotMenu;
     readonly postReminderMenu;

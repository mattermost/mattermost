--- conflicted
+++ resolved
@@ -22,42 +22,17 @@
     
     readonly postDotMenu;
     readonly postReminderMenu;
-<<<<<<< HEAD
-    readonly deletePostModal;
-    readonly emojiGifPickerPopup;
-=======
->>>>>>> 2579830e
 
     constructor(page: Page) {
         this.page = page;
 
-<<<<<<< HEAD
-        // These are main sections of the page
-        // TODO: Add this.center
-        this.globalHeader = new components.GlobalHeader(page.locator('#global-header'));
-=======
         // The main areas of the app
         this.globalHeader = new components.GlobalHeader(page.locator('#global-header'));
         this.centerView = new components.ChannelsCenterView(page.getByTestId('channel_view'));
->>>>>>> 2579830e
         this.sidebarLeft = new components.ChannelsSidebarLeft(page.locator('#SidebarContainer'));
         this.sidebarRight = new components.ChannelsSidebarRight(page.locator('#sidebar-right'));
         this.appBar = new components.ChannelsAppBar(page.locator('.app-bar'));
 
-<<<<<<< HEAD
-        // These are part of Center Channel
-        // TODO: Move them to a separate center channels page
-        this.postCreate = new components.ChannelsPostCreate(page.locator('#post-create'));
-        this.header = new components.ChannelsHeader(page.locator('.channel-header'));
-        this.headerMobile = new components.ChannelsHeaderMobile(page.locator('.navbar'));
-        
-        // These are modals, popups, menus, etc. that are opened in portals
-        this.postDotMenu = new components.PostDotMenu(page.getByRole('menu', {name: 'Post extra options'}));
-        this.postReminderMenu = new components.PostReminderMenu(page.getByRole('menu', {name: 'Set a reminder for:'}));
-        this.deletePostModal = new components.DeletePostModal(page.locator('#deletePostModal'));
-        this.emojiGifPickerPopup = new components.EmojiGifPicker(page.locator('#emojiGifPicker'));
-        this.findChannelsModal = new components.FindChannelsModal(page.getByRole('dialog', {name: 'Find Channels'}));
-=======
         // Modals        
         this.findChannelsModal = new components.FindChannelsModal(page.getByRole('dialog', {name: 'Find Channels'}));
         this.deletePostModal = new components.DeletePostModal(page.locator('#deletePostModal'));
@@ -73,7 +48,6 @@
         }
 
         await this.centerView.toBeVisible();
->>>>>>> 2579830e
     }
 
     async goto(teamName = '', channelName = '') {
@@ -87,69 +61,6 @@
 
         await this.page.goto(channelsUrl);
     }
-<<<<<<< HEAD
-
-    async toBeVisible() {
-        if (!isSmallScreen(this.page.viewportSize())) {
-            await this.globalHeader.toBeVisible(this.channels);
-        }
-        await this.postCreate.toBeVisible();
-    }
-
-    async getFirstPost() {
-        await this.page.getByTestId('postView').first().waitFor();
-        const post = await this.page.getByTestId('postView').first();
-        return new components.ChannelsPost(post);
-    }
-
-    async getLastPost() {
-        await this.page.getByTestId('postView').last().waitFor();
-        const post = await this.page.getByTestId('postView').last();
-        return new components.ChannelsPost(post);
-    }
-
-    async getNthPost(index: number) {
-        await this.page.getByTestId('postView').nth(index).waitFor();
-        const post = await this.page.getByTestId('postView').nth(index);
-        return new components.ChannelsPost(post);
-    }
-
-    async getPostById(id: string) {
-        await this.page.locator(`[id="post_${id}"]`).waitFor();
-        const post = await this.page.locator(`[id="post_${id}"]`);
-        return new components.ChannelsPost(post);
-    }
-
-    async getRHSPostById(id: string) {
-        await this.page.locator(`[id="rhsPost_${id}"]`).waitFor();
-        const post = await this.page.locator(`[id="rhsPost_${id}"]`);
-        return new components.ChannelsPost(post);
-    }
-
-    async waitUntilLastPostContains(text: string, timeout = duration.ten_sec) {
-        await waitUntil(
-            async () => {
-                const post = await this.getLastPost();
-                const content = await post.container.textContent();
-                return content?.includes(text);
-            },
-            {timeout}
-        );
-    }
-
-    async waitUntilPostWithIdContains(id: string, text: string, timeout = duration.ten_sec) {
-        await waitUntil(
-            async () => {
-                const post = await this.getPostById(id);
-                const content = await post.container.textContent();
-
-                return content?.includes(text);
-            },
-            {timeout}
-        );
-    }
-=======
->>>>>>> 2579830e
 }
 
 export {ChannelsPage};
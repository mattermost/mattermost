--- conflicted
+++ resolved
@@ -20,11 +20,11 @@
     readonly systemUsersDateRangeMenu;
     readonly systemUsersColumnToggleMenu;
     readonly systemUsersActionMenus;
-    readonly saveChangesModal;
 
     // modal
     readonly confirmModal;
     readonly exportModal;
+    readonly saveChangesModal;
 
     constructor(page: Page) {
         this.page = page;
@@ -51,13 +51,10 @@
         this.systemUsersActionMenus = Array.from(Array(10).keys()).map(
             (index) => new components.SystemUsersFilterMenu(page.locator(`#actionMenu-systemUsersTable-${index}`)),
         );
-<<<<<<< HEAD
 
         this.confirmModal = new components.GenericConfirmModal(page.locator('#confirmModal'));
         this.exportModal = new components.GenericConfirmModal(page.getByRole('dialog', {name: 'Export user data'}));
-=======
         this.saveChangesModal = new components.SystemUsers(page.locator('div.modal-content'));
->>>>>>> 0c213eae
     }
 
     async toBeVisible() {

// Copyright (c) 2015-present Mattermost, Inc. All Rights Reserved.
// See LICENSE.txt for license information.

import {expect, Locator} from '@playwright/test';

import {components} from '@e2e-support/ui/components';

export default class ChannelsSidebarRight {
    readonly container: Locator;

    readonly postCreate;
    readonly closeButton;

    constructor(container: Locator) {
        this.container = container;

<<<<<<< HEAD
        this.postCreate = new components.ChannelsPostCreate(container.locator('#comment-create'), true);
=======
        this.postCreate = new components.ChannelsPostCreate(container.getByTestId('comment-create'), true);
>>>>>>> 2579830e
        this.closeButton = container.locator('#rhsCloseButton');
    }

    async toBeVisible() {
        await expect(this.container).toBeVisible();
    }

    /**
<<<<<<< HEAD
     * Return the last post in the RHS
     */
    async getLastPost() {
        await this.container.getByTestId('rhsPostView').last().waitFor();
        const post = this.container.getByTestId('rhsPostView').last();
=======
     * Returns the RHS post by post id
     * @param postId Just the ID without the prefix
     */
    async getPostById(postId: string) {
        const post = this.container.locator(`[id="rhsPost_${postId}"]`);
        await post.waitFor();
>>>>>>> 2579830e
        return new components.ChannelsPost(post);
    }

    /**
     * Return the last post in the RHS
     */
    async getLastPost() {
        const post = this.container.getByTestId('rhsPostView').last();
        await post.waitFor();
        return new components.ChannelsPost(post);
    }

    /**
     * Closes the RHS
     */
    async close() {
        await this.closeButton.waitFor();
        await this.closeButton.click();

        await expect(this.container).not.toBeVisible();
    }
}

export {ChannelsSidebarRight};<|MERGE_RESOLUTION|>--- conflicted
+++ resolved
@@ -3,65 +3,81 @@
 
 import {expect, Locator} from '@playwright/test';
 
-import {components} from '@e2e-support/ui/components';
-
-export default class ChannelsSidebarRight {
+export default class ChannelsPostCreate {
     readonly container: Locator;
 
-    readonly postCreate;
-    readonly closeButton;
+    readonly input;
 
-    constructor(container: Locator) {
+    readonly attachmentButton;
+    readonly emojiButton;
+    readonly sendMessageButton;
+
+    constructor(container: Locator, isRHS = false) {
         this.container = container;
 
-<<<<<<< HEAD
-        this.postCreate = new components.ChannelsPostCreate(container.locator('#comment-create'), true);
-=======
-        this.postCreate = new components.ChannelsPostCreate(container.getByTestId('comment-create'), true);
->>>>>>> 2579830e
-        this.closeButton = container.locator('#rhsCloseButton');
+        if (!isRHS) {
+            this.input = container.getByTestId('post_textbox');
+        } else {
+            this.input = container.getByTestId('reply_textbox');
+        }
+
+        this.attachmentButton = container.getByLabel('attachment');
+        this.emojiButton = container.getByLabel('select an emoji');
+        this.sendMessageButton = container.getByTestId('SendMessageButton');
     }
 
     async toBeVisible() {
         await expect(this.container).toBeVisible();
+
+        await this.input.waitFor();
+        await expect(this.input).toBeVisible();
     }
 
     /**
-<<<<<<< HEAD
-     * Return the last post in the RHS
+     * It just writes the message in the input and doesn't send it
+     * @param message : Message to be written in the input
      */
-    async getLastPost() {
-        await this.container.getByTestId('rhsPostView').last().waitFor();
-        const post = this.container.getByTestId('rhsPostView').last();
-=======
-     * Returns the RHS post by post id
-     * @param postId Just the ID without the prefix
-     */
-    async getPostById(postId: string) {
-        const post = this.container.locator(`[id="rhsPost_${postId}"]`);
-        await post.waitFor();
->>>>>>> 2579830e
-        return new components.ChannelsPost(post);
+    async writeMessage(message: string) {
+        await this.input.waitFor();
+        await expect(this.input).toBeVisible();
+
+        await this.input.fill(message);
     }
 
     /**
-     * Return the last post in the RHS
+     * Returns the value of the message input
      */
-    async getLastPost() {
-        const post = this.container.getByTestId('rhsPostView').last();
-        await post.waitFor();
-        return new components.ChannelsPost(post);
+    async getInputValue() {
+        await expect(this.input).toBeVisible();
+        return await this.input.inputValue();
     }
 
     /**
-     * Closes the RHS
+     * Sends the message already written in the input
      */
-    async close() {
-        await this.closeButton.waitFor();
-        await this.closeButton.click();
+    async sendMessage() {
+        await expect(this.input).toBeVisible();
+        const messageInputValue = await this.getInputValue();
+        expect(messageInputValue).not.toBe('');
 
-        await expect(this.container).not.toBeVisible();
+        await expect(this.sendMessageButton).toBeVisible();
+        await expect(this.sendMessageButton).toBeEnabled();
+
+        await this.sendMessageButton.click();
+    }
+
+    /**
+     * Composes and sends a message
+     */
+    async postMessage(message: string) {
+        await this.writeMessage(message);
+        await this.sendMessage();
+    }
+
+    async openEmojiPicker() {
+        await expect(this.emojiButton).toBeVisible();
+        await this.emojiButton.click();
     }
 }
 
-export {ChannelsSidebarRight};+export {ChannelsPostCreate};
--- conflicted
+++ resolved
@@ -11,11 +11,8 @@
     readonly emojiButton;
     readonly sendMessageButton;
     readonly scheduleDraftMessageButton;
-<<<<<<< HEAD
     readonly priorityButton;
-=======
     readonly suggestionList;
->>>>>>> 832b5a33
 
     constructor(container: Locator, isRHS = false) {
         this.container = container;
@@ -30,11 +27,8 @@
         this.emojiButton = container.getByLabel('select an emoji');
         this.sendMessageButton = container.getByTestId('SendMessageButton');
         this.scheduleDraftMessageButton = container.getByLabel('Schedule message');
-<<<<<<< HEAD
         this.priorityButton = container.getByLabel('Message priority');
-=======
         this.suggestionList = container.getByTestId('suggestionList');
->>>>>>> 832b5a33
     }
 
     async toBeVisible() {

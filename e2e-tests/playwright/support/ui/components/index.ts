// Copyright (c) 2015-present Mattermost, Inc. All Rights Reserved.
// See LICENSE.txt for license information.

import {ChannelsHeader} from './channels/header';
import {ChannelsAppBar} from './channels/app_bar';
import {ChannelsPostCreate} from './channels/post_create';
import {ChannelsPost} from './channels/post';
import {ChannelsCenterView} from './channels/center_view';
import {ChannelsSidebarLeft} from './channels/sidebar_left';
import {ChannelsSidebarRight} from './channels/sidebar_right';
import {DeletePostModal} from './channels/delete_post_modal';
import {FindChannelsModal} from './channels/find_channels_modal';
import {SettingsModal} from './channels/settings/settings_modal';
import {Footer} from './footer';
import {GlobalHeader} from './global_header';
import {SearchPopover} from './channels/search_popover';
import {MainHeader} from './main_header';
import {PostDotMenu} from './channels/post_dot_menu';
import {PostReminderMenu} from './channels/post_reminder_menu';
import {PostMenu} from './channels/post_menu';
import {ThreadFooter} from './channels/thread_footer';
import {EmojiGifPicker} from './channels/emoji_gif_picker';
import {GenericConfirmModal} from './channels/generic_confirm_modal';
import {MessagePriority} from './channels/message_priority';

import {ScheduledDraftMenu} from './channels/scheduled_draft_menu';
import {ScheduledDraftModal} from './channels/scheduled_draft_modal';
import {UserProfilePopover} from './channels/user_profile_popover';
import {SystemConsoleSidebar} from './system_console/sidebar';
import {SystemConsoleNavbar} from './system_console/navbar';

import {SystemUsers} from './system_console/sections/system_users/system_users';
import {SystemUsersFilterPopover} from './system_console/sections/system_users/filter_popover';
import {SystemUsersFilterMenu} from './system_console/sections/system_users/filter_menu';
import {SystemUsersColumnToggleMenu} from './system_console/sections/system_users/column_toggle_menu';

const components = {
    GlobalHeader,
    SearchPopover,
    ChannelsCenterView,
    ChannelsSidebarLeft,
    ChannelsSidebarRight,
    ChannelsAppBar,
    ChannelsHeader,
    ChannelsPostCreate,
    ChannelsPost,
    FindChannelsModal,
    DeletePostModal,
    SettingsModal,
    PostDotMenu,
    PostMenu,
    ThreadFooter,
    Footer,
    MainHeader,
    PostReminderMenu,
    EmojiGifPicker,
    GenericConfirmModal,
    ScheduledDraftMenu,
    ScheduledDraftModal,
    SystemConsoleSidebar,
    SystemConsoleNavbar,
    SystemUsers,
    SystemUsersFilterPopover,
    SystemUsersFilterMenu,
    SystemUsersColumnToggleMenu,
<<<<<<< HEAD
    MessagePriority,
=======
    UserProfilePopover,
>>>>>>> 832b5a33
};

export {
    components,
    GlobalHeader,
    ChannelsCenterView,
    ChannelsSidebarLeft,
    ChannelsSidebarRight,
    ChannelsAppBar,
    ChannelsHeader,
    ChannelsPostCreate,
    ChannelsPost,
    FindChannelsModal,
    DeletePostModal,
    PostDotMenu,
    PostMenu,
    ThreadFooter,
    MessagePriority,
};<|MERGE_RESOLUTION|>--- conflicted
+++ resolved
@@ -63,11 +63,8 @@
     SystemUsersFilterPopover,
     SystemUsersFilterMenu,
     SystemUsersColumnToggleMenu,
-<<<<<<< HEAD
     MessagePriority,
-=======
     UserProfilePopover,
->>>>>>> 832b5a33
 };
 
 export {

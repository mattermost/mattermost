--- conflicted
+++ resolved
@@ -1,67 +1,66 @@
 // Copyright (c) 2015-present Mattermost, Inc. All Rights Reserved.
 // See LICENSE.txt for license information.
 
-import {BoardsSidebar} from './boards/sidebar';
-import {ChannelsHeader} from './channels/header';
-import {ChannelsHeaderMobile} from './channels/header_mobile';
-import {ChannelsAppBar} from './channels/app_bar';
-import {ChannelsPostCreate} from './channels/post_create';
-import {ChannelsPost} from './channels/post';
-import {ChannelsCenterView} from './channels/center_view'
-import {ChannelsSidebarLeft} from './channels/sidebar_left';
-import {ChannelsSidebarRight} from './channels/sidebar_right';
-import {DeletePostModal} from './channels/delete_post_modal';
-import {FindChannelsModal} from './channels/find_channels_modal';
-import {Footer} from './footer';
-import {GlobalHeader} from './global_header';
-import {MainHeader} from './main_header';
-import {PostDotMenu} from './channels/post_dot_menu';
-import {PostReminderMenu} from './channels/post_reminder_menu';
-import {PostMenu} from './channels/post_menu';
-import {ThreadFooter} from './channels/thread_footer';
-import {EmojiGifPicker} from './channels/emoji_gif_picker';
+import {Page} from '@playwright/test';
 
-const components = {
-    BoardsSidebar,
-    GlobalHeader,
-    ChannelsCenterView,
-    ChannelsSidebarLeft,
-    ChannelsSidebarRight,
-    ChannelsAppBar,
-    ChannelsHeader,
-    ChannelsHeaderMobile,
-    ChannelsPostCreate,
-    ChannelsPost,
-    FindChannelsModal,
-    DeletePostModal,
-    PostDotMenu,
-    PostMenu,
-    ThreadFooter,
-<<<<<<< HEAD
-    EmojiGifPicker,
-=======
-    Footer,
-    MainHeader,
-    PostReminderMenu,
->>>>>>> 2579830e
-};
+import {components} from '@e2e-support/ui/components';
+import {isSmallScreen} from '@e2e-support/util';
 
-export {
-    components,
-    BoardsSidebar,
-    GlobalHeader,
-    ChannelsCenterView,
-    ChannelsSidebarLeft,
-    ChannelsSidebarRight,
-    ChannelsAppBar,
-    ChannelsHeader,
-    ChannelsHeaderMobile,
-    ChannelsPostCreate,
-    ChannelsPost,
-    FindChannelsModal,
-    DeletePostModal,
-    PostDotMenu,
-    PostMenu,
-    ThreadFooter,
-    EmojiGifPicker,
-};+export default class ChannelsPage {
+    readonly channels = 'Channels';
+
+    readonly page: Page;
+
+    readonly globalHeader;
+    readonly centerView;
+    readonly sidebarLeft;
+    readonly sidebarRight;
+    readonly appBar;
+
+    readonly findChannelsModal;
+    readonly deletePostModal;
+    
+    readonly postDotMenu;
+    readonly postReminderMenu;
+
+    constructor(page: Page) {
+        this.page = page;
+
+        // The main areas of the app
+        this.globalHeader = new components.GlobalHeader(page.locator('#global-header'));
+        this.centerView = new components.ChannelsCenterView(page.getByTestId('channel_view'));
+        this.sidebarLeft = new components.ChannelsSidebarLeft(page.locator('#SidebarContainer'));
+        this.sidebarRight = new components.ChannelsSidebarRight(page.locator('#sidebar-right'));
+        this.appBar = new components.ChannelsAppBar(page.locator('.app-bar'));
+
+        // Modals        
+        this.findChannelsModal = new components.FindChannelsModal(page.getByRole('dialog', {name: 'Find Channels'}));
+        this.deletePostModal = new components.DeletePostModal(page.locator('#deletePostModal'));
+
+        // Menus
+        this.postDotMenu = new components.PostDotMenu(page.getByRole('menu', {name: 'Post extra options'}));
+        this.postReminderMenu = new components.PostReminderMenu(page.getByRole('menu', {name: 'Set a reminder for:'}));
+    }
+
+    async toBeVisible() {
+        if (!isSmallScreen(this.page.viewportSize())) {
+            await this.globalHeader.toBeVisible(this.channels);
+        }
+
+        await this.centerView.toBeVisible();
+    }
+
+    async goto(teamName = '', channelName = '') {
+        let channelsUrl = '/';
+        if (teamName) {
+            channelsUrl += `${teamName}`;
+            if (channelName) {
+                channelsUrl += `/${channelName}`;
+            }
+        }
+
+        await this.page.goto(channelsUrl);
+    }
+}
+
+export {ChannelsPage};
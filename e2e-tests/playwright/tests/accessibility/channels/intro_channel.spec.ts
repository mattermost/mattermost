--- conflicted
+++ resolved
@@ -14,11 +14,7 @@
     const channelsPage = new pages.ChannelsPage(page);
     await channelsPage.goto();
     await channelsPage.toBeVisible();
-<<<<<<< HEAD
-    await channelsPage.postCreate.postMessage('hello');
-=======
     await channelsPage.centerView.postCreate.postMessage('hello');
->>>>>>> 2579830e
 
     // # Analyze the page
     // Disable 'color-contrast' to be addressed by MM-53814
@@ -39,11 +35,7 @@
     const channelsPage = new pages.ChannelsPage(page);
     await channelsPage.goto();
     await channelsPage.toBeVisible();
-<<<<<<< HEAD
-    await channelsPage.postCreate.postMessage('hello');
-=======
     await channelsPage.centerView.postCreate.postMessage('hello');
->>>>>>> 2579830e
 
     const post = await channelsPage.centerView.getLastPost();
     await post.hover();

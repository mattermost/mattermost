--- conflicted
+++ resolved
@@ -40,18 +40,8 @@
     await lastPostByAdmin.hover();
     await lastPostByAdmin.postMenu.toBeVisible();
     await lastPostByAdmin.postMenu.reply();
-    await channelPage.sidebarRight.toBeVisible();
 
     // # Post a message as a user
-<<<<<<< HEAD
-    await channelPage.sidebarRight.toBeVisible();
-    await channelPage.sidebarRight.postCreate.toBeVisible();
-    await channelPage.sidebarRight.postCreate.postMessage('Replying to a thread');
-
-    // # Write a message in the reply thread but don't send it now so that it becomes a draft
-    const draftMessageByUser = 'I should be in drafts by User';
-    await channelPage.sidebarRight.postCreate.writeMessage(draftMessageByUser);
-=======
     const sidebarRight = channelPage.sidebarRight;
     await sidebarRight.toBeVisible();
     await sidebarRight.postCreate.postMessage('Replying to a thread');
@@ -59,10 +49,9 @@
     // # Write a message in the reply thread but don't send it now so that it becomes a draft
     const draftMessageByUser = 'I should be in drafts by User';
     await sidebarRight.postCreate.writeMessage(draftMessageByUser);
->>>>>>> 2579830e
 
     // # Close the RHS for draft to be saved
-    await channelPage.sidebarRight.close();
+    await sidebarRight.close();
 
     // * Verify drafts link in channel sidebar is visible
     await channelPage.sidebarLeft.draftsVisible();
@@ -78,19 +67,11 @@
     await lastPostByAdmin.threadFooter.reply();
 
     // * Verify drafts in user's textbox is still visible
-<<<<<<< HEAD
-    const rhsTextboxValue = await channelPage.sidebarRight.postCreate.getInputValue();
-    expect(rhsTextboxValue).toBe(draftMessageByUser);
-
-    // # Click on remove post
-    const deletedPostByAdminInRHS = await channelPage.sidebarRight.getRHSPostById(adminPost.id);
-=======
     const rhsTextboxValue = await sidebarRight.postCreate.getInputValue();
     expect(rhsTextboxValue).toBe(draftMessageByUser);
 
     // # Click on remove post
     const deletedPostByAdminInRHS = await sidebarRight.getPostById(adminPost.id);
->>>>>>> 2579830e
     await deletedPostByAdminInRHS.remove();
 
     // * Verify the drafts links should also be removed from sidebar
@@ -109,34 +90,25 @@
     await channelPage.toBeVisible();
 
     // # Post a message in the channel
-<<<<<<< HEAD
-    await channelPage.postCreate.postMessage('Message which will be deleted');
-=======
     await channelPage.centerView.postCreate.postMessage('Message which will be deleted');
->>>>>>> 2579830e
 
     // # Start a thread by clicking on reply menuitem from post options menu
     const post = await channelPage.centerView.getLastPost();
     await post.hover();
     await post.postMenu.toBeVisible();
     await post.postMenu.reply();
-    await channelPage.sidebarRight.toBeVisible();
+
+    const sidebarRight = channelPage.sidebarRight;
+    await sidebarRight.toBeVisible();
 
     // # Post a message in the thread
-<<<<<<< HEAD
-    await channelPage.sidebarRight.postCreate.postMessage('Replying to a thread');
-
-    // # Write a message in the reply thread but don't send it
-    await channelPage.sidebarRight.postCreate.writeMessage('I should be in drafts');
-=======
     await sidebarRight.postCreate.postMessage('Replying to a thread');
 
     // # Write a message in the reply thread but don't send it
     await sidebarRight.postCreate.writeMessage('I should be in drafts');
->>>>>>> 2579830e
 
     // # Close the RHS for draft to be saved
-    await channelPage.sidebarRight.close();
+    await sidebarRight.close();
 
     // * Verify drafts link in channel sidebar is visible
     await channelPage.sidebarLeft.draftsVisible();

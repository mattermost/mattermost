<mj-attributes>
  <mj-raw><link href="https://fonts.googleapis.com/css?family=Open+Sans:300,400,500,600,700" rel="stylesheet" type="text/css"></link></mj-raw>
  <mj-text font-family="Open Sans, sans-serif" align="center" />
  <mj-button font-family="Open Sans, sans-serif" background-color="#FFFFFF" border-radius="4px" padding="0px" />
  <mj-image alt="" align="center" />
  <mj-class name="email" align="center" padding="24px" background-color="#FFFFFF" border-radius="8px" />
  <mj-class name="logo" width="132px" height="21.76px" padding="0px" />
</mj-attributes>

<mj-style>
  @import url(https://fonts.googleapis.com/css?family=Open+Sans:300,400,500,600,700);
  
  .emailBody {
    background: #F3F3F3 !important;
  }

  .emailBody a{
    text-decoration: none !important;
    color: #1C58D9 !important;
  }

  .title div {
    font-weight: 600 !important;
    font-size: 28px !important;
    line-height: 36px !important;
    letter-spacing: -0.01em !important;
    color: #3F4350 !important;
  }

  .subTitle div {
    font-size: 16px !important;
    line-height: 24px !important;
    color: rgba(63, 67, 80, 0.64) !important;
  }

  .subTitle a {
    color: rgb(28, 88, 217) !important;
<<<<<<< HEAD
  }

  .subTitle a {
    color: rgba(28, 88, 217, 1) !important;
=======
>>>>>>> 28ef5856
  }

  .button a {
    background-color: #1C58D9 !important;
    font-weight: 600 !important;
    font-size: 16px !important;
    line-height: 18px !important;
    color: #FFFFFF !important;
    padding: 15px 24px !important;
  }

  .messageButton a{
    background-color: #FFFFFF !important;
    border: 1px solid #FFFFFF !important;
    box-sizing: border-box !important;
    color: #1C58D9 !important;
    padding: 12px 20px !important;
    font-weight: 600 !important;
    font-size: 14px !important;
    line-height: 14px !important;
  }

  .info div {
    font-size: 14px !important;
    line-height: 20px !important;
    color: #3F4350 !important;
    padding: 40px 0px !important;
  }

  .footerTitle div {
    font-weight: 600 !important;
    font-size: 16px !important;
    line-height: 24px !important;
    color: #3F4350 !important;
    padding: 0px 0px 4px 0px !important;
  }

  .footerInfo div {
    font-size: 14px !important;
    line-height: 20px !important;
    color: #3F4350 !important;
    padding: 0px 48px 0px 48px !important;
  }

  .footerInfo a {
    color: #1C58D9 !important;
  }

  .appDownloadButton a{
    background-color: #FFFFFF !important;
    border: 1px solid #1C58D9 !important;
    box-sizing: border-box !important;
    color: #1C58D9 !important;
    padding: 13px 20px !important;
    font-weight: 600 !important;
    font-size: 14px !important;
    line-height: 14px !important;
  }

  .emailFooter div {
    font-size: 12px !important;
    line-height: 16px !important;
    color: rgba(63, 67, 80, 0.56) !important;
    padding: 8px 24px 8px 24px !important;
  }

  .postCard {
    padding: 0px 24px 40px 24px !important;
  }

  .messageCard {
    background: #FFFFFF !important;
    border: 1px solid rgba(61, 60, 64, 0.08) !important;
    box-sizing: border-box !important;
    box-shadow: 0px 8px 24px rgba(0, 0, 0, 0.12) !important;
    border-radius: 4px !important;
    padding: 32px !important;
  }

  .messageAvatar img {
    width: 32px !important;
    height: 32px !important;
    padding: 0px !important;
    border-radius: 32px !important;
  }

  .messageAvatarCol {
    width: 32px !important;
  }

  .postNameAndTime {
    padding: 0px 0px 4px 0px !important;
    display: flex;
  }
  .senderName {
    font-family: Open Sans, sans-serif;
    text-align: left !important;
    font-weight: 600 !important;
    font-size: 14px !important;
    line-height: 20px !important;
    color: #3F4350 !important;
  }

  .time {
    font-family: Open Sans, sans-serif;
    font-size: 12px;
    line-height: 16px;
    color: rgba(63, 67, 80, 0.56);
    padding: 2px 6px;
    align-items: center;
    float: left;
  }
    
  .channelBg {
    background: rgba(63, 67, 80, 0.08);
    border-radius: 4px;
    display: flex;
    padding-left: 4px; 
  }

  .channelLogo {
    width: 10px;
    height: 10px;
    padding: 5px 4px 5px 6px;
    float: left;
  }

  .channelName {
    font-family: Open Sans, sans-serif;
    font-weight: 600;
    font-size: 10px;
    line-height: 16px;
    letter-spacing: 0.01em;
    text-transform: uppercase;
    color: rgba(63, 67, 80, 0.64);
    padding: 2px 6px 2px 0px;
  }

  .gmChannelCount {
    background-color: rgba(63, 67, 80, 0.2);
    padding: 0 5px;
    border-radius: 2px;
    margin-right: 2px;
  }
  
  .senderMessage div {
    text-align: left !important;
    font-size: 14px !important;
    line-height: 20px !important;
    color: #3F4350 !important;
    padding: 0px !important;
  }

  .senderInfoCol {
    width: 394px !important;
    padding: 0px 0px 0px 12px !important;
  }

  @media all and (min-width: 541px) {
    .emailBody {
      padding: 32px !important;
    }
  }

  @media all and (max-width: 540px) and (min-width: 401px) {
    .emailBody {
      padding: 16px !important;
    }

    .messageCard {
      padding: 16px !important;
    }

    .senderInfoCol {
      width: 80% !important;
      padding: 0px 0px 0px 12px !important;
    }
  }

  @media all and (max-width: 400px) {
    .emailBody {
      padding: 0px !important;
    }

    .footerInfo div {
      padding: 0px !important;
    }

    .messageCard {
      padding: 16px !important;
    }

    .postCard {
      padding: 0px 0px 40px 0px !important;
    }
    
    .senderInfoCol {
      width: 80% !important;
      padding: 0px 0px 0px 12px !important;
    }
  }

</mj-style><|MERGE_RESOLUTION|>--- conflicted
+++ resolved
@@ -35,13 +35,6 @@
 
   .subTitle a {
     color: rgb(28, 88, 217) !important;
-<<<<<<< HEAD
-  }
-
-  .subTitle a {
-    color: rgba(28, 88, 217, 1) !important;
-=======
->>>>>>> 28ef5856
   }
 
   .button a {

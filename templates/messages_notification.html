{{define "messages_notification"}}

<!-- FILE: messages_notification.mjml -->
<!doctype html>
<html xmlns="http://www.w3.org/1999/xhtml" xmlns:v="urn:schemas-microsoft-com:vml" xmlns:o="urn:schemas-microsoft-com:office:office">

<head>
  <title>
  </title>
  <!--[if !mso]><!-->
  <meta http-equiv="X-UA-Compatible" content="IE=edge">
  <!--<![endif]-->
  <meta http-equiv="Content-Type" content="text/html; charset=UTF-8">
  <meta name="viewport" content="width=device-width, initial-scale=1">
  <style type="text/css">
    #outlook a {
      padding: 0;
    }

    body {
      margin: 0;
      padding: 0;
      -webkit-text-size-adjust: 100%;
      -ms-text-size-adjust: 100%;
    }

    table,
    td {
      border-collapse: collapse;
      mso-table-lspace: 0pt;
      mso-table-rspace: 0pt;
    }

    img {
      border: 0;
      height: auto;
      line-height: 100%;
      outline: none;
      text-decoration: none;
      -ms-interpolation-mode: bicubic;
    }

    p {
      display: block;
      margin: 13px 0;
    }
  </style>
  <!--[if mso]>
        <xml>
        <o:OfficeDocumentSettings>
          <o:AllowPNG/>
          <o:PixelsPerInch>96</o:PixelsPerInch>
        </o:OfficeDocumentSettings>
        </xml>
        <![endif]-->
  <!--[if lte mso 11]>
        <style type="text/css">
          .mj-outlook-group-fix { width:100% !important; }
        </style>
        <![endif]-->
  <!--[if !mso]><!-->
  <link href="https://fonts.googleapis.com/css?family=Open+Sans:300,400,500,700" rel="stylesheet" type="text/css">
  <style type="text/css">
    @import url(https://fonts.googleapis.com/css?family=Open+Sans:300,400,500,700);
  </style>
  <!--<![endif]-->
  <style type="text/css">
    @media only screen and (min-width:480px) {
      .mj-column-per-100 {
        width: 100% !important;
        max-width: 100%;
      }

      .mj-column-per-33-333333333333336 {
        width: 33.333333333333336% !important;
        max-width: 33.333333333333336%;
      }

      .mj-column-per-90 {
        width: 90% !important;
        max-width: 90%;
      }
    }
  </style>
  <style media="screen and (min-width:480px)">
    .moz-text-html .mj-column-per-100 {
      width: 100% !important;
      max-width: 100%;
    }

    .moz-text-html .mj-column-per-33-333333333333336 {
      width: 33.333333333333336% !important;
      max-width: 33.333333333333336%;
    }

    .moz-text-html .mj-column-per-90 {
      width: 90% !important;
      max-width: 90%;
    }
  </style>
  <style type="text/css">
    @media only screen and (max-width:480px) {
      table.mj-full-width-mobile {
        width: 100% !important;
      }

      td.mj-full-width-mobile {
        width: auto !important;
      }
    }
  </style>
  <style type="text/css">
    @import url(https://fonts.googleapis.com/css?family=Open+Sans:300,400,500,600,700);

    .emailBody {
      background: #F3F3F3 !important;
    }

    .emailBody a {
      text-decoration: none !important;
      color: #1C58D9;
    }

    .title div {
      font-weight: 600 !important;
      font-size: 28px !important;
      line-height: 36px !important;
      letter-spacing: -0.01em !important;
      color: #3F4350 !important;
      font-family: Open Sans, sans-serif !important;
    }

    .subTitle div {
      font-size: 16px !important;
      line-height: 24px !important;
      color: rgba(63, 67, 80, 0.64) !important;
    }

    .subTitle a {
      color: rgb(28, 88, 217) !important;
    }

    .button a {
      background-color: #1C58D9 !important;
      font-weight: 600 !important;
      font-size: 16px !important;
      line-height: 18px !important;
      color: #FFFFFF !important;
      padding: 15px 24px !important;
    }

    .button-cloud a {
      background-color: #1C58D9 !important;
      font-weight: 400 !important;
      font-size: 16px !important;
      line-height: 18px !important;
      color: #FFFFFF !important;
      padding: 15px 24px !important;
    }

    .messageButton a {
      background-color: #FFFFFF !important;
      border: 1px solid #FFFFFF !important;
      box-sizing: border-box !important;
      color: #1C58D9 !important;
      padding: 12px 20px !important;
      font-weight: 600 !important;
      font-size: 14px !important;
      line-height: 14px !important;
    }

    .info div {
      font-size: 14px !important;
      line-height: 20px !important;
      color: #3F4350 !important;
      padding: 40px 0px !important;
    }

    .footerTitle div {
      font-weight: 600 !important;
      font-size: 16px !important;
      line-height: 24px !important;
      color: #3F4350 !important;
      padding: 0px 0px 4px 0px !important;
    }

    .footerInfo div {
      font-size: 14px !important;
      line-height: 20px !important;
      color: #3F4350 !important;
      padding: 0px 48px 0px 48px !important;
    }

    .footerInfo a {
      color: #1C58D9 !important;
    }

    .appDownloadButton a {
      background-color: #FFFFFF !important;
      border: 1px solid #1C58D9 !important;
      box-sizing: border-box !important;
      color: #1C58D9 !important;
      padding: 13px 20px !important;
      font-weight: 600 !important;
      font-size: 14px !important;
      line-height: 14px !important;
    }

    .emailFooter div {
      font-size: 12px !important;
      line-height: 16px !important;
      color: rgba(63, 67, 80, 0.56) !important;
      padding: 8px 24px 8px 24px !important;
    }

    .postCard {
      padding: 0px 24px 40px 24px !important;
    }

    .messageCard {
      background: #FFFFFF !important;
      border: 1px solid rgba(61, 60, 64, 0.08) !important;
      box-sizing: border-box !important;
      box-shadow: 0px 8px 24px rgba(0, 0, 0, 0.12) !important;
      border-radius: 4px !important;
      padding: 32px !important;
    }

    .messageAvatar img {
      width: 32px !important;
      height: 32px !important;
      padding: 0px !important;
      border-radius: 32px !important;
    }

    .messageAvatarCol {
      width: 32px !important;
    }

    .postNameAndTime {
      padding: 0px 0px 4px 0px !important;
      display: flex;
    }

    .senderName {
      font-family: Open Sans, sans-serif;
      text-align: left !important;
      font-weight: 600 !important;
      font-size: 14px !important;
      line-height: 20px !important;
      color: #3F4350 !important;
    }

    .time {
      font-family: Open Sans, sans-serif;
      font-size: 12px;
      line-height: 16px;
      color: rgba(63, 67, 80, 0.56);
      padding: 2px 6px;
      align-items: center;
      float: left;
    }

    .channelBg {
      background: rgba(63, 67, 80, 0.08);
      border-radius: 4px;
      display: flex;
      padding-left: 4px;
    }

    .channelLogo {
      width: 10px;
      height: 10px;
      padding: 5px 4px 5px 6px;
      float: left;
    }

    .channelName {
      font-family: Open Sans, sans-serif;
      font-weight: 600;
      font-size: 10px;
      line-height: 16px;
      letter-spacing: 0.01em;
      text-transform: uppercase;
      color: rgba(63, 67, 80, 0.64);
      padding: 2px 6px 2px 0px;
    }

    .gmChannelCount {
      background-color: rgba(63, 67, 80, 0.2);
      padding: 0 5px;
      border-radius: 2px;
      margin-right: 2px;
    }

    .senderMessage div {
      text-align: left !important;
      font-size: 14px !important;
      line-height: 20px !important;
      color: #3F4350 !important;
      padding: 0px !important;
    }

    .senderInfoCol {
      width: 394px !important;
      padding: 0px 0px 0px 12px !important;
    }

    @media all and (min-width: 541px) {
      .emailBody {
        padding: 32px !important;
      }
    }

    @media all and (max-width: 540px) and (min-width: 401px) {
      .emailBody {
        padding: 16px !important;
      }

      .messageCard {
        padding: 16px !important;
      }

      .senderInfoCol {
        width: 80% !important;
        padding: 0px 0px 0px 12px !important;
      }
    }

    @media all and (max-width: 400px) {
      .emailBody {
        padding: 0px !important;
      }

      .footerInfo div {
        padding: 0px !important;
      }

      .messageCard {
        padding: 16px !important;
      }

      .postCard {
        padding: 0px 0px 40px 0px !important;
      }

      .senderInfoCol {
        width: 80% !important;
        padding: 0px 0px 0px 12px !important;
      }
    }

<<<<<<< HEAD
    .slackAttachmentContent {
      padding: 0px;
      border: 1px solid rgba(63, 67, 80, 0.16);
      margin-bottom: 20px;
      border-radius: 0 4px 4px 0;
    }

    .slackAttachmentContent>table,
    .attachment__body {
      font-family: Open Sans, sans-serif;
      text-align: left;
      font-size: 14px;
      line-height: 20px;
      color: #3F4350;
    }

    .slackAttachmentContent .attachment__author-icon {
      width: 14px;
      height: 14px;
      margin-right: 5px;
      border-radius: 50px;
      vertical-align: middle;
    }

    .attachment__author-name {
      opacity: 0.6;
    }

    .slackAttachmentContent p {
      margin: 0;
    }

    .attachment__title {
      padding: 0;
      margin: 5px 0;
      font-size: 14px;
      font-weight: 600;
      line-height: 18px;
    }

    .attachment__image {
      max-height: 300px;
      border: 1px solid transparent;
      margin-bottom: 1em;
    }

    .attachment__thumb-image {
      max-width: 100%;
      max-height: 75px;
    }

    .attachment__thumb-container {
      max-width: 80px;
      width: max-content;
    }

    .attachment__wrapper {
      width: 100%;
      display: flex;
      flex-direction: row;
      gap: 12px;
    }

    .attachment__body {
      flex: 1;
    }

    .slackAttachmentContent>table.attachment__footer-container {
      color: #a3a3a3;
      font-size: 12px;
    }

    .attachment__footer-icon {
      width: 16px;
      height: 16px;
    }

    .attachment__footer-container {
      color: #a3a3a3;
      font-size: 12px;
    }

    .slackAttachment_title {
      padding-top: 1em;
      font-weight: 600;
      margin-bottom: 4px;
    }

    .pretext h1 {
      font-size: 28px;
      line-height: 32px;
    }

    .pretext h2 {
      font-size: 25px;
      line-height: 30px;
    }

    .pretext h3 {
      font-size: 22px;
      line-height: 25px;
    }

    .pretext h4 {
      font-size: 19px;
      line-height: 24px;
    }

    .pretext h5 {
      font-size: 15px;
      line-height: 20px;
    }

    .pretext h6 {
      font-size: 1em;
      line-height: 1.4em;
    }

    .pretext>* {
      margin-bottom: 16px;
    }

    .slackAttachments {
      margin-top: 22px;
    }

    .slackAttachments h1,
    h2,
    h3,
    h4,
    h5,
    h6 {
      font-weight: 500;
    }

    code {
      padding: 2px 4px;
      font-size: 90%;
      background-color: rgba(63, 67, 80, 0.1);
      border-radius: 4px;
    }

    .slackAttachments a {
      background-color: unset !important;
      border: none !important;
      padding: unset !important;
=======
    @media only screen and (min-width:480px) {
      .mj-column-per-50 {
        width: 100% !important;
        max-width: 100% !important;
      }
>>>>>>> 069049db
    }
  </style>
  <!-- this empty mj attribute tag is required by MJML to compile successfully -->
</head>

<body style="word-spacing:normal;">
  <div class="emailBody" style="background: #F3F3F3;">
    <!--[if mso | IE]><table align="center" border="0" cellpadding="0" cellspacing="0" class="" style="width:600px;" width="600" ><tr><td style="line-height:0px;font-size:0px;mso-line-height-rule:exactly;"><![endif]-->
    <div style="background:#FFFFFF;background-color:#FFFFFF;margin:0px auto;border-radius:8px;max-width:600px;">
      <table align="center" border="0" cellpadding="0" cellspacing="0" role="presentation" style="background:#FFFFFF;background-color:#FFFFFF;width:100%;border-radius:8px;">
        <tbody>
          <tr>
            <td style="direction:ltr;font-size:0px;padding:24px;text-align:center;">
              <!--[if mso | IE]><table role="presentation" border="0" cellpadding="0" cellspacing="0"><tr><td class="" width="600px" ><table align="center" border="0" cellpadding="0" cellspacing="0" class="" style="width:552px;" width="552" ><tr><td style="line-height:0px;font-size:0px;mso-line-height-rule:exactly;"><![endif]-->
              <div style="margin:0px auto;max-width:552px;">
                <table align="center" border="0" cellpadding="0" cellspacing="0" role="presentation" style="width:100%;">
                  <tbody>
                    <tr>
                      <td style="direction:ltr;font-size:0px;padding:0px 0px 40px 0px;text-align:center;">
                        <!--[if mso | IE]><table role="presentation" border="0" cellpadding="0" cellspacing="0"><tr><td class="" style="vertical-align:top;width:552px;" ><![endif]-->
                        <div class="mj-column-per-100 mj-outlook-group-fix" style="font-size:0px;text-align:left;direction:ltr;display:inline-block;vertical-align:top;width:100%;">
                          <table border="0" cellpadding="0" cellspacing="0" role="presentation" style="vertical-align:top;" width="100%">
                            <tbody>
                              <tr>
                                <td align="center" style="font-size:0px;padding:0px;word-break:break-word;">
                                  <table border="0" cellpadding="0" cellspacing="0" role="presentation" style="border-collapse:collapse;border-spacing:0px;">
                                    <tbody>
                                      <tr>
                                        <td style="width:132px;">
                                          <img alt height="21" src="{{.Props.SiteURL}}/static/images/logo_email_dark.png" style="border:0;display:block;outline:none;text-decoration:none;height:21.76px;width:100%;font-size:13px;" width="132">
                                        </td>
                                      </tr>
                                    </tbody>
                                  </table>
                                </td>
                              </tr>
                            </tbody>
                          </table>
                        </div>
                        <!--[if mso | IE]></td></tr></table><![endif]-->
                      </td>
                    </tr>
                  </tbody>
                </table>
              </div>
              <!--[if mso | IE]></td></tr></table></td></tr><tr><td class="" width="600px" ><table align="center" border="0" cellpadding="0" cellspacing="0" class="" style="width:552px;" width="552" ><tr><td style="line-height:0px;font-size:0px;mso-line-height-rule:exactly;"><![endif]-->
              <div style="margin:0px auto;max-width:552px;">
                <table align="center" border="0" cellpadding="0" cellspacing="0" role="presentation" style="width:100%;">
                  <tbody>
                    <tr>
                      <td style="direction:ltr;font-size:0px;padding:0px 24px 40px 24px;text-align:center;">
                        <!--[if mso | IE]><table role="presentation" border="0" cellpadding="0" cellspacing="0"><tr><td class="" style="vertical-align:top;width:504px;" ><![endif]-->
                        <div class="mj-column-per-100 mj-outlook-group-fix" style="font-size:0px;text-align:left;direction:ltr;display:inline-block;vertical-align:top;width:100%;">
                          <table border="0" cellpadding="0" cellspacing="0" role="presentation" style="vertical-align:top;" width="100%">
                            <tbody>
                              <tr>
                                <td align="center" class="title" style="font-size:0px;padding:0px;word-break:break-word;">
                                  <div style="text-align: center; font-weight: 600; font-size: 28px; line-height: 36px; letter-spacing: -0.01em; color: #3F4350; font-family: Open Sans, sans-serif;">{{.Props.Title}}</div>
                                </td>
                              </tr>
                              <tr>
                                <td align="center" class="subTitle" style="font-size:0px;padding:16px 24px 16px 24px;word-break:break-word;">
                                  <div style="font-family: Open Sans, sans-serif; text-align: center; font-size: 16px; line-height: 24px; color: rgba(63, 67, 80, 0.64);">{{.Props.SubTitle}}</div>
                                </td>
                              </tr>
                              <tr>
                                <td align="center" vertical-align="middle" class="button" style="font-size:0px;padding:0px;word-break:break-word;">
                                  <table border="0" cellpadding="0" cellspacing="0" role="presentation" style="border-collapse:separate;line-height:100%;">
                                    <tr>
                                      <td align="center" bgcolor="#FFFFFF" role="presentation" style="border:none;border-radius:4px;cursor:auto;mso-padding-alt:10px 25px;background:#FFFFFF;" valign="middle">
                                        <a href="{{.Props.ButtonURL}}" style="display: inline-block; background: #FFFFFF; font-family: Open Sans, sans-serif; margin: 0; text-transform: none; mso-padding-alt: 0px; border-radius: 4px; text-decoration: none; background-color: #1C58D9; font-weight: 600; font-size: 16px; line-height: 18px; color: #FFFFFF; padding: 15px 24px;" target="_blank">
                                          {{.Props.Button}}
                                        </a>
                                      </td>
                                    </tr>
                                  </table>
                                </td>
                              </tr>
                            </tbody>
                          </table>
                        </div>
                        <!--[if mso | IE]></td></tr></table><![endif]-->
                      </td>
                    </tr>
                  </tbody>
                </table>
              </div>
              <!--[if mso | IE]></td></tr></table></td></tr><![endif]-->
              {{range .Props.Posts}}
              <div class="postCard" style="padding: 0px 24px 40px 24px;">
                <!--[if mso | IE]><tr><td class="messageCard-outlook" width="600px" ><table align="center" border="0" cellpadding="0" cellspacing="0" class="messageCard-outlook" style="width:552px;" width="552" ><tr><td style="line-height:0px;font-size:0px;mso-line-height-rule:exactly;"><![endif]-->
                <div class="messageCard" style="margin: 0px auto; max-width: 552px; background: #FFFFFF; border: 1px solid rgba(61, 60, 64, 0.08); box-sizing: border-box; box-shadow: 0px 8px 24px rgba(0, 0, 0, 0.12); border-radius: 4px; padding: 32px;">
                  <table align="center" border="0" cellpadding="0" cellspacing="0" role="presentation" style="width:100%;">
                    <tbody>
                      <tr>
                        <td style="direction:ltr;font-size:0px;padding:0px;text-align:center;">
                          <!--[if mso | IE]><table role="presentation" border="0" cellpadding="0" cellspacing="0"><tr><td class="" style="width:552px;" ><![endif]-->
                          <div class="mj-column-per-100 mj-outlook-group-fix" style="font-size:0;line-height:0;text-align:left;display:inline-block;width:100%;direction:ltr;">
                            <!--[if mso | IE]><table border="0" cellpadding="0" cellspacing="0" role="presentation" ><tr><td style="vertical-align:top;width:184px;" ><![endif]-->
                            <div class="mj-column-per-33-333333333333336 mj-outlook-group-fix messageAvatarCol" style="font-size: 0px; text-align: left; direction: ltr; display: inline-block; vertical-align: top; width: 32px;">
                              <table border="0" cellpadding="0" cellspacing="0" role="presentation" style="vertical-align:top;" width="100%">
                                <tbody>
                                  <tr>
                                    <td align="center" class="messageAvatar" style="font-size:0px;padding:0px;word-break:break-word;">
                                      <table border="0" cellpadding="0" cellspacing="0" role="presentation" style="border-collapse:collapse;border-spacing:0px;">
                                        <tbody>
                                          <tr>
                                            <td style="width:184px;">
                                              <img alt height="32" src="cid:{{.SenderPhoto}}" style="border: 0; display: block; outline: none; text-decoration: none; font-size: 13px; width: 32px; height: 32px; padding: 0px; border-radius: 32px;" width="32">
                                            </td>
                                          </tr>
                                        </tbody>
                                      </table>
                                    </td>
                                  </tr>
                                </tbody>
                              </table>
                            </div>
                            <!--[if mso | IE]></td><td style="vertical-align:top;width:496px;" ><![endif]-->
                            <div class="mj-column-per-90 mj-outlook-group-fix senderInfoCol" style="font-size: 0px; text-align: left; direction: ltr; display: inline-block; vertical-align: top; width: 394px; padding: 0px 0px 0px 12px;">
                              <table border="0" cellpadding="0" cellspacing="0" role="presentation" style="vertical-align:top;" width="100%">
                                <tbody>
                                  <tr>
                                    <td>
                                      <div class="postNameAndTime" style="display: flex; padding: 0px 0px 4px 0px;">
                                        <div class="senderName" style="font-family: Open Sans, sans-serif; text-align: left; font-weight: 600; font-size: 14px; line-height: 20px; color: #3F4350;">{{.SenderName}}</div>
                                        {{if .Time}}
                                        <div class="time" style="font-family: Open Sans, sans-serif; font-size: 12px; line-height: 16px; color: rgba(63, 67, 80, 0.56); padding: 2px 6px; align-items: center; float: left;">{{.Time}}</div>
                                        {{end}}
                                        {{if .ChannelName}}
                                        <div class="channelBg" style="background: rgba(63, 67, 80, 0.08); border-radius: 4px; display: flex; padding-left: 4px;">
                                          {{if .ShowChannelIcon}}
                                          <div class="channelLogo" style="width: 10px; height: 10px; padding: 5px 4px 5px 6px; float: left;"><img src="{{$.Props.SiteURL}}/static/images/channel_icon.png" width="10px" height="10px"></div>
                                          {{end}}
                                          <div class="channelName" style="font-family: Open Sans, sans-serif; font-weight: 600; font-size: 10px; line-height: 16px; letter-spacing: 0.01em; text-transform: uppercase; color: rgba(63, 67, 80, 0.64); padding: 2px 6px 2px 0px;">
                                            {{if .OtherChannelMembersCount}}
                                            <span class="gmChannelCount" style="background-color: rgba(63, 67, 80, 0.2); padding: 0 5px; border-radius: 2px; margin-right: 2px;">{{.OtherChannelMembersCount}}</span>
                                            {{end}}
                                            {{.ChannelName}}
                                          </div>
                                        </div>
                                        {{end}}
                                      </div>
                                    </td>
                                  </tr>
                                  <tr>
                                    <td align="center" class="senderMessage" style="font-size:0px;padding:0px;word-break:break-word;">
                                      <div style="font-family: Open Sans, sans-serif; text-align: left; font-size: 14px; line-height: 20px; color: #3F4350; padding: 0px;">{{.Message}}</div>
                                    </td>
                                  </tr>
                                </tbody>
                              </table>
                            </div>
                            <!--[if mso | IE]></td><![endif]-->
                            {{if .SlackAttachments}}
                            <div class="slackAttachments" style="margin-top: 22px;">
                              {{range .SlackAttachments}}
                              <div class="slackAttachment" style="vertical-align:top;" width="100%">
                                <div class="pretext" style="font-family: Open Sans, sans-serif; text-align: left; font-size: 14px; line-height: 20px; color: #3F4350; padding: 0px;">
                                  {{.Pretext}}
                                </div>
                                <div class="slackAttachmentContent" style="border: 1px solid rgba(63, 67, 80, 0.16); margin-bottom: 20px; border-radius: 0 4px 4px 0; border-left: 4px solid {{.Color}}; padding: 12px;">
                                  <table border="0" cellpadding="0" cellspacing="0" role="presentation" style="font-family: Open Sans, sans-serif; text-align: left; line-height: 20px; color: #3F4350; vertical-align: top; font-size: 14px;" width="100%" valign="top" align="left">
                                    <tbody>
                                      {{if or .AuthorIcon .AuthorName}}
                                      <tr>
                                        <td>
                                          {{if .AuthorLink}}<a href="{{.AuthorLink}}" style="color: #1C58D9; text-decoration: none; background-color: unset; border: none; padding: unset;">{{end}}
                                            {{if .AuthorIcon}}<img class="attachment__author-icon" alt="attachment author icon" src="{{.AuthorIcon}}" style="width: 14px; height: 14px; margin-right: 5px; border-radius: 50px; vertical-align: middle;" width="14" height="14">{{end}}
                                            {{if .AuthorName}}<span class="attachment__author-name" style="opacity: 0.6;">{{.AuthorName}}</span>{{end}}
                                            {{if .AuthorLink}}</a>{{end}}
                                        </td>
                                      </tr>
                                      {{end}}
                                      {{if .Title}}
                                      <tr>
                                        <td>
                                          <h1 class="attachment__title" style="padding: 0; margin: 5px 0; font-size: 14px; line-height: 18px; font-weight: 500;">
                                            {{if .TitleLink}}<a href="{{.TitleLink}}" style="color: #1C58D9; text-decoration: none; background-color: unset; border: none; padding: unset;">{{end}}
                                              {{.Title}}
                                              {{if .Title}}</a>{{end}}
                                          </h1>
                                        </td>
                                      </tr>
                                      {{end}}
                                    </tbody>
                                  </table>
                                  <div class="attachment__wrapper" style="width: 100%; display: flex; flex-direction: row; gap: 12px;">
                                    <div class="attachment__body" style="font-family: Open Sans, sans-serif; text-align: left; font-size: 14px; line-height: 20px; color: #3F4350; flex: 1;">
                                      <table border="0" cellpadding="0" cellspacing="0" role="presentation" style="vertical-align:top; font-size: 14px; color: #3F4350;" width="100%">
                                        <tbody>
                                          <tr>
                                            <td vertical-align="middle" class="messageButton">
                                              <div>{{.Text}}</div>
                                            </td>
                                          </tr>
                                          {{if .ImageURL}}
                                          <tr>
                                            <td>
                                              <img class="attachment__image" src="{{.ImageURL}}" style="max-height: 300px; border: 1px solid transparent; margin-bottom: 1em;">
                                            </td>
                                          </tr>
                                          {{end}}
                                        </tbody>
                                      </table>
                                      <table border="0" cellpadding="0" cellspacing="0" role="presentation" style="vertical-align:top; font-size: 14px; table-layout: fixed; margin-bottom: 0.7em;" width="100%">
                                        {{range .FieldRows}}
                                        <tr class="slackAttachment_row">
                                          {{ $length := len .Cells }}
                                          {{range .Cells}}
                                          <td class="slackAttachment_field" {{ if eq $length 1 }}colspan="2" {{end}}>
                                            <div class="slackAttachment_title" style="padding-top: 1em; font-weight: 600; margin-bottom: 4px;">{{.Title}}</div>
                                            <div>{{.Value}}</div>
                                          </td>
                                          {{end}}
                                        </tr>
                                        {{end}}
                                      </table>
                                    </div>
                                    {{if .ThumbURL}}
                                    <div class="attachment__thumb-container" style="max-width: 80px; width: max-content;">
                                      <img class="attachment__thumb-image" src="{{.ThumbURL}}" style="max-width: 100%; max-height: 75px;">
                                    </div>
                                    {{end}}
                                  </div>
                                  {{if .Footer}}
                                  <table class="attachment__footer-container" border="0" cellpadding="0" cellspacing="0" role="presentation" style="font-family: Open Sans, sans-serif; text-align: left; line-height: 20px; color: #a3a3a3; vertical-align: top; font-size: 14px;" width="100%" valign="top" align="left">
                                    <tbody>
                                      <tr>
                                        <td>
                                          {{if .FooterIcon}}<img class="attachment__footer-icon" src="{{.FooterIcon}}" style="width: 16px; height: 16px; vertical-align: middle;" width="16" height="16">{{end}}
                                          <span style="font-size: 12px;">{{.Footer}}</span>
                                        </td>
                                      </tr>
                                    </tbody>
                                  </table>
                                  {{end}}
                                </div>
                              </div>
                              {{end}}
                            </div>
                            {{end}}
                            <!--[if mso | IE]><td style="vertical-align:top;width:552px;" ><![endif]-->
                            <div class="mj-column-per-100 mj-outlook-group-fix" style="font-size:0px;text-align:left;direction:ltr;display:inline-block;vertical-align:top;width:100%;">
                              <table border="0" cellpadding="0" cellspacing="0" role="presentation" style="vertical-align:top;" width="100%">
                                <tbody>
                                  {{if .MessageURL}}
                                  <tr>
                                    <td align="center" vertical-align="middle" class="messageButton" style="font-size:0px;padding:16px 0px 0px 0px;word-break:break-word;">
                                      <table border="0" cellpadding="0" cellspacing="0" role="presentation" style="border-collapse:separate;line-height:100%;">
                                        <tr>
                                          <td align="center" bgcolor="#FFFFFF" role="presentation" style="border:none;border-radius:4px;cursor:auto;mso-padding-alt:10px 25px;background:#FFFFFF;" valign="middle">
                                            <a href="{{.MessageURL}}" style="display: inline-block; background: #FFFFFF; font-family: Open Sans, sans-serif; margin: 0; text-transform: none; mso-padding-alt: 0px; border-radius: 4px; text-decoration: none; background-color: #FFFFFF; border: 1px solid #FFFFFF; box-sizing: border-box; color: #1C58D9; padding: 12px 20px; font-weight: 600; font-size: 14px; line-height: 14px;" target="_blank">
                                              {{$.Props.MessageButton}}
                                            </a>
                                          </td>
                                        </tr>
                                      </table>
                                    </td>
                                  </tr>
                                  {{end}}
                                </tbody>
                              </table>
                            </div>
                            <!--[if mso | IE]></td></tr></table><![endif]-->
                          </div>
                          <!--[if mso | IE]></td></tr></table><![endif]-->
                        </td>
                      </tr>
                    </tbody>
                  </table>
                </div>
                <!--[if mso | IE]></td></tr></table></td></tr><![endif]-->
              </div>{{end}}
              <!--[if mso | IE]><tr><td class="" width="600px" ><table align="center" border="0" cellpadding="0" cellspacing="0" class="" style="width:552px;" width="552" ><tr><td style="line-height:0px;font-size:0px;mso-line-height-rule:exactly;"><![endif]-->
              <div style="margin:0px auto;max-width:552px;">
                <table align="center" border="0" cellpadding="0" cellspacing="0" role="presentation" style="width:100%;">
                  <tbody>
                    <tr>
                      <td style="direction:ltr;font-size:0px;padding:16px 0px 40px 0px;text-align:center;">
                        <!--[if mso | IE]><table role="presentation" border="0" cellpadding="0" cellspacing="0"><tr><td class="" style="vertical-align:top;width:552px;" ><![endif]-->
                        <div class="mj-column-per-100 mj-outlook-group-fix" style="font-size:0px;text-align:left;direction:ltr;display:inline-block;vertical-align:top;width:100%;">
                          <table border="0" cellpadding="0" cellspacing="0" role="presentation" style="vertical-align:top;" width="100%">
                            <tbody>
                              <tr>
                                <td align="center" class="footerTitle" style="font-size:0px;padding:0px;word-break:break-word;">
                                  <div style="font-family: Open Sans, sans-serif; text-align: center; font-weight: 600; font-size: 16px; line-height: 24px; color: #3F4350; padding: 0px 0px 4px 0px;">{{.Props.NotificationFooterTitle}}</div>
                                </td>
                              </tr>
                              <tr>
                                <td align="center" class="footerInfo" style="font-size:0px;padding:0px;word-break:break-word;">
                                  <div style="font-family: Open Sans, sans-serif; text-align: center; font-size: 14px; line-height: 20px; color: #3F4350; padding: 0px 48px 0px 48px;"><a href="{{.Props.SiteURL}}" style="text-decoration: none; color: #1C58D9;">{{.Props.NotificationFooterInfoLogin}}</a>{{.Props.NotificationFooterInfo}}</div>
                                </td>
                              </tr>
                            </tbody>
                          </table>
                        </div>
                        <!--[if mso | IE]></td></tr></table><![endif]-->
                      </td>
                    </tr>
                  </tbody>
                </table>
              </div>
              <!--[if mso | IE]></td></tr></table></td></tr><tr><td class="" width="600px" ><table align="center" border="0" cellpadding="0" cellspacing="0" class="" style="width:552px;" width="552" ><tr><td style="line-height:0px;font-size:0px;mso-line-height-rule:exactly;"><![endif]-->
              <div style="margin:0px auto;max-width:552px;">
                <table align="center" border="0" cellpadding="0" cellspacing="0" role="presentation" style="width:100%;">
                  <tbody>
                    <tr>
                      <td style="direction:ltr;font-size:0px;padding:0px;text-align:center;">
                        <!--[if mso | IE]><table role="presentation" border="0" cellpadding="0" cellspacing="0"><tr><td class="" style="vertical-align:top;width:552px;" ><![endif]-->
                        <div class="mj-column-per-100 mj-outlook-group-fix" style="font-size:0px;text-align:left;direction:ltr;display:inline-block;vertical-align:top;width:100%;">
                          <table border="0" cellpadding="0" cellspacing="0" role="presentation" style="vertical-align:top;" width="100%">
                            <tbody>
                              <tr>
                                <td align="center" class="emailFooter" style="font-size:0px;padding:0px;word-break:break-word;">
                                  <div style="font-family: Open Sans, sans-serif; text-align: center; font-size: 12px; line-height: 16px; color: rgba(63, 67, 80, 0.56); padding: 8px 24px 8px 24px;">{{.Props.Organization}}
                                    {{.Props.FooterV2}}
                                  </div>
                                </td>
                              </tr>
                            </tbody>
                          </table>
                        </div>
                        <!--[if mso | IE]></td></tr></table><![endif]-->
                      </td>
                    </tr>
                  </tbody>
                </table>
              </div>
              <!--[if mso | IE]></td></tr></table></td></tr></table><![endif]-->
            </td>
          </tr>
        </tbody>
      </table>
    </div>
    <!--[if mso | IE]></td></tr></table><![endif]-->
  </div>
</body>

</html>

{{end}}<|MERGE_RESOLUTION|>--- conflicted
+++ resolved
@@ -350,15 +350,14 @@
       }
     }
 
-<<<<<<< HEAD
-    .slackAttachmentContent {
+    .messageAttachmentContent {
       padding: 0px;
       border: 1px solid rgba(63, 67, 80, 0.16);
       margin-bottom: 20px;
       border-radius: 0 4px 4px 0;
     }
 
-    .slackAttachmentContent>table,
+    .messageAttachmentContent>table,
     .attachment__body {
       font-family: Open Sans, sans-serif;
       text-align: left;
@@ -367,7 +366,7 @@
       color: #3F4350;
     }
 
-    .slackAttachmentContent .attachment__author-icon {
+    .messageAttachmentContent .attachment__author-icon {
       width: 14px;
       height: 14px;
       margin-right: 5px;
@@ -379,7 +378,7 @@
       opacity: 0.6;
     }
 
-    .slackAttachmentContent p {
+    .messageAttachmentContent p {
       margin: 0;
     }
 
@@ -418,7 +417,7 @@
       flex: 1;
     }
 
-    .slackAttachmentContent>table.attachment__footer-container {
+    .messageAttachmentContent>table.attachment__footer-container {
       color: #a3a3a3;
       font-size: 12px;
     }
@@ -433,7 +432,7 @@
       font-size: 12px;
     }
 
-    .slackAttachment_title {
+    .messageAttachment_title {
       padding-top: 1em;
       font-weight: 600;
       margin-bottom: 4px;
@@ -473,11 +472,11 @@
       margin-bottom: 16px;
     }
 
-    .slackAttachments {
+    .messageAttachments {
       margin-top: 22px;
     }
 
-    .slackAttachments h1,
+    .messageAttachments h1,
     h2,
     h3,
     h4,
@@ -493,17 +492,17 @@
       border-radius: 4px;
     }
 
-    .slackAttachments a {
+    .messageAttachments a {
       background-color: unset !important;
       border: none !important;
       padding: unset !important;
-=======
+    }
+
     @media only screen and (min-width:480px) {
       .mj-column-per-50 {
         width: 100% !important;
         max-width: 100% !important;
       }
->>>>>>> 069049db
     }
   </style>
   <!-- this empty mj attribute tag is required by MJML to compile successfully -->
@@ -658,14 +657,14 @@
                               </table>
                             </div>
                             <!--[if mso | IE]></td><![endif]-->
-                            {{if .SlackAttachments}}
-                            <div class="slackAttachments" style="margin-top: 22px;">
-                              {{range .SlackAttachments}}
-                              <div class="slackAttachment" style="vertical-align:top;" width="100%">
+                            {{if .MessageAttachments}}
+                            <div class="messageAttachments" style="margin-top: 22px;">
+                              {{range .MessageAttachments}}
+                              <div class="messageAttachment" style="vertical-align:top;" width="100%">
                                 <div class="pretext" style="font-family: Open Sans, sans-serif; text-align: left; font-size: 14px; line-height: 20px; color: #3F4350; padding: 0px;">
                                   {{.Pretext}}
                                 </div>
-                                <div class="slackAttachmentContent" style="border: 1px solid rgba(63, 67, 80, 0.16); margin-bottom: 20px; border-radius: 0 4px 4px 0; border-left: 4px solid {{.Color}}; padding: 12px;">
+                                <div class="messageAttachmentContent" style="border: 1px solid rgba(63, 67, 80, 0.16); margin-bottom: 20px; border-radius: 0 4px 4px 0; border-left: 4px solid {{.Color}}; padding: 12px;">
                                   <table border="0" cellpadding="0" cellspacing="0" role="presentation" style="font-family: Open Sans, sans-serif; text-align: left; line-height: 20px; color: #3F4350; vertical-align: top; font-size: 14px;" width="100%" valign="top" align="left">
                                     <tbody>
                                       {{if or .AuthorIcon .AuthorName}}
@@ -711,11 +710,11 @@
                                       </table>
                                       <table border="0" cellpadding="0" cellspacing="0" role="presentation" style="vertical-align:top; font-size: 14px; table-layout: fixed; margin-bottom: 0.7em;" width="100%">
                                         {{range .FieldRows}}
-                                        <tr class="slackAttachment_row">
+                                        <tr class="messageAttachment_row">
                                           {{ $length := len .Cells }}
                                           {{range .Cells}}
-                                          <td class="slackAttachment_field" {{ if eq $length 1 }}colspan="2" {{end}}>
-                                            <div class="slackAttachment_title" style="padding-top: 1em; font-weight: 600; margin-bottom: 4px;">{{.Title}}</div>
+                                          <td class="messageAttachment_field" {{ if eq $length 1 }}colspan="2" {{end}}>
+                                            <div class="messageAttachment_title" style="padding-top: 1em; font-weight: 600; margin-bottom: 4px;">{{.Title}}</div>
                                             <div>{{.Value}}</div>
                                           </td>
                                           {{end}}

{{define "messages_notification"}}

<!-- FILE: messages_notification.mjml -->
<!doctype html>
<html xmlns="http://www.w3.org/1999/xhtml" xmlns:v="urn:schemas-microsoft-com:vml" xmlns:o="urn:schemas-microsoft-com:office:office">

<head>
  <title>
  </title>
  <!--[if !mso]><!-->
  <meta http-equiv="X-UA-Compatible" content="IE=edge">
  <!--<![endif]-->
  <meta http-equiv="Content-Type" content="text/html; charset=UTF-8">
  <meta name="viewport" content="width=device-width, initial-scale=1">
  <style type="text/css">
    #outlook a {
      padding: 0;
    }

    body {
      margin: 0;
      padding: 0;
      -webkit-text-size-adjust: 100%;
      -ms-text-size-adjust: 100%;
    }

    table,
    td {
      border-collapse: collapse;
      mso-table-lspace: 0pt;
      mso-table-rspace: 0pt;
    }

    img {
      border: 0;
      height: auto;
      line-height: 100%;
      outline: none;
      text-decoration: none;
      -ms-interpolation-mode: bicubic;
    }

    p {
      display: block;
      margin: 13px 0;
    }
  </style>
  <!--[if mso]>
        <xml>
        <o:OfficeDocumentSettings>
          <o:AllowPNG/>
          <o:PixelsPerInch>96</o:PixelsPerInch>
        </o:OfficeDocumentSettings>
        </xml>
        <![endif]-->
  <!--[if lte mso 11]>
        <style type="text/css">
          .mj-outlook-group-fix { width:100% !important; }
        </style>
        <![endif]-->
  <!--[if !mso]><!-->
  <link href="https://fonts.googleapis.com/css?family=Open+Sans:300,400,500,700" rel="stylesheet" type="text/css">
  <style type="text/css">
    @import url(https://fonts.googleapis.com/css?family=Open+Sans:300,400,500,700);
  </style>
  <!--<![endif]-->
  <style type="text/css">
    @media only screen and (min-width:480px) {
      .mj-column-per-100 {
        width: 100% !important;
        max-width: 100%;
      }

      .mj-column-per-33-333333333333336 {
        width: 33.333333333333336% !important;
        max-width: 33.333333333333336%;
      }

      .mj-column-per-90 {
        width: 90% !important;
        max-width: 90%;
      }
    }
  </style>
  <style media="screen and (min-width:480px)">
    .moz-text-html .mj-column-per-100 {
      width: 100% !important;
      max-width: 100%;
    }

<<<<<<< HEAD
    .moz-text-html .mj-column-per-50 {
      width: 50% !important;
      max-width: 50%;
=======
    .moz-text-html .mj-column-per-33-333333333333336 {
      width: 33.333333333333336% !important;
      max-width: 33.333333333333336%;
>>>>>>> 28ef5856
    }

    .moz-text-html .mj-column-per-90 {
      width: 90% !important;
      max-width: 90%;
    }
  </style>
  <style type="text/css">
    @media only screen and (max-width:480px) {
      table.mj-full-width-mobile {
        width: 100% !important;
      }

      td.mj-full-width-mobile {
        width: auto !important;
      }
    }
  </style>
  <style type="text/css">
    @import url(https://fonts.googleapis.com/css?family=Open+Sans:300,400,500,600,700);

    .emailBody {
      background: #F3F3F3 !important;
    }

    .emailBody a {
      text-decoration: none !important;
      color: #1C58D9 !important;
    }

    .title div {
      font-weight: 600 !important;
      font-size: 28px !important;
      line-height: 36px !important;
      letter-spacing: -0.01em !important;
      color: #3F4350 !important;
    }

    .subTitle div {
      font-size: 16px !important;
      line-height: 24px !important;
      color: rgba(63, 67, 80, 0.64) !important;
    }

    .subTitle a {
      color: rgb(28, 88, 217) !important;
    }

    .button a {
      background-color: #1C58D9 !important;
      font-weight: 600 !important;
      font-size: 16px !important;
      line-height: 18px !important;
      color: #FFFFFF !important;
      padding: 15px 24px !important;
    }

    .messageButton a {
      background-color: #FFFFFF !important;
      border: 1px solid #FFFFFF !important;
      box-sizing: border-box !important;
      color: #1C58D9 !important;
      padding: 12px 20px !important;
      font-weight: 600 !important;
      font-size: 14px !important;
      line-height: 14px !important;
    }

    .info div {
      font-size: 14px !important;
      line-height: 20px !important;
      color: #3F4350 !important;
      padding: 40px 0px !important;
    }

    .footerTitle div {
      font-weight: 600 !important;
      font-size: 16px !important;
      line-height: 24px !important;
      color: #3F4350 !important;
      padding: 0px 0px 4px 0px !important;
    }

    .footerInfo div {
      font-size: 14px !important;
      line-height: 20px !important;
      color: #3F4350 !important;
      padding: 0px 48px 0px 48px !important;
    }

    .footerInfo a {
      color: #1C58D9 !important;
    }

    .appDownloadButton a {
      background-color: #FFFFFF !important;
      border: 1px solid #1C58D9 !important;
      box-sizing: border-box !important;
      color: #1C58D9 !important;
      padding: 13px 20px !important;
      font-weight: 600 !important;
      font-size: 14px !important;
      line-height: 14px !important;
    }

    .emailFooter div {
      font-size: 12px !important;
      line-height: 16px !important;
      color: rgba(63, 67, 80, 0.56) !important;
      padding: 8px 24px 8px 24px !important;
    }

    .postCard {
      padding: 0px 24px 40px 24px !important;
    }

    .messageCard {
      background: #FFFFFF !important;
      border: 1px solid rgba(61, 60, 64, 0.08) !important;
      box-sizing: border-box !important;
      box-shadow: 0px 8px 24px rgba(0, 0, 0, 0.12) !important;
      border-radius: 4px !important;
      padding: 32px !important;
    }

    .messageAvatar img {
      width: 32px !important;
      height: 32px !important;
      padding: 0px !important;
      border-radius: 32px !important;
    }

    .messageAvatarCol {
      width: 32px !important;
    }

    .postNameAndTime {
      padding: 0px 0px 4px 0px !important;
      display: flex;
    }

    .senderName {
      font-family: Open Sans, sans-serif;
      text-align: left !important;
      font-weight: 600 !important;
      font-size: 14px !important;
      line-height: 20px !important;
      color: #3F4350 !important;
    }

    .time {
      font-family: Open Sans, sans-serif;
      font-size: 12px;
      line-height: 16px;
      color: rgba(63, 67, 80, 0.56);
      padding: 2px 6px;
      align-items: center;
      float: left;
    }

    .channelBg {
      background: rgba(63, 67, 80, 0.08);
      border-radius: 4px;
      display: flex;
      padding-left: 4px;
    }

    .channelLogo {
      width: 10px;
      height: 10px;
      padding: 5px 4px 5px 6px;
      float: left;
    }

    .channelName {
      font-family: Open Sans, sans-serif;
      font-weight: 600;
      font-size: 10px;
      line-height: 16px;
      letter-spacing: 0.01em;
      text-transform: uppercase;
      color: rgba(63, 67, 80, 0.64);
      padding: 2px 6px 2px 0px;
    }

    .gmChannelCount {
      background-color: rgba(63, 67, 80, 0.2);
      padding: 0 5px;
      border-radius: 2px;
      margin-right: 2px;
    }

    .senderMessage div {
      text-align: left !important;
      font-size: 14px !important;
      line-height: 20px !important;
      color: #3F4350 !important;
      padding: 0px !important;
    }

    .senderInfoCol {
      width: 394px !important;
      padding: 0px 0px 0px 12px !important;
    }

    @media all and (min-width: 541px) {
      .emailBody {
        padding: 32px !important;
      }
    }

    @media all and (max-width: 540px) and (min-width: 401px) {
      .emailBody {
        padding: 16px !important;
      }

      .messageCard {
        padding: 16px !important;
      }

      .senderInfoCol {
        width: 80% !important;
        padding: 0px 0px 0px 12px !important;
      }
    }

    @media all and (max-width: 400px) {
      .emailBody {
        padding: 0px !important;
      }

      .footerInfo div {
        padding: 0px !important;
      }

      .messageCard {
        padding: 16px !important;
      }

      .postCard {
        padding: 0px 0px 40px 0px !important;
      }

      .senderInfoCol {
        width: 80% !important;
        padding: 0px 0px 0px 12px !important;
      }
    }
  </style>
</head>

<body style="word-spacing:normal;">
  <div class="emailBody" style="">
    <!--[if mso | IE]><table align="center" border="0" cellpadding="0" cellspacing="0" class="" style="width:600px;" width="600" ><tr><td style="line-height:0px;font-size:0px;mso-line-height-rule:exactly;"><![endif]-->
    <div style="background:#FFFFFF;background-color:#FFFFFF;margin:0px auto;border-radius:8px;max-width:600px;">
      <table align="center" border="0" cellpadding="0" cellspacing="0" role="presentation" style="background:#FFFFFF;background-color:#FFFFFF;width:100%;border-radius:8px;">
        <tbody>
          <tr>
            <td style="direction:ltr;font-size:0px;padding:24px;text-align:center;">
              <!--[if mso | IE]><table role="presentation" border="0" cellpadding="0" cellspacing="0"><tr><td class="" width="600px" ><table align="center" border="0" cellpadding="0" cellspacing="0" class="" style="width:552px;" width="552" ><tr><td style="line-height:0px;font-size:0px;mso-line-height-rule:exactly;"><![endif]-->
              <div style="margin:0px auto;max-width:552px;">
                <table align="center" border="0" cellpadding="0" cellspacing="0" role="presentation" style="width:100%;">
                  <tbody>
                    <tr>
                      <td style="direction:ltr;font-size:0px;padding:0px 0px 40px 0px;text-align:center;">
                        <!--[if mso | IE]><table role="presentation" border="0" cellpadding="0" cellspacing="0"><tr><td class="" style="vertical-align:top;width:552px;" ><![endif]-->
                        <div class="mj-column-per-100 mj-outlook-group-fix" style="font-size:0px;text-align:left;direction:ltr;display:inline-block;vertical-align:top;width:100%;">
                          <table border="0" cellpadding="0" cellspacing="0" role="presentation" style="vertical-align:top;" width="100%">
                            <tbody>
                              <tr>
                                <td align="center" style="font-size:0px;padding:0px;word-break:break-word;">
                                  <table border="0" cellpadding="0" cellspacing="0" role="presentation" style="border-collapse:collapse;border-spacing:0px;">
                                    <tbody>
                                      <tr>
                                        <td style="width:132px;">
                                          <img alt="" height="21" src="{{.Props.SiteURL}}/static/images/logo_email_dark.png" style="border:0;display:block;outline:none;text-decoration:none;height:21.76px;width:100%;font-size:13px;" width="132" />
                                        </td>
                                      </tr>
                                    </tbody>
                                  </table>
                                </td>
                              </tr>
                            </tbody>
                          </table>
                        </div>
                        <!--[if mso | IE]></td></tr></table><![endif]-->
                      </td>
                    </tr>
                  </tbody>
                </table>
              </div>
              <!--[if mso | IE]></td></tr></table></td></tr><tr><td class="" width="600px" ><table align="center" border="0" cellpadding="0" cellspacing="0" class="" style="width:552px;" width="552" ><tr><td style="line-height:0px;font-size:0px;mso-line-height-rule:exactly;"><![endif]-->
              <div style="margin:0px auto;max-width:552px;">
                <table align="center" border="0" cellpadding="0" cellspacing="0" role="presentation" style="width:100%;">
                  <tbody>
                    <tr>
                      <td style="direction:ltr;font-size:0px;padding:0px 24px 40px 24px;text-align:center;">
                        <!--[if mso | IE]><table role="presentation" border="0" cellpadding="0" cellspacing="0"><tr><td class="" style="vertical-align:top;width:504px;" ><![endif]-->
                        <div class="mj-column-per-100 mj-outlook-group-fix" style="font-size:0px;text-align:left;direction:ltr;display:inline-block;vertical-align:top;width:100%;">
                          <table border="0" cellpadding="0" cellspacing="0" role="presentation" style="vertical-align:top;" width="100%">
                            <tbody>
                              <tr>
                                <td align="center" class="title" style="font-size:0px;padding:0px;word-break:break-word;">
                                  <div style="font-family:Open Sans, sans-serif;font-size:13px;line-height:1;text-align:center;color:#000000;">{{.Props.Title}}</div>
                                </td>
                              </tr>
                              <tr>
                                <td align="center" class="subTitle" style="font-size:0px;padding:16px 24px 16px 24px;word-break:break-word;">
                                  <div style="font-family:Open Sans, sans-serif;font-size:13px;line-height:1;text-align:center;color:#000000;">{{.Props.SubTitle}}</div>
                                </td>
                              </tr>
                              <tr>
                                <td align="center" vertical-align="middle" class="button" style="font-size:0px;padding:0px;word-break:break-word;">
                                  <table border="0" cellpadding="0" cellspacing="0" role="presentation" style="border-collapse:separate;line-height:100%;">
                                    <tr>
                                      <td align="center" bgcolor="#FFFFFF" role="presentation" style="border:none;border-radius:4px;cursor:auto;mso-padding-alt:10px 25px;background:#FFFFFF;" valign="middle">
                                        <a href="{{.Props.ButtonURL}}" style="display:inline-block;background:#FFFFFF;color:#ffffff;font-family:Open Sans, sans-serif;font-size:13px;font-weight:normal;line-height:120%;margin:0;text-decoration:none;text-transform:none;padding:10px 25px;mso-padding-alt:0px;border-radius:4px;" target="_blank">
                                          {{.Props.Button}}
                                        </a>
                                      </td>
                                    </tr>
                                  </table>
                                </td>
                              </tr>
                            </tbody>
                          </table>
                        </div>
                        <!--[if mso | IE]></td></tr></table><![endif]-->
                      </td>
                    </tr>
                  </tbody>
                </table>
              </div>
              <!--[if mso | IE]></td></tr></table></td></tr><![endif]-->
              {{range .Props.Posts}}
              <div class="postCard">
                <!--[if mso | IE]><tr><td class="messageCard-outlook" width="600px" ><table align="center" border="0" cellpadding="0" cellspacing="0" class="messageCard-outlook" style="width:552px;" width="552" ><tr><td style="line-height:0px;font-size:0px;mso-line-height-rule:exactly;"><![endif]-->
                <div class="messageCard" style="margin:0px auto;max-width:552px;">
                  <table align="center" border="0" cellpadding="0" cellspacing="0" role="presentation" style="width:100%;">
                    <tbody>
                      <tr>
                        <td style="direction:ltr;font-size:0px;padding:0px;text-align:center;">
                          <!--[if mso | IE]><table role="presentation" border="0" cellpadding="0" cellspacing="0"><tr><td class="" style="width:552px;" ><![endif]-->
                          <div class="mj-column-per-100 mj-outlook-group-fix" style="font-size:0;line-height:0;text-align:left;display:inline-block;width:100%;direction:ltr;">
                            <!--[if mso | IE]><table border="0" cellpadding="0" cellspacing="0" role="presentation" ><tr><td style="vertical-align:top;width:184px;" ><![endif]-->
                            <div class="mj-column-per-33-333333333333336 mj-outlook-group-fix messageAvatarCol" style="font-size:0px;text-align:left;direction:ltr;display:inline-block;vertical-align:top;width:33%;">
                              <table border="0" cellpadding="0" cellspacing="0" role="presentation" style="vertical-align:top;" width="100%">
                                <tbody>
                                  <tr>
                                    <td align="center" class="messageAvatar" style="font-size:0px;padding:0px;word-break:break-word;">
                                      <table border="0" cellpadding="0" cellspacing="0" role="presentation" style="border-collapse:collapse;border-spacing:0px;">
                                        <tbody>
                                          <tr>
                                            <td style="width:184px;">
                                              <img alt="" height="auto" src="cid:{{.SenderPhoto}}" style="border:0;display:block;outline:none;text-decoration:none;height:auto;width:100%;font-size:13px;" width="184" />
                                            </td>
                                          </tr>
                                        </tbody>
                                      </table>
                                    </td>
                                  </tr>
                                </tbody>
                              </table>
                            </div>
                            <!--[if mso | IE]></td><td style="vertical-align:top;width:496px;" ><![endif]-->
                            <div class="mj-column-per-90 mj-outlook-group-fix senderInfoCol" style="font-size:0px;text-align:left;direction:ltr;display:inline-block;vertical-align:top;width:90%;">
                              <table border="0" cellpadding="0" cellspacing="0" role="presentation" style="vertical-align:top;" width="100%">
                                <tbody>
                                  <tr>
                                    <td>
                                      <div class="postNameAndTime">
                                        <div class="senderName">{{.SenderName}}</div>
                                        {{if .Time}}
                                        <div class="time">{{.Time}}</div>
                                        {{end}}
                                        {{if .ChannelName}}
                                        <div class="channelBg">
                                          {{if .ShowChannelIcon}}
                                          <div class="channelLogo"><img src="{{$.Props.SiteURL}}/static/images/channel_icon.png" width=10px height=10px></img></div>
                                          {{end}}
                                          <div class="channelName">
                                            {{if .OtherChannelMembersCount}}
                                            <span class="gmChannelCount">{{.OtherChannelMembersCount}}</span>
                                            {{end}}
                                            {{.ChannelName}}
                                          </div>
                                        </div>
                                        {{end}}
                                      </div>
                                    </td>
                                  </tr>
                                  <tr>
                                    <td align="center" class="senderMessage" style="font-size:0px;padding:0px;word-break:break-word;">
                                      <div style="font-family:Open Sans, sans-serif;font-size:13px;line-height:1;text-align:center;color:#000000;">{{.Message}}</div>
                                    </td>
                                  </tr>
                                </tbody>
                              </table>
                            </div>
                            <!--[if mso | IE]></td><td style="vertical-align:top;width:552px;" ><![endif]-->
                            <div class="mj-column-per-100 mj-outlook-group-fix" style="font-size:0px;text-align:left;direction:ltr;display:inline-block;vertical-align:top;width:100%;">
                              <table border="0" cellpadding="0" cellspacing="0" role="presentation" style="vertical-align:top;" width="100%">
                                <tbody>
                                  {{if .MessageURL}}
                                  <tr>
                                    <td align="center" vertical-align="middle" class="messageButton" style="font-size:0px;padding:16px 0px 0px 0px;word-break:break-word;">
                                      <table border="0" cellpadding="0" cellspacing="0" role="presentation" style="border-collapse:separate;line-height:100%;">
                                        <tr>
                                          <td align="center" bgcolor="#FFFFFF" role="presentation" style="border:none;border-radius:4px;cursor:auto;mso-padding-alt:10px 25px;background:#FFFFFF;" valign="middle">
                                            <a href="{{.MessageURL}}" style="display:inline-block;background:#FFFFFF;color:#ffffff;font-family:Open Sans, sans-serif;font-size:13px;font-weight:normal;line-height:120%;margin:0;text-decoration:none;text-transform:none;padding:10px 25px;mso-padding-alt:0px;border-radius:4px;" target="_blank">
                                              {{$.Props.MessageButton}}
                                            </a>
                                          </td>
                                        </tr>
                                      </table>
                                    </td>
                                  </tr>
                                  {{end}}
                                </tbody>
                              </table>
                            </div>
                            <!--[if mso | IE]></td></tr></table><![endif]-->
                          </div>
                          <!--[if mso | IE]></td></tr></table><![endif]-->
                        </td>
                      </tr>
                    </tbody>
                  </table>
                </div>
                <!--[if mso | IE]></td></tr></table></td></tr><![endif]-->
              </div>{{end}}
              <!--[if mso | IE]><tr><td class="" width="600px" ><table align="center" border="0" cellpadding="0" cellspacing="0" class="" style="width:552px;" width="552" ><tr><td style="line-height:0px;font-size:0px;mso-line-height-rule:exactly;"><![endif]-->
              <div style="margin:0px auto;max-width:552px;">
                <table align="center" border="0" cellpadding="0" cellspacing="0" role="presentation" style="width:100%;">
                  <tbody>
                    <tr>
                      <td style="direction:ltr;font-size:0px;padding:16px 0px 40px 0px;text-align:center;">
                        <!--[if mso | IE]><table role="presentation" border="0" cellpadding="0" cellspacing="0"><tr><td class="" style="vertical-align:top;width:552px;" ><![endif]-->
                        <div class="mj-column-per-100 mj-outlook-group-fix" style="font-size:0px;text-align:left;direction:ltr;display:inline-block;vertical-align:top;width:100%;">
                          <table border="0" cellpadding="0" cellspacing="0" role="presentation" style="vertical-align:top;" width="100%">
                            <tbody>
                              <tr>
                                <td align="center" class="footerTitle" style="font-size:0px;padding:0px;word-break:break-word;">
                                  <div style="font-family:Open Sans, sans-serif;font-size:13px;line-height:1;text-align:center;color:#000000;">{{.Props.NotificationFooterTitle}}</div>
                                </td>
                              </tr>
                              <tr>
                                <td align="center" class="footerInfo" style="font-size:0px;padding:0px;word-break:break-word;">
                                  <div style="font-family:Open Sans, sans-serif;font-size:13px;line-height:1;text-align:center;color:#000000;"><a href="{{.Props.SiteURL}}">{{.Props.NotificationFooterInfoLogin}}</a>{{.Props.NotificationFooterInfo}}</div>
                                </td>
                              </tr>
                            </tbody>
                          </table>
                        </div>
                        <!--[if mso | IE]></td></tr></table><![endif]-->
                      </td>
                    </tr>
                  </tbody>
                </table>
              </div>
              <!--[if mso | IE]></td></tr></table></td></tr><tr><td class="" width="600px" ><table align="center" border="0" cellpadding="0" cellspacing="0" class="" style="width:552px;" width="552" ><tr><td style="line-height:0px;font-size:0px;mso-line-height-rule:exactly;"><![endif]-->
              <div style="margin:0px auto;max-width:552px;">
                <table align="center" border="0" cellpadding="0" cellspacing="0" role="presentation" style="width:100%;">
                  <tbody>
                    <tr>
                      <td style="direction:ltr;font-size:0px;padding:0px;text-align:center;">
                        <!--[if mso | IE]><table role="presentation" border="0" cellpadding="0" cellspacing="0"><tr><td class="" style="vertical-align:top;width:552px;" ><![endif]-->
                        <div class="mj-column-per-100 mj-outlook-group-fix" style="font-size:0px;text-align:left;direction:ltr;display:inline-block;vertical-align:top;width:100%;">
                          <table border="0" cellpadding="0" cellspacing="0" role="presentation" style="vertical-align:top;" width="100%">
                            <tbody>
                              <tr>
                                <td align="center" class="emailFooter" style="font-size:0px;padding:0px;word-break:break-word;">
                                  <div style="font-family:Open Sans, sans-serif;font-size:13px;line-height:1;text-align:center;color:#000000;">{{.Props.Organization}}
                                    {{.Props.FooterV2}}
                                  </div>
                                </td>
                              </tr>
                            </tbody>
                          </table>
                        </div>
                        <!--[if mso | IE]></td></tr></table><![endif]-->
                      </td>
                    </tr>
                  </tbody>
                </table>
              </div>
              <!--[if mso | IE]></td></tr></table></td></tr></table><![endif]-->
            </td>
          </tr>
        </tbody>
      </table>
    </div>
    <!--[if mso | IE]></td></tr></table><![endif]-->
  </div>
</body>

</html>

{{end}}<|MERGE_RESOLUTION|>--- conflicted
+++ resolved
@@ -88,15 +88,9 @@
       max-width: 100%;
     }
 
-<<<<<<< HEAD
-    .moz-text-html .mj-column-per-50 {
-      width: 50% !important;
-      max-width: 50%;
-=======
     .moz-text-html .mj-column-per-33-333333333333336 {
       width: 33.333333333333336% !important;
       max-width: 33.333333333333336%;
->>>>>>> 28ef5856
     }
 
     .moz-text-html .mj-column-per-90 {

--- conflicted
+++ resolved
@@ -180,22 +180,12 @@
         EnableCustomGroups: true,
         SelfHostedPurchase: true,
         AllowSyncedDrafts: true,
-<<<<<<< HEAD
-
-        // eslint-disable @typescript-eslint/ban-ts-comment
-        // @ts-ignore
         AllowPersistentNotifications: true,
-        // @ts-ignore
         PersistentNotificationMaxCount: 6,
-        // @ts-ignore
         PersistentNotificationMaxRecipients: 5,
-        // @ts-ignore
         PersistentNotificationIntervalMinutes: 5,
-        // @ts-ignore
-=======
->>>>>>> 176a5861
+        AllowPersistentNotificationsForGuests: false,
         SelfHostedExpansion: false,
-        // eslint-enable @typescript-eslint/ban-ts-comment
     },
     TeamSettings: {
         SiteName: 'Mattermost',
@@ -220,10 +210,6 @@
         LockTeammateNameDisplay: false,
         ExperimentalPrimaryTeam: '',
         ExperimentalDefaultChannels: [],
-        // eslint-disable @typescript-eslint/ban-ts-comment
-        // @ts-ignore
-        AllowPersistentNotifications: false,
-        // eslint-enable @typescript-eslint/ban-ts-comment
     },
     ClientRequirements: {
         AndroidLatestVersion: '',

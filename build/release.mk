--- conflicted
+++ resolved
@@ -108,15 +108,9 @@
 endif
 	cp NOTICE.txt $(DIST_PATH)
 	cp README.md $(DIST_PATH)
-<<<<<<< HEAD
 	if [ -f ../manifest.txt ]; then \
 		cp ../manifest.txt $(DIST_PATH); \
-	fi; \
-=======
-	if [ -f manifest.txt ]; then \
-		cp manifest.txt $(DIST_PATH); \
 	fi
->>>>>>> e8e7e822
 
 	@# Import Mattermost plugin public key
 	gpg --import build/plugin-production-public-key.gpg

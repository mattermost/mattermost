--- conflicted
+++ resolved
@@ -121,16 +121,16 @@
 
 	@# ----- PLATFORM SPECIFIC -----
 
-<<<<<<< HEAD
-	@# Make linux package
-	@# Copy binary
-ifeq ($(BUILDER_GOOS_GOARCH),"linux_amd64")
-	cp /home/justin/go/bin/mattermost $(DIST_PATH)/bin # from native bin dir, not cross-compiled
-	cp /home/justin/go/bin/platform $(DIST_PATH)/bin # from native bin dir, not cross-compiled
-else
-	cp /home/justin/go/bin/mattermost $(DIST_PATH)/bin # from cross-compiled bin dir
-	cp /home/justin/go/bin/platform $(DIST_PATH)/bin # from cross-compiled bin dir
-=======
+#<<<<<<< HEAD
+#	@# Make linux package
+#	@# Copy binary
+#ifeq ($(BUILDER_GOOS_GOARCH),"linux_amd64")
+#	cp /home/justin/go/bin/mattermost $(DIST_PATH)/bin # from native bin dir, not cross-compiled
+#	cp /home/justin/go/bin/platform $(DIST_PATH)/bin # from native bin dir, not cross-compiled
+#else
+#	cp /home/justin/go/bin/mattermost $(DIST_PATH)/bin # from cross-compiled bin dir
+#	cp /home/justin/go/bin/platform $(DIST_PATH)/bin # from cross-compiled bin dir
+#=======
 	@# Make osx package
 	@# Copy binary
 ifeq ($(BUILDER_GOOS_GOARCH),"darwin_amd64")
@@ -207,7 +207,6 @@
 else
 	cp $(GOBIN)/linux_amd64/mattermost $(DIST_PATH)/bin # from cross-compiled bin dir
 	cp $(GOBIN)/linux_amd64/platform $(DIST_PATH)/bin # from cross-compiled bin dir
->>>>>>> 5c449f42
 endif
 	MMCTL_FILE="linux_amd64.tar" && curl -f -O -L https://github.com/mattermost/mmctl/releases/download/$(MMCTL_REL_TO_DOWNLOAD)/$$MMCTL_FILE && tar -xvf $$MMCTL_FILE -C $(DIST_PATH)/bin && rm $$MMCTL_FILE
 	@# Prepackage plugins

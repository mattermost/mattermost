#!/bin/bash

export COMPOSE_PROJECT_NAME=localdev
local_cmdname=${0##*/}

usage()
{
    cat << USAGE >&2
Usage:
    $local_cmdname up/down
USAGE
    exit 1
}

up()
{
    docker-compose run --rm start_dependencies

    docker-compose exec openldap bash -c 'echo -e "dn: ou=testusers,dc=mm,dc=test,dc=com\nobjectclass: organizationalunit" | ldapadd -x -D "cn=admin,dc=mm,dc=test,dc=com" -w mostest'
    docker-compose exec openldap bash -c 'echo -e "dn: uid=test.one,ou=testusers,dc=mm,dc=test,dc=com\nobjectclass: iNetOrgPerson\nsn: User\ncn: Test1\nmail: success+testone@simulator.amazonses.com" | ldapadd -x -D "cn=admin,dc=mm,dc=test,dc=com" -w mostest'
    docker-compose exec openldap bash -c 'ldappasswd -s Password1 -D "cn=admin,dc=mm,dc=test,dc=com" -x "uid=test.one,ou=testusers,dc=mm,dc=test,dc=com" -w mostest'
    docker-compose exec openldap bash -c 'echo -e "dn: uid=test.two,ou=testusers,dc=mm,dc=test,dc=com\nobjectclass: iNetOrgPerson\nsn: User\ncn: Test2\nmail: success+testtwo@simulator.amazonses.com" | ldapadd -x -D "cn=admin,dc=mm,dc=test,dc=com" -w mostest'
    docker-compose exec openldap bash -c 'ldappasswd -s Password1 -D "cn=admin,dc=mm,dc=test,dc=com" -x "uid=test.two,ou=testusers,dc=mm,dc=test,dc=com" -w mostest'
    docker-compose exec openldap bash -c 'echo -e "dn: cn=tgroup,ou=testusers,dc=mm,dc=test,dc=com\nobjectclass: groupOfUniqueNames\nuniqueMember: uid=test.one,ou=testusers,dc=mm,dc=test,dc=com" | ldapadd -x -D "cn=admin,dc=mm,dc=test,dc=com" -w mostest'

    docker run -it -u root \
        --privileged \
        -v $GOPATH:/go \
        -w /go/src/github.com/mattermost/mattermost-server/ \
        --net ${COMPOSE_PROJECT_NAME}_mm-test \
        --env-file=dotenv/test.env
        -e GOPATH="/go" \
        -e MM_SQLSETTINGS_DATASOURCE="postgres://mmuser:mostest@postgres:5432/mattermost_test?sslmode=disable&connect_timeout=10" \
        -e MM_SQLSETTINGS_DRIVERNAME=postgres
<<<<<<< HEAD
        mattermost/mattermost-build-server:20210720_golang-1.16.6 bash
=======
        mattermost/mattermost-build-server:20210810_golang-1.16.7 bash
>>>>>>> d0629503
}

down()
{
    docker-compose down
}

# process arguments
while [[ $# -gt 0 ]]
do
    case "$1" in
        up)
        echo "Starting Containers"
        up
        break
        ;;

        down)
        echo "Stopping Containers"
        down
        break
        ;;

        --help)
        usage
        ;;

        *)
        echo "Unknown argument: $1" >&2
        usage
        ;;
    esac
done

if [[ "$1" == "" ]]; then
    usage
fi<|MERGE_RESOLUTION|>--- conflicted
+++ resolved
@@ -32,11 +32,7 @@
         -e GOPATH="/go" \
         -e MM_SQLSETTINGS_DATASOURCE="postgres://mmuser:mostest@postgres:5432/mattermost_test?sslmode=disable&connect_timeout=10" \
         -e MM_SQLSETTINGS_DRIVERNAME=postgres
-<<<<<<< HEAD
-        mattermost/mattermost-build-server:20210720_golang-1.16.6 bash
-=======
         mattermost/mattermost-build-server:20210810_golang-1.16.7 bash
->>>>>>> d0629503
 }
 
 down()

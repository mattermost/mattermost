--- conflicted
+++ resolved
@@ -22,21 +22,13 @@
 echo "Setting up fresh db"
 make ARGS="version --config $TMPDIR/config.json" run-cli
 
-<<<<<<< HEAD
-for i in "ChannelMembers MentionCountRoot"; do
-=======
-for i in "ChannelMembers MsgCountRoot"; do
->>>>>>> ab5925c4
+for i in "ChannelMembers MentionCountRoot" "ChannelMembers MsgCountRoot"; do
     a=( $i );
     echo "Ignoring known Postgres mismatch: ${a[0]}.${a[1]}"
     docker exec mattermost-postgres psql -U mmuser -d migrated -c "ALTER TABLE ${a[0]} DROP COLUMN ${a[1]};"
     docker exec mattermost-postgres psql -U mmuser -d latest -c "ALTER TABLE ${a[0]} DROP COLUMN ${a[1]};"
 done
 
-<<<<<<< HEAD
-
-=======
->>>>>>> ab5925c4
 echo "Generating dump"
 docker exec mattermost-postgres pg_dump --schema-only -d migrated -U mmuser > $DUMPDIR/migrated.sql
 docker exec mattermost-postgres pg_dump --schema-only -d latest -U mmuser > $DUMPDIR/latest.sql

--- conflicted
+++ resolved
@@ -144,11 +144,6 @@
 	willnorris.com/go/imageproxy v0.10.0
 )
 
-<<<<<<< HEAD
-replace github.com/dyatlov/go-opengraph => github.com/agnivade/go-opengraph v0.0.0-20201221052033-34e69ee2a627
-
-=======
->>>>>>> 304d655b
 // Hack to prevent the willf/bitset module from being upgraded to 1.2.0.
 // They changed the module path from github.com/willf/bitset to
 // github.com/bits-and-blooms/bitset and a couple of dependent repos are yet

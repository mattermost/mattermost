--- conflicted
+++ resolved
@@ -27,11 +27,8 @@
 	ExpiryNotify             model.Worker
 	ProductNotices           model.Worker
 	ActiveUsers              model.Worker
-<<<<<<< HEAD
 	ImportProcess            model.Worker
-=======
 	Cloud                    model.Worker
->>>>>>> 1d15900f
 
 	listenerId string
 }
@@ -86,13 +83,12 @@
 		workers.ProductNotices = productNoticesInterface.MakeWorker()
 	}
 
-<<<<<<< HEAD
 	if importProcessInterface := srv.ImportProcess; importProcessInterface != nil {
 		workers.ImportProcess = importProcessInterface.MakeWorker()
-=======
+	}
+
 	if cloudInterface := srv.Cloud; cloudInterface != nil {
 		workers.Cloud = cloudInterface.MakeWorker()
->>>>>>> 1d15900f
 	}
 
 	return workers
@@ -146,13 +142,12 @@
 			go workers.ProductNotices.Run()
 		}
 
-<<<<<<< HEAD
 		if workers.ImportProcess != nil {
 			go workers.ImportProcess.Run()
-=======
+		}
+
 		if workers.Cloud != nil {
 			go workers.Cloud.Run()
->>>>>>> 1d15900f
 		}
 
 		go workers.Watcher.Start()
@@ -264,13 +259,12 @@
 		workers.ProductNotices.Stop()
 	}
 
-<<<<<<< HEAD
 	if workers.ImportProcess != nil {
 		workers.ImportProcess.Stop()
-=======
+	}
+
 	if workers.Cloud != nil {
 		workers.Cloud.Stop()
->>>>>>> 1d15900f
 	}
 
 	mlog.Info("Stopped workers")

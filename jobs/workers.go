--- conflicted
+++ resolved
@@ -62,15 +62,11 @@
 			go workers.DataRetention.Run()
 		}
 
-<<<<<<< HEAD
-		if workers.MessageExport != nil && *utils.Cfg.MessageExportSettings.EnableExport {
+		if workers.MessageExport != nil && *workers.Config().MessageExportSettings.EnableExport {
 			go workers.MessageExport.Run()
 		}
 
-		if workers.ElasticsearchIndexing != nil && *utils.Cfg.ElasticsearchSettings.EnableIndexing {
-=======
 		if workers.ElasticsearchIndexing != nil && *workers.Config().ElasticsearchSettings.EnableIndexing {
->>>>>>> 91b9514a
 			go workers.ElasticsearchIndexing.Run()
 		}
 
@@ -141,15 +137,11 @@
 		workers.DataRetention.Stop()
 	}
 
-<<<<<<< HEAD
-	if workers.MessageExport != nil && *utils.Cfg.MessageExportSettings.EnableExport {
+	if workers.MessageExport != nil && *workers.Config().MessageExportSettings.EnableExport {
 		workers.MessageExport.Stop()
 	}
 
-	if workers.ElasticsearchIndexing != nil && *utils.Cfg.ElasticsearchSettings.EnableIndexing {
-=======
 	if workers.ElasticsearchIndexing != nil && *workers.Config().ElasticsearchSettings.EnableIndexing {
->>>>>>> 91b9514a
 		workers.ElasticsearchIndexing.Stop()
 	}
 

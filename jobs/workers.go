--- conflicted
+++ resolved
@@ -25,11 +25,8 @@
 	Plugins                  model.Worker
 	BleveIndexing            model.Worker
 	ExpiryNotify             model.Worker
-<<<<<<< HEAD
 	ProductNotices           model.Worker
-=======
 	ActiveUsers              model.Worker
->>>>>>> 76128880
 
 	listenerId string
 }
@@ -76,13 +73,12 @@
 		workers.ExpiryNotify = expiryNotifyInterface.MakeWorker()
 	}
 
-<<<<<<< HEAD
+	if activeUsersInterface := srv.ActiveUsers; activeUsersInterface != nil {
+		workers.ActiveUsers = activeUsersInterface.MakeWorker()
+	}
+
 	if productNoticesInterface := srv.ProductNotices; productNoticesInterface != nil {
 		workers.ProductNotices = productNoticesInterface.MakeWorker()
-=======
-	if activeUsersInterface := srv.ActiveUsers; activeUsersInterface != nil {
-		workers.ActiveUsers = activeUsersInterface.MakeWorker()
->>>>>>> 76128880
 	}
 	return workers
 }
@@ -127,13 +123,12 @@
 			go workers.ExpiryNotify.Run()
 		}
 
-<<<<<<< HEAD
+		if workers.ActiveUsers != nil {
+			go workers.ActiveUsers.Run()
+		}
+
 		if workers.ProductNotices != nil {
 			go workers.ProductNotices.Run()
-=======
-		if workers.ActiveUsers != nil {
-			go workers.ActiveUsers.Run()
->>>>>>> 76128880
 		}
 
 		go workers.Watcher.Start()
@@ -237,16 +232,13 @@
 		workers.ExpiryNotify.Stop()
 	}
 
-<<<<<<< HEAD
+	if workers.ActiveUsers != nil {
+		workers.ActiveUsers.Stop()
+	}
 	if workers.ProductNotices != nil {
 		workers.ProductNotices.Stop()
 	}
 
-=======
-	if workers.ActiveUsers != nil {
-		workers.ActiveUsers.Stop()
-	}
->>>>>>> 76128880
 	mlog.Info("Stopped workers")
 
 	return workers

--- conflicted
+++ resolved
@@ -14,16 +14,6 @@
 )
 
 type Schedulers struct {
-<<<<<<< HEAD
-	startOnce sync.Once
-
-	DataRetention            model.Scheduler
-	ElasticsearchAggregation model.Scheduler
-	ActianceDataExport		 model.Scheduler
-	LdapSync                 model.Scheduler
-
-	listenerId string
-=======
 	stop          chan bool
 	stopped       chan bool
 	configChanged chan *model.Config
@@ -33,7 +23,6 @@
 
 	schedulers   []model.Scheduler
 	nextRunTimes []*time.Time
->>>>>>> 5e50d3f4
 }
 
 func (srv *JobServer) InitSchedulers() *Schedulers {
@@ -54,17 +43,12 @@
 		schedulers.schedulers = append(schedulers.schedulers, elasticsearchAggregatorInterface.MakeScheduler())
 	}
 
-<<<<<<< HEAD
-	if actianceDataExportInterface := ejobs.GetActianceDataExportInterface(); actianceDataExportInterface != nil {
-		schedulers.ActianceDataExport = actianceDataExportInterface.MakeScheduler()
+	if actianceDataExportInterface := srv.ActianceDataExport; actianceDataExportInterface != nil {
+		schedulers.schedulers = append(schedulers.schedulers, actianceDataExportInterface.MakeScheduler())
 	}
 
-	if ldaySyncInterface := ejobs.GetLdapSyncInterface(); ldaySyncInterface != nil {
-		schedulers.LdapSync = ldaySyncInterface.MakeScheduler()
-=======
 	if ldapSyncInterface := srv.LdapSync; ldapSyncInterface != nil {
 		schedulers.schedulers = append(schedulers.schedulers, ldapSyncInterface.MakeScheduler())
->>>>>>> 5e50d3f4
 	}
 
 	schedulers.nextRunTimes = make([]*time.Time, len(schedulers.schedulers))
@@ -74,16 +58,6 @@
 func (schedulers *Schedulers) Start() *Schedulers {
 	schedulers.listenerId = utils.AddConfigListener(schedulers.handleConfigChange)
 
-<<<<<<< HEAD
-		if schedulers.ActianceDataExport != nil && *utils.Cfg.ActianceDataExportSettings.EnableExport {
-			go schedulers.ActianceDataExport.Run()
-		}
-
-		if schedulers.LdapSync != nil && *utils.Cfg.LdapSettings.Enable {
-			go schedulers.LdapSync.Run()
-		}
-	})
-=======
 	go func() {
 		schedulers.startOnce.Do(func() {
 			l4g.Info("Starting schedulers.")
@@ -141,7 +115,6 @@
 			}
 		})
 	}()
->>>>>>> 5e50d3f4
 
 	return schedulers
 }
@@ -166,28 +139,11 @@
 		}
 	}
 
-<<<<<<< HEAD
-	if schedulers.ActianceDataExport != nil {
-		if !*oldConfig.ActianceDataExportSettings.EnableExport && *newConfig.ActianceDataExportSettings.EnableExport {
-			go schedulers.ActianceDataExport.Run()
-		} else if *oldConfig.ActianceDataExportSettings.EnableExport && !*newConfig.ActianceDataExportSettings.EnableExport {
-			schedulers.ActianceDataExport.Stop()
-		}
-	}
-
-	if schedulers.LdapSync != nil {
-		if !*oldConfig.LdapSettings.Enable && *newConfig.LdapSettings.Enable {
-			go schedulers.LdapSync.Run()
-		} else if *oldConfig.LdapSettings.Enable && !*newConfig.LdapSettings.Enable {
-			schedulers.LdapSync.Stop()
-		}
-=======
 	lastSuccessfulJob, err := schedulers.jobs.GetLastSuccessfulJobByType(scheduler.JobType())
 	if err != nil {
 		l4g.Error("Failed to set next job run time: " + err.Error())
 		schedulers.nextRunTimes[idx] = nil
 		return
->>>>>>> 5e50d3f4
 	}
 
 	schedulers.nextRunTimes[idx] = scheduler.NextScheduleTime(cfg, now, pendingJobs, lastSuccessfulJob)
@@ -200,18 +156,9 @@
 		return nil, err
 	}
 
-<<<<<<< HEAD
-	if schedulers.ActianceDataExport != nil && *utils.Cfg.ActianceDataExportSettings.EnableExport {
-		schedulers.ActianceDataExport.Stop()
-	}
-
-	if schedulers.LdapSync != nil && *utils.Cfg.LdapSettings.Enable {
-		schedulers.LdapSync.Stop()
-=======
 	lastSuccessfulJob, err2 := schedulers.jobs.GetLastSuccessfulJobByType(scheduler.JobType())
 	if err2 != nil {
 		return nil, err
->>>>>>> 5e50d3f4
 	}
 
 	return scheduler.ScheduleJob(cfg, pendingJobs, lastSuccessfulJob)

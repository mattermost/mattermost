// Copyright (c) 2015-present Mattermost, Inc. All Rights Reserved.
// See LICENSE.txt for license information.

package jobs

import (
	"math/rand"
	"time"

	"github.com/mattermost/mattermost-server/v5/mlog"
	"github.com/mattermost/mattermost-server/v5/model"
)

// Default polling interval for jobs termination.
// (Defining as `var` rather than `const` allows tests to lower the interval.)
var DEFAULT_WATCHER_POLLING_INTERVAL = 15000

type Watcher struct {
	srv     *JobServer
	workers *Workers

	stop            chan struct{}
	stopped         chan struct{}
	pollingInterval int
}

func (srv *JobServer) MakeWatcher(workers *Workers, pollingInterval int) *Watcher {
	return &Watcher{
		stop:            make(chan struct{}),
		stopped:         make(chan struct{}),
		pollingInterval: pollingInterval,
		workers:         workers,
		srv:             srv,
	}
}

func (watcher *Watcher) Start() {
	mlog.Debug("Watcher Started")

	// Delay for some random number of milliseconds before starting to ensure that multiple
	// instances of the jobserver  don't poll at a time too close to each other.
	rand.Seed(time.Now().UTC().UnixNano())
	<-time.After(time.Duration(rand.Intn(watcher.pollingInterval)) * time.Millisecond)

	defer func() {
		mlog.Debug("Watcher Finished")
		close(watcher.stopped)
	}()

	for {
		select {
		case <-watcher.stop:
			mlog.Debug("Watcher: Received stop signal")
			return
		case <-time.After(time.Duration(watcher.pollingInterval) * time.Millisecond):
			watcher.PollAndNotify()
		}
	}
}

func (watcher *Watcher) Stop() {
	mlog.Debug("Watcher Stopping")
	close(watcher.stop)
	<-watcher.stopped
}

func (watcher *Watcher) PollAndNotify() {
	jobs, err := watcher.srv.Store.Job().GetAllByStatus(model.JOB_STATUS_PENDING)
	if err != nil {
		mlog.Error("Error occurred getting all pending statuses.", mlog.Err(err))
		return
	}

	for _, job := range jobs {
		if job.Type == model.JOB_TYPE_DATA_RETENTION {
			if watcher.workers.DataRetention != nil {
				select {
				case watcher.workers.DataRetention.JobChannel() <- *job:
				default:
				}
			}
		} else if job.Type == model.JOB_TYPE_MESSAGE_EXPORT {
			if watcher.workers.MessageExport != nil {
				select {
				case watcher.workers.MessageExport.JobChannel() <- *job:
				default:
				}
			}
		} else if job.Type == model.JOB_TYPE_ELASTICSEARCH_POST_INDEXING {
			if watcher.workers.ElasticsearchIndexing != nil {
				select {
				case watcher.workers.ElasticsearchIndexing.JobChannel() <- *job:
				default:
				}
			}
		} else if job.Type == model.JOB_TYPE_ELASTICSEARCH_POST_AGGREGATION {
			if watcher.workers.ElasticsearchAggregation != nil {
				select {
				case watcher.workers.ElasticsearchAggregation.JobChannel() <- *job:
				default:
				}
			}
		} else if job.Type == model.JOB_TYPE_BLEVE_POST_INDEXING {
			if watcher.workers.BleveIndexing != nil {
				select {
				case watcher.workers.BleveIndexing.JobChannel() <- *job:
				default:
				}
			}
		} else if job.Type == model.JOB_TYPE_LDAP_SYNC {
			if watcher.workers.LdapSync != nil {
				select {
				case watcher.workers.LdapSync.JobChannel() <- *job:
				default:
				}
			}
		} else if job.Type == model.JOB_TYPE_MIGRATIONS {
			if watcher.workers.Migrations != nil {
				select {
				case watcher.workers.Migrations.JobChannel() <- *job:
				default:
				}
			}
		} else if job.Type == model.JOB_TYPE_PLUGINS {
			if watcher.workers.Plugins != nil {
				select {
				case watcher.workers.Plugins.JobChannel() <- *job:
				default:
				}
			}
		} else if job.Type == model.JOB_TYPE_EXPIRY_NOTIFY {
			if watcher.workers.ExpiryNotify != nil {
				select {
				case watcher.workers.ExpiryNotify.JobChannel() <- *job:
				default:
				}
			}
		} else if job.Type == model.JOB_TYPE_PRODUCT_NOTICES {
			if watcher.workers.ProductNotices != nil {
				select {
				case watcher.workers.ProductNotices.JobChannel() <- *job:
				default:
				}
			}
		} else if job.Type == model.JOB_TYPE_ACTIVE_USERS {
			if watcher.workers.ActiveUsers != nil {
				select {
				case watcher.workers.ActiveUsers.JobChannel() <- *job:
				default:
				}
			}
<<<<<<< HEAD
		} else if job.Type == model.JOB_TYPE_IMPORT_PROCESS {
			if watcher.workers.ImportProcess != nil {
				select {
				case watcher.workers.ImportProcess.JobChannel() <- *job:
=======
		} else if job.Type == model.JOB_TYPE_CLOUD {
			if watcher.workers.Cloud != nil {
				select {
				case watcher.workers.Cloud.JobChannel() <- *job:
>>>>>>> 1d15900f
				default:
				}
			}
		}
	}
}<|MERGE_RESOLUTION|>--- conflicted
+++ resolved
@@ -149,17 +149,17 @@
 				default:
 				}
 			}
-<<<<<<< HEAD
 		} else if job.Type == model.JOB_TYPE_IMPORT_PROCESS {
 			if watcher.workers.ImportProcess != nil {
 				select {
 				case watcher.workers.ImportProcess.JobChannel() <- *job:
-=======
+				default:
+				}
+			}
 		} else if job.Type == model.JOB_TYPE_CLOUD {
 			if watcher.workers.Cloud != nil {
 				select {
 				case watcher.workers.Cloud.JobChannel() <- *job:
->>>>>>> 1d15900f
 				default:
 				}
 			}

// Copyright (c) 2015-present Mattermost, Inc. All Rights Reserved.
// See LICENSE.txt for license information.

package jobs

import (
	"math/rand"
	"time"

	"github.com/mattermost/mattermost-server/v5/mlog"
	"github.com/mattermost/mattermost-server/v5/model"
)

// Default polling interval for jobs termination.
// (Defining as `var` rather than `const` allows tests to lower the interval.)
var DEFAULT_WATCHER_POLLING_INTERVAL = 15000

type Watcher struct {
	srv     *JobServer
	workers *Workers

	stop            chan struct{}
	stopped         chan struct{}
	pollingInterval int
}

func (srv *JobServer) MakeWatcher(workers *Workers, pollingInterval int) *Watcher {
	return &Watcher{
		stop:            make(chan struct{}),
		stopped:         make(chan struct{}),
		pollingInterval: pollingInterval,
		workers:         workers,
		srv:             srv,
	}
}

func (watcher *Watcher) Start() {
	mlog.Debug("Watcher Started")

	// Delay for some random number of milliseconds before starting to ensure that multiple
	// instances of the jobserver  don't poll at a time too close to each other.
	rand.Seed(time.Now().UTC().UnixNano())
	<-time.After(time.Duration(rand.Intn(watcher.pollingInterval)) * time.Millisecond)

	defer func() {
		mlog.Debug("Watcher Finished")
		close(watcher.stopped)
	}()

	for {
		select {
		case <-watcher.stop:
			mlog.Debug("Watcher: Received stop signal")
			return
		case <-time.After(time.Duration(watcher.pollingInterval) * time.Millisecond):
			watcher.PollAndNotify()
		}
	}
}

func (watcher *Watcher) Stop() {
	mlog.Debug("Watcher Stopping")
	close(watcher.stop)
	<-watcher.stopped
}

func (watcher *Watcher) PollAndNotify() {
	jobs, err := watcher.srv.Store.Job().GetAllByStatus(model.JOB_STATUS_PENDING)
	if err != nil {
		mlog.Error("Error occurred getting all pending statuses.", mlog.Err(err))
		return
	}

	for _, job := range jobs {
		if job.Type == model.JOB_TYPE_DATA_RETENTION {
			if watcher.workers.DataRetention != nil {
				select {
				case watcher.workers.DataRetention.JobChannel() <- *job:
				default:
				}
			}
		} else if job.Type == model.JOB_TYPE_MESSAGE_EXPORT {
			if watcher.workers.MessageExport != nil {
				select {
				case watcher.workers.MessageExport.JobChannel() <- *job:
				default:
				}
			}
		} else if job.Type == model.JOB_TYPE_ELASTICSEARCH_POST_INDEXING {
			if watcher.workers.ElasticsearchIndexing != nil {
				select {
				case watcher.workers.ElasticsearchIndexing.JobChannel() <- *job:
				default:
				}
			}
		} else if job.Type == model.JOB_TYPE_ELASTICSEARCH_POST_AGGREGATION {
			if watcher.workers.ElasticsearchAggregation != nil {
				select {
				case watcher.workers.ElasticsearchAggregation.JobChannel() <- *job:
				default:
				}
			}
		} else if job.Type == model.JOB_TYPE_BLEVE_POST_INDEXING {
			if watcher.workers.BleveIndexing != nil {
				select {
				case watcher.workers.BleveIndexing.JobChannel() <- *job:
				default:
				}
			}
		} else if job.Type == model.JOB_TYPE_LDAP_SYNC {
			if watcher.workers.LdapSync != nil {
				select {
				case watcher.workers.LdapSync.JobChannel() <- *job:
				default:
				}
			}
		} else if job.Type == model.JOB_TYPE_MIGRATIONS {
			if watcher.workers.Migrations != nil {
				select {
				case watcher.workers.Migrations.JobChannel() <- *job:
				default:
				}
			}
		} else if job.Type == model.JOB_TYPE_PLUGINS {
			if watcher.workers.Plugins != nil {
				select {
				case watcher.workers.Plugins.JobChannel() <- *job:
				default:
				}
			}
		} else if job.Type == model.JOB_TYPE_EXPIRY_NOTIFY {
			if watcher.workers.ExpiryNotify != nil {
				select {
				case watcher.workers.ExpiryNotify.JobChannel() <- *job:
				default:
				}
			}
<<<<<<< HEAD
		} else if job.Type == model.JOB_TYPE_PRODUCT_NOTICES {
			if watcher.workers.ProductNotices != nil {
				select {
				case watcher.workers.ProductNotices.JobChannel() <- *job:
=======
		} else if job.Type == model.JOB_TYPE_ACTIVE_USERS {
			if watcher.workers.ActiveUsers != nil {
				select {
				case watcher.workers.ActiveUsers.JobChannel() <- *job:
>>>>>>> 76128880
				default:
				}
			}
		}
	}
}<|MERGE_RESOLUTION|>--- conflicted
+++ resolved
@@ -135,17 +135,17 @@
 				default:
 				}
 			}
-<<<<<<< HEAD
 		} else if job.Type == model.JOB_TYPE_PRODUCT_NOTICES {
 			if watcher.workers.ProductNotices != nil {
 				select {
 				case watcher.workers.ProductNotices.JobChannel() <- *job:
-=======
+				default:
+				}
+			}
 		} else if job.Type == model.JOB_TYPE_ACTIVE_USERS {
 			if watcher.workers.ActiveUsers != nil {
 				select {
 				case watcher.workers.ActiveUsers.JobChannel() <- *job:
->>>>>>> 76128880
 				default:
 				}
 			}

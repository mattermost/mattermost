--- conflicted
+++ resolved
@@ -38,7 +38,6 @@
 	return &job, nil
 }
 
-<<<<<<< HEAD
 func GetMostRecentJob(jobType string, jobStatus string) (*model.Job, *model.AppError) {
 	if !model.IsValidJobType(jobType) {
 		return nil, model.NewAppError("Job.GetMostRecentJob", "jobs.get_most_recent_job.jobType.error", nil, "jobType="+jobType, http.StatusBadRequest)
@@ -49,10 +48,14 @@
 	}
 
 	if result := <-Srv.Store.Job().GetMostRecentByTypeStatus(jobType, jobStatus); result.Err != nil {
-=======
+		return nil, result.Err
+	} else {
+		return result.Data.(*model.Job), nil
+	}
+}
+
 func GetJob(id string) (*model.Job, *model.AppError) {
 	if result := <-Srv.Store.Job().Get(id); result.Err != nil {
->>>>>>> 8d662105
 		return nil, result.Err
 	} else {
 		return result.Data.(*model.Job), nil

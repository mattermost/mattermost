// Copyright (c) 2015-present Mattermost, Inc. All Rights Reserved.
// See LICENSE.txt for license information.

package jobs

import (
	"context"
	"errors"
	"net/http"
	"time"

	"github.com/mattermost/mattermost-server/v5/mlog"
	"github.com/mattermost/mattermost-server/v5/model"
	"github.com/mattermost/mattermost-server/v5/store"
)

const (
	CANCEL_WATCHER_POLLING_INTERVAL = 5000
)

func (srv *JobServer) CreateJob(jobType string, jobData map[string]string) (*model.Job, *model.AppError) {
	job := model.Job{
		Id:       model.NewId(),
		Type:     jobType,
		CreateAt: model.GetMillis(),
		Status:   model.JOB_STATUS_PENDING,
		Data:     jobData,
	}

	if err := job.IsValid(); err != nil {
		return nil, err
	}

	if _, err := srv.Store.Job().Save(&job); err != nil {
		return nil, model.NewAppError("CreateJob", "app.job.save.app_error", nil, err.Error(), http.StatusInternalServerError)
	}

	return &job, nil
}

func (srv *JobServer) GetJob(id string) (*model.Job, *model.AppError) {
	job, err := srv.Store.Job().Get(id)
	if err != nil {
		var nfErr *store.ErrNotFound
		switch {
		case errors.As(err, &nfErr):
			return nil, model.NewAppError("GetJob", "app.job.get.app_error", nil, nfErr.Error(), http.StatusNotFound)
		default:
			return nil, model.NewAppError("GetJob", "app.job.get.app_error", nil, err.Error(), http.StatusInternalServerError)
		}
	}

	return job, nil
}

func (srv *JobServer) ClaimJob(job *model.Job) (bool, *model.AppError) {
	updated, err := srv.Store.Job().UpdateStatusOptimistically(job.Id, model.JOB_STATUS_PENDING, model.JOB_STATUS_IN_PROGRESS)
	if err != nil {
		return false, model.NewAppError("ClaimJob", "app.job.update.app_error", nil, err.Error(), http.StatusInternalServerError)
	}

	return updated, nil
}

func (srv *JobServer) SetJobProgress(job *model.Job, progress int64) *model.AppError {
	job.Status = model.JOB_STATUS_IN_PROGRESS
	job.Progress = progress

	if _, err := srv.Store.Job().UpdateOptimistically(job, model.JOB_STATUS_IN_PROGRESS); err != nil {
		return model.NewAppError("SetJobProgress", "app.job.update.app_error", nil, err.Error(), http.StatusInternalServerError)
	}
	return nil
}

func (srv *JobServer) SetJobWarning(job *model.Job) *model.AppError {
	if _, err := srv.Store.Job().UpdateStatus(job.Id, model.JOB_STATUS_WARNING); err != nil {
		return model.NewAppError("SetJobWarning", "app.job.update.app_error", nil, err.Error(), http.StatusInternalServerError)
	}
	return nil
}

func (srv *JobServer) SetJobSuccess(job *model.Job) *model.AppError {
	if _, err := srv.Store.Job().UpdateStatus(job.Id, model.JOB_STATUS_SUCCESS); err != nil {
		return model.NewAppError("SetJobSuccess", "app.job.update.app_error", nil, err.Error(), http.StatusInternalServerError)
	}
	return nil
}

func (srv *JobServer) SetJobError(job *model.Job, jobError *model.AppError) *model.AppError {
	if jobError == nil {
		_, err := srv.Store.Job().UpdateStatus(job.Id, model.JOB_STATUS_ERROR)
		if err != nil {
			return model.NewAppError("SetJobError", "app.job.update.app_error", nil, err.Error(), http.StatusInternalServerError)
		}

		return nil
	}

	job.Status = model.JOB_STATUS_ERROR
	job.Progress = -1
	if job.Data == nil {
		job.Data = make(map[string]string)
	}
	job.Data["error"] = jobError.Message + " — " + jobError.DetailedError

	updated, err := srv.Store.Job().UpdateOptimistically(job, model.JOB_STATUS_IN_PROGRESS)
	if err != nil {
		return model.NewAppError("SetJobError", "app.job.update.app_error", nil, err.Error(), http.StatusInternalServerError)
	}

	if !updated {
		updated, err = srv.Store.Job().UpdateOptimistically(job, model.JOB_STATUS_CANCEL_REQUESTED)
		if err != nil {
			return model.NewAppError("SetJobError", "app.job.update.app_error", nil, err.Error(), http.StatusInternalServerError)
		}
		if !updated {
			return model.NewAppError("SetJobError", "jobs.set_job_error.update.error", nil, "id="+job.Id, http.StatusInternalServerError)
		}
	}

	return nil
}

func (srv *JobServer) SetJobCanceled(job *model.Job) *model.AppError {
	if _, err := srv.Store.Job().UpdateStatus(job.Id, model.JOB_STATUS_CANCELED); err != nil {
		return model.NewAppError("SetJobCanceled", "app.job.update.app_error", nil, err.Error(), http.StatusInternalServerError)
	}
	return nil
}

func (srv *JobServer) UpdateInProgressJobData(job *model.Job) *model.AppError {
	job.Status = model.JOB_STATUS_IN_PROGRESS
	job.LastActivityAt = model.GetMillis()
	if _, err := srv.Store.Job().UpdateOptimistically(job, model.JOB_STATUS_IN_PROGRESS); err != nil {
		return model.NewAppError("UpdateInProgressJobData", "app.job.update.app_error", nil, err.Error(), http.StatusInternalServerError)
	}
	return nil
}

func (srv *JobServer) RequestCancellation(jobId string) *model.AppError {
	updated, err := srv.Store.Job().UpdateStatusOptimistically(jobId, model.JOB_STATUS_PENDING, model.JOB_STATUS_CANCELED)
	if err != nil {
		return model.NewAppError("RequestCancellation", "app.job.update.app_error", nil, err.Error(), http.StatusInternalServerError)
	}
	if updated {
		return nil
	}

	updated, err = srv.Store.Job().UpdateStatusOptimistically(jobId, model.JOB_STATUS_IN_PROGRESS, model.JOB_STATUS_CANCEL_REQUESTED)
	if err != nil {
		return model.NewAppError("RequestCancellation", "app.job.update.app_error", nil, err.Error(), http.StatusInternalServerError)
	}

	if updated {
		return nil
	}

	return model.NewAppError("RequestCancellation", "jobs.request_cancellation.status.error", nil, "id="+jobId, http.StatusInternalServerError)
}

func (srv *JobServer) CancellationWatcher(ctx context.Context, jobId string, cancelChan chan interface{}) {
	for {
		select {
		case <-ctx.Done():
			mlog.Debug("CancellationWatcher for Job Aborting as job has finished.", mlog.String("job_id", jobId))
			return
		case <-time.After(CANCEL_WATCHER_POLLING_INTERVAL * time.Millisecond):
			mlog.Debug("CancellationWatcher for Job started polling.", mlog.String("job_id", jobId))
			if jobStatus, err := srv.Store.Job().Get(jobId); err == nil {
				if jobStatus.Status == model.JOB_STATUS_CANCEL_REQUESTED {
					close(cancelChan)
					return
				}
			}
		}
	}
}

func GenerateNextStartDateTime(now time.Time, nextStartTime time.Time) *time.Time {
	nextTime := time.Date(now.Year(), now.Month(), now.Day(), nextStartTime.Hour(), nextStartTime.Minute(), 0, 0, time.Local)

	if !now.Before(nextTime) {
		nextTime = nextTime.AddDate(0, 0, 1)
	}

	return &nextTime
}

func (srv *JobServer) CheckForPendingJobsByType(jobType string) (bool, *model.AppError) {
	count, err := srv.Store.Job().GetCountByStatusAndType(model.JOB_STATUS_PENDING, jobType)
	if err != nil {
		return false, model.NewAppError("CheckForPendingJobsByType", "app.job.get_count_by_status_and_type.app_error", nil, err.Error(), http.StatusInternalServerError)
	}
	return count > 0, nil
}

func (srv *JobServer) GetLastSuccessfulJobByType(jobType string) (*model.Job, *model.AppError) {
<<<<<<< HEAD
	job, err := srv.Store.Job().GetNewestJobByStatusAndType(model.JOB_STATUS_SUCCESS, jobType)
	if err != nil {
		var nfErr *store.ErrNotFound
		switch {
		case errors.As(err, &nfErr):
			return nil, model.NewAppError("GetLastSuccessfulJobByType", "app.job.get_newest_job_by_status_and_type.app_error", nil, nfErr.Error(), http.StatusNotFound)
		default:
			return nil, model.NewAppError("GetLastSuccessfulJobByType", "app.job.get_newest_job_by_status_and_type.app_error", nil, err.Error(), http.StatusInternalServerError)
		}
	}

	return job, nil
=======
	statuses := []string{model.JOB_STATUS_SUCCESS}
	if jobType == model.JOB_TYPE_MESSAGE_EXPORT {
		statuses = []string{model.JOB_STATUS_WARNING, model.JOB_STATUS_SUCCESS}
	}
	return srv.Store.Job().GetNewestJobByStatusesAndType(statuses, jobType)
>>>>>>> f619de2c
}<|MERGE_RESOLUTION|>--- conflicted
+++ resolved
@@ -195,8 +195,11 @@
 }
 
 func (srv *JobServer) GetLastSuccessfulJobByType(jobType string) (*model.Job, *model.AppError) {
-<<<<<<< HEAD
-	job, err := srv.Store.Job().GetNewestJobByStatusAndType(model.JOB_STATUS_SUCCESS, jobType)
+	statuses := []string{model.JOB_STATUS_SUCCESS}
+	if jobType == model.JOB_TYPE_MESSAGE_EXPORT {
+		statuses = []string{model.JOB_STATUS_WARNING, model.JOB_STATUS_SUCCESS}
+	}
+	job, err := srv.Store.Job().GetNewestJobByStatusesAndType(statuses, jobType)
 	if err != nil {
 		var nfErr *store.ErrNotFound
 		switch {
@@ -208,11 +211,4 @@
 	}
 
 	return job, nil
-=======
-	statuses := []string{model.JOB_STATUS_SUCCESS}
-	if jobType == model.JOB_TYPE_MESSAGE_EXPORT {
-		statuses = []string{model.JOB_STATUS_WARNING, model.JOB_STATUS_SUCCESS}
-	}
-	return srv.Store.Job().GetNewestJobByStatusesAndType(statuses, jobType)
->>>>>>> f619de2c
 }
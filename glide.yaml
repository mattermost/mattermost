--- conflicted
+++ resolved
@@ -81,7 +81,6 @@
   - pbutil
 - package: github.com/prometheus/procfs
 - package: github.com/cpanato/html2text
-<<<<<<< HEAD
 - package: github.com/hashicorp/memberlist
   version: v0.1.0
 - package: github.com/armon/go-metrics
@@ -91,7 +90,5 @@
 - package: github.com/hashicorp/go-multierror
 - package: github.com/hashicorp/go-sockaddr
 - package: github.com/sean-/seed
-=======
 - package: gopkg.in/olivere/elastic.v5
-  version: v5.0.36
->>>>>>> 128eab2d
+  version: v5.0.36
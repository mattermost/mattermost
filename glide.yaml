--- conflicted
+++ resolved
@@ -66,8 +66,7 @@
 - package: github.com/rsc/letsencrypt
   version: 76104d26167d38b6a0010f42bfc8ec5487742e8b
 - package: github.com/minio/minio-go
-<<<<<<< HEAD
-  version: ^2.0.2
+  version: 2.0.2
 - package: github.com/prometheus/client_golang
   version: v0.8.0
   subpackages:
@@ -88,7 +87,4 @@
   version: v1.0.0
   subpackages:
   - pbutil
-- package: github.com/prometheus/procfs
-=======
-  version: v2.0.2
->>>>>>> 82352e63
+- package: github.com/prometheus/procfs
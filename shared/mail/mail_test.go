--- conflicted
+++ resolved
@@ -182,13 +182,8 @@
 			resultsEmail, err := GetMessageFromMailbox(emailTo, resultsMailbox[0].ID)
 			require.NoError(t, err, "Could not get message from mailbox")
 			require.Contains(t, emailBody, resultsEmail.Body.Text, "Wrong received message %s", resultsEmail.Body.Text)
-<<<<<<< HEAD
-			// Using the message size because the inbucket API doesn't return embedded attachments through the API
-			require.Greater(t, resultsEmail.Size, 1500, "the file size should be more because the embedded attachemtns")
-=======
 			// Usign the message size because the inbucket API doesn't return embedded attachments through the API
 			require.Greater(t, resultsEmail.Size, 1500, "the file size should be more because the embedded attachments")
->>>>>>> 18c8a2bb
 		}
 	}
 }

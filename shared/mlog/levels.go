--- conflicted
+++ resolved
@@ -33,11 +33,7 @@
 	LvlAuditCLI     = Level{ID: 103, Name: "audit-cli"}
 
 	// used by the TCP log target
-<<<<<<< HEAD
-	LvlTcpLogTarget = Level{ID: 120, Name: "TcpLogTarget"}
-=======
-	LvlTCPLogTarget = LogLevel{ID: 120, Name: "TcpLogTarget"}
->>>>>>> d5e61e80
+	LvlTCPLogTarget = Level{ID: 120, Name: "TcpLogTarget"}
 
 	// used by Remote Cluster Service
 	LvlRemoteClusterServiceDebug = Level{ID: 130, Name: "RemoteClusterServiceDebug"}

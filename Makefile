.PHONY: build package run stop run-client run-server run-haserver stop-haserver stop-client stop-server restart restart-server restart-client restart-haserver start-docker clean-dist clean nuke check-style check-client-style check-server-style check-unit-tests test dist prepare-enteprise run-client-tests setup-run-client-tests cleanup-run-client-tests test-client build-linux build-osx build-windows package-prep package-linux package-osx package-windows internal-test-web-client vet run-server-for-web-client-tests diff-config prepackaged-plugins prepackaged-binaries test-server test-server-ee test-server-quick test-server-race start-docker-check migrations-bindata new-migration migration-prereqs

ROOT := $(dir $(abspath $(lastword $(MAKEFILE_LIST))))

ifeq ($(OS),Windows_NT)
	PLATFORM := Windows
else
	PLATFORM := $(shell uname)
endif

# Set an environment variable on Linux used to resolve `docker.host.internal` inconsistencies with
# docker. This can be reworked once https://github.com/docker/for-linux/issues/264 is resolved
# satisfactorily.
ifeq ($(PLATFORM),Linux)
	export IS_LINUX = -linux
else
	export IS_LINUX =
endif

IS_CI ?= false
# Build Flags
BUILD_NUMBER ?= $(BUILD_NUMBER:)
BUILD_DATE = $(shell date -u)
BUILD_HASH = $(shell git rev-parse HEAD)
# If we don't set the build number it defaults to dev
ifeq ($(BUILD_NUMBER),)
	BUILD_NUMBER := dev
endif
BUILD_ENTERPRISE_DIR ?= ../enterprise
BUILD_ENTERPRISE ?= true
BUILD_ENTERPRISE_READY = false
BUILD_TYPE_NAME = team
BUILD_HASH_ENTERPRISE = none
ifneq ($(wildcard $(BUILD_ENTERPRISE_DIR)/.),)
	ifeq ($(BUILD_ENTERPRISE),true)
		BUILD_ENTERPRISE_READY = true
		BUILD_TYPE_NAME = enterprise
		BUILD_HASH_ENTERPRISE = $(shell cd $(BUILD_ENTERPRISE_DIR) && git rev-parse HEAD)
	else
		BUILD_ENTERPRISE_READY = false
		BUILD_TYPE_NAME = team
	endif
else
	BUILD_ENTERPRISE_READY = false
	BUILD_TYPE_NAME = team
endif
BUILD_WEBAPP_DIR ?= ../mattermost-webapp
BUILD_CLIENT = false
BUILD_HASH_CLIENT = independant
ifneq ($(wildcard $(BUILD_WEBAPP_DIR)/.),)
	ifeq ($(BUILD_CLIENT),true)
		BUILD_CLIENT = true
		BUILD_HASH_CLIENT = $(shell cd $(BUILD_WEBAPP_DIR) && git rev-parse HEAD)
	else
		BUILD_CLIENT = false
	endif
else
	BUILD_CLIENT = false
endif

# We need current user's UID for `run-haserver` so docker compose does not run server
# as root and mess up file permissions for devs. When running like this HOME will be blank
# and docker will add '/', so we need to set the go-build cache location or we'll get
# permission errors on build as it tries to create a cache in filesystem root.
export CURRENT_UID = $(shell id -u):$(shell id -g)
ifeq ($(HOME),/)
	export XDG_CACHE_HOME = /tmp/go-cache/
endif

# Go Flags
GOFLAGS ?= $(GOFLAGS:)
# We need to export GOBIN to allow it to be set
# for processes spawned from the Makefile
export GOBIN ?= $(PWD)/bin
GO=go
DELVE=dlv
LDFLAGS += -X "github.com/mattermost/mattermost-server/v6/model.BuildNumber=$(BUILD_NUMBER)"
LDFLAGS += -X "github.com/mattermost/mattermost-server/v6/model.BuildDate=$(BUILD_DATE)"
LDFLAGS += -X "github.com/mattermost/mattermost-server/v6/model.BuildHash=$(BUILD_HASH)"
LDFLAGS += -X "github.com/mattermost/mattermost-server/v6/model.BuildHashEnterprise=$(BUILD_HASH_ENTERPRISE)"
LDFLAGS += -X "github.com/mattermost/mattermost-server/v6/model.BuildEnterpriseReady=$(BUILD_ENTERPRISE_READY)"

GO_MAJOR_VERSION = $(shell $(GO) version | cut -c 14- | cut -d' ' -f1 | cut -d'.' -f1)
GO_MINOR_VERSION = $(shell $(GO) version | cut -c 14- | cut -d' ' -f1 | cut -d'.' -f2)
MINIMUM_SUPPORTED_GO_MAJOR_VERSION = 1
MINIMUM_SUPPORTED_GO_MINOR_VERSION = 15
GO_VERSION_VALIDATION_ERR_MSG = Golang version is not supported, please update to at least $(MINIMUM_SUPPORTED_GO_MAJOR_VERSION).$(MINIMUM_SUPPORTED_GO_MINOR_VERSION)

# GOOS/GOARCH of the build host, used to determine whether we're cross-compiling or not
BUILDER_GOOS_GOARCH="$(shell $(GO) env GOOS)_$(shell $(GO) env GOARCH)"

PLATFORM_FILES="./cmd/mattermost/main.go"

# Output paths
DIST_ROOT=dist
DIST_PATH=$(DIST_ROOT)/mattermost
DIST_PATH_LIN=$(DIST_ROOT)/linux/mattermost
DIST_PATH_OSX=$(DIST_ROOT)/osx/mattermost
DIST_PATH_WIN=$(DIST_ROOT)/windows/mattermost

# Tests
TESTS=.

# Packages lists
TE_PACKAGES=$(shell $(GO) list ./... | grep -v ./data)

TEMPLATES_DIR=templates

# Plugins Packages
PLUGIN_PACKAGES ?= mattermost-plugin-antivirus-v0.1.2
PLUGIN_PACKAGES += mattermost-plugin-autolink-v1.2.2
PLUGIN_PACKAGES += mattermost-plugin-aws-SNS-v1.2.0
PLUGIN_PACKAGES += mattermost-plugin-channel-export-v0.2.2
PLUGIN_PACKAGES += mattermost-plugin-custom-attributes-v1.3.0
PLUGIN_PACKAGES += mattermost-plugin-github-v2.0.1
PLUGIN_PACKAGES += mattermost-plugin-gitlab-v1.3.0
PLUGIN_PACKAGES += mattermost-plugin-playbooks-v1.16.0
PLUGIN_PACKAGES += mattermost-plugin-jenkins-v1.1.0
PLUGIN_PACKAGES += mattermost-plugin-jira-v2.4.0
PLUGIN_PACKAGES += mattermost-plugin-nps-v1.1.0
PLUGIN_PACKAGES += mattermost-plugin-welcomebot-v1.2.0
PLUGIN_PACKAGES += mattermost-plugin-zoom-v1.5.0
PLUGIN_PACKAGES += focalboard-v0.8.2

# Prepares the enterprise build if exists. The IGNORE stuff is a hack to get the Makefile to execute the commands outside a target
ifeq ($(BUILD_ENTERPRISE_READY),true)
	IGNORE:=$(shell echo Enterprise build selected, preparing)
	IGNORE:=$(shell rm -f imports/imports.go)
	IGNORE:=$(shell cp $(BUILD_ENTERPRISE_DIR)/imports/imports.go imports/)
	IGNORE:=$(shell rm -f enterprise)
	IGNORE:=$(shell ln -s $(BUILD_ENTERPRISE_DIR) enterprise)
else
	IGNORE:=$(shell rm -f imports/imports.go)
endif

EE_PACKAGES=$(shell $(GO) list ./enterprise/...)

ifeq ($(BUILD_ENTERPRISE_READY),true)
ALL_PACKAGES=$(TE_PACKAGES) $(EE_PACKAGES)
else
ALL_PACKAGES=$(TE_PACKAGES)
endif

all: run ## Alias for 'run'.

-include config.override.mk
include config.mk
include build/*.mk

LDFLAGS += -X "github.com/mattermost/mattermost-server/v6/model.MockCWS=$(MM_ENABLE_CWS_MOCK)"

RUN_IN_BACKGROUND ?=
ifeq ($(RUN_SERVER_IN_BACKGROUND),true)
	RUN_IN_BACKGROUND := &
endif

start-docker-check:
ifeq (,$(findstring minio,$(ENABLED_DOCKER_SERVICES)))
  TEMP_DOCKER_SERVICES:=$(TEMP_DOCKER_SERVICES) minio
endif
ifeq ($(BUILD_ENTERPRISE_READY),true)
  ifeq (,$(findstring openldap,$(ENABLED_DOCKER_SERVICES)))
    TEMP_DOCKER_SERVICES:=$(TEMP_DOCKER_SERVICES) openldap
  endif
  ifeq (,$(findstring elasticsearch,$(ENABLED_DOCKER_SERVICES)))
    TEMP_DOCKER_SERVICES:=$(TEMP_DOCKER_SERVICES) elasticsearch
  endif
endif
ENABLED_DOCKER_SERVICES:=$(ENABLED_DOCKER_SERVICES) $(TEMP_DOCKER_SERVICES)

start-docker: ## Starts the docker containers for local development.
ifneq ($(IS_CI),false)
	@echo CI Build: skipping docker start
else ifeq ($(MM_NO_DOCKER),true)
	@echo No Docker Enabled: skipping docker start
else
	@echo Starting docker containers

	$(GO) run ./build/docker-compose-generator/main.go $(ENABLED_DOCKER_SERVICES) | docker-compose -f docker-compose.makefile.yml -f /dev/stdin run --rm start_dependencies
ifneq (,$(findstring openldap,$(ENABLED_DOCKER_SERVICES)))
	cat tests/${LDAP_DATA}-data.ldif | docker-compose -f docker-compose.makefile.yml exec -T openldap bash -c 'ldapadd -x -D "cn=admin,dc=mm,dc=test,dc=com" -w mostest || true';
endif
ifneq (,$(findstring mysql-read-replica,$(ENABLED_DOCKER_SERVICES)))
	./scripts/replica-mysql-config.sh
endif
endif

run-haserver:
ifeq ($(BUILD_ENTERPRISE_READY),true)
	@echo Starting mattermost in an HA topology '(3 node cluster)'

	docker-compose -f docker-compose.yaml up --remove-orphans haproxy
endif

stop-haserver:
	@echo Stopping docker containers for HA topology
	docker-compose stop

stop-docker: ## Stops the docker containers for local development.
ifeq ($(MM_NO_DOCKER),true)
	@echo No Docker Enabled: skipping docker stop
else
	@echo Stopping docker containers

	docker-compose stop
endif

clean-docker: ## Deletes the docker containers for local development.
ifeq ($(MM_NO_DOCKER),true)
	@echo No Docker Enabled: skipping docker clean
else
	@echo Removing docker containers

	docker-compose down -v
	docker-compose rm -v
endif

plugin-checker:
	$(GO) run $(GOFLAGS) ./plugin/checker

prepackaged-plugins: ## Populate the prepackaged-plugins directory
	@echo Downloading prepackaged plugins
	mkdir -p prepackaged_plugins
	@cd prepackaged_plugins && for plugin_package in $(PLUGIN_PACKAGES) ; do \
		curl -f -O -L https://plugins-store.test.mattermost.com/release/$$plugin_package.tar.gz; \
		curl -f -O -L https://plugins-store.test.mattermost.com/release/$$plugin_package.tar.gz.sig; \
	done

prepackaged-binaries: ## Populate the prepackaged-binaries to the bin directory
ifeq ($(shell test -f bin/mmctl && printf "yes"),yes)
	@echo "MMCTL already exists in bin/mmctl not downloading a new version."
else
	@scripts/download_mmctl_release.sh
endif

golangci-lint: ## Run golangci-lint on codebase
# https://stackoverflow.com/a/677212/1027058 (check if a command exists or not)
	@if ! [ -x "$$(command -v golangci-lint)" ]; then \
		echo "golangci-lint is not installed. Please see https://github.com/golangci/golangci-lint#install for installation instructions."; \
		exit 1; \
	fi; \

	@echo Running golangci-lint
	golangci-lint run ./...
ifeq ($(BUILD_ENTERPRISE_READY),true)
ifneq ($(MM_NO_ENTERPRISE_LINT),true)
	golangci-lint run ./enterprise/...
endif
endif

app-layers: ## Extract interface from App struct
	$(GO) get -modfile=go.tools.mod github.com/reflog/struct2interface
	$(GOBIN)/struct2interface -f "app" -o "app/app_iface.go" -p "app" -s "App" -i "AppIface" -t ./app/layer_generators/app_iface.go.tmpl
	$(GO) run ./app/layer_generators -in ./app/app_iface.go -out ./app/opentracing/opentracing_layer.go -template ./app/layer_generators/opentracing_layer.go.tmpl

i18n-extract: ## Extract strings for translation from the source code
	$(GO) get -modfile=go.tools.mod github.com/mattermost/mattermost-utilities/mmgotool
	$(GOBIN)/mmgotool i18n extract --portal-dir=""

i18n-check: ## Exit on empty translation strings and translation source strings
	$(GO) get -modfile=go.tools.mod github.com/mattermost/mattermost-utilities/mmgotool
	$(GOBIN)/mmgotool i18n clean-empty --portal-dir="" --check
	$(GOBIN)/mmgotool i18n check-empty-src --portal-dir=""

store-mocks: ## Creates mock files.
	$(GO) get -modfile=go.tools.mod github.com/vektra/mockery/...
	$(GOBIN)/mockery -dir store -all -output store/storetest/mocks -note 'Regenerate this file using `make store-mocks`.'

telemetry-mocks: ## Creates mock files.
	$(GO) get -modfile=go.tools.mod github.com/vektra/mockery/...
	$(GOBIN)/mockery -dir services/telemetry -all -output services/telemetry/mocks -note 'Regenerate this file using `make telemetry-mocks`.'

store-layers: ## Generate layers for the store
	$(GO) generate $(GOFLAGS) ./store

migration-prereqs: ## Builds prerequisite packages for migrations
	$(GO) get -modfile=go.tools.mod github.com/golang-migrate/migrate/v4/cmd/migrate

new-migration: migration-prereqs ## Creates a new migration
	@echo "Generating new migration for mysql"
	$(GOBIN)/migrate create -ext sql -dir db/migrations/mysql -seq $(name)

	@echo "Generating new migration for postgres"
	$(GOBIN)/migrate create -ext sql -dir db/migrations/postgres -seq $(name)

	@echo "When you are done writing your migration, run 'make migrations'"

migrations-bindata: ## Generates bindata migrations
	$(GO) get -modfile=go.tools.mod github.com/go-bindata/go-bindata/...

	@echo Generating bindata for migrations
	$(GO) generate $(GOFLAGS) ./db/migrations/

filestore-mocks: ## Creates mock files.
	$(GO) get -modfile=go.tools.mod github.com/vektra/mockery/...
	$(GOBIN)/mockery -dir shared/filestore -all -output shared/filestore/mocks -note 'Regenerate this file using `make filestore-mocks`.'

ldap-mocks: ## Creates mock files for ldap.
	$(GO) get -modfile=go.tools.mod github.com/vektra/mockery/...
	$(GOBIN)/mockery -dir enterprise/ldap -all -output enterprise/ldap/mocks -note 'Regenerate this file using `make ldap-mocks`.'

plugin-mocks: ## Creates mock files for plugins.
	$(GO) get -modfile=go.tools.mod github.com/vektra/mockery/...
	$(GOBIN)/mockery -dir plugin -name API -output plugin/plugintest -outpkg plugintest -case underscore -note 'Regenerate this file using `make plugin-mocks`.'
	$(GOBIN)/mockery -dir plugin -name Hooks -output plugin/plugintest -outpkg plugintest -case underscore -note 'Regenerate this file using `make plugin-mocks`.'
	$(GOBIN)/mockery -dir plugin -name Driver -output plugin/plugintest -outpkg plugintest -case underscore -note 'Regenerate this file using `make plugin-mocks`.'

einterfaces-mocks: ## Creates mock files for einterfaces.
	$(GO) get -modfile=go.tools.mod github.com/vektra/mockery/...
	$(GOBIN)/mockery -dir einterfaces -all -output einterfaces/mocks -note 'Regenerate this file using `make einterfaces-mocks`.'

searchengine-mocks: ## Creates mock files for searchengines.
	$(GO) get -modfile=go.tools.mod github.com/vektra/mockery/...
	$(GOBIN)/mockery -dir services/searchengine -all -output services/searchengine/mocks -note 'Regenerate this file using `make searchengine-mocks`.'

sharedchannel-mocks: ## Creates mock files for shared channels.
	$(GO) get -modfile=go.tools.mod github.com/vektra/mockery/...
	$(GOBIN)/mockery -dir=./services/sharedchannel -name=ServerIface -output=./services/sharedchannel -inpkg -outpkg=sharedchannel -testonly -note 'Regenerate this file using `make sharedchannel-mocks`.'
	$(GOBIN)/mockery -dir=./services/sharedchannel -name=AppIface -output=./services/sharedchannel -inpkg -outpkg=sharedchannel -testonly -note 'Regenerate this file using `make sharedchannel-mocks`.'

misc-mocks: ## Creates mocks for misc interfaces.
	$(GO) get -modfile=go.tools.mod github.com/vektra/mockery/...
	$(GOPATH)/bin/mockery -dir utils --name LicenseValidatorIface -output utils/mocks -note 'Regenerate this file using `make misc-mocks`.'

pluginapi: ## Generates api and hooks glue code for plugins
	$(GO) generate $(GOFLAGS) ./plugin

check-prereqs: ## Checks prerequisite software status.
	./scripts/prereq-check.sh

check-prereqs-enterprise: ## Checks prerequisite software status for enterprise.
ifeq ($(BUILD_ENTERPRISE_READY),true)
	./scripts/prereq-check-enterprise.sh
endif

check-style: golangci-lint plugin-checker vet ## Runs style/lint checks


do-cover-file: ## Creates the test coverage report file.
	@echo "mode: count" > cover.out

go-junit-report:
	$(GO) get -modfile=go.tools.mod github.com/jstemmer/go-junit-report

test-compile: ## Compile tests.
	@echo COMPILE TESTS

	for package in $(TE_PACKAGES) $(EE_PACKAGES); do \
		$(GO) test $(GOFLAGS) -c $$package; \
	done

test-db-migration: start-docker ## Gets diff of upgrade vs new instance schemas.
	./scripts/mysql-migration-test.sh
	./scripts/psql-migration-test.sh

gomodtidy:
	@cp go.mod go.mod.orig
	@cp go.sum go.sum.orig
	$(GO) mod tidy
	@if [ "$$(diff go.mod go.mod.orig)" != "" -o "$$(diff go.sum go.sum.orig)" != "" ]; then \
		echo "go.mod/go.sum was modified. \ndiff- $$(diff go.mod go.mod.orig) \n$$(diff go.sum go.sum.orig) \nRun \"go mod tidy\"."; \
		rm go.*.orig; \
		exit 1; \
	fi;
	@rm go.*.orig;

test-server-pre: check-prereqs-enterprise start-docker-check start-docker go-junit-report do-cover-file ## Runs tests.
ifeq ($(BUILD_ENTERPRISE_READY),true)
	@echo Running all tests
else
	@echo Running only TE tests
endif

test-server-race: test-server-pre
	./scripts/test.sh "$(GO)" "-race $(GOFLAGS)" "$(ALL_PACKAGES)" "$(TESTS)" "$(TESTFLAGS)" "$(GOBIN)" "90m" "atomic"
  ifneq ($(IS_CI),true)
    ifneq ($(MM_NO_DOCKER),true)
      ifneq ($(TEMP_DOCKER_SERVICES),)
	      @echo Stopping temporary docker services
	      docker-compose stop $(TEMP_DOCKER_SERVICES)
      endif
    endif
  endif

test-server: test-server-pre
	./scripts/test.sh "$(GO)" "$(GOFLAGS)" "$(ALL_PACKAGES)" "$(TESTS)" "$(TESTFLAGS)" "$(GOBIN)" "45m" "count"
  ifneq ($(IS_CI),true)
    ifneq ($(MM_NO_DOCKER),true)
      ifneq ($(TEMP_DOCKER_SERVICES),)
	      @echo Stopping temporary docker services
	      docker-compose stop $(TEMP_DOCKER_SERVICES)
      endif
    endif
  endif

test-server-ee: check-prereqs-enterprise start-docker-check start-docker go-junit-report do-cover-file ## Runs EE tests.
	@echo Running only EE tests
	./scripts/test.sh "$(GO)" "$(GOFLAGS)" "$(EE_PACKAGES)" "$(TESTS)" "$(TESTFLAGS)" "$(GOBIN)" "20m" "count"

test-server-quick: check-prereqs-enterprise ## Runs only quick tests.
ifeq ($(BUILD_ENTERPRISE_READY),true)
	@echo Running all tests
	$(GO) test $(GOFLAGS) -short $(ALL_PACKAGES)
else
	@echo Running only TE tests
	$(GO) test $(GOFLAGS) -short $(TE_PACKAGES)
endif

internal-test-web-client: ## Runs web client tests.
	$(GO) run $(GOFLAGS) $(PLATFORM_FILES) test web_client_tests

run-server-for-web-client-tests: ## Tests the server for web client.
	$(GO) run $(GOFLAGS) $(PLATFORM_FILES) test web_client_tests_server

test-client: ## Test client app.
	@echo Running client tests

	cd $(BUILD_WEBAPP_DIR) && $(MAKE) test

test: test-server test-client ## Runs all checks and tests below (except race detection and postgres).

cover: ## Runs the golang coverage tool. You must run the unit tests first.
	@echo Opening coverage info in browser. If this failed run make test first

	$(GO) tool cover -html=cover.out
	$(GO) tool cover -html=ecover.out

test-data: start-docker ## Add test data to the local instance.
	$(GO) run $(GOFLAGS) -ldflags '$(LDFLAGS)' $(PLATFORM_FILES) config set TeamSettings.MaxUsersPerTeam 100
	$(GO) run $(GOFLAGS) -ldflags '$(LDFLAGS)' $(PLATFORM_FILES) sampledata -w 4 -u 60

	@echo You may need to restart the Mattermost server before using the following
	@echo ========================================================================
	@echo Login with a system admin account username=sysadmin password=Sys@dmin-sample1
	@echo Login with a regular account username=user-1 password=SampleUs@r-1
	@echo ========================================================================

validate-go-version: ## Validates the installed version of go against Mattermost's minimum requirement.
	@if [ $(GO_MAJOR_VERSION) -gt $(MINIMUM_SUPPORTED_GO_MAJOR_VERSION) ]; then \
		exit 0 ;\
	elif [ $(GO_MAJOR_VERSION) -lt $(MINIMUM_SUPPORTED_GO_MAJOR_VERSION) ]; then \
		echo '$(GO_VERSION_VALIDATION_ERR_MSG)';\
		exit 1; \
	elif [ $(GO_MINOR_VERSION) -lt $(MINIMUM_SUPPORTED_GO_MINOR_VERSION) ] ; then \
		echo '$(GO_VERSION_VALIDATION_ERR_MSG)';\
		exit 1; \
	fi

build-templates: ## Compile all mjml email templates
	cd $(TEMPLATES_DIR) && $(MAKE) build

run-server: prepackaged-binaries validate-go-version start-docker ## Starts the server.
	@echo Running mattermost for development

	mkdir -p $(BUILD_WEBAPP_DIR)/dist/files
<<<<<<< HEAD
	$(GO) run $(GOFLAGS) -ldflags '$(LDFLAGS)' $(PLATFORM_FILES) 2>&1 $(RUN_IN_BACKGROUND)
=======
	$(GO) run $(GOFLAGS) -ldflags '$(LDFLAGS)' $(PLATFORM_FILES) $(RUN_IN_BACKGROUND)
>>>>>>> a4507327

debug-server: start-docker ## Compile and start server using delve.
	mkdir -p $(BUILD_WEBAPP_DIR)/dist/files
	$(DELVE) debug $(PLATFORM_FILES) --build-flags="-ldflags '\
		-X github.com/mattermost/mattermost-server/v6/model.BuildNumber=$(BUILD_NUMBER)\
		-X \"github.com/mattermost/mattermost-server/v6/model.BuildDate=$(BUILD_DATE)\"\
		-X github.com/mattermost/mattermost-server/v6/model.BuildHash=$(BUILD_HASH)\
		-X github.com/mattermost/mattermost-server/v6/model.BuildHashEnterprise=$(BUILD_HASH_ENTERPRISE)\
		-X github.com/mattermost/mattermost-server/v6/model.BuildEnterpriseReady=$(BUILD_ENTERPRISE_READY)'"

debug-server-headless: start-docker ## Debug server from within an IDE like VSCode or IntelliJ.
	mkdir -p $(BUILD_WEBAPP_DIR)/dist/files
	$(DELVE) debug --headless --listen=:2345 --api-version=2 --accept-multiclient $(PLATFORM_FILES) --build-flags="-ldflags '\
		-X github.com/mattermost/mattermost-server/v6/model.BuildNumber=$(BUILD_NUMBER)\
		-X \"github.com/mattermost/mattermost-server/v6/model.BuildDate=$(BUILD_DATE)\"\
		-X github.com/mattermost/mattermost-server/v6/model.BuildHash=$(BUILD_HASH)\
		-X github.com/mattermost/mattermost-server/v6/model.BuildHashEnterprise=$(BUILD_HASH_ENTERPRISE)\
		-X github.com/mattermost/mattermost-server/v6/model.BuildEnterpriseReady=$(BUILD_ENTERPRISE_READY)'"

run-cli: start-docker ## Runs CLI.
	@echo Running mattermost for development
	@echo Example should be like 'make ARGS="-version" run-cli'

	$(GO) run $(GOFLAGS) -ldflags '$(LDFLAGS)' $(PLATFORM_FILES) ${ARGS}

run-client: ## Runs the webapp.
	@echo Running mattermost client for development

	ln -nfs $(BUILD_WEBAPP_DIR)/dist client
	cd $(BUILD_WEBAPP_DIR) && $(MAKE) run

run-client-fullmap: ## Legacy alias to run-client
	@echo Running mattermost client for development

	cd $(BUILD_WEBAPP_DIR) && $(MAKE) run

run: check-prereqs run-server run-client ## Runs the server and webapp.

run-fullmap: run-server run-client ## Legacy alias to run

stop-server: ## Stops the server.
	@echo Stopping mattermost

ifeq ($(BUILDER_GOOS_GOARCH),"windows_amd64")
	wmic process where "Caption='go.exe' and CommandLine like '%go.exe run%'" call terminate
	wmic process where "Caption='mattermost.exe' and CommandLine like '%go-build%'" call terminate
else
	@for PID in $$(ps -ef | grep "[g]o run" | awk '{ print $$2 }'); do \
		echo stopping go $$PID; \
		kill $$PID; \
	done
	@for PID in $$(ps -ef | grep "[g]o-build" | awk '{ print $$2 }'); do \
		echo stopping mattermost $$PID; \
		kill $$PID; \
	done
endif

stop-client: ## Stops the webapp.
	@echo Stopping mattermost client

	cd $(BUILD_WEBAPP_DIR) && $(MAKE) stop

stop: stop-server stop-client stop-docker ## Stops server, client and the docker compose.

restart: restart-server restart-client ## Restarts the server and webapp.

restart-server: | stop-server run-server ## Restarts the mattermost server to pick up development change.

restart-haserver:
	@echo Restarting mattermost in an HA topology

	docker-compose restart follower2
	docker-compose restart follower
	docker-compose restart leader
	docker-compose restart haproxy

restart-client: | stop-client run-client ## Restarts the webapp.

run-job-server: ## Runs the background job server.
	@echo Running job server for development
	$(GO) run $(GOFLAGS) -ldflags '$(LDFLAGS)' $(PLATFORM_FILES) jobserver &

config-ldap: ## Configures LDAP.
	@echo Setting up configuration for local LDAP

	@sed -i'' -e 's|"LdapServer": ".*"|"LdapServer": "localhost"|g' config/config.json
	@sed -i'' -e 's|"BaseDN": ".*"|"BaseDN": "dc=mm,dc=test,dc=com"|g' config/config.json
	@sed -i'' -e 's|"BindUsername": ".*"|"BindUsername": "cn=admin,dc=mm,dc=test,dc=com"|g' config/config.json
	@sed -i'' -e 's|"BindPassword": ".*"|"BindPassword": "mostest"|g' config/config.json
	@sed -i'' -e 's|"FirstNameAttribute": ".*"|"FirstNameAttribute": "cn"|g' config/config.json
	@sed -i'' -e 's|"LastNameAttribute": ".*"|"LastNameAttribute": "sn"|g' config/config.json
	@sed -i'' -e 's|"NicknameAttribute": ".*"|"NicknameAttribute": "cn"|g' config/config.json
	@sed -i'' -e 's|"EmailAttribute": ".*"|"EmailAttribute": "mail"|g' config/config.json
	@sed -i'' -e 's|"UsernameAttribute": ".*"|"UsernameAttribute": "uid"|g' config/config.json
	@sed -i'' -e 's|"IdAttribute": ".*"|"IdAttribute": "uid"|g' config/config.json
	@sed -i'' -e 's|"LoginIdAttribute": ".*"|"LoginIdAttribute": "uid"|g' config/config.json
	@sed -i'' -e 's|"GroupDisplayNameAttribute": ".*"|"GroupDisplayNameAttribute": "cn"|g' config/config.json
	@sed -i'' -e 's|"GroupIdAttribute": ".*"|"GroupIdAttribute": "entryUUID"|g' config/config.json

config-reset: ## Resets the config/config.json file to the default.
	@echo Resetting configuration to default
	rm -f config/config.json
	OUTPUT_CONFIG=$(PWD)/config/config.json $(GO) $(GOFLAGS) run ./scripts/config_generator

diff-config: ## Compares default configuration between two mattermost versions
	@./scripts/diff-config.sh

clean: stop-docker ## Clean up everything except persistant server data.
	@echo Cleaning

	rm -Rf $(DIST_ROOT)
	$(GO) clean $(GOFLAGS) -i ./...

	cd $(BUILD_WEBAPP_DIR) && $(MAKE) clean

	find . -type d -name data -not -path './vendor/*' | xargs rm -rf
	rm -rf logs

	rm -f mattermost.log
	rm -f mattermost.log.jsonl
	rm -f npm-debug.log
	rm -f .prepare-go
	rm -f enterprise
	rm -f cover.out
	rm -f ecover.out
	rm -f *.out
	rm -f *.test
	rm -f imports/imports.go
	rm -f cmd/mattermost/cprofile*.out

nuke: clean clean-docker ## Clean plus removes persistent server data.
	@echo BOOM

	rm -rf data

setup-mac: ## Adds macOS hosts entries for Docker.
	echo $$(boot2docker ip 2> /dev/null) dockerhost | sudo tee -a /etc/hosts

update-dependencies: ## Uses go get -u to update all the dependencies while holding back any that require it.
	@echo Updating Dependencies

	# Update all dependencies (does not update across major versions)
	$(GO) get -u ./...

	# Tidy up
	$(GO) mod tidy

	# Copy everything to vendor directory
	$(GO) mod vendor

	# Tidy up
	$(GO) mod tidy

vet: ## Run mattermost go vet specific checks
	@if ! [ -x "$$(command -v $(GOBIN)/mattermost-govet)" ]; then \
		echo "mattermost-govet is not installed. Please install it executing \"GO111MODULE=off GOBIN=$(PWD)/bin go get -u github.com/mattermost/mattermost-govet\""; \
		exit 1; \
	fi;
	@VET_CMD="-license -structuredLogging -inconsistentReceiverName -inconsistentReceiverName.ignore=session_serial_gen.go,team_member_serial_gen.go,user_serial_gen.go -emptyStrCmp -tFatal -configtelemetry -errorAssertions"; \
	if ! [ -z "${MM_VET_OPENSPEC_PATH}" ] && [ -f "${MM_VET_OPENSPEC_PATH}" ]; then \
		VET_CMD="$$VET_CMD -openApiSync -openApiSync.spec=$$MM_VET_OPENSPEC_PATH"; \
	else \
		echo "MM_VET_OPENSPEC_PATH not set or spec yaml path in it is incorrect. Skipping API check"; \
	fi; \
	$(GO) vet -vettool=$(GOBIN)/mattermost-govet $$VET_CMD ./...
ifeq ($(BUILD_ENTERPRISE_READY),true)
ifneq ($(MM_NO_ENTERPRISE_LINT),true)
	$(GO) vet -vettool=$(GOBIN)/mattermost-govet -enterpriseLicense -structuredLogging -tFatal ./enterprise/...
endif
endif

gen-serialized: ## Generates serialization methods for hot structs
	# This tool only works at a file level, not at a package level.
	# There will be some warnings about "unresolved identifiers",
	# but that is because of the above problem. Since we are generating
	# methods for all the relevant files at a package level, all
	# identifiers will be resolved. An alternative to remove the warnings
	# would be to temporarily move all the structs to the same file,
	# but that involves a lot of manual work.
	$(GO) get -modfile=go.tools.mod github.com/tinylib/msgp
	$(GOBIN)/msgp -file=./model/session.go -tests=false -o=./model/session_serial_gen.go
	$(GOBIN)/msgp -file=./model/user.go -tests=false -o=./model/user_serial_gen.go
	$(GOBIN)/msgp -file=./model/team_member.go -tests=false -o=./model/team_member_serial_gen.go

todo: ## Display TODO and FIXME items in the source code.
	@! ag --ignore Makefile --ignore-dir vendor --ignore-dir runtime TODO
	@! ag --ignore Makefile --ignore-dir vendor --ignore-dir runtime XXX
	@! ag --ignore Makefile --ignore-dir vendor --ignore-dir runtime FIXME
	@! ag --ignore Makefile --ignore-dir vendor --ignore-dir runtime "FIX ME"
ifeq ($(BUILD_ENTERPRISE_READY),true)
	@! ag --ignore Makefile --ignore-dir vendor --ignore-dir runtime TODO enterprise/
	@! ag --ignore Makefile --ignore-dir vendor --ignore-dir runtime XXX enterprise/
	@! ag --ignore Makefile --ignore-dir vendor --ignore-dir runtime FIXME enterprise/
	@! ag --ignore Makefile --ignore-dir vendor --ignore-dir runtime "FIX ME" enterprise/
endif

## Help documentatin à la https://marmelab.com/blog/2016/02/29/auto-documented-makefile.html
help:
	@grep -E '^[0-9a-zA-Z_-]+:.*?## .*$$' ./Makefile | sort | awk 'BEGIN {FS = ":.*?## "}; {printf "\033[36m%-30s\033[0m %s\n", $$1, $$2}'
	@echo
	@echo You can modify the default settings for this Makefile creating a file config.mk based on the default-config.mk
	@echo<|MERGE_RESOLUTION|>--- conflicted
+++ resolved
@@ -453,11 +453,7 @@
 	@echo Running mattermost for development
 
 	mkdir -p $(BUILD_WEBAPP_DIR)/dist/files
-<<<<<<< HEAD
-	$(GO) run $(GOFLAGS) -ldflags '$(LDFLAGS)' $(PLATFORM_FILES) 2>&1 $(RUN_IN_BACKGROUND)
-=======
 	$(GO) run $(GOFLAGS) -ldflags '$(LDFLAGS)' $(PLATFORM_FILES) $(RUN_IN_BACKGROUND)
->>>>>>> a4507327
 
 debug-server: start-docker ## Compile and start server using delve.
 	mkdir -p $(BUILD_WEBAPP_DIR)/dist/files

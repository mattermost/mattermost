.PHONY: build package run stop run-client run-server run-haserver stop-haserver stop-client stop-server restart restart-server restart-client restart-haserver start-docker clean-dist clean nuke check-style check-client-style check-server-style check-unit-tests test dist prepare-enteprise run-client-tests setup-run-client-tests cleanup-run-client-tests test-client build-linux build-osx build-windows package-prep package-linux package-osx package-windows internal-test-web-client vet run-server-for-web-client-tests diff-config prepackaged-plugins prepackaged-binaries test-server test-server-ee test-server-quick test-server-race start-docker-check migrations-bindata new-migration migration-prereqs

ROOT := $(dir $(abspath $(lastword $(MAKEFILE_LIST))))

ifeq ($(OS),Windows_NT)
	PLATFORM := Windows
else
	PLATFORM := $(shell uname)
endif

# Set an environment variable on Linux used to resolve `docker.host.internal` inconsistencies with
# docker. This can be reworked once https://github.com/docker/for-linux/issues/264 is resolved
# satisfactorily.
ifeq ($(PLATFORM),Linux)
	export IS_LINUX = -linux
else
	export IS_LINUX =
endif

IS_CI ?= false
# Build Flags
BUILD_NUMBER ?= $(BUILD_NUMBER:)
BUILD_DATE = $(shell date -u)
BUILD_HASH = $(shell git rev-parse HEAD)
# If we don't set the build number it defaults to dev
ifeq ($(BUILD_NUMBER),)
	BUILD_DATE := n/a
	BUILD_NUMBER := dev
endif
BUILD_ENTERPRISE_DIR ?= ../enterprise
BUILD_ENTERPRISE ?= true
BUILD_ENTERPRISE_READY = false
BUILD_TYPE_NAME = team
BUILD_HASH_ENTERPRISE = none
ifneq ($(wildcard $(BUILD_ENTERPRISE_DIR)/.),)
	ifeq ($(BUILD_ENTERPRISE),true)
		BUILD_ENTERPRISE_READY = true
		BUILD_TYPE_NAME = enterprise
		BUILD_HASH_ENTERPRISE = $(shell cd $(BUILD_ENTERPRISE_DIR) && git rev-parse HEAD)
	else
		BUILD_ENTERPRISE_READY = false
		BUILD_TYPE_NAME = team
	endif
else
	BUILD_ENTERPRISE_READY = false
	BUILD_TYPE_NAME = team
endif
BUILD_WEBAPP_DIR ?= ../mattermost-webapp
BUILD_CLIENT = false
BUILD_HASH_CLIENT = independant
ifneq ($(wildcard $(BUILD_WEBAPP_DIR)/.),)
	ifeq ($(BUILD_CLIENT),true)
		BUILD_CLIENT = true
		BUILD_HASH_CLIENT = $(shell cd $(BUILD_WEBAPP_DIR) && git rev-parse HEAD)
	else
		BUILD_CLIENT = false
	endif
else
	BUILD_CLIENT = false
endif

# We need current user's UID for `run-haserver` so docker compose does not run server
# as root and mess up file permissions for devs. When running like this HOME will be blank
# and docker will add '/', so we need to set the go-build cache location or we'll get
# permission errors on build as it tries to create a cache in filesystem root.
export CURRENT_UID = $(shell id -u):$(shell id -g)
ifeq ($(HOME),/)
	export XDG_CACHE_HOME = /tmp/go-cache/
endif

# Go Flags
GOFLAGS ?= $(GOFLAGS:)
# We need to export GOBIN to allow it to be set
# for processes spawned from the Makefile
export GOBIN ?= $(PWD)/bin
GO=go
DELVE=dlv
LDFLAGS += -X "github.com/mattermost/mattermost-server/v6/model.BuildNumber=$(BUILD_NUMBER)"
LDFLAGS += -X "github.com/mattermost/mattermost-server/v6/model.BuildDate=$(BUILD_DATE)"
LDFLAGS += -X "github.com/mattermost/mattermost-server/v6/model.BuildHash=$(BUILD_HASH)"
LDFLAGS += -X "github.com/mattermost/mattermost-server/v6/model.BuildHashEnterprise=$(BUILD_HASH_ENTERPRISE)"
LDFLAGS += -X "github.com/mattermost/mattermost-server/v6/model.BuildEnterpriseReady=$(BUILD_ENTERPRISE_READY)"

GO_MAJOR_VERSION = $(shell $(GO) version | cut -c 14- | cut -d' ' -f1 | cut -d'.' -f1)
GO_MINOR_VERSION = $(shell $(GO) version | cut -c 14- | cut -d' ' -f1 | cut -d'.' -f2)
MINIMUM_SUPPORTED_GO_MAJOR_VERSION = 1
MINIMUM_SUPPORTED_GO_MINOR_VERSION = 15
GO_VERSION_VALIDATION_ERR_MSG = Golang version is not supported, please update to at least $(MINIMUM_SUPPORTED_GO_MAJOR_VERSION).$(MINIMUM_SUPPORTED_GO_MINOR_VERSION)

# GOOS/GOARCH of the build host, used to determine whether we're cross-compiling or not
BUILDER_GOOS_GOARCH="$(shell $(GO) env GOOS)_$(shell $(GO) env GOARCH)"

PLATFORM_FILES="./cmd/mattermost"

# Output paths
DIST_ROOT=dist
DIST_PATH=$(DIST_ROOT)/mattermost
DIST_PATH_LIN=$(DIST_ROOT)/linux/mattermost
DIST_PATH_OSX=$(DIST_ROOT)/osx/mattermost
DIST_PATH_WIN=$(DIST_ROOT)/windows/mattermost

# Tests
TESTS=.

# Packages lists
TE_PACKAGES=$(shell $(GO) list ./... | grep -v ./data)

TEMPLATES_DIR=templates

# Plugins Packages
PLUGIN_PACKAGES ?= mattermost-plugin-antivirus-v0.1.2
PLUGIN_PACKAGES += mattermost-plugin-autolink-v1.2.2
PLUGIN_PACKAGES += mattermost-plugin-aws-SNS-v1.2.0
PLUGIN_PACKAGES += mattermost-plugin-channel-export-v0.2.2
PLUGIN_PACKAGES += mattermost-plugin-custom-attributes-v1.3.0
PLUGIN_PACKAGES += mattermost-plugin-github-v2.0.1
PLUGIN_PACKAGES += mattermost-plugin-gitlab-v1.3.0
PLUGIN_PACKAGES += mattermost-plugin-playbooks-v1.16.1
PLUGIN_PACKAGES += mattermost-plugin-jenkins-v1.1.0
PLUGIN_PACKAGES += mattermost-plugin-jira-v2.4.0
PLUGIN_PACKAGES += mattermost-plugin-nps-v1.1.0
PLUGIN_PACKAGES += mattermost-plugin-welcomebot-v1.2.0
PLUGIN_PACKAGES += mattermost-plugin-zoom-v1.5.0
PLUGIN_PACKAGES += focalboard-v0.8.2

# Prepares the enterprise build if exists. The IGNORE stuff is a hack to get the Makefile to execute the commands outside a target
ifeq ($(BUILD_ENTERPRISE_READY),true)
	IGNORE:=$(shell echo Enterprise build selected, preparing)
	IGNORE:=$(shell rm -f imports/imports.go)
	IGNORE:=$(shell cp $(BUILD_ENTERPRISE_DIR)/imports/imports.go imports/)
	IGNORE:=$(shell rm -f enterprise)
	IGNORE:=$(shell ln -s $(BUILD_ENTERPRISE_DIR) enterprise)
else
	IGNORE:=$(shell rm -f imports/imports.go)
endif

EE_PACKAGES=$(shell $(GO) list ./enterprise/...)

ifeq ($(BUILD_ENTERPRISE_READY),true)
ALL_PACKAGES=$(TE_PACKAGES) $(EE_PACKAGES)
else
ALL_PACKAGES=$(TE_PACKAGES)
endif

all: run ## Alias for 'run'.

-include config.override.mk
include config.mk
include build/*.mk

LDFLAGS += -X "github.com/mattermost/mattermost-server/v6/model.MockCWS=$(MM_ENABLE_CWS_MOCK)"

RUN_IN_BACKGROUND ?=
ifeq ($(RUN_SERVER_IN_BACKGROUND),true)
	RUN_IN_BACKGROUND := &
endif

start-docker-check:
ifeq (,$(findstring minio,$(ENABLED_DOCKER_SERVICES)))
  TEMP_DOCKER_SERVICES:=$(TEMP_DOCKER_SERVICES) minio
endif
ifeq ($(BUILD_ENTERPRISE_READY),true)
  ifeq (,$(findstring openldap,$(ENABLED_DOCKER_SERVICES)))
    TEMP_DOCKER_SERVICES:=$(TEMP_DOCKER_SERVICES) openldap
  endif
  ifeq (,$(findstring elasticsearch,$(ENABLED_DOCKER_SERVICES)))
    TEMP_DOCKER_SERVICES:=$(TEMP_DOCKER_SERVICES) elasticsearch
  endif
endif
ENABLED_DOCKER_SERVICES:=$(ENABLED_DOCKER_SERVICES) $(TEMP_DOCKER_SERVICES)

start-docker: ## Starts the docker containers for local development.
ifneq ($(IS_CI),false)
	@echo CI Build: skipping docker start
else ifeq ($(MM_NO_DOCKER),true)
	@echo No Docker Enabled: skipping docker start
else
	@echo Starting docker containers

	$(GO) run ./build/docker-compose-generator/main.go $(ENABLED_DOCKER_SERVICES) | docker-compose -f docker-compose.makefile.yml -f /dev/stdin run --rm start_dependencies
ifneq (,$(findstring openldap,$(ENABLED_DOCKER_SERVICES)))
	cat tests/${LDAP_DATA}-data.ldif | docker-compose -f docker-compose.makefile.yml exec -T openldap bash -c 'ldapadd -x -D "cn=admin,dc=mm,dc=test,dc=com" -w mostest || true';
endif
ifneq (,$(findstring mysql-read-replica,$(ENABLED_DOCKER_SERVICES)))
	./scripts/replica-mysql-config.sh
endif
endif

run-haserver:
ifeq ($(BUILD_ENTERPRISE_READY),true)
	@echo Starting mattermost in an HA topology '(3 node cluster)'

	docker-compose -f docker-compose.yaml up --remove-orphans haproxy
endif

stop-haserver:
	@echo Stopping docker containers for HA topology
	docker-compose stop

stop-docker: ## Stops the docker containers for local development.
ifeq ($(MM_NO_DOCKER),true)
	@echo No Docker Enabled: skipping docker stop
else
	@echo Stopping docker containers

	docker-compose stop
endif

clean-docker: ## Deletes the docker containers for local development.
ifeq ($(MM_NO_DOCKER),true)
	@echo No Docker Enabled: skipping docker clean
else
	@echo Removing docker containers

	docker-compose down -v
	docker-compose rm -v
endif

plugin-checker:
	$(GO) run $(GOFLAGS) ./plugin/checker

prepackaged-plugins: ## Populate the prepackaged-plugins directory
	@echo Downloading prepackaged plugins
	mkdir -p prepackaged_plugins
	@cd prepackaged_plugins && for plugin_package in $(PLUGIN_PACKAGES) ; do \
		curl -f -O -L https://plugins-store.test.mattermost.com/release/$$plugin_package.tar.gz; \
		curl -f -O -L https://plugins-store.test.mattermost.com/release/$$plugin_package.tar.gz.sig; \
	done

prepackaged-binaries: ## Populate the prepackaged-binaries to the bin directory
ifeq ($(shell test -f bin/mmctl && printf "yes"),yes)
	@echo "MMCTL already exists in bin/mmctl not downloading a new version."
else
	@scripts/download_mmctl_release.sh
endif

golangci-lint: ## Run golangci-lint on codebase
# https://stackoverflow.com/a/677212/1027058 (check if a command exists or not)
	@if ! [ -x "$$(command -v golangci-lint)" ]; then \
		echo "golangci-lint is not installed. Please see https://github.com/golangci/golangci-lint#install for installation instructions."; \
		exit 1; \
	fi; \

	@echo Running golangci-lint
	golangci-lint run ./...
ifeq ($(BUILD_ENTERPRISE_READY),true)
ifneq ($(MM_NO_ENTERPRISE_LINT),true)
	golangci-lint run ./enterprise/...
endif
endif

app-layers: ## Extract interface from App struct
	$(GO) get -modfile=go.tools.mod github.com/reflog/struct2interface
	$(GOBIN)/struct2interface -f "app" -o "app/app_iface.go" -p "app" -s "App" -i "AppIface" -t ./app/layer_generators/app_iface.go.tmpl
	$(GO) run ./app/layer_generators -in ./app/app_iface.go -out ./app/opentracing/opentracing_layer.go -template ./app/layer_generators/opentracing_layer.go.tmpl

i18n-extract: ## Extract strings for translation from the source code
	$(GO) get -modfile=go.tools.mod github.com/mattermost/mattermost-utilities/mmgotool
	$(GOBIN)/mmgotool i18n extract --portal-dir=""

i18n-check: ## Exit on empty translation strings and translation source strings
	$(GO) get -modfile=go.tools.mod github.com/mattermost/mattermost-utilities/mmgotool
	$(GOBIN)/mmgotool i18n clean-empty --portal-dir="" --check
	$(GOBIN)/mmgotool i18n check-empty-src --portal-dir=""

store-mocks: ## Creates mock files.
	$(GO) get -modfile=go.tools.mod github.com/vektra/mockery/...
	$(GOBIN)/mockery -dir store -all -output store/storetest/mocks -note 'Regenerate this file using `make store-mocks`.'

telemetry-mocks: ## Creates mock files.
	$(GO) get -modfile=go.tools.mod github.com/vektra/mockery/...
	$(GOBIN)/mockery -dir services/telemetry -all -output services/telemetry/mocks -note 'Regenerate this file using `make telemetry-mocks`.'

store-layers: ## Generate layers for the store
	$(GO) generate $(GOFLAGS) ./store

migration-prereqs: ## Builds prerequisite packages for migrations
	$(GO) get -modfile=go.tools.mod github.com/golang-migrate/migrate/v4/cmd/migrate

new-migration: migration-prereqs ## Creates a new migration
	@echo "Generating new migration for mysql"
	$(GOBIN)/migrate create -ext sql -dir db/migrations/mysql -seq $(name)

	@echo "Generating new migration for postgres"
	$(GOBIN)/migrate create -ext sql -dir db/migrations/postgres -seq $(name)

	@echo "When you are done writing your migration, run 'make migrations'"

migrations-bindata: ## Generates bindata migrations
	$(GO) get -modfile=go.tools.mod github.com/go-bindata/go-bindata/...

	@echo Generating bindata for migrations
	$(GO) generate $(GOFLAGS) ./db/migrations/

filestore-mocks: ## Creates mock files.
	$(GO) get -modfile=go.tools.mod github.com/vektra/mockery/...
	$(GOBIN)/mockery -dir shared/filestore -all -output shared/filestore/mocks -note 'Regenerate this file using `make filestore-mocks`.'

ldap-mocks: ## Creates mock files for ldap.
	$(GO) get -modfile=go.tools.mod github.com/vektra/mockery/...
	$(GOBIN)/mockery -dir enterprise/ldap -all -output enterprise/ldap/mocks -note 'Regenerate this file using `make ldap-mocks`.'

plugin-mocks: ## Creates mock files for plugins.
	$(GO) get -modfile=go.tools.mod github.com/vektra/mockery/...
	$(GOBIN)/mockery -dir plugin -name API -output plugin/plugintest -outpkg plugintest -case underscore -note 'Regenerate this file using `make plugin-mocks`.'
	$(GOBIN)/mockery -dir plugin -name Hooks -output plugin/plugintest -outpkg plugintest -case underscore -note 'Regenerate this file using `make plugin-mocks`.'
	$(GOBIN)/mockery -dir plugin -name Driver -output plugin/plugintest -outpkg plugintest -case underscore -note 'Regenerate this file using `make plugin-mocks`.'

einterfaces-mocks: ## Creates mock files for einterfaces.
	$(GO) get -modfile=go.tools.mod github.com/vektra/mockery/...
	$(GOBIN)/mockery -dir einterfaces -all -output einterfaces/mocks -note 'Regenerate this file using `make einterfaces-mocks`.'

searchengine-mocks: ## Creates mock files for searchengines.
	$(GO) get -modfile=go.tools.mod github.com/vektra/mockery/...
	$(GOBIN)/mockery -dir services/searchengine -all -output services/searchengine/mocks -note 'Regenerate this file using `make searchengine-mocks`.'

sharedchannel-mocks: ## Creates mock files for shared channels.
	$(GO) get -modfile=go.tools.mod github.com/vektra/mockery/...
	$(GOBIN)/mockery -dir=./services/sharedchannel -name=ServerIface -output=./services/sharedchannel -inpkg -outpkg=sharedchannel -testonly -note 'Regenerate this file using `make sharedchannel-mocks`.'
	$(GOBIN)/mockery -dir=./services/sharedchannel -name=AppIface -output=./services/sharedchannel -inpkg -outpkg=sharedchannel -testonly -note 'Regenerate this file using `make sharedchannel-mocks`.'

misc-mocks: ## Creates mocks for misc interfaces.
	$(GO) get -modfile=go.tools.mod github.com/vektra/mockery/...
	$(GOPATH)/bin/mockery -dir utils --name LicenseValidatorIface -output utils/mocks -note 'Regenerate this file using `make misc-mocks`.'

pluginapi: ## Generates api and hooks glue code for plugins
	$(GO) generate $(GOFLAGS) ./plugin

check-prereqs: ## Checks prerequisite software status.
	./scripts/prereq-check.sh

check-prereqs-enterprise: ## Checks prerequisite software status for enterprise.
ifeq ($(BUILD_ENTERPRISE_READY),true)
	./scripts/prereq-check-enterprise.sh
endif

check-style: golangci-lint plugin-checker vet ## Runs style/lint checks


do-cover-file: ## Creates the test coverage report file.
	@echo "mode: count" > cover.out

go-junit-report:
	$(GO) get -modfile=go.tools.mod github.com/jstemmer/go-junit-report

test-compile: ## Compile tests.
	@echo COMPILE TESTS

	for package in $(TE_PACKAGES) $(EE_PACKAGES); do \
		$(GO) test $(GOFLAGS) -c $$package; \
	done

test-db-migration: start-docker ## Gets diff of upgrade vs new instance schemas.
	./scripts/mysql-migration-test.sh 6.0
	./scripts/psql-migration-test.sh 6.0

test-db-migration-v5: start-docker ## Gets diff of upgrade vs new instance schemas.
	./scripts/mysql-migration-v5-test.sh 5.0
	./scripts/psql-migration-v5-test.sh 5.0

gomodtidy:
	@cp go.mod go.mod.orig
	@cp go.sum go.sum.orig
	$(GO) mod tidy
	@if [ "$$(diff go.mod go.mod.orig)" != "" -o "$$(diff go.sum go.sum.orig)" != "" ]; then \
		echo "go.mod/go.sum was modified. \ndiff- $$(diff go.mod go.mod.orig) \n$$(diff go.sum go.sum.orig) \nRun \"go mod tidy\"."; \
		rm go.*.orig; \
		exit 1; \
	fi;
	@rm go.*.orig;

test-server-pre: check-prereqs-enterprise start-docker-check start-docker go-junit-report do-cover-file ## Runs tests.
ifeq ($(BUILD_ENTERPRISE_READY),true)
	@echo Running all tests
else
	@echo Running only TE tests
endif

test-server-race: test-server-pre
	./scripts/test.sh "$(GO)" "-race $(GOFLAGS)" "$(ALL_PACKAGES)" "$(TESTS)" "$(TESTFLAGS)" "$(GOBIN)" "90m" "atomic"
  ifneq ($(IS_CI),true)
    ifneq ($(MM_NO_DOCKER),true)
      ifneq ($(TEMP_DOCKER_SERVICES),)
	      @echo Stopping temporary docker services
	      docker-compose stop $(TEMP_DOCKER_SERVICES)
      endif
    endif
  endif

test-server: test-server-pre
	./scripts/test.sh "$(GO)" "$(GOFLAGS)" "$(ALL_PACKAGES)" "$(TESTS)" "$(TESTFLAGS)" "$(GOBIN)" "45m" "count"
  ifneq ($(IS_CI),true)
    ifneq ($(MM_NO_DOCKER),true)
      ifneq ($(TEMP_DOCKER_SERVICES),)
	      @echo Stopping temporary docker services
	      docker-compose stop $(TEMP_DOCKER_SERVICES)
      endif
    endif
  endif

test-server-ee: check-prereqs-enterprise start-docker-check start-docker go-junit-report do-cover-file ## Runs EE tests.
	@echo Running only EE tests
	./scripts/test.sh "$(GO)" "$(GOFLAGS)" "$(EE_PACKAGES)" "$(TESTS)" "$(TESTFLAGS)" "$(GOBIN)" "20m" "count"

test-server-quick: check-prereqs-enterprise ## Runs only quick tests.
ifeq ($(BUILD_ENTERPRISE_READY),true)
	@echo Running all tests
	$(GO) test $(GOFLAGS) -short $(ALL_PACKAGES)
else
	@echo Running only TE tests
	$(GO) test $(GOFLAGS) -short $(TE_PACKAGES)
endif

internal-test-web-client: ## Runs web client tests.
	$(GO) run $(GOFLAGS) $(PLATFORM_FILES) test web_client_tests

run-server-for-web-client-tests: ## Tests the server for web client.
	$(GO) run $(GOFLAGS) $(PLATFORM_FILES) test web_client_tests_server

test-client: ## Test client app.
	@echo Running client tests

	cd $(BUILD_WEBAPP_DIR) && $(MAKE) test

test: test-server test-client ## Runs all checks and tests below (except race detection and postgres).

cover: ## Runs the golang coverage tool. You must run the unit tests first.
	@echo Opening coverage info in browser. If this failed run make test first

	$(GO) tool cover -html=cover.out
	$(GO) tool cover -html=ecover.out

test-data: run-server ## Add test data to the local instance.
	@if ! ./scripts/wait-for-system-start.sh; then \
		make stop; \
	fi

	@echo ServiceSettings.EnableLocalMode must be set to true.

	bin/mmctl config set TeamSettings.MaxUsersPerTeam 100 --local
	bin/mmctl sampledata -u 60 --local

	@echo You may need to restart the Mattermost server before using the following
	@echo ========================================================================
	@echo Login with a system admin account username=sysadmin password=Sys@dmin-sample1
	@echo Login with a regular account username=user-1 password=SampleUs@r-1
	@echo ========================================================================

validate-go-version: ## Validates the installed version of go against Mattermost's minimum requirement.
	@if [ $(GO_MAJOR_VERSION) -gt $(MINIMUM_SUPPORTED_GO_MAJOR_VERSION) ]; then \
		exit 0 ;\
	elif [ $(GO_MAJOR_VERSION) -lt $(MINIMUM_SUPPORTED_GO_MAJOR_VERSION) ]; then \
		echo '$(GO_VERSION_VALIDATION_ERR_MSG)';\
		exit 1; \
	elif [ $(GO_MINOR_VERSION) -lt $(MINIMUM_SUPPORTED_GO_MINOR_VERSION) ] ; then \
		echo '$(GO_VERSION_VALIDATION_ERR_MSG)';\
		exit 1; \
	fi

build-templates: ## Compile all mjml email templates
	cd $(TEMPLATES_DIR) && $(MAKE) build

run-server: prepackaged-binaries validate-go-version start-docker ## Starts the server.
	@echo Running mattermost for development

	mkdir -p $(BUILD_WEBAPP_DIR)/dist/files
	$(GO) run $(GOFLAGS) -ldflags '$(LDFLAGS)' $(PLATFORM_FILES) $(RUN_IN_BACKGROUND)

debug-server: start-docker ## Compile and start server using delve.
	mkdir -p $(BUILD_WEBAPP_DIR)/dist/files
	$(DELVE) debug $(PLATFORM_FILES) --build-flags="-ldflags '\
		-X github.com/mattermost/mattermost-server/v6/model.BuildNumber=$(BUILD_NUMBER)\
		-X \"github.com/mattermost/mattermost-server/v6/model.BuildDate=$(BUILD_DATE)\"\
		-X github.com/mattermost/mattermost-server/v6/model.BuildHash=$(BUILD_HASH)\
		-X github.com/mattermost/mattermost-server/v6/model.BuildHashEnterprise=$(BUILD_HASH_ENTERPRISE)\
		-X github.com/mattermost/mattermost-server/v6/model.BuildEnterpriseReady=$(BUILD_ENTERPRISE_READY)'"

debug-server-headless: start-docker ## Debug server from within an IDE like VSCode or IntelliJ.
	mkdir -p $(BUILD_WEBAPP_DIR)/dist/files
	$(DELVE) debug --headless --listen=:2345 --api-version=2 --accept-multiclient $(PLATFORM_FILES) --build-flags="-ldflags '\
		-X github.com/mattermost/mattermost-server/v6/model.BuildNumber=$(BUILD_NUMBER)\
		-X \"github.com/mattermost/mattermost-server/v6/model.BuildDate=$(BUILD_DATE)\"\
		-X github.com/mattermost/mattermost-server/v6/model.BuildHash=$(BUILD_HASH)\
		-X github.com/mattermost/mattermost-server/v6/model.BuildHashEnterprise=$(BUILD_HASH_ENTERPRISE)\
		-X github.com/mattermost/mattermost-server/v6/model.BuildEnterpriseReady=$(BUILD_ENTERPRISE_READY)'"

run-cli: start-docker ## Runs CLI.
	@echo Running mattermost for development
	@echo Example should be like 'make ARGS="-version" run-cli'

	$(GO) run $(GOFLAGS) -ldflags '$(LDFLAGS)' $(PLATFORM_FILES) ${ARGS}

run-client: ## Runs the webapp.
	@echo Running mattermost client for development

	ln -nfs $(BUILD_WEBAPP_DIR)/dist client
	cd $(BUILD_WEBAPP_DIR) && $(MAKE) run

run-client-fullmap: ## Legacy alias to run-client
	@echo Running mattermost client for development

	cd $(BUILD_WEBAPP_DIR) && $(MAKE) run

run: check-prereqs run-server run-client ## Runs the server and webapp.

run-fullmap: run-server run-client ## Legacy alias to run

stop-server: ## Stops the server.
	@echo Stopping mattermost

ifeq ($(BUILDER_GOOS_GOARCH),"windows_amd64")
	wmic process where "Caption='go.exe' and CommandLine like '%go.exe run%'" call terminate
	wmic process where "Caption='mattermost.exe' and CommandLine like '%go-build%'" call terminate
else
<<<<<<< HEAD
	@for PID in $$(ps -ef | grep "[g]o run" | awk '{ print $$2 }'); do \
		echo stopping go $$PID; \
		kill $$PID; \
	done
	@for PID in $$(ps -ef | grep "[g]o-build" | awk '{ print $$2 }'); do \
=======
	@for PID in $$(ps -ef | grep "[g]o run" | grep "mattermost" | awk '{ print $$2 }'); do \
		echo stopping go $$PID; \
		kill $$PID; \
	done
	@for PID in $$(ps -ef | grep "[g]o-build" | grep "mattermost" | awk '{ print $$2 }'); do \
>>>>>>> 28ef5856
		echo stopping mattermost $$PID; \
		kill $$PID; \
	done
endif

stop-client: ## Stops the webapp.
	@echo Stopping mattermost client

	cd $(BUILD_WEBAPP_DIR) && $(MAKE) stop

stop: stop-server stop-client stop-docker ## Stops server, client and the docker compose.

restart: restart-server restart-client ## Restarts the server and webapp.

restart-server: | stop-server run-server ## Restarts the mattermost server to pick up development change.

restart-haserver:
	@echo Restarting mattermost in an HA topology

	docker-compose restart follower2
	docker-compose restart follower
	docker-compose restart leader
	docker-compose restart haproxy

restart-client: | stop-client run-client ## Restarts the webapp.

run-job-server: ## Runs the background job server.
	@echo Running job server for development
	$(GO) run $(GOFLAGS) -ldflags '$(LDFLAGS)' $(PLATFORM_FILES) jobserver &

config-ldap: ## Configures LDAP.
	@echo Setting up configuration for local LDAP

	@sed -i'' -e 's|"LdapServer": ".*"|"LdapServer": "localhost"|g' config/config.json
	@sed -i'' -e 's|"BaseDN": ".*"|"BaseDN": "dc=mm,dc=test,dc=com"|g' config/config.json
	@sed -i'' -e 's|"BindUsername": ".*"|"BindUsername": "cn=admin,dc=mm,dc=test,dc=com"|g' config/config.json
	@sed -i'' -e 's|"BindPassword": ".*"|"BindPassword": "mostest"|g' config/config.json
	@sed -i'' -e 's|"FirstNameAttribute": ".*"|"FirstNameAttribute": "cn"|g' config/config.json
	@sed -i'' -e 's|"LastNameAttribute": ".*"|"LastNameAttribute": "sn"|g' config/config.json
	@sed -i'' -e 's|"NicknameAttribute": ".*"|"NicknameAttribute": "cn"|g' config/config.json
	@sed -i'' -e 's|"EmailAttribute": ".*"|"EmailAttribute": "mail"|g' config/config.json
	@sed -i'' -e 's|"UsernameAttribute": ".*"|"UsernameAttribute": "uid"|g' config/config.json
	@sed -i'' -e 's|"IdAttribute": ".*"|"IdAttribute": "uid"|g' config/config.json
	@sed -i'' -e 's|"LoginIdAttribute": ".*"|"LoginIdAttribute": "uid"|g' config/config.json
	@sed -i'' -e 's|"GroupDisplayNameAttribute": ".*"|"GroupDisplayNameAttribute": "cn"|g' config/config.json
	@sed -i'' -e 's|"GroupIdAttribute": ".*"|"GroupIdAttribute": "entryUUID"|g' config/config.json

config-reset: ## Resets the config/config.json file to the default.
	@echo Resetting configuration to default
	rm -f config/config.json
	OUTPUT_CONFIG=$(PWD)/config/config.json $(GO) $(GOFLAGS) run ./scripts/config_generator

diff-config: ## Compares default configuration between two mattermost versions
	@./scripts/diff-config.sh

clean: stop-docker ## Clean up everything except persistant server data.
	@echo Cleaning

	rm -Rf $(DIST_ROOT)
	$(GO) clean $(GOFLAGS) -i ./...

	cd $(BUILD_WEBAPP_DIR) && $(MAKE) clean

	find . -type d -name data -not -path './vendor/*' | xargs rm -rf
	rm -rf logs

	rm -f mattermost.log
	rm -f mattermost.log.jsonl
	rm -f npm-debug.log
	rm -f .prepare-go
	rm -f enterprise
	rm -f cover.out
	rm -f ecover.out
	rm -f *.out
	rm -f *.test
	rm -f imports/imports.go
	rm -f cmd/mattermost/cprofile*.out

nuke: clean clean-docker ## Clean plus removes persistent server data.
	@echo BOOM

	rm -rf data

setup-mac: ## Adds macOS hosts entries for Docker.
	echo $$(boot2docker ip 2> /dev/null) dockerhost | sudo tee -a /etc/hosts

update-dependencies: ## Uses go get -u to update all the dependencies while holding back any that require it.
	@echo Updating Dependencies

	# Update all dependencies (does not update across major versions)
	$(GO) get -u ./...

	# Tidy up
	$(GO) mod tidy

	# Copy everything to vendor directory
	$(GO) mod vendor

	# Tidy up
	$(GO) mod tidy

vet: ## Run mattermost go vet specific checks
	$(GO) install github.com/mattermost/mattermost-govet/v2@new
	@VET_CMD="-license -structuredLogging -inconsistentReceiverName -inconsistentReceiverName.ignore=session_serial_gen.go,team_member_serial_gen.go,user_serial_gen.go -emptyStrCmp -tFatal -configtelemetry -errorAssertions"; \
	if ! [ -z "${MM_VET_OPENSPEC_PATH}" ] && [ -f "${MM_VET_OPENSPEC_PATH}" ]; then \
		VET_CMD="$$VET_CMD -openApiSync -openApiSync.spec=$$MM_VET_OPENSPEC_PATH"; \
	else \
		echo "MM_VET_OPENSPEC_PATH not set or spec yaml path in it is incorrect. Skipping API check"; \
	fi; \
	$(GO) vet -vettool=$(GOBIN)/mattermost-govet $$VET_CMD ./...
ifeq ($(BUILD_ENTERPRISE_READY),true)
ifneq ($(MM_NO_ENTERPRISE_LINT),true)
	$(GO) vet -vettool=$(GOBIN)/mattermost-govet -enterpriseLicense -structuredLogging -tFatal ./enterprise/...
endif
endif

gen-serialized: ## Generates serialization methods for hot structs
	# This tool only works at a file level, not at a package level.
	# There will be some warnings about "unresolved identifiers",
	# but that is because of the above problem. Since we are generating
	# methods for all the relevant files at a package level, all
	# identifiers will be resolved. An alternative to remove the warnings
	# would be to temporarily move all the structs to the same file,
	# but that involves a lot of manual work.
	$(GO) get -modfile=go.tools.mod github.com/tinylib/msgp
	$(GOBIN)/msgp -file=./model/session.go -tests=false -o=./model/session_serial_gen.go
	$(GOBIN)/msgp -file=./model/user.go -tests=false -o=./model/user_serial_gen.go
	$(GOBIN)/msgp -file=./model/team_member.go -tests=false -o=./model/team_member_serial_gen.go

todo: ## Display TODO and FIXME items in the source code.
	@! ag --ignore Makefile --ignore-dir vendor --ignore-dir runtime TODO
	@! ag --ignore Makefile --ignore-dir vendor --ignore-dir runtime XXX
	@! ag --ignore Makefile --ignore-dir vendor --ignore-dir runtime FIXME
	@! ag --ignore Makefile --ignore-dir vendor --ignore-dir runtime "FIX ME"
ifeq ($(BUILD_ENTERPRISE_READY),true)
	@! ag --ignore Makefile --ignore-dir vendor --ignore-dir runtime TODO enterprise/
	@! ag --ignore Makefile --ignore-dir vendor --ignore-dir runtime XXX enterprise/
	@! ag --ignore Makefile --ignore-dir vendor --ignore-dir runtime FIXME enterprise/
	@! ag --ignore Makefile --ignore-dir vendor --ignore-dir runtime "FIX ME" enterprise/
endif

## Help documentatin à la https://marmelab.com/blog/2016/02/29/auto-documented-makefile.html
help:
	@grep -E '^[0-9a-zA-Z_-]+:.*?## .*$$' ./Makefile | sort | awk 'BEGIN {FS = ":.*?## "}; {printf "\033[36m%-30s\033[0m %s\n", $$1, $$2}'
	@echo
	@echo You can modify the default settings for this Makefile creating a file config.mk based on the default-config.mk
	@echo<|MERGE_RESOLUTION|>--- conflicted
+++ resolved
@@ -512,19 +512,11 @@
 	wmic process where "Caption='go.exe' and CommandLine like '%go.exe run%'" call terminate
 	wmic process where "Caption='mattermost.exe' and CommandLine like '%go-build%'" call terminate
 else
-<<<<<<< HEAD
-	@for PID in $$(ps -ef | grep "[g]o run" | awk '{ print $$2 }'); do \
-		echo stopping go $$PID; \
-		kill $$PID; \
-	done
-	@for PID in $$(ps -ef | grep "[g]o-build" | awk '{ print $$2 }'); do \
-=======
 	@for PID in $$(ps -ef | grep "[g]o run" | grep "mattermost" | awk '{ print $$2 }'); do \
 		echo stopping go $$PID; \
 		kill $$PID; \
 	done
 	@for PID in $$(ps -ef | grep "[g]o-build" | grep "mattermost" | awk '{ print $$2 }'); do \
->>>>>>> 28ef5856
 		echo stopping mattermost $$PID; \
 		kill $$PID; \
 	done

--- conflicted
+++ resolved
@@ -229,15 +229,11 @@
 check-prereqs: ## Checks prerequisite software status.
 	./scripts/prereq-check.sh
 
-<<<<<<< HEAD
+# TODO: remove govet and gofmt checks once golangci-lint is being enforced.
 check-style: govet gofmt check-licenses check-plugin-golint ## Runs govet and gofmt against all packages and also ensures plugin package golint compliant
 
-check-plugin-golint: # checks if golint returns any uncompliant code for any file that starts with plugin/helpers
-	@! golint ./plugin/ | grep plugin/helpers 
-=======
-# TODO: remove govet and gofmt checks once golangci-lint is being enforced.
-check-style: govet gofmt check-licenses ## Runs govet and gofmt against all packages.
->>>>>>> 0b24c336
+check-plugin-golint: # Checks if golint returns any uncompliant code for any file that starts with plugin/helpers
+	@! golint ./plugin/ | grep plugin/helpers
 
 test-te-race: ## Checks for race conditions in the team edition.
 	@echo Testing TE race conditions

.PHONY: build package run stop run-client run-server run-haserver stop-client stop-server restart restart-server restart-client restart-haserver start-docker clean-dist clean nuke check-style check-client-style check-server-style check-unit-tests test dist prepare-enteprise run-client-tests setup-run-client-tests cleanup-run-client-tests test-client build-linux build-osx build-windows internal-test-web-client vet run-server-for-web-client-tests diff-config prepackaged-plugins prepackaged-binaries test-server test-server-ee test-server-quick test-server-race start-docker-check migrations-bindata new-migration migration-prereqs

ROOT := $(dir $(abspath $(lastword $(MAKEFILE_LIST))))

ifeq ($(OS),Windows_NT)
	PLATFORM := Windows
else
	PLATFORM := $(shell uname)
endif

# Set an environment variable on Linux used to resolve `docker.host.internal` inconsistencies with
# docker. This can be reworked once https://github.com/docker/for-linux/issues/264 is resolved
# satisfactorily.
ifeq ($(PLATFORM),Linux)
	export IS_LINUX = -linux
else
	export IS_LINUX =
endif

IS_CI ?= false
# Build Flags
BUILD_NUMBER ?= $(BUILD_NUMBER:)
BUILD_DATE = $(shell date -u)
BUILD_HASH = $(shell git rev-parse HEAD)
# If we don't set the build number it defaults to dev
ifeq ($(BUILD_NUMBER),)
	BUILD_NUMBER := dev
endif
BUILD_ENTERPRISE_DIR ?= ../enterprise
BUILD_ENTERPRISE ?= true
BUILD_ENTERPRISE_READY = false
BUILD_TYPE_NAME = team
BUILD_HASH_ENTERPRISE = none
ifneq ($(wildcard $(BUILD_ENTERPRISE_DIR)/.),)
	ifeq ($(BUILD_ENTERPRISE),true)
		BUILD_ENTERPRISE_READY = true
		BUILD_TYPE_NAME = enterprise
		BUILD_HASH_ENTERPRISE = $(shell cd $(BUILD_ENTERPRISE_DIR) && git rev-parse HEAD)
	else
		BUILD_ENTERPRISE_READY = false
		BUILD_TYPE_NAME = team
	endif
else
	BUILD_ENTERPRISE_READY = false
	BUILD_TYPE_NAME = team
endif
BUILD_WEBAPP_DIR ?= ../mattermost-webapp
BUILD_CLIENT = false
BUILD_HASH_CLIENT = independant
ifneq ($(wildcard $(BUILD_WEBAPP_DIR)/.),)
	ifeq ($(BUILD_CLIENT),true)
		BUILD_CLIENT = true
		BUILD_HASH_CLIENT = $(shell cd $(BUILD_WEBAPP_DIR) && git rev-parse HEAD)
	else
		BUILD_CLIENT = false
	endif
else
	BUILD_CLIENT = false
endif

# Go Flags
GOFLAGS ?= $(GOFLAGS:)
# We need to export GOBIN to allow it to be set
# for processes spawned from the Makefile
export GOBIN ?= $(PWD)/bin
GO=go
DELVE=dlv
LDFLAGS += -X "github.com/mattermost/mattermost-server/v5/model.BuildNumber=$(BUILD_NUMBER)"
LDFLAGS += -X "github.com/mattermost/mattermost-server/v5/model.BuildDate=$(BUILD_DATE)"
LDFLAGS += -X "github.com/mattermost/mattermost-server/v5/model.BuildHash=$(BUILD_HASH)"
LDFLAGS += -X "github.com/mattermost/mattermost-server/v5/model.BuildHashEnterprise=$(BUILD_HASH_ENTERPRISE)"
LDFLAGS += -X "github.com/mattermost/mattermost-server/v5/model.BuildEnterpriseReady=$(BUILD_ENTERPRISE_READY)"

GO_MAJOR_VERSION = $(shell $(GO) version | cut -c 14- | cut -d' ' -f1 | cut -d'.' -f1)
GO_MINOR_VERSION = $(shell $(GO) version | cut -c 14- | cut -d' ' -f1 | cut -d'.' -f2)
MINIMUM_SUPPORTED_GO_MAJOR_VERSION = 1
MINIMUM_SUPPORTED_GO_MINOR_VERSION = 15
GO_VERSION_VALIDATION_ERR_MSG = Golang version is not supported, please update to at least $(MINIMUM_SUPPORTED_GO_MAJOR_VERSION).$(MINIMUM_SUPPORTED_GO_MINOR_VERSION)

# GOOS/GOARCH of the build host, used to determine whether we're cross-compiling or not
BUILDER_GOOS_GOARCH="$(shell $(GO) env GOOS)_$(shell $(GO) env GOARCH)"

PLATFORM_FILES="./cmd/mattermost/main.go"

# Output paths
DIST_ROOT=dist
DIST_PATH=$(DIST_ROOT)/mattermost

# Tests
TESTS=.

# Packages lists
TE_PACKAGES=$(shell $(GO) list ./... | grep -v ./data)

# Plugins Packages
PLUGIN_PACKAGES ?= mattermost-plugin-antivirus-v0.1.2
PLUGIN_PACKAGES += mattermost-plugin-autolink-v1.2.1
PLUGIN_PACKAGES += mattermost-plugin-aws-SNS-v1.2.0
PLUGIN_PACKAGES += mattermost-plugin-channel-export-v0.2.2
PLUGIN_PACKAGES += mattermost-plugin-custom-attributes-v1.3.0
PLUGIN_PACKAGES += mattermost-plugin-github-v2.0.0
PLUGIN_PACKAGES += mattermost-plugin-gitlab-v1.3.0
PLUGIN_PACKAGES += mattermost-plugin-incident-collaboration-v1.4.0
PLUGIN_PACKAGES += mattermost-plugin-jenkins-v1.1.0
PLUGIN_PACKAGES += mattermost-plugin-jira-v2.4.0
PLUGIN_PACKAGES += mattermost-plugin-nps-v1.1.0
PLUGIN_PACKAGES += mattermost-plugin-welcomebot-v1.2.0
PLUGIN_PACKAGES += mattermost-plugin-zoom-v1.5.0

# Prepares the enterprise build if exists. The IGNORE stuff is a hack to get the Makefile to execute the commands outside a target
ifeq ($(BUILD_ENTERPRISE_READY),true)
	IGNORE:=$(shell echo Enterprise build selected, preparing)
	IGNORE:=$(shell rm -f imports/imports.go)
	IGNORE:=$(shell cp $(BUILD_ENTERPRISE_DIR)/imports/imports.go imports/)
	IGNORE:=$(shell rm -f enterprise)
	IGNORE:=$(shell ln -s $(BUILD_ENTERPRISE_DIR) enterprise)
else
	IGNORE:=$(shell rm -f imports/imports.go)
endif

EE_PACKAGES=$(shell $(GO) list ./enterprise/...)

ifeq ($(BUILD_ENTERPRISE_READY),true)
ALL_PACKAGES=$(TE_PACKAGES) $(EE_PACKAGES)
else
ALL_PACKAGES=$(TE_PACKAGES)
endif

all: run ## Alias for 'run'.

-include config.override.mk
include config.mk
include build/*.mk

RUN_IN_BACKGROUND ?=
ifeq ($(RUN_SERVER_IN_BACKGROUND),true)
	RUN_IN_BACKGROUND := &
endif

start-docker-check:
ifeq (,$(findstring minio,$(ENABLED_DOCKER_SERVICES)))
  TEMP_DOCKER_SERVICES:=$(TEMP_DOCKER_SERVICES) minio
endif
ifeq ($(BUILD_ENTERPRISE_READY),true)
  ifeq (,$(findstring openldap,$(ENABLED_DOCKER_SERVICES)))
    TEMP_DOCKER_SERVICES:=$(TEMP_DOCKER_SERVICES) openldap
  endif
  ifeq (,$(findstring elasticsearch,$(ENABLED_DOCKER_SERVICES)))
    TEMP_DOCKER_SERVICES:=$(TEMP_DOCKER_SERVICES) elasticsearch
  endif
endif
ENABLED_DOCKER_SERVICES:=$(ENABLED_DOCKER_SERVICES) $(TEMP_DOCKER_SERVICES)

start-docker: ## Starts the docker containers for local development.
ifneq ($(IS_CI),false)
	@echo CI Build: skipping docker start
else ifeq ($(MM_NO_DOCKER),true)
	@echo No Docker Enabled: skipping docker start
else
	@echo Starting docker containers

	$(GO) run ./build/docker-compose-generator/main.go $(ENABLED_DOCKER_SERVICES) | docker-compose -f docker-compose.makefile.yml -f /dev/stdin run --rm start_dependencies
ifneq (,$(findstring openldap,$(ENABLED_DOCKER_SERVICES)))
	cat tests/${LDAP_DATA}-data.ldif | docker-compose -f docker-compose.makefile.yml exec -T openldap bash -c 'ldapadd -x -D "cn=admin,dc=mm,dc=test,dc=com" -w mostest || true';
endif
endif

run-haserver: run-client
ifeq ($(BUILD_ENTERPRISE_READY),true)
	@echo Starting mattermost in an HA topology

	docker-compose -f docker-compose.yaml up haproxy
endif

stop-docker: ## Stops the docker containers for local development.
ifeq ($(MM_NO_DOCKER),true)
	@echo No Docker Enabled: skipping docker stop
else
	@echo Stopping docker containers

	docker-compose stop
endif

clean-docker: ## Deletes the docker containers for local development.
ifeq ($(MM_NO_DOCKER),true)
	@echo No Docker Enabled: skipping docker clean
else
	@echo Removing docker containers

	docker-compose down -v
	docker-compose rm -v
endif


plugin-checker:
	$(GO) run $(GOFLAGS) ./plugin/checker

prepackaged-plugins: ## Populate the prepackaged-plugins directory
	@echo Downloading prepackaged plugins
	mkdir -p prepackaged_plugins
	@cd prepackaged_plugins && for plugin_package in $(PLUGIN_PACKAGES) ; do \
		curl -f -O -L https://plugins-store.test.mattermost.com/release/$$plugin_package.tar.gz; \
		curl -f -O -L https://plugins-store.test.mattermost.com/release/$$plugin_package.tar.gz.sig; \
	done

prepackaged-binaries: ## Populate the prepackaged-binaries to the bin directory
ifeq ($(shell test -f bin/mmctl && printf "yes"),yes)
	@echo "MMCTL already exists in bin/mmctl not downloading a new version."
else
	@scripts/download_mmctl_release.sh
endif

golangci-lint: ## Run golangci-lint on codebase
# https://stackoverflow.com/a/677212/1027058 (check if a command exists or not)
	@if ! [ -x "$$(command -v golangci-lint)" ]; then \
		echo "golangci-lint is not installed. Please see https://github.com/golangci/golangci-lint#install for installation instructions."; \
		exit 1; \
	fi; \

	@echo Running golangci-lint
	golangci-lint run ./...
ifeq ($(BUILD_ENTERPRISE_READY),true)
ifneq ($(MM_NO_ENTERPRISE_LINT),true)
	golangci-lint run ./enterprise/...
endif
endif

app-layers: ## Extract interface from App struct
	$(GO) get -modfile=go.tools.mod github.com/reflog/struct2interface
	$(GOBIN)/struct2interface -f "app" -o "app/app_iface.go" -p "app" -s "App" -i "AppIface" -t ./app/layer_generators/app_iface.go.tmpl
	$(GO) run ./app/layer_generators -in ./app/app_iface.go -out ./app/opentracing/opentracing_layer.go -template ./app/layer_generators/opentracing_layer.go.tmpl

i18n-extract: ## Extract strings for translation from the source code
	$(GO) get -modfile=go.tools.mod github.com/mattermost/mattermost-utilities/mmgotool
	$(GOBIN)/mmgotool i18n extract --portal-dir=""

i18n-check: ## Exit on empty translation strings and translation source strings
	$(GO) get -modfile=go.tools.mod github.com/mattermost/mattermost-utilities/mmgotool
	$(GOBIN)/mmgotool i18n clean-empty --portal-dir="" --check
	$(GOBIN)/mmgotool i18n check-empty-src --portal-dir=""

store-mocks: ## Creates mock files.
	$(GO) get -modfile=go.tools.mod github.com/vektra/mockery/...
	$(GOBIN)/mockery -dir store -all -output store/storetest/mocks -note 'Regenerate this file using `make store-mocks`.'

telemetry-mocks: ## Creates mock files.
	$(GO) get -modfile=go.tools.mod github.com/vektra/mockery/...
	$(GOBIN)/mockery -dir services/telemetry -all -output services/telemetry/mocks -note 'Regenerate this file using `make telemetry-mocks`.'

store-layers: ## Generate layers for the store
	$(GO) generate $(GOFLAGS) ./store

<<<<<<< HEAD
filestore-mocks: ## Creates mock files.
=======
migration-prereqs: ## Builds prerequisite packages for migrations
	$(GO) get -modfile=go.tools.mod github.com/golang-migrate/migrate/v4/cmd/migrate

new-migration: migration-prereqs ## Creates a new migration
	@echo "Generating new migration for mysql"
	$(GOBIN)/migrate create -ext sql -dir db/migrations/mysql -seq $(name)

	@echo "Generating new migration for postgres"
	$(GOBIN)/migrate create -ext sql -dir db/migrations/postgres -seq $(name)

	@echo "When you are done writing your migration, run 'make migrations'"

migrations-bindata: ## Generates bindata migrations
	$(GO) get -modfile=go.tools.mod github.com/go-bindata/go-bindata/...

	@echo Generating bindata for migrations
	$(GO) generate $(GOFLAGS) ./db/migrations/

filesstore-mocks: ## Creates mock files.
>>>>>>> 0c7261b1
	$(GO) get -modfile=go.tools.mod github.com/vektra/mockery/...
	$(GOBIN)/mockery -dir shared/filestore -all -output shared/filestore/mocks -note 'Regenerate this file using `make filestore-mocks`.'

ldap-mocks: ## Creates mock files for ldap.
	$(GO) get -modfile=go.tools.mod github.com/vektra/mockery/...
	$(GOBIN)/mockery -dir enterprise/ldap -all -output enterprise/ldap/mocks -note 'Regenerate this file using `make ldap-mocks`.'

plugin-mocks: ## Creates mock files for plugins.
	$(GO) get -modfile=go.tools.mod github.com/vektra/mockery/...
	$(GOBIN)/mockery -dir plugin -name API -output plugin/plugintest -outpkg plugintest -case underscore -note 'Regenerate this file using `make plugin-mocks`.'
	$(GOBIN)/mockery -dir plugin -name Hooks -output plugin/plugintest -outpkg plugintest -case underscore -note 'Regenerate this file using `make plugin-mocks`.'
	$(GOBIN)/mockery -dir plugin -name Helpers -output plugin/plugintest -outpkg plugintest -case underscore -note 'Regenerate this file using `make plugin-mocks`.'

einterfaces-mocks: ## Creates mock files for einterfaces.
	$(GO) get -modfile=go.tools.mod github.com/vektra/mockery/...
	$(GOBIN)/mockery -dir einterfaces -all -output einterfaces/mocks -note 'Regenerate this file using `make einterfaces-mocks`.'

searchengine-mocks: ## Creates mock files for searchengines.
	$(GO) get -modfile=go.tools.mod github.com/vektra/mockery/...
	$(GOBIN)/mockery -dir services/searchengine -all -output services/searchengine/mocks -note 'Regenerate this file using `make searchengine-mocks`.'

pluginapi: ## Generates api and hooks glue code for plugins
	$(GO) generate $(GOFLAGS) ./plugin

check-prereqs: ## Checks prerequisite software status.
	./scripts/prereq-check.sh

check-prereqs-enterprise: ## Checks prerequisite software status for enterprise.
ifeq ($(BUILD_ENTERPRISE_READY),true)
	./scripts/prereq-check-enterprise.sh
endif

check-style: golangci-lint plugin-checker vet ## Runs golangci against all packages

test-te-race: ## Checks for race conditions in the team edition.
	@echo Testing TE race conditions

	@echo "Packages to test: "$(TE_PACKAGES)

	@for package in $(TE_PACKAGES); do \
		echo "Testing "$$package; \
		$(GO) test $(GOFLAGS) -race -run=$(TESTS) -test.timeout=4000s $$package || exit 1; \
	done

test-ee-race: check-prereqs-enterprise ## Checks for race conditions in the enterprise edition.
	@echo Testing EE race conditions

ifeq ($(BUILD_ENTERPRISE_READY),true)
	@echo "Packages to test: "$(EE_PACKAGES)

	for package in $(EE_PACKAGES); do \
		echo "Testing "$$package; \
		$(GO) test $(GOFLAGS) -race -run=$(TESTS) -c $$package; \
		if [ -f $$(basename $$package).test ]; then \
			echo "Testing "$$package; \
			./$$(basename $$package).test -test.timeout=2000s || exit 1; \
			rm -r $$(basename $$package).test; \
		fi; \
	done

	rm -f config/*.crt
	rm -f config/*.key
endif

test-server-race: test-te-race test-ee-race ## Checks for race conditions.
	find . -type d -name data -not -path './vendor/*' | xargs rm -rf

do-cover-file: ## Creates the test coverage report file.
	@echo "mode: count" > cover.out

go-junit-report:
	$(GO) get -modfile=go.tools.mod github.com/jstemmer/go-junit-report

test-compile: ## Compile tests.
	@echo COMPILE TESTS

	for package in $(TE_PACKAGES) $(EE_PACKAGES); do \
		$(GO) test $(GOFLAGS) -c $$package; \
	done

test-db-migration: start-docker ## Gets diff of upgrade vs new instance schemas.
	./scripts/mysql-migration-test.sh
	./scripts/psql-migration-test.sh

gomodtidy:
	@cp go.mod go.mod.orig
	@cp go.sum go.sum.orig
	$(GO) mod tidy
	@if [ "$$(diff go.mod go.mod.orig)" != "" -o "$$(diff go.sum go.sum.orig)" != "" ]; then \
		echo "go.mod/go.sum was modified. \ndiff- $$(diff go.mod go.mod.orig) \n$$(diff go.sum go.sum.orig) \nRun \"go mod tidy\"."; \
		rm go.*.orig; \
		exit 1; \
	fi;
	@rm go.*.orig;

test-server: check-prereqs-enterprise start-docker-check start-docker go-junit-report do-cover-file ## Runs tests.
ifeq ($(BUILD_ENTERPRISE_READY),true)
	@echo Running all tests
else
	@echo Running only TE tests
endif
	./scripts/test.sh "$(GO)" "$(GOFLAGS)" "$(ALL_PACKAGES)" "$(TESTS)" "$(TESTFLAGS)" "$(GOBIN)"
  ifneq ($(IS_CI),true)
    ifneq ($(MM_NO_DOCKER),true)
      ifneq ($(TEMP_DOCKER_SERVICES),)
	      @echo Stopping temporary docker services
	      docker-compose stop $(TEMP_DOCKER_SERVICES)
      endif
    endif
  endif

test-server-ee: check-prereqs-enterprise start-docker-check start-docker go-junit-report do-cover-file ## Runs EE tests.
	@echo Running only EE tests
	./scripts/test.sh "$(GO)" "$(GOFLAGS)" "$(EE_PACKAGES)" "$(TESTS)" "$(TESTFLAGS)" "$(GOBIN)"

test-server-quick: check-prereqs-enterprise ## Runs only quick tests.
ifeq ($(BUILD_ENTERPRISE_READY),true)
	@echo Running all tests
	$(GO) test $(GOFLAGS) -short $(ALL_PACKAGES)
else
	@echo Running only TE tests
	$(GO) test $(GOFLAGS) -short $(TE_PACKAGES)
endif

internal-test-web-client: ## Runs web client tests.
	$(GO) run $(GOFLAGS) $(PLATFORM_FILES) test web_client_tests

run-server-for-web-client-tests: ## Tests the server for web client.
	$(GO) run $(GOFLAGS) $(PLATFORM_FILES) test web_client_tests_server

test-client: ## Test client app.
	@echo Running client tests

	cd $(BUILD_WEBAPP_DIR) && $(MAKE) test

test: test-server test-client ## Runs all checks and tests below (except race detection and postgres).

cover: ## Runs the golang coverage tool. You must run the unit tests first.
	@echo Opening coverage info in browser. If this failed run make test first

	$(GO) tool cover -html=cover.out
	$(GO) tool cover -html=ecover.out

test-data: start-docker ## Add test data to the local instance.
	$(GO) run $(GOFLAGS) -ldflags '$(LDFLAGS)' $(PLATFORM_FILES) config set TeamSettings.MaxUsersPerTeam 100
	$(GO) run $(GOFLAGS) -ldflags '$(LDFLAGS)' $(PLATFORM_FILES) sampledata -w 4 -u 60

	@echo You may need to restart the Mattermost server before using the following
	@echo ========================================================================
	@echo Login with a system admin account username=sysadmin password=Sys@dmin-sample1
	@echo Login with a regular account username=user-1 password=SampleUs@r-1
	@echo ========================================================================

validate-go-version: ## Validates the installed version of go against Mattermost's minimum requirement.
	@if [ $(GO_MAJOR_VERSION) -gt $(MINIMUM_SUPPORTED_GO_MAJOR_VERSION) ]; then \
		exit 0 ;\
	elif [ $(GO_MAJOR_VERSION) -lt $(MINIMUM_SUPPORTED_GO_MAJOR_VERSION) ]; then \
		echo '$(GO_VERSION_VALIDATION_ERR_MSG)';\
		exit 1; \
	elif [ $(GO_MINOR_VERSION) -lt $(MINIMUM_SUPPORTED_GO_MINOR_VERSION) ] ; then \
		echo '$(GO_VERSION_VALIDATION_ERR_MSG)';\
		exit 1; \
	fi

run-server: prepackaged-binaries validate-go-version start-docker ## Starts the server.
	@echo Running mattermost for development

	mkdir -p $(BUILD_WEBAPP_DIR)/dist/files
	$(GO) run $(GOFLAGS) -ldflags '$(LDFLAGS)' $(PLATFORM_FILES) --disableconfigwatch 2>&1 | \
	    $(GO) run $(GOFLAGS) -ldflags '$(LDFLAGS)' $(PLATFORM_FILES) logs --logrus $(RUN_IN_BACKGROUND)

debug-server: start-docker ## Compile and start server using delve.
	mkdir -p $(BUILD_WEBAPP_DIR)/dist/files
	$(DELVE) debug $(PLATFORM_FILES) --build-flags="-ldflags '\
		-X github.com/mattermost/mattermost-server/v5/model.BuildNumber=$(BUILD_NUMBER)\
		-X \"github.com/mattermost/mattermost-server/v5/model.BuildDate=$(BUILD_DATE)\"\
		-X github.com/mattermost/mattermost-server/v5/model.BuildHash=$(BUILD_HASH)\
		-X github.com/mattermost/mattermost-server/v5/model.BuildHashEnterprise=$(BUILD_HASH_ENTERPRISE)\
		-X github.com/mattermost/mattermost-server/v5/model.BuildEnterpriseReady=$(BUILD_ENTERPRISE_READY)'"

debug-server-headless: start-docker ## Debug server from within an IDE like VSCode or IntelliJ.
	mkdir -p $(BUILD_WEBAPP_DIR)/dist/files
	$(DELVE) debug --headless --listen=:2345 --api-version=2 --accept-multiclient $(PLATFORM_FILES) --build-flags="-ldflags '\
		-X github.com/mattermost/mattermost-server/v5/model.BuildNumber=$(BUILD_NUMBER)\
		-X \"github.com/mattermost/mattermost-server/v5/model.BuildDate=$(BUILD_DATE)\"\
		-X github.com/mattermost/mattermost-server/v5/model.BuildHash=$(BUILD_HASH)\
		-X github.com/mattermost/mattermost-server/v5/model.BuildHashEnterprise=$(BUILD_HASH_ENTERPRISE)\
		-X github.com/mattermost/mattermost-server/v5/model.BuildEnterpriseReady=$(BUILD_ENTERPRISE_READY)'"

run-cli: start-docker ## Runs CLI.
	@echo Running mattermost for development
	@echo Example should be like 'make ARGS="-version" run-cli'

	$(GO) run $(GOFLAGS) -ldflags '$(LDFLAGS)' $(PLATFORM_FILES) ${ARGS}

run-client: ## Runs the webapp.
	@echo Running mattermost client for development

	ln -nfs $(BUILD_WEBAPP_DIR)/dist client
	cd $(BUILD_WEBAPP_DIR) && $(MAKE) run

run-client-fullmap: ## Legacy alias to run-client
	@echo Running mattermost client for development

	cd $(BUILD_WEBAPP_DIR) && $(MAKE) run

run: check-prereqs run-server run-client ## Runs the server and webapp.

run-fullmap: run-server run-client ## Legacy alias to run

stop-server: ## Stops the server.
	@echo Stopping mattermost

ifeq ($(BUILDER_GOOS_GOARCH),"windows_amd64")
	wmic process where "Caption='go.exe' and CommandLine like '%go.exe run%'" call terminate
	wmic process where "Caption='mattermost.exe' and CommandLine like '%go-build%'" call terminate
else
	@for PID in $$(ps -ef | grep "[g]o run" | grep "disableconfigwatch" | awk '{ print $$2 }'); do \
		echo stopping go $$PID; \
		kill $$PID; \
	done
	@for PID in $$(ps -ef | grep "[g]o-build" | grep "disableconfigwatch" | awk '{ print $$2 }'); do \
		echo stopping mattermost $$PID; \
		kill $$PID; \
	done
endif

stop-client: ## Stops the webapp.
	@echo Stopping mattermost client

	cd $(BUILD_WEBAPP_DIR) && $(MAKE) stop

stop: stop-server stop-client stop-docker ## Stops server, client and the docker compose.

restart: restart-server restart-client ## Restarts the server and webapp.

restart-server: | stop-server run-server ## Restarts the mattermost server to pick up development change.

restart-haserver:
	@echo Restarting mattermost in an HA topology

	docker-compose restart follower
	docker-compose restart leader
	docker-compose restart haproxy

restart-client: | stop-client run-client ## Restarts the webapp.

run-job-server: ## Runs the background job server.
	@echo Running job server for development
	$(GO) run $(GOFLAGS) -ldflags '$(LDFLAGS)' $(PLATFORM_FILES) jobserver --disableconfigwatch &

config-ldap: ## Configures LDAP.
	@echo Setting up configuration for local LDAP

	@sed -i'' -e 's|"LdapServer": ".*"|"LdapServer": "localhost"|g' config/config.json
	@sed -i'' -e 's|"BaseDN": ".*"|"BaseDN": "dc=mm,dc=test,dc=com"|g' config/config.json
	@sed -i'' -e 's|"BindUsername": ".*"|"BindUsername": "cn=admin,dc=mm,dc=test,dc=com"|g' config/config.json
	@sed -i'' -e 's|"BindPassword": ".*"|"BindPassword": "mostest"|g' config/config.json
	@sed -i'' -e 's|"FirstNameAttribute": ".*"|"FirstNameAttribute": "cn"|g' config/config.json
	@sed -i'' -e 's|"LastNameAttribute": ".*"|"LastNameAttribute": "sn"|g' config/config.json
	@sed -i'' -e 's|"NicknameAttribute": ".*"|"NicknameAttribute": "cn"|g' config/config.json
	@sed -i'' -e 's|"EmailAttribute": ".*"|"EmailAttribute": "mail"|g' config/config.json
	@sed -i'' -e 's|"UsernameAttribute": ".*"|"UsernameAttribute": "uid"|g' config/config.json
	@sed -i'' -e 's|"IdAttribute": ".*"|"IdAttribute": "uid"|g' config/config.json
	@sed -i'' -e 's|"LoginIdAttribute": ".*"|"LoginIdAttribute": "uid"|g' config/config.json
	@sed -i'' -e 's|"GroupDisplayNameAttribute": ".*"|"GroupDisplayNameAttribute": "cn"|g' config/config.json
	@sed -i'' -e 's|"GroupIdAttribute": ".*"|"GroupIdAttribute": "entryUUID"|g' config/config.json

config-reset: ## Resets the config/config.json file to the default.
	@echo Resetting configuration to default
	rm -f config/config.json
	OUTPUT_CONFIG=$(PWD)/config/config.json $(GO) generate $(GOFLAGS) ./config

diff-config: ## Compares default configuration between two mattermost versions
	@./scripts/diff-config.sh

clean: stop-docker ## Clean up everything except persistant server data.
	@echo Cleaning

	rm -Rf $(DIST_ROOT)
	$(GO) clean $(GOFLAGS) -i ./...

	cd $(BUILD_WEBAPP_DIR) && $(MAKE) clean

	find . -type d -name data -not -path './vendor/*' | xargs rm -rf
	rm -rf logs

	rm -f mattermost.log
	rm -f mattermost.log.jsonl
	rm -f npm-debug.log
	rm -f .prepare-go
	rm -f enterprise
	rm -f cover.out
	rm -f ecover.out
	rm -f *.out
	rm -f *.test
	rm -f imports/imports.go
	rm -f cmd/platform/cprofile*.out
	rm -f cmd/mattermost/cprofile*.out

nuke: clean clean-docker ## Clean plus removes persistent server data.
	@echo BOOM

	rm -rf data

setup-mac: ## Adds macOS hosts entries for Docker.
	echo $$(boot2docker ip 2> /dev/null) dockerhost | sudo tee -a /etc/hosts

update-dependencies: ## Uses go get -u to update all the dependencies while holding back any that require it.
	@echo Updating Dependencies

	# Update all dependencies (does not update across major versions)
	$(GO) get -u ./...

	# Copy everything to vendor directory
	$(GO) mod vendor

	# Tidy up
	$(GO) mod tidy

vet: ## Run mattermost go vet specific checks
	@if ! [ -x "$$(command -v $(GOBIN)/mattermost-govet)" ]; then \
		echo "mattermost-govet is not installed. Please install it executing \"GO111MODULE=off GOBIN=$(PWD)/bin go get -u github.com/mattermost/mattermost-govet\""; \
		exit 1; \
	fi;
	@VET_CMD="-license -structuredLogging -inconsistentReceiverName -inconsistentReceiverName.ignore=session_serial_gen.go,team_member_serial_gen.go,user_serial_gen.go -emptyStrCmp -tFatal -configtelemetry"; \
	if ! [ -z "${MM_VET_OPENSPEC_PATH}" ] && [ -f "${MM_VET_OPENSPEC_PATH}" ]; then \
		VET_CMD="$$VET_CMD -openApiSync -openApiSync.spec=$$MM_VET_OPENSPEC_PATH"; \
	else \
		echo "MM_VET_OPENSPEC_PATH not set or spec yaml path in it is incorrect. Skipping API check"; \
	fi; \
	$(GO) vet -vettool=$(GOBIN)/mattermost-govet $$VET_CMD ./...
ifeq ($(BUILD_ENTERPRISE_READY),true)
ifneq ($(MM_NO_ENTERPRISE_LINT),true)
	$(GO) vet -vettool=$(GOBIN)/mattermost-govet -enterpriseLicense -structuredLogging -tFatal ./enterprise/...
endif
endif

gen-serialized: ## Generates serialization methods for hot structs
	# This tool only works at a file level, not at a package level.
	# There will be some warnings about "unresolved identifiers",
	# but that is because of the above problem. Since we are generating
	# methods for all the relevant files at a package level, all
	# identifiers will be resolved. An alternative to remove the warnings
	# would be to temporarily move all the structs to the same file,
	# but that involves a lot of manual work.
	$(GO) get -modfile=go.tools.mod github.com/tinylib/msgp
	$(GOBIN)/msgp -file=./model/session.go -tests=false -o=./model/session_serial_gen.go
	$(GOBIN)/msgp -file=./model/user.go -tests=false -o=./model/user_serial_gen.go
	$(GOBIN)/msgp -file=./model/team_member.go -tests=false -o=./model/team_member_serial_gen.go

todo: ## Display TODO and FIXME items in the source code.
	@! ag --ignore Makefile --ignore-dir vendor --ignore-dir runtime TODO
	@! ag --ignore Makefile --ignore-dir vendor --ignore-dir runtime XXX
	@! ag --ignore Makefile --ignore-dir vendor --ignore-dir runtime FIXME
	@! ag --ignore Makefile --ignore-dir vendor --ignore-dir runtime "FIX ME"
ifeq ($(BUILD_ENTERPRISE_READY),true)
	@! ag --ignore Makefile --ignore-dir vendor --ignore-dir runtime TODO enterprise/
	@! ag --ignore Makefile --ignore-dir vendor --ignore-dir runtime XXX enterprise/
	@! ag --ignore Makefile --ignore-dir vendor --ignore-dir runtime FIXME enterprise/
	@! ag --ignore Makefile --ignore-dir vendor --ignore-dir runtime "FIX ME" enterprise/
endif

## Help documentatin à la https://marmelab.com/blog/2016/02/29/auto-documented-makefile.html
help:
	@grep -E '^[0-9a-zA-Z_-]+:.*?## .*$$' ./Makefile | sort | awk 'BEGIN {FS = ":.*?## "}; {printf "\033[36m%-30s\033[0m %s\n", $$1, $$2}'
	@echo
	@echo You can modify the default settings for this Makefile creating a file config.mk based on the default-config.mk
	@echo<|MERGE_RESOLUTION|>--- conflicted
+++ resolved
@@ -250,9 +250,6 @@
 store-layers: ## Generate layers for the store
 	$(GO) generate $(GOFLAGS) ./store
 
-<<<<<<< HEAD
-filestore-mocks: ## Creates mock files.
-=======
 migration-prereqs: ## Builds prerequisite packages for migrations
 	$(GO) get -modfile=go.tools.mod github.com/golang-migrate/migrate/v4/cmd/migrate
 
@@ -271,8 +268,7 @@
 	@echo Generating bindata for migrations
 	$(GO) generate $(GOFLAGS) ./db/migrations/
 
-filesstore-mocks: ## Creates mock files.
->>>>>>> 0c7261b1
+filestore-mocks: ## Creates mock files.
 	$(GO) get -modfile=go.tools.mod github.com/vektra/mockery/...
 	$(GOBIN)/mockery -dir shared/filestore -all -output shared/filestore/mocks -note 'Regenerate this file using `make filestore-mocks`.'
 

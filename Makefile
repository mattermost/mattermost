--- conflicted
+++ resolved
@@ -498,8 +498,4 @@
 
 ## Help documentatin à la https://marmelab.com/blog/2016/02/29/auto-documented-makefile.html
 help:
-<<<<<<< HEAD
-	@grep -E '^[a-zA-Z0-9_-]+:.*?## .*$$' ./Makefile | sort | awk 'BEGIN {FS = ":.*?## "}; {printf "\033[36m%-30s\033[0m %s\n", $$1, $$2}'
-=======
-	@grep -E '^[0-9a-zA-Z_-]+:.*?## .*$$' ./Makefile | sort | awk 'BEGIN {FS = ":.*?## "}; {printf "\033[36m%-30s\033[0m %s\n", $$1, $$2}'
->>>>>>> e4bb8cd8
+	@grep -E '^[0-9a-zA-Z_-]+:.*?## .*$$' ./Makefile | sort | awk 'BEGIN {FS = ":.*?## "}; {printf "\033[36m%-30s\033[0m %s\n", $$1, $$2}'
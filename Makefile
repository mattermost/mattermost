--- conflicted
+++ resolved
@@ -180,11 +180,7 @@
 PLUGIN_PACKAGES += mattermost-plugin-todo-v0.6.1
 PLUGIN_PACKAGES += mattermost-plugin-welcomebot-v1.2.0
 PLUGIN_PACKAGES += mattermost-plugin-zoom-v1.6.0
-<<<<<<< HEAD
 PLUGIN_PACKAGES += focalboard-v7.8.1
-=======
-PLUGIN_PACKAGES += focalboard-v7.8.0
->>>>>>> 4752a5b8
 PLUGIN_PACKAGES += mattermost-plugin-apps-v1.2.0
 
 # Prepares the enterprise build if exists. The IGNORE stuff is a hack to get the Makefile to execute the commands outside a target

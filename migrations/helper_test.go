--- conflicted
+++ resolved
@@ -49,11 +49,7 @@
 
 	testLogger, _ := mlog.NewLogger()
 	logCfg, _ := config.MloggerConfigFromLoggerConfig(&newConfig.LogSettings, nil, config.GetLogFileLocation)
-<<<<<<< HEAD
-	if errCfg := testLogger.ConfigureTargets(logCfg); errCfg != nil {
-=======
 	if errCfg := testLogger.ConfigureTargets(logCfg, nil); errCfg != nil {
->>>>>>> 929caaff
 		panic("failed to configure test logger: " + errCfg.Error())
 	}
 	// lock logger config so server init cannot override it during testing.
@@ -71,11 +67,7 @@
 	}
 
 	th := &TestHelper{
-<<<<<<< HEAD
-		App:        app.New(app.ServerConnector(s)),
-=======
 		App:        app.New(app.ServerConnector(s.Channels())),
->>>>>>> 929caaff
 		Context:    &request.Context{},
 		Server:     s,
 		TestLogger: testLogger,

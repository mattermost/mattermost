--- conflicted
+++ resolved
@@ -50,13 +50,8 @@
 		panic(err)
 	}
 
-<<<<<<< HEAD
-	options := []app.Option{app.ConfigFile(tempConfig.Name(), false)}
+	options := []app.Option{app.Config(tempConfig.Name(), false)}
 	options = append(options, app.StoreOverride(store))
-=======
-	options := []app.Option{app.Config(tempConfig.Name(), false)}
-	options = append(options, app.StoreOverride(mainHelper.Store))
->>>>>>> 9bf56873
 
 	s, err := app.NewServer(options...)
 	if err != nil {

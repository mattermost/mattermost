// Copyright (c) 2015-present Mattermost, Inc. All Rights Reserved.
// See LICENSE.txt for license information.

package sqlstore

import (
	"context"
	"database/sql"
	"fmt"
	"sort"
	"strconv"
	"strings"
	"time"

	sq "github.com/Masterminds/squirrel"
	"github.com/mattermost/gorp"
	"github.com/pkg/errors"

	"github.com/mattermost/mattermost-server/v5/einterfaces"
	"github.com/mattermost/mattermost-server/v5/model"
	"github.com/mattermost/mattermost-server/v5/services/cache"
	"github.com/mattermost/mattermost-server/v5/shared/mlog"
	"github.com/mattermost/mattermost-server/v5/store"
)

const (
	AllChannelMembersForUserCacheSize     = model.SessionCacheSize
	AllChannelMembersForUserCacheDuration = 15 * time.Minute // 15 mins

	AllChannelMembersNotifyPropsForChannelCacheSize     = model.SessionCacheSize
	AllChannelMembersNotifyPropsForChannelCacheDuration = 30 * time.Minute // 30 mins

	ChannelCacheDuration = 15 * time.Minute // 15 mins
)

type SqlChannelStore struct {
	*SqlStore
	metrics einterfaces.MetricsInterface
}

type channelMember struct {
	ChannelId        string
	UserId           string
	Roles            string
	LastViewedAt     int64
	MsgCount         int64
	MentionCount     int64
	NotifyProps      model.StringMap
	LastUpdateAt     int64
	SchemeUser       sql.NullBool
	SchemeAdmin      sql.NullBool
	SchemeGuest      sql.NullBool
	MentionCountRoot int64
	MsgCountRoot     int64
}

func NewChannelMemberFromModel(cm *model.ChannelMember) *channelMember {
	return &channelMember{
		ChannelId:        cm.ChannelId,
		UserId:           cm.UserId,
		Roles:            cm.ExplicitRoles,
		LastViewedAt:     cm.LastViewedAt,
		MsgCount:         cm.MsgCount,
		MentionCount:     cm.MentionCount,
		MentionCountRoot: cm.MentionCountRoot,
		MsgCountRoot:     cm.MsgCountRoot,
		NotifyProps:      cm.NotifyProps,
		LastUpdateAt:     cm.LastUpdateAt,
		SchemeGuest:      sql.NullBool{Valid: true, Bool: cm.SchemeGuest},
		SchemeUser:       sql.NullBool{Valid: true, Bool: cm.SchemeUser},
		SchemeAdmin:      sql.NullBool{Valid: true, Bool: cm.SchemeAdmin},
	}
}

type channelMemberWithSchemeRoles struct {
	ChannelId                     string
	UserId                        string
	Roles                         string
	LastViewedAt                  int64
	MsgCount                      int64
	MentionCount                  int64
	MentionCountRoot              int64
	NotifyProps                   model.StringMap
	LastUpdateAt                  int64
	SchemeGuest                   sql.NullBool
	SchemeUser                    sql.NullBool
	SchemeAdmin                   sql.NullBool
	TeamSchemeDefaultGuestRole    sql.NullString
	TeamSchemeDefaultUserRole     sql.NullString
	TeamSchemeDefaultAdminRole    sql.NullString
	ChannelSchemeDefaultGuestRole sql.NullString
	ChannelSchemeDefaultUserRole  sql.NullString
	ChannelSchemeDefaultAdminRole sql.NullString
	MsgCountRoot                  int64
}

func channelMemberSliceColumns() []string {
	return []string{"ChannelId", "UserId", "Roles", "LastViewedAt", "MsgCount", "MsgCountRoot", "MentionCount", "MentionCountRoot", "NotifyProps", "LastUpdateAt", "SchemeUser", "SchemeAdmin", "SchemeGuest"}
}

func channelMemberToSlice(member *model.ChannelMember) []interface{} {
	resultSlice := []interface{}{}
	resultSlice = append(resultSlice, member.ChannelId)
	resultSlice = append(resultSlice, member.UserId)
	resultSlice = append(resultSlice, member.ExplicitRoles)
	resultSlice = append(resultSlice, member.LastViewedAt)
	resultSlice = append(resultSlice, member.MsgCount)
	resultSlice = append(resultSlice, member.MsgCountRoot)
	resultSlice = append(resultSlice, member.MentionCount)
	resultSlice = append(resultSlice, member.MentionCountRoot)
	resultSlice = append(resultSlice, model.MapToJson(member.NotifyProps))
	resultSlice = append(resultSlice, member.LastUpdateAt)
	resultSlice = append(resultSlice, member.SchemeUser)
	resultSlice = append(resultSlice, member.SchemeAdmin)
	resultSlice = append(resultSlice, member.SchemeGuest)
	return resultSlice
}

type channelMemberWithSchemeRolesList []channelMemberWithSchemeRoles

func getChannelRoles(schemeGuest, schemeUser, schemeAdmin bool, defaultTeamGuestRole, defaultTeamUserRole, defaultTeamAdminRole, defaultChannelGuestRole, defaultChannelUserRole, defaultChannelAdminRole string,
	roles []string) rolesInfo {
	result := rolesInfo{
		roles:         []string{},
		explicitRoles: []string{},
		schemeGuest:   schemeGuest,
		schemeUser:    schemeUser,
		schemeAdmin:   schemeAdmin,
	}

	// Identify any scheme derived roles that are in "Roles" field due to not yet being migrated, and exclude
	// them from ExplicitRoles field.
	for _, role := range roles {
		switch role {
		case model.ChannelGuestRoleId:
			result.schemeGuest = true
		case model.ChannelUserRoleId:
			result.schemeUser = true
		case model.ChannelAdminRoleId:
			result.schemeAdmin = true
		default:
			result.explicitRoles = append(result.explicitRoles, role)
			result.roles = append(result.roles, role)
		}
	}

	// Add any scheme derived roles that are not in the Roles field due to being Implicit from the Scheme, and add
	// them to the Roles field for backwards compatibility reasons.
	var schemeImpliedRoles []string
	if result.schemeGuest {
		if defaultChannelGuestRole != "" {
			schemeImpliedRoles = append(schemeImpliedRoles, defaultChannelGuestRole)
		} else if defaultTeamGuestRole != "" {
			schemeImpliedRoles = append(schemeImpliedRoles, defaultTeamGuestRole)
		} else {
			schemeImpliedRoles = append(schemeImpliedRoles, model.ChannelGuestRoleId)
		}
	}
	if result.schemeUser {
		if defaultChannelUserRole != "" {
			schemeImpliedRoles = append(schemeImpliedRoles, defaultChannelUserRole)
		} else if defaultTeamUserRole != "" {
			schemeImpliedRoles = append(schemeImpliedRoles, defaultTeamUserRole)
		} else {
			schemeImpliedRoles = append(schemeImpliedRoles, model.ChannelUserRoleId)
		}
	}
	if result.schemeAdmin {
		if defaultChannelAdminRole != "" {
			schemeImpliedRoles = append(schemeImpliedRoles, defaultChannelAdminRole)
		} else if defaultTeamAdminRole != "" {
			schemeImpliedRoles = append(schemeImpliedRoles, defaultTeamAdminRole)
		} else {
			schemeImpliedRoles = append(schemeImpliedRoles, model.ChannelAdminRoleId)
		}
	}
	for _, impliedRole := range schemeImpliedRoles {
		alreadyThere := false
		for _, role := range result.roles {
			if role == impliedRole {
				alreadyThere = true
				break
			}
		}
		if !alreadyThere {
			result.roles = append(result.roles, impliedRole)
		}
	}
	return result
}

func (db channelMemberWithSchemeRoles) ToModel() *model.ChannelMember {
	// Identify any system-wide scheme derived roles that are in "Roles" field due to not yet being migrated,
	// and exclude them from ExplicitRoles field.
	schemeGuest := db.SchemeGuest.Valid && db.SchemeGuest.Bool
	schemeUser := db.SchemeUser.Valid && db.SchemeUser.Bool
	schemeAdmin := db.SchemeAdmin.Valid && db.SchemeAdmin.Bool

	defaultTeamGuestRole := ""
	if db.TeamSchemeDefaultGuestRole.Valid {
		defaultTeamGuestRole = db.TeamSchemeDefaultGuestRole.String
	}

	defaultTeamUserRole := ""
	if db.TeamSchemeDefaultUserRole.Valid {
		defaultTeamUserRole = db.TeamSchemeDefaultUserRole.String
	}

	defaultTeamAdminRole := ""
	if db.TeamSchemeDefaultAdminRole.Valid {
		defaultTeamAdminRole = db.TeamSchemeDefaultAdminRole.String
	}

	defaultChannelGuestRole := ""
	if db.ChannelSchemeDefaultGuestRole.Valid {
		defaultChannelGuestRole = db.ChannelSchemeDefaultGuestRole.String
	}

	defaultChannelUserRole := ""
	if db.ChannelSchemeDefaultUserRole.Valid {
		defaultChannelUserRole = db.ChannelSchemeDefaultUserRole.String
	}

	defaultChannelAdminRole := ""
	if db.ChannelSchemeDefaultAdminRole.Valid {
		defaultChannelAdminRole = db.ChannelSchemeDefaultAdminRole.String
	}

	rolesResult := getChannelRoles(
		schemeGuest, schemeUser, schemeAdmin,
		defaultTeamGuestRole, defaultTeamUserRole, defaultTeamAdminRole,
		defaultChannelGuestRole, defaultChannelUserRole, defaultChannelAdminRole,
		strings.Fields(db.Roles),
	)
	return &model.ChannelMember{
		ChannelId:        db.ChannelId,
		UserId:           db.UserId,
		Roles:            strings.Join(rolesResult.roles, " "),
		LastViewedAt:     db.LastViewedAt,
		MsgCount:         db.MsgCount,
		MsgCountRoot:     db.MsgCountRoot,
		MentionCount:     db.MentionCount,
		MentionCountRoot: db.MentionCountRoot,
		NotifyProps:      db.NotifyProps,
		LastUpdateAt:     db.LastUpdateAt,
		SchemeAdmin:      rolesResult.schemeAdmin,
		SchemeUser:       rolesResult.schemeUser,
		SchemeGuest:      rolesResult.schemeGuest,
		ExplicitRoles:    strings.Join(rolesResult.explicitRoles, " "),
	}
}

func (db channelMemberWithSchemeRolesList) ToModel() *model.ChannelMembers {
	cms := model.ChannelMembers{}

	for _, cm := range db {
		cms = append(cms, *cm.ToModel())
	}

	return &cms
}

type allChannelMember struct {
	ChannelId                     string
	Roles                         string
	SchemeGuest                   sql.NullBool
	SchemeUser                    sql.NullBool
	SchemeAdmin                   sql.NullBool
	TeamSchemeDefaultGuestRole    sql.NullString
	TeamSchemeDefaultUserRole     sql.NullString
	TeamSchemeDefaultAdminRole    sql.NullString
	ChannelSchemeDefaultGuestRole sql.NullString
	ChannelSchemeDefaultUserRole  sql.NullString
	ChannelSchemeDefaultAdminRole sql.NullString
}

type allChannelMembers []allChannelMember

func (db allChannelMember) Process() (string, string) {
	roles := strings.Fields(db.Roles)

	// Add any scheme derived roles that are not in the Roles field due to being Implicit from the Scheme, and add
	// them to the Roles field for backwards compatibility reasons.
	var schemeImpliedRoles []string
	if db.SchemeGuest.Valid && db.SchemeGuest.Bool {
		if db.ChannelSchemeDefaultGuestRole.Valid && db.ChannelSchemeDefaultGuestRole.String != "" {
			schemeImpliedRoles = append(schemeImpliedRoles, db.ChannelSchemeDefaultGuestRole.String)
		} else if db.TeamSchemeDefaultGuestRole.Valid && db.TeamSchemeDefaultGuestRole.String != "" {
			schemeImpliedRoles = append(schemeImpliedRoles, db.TeamSchemeDefaultGuestRole.String)
		} else {
			schemeImpliedRoles = append(schemeImpliedRoles, model.ChannelGuestRoleId)
		}
	}
	if db.SchemeUser.Valid && db.SchemeUser.Bool {
		if db.ChannelSchemeDefaultUserRole.Valid && db.ChannelSchemeDefaultUserRole.String != "" {
			schemeImpliedRoles = append(schemeImpliedRoles, db.ChannelSchemeDefaultUserRole.String)
		} else if db.TeamSchemeDefaultUserRole.Valid && db.TeamSchemeDefaultUserRole.String != "" {
			schemeImpliedRoles = append(schemeImpliedRoles, db.TeamSchemeDefaultUserRole.String)
		} else {
			schemeImpliedRoles = append(schemeImpliedRoles, model.ChannelUserRoleId)
		}
	}
	if db.SchemeAdmin.Valid && db.SchemeAdmin.Bool {
		if db.ChannelSchemeDefaultAdminRole.Valid && db.ChannelSchemeDefaultAdminRole.String != "" {
			schemeImpliedRoles = append(schemeImpliedRoles, db.ChannelSchemeDefaultAdminRole.String)
		} else if db.TeamSchemeDefaultAdminRole.Valid && db.TeamSchemeDefaultAdminRole.String != "" {
			schemeImpliedRoles = append(schemeImpliedRoles, db.TeamSchemeDefaultAdminRole.String)
		} else {
			schemeImpliedRoles = append(schemeImpliedRoles, model.ChannelAdminRoleId)
		}
	}
	for _, impliedRole := range schemeImpliedRoles {
		alreadyThere := false
		for _, role := range roles {
			if role == impliedRole {
				alreadyThere = true
			}
		}
		if !alreadyThere {
			roles = append(roles, impliedRole)
		}
	}

	return db.ChannelId, strings.Join(roles, " ")
}

func (db allChannelMembers) ToMapStringString() map[string]string {
	result := make(map[string]string)

	for _, item := range db {
		key, value := item.Process()
		result[key] = value
	}

	return result
}

// publicChannel is a subset of the metadata corresponding to public channels only.
type publicChannel struct {
	Id          string `json:"id"`
	DeleteAt    int64  `json:"delete_at"`
	TeamId      string `json:"team_id"`
	DisplayName string `json:"display_name"`
	Name        string `json:"name"`
	Header      string `json:"header"`
	Purpose     string `json:"purpose"`
}

var allChannelMembersForUserCache = cache.NewLRU(cache.LRUOptions{
	Size: AllChannelMembersForUserCacheSize,
})
var allChannelMembersNotifyPropsForChannelCache = cache.NewLRU(cache.LRUOptions{
	Size: AllChannelMembersNotifyPropsForChannelCacheSize,
})
var channelByNameCache = cache.NewLRU(cache.LRUOptions{
	Size: model.ChannelCacheSize,
})

func (s SqlChannelStore) ClearCaches() {
	allChannelMembersForUserCache.Purge()
	allChannelMembersNotifyPropsForChannelCache.Purge()
	channelByNameCache.Purge()

	if s.metrics != nil {
		s.metrics.IncrementMemCacheInvalidationCounter("All Channel Members for User - Purge")
		s.metrics.IncrementMemCacheInvalidationCounter("All Channel Members Notify Props for Channel - Purge")
		s.metrics.IncrementMemCacheInvalidationCounter("Channel By Name - Purge")
	}
}

func newSqlChannelStore(sqlStore *SqlStore, metrics einterfaces.MetricsInterface) store.ChannelStore {
	s := &SqlChannelStore{
		SqlStore: sqlStore,
		metrics:  metrics,
	}

	for _, db := range sqlStore.GetAllConns() {
		table := db.AddTableWithName(model.Channel{}, "Channels").SetKeys(false, "Id")
		table.ColMap("Id").SetMaxSize(26)
		table.ColMap("TeamId").SetMaxSize(26)
		table.ColMap("Type").SetMaxSize(1)
		table.ColMap("DisplayName").SetMaxSize(64)
		table.ColMap("Name").SetMaxSize(64)
		table.SetUniqueTogether("Name", "TeamId")
		table.ColMap("Header").SetMaxSize(1024)
		table.ColMap("Purpose").SetMaxSize(250)
		table.ColMap("CreatorId").SetMaxSize(26)
		table.ColMap("SchemeId").SetMaxSize(26)

		tablem := db.AddTableWithName(channelMember{}, "ChannelMembers").SetKeys(false, "ChannelId", "UserId")
		tablem.ColMap("ChannelId").SetMaxSize(26)
		tablem.ColMap("UserId").SetMaxSize(26)
		tablem.ColMap("Roles").SetMaxSize(64)
		tablem.ColMap("NotifyProps").SetMaxSize(2000)

		tablePublicChannels := db.AddTableWithName(publicChannel{}, "PublicChannels").SetKeys(false, "Id")
		tablePublicChannels.ColMap("Id").SetMaxSize(26)
		tablePublicChannels.ColMap("TeamId").SetMaxSize(26)
		tablePublicChannels.ColMap("DisplayName").SetMaxSize(64)
		tablePublicChannels.ColMap("Name").SetMaxSize(64)
		tablePublicChannels.SetUniqueTogether("Name", "TeamId")
		tablePublicChannels.ColMap("Header").SetMaxSize(1024)
		tablePublicChannels.ColMap("Purpose").SetMaxSize(250)

		tableSidebarCategories := db.AddTableWithName(model.SidebarCategory{}, "SidebarCategories").SetKeys(false, "Id")
		tableSidebarCategories.ColMap("Id").SetMaxSize(128)
		tableSidebarCategories.ColMap("UserId").SetMaxSize(26)
		tableSidebarCategories.ColMap("TeamId").SetMaxSize(26)
		tableSidebarCategories.ColMap("Sorting").SetMaxSize(64)
		tableSidebarCategories.ColMap("Type").SetMaxSize(64)
		tableSidebarCategories.ColMap("DisplayName").SetMaxSize(64)

		tableSidebarChannels := db.AddTableWithName(model.SidebarChannel{}, "SidebarChannels").SetKeys(false, "ChannelId", "UserId", "CategoryId")
		tableSidebarChannels.ColMap("ChannelId").SetMaxSize(26)
		tableSidebarChannels.ColMap("UserId").SetMaxSize(26)
		tableSidebarChannels.ColMap("CategoryId").SetMaxSize(128)
	}

	return s
}

func (s SqlChannelStore) createIndexesIfNotExists() {
	s.CreateIndexIfNotExists("idx_channels_team_id", "Channels", "TeamId")
	s.CreateIndexIfNotExists("idx_channels_update_at", "Channels", "UpdateAt")
	s.CreateIndexIfNotExists("idx_channels_create_at", "Channels", "CreateAt")
	s.CreateIndexIfNotExists("idx_channels_delete_at", "Channels", "DeleteAt")

	if s.DriverName() == model.DatabaseDriverPostgres {
		s.CreateIndexIfNotExists("idx_channels_name_lower", "Channels", "lower(Name)")
		s.CreateIndexIfNotExists("idx_channels_displayname_lower", "Channels", "lower(DisplayName)")
	}

	s.CreateIndexIfNotExists("idx_channelmembers_user_id", "ChannelMembers", "UserId")

	s.CreateFullTextIndexIfNotExists("idx_channel_search_txt", "Channels", "Name, DisplayName, Purpose")

	s.CreateIndexIfNotExists("idx_publicchannels_team_id", "PublicChannels", "TeamId")
	s.CreateIndexIfNotExists("idx_publicchannels_delete_at", "PublicChannels", "DeleteAt")
	if s.DriverName() == model.DatabaseDriverPostgres {
		s.CreateIndexIfNotExists("idx_publicchannels_name_lower", "PublicChannels", "lower(Name)")
		s.CreateIndexIfNotExists("idx_publicchannels_displayname_lower", "PublicChannels", "lower(DisplayName)")
	}
	s.CreateFullTextIndexIfNotExists("idx_publicchannels_search_txt", "PublicChannels", "Name, DisplayName, Purpose")
	s.CreateIndexIfNotExists("idx_channels_scheme_id", "Channels", "SchemeId")
}

// MigratePublicChannels initializes the PublicChannels table with data created before this version
// of the Mattermost server kept it up-to-date.
func (s SqlChannelStore) MigratePublicChannels() error {
	if _, err := s.GetMaster().Exec(`
		INSERT INTO PublicChannels
		    (Id, DeleteAt, TeamId, DisplayName, Name, Header, Purpose)
		SELECT
		    c.Id, c.DeleteAt, c.TeamId, c.DisplayName, c.Name, c.Header, c.Purpose
		FROM
		    Channels c
		LEFT JOIN
		    PublicChannels pc ON (pc.Id = c.Id)
		WHERE
		    c.Type = 'O'
		AND pc.Id IS NULL
	`); err != nil {
		return err
	}

	return nil
}

func (s SqlChannelStore) upsertPublicChannelT(transaction *gorp.Transaction, channel *model.Channel) error {
	publicChannel := &publicChannel{
		Id:          channel.Id,
		DeleteAt:    channel.DeleteAt,
		TeamId:      channel.TeamId,
		DisplayName: channel.DisplayName,
		Name:        channel.Name,
		Header:      channel.Header,
		Purpose:     channel.Purpose,
	}

	if channel.Type != model.ChannelTypeOpen {
		if _, err := transaction.Delete(publicChannel); err != nil {
			return errors.Wrap(err, "failed to delete public channel")
		}

		return nil
	}

<<<<<<< HEAD
	if s.DriverName() == model.DatabaseDriverMysql {
		// Leverage native upsert for MySQL, since RowsAffected returns 0 if the row exists
		// but no changes were made, breaking the update-then-insert paradigm below when
		// the row already exists. (Postgres 9.4 doesn't support native upsert.)
		if _, err := transaction.Exec(`
=======
	vals := map[string]interface{}{
		"Id":          publicChannel.Id,
		"DeleteAt":    publicChannel.DeleteAt,
		"TeamId":      publicChannel.TeamId,
		"DisplayName": publicChannel.DisplayName,
		"Name":        publicChannel.Name,
		"Header":      publicChannel.Header,
		"Purpose":     publicChannel.Purpose,
	}
	var err error
	if s.DriverName() == model.DATABASE_DRIVER_MYSQL {
		_, err = transaction.Exec(`
>>>>>>> 304d655b
			INSERT INTO
			    PublicChannels(Id, DeleteAt, TeamId, DisplayName, Name, Header, Purpose)
			VALUES
			    (:Id, :DeleteAt, :TeamId, :DisplayName, :Name, :Header, :Purpose)
			ON DUPLICATE KEY UPDATE
			    DeleteAt = :DeleteAt,
			    TeamId = :TeamId,
			    DisplayName = :DisplayName,
			    Name = :Name,
			    Header = :Header,
			    Purpose = :Purpose;
		`, vals)
	} else {
		_, err = transaction.Exec(`
			INSERT INTO
			    PublicChannels(Id, DeleteAt, TeamId, DisplayName, Name, Header, Purpose)
			VALUES
			    (:Id, :DeleteAt, :TeamId, :DisplayName, :Name, :Header, :Purpose)
			ON CONFLICT (id) DO UPDATE
			SET DeleteAt = :DeleteAt,
			    TeamId = :TeamId,
			    DisplayName = :DisplayName,
			    Name = :Name,
			    Header = :Header,
			    Purpose = :Purpose;
		`, vals)
	}
	if err != nil {
		return errors.Wrap(err, "failed to insert public channel")
	}

	return nil
}

// Save writes the (non-direct) channel channel to the database.
func (s SqlChannelStore) Save(channel *model.Channel, maxChannelsPerTeam int64) (*model.Channel, error) {
	if channel.DeleteAt != 0 {
		return nil, store.NewErrInvalidInput("Channel", "DeleteAt", channel.DeleteAt)
	}

	if channel.Type == model.ChannelTypeDirect {
		return nil, store.NewErrInvalidInput("Channel", "Type", channel.Type)
	}

	var newChannel *model.Channel
	transaction, err := s.GetMaster().Begin()
	if err != nil {
		return nil, errors.Wrap(err, "begin_transaction")
	}
	defer finalizeTransaction(transaction)

	newChannel, err = s.saveChannelT(transaction, channel, maxChannelsPerTeam)
	if err != nil {
		return newChannel, err
	}

	// Additionally propagate the write to the PublicChannels table.
	if err = s.upsertPublicChannelT(transaction, newChannel); err != nil {
		return nil, errors.Wrap(err, "upsert_public_channel")
	}

	if err = transaction.Commit(); err != nil {
		return nil, errors.Wrap(err, "commit_transaction")
	}
	// There are cases when in case of conflict, the original channel value is returned.
	// So we return both and let the caller do the checks.
	return newChannel, err
}

func (s SqlChannelStore) CreateDirectChannel(user *model.User, otherUser *model.User, channelOptions ...model.ChannelOption) (*model.Channel, error) {
	channel := new(model.Channel)

	for _, option := range channelOptions {
		option(channel)
	}

	channel.DisplayName = ""
	channel.Name = model.GetDMNameFromIds(otherUser.Id, user.Id)

	channel.Header = ""
	channel.Type = model.ChannelTypeDirect
	channel.Shared = model.NewBool(user.IsRemote() || otherUser.IsRemote())
	channel.CreatorId = user.Id

	cm1 := &model.ChannelMember{
		UserId:      user.Id,
		NotifyProps: model.GetDefaultChannelNotifyProps(),
		SchemeGuest: user.IsGuest(),
		SchemeUser:  !user.IsGuest(),
	}
	cm2 := &model.ChannelMember{
		UserId:      otherUser.Id,
		NotifyProps: model.GetDefaultChannelNotifyProps(),
		SchemeGuest: otherUser.IsGuest(),
		SchemeUser:  !otherUser.IsGuest(),
	}

	return s.SaveDirectChannel(channel, cm1, cm2)
}

func (s SqlChannelStore) SaveDirectChannel(directChannel *model.Channel, member1 *model.ChannelMember, member2 *model.ChannelMember) (*model.Channel, error) {
	if directChannel.DeleteAt != 0 {
		return nil, store.NewErrInvalidInput("Channel", "DeleteAt", directChannel.DeleteAt)
	}

	if directChannel.Type != model.ChannelTypeDirect {
		return nil, store.NewErrInvalidInput("Channel", "Type", directChannel.Type)
	}

	transaction, err := s.GetMaster().Begin()
	if err != nil {
		return nil, errors.Wrap(err, "begin_transaction")
	}
	defer finalizeTransaction(transaction)

	directChannel.TeamId = ""
	newChannel, err := s.saveChannelT(transaction, directChannel, 0)
	if err != nil {
		return newChannel, err
	}

	// Members need new channel ID
	member1.ChannelId = newChannel.Id
	member2.ChannelId = newChannel.Id

	if member1.UserId != member2.UserId {
		_, err = s.saveMultipleMembers([]*model.ChannelMember{member1, member2})
	} else {
		_, err = s.saveMemberT(member2)
	}
	if err != nil {
		return nil, err
	}

	if err := transaction.Commit(); err != nil {
		return nil, errors.Wrap(err, "commit_transaction")
	}

	return newChannel, nil

}

func (s SqlChannelStore) saveChannelT(transaction *gorp.Transaction, channel *model.Channel, maxChannelsPerTeam int64) (*model.Channel, error) {
	if channel.Id != "" && !channel.IsShared() {
		return nil, store.NewErrInvalidInput("Channel", "Id", channel.Id)
	}

	channel.PreSave()
	if err := channel.IsValid(); err != nil { // TODO: this needs to return plain error in v6.
		return nil, err // we just pass through the error as-is for now.
	}

	if channel.Type != model.ChannelTypeDirect && channel.Type != model.ChannelTypeGroup && maxChannelsPerTeam >= 0 {
		if count, err := transaction.SelectInt("SELECT COUNT(0) FROM Channels WHERE TeamId = :TeamId AND DeleteAt = 0 AND (Type = 'O' OR Type = 'P')", map[string]interface{}{"TeamId": channel.TeamId}); err != nil {
			return nil, errors.Wrapf(err, "save_channel_count: teamId=%s", channel.TeamId)
		} else if count >= maxChannelsPerTeam {
			return nil, store.NewErrLimitExceeded("channels_per_team", int(count), "teamId="+channel.TeamId)
		}
	}

	if err := transaction.Insert(channel); err != nil {
		if IsUniqueConstraintError(err, []string{"Name", "channels_name_teamid_key"}) {
			dupChannel := model.Channel{}
			s.GetMaster().SelectOne(&dupChannel, "SELECT * FROM Channels WHERE TeamId = :TeamId AND Name = :Name", map[string]interface{}{"TeamId": channel.TeamId, "Name": channel.Name})
			return &dupChannel, store.NewErrConflict("Channel", err, "id="+channel.Id)
		}
		return nil, errors.Wrapf(err, "save_channel: id=%s", channel.Id)
	}
	return channel, nil
}

// Update writes the updated channel to the database.
func (s SqlChannelStore) Update(channel *model.Channel) (*model.Channel, error) {
	transaction, err := s.GetMaster().Begin()
	if err != nil {
		return nil, errors.Wrap(err, "begin_transaction")
	}
	defer finalizeTransaction(transaction)

	updatedChannel, err := s.updateChannelT(transaction, channel)
	if err != nil {
		return nil, err
	}

	// Additionally propagate the write to the PublicChannels table.
	if err := s.upsertPublicChannelT(transaction, updatedChannel); err != nil {
		return nil, errors.Wrap(err, "upsertPublicChannelT: failed to upsert channel")
	}

	if err := transaction.Commit(); err != nil {
		return nil, errors.Wrap(err, "commit_transaction")
	}
	return updatedChannel, nil
}

func (s SqlChannelStore) updateChannelT(transaction *gorp.Transaction, channel *model.Channel) (*model.Channel, error) {
	channel.PreUpdate()

	if channel.DeleteAt != 0 {
		return nil, store.NewErrInvalidInput("Channel", "DeleteAt", channel.DeleteAt)
	}

	if err := channel.IsValid(); err != nil {
		return nil, err
	}

	count, err := transaction.Update(channel)
	if err != nil {
		if IsUniqueConstraintError(err, []string{"Name", "channels_name_teamid_key"}) {
			dupChannel := model.Channel{}
			s.GetReplica().SelectOne(&dupChannel, "SELECT * FROM Channels WHERE TeamId = :TeamId AND Name= :Name AND DeleteAt > 0", map[string]interface{}{"TeamId": channel.TeamId, "Name": channel.Name})
			if dupChannel.DeleteAt > 0 {
				return nil, store.NewErrInvalidInput("Channel", "Id", channel.Id)
			}
			return nil, store.NewErrInvalidInput("Channel", "Id", channel.Id)
		}
		return nil, errors.Wrapf(err, "failed to update channel with id=%s", channel.Id)
	}

	if count > 1 {
		return nil, fmt.Errorf("the expected number of channels to be updated is <=1 but was %d", count)
	}

	return channel, nil
}

func (s SqlChannelStore) GetChannelUnread(channelId, userId string) (*model.ChannelUnread, error) {
	var unreadChannel model.ChannelUnread
	err := s.GetReplica().SelectOne(&unreadChannel,
		`SELECT
				Channels.TeamId TeamId, Channels.Id ChannelId, (Channels.TotalMsgCount - ChannelMembers.MsgCount) MsgCount, (Channels.TotalMsgCountRoot - ChannelMembers.MsgCountRoot) MsgCountRoot, ChannelMembers.MentionCount MentionCount, ChannelMembers.MentionCountRoot MentionCountRoot, ChannelMembers.NotifyProps NotifyProps
			FROM
				Channels, ChannelMembers
			WHERE
				Id = ChannelId
                AND Id = :ChannelId
                AND UserId = :UserId
                AND DeleteAt = 0`,
		map[string]interface{}{"ChannelId": channelId, "UserId": userId})

	if err != nil {
		if err == sql.ErrNoRows {
			return nil, store.NewErrNotFound("Channel", fmt.Sprintf("channelId=%s,userId=%s", channelId, userId))
		}
		return nil, errors.Wrapf(err, "failed to get Channel with channelId=%s and userId=%s", channelId, userId)
	}
	return &unreadChannel, nil
}

//nolint:unparam
func (s SqlChannelStore) InvalidateChannel(id string) {
}

func (s SqlChannelStore) InvalidateChannelByName(teamId, name string) {
	channelByNameCache.Remove(teamId + name)
	if s.metrics != nil {
		s.metrics.IncrementMemCacheInvalidationCounter("Channel by Name - Remove by TeamId and Name")
	}
}

//nolint:unparam
func (s SqlChannelStore) Get(id string, allowFromCache bool) (*model.Channel, error) {
	return s.get(id, false)
}

func (s SqlChannelStore) GetPinnedPosts(channelId string) (*model.PostList, error) {
	pl := model.NewPostList()

	var posts []*model.Post
	if _, err := s.GetReplica().Select(&posts, "SELECT *, (SELECT count(Posts.Id) FROM Posts WHERE Posts.RootId = (CASE WHEN p.RootId = '' THEN p.Id ELSE p.RootId END) AND Posts.DeleteAt = 0) as ReplyCount  FROM Posts p WHERE IsPinned = true AND ChannelId = :ChannelId AND DeleteAt = 0 ORDER BY CreateAt ASC", map[string]interface{}{"ChannelId": channelId}); err != nil {
		return nil, errors.Wrap(err, "failed to find Posts")
	}
	for _, post := range posts {
		pl.AddPost(post)
		pl.AddOrder(post.Id)
	}
	return pl, nil
}

func (s SqlChannelStore) GetFromMaster(id string) (*model.Channel, error) {
	return s.get(id, true)
}

func (s SqlChannelStore) get(id string, master bool) (*model.Channel, error) {
	var db *gorp.DbMap

	if master {
		db = s.GetMaster()
	} else {
		db = s.GetReplica()
	}

	obj, err := db.Get(model.Channel{}, id)
	if err != nil {
		return nil, errors.Wrapf(err, "failed to find channel with id = %s", id)
	}

	if obj == nil {
		return nil, store.NewErrNotFound("Channel", id)
	}

	ch := obj.(*model.Channel)
	return ch, nil
}

// Delete records the given deleted timestamp to the channel in question.
func (s SqlChannelStore) Delete(channelId string, time int64) error {
	return s.SetDeleteAt(channelId, time, time)
}

// Restore reverts a previous deleted timestamp from the channel in question.
func (s SqlChannelStore) Restore(channelId string, time int64) error {
	return s.SetDeleteAt(channelId, 0, time)
}

// SetDeleteAt records the given deleted and updated timestamp to the channel in question.
func (s SqlChannelStore) SetDeleteAt(channelId string, deleteAt, updateAt int64) error {
	defer s.InvalidateChannel(channelId)

	transaction, err := s.GetMaster().Begin()
	if err != nil {
		return errors.Wrap(err, "SetDeleteAt: begin_transaction")
	}
	defer finalizeTransaction(transaction)

	err = s.setDeleteAtT(transaction, channelId, deleteAt, updateAt)
	if err != nil {
		return errors.Wrap(err, "setDeleteAtT")
	}

	// Additionally propagate the write to the PublicChannels table.
	if _, err := transaction.Exec(`
			UPDATE
			    PublicChannels
			SET
			    DeleteAt = :DeleteAt
			WHERE
			    Id = :ChannelId
		`, map[string]interface{}{
		"DeleteAt":  deleteAt,
		"ChannelId": channelId,
	}); err != nil {
		return errors.Wrapf(err, "failed to delete public channels with id=%s", channelId)
	}

	if err := transaction.Commit(); err != nil {
		return errors.Wrapf(err, "SetDeleteAt: commit_transaction")
	}

	return nil
}

func (s SqlChannelStore) setDeleteAtT(transaction *gorp.Transaction, channelId string, deleteAt, updateAt int64) error {
	_, err := transaction.Exec("Update Channels SET DeleteAt = :DeleteAt, UpdateAt = :UpdateAt WHERE Id = :ChannelId", map[string]interface{}{"DeleteAt": deleteAt, "UpdateAt": updateAt, "ChannelId": channelId})
	if err != nil {
		return errors.Wrapf(err, "failed to delete channel with id=%s", channelId)
	}

	return nil
}

// PermanentDeleteByTeam removes all channels for the given team from the database.
func (s SqlChannelStore) PermanentDeleteByTeam(teamId string) error {
	transaction, err := s.GetMaster().Begin()
	if err != nil {
		return errors.Wrap(err, "PermanentDeleteByTeam: begin_transaction")
	}
	defer finalizeTransaction(transaction)

	if err := s.permanentDeleteByTeamtT(transaction, teamId); err != nil {
		return errors.Wrap(err, "permanentDeleteByTeamtT")
	}

	// Additionally propagate the deletions to the PublicChannels table.
	if _, err := transaction.Exec(`
			DELETE FROM
			    PublicChannels
			WHERE
			    TeamId = :TeamId
		`, map[string]interface{}{
		"TeamId": teamId,
	}); err != nil {
		return errors.Wrapf(err, "failed to delete public channels by team with teamId=%s", teamId)
	}

	if err := transaction.Commit(); err != nil {
		return errors.Wrap(err, "PermanentDeleteByTeam: commit_transaction")
	}

	return nil
}

func (s SqlChannelStore) permanentDeleteByTeamtT(transaction *gorp.Transaction, teamId string) error {
	if _, err := transaction.Exec("DELETE FROM Channels WHERE TeamId = :TeamId", map[string]interface{}{"TeamId": teamId}); err != nil {
		return errors.Wrapf(err, "failed to delete channel by team with teamId=%s", teamId)
	}

	return nil
}

// PermanentDelete removes the given channel from the database.
func (s SqlChannelStore) PermanentDelete(channelId string) error {
	transaction, err := s.GetMaster().Begin()
	if err != nil {
		return errors.Wrap(err, "PermanentDelete: begin_transaction")
	}
	defer finalizeTransaction(transaction)

	if err := s.permanentDeleteT(transaction, channelId); err != nil {
		return errors.Wrap(err, "permanentDeleteT")
	}

	// Additionally propagate the deletion to the PublicChannels table.
	if _, err := transaction.Exec(`
			DELETE FROM
			    PublicChannels
			WHERE
			    Id = :ChannelId
		`, map[string]interface{}{
		"ChannelId": channelId,
	}); err != nil {
		return errors.Wrapf(err, "failed to delete public channels with id=%s", channelId)
	}

	if err := transaction.Commit(); err != nil {
		return errors.Wrap(err, "PermanentDelete: commit_transaction")
	}

	return nil
}

func (s SqlChannelStore) permanentDeleteT(transaction *gorp.Transaction, channelId string) error {
	if _, err := transaction.Exec("DELETE FROM Channels WHERE Id = :ChannelId", map[string]interface{}{"ChannelId": channelId}); err != nil {
		return errors.Wrapf(err, "failed to delete channel with id=%s", channelId)
	}

	return nil
}

func (s SqlChannelStore) PermanentDeleteMembersByChannel(channelId string) error {
	_, err := s.GetMaster().Exec("DELETE FROM ChannelMembers WHERE ChannelId = :ChannelId", map[string]interface{}{"ChannelId": channelId})
	if err != nil {
		return errors.Wrapf(err, "failed to delete Channel with channelId=%s", channelId)
	}

	return nil
}

func (s SqlChannelStore) GetChannels(teamId string, userId string, includeDeleted bool, lastDeleteAt int) (*model.ChannelList, error) {
	query := s.getQueryBuilder().
		Select("Channels.*").
		From("Channels, ChannelMembers").
		Where(
			sq.And{
				sq.Expr("Id = ChannelId"),
				sq.Eq{"UserId": userId},
				sq.Or{
					sq.Eq{"TeamId": teamId},
					sq.Eq{"TeamId": ""},
				},
			},
		).
		OrderBy("DisplayName")

	if includeDeleted {
		if lastDeleteAt != 0 {
			// We filter by non-archived, and archived >= a timestamp.
			query = query.Where(sq.Or{
				sq.Eq{"DeleteAt": 0},
				sq.GtOrEq{"DeleteAt": lastDeleteAt},
			})
		}
		// If lastDeleteAt is not set, we include everything. That means no filter is needed.
	} else {
		// Don't include archived channels.
		query = query.Where(sq.Eq{"DeleteAt": 0})
	}

	channels := &model.ChannelList{}
	sql, args, err := query.ToSql()
	if err != nil {
		return nil, errors.Wrapf(err, "getchannels_tosql")
	}

	_, err = s.GetReplica().Select(channels, sql, args...)
	if err != nil {
		return nil, errors.Wrapf(err, "failed to get channels with TeamId=%s and UserId=%s", teamId, userId)
	}

	if len(*channels) == 0 {
		return nil, store.NewErrNotFound("Channel", "userId="+userId)
	}

	return channels, nil
}

func (s SqlChannelStore) GetAllChannels(offset, limit int, opts store.ChannelSearchOpts) (*model.ChannelListWithTeamData, error) {
	query := s.getAllChannelsQuery(opts, false)

	query = query.OrderBy("c.DisplayName, Teams.DisplayName").Limit(uint64(limit)).Offset(uint64(offset))

	queryString, args, err := query.ToSql()
	if err != nil {
		return nil, errors.Wrap(err, "failed to create query")
	}

	data := &model.ChannelListWithTeamData{}
	_, err = s.GetReplica().Select(data, queryString, args...)

	if err != nil {
		return nil, errors.Wrap(err, "failed to get all channels")
	}

	return data, nil
}

func (s SqlChannelStore) GetAllChannelsCount(opts store.ChannelSearchOpts) (int64, error) {
	query := s.getAllChannelsQuery(opts, true)

	queryString, args, err := query.ToSql()
	if err != nil {
		return 0, errors.Wrap(err, "failed to create query")
	}

	count, err := s.GetReplica().SelectInt(queryString, args...)
	if err != nil {
		return 0, errors.Wrap(err, "failed to count all channels")
	}

	return count, nil
}

func (s SqlChannelStore) getAllChannelsQuery(opts store.ChannelSearchOpts, forCount bool) sq.SelectBuilder {
	var selectStr string
	if forCount {
		selectStr = "count(c.Id)"
	} else {
		selectStr = "c.*, Teams.DisplayName AS TeamDisplayName, Teams.Name AS TeamName, Teams.UpdateAt AS TeamUpdateAt"
		if opts.IncludePolicyID {
			selectStr += ", RetentionPoliciesChannels.PolicyId"
		}
	}

	query := s.getQueryBuilder().
		Select(selectStr).
		From("Channels AS c").
		Where(sq.Eq{"c.Type": []string{model.ChannelTypePrivate, model.ChannelTypeOpen}})

	if !forCount {
		query = query.Join("Teams ON Teams.Id = c.TeamId")
	}

	if !opts.IncludeDeleted {
		query = query.Where(sq.Eq{"c.DeleteAt": int(0)})
	}

	if opts.NotAssociatedToGroup != "" {
		query = query.Where("c.Id NOT IN (SELECT ChannelId FROM GroupChannels WHERE GroupChannels.GroupId = ? AND GroupChannels.DeleteAt = 0)", opts.NotAssociatedToGroup)
	}

	if len(opts.ExcludeChannelNames) > 0 {
		query = query.Where(sq.NotEq{"c.Name": opts.ExcludeChannelNames})
	}

	if opts.ExcludePolicyConstrained || opts.IncludePolicyID {
		query = query.LeftJoin("RetentionPoliciesChannels ON c.Id = RetentionPoliciesChannels.ChannelId")
	}
	if opts.ExcludePolicyConstrained {
		query = query.Where("RetentionPoliciesChannels.ChannelId IS NULL")
	}

	return query
}

func (s SqlChannelStore) GetMoreChannels(teamId string, userId string, offset int, limit int) (*model.ChannelList, error) {
	channels := &model.ChannelList{}
	_, err := s.GetReplica().Select(channels, `
		SELECT
			Channels.*
		FROM
			Channels
		JOIN
			PublicChannels c ON (c.Id = Channels.Id)
		WHERE
			c.TeamId = :TeamId
		AND c.DeleteAt = 0
		AND c.Id NOT IN (
			SELECT
				c.Id
			FROM
				PublicChannels c
			JOIN
				ChannelMembers cm ON (cm.ChannelId = c.Id)
			WHERE
				c.TeamId = :TeamId
			AND cm.UserId = :UserId
			AND c.DeleteAt = 0
		)
		ORDER BY
			c.DisplayName
		LIMIT :Limit
		OFFSET :Offset
		`, map[string]interface{}{
		"TeamId": teamId,
		"UserId": userId,
		"Limit":  limit,
		"Offset": offset,
	})

	if err != nil {
		return nil, errors.Wrapf(err, "failed getting channels with teamId=%s and userId=%s", teamId, userId)
	}

	return channels, nil
}

func (s SqlChannelStore) GetPrivateChannelsForTeam(teamId string, offset int, limit int) (*model.ChannelList, error) {
	channels := &model.ChannelList{}

	builder := s.getQueryBuilder().
		Select("*").
		From("Channels").
		Where(sq.Eq{"Type": model.ChannelTypePrivate, "TeamId": teamId, "DeleteAt": 0}).
		OrderBy("DisplayName").
		Limit(uint64(limit)).
		Offset(uint64(offset))

	query, args, err := builder.ToSql()
	if err != nil {
		return nil, errors.Wrap(err, "channels_tosql")
	}

	_, err = s.GetReplica().Select(channels, query, args...)
	if err != nil {
		return nil, errors.Wrapf(err, "failed to find chaneld with teamId=%s", teamId)
	}
	return channels, nil
}

func (s SqlChannelStore) GetPublicChannelsForTeam(teamId string, offset int, limit int) (*model.ChannelList, error) {
	channels := &model.ChannelList{}
	_, err := s.GetReplica().Select(channels, `
		SELECT
			Channels.*
		FROM
			Channels
		JOIN
			PublicChannels pc ON (pc.Id = Channels.Id)
		WHERE
			pc.TeamId = :TeamId
		AND pc.DeleteAt = 0
		ORDER BY pc.DisplayName
		LIMIT :Limit
		OFFSET :Offset
		`, map[string]interface{}{
		"TeamId": teamId,
		"Limit":  limit,
		"Offset": offset,
	})

	if err != nil {
		return nil, errors.Wrapf(err, "failed to find chaneld with teamId=%s", teamId)
	}

	return channels, nil
}

func (s SqlChannelStore) GetPublicChannelsByIdsForTeam(teamId string, channelIds []string) (*model.ChannelList, error) {
	props := make(map[string]interface{})
	props["teamId"] = teamId

	idQuery := ""

	for index, channelId := range channelIds {
		if idQuery != "" {
			idQuery += ", "
		}

		props["channelId"+strconv.Itoa(index)] = channelId
		idQuery += ":channelId" + strconv.Itoa(index)
	}

	data := &model.ChannelList{}
	_, err := s.GetReplica().Select(data, `
		SELECT
			Channels.*
		FROM
			Channels
		JOIN
			PublicChannels pc ON (pc.Id = Channels.Id)
		WHERE
			pc.TeamId = :teamId
		AND pc.DeleteAt = 0
		AND pc.Id IN (`+idQuery+`)
		ORDER BY pc.DisplayName
		`, props)

	if err != nil {
		return nil, errors.Wrap(err, "failed to find Channels")
	}

	if len(*data) == 0 {
		return nil, store.NewErrNotFound("Channel", fmt.Sprintf("teamId=%s, channelIds=%v", teamId, channelIds))
	}

	return data, nil
}

type channelIdWithCountAndUpdateAt struct {
	Id                string
	TotalMsgCount     int64
	TotalMsgCountRoot int64
	UpdateAt          int64
}

func (s SqlChannelStore) GetChannelCounts(teamId string, userId string) (*model.ChannelCounts, error) {
	var data []channelIdWithCountAndUpdateAt
	_, err := s.GetReplica().Select(&data, "SELECT Id, TotalMsgCount, TotalMsgCountRoot, UpdateAt FROM Channels WHERE Id IN (SELECT ChannelId FROM ChannelMembers WHERE UserId = :UserId) AND (TeamId = :TeamId OR TeamId = '') AND DeleteAt = 0 ORDER BY DisplayName", map[string]interface{}{"TeamId": teamId, "UserId": userId})

	if err != nil {
		return nil, errors.Wrapf(err, "failed to get channels count with teamId=%s and userId=%s", teamId, userId)
	}

	counts := &model.ChannelCounts{Counts: make(map[string]int64), CountsRoot: make(map[string]int64), UpdateTimes: make(map[string]int64)}
	for i := range data {
		v := data[i]
		counts.Counts[v.Id] = v.TotalMsgCount
		counts.CountsRoot[v.Id] = v.TotalMsgCountRoot
		counts.UpdateTimes[v.Id] = v.UpdateAt
	}

	return counts, nil
}

func (s SqlChannelStore) GetTeamChannels(teamId string) (*model.ChannelList, error) {
	data := &model.ChannelList{}
	_, err := s.GetReplica().Select(data, "SELECT * FROM Channels WHERE TeamId = :TeamId And Type != 'D' ORDER BY DisplayName", map[string]interface{}{"TeamId": teamId})

	if err != nil {
		return nil, errors.Wrapf(err, "failed to find Channels with teamId=%s", teamId)
	}

	if len(*data) == 0 {
		return nil, store.NewErrNotFound("Channel", fmt.Sprintf("teamId=%s", teamId))
	}

	return data, nil
}

func (s SqlChannelStore) GetByName(teamId string, name string, allowFromCache bool) (*model.Channel, error) {
	return s.getByName(teamId, name, false, allowFromCache)
}

func (s SqlChannelStore) GetByNames(teamId string, names []string, allowFromCache bool) ([]*model.Channel, error) {
	var channels []*model.Channel

	if allowFromCache {
		var misses []string
		visited := make(map[string]struct{})
		for _, name := range names {
			if _, ok := visited[name]; ok {
				continue
			}
			visited[name] = struct{}{}
			var cacheItem *model.Channel
			if err := channelByNameCache.Get(teamId+name, &cacheItem); err == nil {
				channels = append(channels, cacheItem)
			} else {
				misses = append(misses, name)
			}
		}
		names = misses
	}

	if len(names) > 0 {
		props := map[string]interface{}{}
		var namePlaceholders []string
		for _, name := range names {
			key := fmt.Sprintf("Name%v", len(namePlaceholders))
			props[key] = name
			namePlaceholders = append(namePlaceholders, ":"+key)
		}

		var query string
		if teamId == "" {
			query = `SELECT * FROM Channels WHERE Name IN (` + strings.Join(namePlaceholders, ", ") + `) AND DeleteAt = 0`
		} else {
			props["TeamId"] = teamId
			query = `SELECT * FROM Channels WHERE Name IN (` + strings.Join(namePlaceholders, ", ") + `) AND TeamId = :TeamId AND DeleteAt = 0`
		}

		var dbChannels []*model.Channel
		if _, err := s.GetReplica().Select(&dbChannels, query, props); err != nil && err != sql.ErrNoRows {
			msg := fmt.Sprintf("failed to get channels with names=%v", names)
			if teamId != "" {
				msg += fmt.Sprintf("teamId=%s", teamId)
			}
			return nil, errors.Wrap(err, msg)
		}
		for _, channel := range dbChannels {
			channelByNameCache.SetWithExpiry(teamId+channel.Name, channel, ChannelCacheDuration)
			channels = append(channels, channel)
		}
		// Not all channels are in cache. Increment aggregate miss counter.
		if s.metrics != nil {
			s.metrics.IncrementMemCacheMissCounter("Channel By Name - Aggregate")
		}
	} else {
		// All of the channel names are in cache. Increment aggregate hit counter.
		if s.metrics != nil {
			s.metrics.IncrementMemCacheHitCounter("Channel By Name - Aggregate")
		}
	}

	return channels, nil
}

func (s SqlChannelStore) GetByNameIncludeDeleted(teamId string, name string, allowFromCache bool) (*model.Channel, error) {
	return s.getByName(teamId, name, true, allowFromCache)
}

func (s SqlChannelStore) getByName(teamId string, name string, includeDeleted bool, allowFromCache bool) (*model.Channel, error) {
	var query string
	if includeDeleted {
		query = "SELECT * FROM Channels WHERE (TeamId = :TeamId OR TeamId = '') AND Name = :Name"
	} else {
		query = "SELECT * FROM Channels WHERE (TeamId = :TeamId OR TeamId = '') AND Name = :Name AND DeleteAt = 0"
	}
	channel := model.Channel{}

	if allowFromCache {
		var cacheItem *model.Channel
		if err := channelByNameCache.Get(teamId+name, &cacheItem); err == nil {
			if s.metrics != nil {
				s.metrics.IncrementMemCacheHitCounter("Channel By Name")
			}
			return cacheItem, nil
		}
		if s.metrics != nil {
			s.metrics.IncrementMemCacheMissCounter("Channel By Name")
		}
	}

	if err := s.GetReplica().SelectOne(&channel, query, map[string]interface{}{"TeamId": teamId, "Name": name}); err != nil {
		if err == sql.ErrNoRows {
			return nil, store.NewErrNotFound("Channel", fmt.Sprintf("TeamId=%s&Name=%s", teamId, name))
		}
		return nil, errors.Wrapf(err, "failed to find channel with TeamId=%s and Name=%s", teamId, name)
	}

	channelByNameCache.SetWithExpiry(teamId+name, &channel, ChannelCacheDuration)
	return &channel, nil
}

func (s SqlChannelStore) GetDeletedByName(teamId string, name string) (*model.Channel, error) {
	channel := model.Channel{}

	if err := s.GetReplica().SelectOne(&channel, "SELECT * FROM Channels WHERE (TeamId = :TeamId OR TeamId = '') AND Name = :Name AND DeleteAt != 0", map[string]interface{}{"TeamId": teamId, "Name": name}); err != nil {
		if err == sql.ErrNoRows {
			return nil, store.NewErrNotFound("Channel", fmt.Sprintf("name=%s", name))
		}
		return nil, errors.Wrapf(err, "failed to get channel by teamId=%s and name=%s", teamId, name)
	}

	return &channel, nil
}

func (s SqlChannelStore) GetDeleted(teamId string, offset int, limit int, userId string) (*model.ChannelList, error) {
	channels := &model.ChannelList{}

	query := `
		SELECT * FROM Channels
		WHERE (TeamId = :TeamId OR TeamId = '')
		AND DeleteAt != 0
		AND Type != 'P'
		UNION
			SELECT * FROM Channels
			WHERE (TeamId = :TeamId OR TeamId = '')
			AND DeleteAt != 0
			AND Type = 'P'
			AND Id IN (SELECT ChannelId FROM ChannelMembers WHERE UserId = :UserId)
		ORDER BY DisplayName LIMIT :Limit OFFSET :Offset
	`

	if _, err := s.GetReplica().Select(channels, query, map[string]interface{}{"TeamId": teamId, "Limit": limit, "Offset": offset, "UserId": userId}); err != nil {
		if err == sql.ErrNoRows {
			return nil, store.NewErrNotFound("Channel", fmt.Sprintf("TeamId=%s,UserId=%s", teamId, userId))
		}
		return nil, errors.Wrapf(err, "failed to get deleted channels with TeamId=%s and UserId=%s", teamId, userId)
	}

	return channels, nil
}

var ChannelMembersWithSchemeSelectQuery = `
	SELECT
		ChannelMembers.*,
		TeamScheme.DefaultChannelGuestRole TeamSchemeDefaultGuestRole,
		TeamScheme.DefaultChannelUserRole TeamSchemeDefaultUserRole,
		TeamScheme.DefaultChannelAdminRole TeamSchemeDefaultAdminRole,
		ChannelScheme.DefaultChannelGuestRole ChannelSchemeDefaultGuestRole,
		ChannelScheme.DefaultChannelUserRole ChannelSchemeDefaultUserRole,
		ChannelScheme.DefaultChannelAdminRole ChannelSchemeDefaultAdminRole
	FROM
		ChannelMembers
	INNER JOIN
		Channels ON ChannelMembers.ChannelId = Channels.Id
	LEFT JOIN
		Schemes ChannelScheme ON Channels.SchemeId = ChannelScheme.Id
	LEFT JOIN
		Teams ON Channels.TeamId = Teams.Id
	LEFT JOIN
		Schemes TeamScheme ON Teams.SchemeId = TeamScheme.Id
`

func (s SqlChannelStore) SaveMultipleMembers(members []*model.ChannelMember) ([]*model.ChannelMember, error) {
	for _, member := range members {
		defer s.InvalidateAllChannelMembersForUser(member.UserId)
	}

	newMembers, err := s.saveMultipleMembers(members)
	if err != nil {
		return nil, err
	}

	return newMembers, nil
}

func (s SqlChannelStore) SaveMember(member *model.ChannelMember) (*model.ChannelMember, error) {
	newMembers, err := s.SaveMultipleMembers([]*model.ChannelMember{member})
	if err != nil {
		return nil, err
	}
	return newMembers[0], nil
}

func (s SqlChannelStore) saveMultipleMembers(members []*model.ChannelMember) ([]*model.ChannelMember, error) {
	newChannelMembers := map[string]int{}
	users := map[string]bool{}
	for _, member := range members {
		if val, ok := newChannelMembers[member.ChannelId]; val < 1 || !ok {
			newChannelMembers[member.ChannelId] = 1
		} else {
			newChannelMembers[member.ChannelId]++
		}
		users[member.UserId] = true

		member.PreSave()
		if err := member.IsValid(); err != nil { // TODO: this needs to return plain error in v6.
			return nil, err
		}
	}

	channels := []string{}
	for channel := range newChannelMembers {
		channels = append(channels, channel)
	}

	defaultChannelRolesByChannel := map[string]struct {
		Id    string
		Guest sql.NullString
		User  sql.NullString
		Admin sql.NullString
	}{}

	channelRolesQuery := s.getQueryBuilder().
		Select(
			"Channels.Id as Id",
			"ChannelScheme.DefaultChannelGuestRole as Guest",
			"ChannelScheme.DefaultChannelUserRole as User",
			"ChannelScheme.DefaultChannelAdminRole as Admin",
		).
		From("Channels").
		LeftJoin("Schemes ChannelScheme ON Channels.SchemeId = ChannelScheme.Id").
		Where(sq.Eq{"Channels.Id": channels})

	channelRolesSql, channelRolesArgs, err := channelRolesQuery.ToSql()
	if err != nil {
		return nil, errors.Wrap(err, "channel_roles_tosql")
	}

	var defaultChannelsRoles []struct {
		Id    string
		Guest sql.NullString
		User  sql.NullString
		Admin sql.NullString
	}
	_, err = s.GetMaster().Select(&defaultChannelsRoles, channelRolesSql, channelRolesArgs...)
	if err != nil {
		return nil, errors.Wrap(err, "default_channel_roles_select")
	}

	for _, defaultRoles := range defaultChannelsRoles {
		defaultChannelRolesByChannel[defaultRoles.Id] = defaultRoles
	}

	defaultTeamRolesByChannel := map[string]struct {
		Id    string
		Guest sql.NullString
		User  sql.NullString
		Admin sql.NullString
	}{}

	teamRolesQuery := s.getQueryBuilder().
		Select(
			"Channels.Id as Id",
			"TeamScheme.DefaultChannelGuestRole as Guest",
			"TeamScheme.DefaultChannelUserRole as User",
			"TeamScheme.DefaultChannelAdminRole as Admin",
		).
		From("Channels").
		LeftJoin("Teams ON Teams.Id = Channels.TeamId").
		LeftJoin("Schemes TeamScheme ON Teams.SchemeId = TeamScheme.Id").
		Where(sq.Eq{"Channels.Id": channels})

	teamRolesSql, teamRolesArgs, err := teamRolesQuery.ToSql()
	if err != nil {
		return nil, errors.Wrap(err, "team_roles_tosql")
	}

	var defaultTeamsRoles []struct {
		Id    string
		Guest sql.NullString
		User  sql.NullString
		Admin sql.NullString
	}
	_, err = s.GetMaster().Select(&defaultTeamsRoles, teamRolesSql, teamRolesArgs...)
	if err != nil {
		return nil, errors.Wrap(err, "default_team_roles_select")
	}

	for _, defaultRoles := range defaultTeamsRoles {
		defaultTeamRolesByChannel[defaultRoles.Id] = defaultRoles
	}

	query := s.getQueryBuilder().Insert("ChannelMembers").Columns(channelMemberSliceColumns()...)
	for _, member := range members {
		query = query.Values(channelMemberToSlice(member)...)
	}

	sql, args, err := query.ToSql()
	if err != nil {
		return nil, errors.Wrap(err, "channel_members_tosql")
	}

	if _, err := s.GetMaster().Exec(sql, args...); err != nil {
		if IsUniqueConstraintError(err, []string{"ChannelId", "channelmembers_pkey", "PRIMARY"}) {
			return nil, store.NewErrConflict("ChannelMembers", err, "")
		}
		return nil, errors.Wrap(err, "channel_members_save")
	}

	newMembers := []*model.ChannelMember{}
	for _, member := range members {
		defaultTeamGuestRole := defaultTeamRolesByChannel[member.ChannelId].Guest.String
		defaultTeamUserRole := defaultTeamRolesByChannel[member.ChannelId].User.String
		defaultTeamAdminRole := defaultTeamRolesByChannel[member.ChannelId].Admin.String
		defaultChannelGuestRole := defaultChannelRolesByChannel[member.ChannelId].Guest.String
		defaultChannelUserRole := defaultChannelRolesByChannel[member.ChannelId].User.String
		defaultChannelAdminRole := defaultChannelRolesByChannel[member.ChannelId].Admin.String
		rolesResult := getChannelRoles(
			member.SchemeGuest, member.SchemeUser, member.SchemeAdmin,
			defaultTeamGuestRole, defaultTeamUserRole, defaultTeamAdminRole,
			defaultChannelGuestRole, defaultChannelUserRole, defaultChannelAdminRole,
			strings.Fields(member.ExplicitRoles),
		)
		newMember := *member
		newMember.SchemeGuest = rolesResult.schemeGuest
		newMember.SchemeUser = rolesResult.schemeUser
		newMember.SchemeAdmin = rolesResult.schemeAdmin
		newMember.Roles = strings.Join(rolesResult.roles, " ")
		newMember.ExplicitRoles = strings.Join(rolesResult.explicitRoles, " ")
		newMembers = append(newMembers, &newMember)
	}
	return newMembers, nil
}

func (s SqlChannelStore) saveMemberT(member *model.ChannelMember) (*model.ChannelMember, error) {
	members, err := s.saveMultipleMembers([]*model.ChannelMember{member})
	if err != nil {
		return nil, err
	}
	return members[0], nil
}

func (s SqlChannelStore) UpdateMultipleMembers(members []*model.ChannelMember) ([]*model.ChannelMember, error) {
	for _, member := range members {
		member.PreUpdate()

		if err := member.IsValid(); err != nil {
			return nil, err
		}
	}

	var transaction *gorp.Transaction
	var err error

	if transaction, err = s.GetMaster().Begin(); err != nil {
		return nil, errors.Wrap(err, "begin_transaction")
	}
	defer finalizeTransaction(transaction)

	updatedMembers := []*model.ChannelMember{}
	for _, member := range members {
		if _, err := transaction.Update(NewChannelMemberFromModel(member)); err != nil {
			return nil, errors.Wrap(err, "failed to update ChannelMember")
		}

		// TODO: Get this out of the transaction when is possible
		var dbMember channelMemberWithSchemeRoles
		if err := transaction.SelectOne(&dbMember, ChannelMembersWithSchemeSelectQuery+"WHERE ChannelMembers.ChannelId = :ChannelId AND ChannelMembers.UserId = :UserId", map[string]interface{}{"ChannelId": member.ChannelId, "UserId": member.UserId}); err != nil {
			if err == sql.ErrNoRows {
				return nil, store.NewErrNotFound("ChannelMember", fmt.Sprintf("channelId=%s, userId=%s", member.ChannelId, member.UserId))
			}
			return nil, errors.Wrapf(err, "failed to get ChannelMember with channelId=%s and userId=%s", member.ChannelId, member.UserId)
		}
		updatedMembers = append(updatedMembers, dbMember.ToModel())
	}

	if err := transaction.Commit(); err != nil {
		return nil, errors.Wrap(err, "commit_transaction")
	}
	return updatedMembers, nil
}

func (s SqlChannelStore) UpdateMember(member *model.ChannelMember) (*model.ChannelMember, error) {
	updatedMembers, err := s.UpdateMultipleMembers([]*model.ChannelMember{member})
	if err != nil {
		return nil, err
	}
	return updatedMembers[0], nil
}

func (s SqlChannelStore) GetMembers(channelId string, offset, limit int) (*model.ChannelMembers, error) {
	var dbMembers channelMemberWithSchemeRolesList
	_, err := s.GetReplica().Select(&dbMembers, ChannelMembersWithSchemeSelectQuery+"WHERE ChannelId = :ChannelId LIMIT :Limit OFFSET :Offset", map[string]interface{}{"ChannelId": channelId, "Limit": limit, "Offset": offset})
	if err != nil {
		return nil, errors.Wrapf(err, "failed to get ChannelMembers with channelId=%s", channelId)
	}

	return dbMembers.ToModel(), nil
}

func (s SqlChannelStore) GetChannelMembersTimezones(channelId string) ([]model.StringMap, error) {
	var dbMembersTimezone []model.StringMap
	_, err := s.GetReplica().Select(&dbMembersTimezone, `
		SELECT
			Users.Timezone
		FROM
			ChannelMembers
		LEFT JOIN
			Users  ON ChannelMembers.UserId = Id
		WHERE ChannelId = :ChannelId
	`, map[string]interface{}{"ChannelId": channelId})

	if err != nil {
		return nil, errors.Wrapf(err, "failed to find user timezones for users in channels with channelId=%s", channelId)
	}

	return dbMembersTimezone, nil
}

func (s SqlChannelStore) GetMember(ctx context.Context, channelId string, userId string) (*model.ChannelMember, error) {
	var dbMember channelMemberWithSchemeRoles

	if err := s.DBFromContext(ctx).SelectOne(&dbMember, ChannelMembersWithSchemeSelectQuery+"WHERE ChannelMembers.ChannelId = :ChannelId AND ChannelMembers.UserId = :UserId", map[string]interface{}{"ChannelId": channelId, "UserId": userId}); err != nil {
		if err == sql.ErrNoRows {
			return nil, store.NewErrNotFound("ChannelMember", fmt.Sprintf("channelId=%s, userId=%s", channelId, userId))
		}
		return nil, errors.Wrapf(err, "failed to get ChannelMember with channelId=%s and userId=%s", channelId, userId)
	}

	return dbMember.ToModel(), nil
}

func (s SqlChannelStore) InvalidateAllChannelMembersForUser(userId string) {
	allChannelMembersForUserCache.Remove(userId)
	allChannelMembersForUserCache.Remove(userId + "_deleted")
	if s.metrics != nil {
		s.metrics.IncrementMemCacheInvalidationCounter("All Channel Members for User - Remove by UserId")
	}
}

func (s SqlChannelStore) IsUserInChannelUseCache(userId string, channelId string) bool {
	var ids map[string]string
	if err := allChannelMembersForUserCache.Get(userId, &ids); err == nil {
		if s.metrics != nil {
			s.metrics.IncrementMemCacheHitCounter("All Channel Members for User")
		}
		if _, ok := ids[channelId]; ok {
			return true
		}
		return false
	}

	if s.metrics != nil {
		s.metrics.IncrementMemCacheMissCounter("All Channel Members for User")
	}

	ids, err := s.GetAllChannelMembersForUser(userId, true, false)
	if err != nil {
		mlog.Error("Error getting all channel members for user", mlog.Err(err))
		return false
	}

	if _, ok := ids[channelId]; ok {
		return true
	}

	return false
}

func (s SqlChannelStore) GetMemberForPost(postId string, userId string) (*model.ChannelMember, error) {
	var dbMember channelMemberWithSchemeRoles
	query := `
		SELECT
			ChannelMembers.*,
			TeamScheme.DefaultChannelGuestRole TeamSchemeDefaultGuestRole,
			TeamScheme.DefaultChannelUserRole TeamSchemeDefaultUserRole,
			TeamScheme.DefaultChannelAdminRole TeamSchemeDefaultAdminRole,
			ChannelScheme.DefaultChannelGuestRole ChannelSchemeDefaultGuestRole,
			ChannelScheme.DefaultChannelUserRole ChannelSchemeDefaultUserRole,
			ChannelScheme.DefaultChannelAdminRole ChannelSchemeDefaultAdminRole
		FROM
			ChannelMembers
		INNER JOIN
			Posts ON ChannelMembers.ChannelId = Posts.ChannelId
		INNER JOIN
			Channels ON ChannelMembers.ChannelId = Channels.Id
		LEFT JOIN
			Schemes ChannelScheme ON Channels.SchemeId = ChannelScheme.Id
		LEFT JOIN
			Teams ON Channels.TeamId = Teams.Id
		LEFT JOIN
			Schemes TeamScheme ON Teams.SchemeId = TeamScheme.Id
		WHERE
			ChannelMembers.UserId = :UserId
		AND
			Posts.Id = :PostId`
	if err := s.GetReplica().SelectOne(&dbMember, query, map[string]interface{}{"UserId": userId, "PostId": postId}); err != nil {
		return nil, errors.Wrapf(err, "failed to get ChannelMember with postId=%s and userId=%s", postId, userId)
	}
	return dbMember.ToModel(), nil
}

func (s SqlChannelStore) GetAllChannelMembersForUser(userId string, allowFromCache bool, includeDeleted bool) (map[string]string, error) {
	cache_key := userId
	if includeDeleted {
		cache_key += "_deleted"
	}
	if allowFromCache {
		var ids map[string]string
		if err := allChannelMembersForUserCache.Get(cache_key, &ids); err == nil {
			if s.metrics != nil {
				s.metrics.IncrementMemCacheHitCounter("All Channel Members for User")
			}
			return ids, nil
		}
	}

	if s.metrics != nil {
		s.metrics.IncrementMemCacheMissCounter("All Channel Members for User")
	}

	query := s.getQueryBuilder().
		Select(`
				ChannelMembers.ChannelId, ChannelMembers.Roles, ChannelMembers.SchemeGuest,
				ChannelMembers.SchemeUser, ChannelMembers.SchemeAdmin,
				TeamScheme.DefaultChannelGuestRole TeamSchemeDefaultGuestRole,
				TeamScheme.DefaultChannelUserRole TeamSchemeDefaultUserRole,
				TeamScheme.DefaultChannelAdminRole TeamSchemeDefaultAdminRole,
				ChannelScheme.DefaultChannelGuestRole ChannelSchemeDefaultGuestRole,
				ChannelScheme.DefaultChannelUserRole ChannelSchemeDefaultUserRole,
				ChannelScheme.DefaultChannelAdminRole ChannelSchemeDefaultAdminRole
		`).
		From("ChannelMembers").
		Join("Channels ON ChannelMembers.ChannelId = Channels.Id").
		LeftJoin("Schemes ChannelScheme ON Channels.SchemeId = ChannelScheme.Id").
		LeftJoin("Teams ON Channels.TeamId = Teams.Id").
		LeftJoin("Schemes TeamScheme ON Teams.SchemeId = TeamScheme.Id").
		Where(sq.Eq{"ChannelMembers.UserId": userId})
	if !includeDeleted {
		query = query.Where(sq.Eq{"Channels.DeleteAt": 0})
	}
	queryString, args, err := query.ToSql()
	if err != nil {
		return nil, errors.Wrap(err, "channel_tosql")
	}

	rows, err := s.GetReplica().Db.Query(queryString, args...)
	if err != nil {
		return nil, errors.Wrap(err, "failed to find ChannelMembers, TeamScheme and ChannelScheme data")
	}

	var data allChannelMembers
	defer rows.Close()
	for rows.Next() {
		var cm allChannelMember
		err = rows.Scan(
			&cm.ChannelId, &cm.Roles, &cm.SchemeGuest, &cm.SchemeUser,
			&cm.SchemeAdmin, &cm.TeamSchemeDefaultGuestRole, &cm.TeamSchemeDefaultUserRole,
			&cm.TeamSchemeDefaultAdminRole, &cm.ChannelSchemeDefaultGuestRole,
			&cm.ChannelSchemeDefaultUserRole, &cm.ChannelSchemeDefaultAdminRole,
		)
		if err != nil {
			return nil, errors.Wrap(err, "unable to scan columns")
		}
		data = append(data, cm)
	}
	if err = rows.Err(); err != nil {
		return nil, errors.Wrap(err, "error while iterating over rows")
	}
	ids := data.ToMapStringString()

	if allowFromCache {
		allChannelMembersForUserCache.SetWithExpiry(cache_key, ids, AllChannelMembersForUserCacheDuration)
	}
	return ids, nil
}

func (s SqlChannelStore) InvalidateCacheForChannelMembersNotifyProps(channelId string) {
	allChannelMembersNotifyPropsForChannelCache.Remove(channelId)
	if s.metrics != nil {
		s.metrics.IncrementMemCacheInvalidationCounter("All Channel Members Notify Props for Channel - Remove by ChannelId")
	}
}

type allChannelMemberNotifyProps struct {
	UserId      string
	NotifyProps model.StringMap
}

func (s SqlChannelStore) GetAllChannelMembersNotifyPropsForChannel(channelId string, allowFromCache bool) (map[string]model.StringMap, error) {
	if allowFromCache {
		var cacheItem map[string]model.StringMap
		if err := allChannelMembersNotifyPropsForChannelCache.Get(channelId, &cacheItem); err == nil {
			if s.metrics != nil {
				s.metrics.IncrementMemCacheHitCounter("All Channel Members Notify Props for Channel")
			}
			return cacheItem, nil
		}
	}

	if s.metrics != nil {
		s.metrics.IncrementMemCacheMissCounter("All Channel Members Notify Props for Channel")
	}

	var data []allChannelMemberNotifyProps
	_, err := s.GetReplica().Select(&data, `
		SELECT UserId, NotifyProps
		FROM ChannelMembers
		WHERE ChannelId = :ChannelId`, map[string]interface{}{"ChannelId": channelId})

	if err != nil {
		return nil, errors.Wrapf(err, "failed to find data from ChannelMembers with channelId=%s", channelId)
	}

	props := make(map[string]model.StringMap)
	for i := range data {
		props[data[i].UserId] = data[i].NotifyProps
	}

	allChannelMembersNotifyPropsForChannelCache.SetWithExpiry(channelId, props, AllChannelMembersNotifyPropsForChannelCacheDuration)

	return props, nil
}

//nolint:unparam
func (s SqlChannelStore) InvalidateMemberCount(channelId string) {
}

func (s SqlChannelStore) GetMemberCountFromCache(channelId string) int64 {
	count, _ := s.GetMemberCount(channelId, true)
	return count
}

//nolint:unparam
func (s SqlChannelStore) GetMemberCount(channelId string, allowFromCache bool) (int64, error) {
	count, err := s.GetReplica().SelectInt(`
		SELECT
			count(*)
		FROM
			ChannelMembers,
			Users
		WHERE
			ChannelMembers.UserId = Users.Id
			AND ChannelMembers.ChannelId = :ChannelId
			AND Users.DeleteAt = 0`, map[string]interface{}{"ChannelId": channelId})
	if err != nil {
		return 0, errors.Wrapf(err, "failed to count ChanenelMembers with channelId=%s", channelId)
	}

	return count, nil
}

// GetMemberCountsByGroup returns a slice of ChannelMemberCountByGroup for a given channel
// which contains the number of channel members for each group and optionally the number of unique timezones present for each group in the channel
func (s SqlChannelStore) GetMemberCountsByGroup(ctx context.Context, channelID string, includeTimezones bool) ([]*model.ChannelMemberCountByGroup, error) {
	selectStr := "GroupMembers.GroupId, COUNT(ChannelMembers.UserId) AS ChannelMemberCount"

	if includeTimezones {
		// Length of default timezone (len {"automaticTimezone":"","manualTimezone":"","useAutomaticTimezone":"true"})
		defaultTimezoneLength := `74`

		// Beginning and end of the value for the automatic and manual timezones respectively
		autoTimezone := `LOCATE(':', Users.Timezone) + 2`
		autoTimezoneEnd := `LOCATE(',', Users.Timezone) - LOCATE(':', Users.Timezone) - 3`
		manualTimezone := `LOCATE(',', Users.Timezone) + 19`
		manualTimezoneEnd := `LOCATE('useAutomaticTimezone', Users.Timezone) - 22 - LOCATE(',', Users.Timezone)`

		if s.DriverName() == model.DatabaseDriverPostgres {
			autoTimezone = `POSITION(':' IN Users.Timezone) + 2`
			autoTimezoneEnd = `POSITION(',' IN Users.Timezone) - POSITION(':' IN Users.Timezone) - 3`
			manualTimezone = `POSITION(',' IN Users.Timezone) + 19`
			manualTimezoneEnd = `POSITION('useAutomaticTimezone' IN Users.Timezone) - 22 - POSITION(',' IN Users.Timezone)`
		}

		selectStr = `
			GroupMembers.GroupId,
			COUNT(ChannelMembers.UserId) AS ChannelMemberCount,
			COUNT(DISTINCT
				(
					CASE WHEN Timezone like '%"useAutomaticTimezone":"true"}' AND LENGTH(Timezone) > ` + defaultTimezoneLength + `
					THEN
					SUBSTRING(
						Timezone
						FROM ` + autoTimezone + `
						FOR ` + autoTimezoneEnd + `
					)
					WHEN Timezone like '%"useAutomaticTimezone":"false"}' AND LENGTH(Timezone) > ` + defaultTimezoneLength + `
					THEN
						SUBSTRING(
						Timezone
						FROM ` + manualTimezone + `
						FOR ` + manualTimezoneEnd + `
					)
					END
				)
			) AS ChannelMemberTimezonesCount
		`
	}

	query := s.getQueryBuilder().
		Select(selectStr).
		From("ChannelMembers").
		Join("GroupMembers ON GroupMembers.UserId = ChannelMembers.UserId")

	if includeTimezones {
		query = query.Join("Users ON Users.Id = GroupMembers.UserId")
	}

	query = query.Where(sq.Eq{"ChannelMembers.ChannelId": channelID}).GroupBy("GroupMembers.GroupId")

	queryString, args, err := query.ToSql()
	if err != nil {
		return nil, errors.Wrap(err, "channel_tosql")
	}
	var data []*model.ChannelMemberCountByGroup
	if _, err = s.DBFromContext(ctx).Select(&data, queryString, args...); err != nil {
		return nil, errors.Wrapf(err, "failed to count ChannelMembers with channelId=%s", channelID)
	}

	return data, nil
}

//nolint:unparam
func (s SqlChannelStore) InvalidatePinnedPostCount(channelId string) {
}

//nolint:unparam
func (s SqlChannelStore) GetPinnedPostCount(channelId string, allowFromCache bool) (int64, error) {
	count, err := s.GetReplica().SelectInt(`
		SELECT count(*)
			FROM Posts
		WHERE
			IsPinned = true
			AND ChannelId = :ChannelId
			AND DeleteAt = 0`, map[string]interface{}{"ChannelId": channelId})

	if err != nil {
		return 0, errors.Wrapf(err, "failed to count pinned Posts with channelId=%s", channelId)
	}

	return count, nil
}

//nolint:unparam
func (s SqlChannelStore) InvalidateGuestCount(channelId string) {
}

//nolint:unparam
func (s SqlChannelStore) GetGuestCount(channelId string, allowFromCache bool) (int64, error) {
	count, err := s.GetReplica().SelectInt(`
		SELECT
			count(*)
		FROM
			ChannelMembers,
			Users
		WHERE
			ChannelMembers.UserId = Users.Id
			AND ChannelMembers.ChannelId = :ChannelId
			AND ChannelMembers.SchemeGuest = TRUE
			AND Users.DeleteAt = 0`, map[string]interface{}{"ChannelId": channelId})
	if err != nil {
		return 0, errors.Wrapf(err, "failed to count Guests with channelId=%s", channelId)
	}
	return count, nil
}

func (s SqlChannelStore) RemoveMembers(channelId string, userIds []string) error {
	builder := s.getQueryBuilder().
		Delete("ChannelMembers").
		Where(sq.Eq{"ChannelId": channelId}).
		Where(sq.Eq{"UserId": userIds})
	query, args, err := builder.ToSql()
	if err != nil {
		return errors.Wrap(err, "channel_tosql")
	}
	_, err = s.GetMaster().Exec(query, args...)
	if err != nil {
		return errors.Wrap(err, "failed to delete ChannelMembers")
	}

	// cleanup sidebarchannels table if the user is no longer a member of that channel
	query, args, err = s.getQueryBuilder().
		Delete("SidebarChannels").
		Where(sq.And{
			sq.Eq{"ChannelId": channelId},
			sq.Eq{"UserId": userIds},
		}).ToSql()
	if err != nil {
		return errors.Wrap(err, "channel_tosql")
	}
	_, err = s.GetMaster().Exec(query, args...)
	if err != nil {
		return errors.Wrap(err, "failed to delete SidebarChannels")
	}
	return nil
}

func (s SqlChannelStore) RemoveMember(channelId string, userId string) error {
	return s.RemoveMembers(channelId, []string{userId})
}

func (s SqlChannelStore) RemoveAllDeactivatedMembers(channelId string) error {
	query := `
		DELETE
		FROM
			ChannelMembers
		WHERE
			UserId IN (
				SELECT
					Id
				FROM
					Users
				WHERE
					Users.DeleteAt != 0
			)
		AND
			ChannelMembers.ChannelId = :ChannelId
	`

	_, err := s.GetMaster().Exec(query, map[string]interface{}{"ChannelId": channelId})
	if err != nil {
		return errors.Wrapf(err, "failed to delete ChannelMembers with channelId=%s", channelId)
	}
	return nil
}

func (s SqlChannelStore) PermanentDeleteMembersByUser(userId string) error {
	if _, err := s.GetMaster().Exec("DELETE FROM ChannelMembers WHERE UserId = :UserId", map[string]interface{}{"UserId": userId}); err != nil {
		return errors.Wrapf(err, "failed to permanent delete ChannelMembers with userId=%s", userId)
	}
	return nil
}

func (s SqlChannelStore) UpdateLastViewedAt(channelIds []string, userId string, updateThreads bool) (map[string]int64, error) {
	var threadsToUpdate []string
	now := model.GetMillis()
	if updateThreads {
		var err error
		threadsToUpdate, err = s.Thread().CollectThreadsWithNewerReplies(userId, channelIds, now)
		if err != nil {
			return nil, err
		}
	}

	keys, props := MapStringsToQueryParams(channelIds, "Channel")
	props["UserId"] = userId

	var lastPostAtTimes []struct {
		Id                string
		LastPostAt        int64
		TotalMsgCount     int64
		TotalMsgCountRoot int64
	}

	query := `SELECT Id, LastPostAt, TotalMsgCount, TotalMsgCountRoot FROM Channels WHERE Id IN ` + keys
	// TODO: use a CTE for mysql too when version 8 becomes the minimum supported version.
	if s.DriverName() == model.DatabaseDriverPostgres {
		query = `WITH c AS ( ` + query + `),
	updated AS (
	UPDATE
		ChannelMembers cm
	SET
		MentionCount = 0,
		MentionCountRoot = 0,
		MsgCount = greatest(cm.MsgCount, c.TotalMsgCount),
		MsgCountRoot = greatest(cm.MsgCountRoot, c.TotalMsgCountRoot),
		LastViewedAt = greatest(cm.LastViewedAt, c.LastPostAt),
		LastUpdateAt = greatest(cm.LastViewedAt, c.LastPostAt)
	FROM c
		WHERE cm.UserId = :UserId
		AND c.Id=cm.ChannelId
)
	SELECT Id, LastPostAt FROM c`
	}

	_, err := s.GetMaster().Select(&lastPostAtTimes, query, props)
	if err != nil {
		return nil, errors.Wrapf(err, "failed to find ChannelMembers data with userId=%s and channelId in %v", userId, channelIds)
	}

	if len(lastPostAtTimes) == 0 {
		return nil, store.NewErrInvalidInput("Channel", "Id", fmt.Sprintf("%v", channelIds))
	}

	times := map[string]int64{}
	if s.DriverName() == model.DatabaseDriverPostgres {
		for _, t := range lastPostAtTimes {
			times[t.Id] = t.LastPostAt
		}
		if updateThreads {
			s.Thread().UpdateUnreadsByChannel(userId, threadsToUpdate, now, true)
		}
		return times, nil
	}

	msgCountQuery := ""
	msgCountQueryRoot := ""
	lastViewedQuery := ""

	for index, t := range lastPostAtTimes {
		times[t.Id] = t.LastPostAt

		props["msgCount"+strconv.Itoa(index)] = t.TotalMsgCount
		msgCountQuery += fmt.Sprintf("WHEN :channelId%d THEN GREATEST(MsgCount, :msgCount%d) ", index, index)

		props["msgCountRoot"+strconv.Itoa(index)] = t.TotalMsgCountRoot
		msgCountQueryRoot += fmt.Sprintf("WHEN :channelId%d THEN GREATEST(MsgCountRoot, :msgCountRoot%d) ", index, index)

		props["lastViewed"+strconv.Itoa(index)] = t.LastPostAt
		lastViewedQuery += fmt.Sprintf("WHEN :channelId%d THEN GREATEST(LastViewedAt, :lastViewed%d) ", index, index)

		props["channelId"+strconv.Itoa(index)] = t.Id
	}

	updateQuery := `UPDATE
			ChannelMembers
		SET
			MentionCount = 0,
			MentionCountRoot = 0,
			MsgCount = CASE ChannelId ` + msgCountQuery + ` END,
			MsgCountRoot = CASE ChannelId ` + msgCountQueryRoot + ` END,
			LastViewedAt = CASE ChannelId ` + lastViewedQuery + ` END,
			LastUpdateAt = LastViewedAt
		WHERE
				UserId = :UserId
				AND ChannelId IN ` + keys

	if _, err := s.GetMaster().Exec(updateQuery, props); err != nil {
		return nil, errors.Wrapf(err, "failed to update ChannelMembers with userId=%s and channelId in %v", userId, channelIds)
	}

	if updateThreads {
		s.Thread().UpdateUnreadsByChannel(userId, threadsToUpdate, now, true)
	}
	return times, nil
}

// CountPostsAfter returns the number of posts in the given channel created after but not including the given timestamp. If given a non-empty user ID, only counts posts made by that user.
func (s SqlChannelStore) CountPostsAfter(channelId string, timestamp int64, userId string) (int, int, error) {
	joinLeavePostTypes := []string{
		// These types correspond to the ones checked by Post.IsJoinLeaveMessage
		model.PostTypeJoinLeave,
		model.PostTypeAddRemove,
		model.PostTypeJoinChannel,
		model.PostTypeLeaveChannel,
		model.PostTypeJoinTeam,
		model.PostTypeLeaveTeam,
		model.PostTypeAddToChannel,
		model.PostTypeRemoveFromChannel,
		model.PostTypeAddToTeam,
		model.PostTypeRemoveFromTeam,
	}
	query := s.getQueryBuilder().Select("count(*)").From("Posts").Where(sq.Eq{"ChannelId": channelId}).Where(sq.Gt{"CreateAt": timestamp}).Where(sq.NotEq{"Type": joinLeavePostTypes}).Where(sq.Eq{"DeleteAt": 0})

	if userId != "" {
		query = query.Where(sq.Eq{"UserId": userId})
	}
	sql, args, _ := query.ToSql()

	unread, err := s.GetReplica().SelectInt(sql, args...)
	if err != nil {
		return 0, 0, errors.Wrap(err, "failed to count Posts")
	}
	sql2, args2, _ := query.Where(sq.Eq{"RootId": ""}).ToSql()

	unreadRoot, err := s.GetReplica().SelectInt(sql2, args2...)
	if err != nil {
		return 0, 0, errors.Wrap(err, "failed to count root Posts")
	}
	return int(unread), int(unreadRoot), nil
}

// UpdateLastViewedAtPost updates a ChannelMember as if the user last read the channel at the time of the given post.
// If the provided mentionCount is -1, the given post and all posts after it are considered to be mentions. Returns
// an updated model.ChannelUnreadAt that can be returned to the client.
func (s SqlChannelStore) UpdateLastViewedAtPost(unreadPost *model.Post, userID string, mentionCount, mentionCountRoot int, updateThreads bool, setUnreadCountRoot bool) (*model.ChannelUnreadAt, error) {
	var threadsToUpdate []string
	unreadDate := unreadPost.CreateAt - 1
	if updateThreads {
		var err error
		threadsToUpdate, err = s.Thread().CollectThreadsWithNewerReplies(userID, []string{unreadPost.ChannelId}, unreadDate)
		if err != nil {
			return nil, err
		}
	}

	unread, unreadRoot, err := s.CountPostsAfter(unreadPost.ChannelId, unreadDate, "")
	if err != nil {
		return nil, err
	}

	if !setUnreadCountRoot {
		unreadRoot = 0
	}

	params := map[string]interface{}{
		"mentions":        mentionCount,
		"mentionsRoot":    mentionCountRoot,
		"unreadCount":     unread,
		"unreadCountRoot": unreadRoot,
		"lastViewedAt":    unreadDate,
		"userId":          userID,
		"channelId":       unreadPost.ChannelId,
		"updatedAt":       model.GetMillis(),
	}

	// msg count uses the value from channels to prevent counting on older channels where no. of messages can be high.
	// we only count the unread which will be a lot less in 99% cases
	setUnreadQuery := `
	UPDATE
		ChannelMembers
	SET
		MentionCount = :mentions,
		MentionCountRoot = :mentionsRoot,
		MsgCount = (SELECT TotalMsgCount FROM Channels WHERE ID = :channelId) - :unreadCount,
		MsgCountRoot = (SELECT TotalMsgCountRoot FROM Channels WHERE ID = :channelId) - :unreadCountRoot,
		LastViewedAt = :lastViewedAt,
		LastUpdateAt = :updatedAt
	WHERE
		UserId = :userId
		AND ChannelId = :channelId
	`
	_, err = s.GetMaster().Exec(setUnreadQuery, params)
	if err != nil {
		return nil, errors.Wrap(err, "failed to update ChannelMembers")
	}

	chanUnreadQuery := `
	SELECT
		c.TeamId TeamId,
		cm.UserId UserId,
		cm.ChannelId ChannelId,
		cm.MsgCount MsgCount,
		cm.MsgCountRoot MsgCountRoot,
		cm.MentionCount MentionCount,
		cm.MentionCountRoot MentionCountRoot,
		cm.LastViewedAt LastViewedAt,
		cm.NotifyProps NotifyProps
	FROM
		ChannelMembers cm
	LEFT JOIN Channels c ON c.Id=cm.ChannelId
	WHERE
		cm.UserId = :userId
		AND cm.channelId = :channelId
		AND c.DeleteAt = 0
	`
	result := &model.ChannelUnreadAt{}
	if err = s.GetMaster().SelectOne(result, chanUnreadQuery, params); err != nil {
		return nil, errors.Wrapf(err, "failed to get ChannelMember with channelId=%s", unreadPost.ChannelId)
	}

	if updateThreads {
		s.Thread().UpdateUnreadsByChannel(userID, threadsToUpdate, unreadDate, false)
	}
	return result, nil
}

func (s SqlChannelStore) IncrementMentionCount(channelId string, userId string, updateThreads, isRoot bool) error {
	now := model.GetMillis()
	var threadsToUpdate []string
	if updateThreads {
		var err error
		threadsToUpdate, err = s.Thread().CollectThreadsWithNewerReplies(userId, []string{channelId}, now)
		if err != nil {
			return err
		}
	}
	rootInc := 0
	if isRoot {
		rootInc = 1
	}
	_, err := s.GetMaster().Exec(
		`UPDATE
			ChannelMembers
		SET
			MentionCount = MentionCount + 1,
			MentionCountRoot = MentionCountRoot + :RootInc,
			LastUpdateAt = :LastUpdateAt
		WHERE
			UserId = :UserId
			AND ChannelId = :ChannelId`,
		map[string]interface{}{"ChannelId": channelId, "UserId": userId, "LastUpdateAt": now, "RootInc": rootInc})
	if err != nil {
		return errors.Wrapf(err, "failed to Update ChannelMembers with channelId=%s and userId=%s", channelId, userId)
	}
	if updateThreads {
		s.Thread().UpdateUnreadsByChannel(userId, threadsToUpdate, now, false)
	}
	return nil
}

func (s SqlChannelStore) GetAll(teamId string) ([]*model.Channel, error) {
	var data []*model.Channel
	_, err := s.GetReplica().Select(&data, "SELECT * FROM Channels WHERE TeamId = :TeamId AND Type != 'D' ORDER BY Name", map[string]interface{}{"TeamId": teamId})

	if err != nil {
		return nil, errors.Wrapf(err, "failed to find Channels with teamId=%s", teamId)
	}

	return data, nil
}

func (s SqlChannelStore) GetChannelsByIds(channelIds []string, includeDeleted bool) ([]*model.Channel, error) {
	keys, params := MapStringsToQueryParams(channelIds, "Channel")
	query := `SELECT * FROM Channels WHERE Id IN ` + keys + ` ORDER BY Name`
	if !includeDeleted {
		query = `SELECT * FROM Channels WHERE DeleteAt=0 AND Id IN ` + keys + ` ORDER BY Name`
	}

	var channels []*model.Channel
	_, err := s.GetReplica().Select(&channels, query, params)

	if err != nil {
		return nil, errors.Wrap(err, "failed to find Channels")
	}
	return channels, nil
}

func (s SqlChannelStore) GetForPost(postId string) (*model.Channel, error) {
	channel := &model.Channel{}
	if err := s.GetReplica().SelectOne(
		channel,
		`SELECT
			Channels.*
		FROM
			Channels,
			Posts
		WHERE
			Channels.Id = Posts.ChannelId
			AND Posts.Id = :PostId`, map[string]interface{}{"PostId": postId}); err != nil {
		return nil, errors.Wrapf(err, "failed to get Channel with postId=%s", postId)

	}
	return channel, nil
}

func (s SqlChannelStore) AnalyticsTypeCount(teamId string, channelType string) (int64, error) {
	query := "SELECT COUNT(Id) AS Value FROM Channels WHERE Type = :ChannelType"

	if teamId != "" {
		query += " AND TeamId = :TeamId"
	}

	value, err := s.GetReplica().SelectInt(query, map[string]interface{}{"TeamId": teamId, "ChannelType": channelType})
	if err != nil {
		return int64(0), errors.Wrap(err, "failed to count Channels")
	}
	return value, nil
}

func (s SqlChannelStore) AnalyticsDeletedTypeCount(teamId string, channelType string) (int64, error) {
	query := "SELECT COUNT(Id) AS Value FROM Channels WHERE Type = :ChannelType AND DeleteAt > 0"

	if teamId != "" {
		query += " AND TeamId = :TeamId"
	}

	v, err := s.GetReplica().SelectInt(query, map[string]interface{}{"TeamId": teamId, "ChannelType": channelType})
	if err != nil {
		return 0, errors.Wrapf(err, "failed to count Channels with teamId=%s and channelType=%s", teamId, channelType)
	}

	return v, nil
}

func (s SqlChannelStore) GetMembersForUser(teamId string, userId string) (*model.ChannelMembers, error) {
	var dbMembers channelMemberWithSchemeRolesList
	_, err := s.GetReplica().Select(&dbMembers, ChannelMembersWithSchemeSelectQuery+"WHERE ChannelMembers.UserId = :UserId AND (Teams.Id = :TeamId OR Teams.Id = '' OR Teams.Id IS NULL)", map[string]interface{}{"TeamId": teamId, "UserId": userId})
	if err != nil {
		return nil, errors.Wrapf(err, "failed to find ChannelMembers data with teamId=%s and userId=%s", teamId, userId)
	}

	return dbMembers.ToModel(), nil
}

func (s SqlChannelStore) GetMembersForUserWithPagination(teamId, userId string, page, perPage int) (*model.ChannelMembers, error) {
	var dbMembers channelMemberWithSchemeRolesList
	offset := page * perPage
	_, err := s.GetReplica().Select(&dbMembers, ChannelMembersWithSchemeSelectQuery+"WHERE ChannelMembers.UserId = :UserId Limit :Limit Offset :Offset", map[string]interface{}{"TeamId": teamId, "UserId": userId, "Limit": perPage, "Offset": offset})

	if err != nil {
		return nil, errors.Wrapf(err, "failed to find ChannelMembers data with teamId=%s and userId=%s", teamId, userId)
	}

	return dbMembers.ToModel(), nil
}

func (s SqlChannelStore) AutocompleteInTeam(teamId string, term string, includeDeleted bool) (*model.ChannelList, error) {
	deleteFilter := "AND Channels.DeleteAt = 0"
	if includeDeleted {
		deleteFilter = ""
	}

	queryFormat := `
		SELECT
			Channels.*
		FROM
			Channels
		JOIN
			PublicChannels c ON (c.Id = Channels.Id)
		WHERE
			Channels.TeamId = :TeamId
			` + deleteFilter + `
			%v
		LIMIT ` + strconv.Itoa(model.ChannelSearchDefaultLimit)

	var channels model.ChannelList

	if likeClause, likeTerm := s.buildLIKEClause(term, "c.Name, c.DisplayName, c.Purpose"); likeClause == "" {
		if _, err := s.GetReplica().Select(&channels, fmt.Sprintf(queryFormat, ""), map[string]interface{}{"TeamId": teamId}); err != nil {
			return nil, errors.Wrapf(err, "failed to find Channels with term='%s'", term)
		}
	} else {
		// Using a UNION results in index_merge and fulltext queries and is much faster than the ref
		// query you would get using an OR of the LIKE and full-text clauses.
		fulltextClause, fulltextTerm := s.buildFulltextClause(term, "c.Name, c.DisplayName, c.Purpose")
		likeQuery := fmt.Sprintf(queryFormat, "AND "+likeClause)
		fulltextQuery := fmt.Sprintf(queryFormat, "AND "+fulltextClause)
		query := fmt.Sprintf("(%v) UNION (%v) LIMIT 50", likeQuery, fulltextQuery)

		if _, err := s.GetReplica().Select(&channels, query, map[string]interface{}{"TeamId": teamId, "LikeTerm": likeTerm, "FulltextTerm": fulltextTerm}); err != nil {
			return nil, errors.Wrapf(err, "failed to find Channels with term='%s'", term)
		}
	}

	sort.Slice(channels, func(a, b int) bool {
		return strings.ToLower(channels[a].DisplayName) < strings.ToLower(channels[b].DisplayName)
	})
	return &channels, nil
}

func (s SqlChannelStore) AutocompleteInTeamForSearch(teamId string, userId string, term string, includeDeleted bool) (*model.ChannelList, error) {
	deleteFilter := "AND DeleteAt = 0"
	if includeDeleted {
		deleteFilter = ""
	}

	queryFormat := `
		SELECT
			C.*
		FROM
			Channels AS C
		JOIN
			ChannelMembers AS CM ON CM.ChannelId = C.Id
		WHERE
			(C.TeamId = :TeamId OR (C.TeamId = '' AND C.Type = 'G'))
			AND CM.UserId = :UserId
			` + deleteFilter + `
			%v
		LIMIT 50`

	var channels model.ChannelList

	if likeClause, likeTerm := s.buildLIKEClause(term, "Name, DisplayName, Purpose"); likeClause == "" {
		if _, err := s.GetReplica().Select(&channels, fmt.Sprintf(queryFormat, ""), map[string]interface{}{"TeamId": teamId, "UserId": userId}); err != nil {
			return nil, errors.Wrapf(err, "failed to find Channels with term='%s'", term)
		}
	} else {
		// Using a UNION results in index_merge and fulltext queries and is much faster than the ref
		// query you would get using an OR of the LIKE and full-text clauses.
		fulltextClause, fulltextTerm := s.buildFulltextClause(term, "Name, DisplayName, Purpose")
		likeQuery := fmt.Sprintf(queryFormat, "AND "+likeClause)
		fulltextQuery := fmt.Sprintf(queryFormat, "AND "+fulltextClause)
		query := fmt.Sprintf("(%v) UNION (%v) LIMIT 50", likeQuery, fulltextQuery)

		if _, err := s.GetReplica().Select(&channels, query, map[string]interface{}{"TeamId": teamId, "UserId": userId, "LikeTerm": likeTerm, "FulltextTerm": fulltextTerm}); err != nil {
			return nil, errors.Wrapf(err, "failed to find Channels with term='%s'", term)
		}
	}

	directChannels, err := s.autocompleteInTeamForSearchDirectMessages(userId, term)
	if err != nil {
		return nil, err
	}

	channels = append(channels, directChannels...)

	sort.Slice(channels, func(a, b int) bool {
		return strings.ToLower(channels[a].DisplayName) < strings.ToLower(channels[b].DisplayName)
	})
	return &channels, nil
}

func (s SqlChannelStore) autocompleteInTeamForSearchDirectMessages(userId string, term string) ([]*model.Channel, error) {
	queryFormat := `
			SELECT
				C.*,
				OtherUsers.Username as DisplayName
			FROM
				Channels AS C
			JOIN
				ChannelMembers AS CM ON CM.ChannelId = C.Id
			INNER JOIN (
				SELECT
					ICM.ChannelId AS ChannelId, IU.Username AS Username
				FROM
					Users as IU
				JOIN
					ChannelMembers AS ICM ON ICM.UserId = IU.Id
				WHERE
					IU.Id != :UserId
					%v
				) AS OtherUsers ON OtherUsers.ChannelId = C.Id
			WHERE
			    C.Type = 'D'
				AND CM.UserId = :UserId
			LIMIT 50`

	var channels model.ChannelList

	if likeClause, likeTerm := s.buildLIKEClause(term, "IU.Username, IU.Nickname"); likeClause == "" {
		if _, err := s.GetReplica().Select(&channels, fmt.Sprintf(queryFormat, ""), map[string]interface{}{"UserId": userId}); err != nil {
			return nil, errors.Wrapf(err, "failed to find Channels with term='%s'", term)
		}
	} else {
		query := fmt.Sprintf(queryFormat, "AND "+likeClause)

		if _, err := s.GetReplica().Select(&channels, query, map[string]interface{}{"UserId": userId, "LikeTerm": likeTerm}); err != nil {
			return nil, errors.Wrapf(err, "failed to find Channels with term='%s'", term)
		}
	}

	return channels, nil
}

func (s SqlChannelStore) SearchInTeam(teamId string, term string, includeDeleted bool) (*model.ChannelList, error) {
	deleteFilter := "AND c.DeleteAt = 0"
	if includeDeleted {
		deleteFilter = ""
	}

	return s.performSearch(`
		SELECT
			Channels.*
		FROM
			Channels
		JOIN
			PublicChannels c ON (c.Id = Channels.Id)
		WHERE
			c.TeamId = :TeamId
			`+deleteFilter+`
			SEARCH_CLAUSE
		ORDER BY c.DisplayName
		LIMIT 100
		`, term, map[string]interface{}{
		"TeamId": teamId,
	})
}

func (s SqlChannelStore) SearchArchivedInTeam(teamId string, term string, userId string) (*model.ChannelList, error) {
	publicChannels, publicErr := s.performSearch(`
		SELECT
			Channels.*
		FROM
			Channels
		JOIN
			Channels c ON (c.Id = Channels.Id)
		WHERE
			c.TeamId = :TeamId
			SEARCH_CLAUSE
			AND c.DeleteAt != 0
			AND c.Type != 'P'
		ORDER BY c.DisplayName
		LIMIT 100
		`, term, map[string]interface{}{
		"TeamId": teamId,
		"UserId": userId,
	})

	privateChannels, privateErr := s.performSearch(`
		SELECT
			Channels.*
		FROM
			Channels
		JOIN
			Channels c ON (c.Id = Channels.Id)
		WHERE
			c.TeamId = :TeamId
			SEARCH_CLAUSE
			AND c.DeleteAt != 0
			AND c.Type = 'P'
			AND c.Id IN (SELECT ChannelId FROM ChannelMembers WHERE UserId = :UserId)
		ORDER BY c.DisplayName
		LIMIT 100
		`, term, map[string]interface{}{
		"TeamId": teamId,
		"UserId": userId,
	})

	outputErr := publicErr
	if privateErr != nil {
		outputErr = privateErr
	}

	if outputErr != nil {
		return nil, outputErr
	}

	output := *publicChannels
	output = append(output, *privateChannels...)

	return &output, nil
}

func (s SqlChannelStore) SearchForUserInTeam(userId string, teamId string, term string, includeDeleted bool) (*model.ChannelList, error) {
	deleteFilter := "AND c.DeleteAt = 0"
	if includeDeleted {
		deleteFilter = ""
	}

	return s.performSearch(`
		SELECT
			Channels.*
		FROM
			Channels
		JOIN
			PublicChannels c ON (c.Id = Channels.Id)
        JOIN
            ChannelMembers cm ON (c.Id = cm.ChannelId)
		WHERE
			c.TeamId = :TeamId
        AND
            cm.UserId = :UserId
			`+deleteFilter+`
			SEARCH_CLAUSE
		ORDER BY c.DisplayName
		LIMIT 100
		`, term, map[string]interface{}{
		"TeamId": teamId,
		"UserId": userId,
	})
}

func (s SqlChannelStore) channelSearchQuery(opts *store.ChannelSearchOpts) sq.SelectBuilder {
	var limit int
	if opts.PerPage != nil {
		limit = *opts.PerPage
	} else {
		limit = 100
	}

	var selectStr string
	if opts.CountOnly {
		selectStr = "count(*)"
	} else {
		selectStr = "c.*"
		if opts.IncludeTeamInfo {
			selectStr += ", t.DisplayName AS TeamDisplayName, t.Name AS TeamName, t.UpdateAt as TeamUpdateAt"
		}
		if opts.IncludePolicyID {
			selectStr += ", RetentionPoliciesChannels.PolicyId"
		}
	}

	query := s.getQueryBuilder().
		Select(selectStr).
		From("Channels AS c").
		Join("Teams AS t ON t.Id = c.TeamId")

	// don't bother ordering or limiting if we're just getting the count
	if !opts.CountOnly {
		query = query.
			OrderBy("c.DisplayName, t.DisplayName").
			Limit(uint64(limit))
	}
	if opts.Deleted {
		query = query.Where(sq.NotEq{"c.DeleteAt": int(0)})
	} else if !opts.IncludeDeleted {
		query = query.Where(sq.Eq{"c.DeleteAt": int(0)})
	}

	if opts.IsPaginated() && !opts.CountOnly {
		query = query.Offset(uint64(*opts.Page * *opts.PerPage))
	}

	if opts.PolicyID != "" {
		query = query.
			InnerJoin("RetentionPoliciesChannels ON c.Id = RetentionPoliciesChannels.ChannelId").
			Where(sq.Eq{"RetentionPoliciesChannels.PolicyId": opts.PolicyID})
	} else if opts.ExcludePolicyConstrained {
		query = query.
			LeftJoin("RetentionPoliciesChannels ON c.Id = RetentionPoliciesChannels.ChannelId").
			Where("RetentionPoliciesChannels.ChannelId IS NULL")
	} else if opts.IncludePolicyID {
		query = query.
			LeftJoin("RetentionPoliciesChannels ON c.Id = RetentionPoliciesChannels.ChannelId")
	}

	likeClause, likeTerm := s.buildLIKEClause(opts.Term, "c.Name, c.DisplayName, c.Purpose")
	if likeTerm != "" {
		likeClause = strings.ReplaceAll(likeClause, ":LikeTerm", "?")
		fulltextClause, fulltextTerm := s.buildFulltextClause(opts.Term, "c.Name, c.DisplayName, c.Purpose")
		fulltextClause = strings.ReplaceAll(fulltextClause, ":FulltextTerm", "?")
		query = query.Where(sq.Or{
			sq.Expr(likeClause, likeTerm, likeTerm, likeTerm), // Keep the number of likeTerms same as the number
			// of columns (c.Name, c.DisplayName, c.Purpose)
			sq.Expr(fulltextClause, fulltextTerm),
		})
	}

	if len(opts.ExcludeChannelNames) > 0 {
		query = query.Where(sq.NotEq{"c.Name": opts.ExcludeChannelNames})
	}

	if opts.NotAssociatedToGroup != "" {
		query = query.Where("c.Id NOT IN (SELECT ChannelId FROM GroupChannels WHERE GroupChannels.GroupId = ? AND GroupChannels.DeleteAt = 0)", opts.NotAssociatedToGroup)
	}

	if len(opts.TeamIds) > 0 {
		query = query.Where(sq.Eq{"c.TeamId": opts.TeamIds})
	}

	if opts.GroupConstrained {
		query = query.Where(sq.Eq{"c.GroupConstrained": true})
	} else if opts.ExcludeGroupConstrained {
		query = query.Where(sq.Or{
			sq.NotEq{"c.GroupConstrained": true},
			sq.Eq{"c.GroupConstrained": nil},
		})
	}

	if opts.Public && !opts.Private {
		query = query.InnerJoin("PublicChannels ON c.Id = PublicChannels.Id")
	} else if opts.Private && !opts.Public {
		query = query.Where(sq.Eq{"c.Type": model.ChannelTypePrivate})
	} else {
		query = query.Where(sq.Or{
			sq.Eq{"c.Type": model.ChannelTypeOpen},
			sq.Eq{"c.Type": model.ChannelTypePrivate},
		})
	}

	return query
}

func (s SqlChannelStore) SearchAllChannels(term string, opts store.ChannelSearchOpts) (*model.ChannelListWithTeamData, int64, error) {
	opts.Term = term
	opts.IncludeTeamInfo = true
	queryString, args, err := s.channelSearchQuery(&opts).ToSql()
	if err != nil {
		return nil, 0, errors.Wrap(err, "channel_tosql")
	}
	var channels model.ChannelListWithTeamData
	if _, err = s.GetReplica().Select(&channels, queryString, args...); err != nil {
		return nil, 0, errors.Wrapf(err, "failed to find Channels with term='%s'", term)
	}

	var totalCount int64

	// only query a 2nd time for the count if the results are being requested paginated.
	if opts.IsPaginated() {
		opts.CountOnly = true
		queryString, args, err = s.channelSearchQuery(&opts).ToSql()
		if err != nil {
			return nil, 0, errors.Wrap(err, "channel_tosql")
		}
		if totalCount, err = s.GetReplica().SelectInt(queryString, args...); err != nil {
			return nil, 0, errors.Wrapf(err, "failed to find Channels with term='%s'", term)
		}
	} else {
		totalCount = int64(len(channels))
	}

	return &channels, totalCount, nil
}

func (s SqlChannelStore) SearchMore(userId string, teamId string, term string) (*model.ChannelList, error) {
	return s.performSearch(`
		SELECT
			Channels.*
		FROM
			Channels
		JOIN
			PublicChannels c ON (c.Id = Channels.Id)
		WHERE
			c.TeamId = :TeamId
		AND c.DeleteAt = 0
		AND c.Id NOT IN (
			SELECT
				c.Id
			FROM
				PublicChannels c
			JOIN
				ChannelMembers cm ON (cm.ChannelId = c.Id)
			WHERE
				c.TeamId = :TeamId
			AND cm.UserId = :UserId
			AND c.DeleteAt = 0
			)
		SEARCH_CLAUSE
		ORDER BY c.DisplayName
		LIMIT 100
		`, term, map[string]interface{}{
		"TeamId": teamId,
		"UserId": userId,
	})
}

func (s SqlChannelStore) buildLIKEClause(term string, searchColumns string) (likeClause, likeTerm string) {
	likeTerm = sanitizeSearchTerm(term, "*")

	if likeTerm == "" {
		return
	}

	// Prepare the LIKE portion of the query.
	var searchFields []string
	for _, field := range strings.Split(searchColumns, ", ") {
		if s.DriverName() == model.DatabaseDriverPostgres {
			searchFields = append(searchFields, fmt.Sprintf("lower(%s) LIKE lower(%s) escape '*'", field, ":LikeTerm"))
		} else {
			searchFields = append(searchFields, fmt.Sprintf("%s LIKE %s escape '*'", field, ":LikeTerm"))
		}
	}

	likeClause = fmt.Sprintf("(%s)", strings.Join(searchFields, " OR "))
	likeTerm = wildcardSearchTerm(likeTerm)
	return
}

func (s SqlChannelStore) buildFulltextClause(term string, searchColumns string) (fulltextClause, fulltextTerm string) {
	// Copy the terms as we will need to prepare them differently for each search type.
	fulltextTerm = term

	// These chars must be treated as spaces in the fulltext query.
	for _, c := range spaceFulltextSearchChar {
		fulltextTerm = strings.Replace(fulltextTerm, c, " ", -1)
	}

	// Prepare the FULLTEXT portion of the query.
	if s.DriverName() == model.DatabaseDriverPostgres {
		fulltextTerm = strings.Replace(fulltextTerm, "|", "", -1)

		splitTerm := strings.Fields(fulltextTerm)
		for i, t := range strings.Fields(fulltextTerm) {
			if i == len(splitTerm)-1 {
				splitTerm[i] = t + ":*"
			} else {
				splitTerm[i] = t + ":* &"
			}
		}

		fulltextTerm = strings.Join(splitTerm, " ")

		fulltextClause = fmt.Sprintf("((to_tsvector('english', %s)) @@ to_tsquery('english', :FulltextTerm))", convertMySQLFullTextColumnsToPostgres(searchColumns))
	} else if s.DriverName() == model.DatabaseDriverMysql {
		splitTerm := strings.Fields(fulltextTerm)
		for i, t := range strings.Fields(fulltextTerm) {
			splitTerm[i] = "+" + t + "*"
		}

		fulltextTerm = strings.Join(splitTerm, " ")

		fulltextClause = fmt.Sprintf("MATCH(%s) AGAINST (:FulltextTerm IN BOOLEAN MODE)", searchColumns)
	}

	return
}

func (s SqlChannelStore) performSearch(searchQuery string, term string, parameters map[string]interface{}) (*model.ChannelList, error) {
	likeClause, likeTerm := s.buildLIKEClause(term, "c.Name, c.DisplayName, c.Purpose")
	if likeTerm == "" {
		// If the likeTerm is empty after preparing, then don't bother searching.
		searchQuery = strings.Replace(searchQuery, "SEARCH_CLAUSE", "", 1)
	} else {
		parameters["LikeTerm"] = likeTerm
		fulltextClause, fulltextTerm := s.buildFulltextClause(term, "c.Name, c.DisplayName, c.Purpose")
		parameters["FulltextTerm"] = fulltextTerm
		searchQuery = strings.Replace(searchQuery, "SEARCH_CLAUSE", "AND ("+likeClause+" OR "+fulltextClause+")", 1)
	}

	var channels model.ChannelList

	if _, err := s.GetReplica().Select(&channels, searchQuery, parameters); err != nil {
		return nil, errors.Wrapf(err, "failed to find Channels with term='%s'", term)
	}

	return &channels, nil
}

func (s SqlChannelStore) getSearchGroupChannelsQuery(userId, term string, isPostgreSQL bool) (string, map[string]interface{}) {
	var query, baseLikeClause string
	if isPostgreSQL {
		baseLikeClause = "ARRAY_TO_STRING(ARRAY_AGG(u.Username), ', ') LIKE %s"
		query = `
            SELECT
                *
            FROM
                Channels
            WHERE
                Id IN (
                    SELECT
                        cc.Id
                    FROM (
                        SELECT
                            c.Id
                        FROM
                            Channels c
                        JOIN
                            ChannelMembers cm on c.Id = cm.ChannelId
                        JOIN
                            Users u on u.Id = cm.UserId
                        WHERE
                            c.Type = 'G'
                        AND
                            u.Id = :UserId
                        GROUP BY
                            c.Id
                    ) cc
                    JOIN
                        ChannelMembers cm on cc.Id = cm.ChannelId
                    JOIN
                        Users u on u.Id = cm.UserId
                    GROUP BY
                        cc.Id
                    HAVING
                        %s
                    LIMIT
                        ` + strconv.Itoa(model.ChannelSearchDefaultLimit) + `
                )`
	} else {
		baseLikeClause = "GROUP_CONCAT(u.Username SEPARATOR ', ') LIKE %s"
		query = `
            SELECT
                cc.*
            FROM (
                SELECT
                    c.*
                FROM
                    Channels c
                JOIN
                    ChannelMembers cm on c.Id = cm.ChannelId
                JOIN
                    Users u on u.Id = cm.UserId
                WHERE
                    c.Type = 'G'
                AND
                    u.Id = :UserId
                GROUP BY
                    c.Id
            ) cc
            JOIN
                ChannelMembers cm on cc.Id = cm.ChannelId
            JOIN
                Users u on u.Id = cm.UserId
            GROUP BY
                cc.Id
            HAVING
                %s
            LIMIT
                ` + strconv.Itoa(model.ChannelSearchDefaultLimit)
	}

	var likeClauses []string
	args := map[string]interface{}{"UserId": userId}
	terms := strings.Split(strings.ToLower(strings.Trim(term, " ")), " ")

	for idx, term := range terms {
		argName := fmt.Sprintf("Term%v", idx)
		term = sanitizeSearchTerm(term, "\\")
		likeClauses = append(likeClauses, fmt.Sprintf(baseLikeClause, ":"+argName))
		args[argName] = "%" + term + "%"
	}

	query = fmt.Sprintf(query, strings.Join(likeClauses, " AND "))
	return query, args
}

func (s SqlChannelStore) SearchGroupChannels(userId, term string) (*model.ChannelList, error) {
	isPostgreSQL := s.DriverName() == model.DatabaseDriverPostgres
	queryString, args := s.getSearchGroupChannelsQuery(userId, term, isPostgreSQL)

	var groupChannels model.ChannelList
	if _, err := s.GetReplica().Select(&groupChannels, queryString, args); err != nil {
		return nil, errors.Wrapf(err, "failed to find Channels with term='%s' and userId=%s", term, userId)
	}
	return &groupChannels, nil
}

func (s SqlChannelStore) GetMembersByIds(channelId string, userIds []string) (*model.ChannelMembers, error) {
	var dbMembers channelMemberWithSchemeRolesList

	keys, props := MapStringsToQueryParams(userIds, "User")
	props["ChannelId"] = channelId

	if _, err := s.GetReplica().Select(&dbMembers, ChannelMembersWithSchemeSelectQuery+"WHERE ChannelMembers.ChannelId = :ChannelId AND ChannelMembers.UserId IN "+keys, props); err != nil {
		return nil, errors.Wrapf(err, "failed to find ChannelMembers with channelId=%s and userId in %v", channelId, userIds)
	}

	return dbMembers.ToModel(), nil
}

func (s SqlChannelStore) GetMembersByChannelIds(channelIds []string, userId string) (*model.ChannelMembers, error) {
	var dbMembers channelMemberWithSchemeRolesList

	keys, props := MapStringsToQueryParams(channelIds, "Channel")
	props["UserId"] = userId

	if _, err := s.GetReplica().Select(&dbMembers, ChannelMembersWithSchemeSelectQuery+"WHERE ChannelMembers.UserId = :UserId AND ChannelMembers.ChannelId IN "+keys, props); err != nil {
		return nil, errors.Wrapf(err, "failed to find ChannelMembers with userId=%s and channelId in %v", userId, channelIds)
	}

	return dbMembers.ToModel(), nil
}

func (s SqlChannelStore) GetChannelsByScheme(schemeId string, offset int, limit int) (model.ChannelList, error) {
	var channels model.ChannelList
	_, err := s.GetReplica().Select(&channels, "SELECT * FROM Channels WHERE SchemeId = :SchemeId ORDER BY DisplayName LIMIT :Limit OFFSET :Offset", map[string]interface{}{"SchemeId": schemeId, "Offset": offset, "Limit": limit})
	if err != nil {
		return nil, errors.Wrapf(err, "failed to find Channels with schemeId=%s", schemeId)
	}
	return channels, nil
}

// This function does the Advanced Permissions Phase 2 migration for ChannelMember objects. It performs the migration
// in batches as a single transaction per batch to ensure consistency but to also minimise execution time to avoid
// causing unnecessary table locks. **THIS FUNCTION SHOULD NOT BE USED FOR ANY OTHER PURPOSE.** Executing this function
// *after* the new Schemes functionality has been used on an installation will have unintended consequences.
func (s SqlChannelStore) MigrateChannelMembers(fromChannelId string, fromUserId string) (map[string]string, error) {
	var transaction *gorp.Transaction
	var err error

	if transaction, err = s.GetMaster().Begin(); err != nil {
		return nil, errors.Wrap(err, "begin_transaction")
	}
	defer finalizeTransaction(transaction)

	var channelMembers []channelMember
	if _, err := transaction.Select(&channelMembers, "SELECT * from ChannelMembers WHERE (ChannelId, UserId) > (:FromChannelId, :FromUserId) ORDER BY ChannelId, UserId LIMIT 100", map[string]interface{}{"FromChannelId": fromChannelId, "FromUserId": fromUserId}); err != nil {
		return nil, errors.Wrap(err, "failed to find ChannelMembers")
	}

	if len(channelMembers) == 0 {
		// No more channel members in query result means that the migration has finished.
		return nil, nil
	}

	for i := range channelMembers {
		member := channelMembers[i]
		roles := strings.Fields(member.Roles)
		var newRoles []string
		if !member.SchemeAdmin.Valid {
			member.SchemeAdmin = sql.NullBool{Bool: false, Valid: true}
		}
		if !member.SchemeUser.Valid {
			member.SchemeUser = sql.NullBool{Bool: false, Valid: true}
		}
		if !member.SchemeGuest.Valid {
			member.SchemeGuest = sql.NullBool{Bool: false, Valid: true}
		}
		for _, role := range roles {
			if role == model.ChannelAdminRoleId {
				member.SchemeAdmin = sql.NullBool{Bool: true, Valid: true}
			} else if role == model.ChannelUserRoleId {
				member.SchemeUser = sql.NullBool{Bool: true, Valid: true}
			} else if role == model.ChannelGuestRoleId {
				member.SchemeGuest = sql.NullBool{Bool: true, Valid: true}
			} else {
				newRoles = append(newRoles, role)
			}
		}
		member.Roles = strings.Join(newRoles, " ")

		if _, err := transaction.Update(&member); err != nil {
			return nil, errors.Wrap(err, "failed to update ChannelMember")
		}

	}

	if err := transaction.Commit(); err != nil {
		return nil, errors.Wrap(err, "commit_transaction")
	}

	data := make(map[string]string)
	data["ChannelId"] = channelMembers[len(channelMembers)-1].ChannelId
	data["UserId"] = channelMembers[len(channelMembers)-1].UserId
	return data, nil
}

func (s SqlChannelStore) ResetAllChannelSchemes() error {
	transaction, err := s.GetMaster().Begin()
	if err != nil {
		return errors.Wrap(err, "begin_transaction")
	}
	defer finalizeTransaction(transaction)

	err = s.resetAllChannelSchemesT(transaction)
	if err != nil {
		return err
	}

	if err := transaction.Commit(); err != nil {
		return errors.Wrap(err, "commit_transaction")
	}

	return nil
}

func (s SqlChannelStore) resetAllChannelSchemesT(transaction *gorp.Transaction) error {
	if _, err := transaction.Exec("UPDATE Channels SET SchemeId=''"); err != nil {
		return errors.Wrap(err, "failed to update Channels")
	}

	return nil
}

func (s SqlChannelStore) ClearAllCustomRoleAssignments() error {
	builtInRoles := model.MakeDefaultRoles()
	lastUserId := strings.Repeat("0", 26)
	lastChannelId := strings.Repeat("0", 26)

	for {
		var transaction *gorp.Transaction
		var err error

		if transaction, err = s.GetMaster().Begin(); err != nil {
			return errors.Wrap(err, "begin_transaction")
		}

		var channelMembers []*channelMember
		if _, err := transaction.Select(&channelMembers, "SELECT * from ChannelMembers WHERE (ChannelId, UserId) > (:ChannelId, :UserId) ORDER BY ChannelId, UserId LIMIT 1000", map[string]interface{}{"ChannelId": lastChannelId, "UserId": lastUserId}); err != nil {
			finalizeTransaction(transaction)
			return errors.Wrap(err, "failed to find ChannelMembers")
		}

		if len(channelMembers) == 0 {
			finalizeTransaction(transaction)
			break
		}

		for _, member := range channelMembers {
			lastUserId = member.UserId
			lastChannelId = member.ChannelId

			var newRoles []string

			for _, role := range strings.Fields(member.Roles) {
				for name := range builtInRoles {
					if name == role {
						newRoles = append(newRoles, role)
						break
					}
				}
			}

			newRolesString := strings.Join(newRoles, " ")
			if newRolesString != member.Roles {
				if _, err := transaction.Exec("UPDATE ChannelMembers SET Roles = :Roles WHERE UserId = :UserId AND ChannelId = :ChannelId", map[string]interface{}{"Roles": newRolesString, "ChannelId": member.ChannelId, "UserId": member.UserId}); err != nil {
					finalizeTransaction(transaction)
					return errors.Wrap(err, "failed to update ChannelMembers")
				}
			}
		}

		if err := transaction.Commit(); err != nil {
			finalizeTransaction(transaction)
			return errors.Wrap(err, "commit_transaction")
		}
	}

	return nil
}

func (s SqlChannelStore) GetAllChannelsForExportAfter(limit int, afterId string) ([]*model.ChannelForExport, error) {
	var channels []*model.ChannelForExport
	if _, err := s.GetReplica().Select(&channels, `
		SELECT
			Channels.*,
			Teams.Name as TeamName,
			Schemes.Name as SchemeName
		FROM Channels
		INNER JOIN
			Teams ON Channels.TeamId = Teams.Id
		LEFT JOIN
			Schemes ON Channels.SchemeId = Schemes.Id
		WHERE
			Channels.Id > :AfterId
			AND Channels.Type IN ('O', 'P')
		ORDER BY
			Id
		LIMIT :Limit`,
		map[string]interface{}{"AfterId": afterId, "Limit": limit}); err != nil {
		return nil, errors.Wrap(err, "failed to find Channels for export")
	}

	return channels, nil
}

func (s SqlChannelStore) GetChannelMembersForExport(userId string, teamId string) ([]*model.ChannelMemberForExport, error) {
	var members []*model.ChannelMemberForExport
	_, err := s.GetReplica().Select(&members, `
		SELECT
			ChannelMembers.ChannelId,
			ChannelMembers.UserId,
			ChannelMembers.Roles,
			ChannelMembers.LastViewedAt,
			ChannelMembers.MsgCount,
			ChannelMembers.MentionCount,
			ChannelMembers.MentionCountRoot,
			ChannelMembers.NotifyProps,
			ChannelMembers.LastUpdateAt,
			ChannelMembers.SchemeUser,
			ChannelMembers.SchemeAdmin,
			(ChannelMembers.SchemeGuest IS NOT NULL AND ChannelMembers.SchemeGuest) as SchemeGuest,
			Channels.Name as ChannelName
		FROM
			ChannelMembers
		INNER JOIN
			Channels ON ChannelMembers.ChannelId = Channels.Id
		WHERE
			ChannelMembers.UserId = :UserId
			AND Channels.TeamId = :TeamId
			AND Channels.DeleteAt = 0`,
		map[string]interface{}{"TeamId": teamId, "UserId": userId})

	if err != nil {
		return nil, errors.Wrap(err, "failed to find Channels for export")
	}

	return members, nil
}

func (s SqlChannelStore) GetAllDirectChannelsForExportAfter(limit int, afterId string) ([]*model.DirectChannelForExport, error) {
	var directChannelsForExport []*model.DirectChannelForExport
	query := s.getQueryBuilder().
		Select("Channels.*").
		From("Channels").
		Where(sq.And{
			sq.Gt{"Channels.Id": afterId},
			sq.Eq{"Channels.DeleteAt": int(0)},
			sq.Eq{"Channels.Type": []string{"D", "G"}},
		}).
		OrderBy("Channels.Id").
		Limit(uint64(limit))

	queryString, args, err := query.ToSql()
	if err != nil {
		return nil, errors.Wrap(err, "channel_tosql")
	}

	if _, err = s.GetReplica().Select(&directChannelsForExport, queryString, args...); err != nil {
		return nil, errors.Wrap(err, "failed to find direct Channels for export")
	}

	var channelIds []string
	for _, channel := range directChannelsForExport {
		channelIds = append(channelIds, channel.Id)
	}
	query = s.getQueryBuilder().
		Select("u.Username as Username, ChannelId, UserId, cm.Roles as Roles, LastViewedAt, MsgCount, MentionCount, MentionCountRoot, cm.NotifyProps as NotifyProps, LastUpdateAt, SchemeUser, SchemeAdmin, (SchemeGuest IS NOT NULL AND SchemeGuest) as SchemeGuest").
		From("ChannelMembers cm").
		Join("Users u ON ( u.Id = cm.UserId )").
		Where(sq.And{
			sq.Eq{"cm.ChannelId": channelIds},
			sq.Eq{"u.DeleteAt": int(0)},
		})

	queryString, args, err = query.ToSql()
	if err != nil {
		return nil, errors.Wrap(err, "channel_tosql")
	}

	var channelMembers []*model.ChannelMemberForExport
	if _, err := s.GetReplica().Select(&channelMembers, queryString, args...); err != nil {
		return nil, errors.Wrap(err, "failed to find ChannelMembers")
	}

	// Populate each channel with its members
	dmChannelsMap := make(map[string]*model.DirectChannelForExport)
	for _, channel := range directChannelsForExport {
		channel.Members = &[]string{}
		dmChannelsMap[channel.Id] = channel
	}
	for _, member := range channelMembers {
		members := dmChannelsMap[member.ChannelId].Members
		*members = append(*members, member.Username)
	}

	return directChannelsForExport, nil
}

func (s SqlChannelStore) GetChannelsBatchForIndexing(startTime, endTime int64, limit int) ([]*model.Channel, error) {
	query :=
		`SELECT
			 *
		 FROM
			 Channels
		 WHERE
			 Type = 'O'
		 AND
			 CreateAt >= :StartTime
		 AND
			 CreateAt < :EndTime
		 ORDER BY
			 CreateAt
		 LIMIT
			 :NumChannels`

	var channels []*model.Channel
	_, err := s.GetSearchReplica().Select(&channels, query, map[string]interface{}{"StartTime": startTime, "EndTime": endTime, "NumChannels": limit})
	if err != nil {
		return nil, errors.Wrap(err, "failed to find Channels")
	}

	return channels, nil
}

func (s SqlChannelStore) UserBelongsToChannels(userId string, channelIds []string) (bool, error) {
	query := s.getQueryBuilder().
		Select("Count(*)").
		From("ChannelMembers").
		Where(sq.And{
			sq.Eq{"UserId": userId},
			sq.Eq{"ChannelId": channelIds},
		})

	queryString, args, err := query.ToSql()
	if err != nil {
		return false, errors.Wrap(err, "channel_tosql")
	}
	c, err := s.GetReplica().SelectInt(queryString, args...)
	if err != nil {
		return false, errors.Wrap(err, "failed to count ChannelMembers")
	}
	return c > 0, nil
}

func (s SqlChannelStore) UpdateMembersRole(channelID string, userIDs []string) error {
	sql := fmt.Sprintf(`
		UPDATE
			ChannelMembers
		SET
			SchemeAdmin = CASE WHEN UserId IN ('%s') THEN
				TRUE
			ELSE
				FALSE
			END
		WHERE
			ChannelId = :ChannelId
			AND (SchemeGuest = false OR SchemeGuest IS NULL)
			`, strings.Join(userIDs, "', '"))

	if _, err := s.GetMaster().Exec(sql, map[string]interface{}{"ChannelId": channelID}); err != nil {
		return errors.Wrap(err, "failed to update ChannelMembers")
	}

	return nil
}

func (s SqlChannelStore) GroupSyncedChannelCount() (int64, error) {
	query := s.getQueryBuilder().Select("COUNT(*)").From("Channels").Where(sq.Eq{"GroupConstrained": true, "DeleteAt": 0})

	sql, args, err := query.ToSql()
	if err != nil {
		return 0, errors.Wrap(err, "channel_tosql")
	}

	count, err := s.GetReplica().SelectInt(sql, args...)
	if err != nil {
		return 0, errors.Wrap(err, "failed to count Channels")
	}

	return count, nil
}

// SetShared sets the Shared flag true/false
func (s SqlChannelStore) SetShared(channelId string, shared bool) error {
	squery, args, err := s.getQueryBuilder().
		Update("Channels").
		Set("Shared", shared).
		Where(sq.Eq{"Id": channelId}).
		ToSql()
	if err != nil {
		return errors.Wrap(err, "channel_set_shared_tosql")
	}

	result, err := s.GetMaster().Exec(squery, args...)
	if err != nil {
		return errors.Wrap(err, "failed to update `Shared` for Channels")
	}

	count, err := result.RowsAffected()
	if err != nil {
		return errors.Wrap(err, "failed to determine rows affected")
	}
	if count == 0 {
		return fmt.Errorf("id not found: %s", channelId)
	}
	return nil
}

// GetTeamForChannel returns the team for a given channelID.
func (s SqlChannelStore) GetTeamForChannel(channelID string) (*model.Team, error) {
	nestedQ, nestedArgs, err := s.getQueryBuilder().Select("TeamId").From("Channels").Where(sq.Eq{"Id": channelID}).ToSql()
	if err != nil {
		return nil, errors.Wrap(err, "get_team_for_channel_nested_tosql")
	}
	query, args, err := s.getQueryBuilder().
		Select("*").
		From("Teams").Where(sq.Expr("Id = ("+nestedQ+")", nestedArgs...)).ToSql()
	if err != nil {
		return nil, errors.Wrap(err, "get_team_for_channel_tosql")
	}

	team := model.Team{}
	err = s.GetReplica().SelectOne(&team, query, args...)
	if err != nil {
		if err == sql.ErrNoRows {
			return nil, store.NewErrNotFound("Team", fmt.Sprintf("channel_id=%s", channelID))
		}
		return nil, errors.Wrapf(err, "failed to find team with channel_id=%s", channelID)
	}
	return &team, nil
}<|MERGE_RESOLUTION|>--- conflicted
+++ resolved
@@ -485,13 +485,6 @@
 		return nil
 	}
 
-<<<<<<< HEAD
-	if s.DriverName() == model.DatabaseDriverMysql {
-		// Leverage native upsert for MySQL, since RowsAffected returns 0 if the row exists
-		// but no changes were made, breaking the update-then-insert paradigm below when
-		// the row already exists. (Postgres 9.4 doesn't support native upsert.)
-		if _, err := transaction.Exec(`
-=======
 	vals := map[string]interface{}{
 		"Id":          publicChannel.Id,
 		"DeleteAt":    publicChannel.DeleteAt,
@@ -502,9 +495,8 @@
 		"Purpose":     publicChannel.Purpose,
 	}
 	var err error
-	if s.DriverName() == model.DATABASE_DRIVER_MYSQL {
+	if s.DriverName() == model.DatabaseDriverMysql {
 		_, err = transaction.Exec(`
->>>>>>> 304d655b
 			INSERT INTO
 			    PublicChannels(Id, DeleteAt, TeamId, DisplayName, Name, Header, Purpose)
 			VALUES

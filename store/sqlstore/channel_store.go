--- conflicted
+++ resolved
@@ -2894,36 +2894,10 @@
 		query = query.Where(sq.And{sq.Eq{"DeleteAt": string("0")}})
 	}
 
-<<<<<<< HEAD
 	likeClause, likeTerm := s.buildLIKEClause(term, "Name, DisplayName, Purpose")
 	var channels model.ChannelList
 	if likeTerm != "" {
 		likeClause = strings.ReplaceAll(likeClause, ":LikeTerm", "?")
-=======
-	queryFormat := `
-		SELECT
-			C.*
-		FROM
-			Channels AS C
-		JOIN
-			ChannelMembers AS CM ON CM.ChannelId = C.Id
-		WHERE
-			(C.TeamId = :TeamId OR (C.TeamId = '' AND C.Type = :ChannelType))
-			AND CM.UserId = :UserId
-			` + deleteFilter + `
-			%v
-		LIMIT 50`
-
-	var channels model.ChannelList
-
-	if likeClause, likeTerm := s.buildLIKEClause(term, "Name, DisplayName, Purpose"); likeClause == "" {
-		if _, err := s.GetReplica().Select(&channels, fmt.Sprintf(queryFormat, ""), map[string]interface{}{"TeamId": teamId, "UserId": userId, "ChannelType": model.ChannelTypeGroup}); err != nil {
-			return nil, errors.Wrapf(err, "failed to find Channels with term='%s'", term)
-		}
-	} else {
-		// Using a UNION results in index_merge and fulltext queries and is much faster than the ref
-		// query you would get using an OR of the LIKE and full-text clauses.
->>>>>>> 431a5fce
 		fulltextClause, fulltextTerm := s.buildFulltextClause(term, "Name, DisplayName, Purpose")
 		fulltextClause = strings.ReplaceAll(fulltextClause, ":FulltextTerm", "?")
 		query = query.Where(sq.Or{
@@ -2933,18 +2907,12 @@
 		})
 	} 
 
-<<<<<<< HEAD
 	sql, args, err := query.ToSql()
 	if err != nil {
 		return nil, errors.Wrap(err, "AutocompleteInTeamForSearch")
 	}
 	if _, err := s.GetReplica().Select(&channels, sql, args...); err != nil {
 		return nil, errors.Wrapf(err, "failed to find Channels with term='%s'", term)
-=======
-		if _, err := s.GetReplica().Select(&channels, query, map[string]interface{}{"TeamId": teamId, "UserId": userId, "LikeTerm": likeTerm, "FulltextTerm": fulltextTerm, "ChannelType": model.ChannelTypeGroup}); err != nil {
-			return nil, errors.Wrapf(err, "failed to find Channels with term='%s'", term)
-		}
->>>>>>> 431a5fce
 	}
 
 	directChannels, err := s.autocompleteInTeamForSearchDirectMessages(userId, term)
@@ -2962,7 +2930,6 @@
 
 // TODO: rewrite in squirrel (https://github.com/mattermost/mattermost-server/issues/19334)
 func (s SqlChannelStore) autocompleteInTeamForSearchDirectMessages(userId string, term string) ([]*model.Channel, error) {
-<<<<<<< HEAD
 	query := s.getQueryBuilder().
 		Select("C.*", "OtherUsers.Username as DisplayName").
 		From("Channels AS C").
@@ -2973,32 +2940,6 @@
 					WHERE IU.Id != :UserId %v ) AS OtherUsers ON OtherUsers.ChannelId = C.Id`).
 		Where("C.Type = 'D' AND CM.UserId = :UserId").
 		Limit(50)
-=======
-	queryFormat := `
-			SELECT
-				C.*,
-				OtherUsers.Username as DisplayName
-			FROM
-				Channels AS C
-			JOIN
-				ChannelMembers AS CM ON CM.ChannelId = C.Id
-			INNER JOIN (
-				SELECT
-					ICM.ChannelId AS ChannelId, IU.Username AS Username
-				FROM
-					Users as IU
-				JOIN
-					ChannelMembers AS ICM ON ICM.UserId = IU.Id
-				WHERE
-					IU.Id != :UserId
-					%v
-				) AS OtherUsers ON OtherUsers.ChannelId = C.Id
-			WHERE
-			    C.Type = :ChannelType
-				AND CM.UserId = :UserId
-			LIMIT 50`
->>>>>>> 431a5fce
-
 	sql, _, err := query.ToSql()
 	if err != nil {
 		return nil, errors.Wrap(err, "autocompleteInTeamForSearchDirectMessages")
@@ -3006,21 +2947,11 @@
 
 	var channels model.ChannelList
 	if likeClause, likeTerm := s.buildLIKEClause(term, "IU.Username, IU.Nickname"); likeClause == "" {
-<<<<<<< HEAD
 		if _, err := s.GetReplica().Select(&channels, fmt.Sprintf(sql, ""), map[string]interface{}{"UserId": userId}); err != nil {
 			return nil, errors.Wrapf(err, "failed to find Channels with term='%s'", term)
 		}
 	} else {
 		if _, err := s.GetReplica().Select(&channels, fmt.Sprintf(sql, "AND "+likeClause), map[string]interface{}{"UserId": userId, "LikeTerm": likeTerm}); err != nil {
-=======
-		if _, err := s.GetReplica().Select(&channels, fmt.Sprintf(queryFormat, ""), map[string]interface{}{"UserId": userId, "ChannelType": model.ChannelTypeDirect}); err != nil {
-			return nil, errors.Wrapf(err, "failed to find Channels with term='%s'", term)
-		}
-	} else {
-		query := fmt.Sprintf(queryFormat, "AND "+likeClause)
-
-		if _, err := s.GetReplica().Select(&channels, query, map[string]interface{}{"UserId": userId, "LikeTerm": likeTerm, "ChannelType": model.ChannelTypeDirect}); err != nil {
->>>>>>> 431a5fce
 			return nil, errors.Wrapf(err, "failed to find Channels with term='%s'", term)
 		}
 	}

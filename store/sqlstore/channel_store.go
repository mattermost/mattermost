// Copyright (c) 2015-present Mattermost, Inc. All Rights Reserved.
// See LICENSE.txt for license information.

package sqlstore

import (
	"context"
	"database/sql"
	"fmt"
	"sort"
	"strconv"
	"strings"
	"time"

	sq "github.com/Masterminds/squirrel"
	"github.com/mattermost/gorp"
	"github.com/pkg/errors"

	"github.com/mattermost/mattermost-server/v6/einterfaces"
	"github.com/mattermost/mattermost-server/v6/model"
	"github.com/mattermost/mattermost-server/v6/services/cache"
	"github.com/mattermost/mattermost-server/v6/shared/mlog"
	"github.com/mattermost/mattermost-server/v6/store"
)

const (
	AllChannelMembersForUserCacheSize     = model.SessionCacheSize
	AllChannelMembersForUserCacheDuration = 15 * time.Minute // 15 mins

	AllChannelMembersNotifyPropsForChannelCacheSize     = model.SessionCacheSize
	AllChannelMembersNotifyPropsForChannelCacheDuration = 30 * time.Minute // 30 mins

	ChannelCacheDuration = 15 * time.Minute // 15 mins
)

type SqlChannelStore struct {
	*SqlStore
	metrics einterfaces.MetricsInterface
}

type channelMember struct {
	ChannelId        string
	UserId           string
	Roles            string
	LastViewedAt     int64
	MsgCount         int64
	MentionCount     int64
	NotifyProps      model.StringMap
	LastUpdateAt     int64
	SchemeUser       sql.NullBool
	SchemeAdmin      sql.NullBool
	SchemeGuest      sql.NullBool
	MentionCountRoot int64
	MsgCountRoot     int64
}

func NewChannelMemberFromModel(cm *model.ChannelMember) *channelMember {
	return &channelMember{
		ChannelId:        cm.ChannelId,
		UserId:           cm.UserId,
		Roles:            cm.ExplicitRoles,
		LastViewedAt:     cm.LastViewedAt,
		MsgCount:         cm.MsgCount,
		MentionCount:     cm.MentionCount,
		MentionCountRoot: cm.MentionCountRoot,
		MsgCountRoot:     cm.MsgCountRoot,
		NotifyProps:      cm.NotifyProps,
		LastUpdateAt:     cm.LastUpdateAt,
		SchemeGuest:      sql.NullBool{Valid: true, Bool: cm.SchemeGuest},
		SchemeUser:       sql.NullBool{Valid: true, Bool: cm.SchemeUser},
		SchemeAdmin:      sql.NullBool{Valid: true, Bool: cm.SchemeAdmin},
	}
}

type channelMemberWithSchemeRoles struct {
	ChannelId                     string
	UserId                        string
	Roles                         string
	LastViewedAt                  int64
	MsgCount                      int64
	MentionCount                  int64
	MentionCountRoot              int64
	NotifyProps                   model.StringMap
	LastUpdateAt                  int64
	SchemeGuest                   sql.NullBool
	SchemeUser                    sql.NullBool
	SchemeAdmin                   sql.NullBool
	TeamSchemeDefaultGuestRole    sql.NullString
	TeamSchemeDefaultUserRole     sql.NullString
	TeamSchemeDefaultAdminRole    sql.NullString
	ChannelSchemeDefaultGuestRole sql.NullString
	ChannelSchemeDefaultUserRole  sql.NullString
	ChannelSchemeDefaultAdminRole sql.NullString
	MsgCountRoot                  int64
}

func channelMemberSliceColumns() []string {
	return []string{"ChannelId", "UserId", "Roles", "LastViewedAt", "MsgCount", "MsgCountRoot", "MentionCount", "MentionCountRoot", "NotifyProps", "LastUpdateAt", "SchemeUser", "SchemeAdmin", "SchemeGuest"}
}

func channelMemberToSlice(member *model.ChannelMember) []interface{} {
	resultSlice := []interface{}{}
	resultSlice = append(resultSlice, member.ChannelId)
	resultSlice = append(resultSlice, member.UserId)
	resultSlice = append(resultSlice, member.ExplicitRoles)
	resultSlice = append(resultSlice, member.LastViewedAt)
	resultSlice = append(resultSlice, member.MsgCount)
	resultSlice = append(resultSlice, member.MsgCountRoot)
	resultSlice = append(resultSlice, member.MentionCount)
	resultSlice = append(resultSlice, member.MentionCountRoot)
	resultSlice = append(resultSlice, model.MapToJson(member.NotifyProps))
	resultSlice = append(resultSlice, member.LastUpdateAt)
	resultSlice = append(resultSlice, member.SchemeUser)
	resultSlice = append(resultSlice, member.SchemeAdmin)
	resultSlice = append(resultSlice, member.SchemeGuest)
	return resultSlice
}

type channelMemberWithSchemeRolesList []channelMemberWithSchemeRoles

func getChannelRoles(schemeGuest, schemeUser, schemeAdmin bool, defaultTeamGuestRole, defaultTeamUserRole, defaultTeamAdminRole, defaultChannelGuestRole, defaultChannelUserRole, defaultChannelAdminRole string,
	roles []string) rolesInfo {
	result := rolesInfo{
		roles:         []string{},
		explicitRoles: []string{},
		schemeGuest:   schemeGuest,
		schemeUser:    schemeUser,
		schemeAdmin:   schemeAdmin,
	}

	// Identify any scheme derived roles that are in "Roles" field due to not yet being migrated, and exclude
	// them from ExplicitRoles field.
	for _, role := range roles {
		switch role {
		case model.ChannelGuestRoleId:
			result.schemeGuest = true
		case model.ChannelUserRoleId:
			result.schemeUser = true
		case model.ChannelAdminRoleId:
			result.schemeAdmin = true
		default:
			result.explicitRoles = append(result.explicitRoles, role)
			result.roles = append(result.roles, role)
		}
	}

	// Add any scheme derived roles that are not in the Roles field due to being Implicit from the Scheme, and add
	// them to the Roles field for backwards compatibility reasons.
	var schemeImpliedRoles []string
	if result.schemeGuest {
		if defaultChannelGuestRole != "" {
			schemeImpliedRoles = append(schemeImpliedRoles, defaultChannelGuestRole)
		} else if defaultTeamGuestRole != "" {
			schemeImpliedRoles = append(schemeImpliedRoles, defaultTeamGuestRole)
		} else {
			schemeImpliedRoles = append(schemeImpliedRoles, model.ChannelGuestRoleId)
		}
	}
	if result.schemeUser {
		if defaultChannelUserRole != "" {
			schemeImpliedRoles = append(schemeImpliedRoles, defaultChannelUserRole)
		} else if defaultTeamUserRole != "" {
			schemeImpliedRoles = append(schemeImpliedRoles, defaultTeamUserRole)
		} else {
			schemeImpliedRoles = append(schemeImpliedRoles, model.ChannelUserRoleId)
		}
	}
	if result.schemeAdmin {
		if defaultChannelAdminRole != "" {
			schemeImpliedRoles = append(schemeImpliedRoles, defaultChannelAdminRole)
		} else if defaultTeamAdminRole != "" {
			schemeImpliedRoles = append(schemeImpliedRoles, defaultTeamAdminRole)
		} else {
			schemeImpliedRoles = append(schemeImpliedRoles, model.ChannelAdminRoleId)
		}
	}
	for _, impliedRole := range schemeImpliedRoles {
		alreadyThere := false
		for _, role := range result.roles {
			if role == impliedRole {
				alreadyThere = true
				break
			}
		}
		if !alreadyThere {
			result.roles = append(result.roles, impliedRole)
		}
	}
	return result
}

func (db channelMemberWithSchemeRoles) ToModel() *model.ChannelMember {
	// Identify any system-wide scheme derived roles that are in "Roles" field due to not yet being migrated,
	// and exclude them from ExplicitRoles field.
	schemeGuest := db.SchemeGuest.Valid && db.SchemeGuest.Bool
	schemeUser := db.SchemeUser.Valid && db.SchemeUser.Bool
	schemeAdmin := db.SchemeAdmin.Valid && db.SchemeAdmin.Bool

	defaultTeamGuestRole := ""
	if db.TeamSchemeDefaultGuestRole.Valid {
		defaultTeamGuestRole = db.TeamSchemeDefaultGuestRole.String
	}

	defaultTeamUserRole := ""
	if db.TeamSchemeDefaultUserRole.Valid {
		defaultTeamUserRole = db.TeamSchemeDefaultUserRole.String
	}

	defaultTeamAdminRole := ""
	if db.TeamSchemeDefaultAdminRole.Valid {
		defaultTeamAdminRole = db.TeamSchemeDefaultAdminRole.String
	}

	defaultChannelGuestRole := ""
	if db.ChannelSchemeDefaultGuestRole.Valid {
		defaultChannelGuestRole = db.ChannelSchemeDefaultGuestRole.String
	}

	defaultChannelUserRole := ""
	if db.ChannelSchemeDefaultUserRole.Valid {
		defaultChannelUserRole = db.ChannelSchemeDefaultUserRole.String
	}

	defaultChannelAdminRole := ""
	if db.ChannelSchemeDefaultAdminRole.Valid {
		defaultChannelAdminRole = db.ChannelSchemeDefaultAdminRole.String
	}

	rolesResult := getChannelRoles(
		schemeGuest, schemeUser, schemeAdmin,
		defaultTeamGuestRole, defaultTeamUserRole, defaultTeamAdminRole,
		defaultChannelGuestRole, defaultChannelUserRole, defaultChannelAdminRole,
		strings.Fields(db.Roles),
	)
	return &model.ChannelMember{
		ChannelId:        db.ChannelId,
		UserId:           db.UserId,
		Roles:            strings.Join(rolesResult.roles, " "),
		LastViewedAt:     db.LastViewedAt,
		MsgCount:         db.MsgCount,
		MsgCountRoot:     db.MsgCountRoot,
		MentionCount:     db.MentionCount,
		MentionCountRoot: db.MentionCountRoot,
		NotifyProps:      db.NotifyProps,
		LastUpdateAt:     db.LastUpdateAt,
		SchemeAdmin:      rolesResult.schemeAdmin,
		SchemeUser:       rolesResult.schemeUser,
		SchemeGuest:      rolesResult.schemeGuest,
		ExplicitRoles:    strings.Join(rolesResult.explicitRoles, " "),
	}
}

func (db channelMemberWithSchemeRolesList) ToModel() *model.ChannelMembers {
	cms := model.ChannelMembers{}

	for _, cm := range db {
		cms = append(cms, *cm.ToModel())
	}

	return &cms
}

type allChannelMember struct {
	ChannelId                     string
	Roles                         string
	SchemeGuest                   sql.NullBool
	SchemeUser                    sql.NullBool
	SchemeAdmin                   sql.NullBool
	TeamSchemeDefaultGuestRole    sql.NullString
	TeamSchemeDefaultUserRole     sql.NullString
	TeamSchemeDefaultAdminRole    sql.NullString
	ChannelSchemeDefaultGuestRole sql.NullString
	ChannelSchemeDefaultUserRole  sql.NullString
	ChannelSchemeDefaultAdminRole sql.NullString
}

type allChannelMembers []allChannelMember

func (db allChannelMember) Process() (string, string) {
	roles := strings.Fields(db.Roles)

	// Add any scheme derived roles that are not in the Roles field due to being Implicit from the Scheme, and add
	// them to the Roles field for backwards compatibility reasons.
	var schemeImpliedRoles []string
	if db.SchemeGuest.Valid && db.SchemeGuest.Bool {
		if db.ChannelSchemeDefaultGuestRole.Valid && db.ChannelSchemeDefaultGuestRole.String != "" {
			schemeImpliedRoles = append(schemeImpliedRoles, db.ChannelSchemeDefaultGuestRole.String)
		} else if db.TeamSchemeDefaultGuestRole.Valid && db.TeamSchemeDefaultGuestRole.String != "" {
			schemeImpliedRoles = append(schemeImpliedRoles, db.TeamSchemeDefaultGuestRole.String)
		} else {
			schemeImpliedRoles = append(schemeImpliedRoles, model.ChannelGuestRoleId)
		}
	}
	if db.SchemeUser.Valid && db.SchemeUser.Bool {
		if db.ChannelSchemeDefaultUserRole.Valid && db.ChannelSchemeDefaultUserRole.String != "" {
			schemeImpliedRoles = append(schemeImpliedRoles, db.ChannelSchemeDefaultUserRole.String)
		} else if db.TeamSchemeDefaultUserRole.Valid && db.TeamSchemeDefaultUserRole.String != "" {
			schemeImpliedRoles = append(schemeImpliedRoles, db.TeamSchemeDefaultUserRole.String)
		} else {
			schemeImpliedRoles = append(schemeImpliedRoles, model.ChannelUserRoleId)
		}
	}
	if db.SchemeAdmin.Valid && db.SchemeAdmin.Bool {
		if db.ChannelSchemeDefaultAdminRole.Valid && db.ChannelSchemeDefaultAdminRole.String != "" {
			schemeImpliedRoles = append(schemeImpliedRoles, db.ChannelSchemeDefaultAdminRole.String)
		} else if db.TeamSchemeDefaultAdminRole.Valid && db.TeamSchemeDefaultAdminRole.String != "" {
			schemeImpliedRoles = append(schemeImpliedRoles, db.TeamSchemeDefaultAdminRole.String)
		} else {
			schemeImpliedRoles = append(schemeImpliedRoles, model.ChannelAdminRoleId)
		}
	}
	for _, impliedRole := range schemeImpliedRoles {
		alreadyThere := false
		for _, role := range roles {
			if role == impliedRole {
				alreadyThere = true
			}
		}
		if !alreadyThere {
			roles = append(roles, impliedRole)
		}
	}

	return db.ChannelId, strings.Join(roles, " ")
}

func (db allChannelMembers) ToMapStringString() map[string]string {
	result := make(map[string]string)

	for _, item := range db {
		key, value := item.Process()
		result[key] = value
	}

	return result
}

// publicChannel is a subset of the metadata corresponding to public channels only.
type publicChannel struct {
	Id          string `json:"id"`
	DeleteAt    int64  `json:"delete_at"`
	TeamId      string `json:"team_id"`
	DisplayName string `json:"display_name"`
	Name        string `json:"name"`
	Header      string `json:"header"`
	Purpose     string `json:"purpose"`
}

var allChannelMembersForUserCache = cache.NewLRU(cache.LRUOptions{
	Size: AllChannelMembersForUserCacheSize,
})
var allChannelMembersNotifyPropsForChannelCache = cache.NewLRU(cache.LRUOptions{
	Size: AllChannelMembersNotifyPropsForChannelCacheSize,
})
var channelByNameCache = cache.NewLRU(cache.LRUOptions{
	Size: model.ChannelCacheSize,
})

func (s SqlChannelStore) ClearCaches() {
	allChannelMembersForUserCache.Purge()
	allChannelMembersNotifyPropsForChannelCache.Purge()
	channelByNameCache.Purge()

	if s.metrics != nil {
		s.metrics.IncrementMemCacheInvalidationCounter("All Channel Members for User - Purge")
		s.metrics.IncrementMemCacheInvalidationCounter("All Channel Members Notify Props for Channel - Purge")
		s.metrics.IncrementMemCacheInvalidationCounter("Channel By Name - Purge")
	}
}

func newSqlChannelStore(sqlStore *SqlStore, metrics einterfaces.MetricsInterface) store.ChannelStore {
	s := &SqlChannelStore{
		SqlStore: sqlStore,
		metrics:  metrics,
	}

	for _, db := range sqlStore.GetAllConns() {
		table := db.AddTableWithName(model.Channel{}, "Channels").SetKeys(false, "Id")
		table.ColMap("Id").SetMaxSize(26)
		table.ColMap("TeamId").SetMaxSize(26)
		table.ColMap("Type").SetMaxSize(1)
		table.ColMap("DisplayName").SetMaxSize(64)
		table.ColMap("Name").SetMaxSize(64)
		table.SetUniqueTogether("Name", "TeamId")
		table.ColMap("Header").SetMaxSize(1024)
		table.ColMap("Purpose").SetMaxSize(250)
		table.ColMap("CreatorId").SetMaxSize(26)
		table.ColMap("SchemeId").SetMaxSize(26)

		tablem := db.AddTableWithName(channelMember{}, "ChannelMembers").SetKeys(false, "ChannelId", "UserId")
		tablem.ColMap("ChannelId").SetMaxSize(26)
		tablem.ColMap("UserId").SetMaxSize(26)
		tablem.ColMap("Roles").SetMaxSize(64)
		tablem.ColMap("NotifyProps").SetDataType(sqlStore.jsonDataType())

		tablePublicChannels := db.AddTableWithName(publicChannel{}, "PublicChannels").SetKeys(false, "Id")
		tablePublicChannels.ColMap("Id").SetMaxSize(26)
		tablePublicChannels.ColMap("TeamId").SetMaxSize(26)
		tablePublicChannels.ColMap("DisplayName").SetMaxSize(64)
		tablePublicChannels.ColMap("Name").SetMaxSize(64)
		tablePublicChannels.SetUniqueTogether("Name", "TeamId")
		tablePublicChannels.ColMap("Header").SetMaxSize(1024)
		tablePublicChannels.ColMap("Purpose").SetMaxSize(250)

		tableSidebarCategories := db.AddTableWithName(model.SidebarCategory{}, "SidebarCategories").SetKeys(false, "Id")
		tableSidebarCategories.ColMap("Id").SetMaxSize(128)
		tableSidebarCategories.ColMap("UserId").SetMaxSize(26)
		tableSidebarCategories.ColMap("TeamId").SetMaxSize(26)
		tableSidebarCategories.ColMap("Sorting").SetMaxSize(64)
		tableSidebarCategories.ColMap("Type").SetMaxSize(64)
		tableSidebarCategories.ColMap("DisplayName").SetMaxSize(64)

		tableSidebarChannels := db.AddTableWithName(model.SidebarChannel{}, "SidebarChannels").SetKeys(false, "ChannelId", "UserId", "CategoryId")
		tableSidebarChannels.ColMap("ChannelId").SetMaxSize(26)
		tableSidebarChannels.ColMap("UserId").SetMaxSize(26)
		tableSidebarChannels.ColMap("CategoryId").SetMaxSize(128)
	}

	return s
}

func (s SqlChannelStore) createIndexesIfNotExists() {
	s.CreateIndexIfNotExists("idx_channels_team_id", "Channels", "TeamId")
	s.CreateIndexIfNotExists("idx_channels_update_at", "Channels", "UpdateAt")
	s.CreateIndexIfNotExists("idx_channels_create_at", "Channels", "CreateAt")
	s.CreateIndexIfNotExists("idx_channels_delete_at", "Channels", "DeleteAt")

	if s.DriverName() == model.DatabaseDriverPostgres {
		s.CreateIndexIfNotExists("idx_channels_name_lower", "Channels", "lower(Name)")
		s.CreateIndexIfNotExists("idx_channels_displayname_lower", "Channels", "lower(DisplayName)")
	}

	s.CreateIndexIfNotExists("idx_channelmembers_user_id", "ChannelMembers", "UserId")

	s.CreateFullTextIndexIfNotExists("idx_channel_search_txt", "Channels", "Name, DisplayName, Purpose")

	s.CreateIndexIfNotExists("idx_publicchannels_team_id", "PublicChannels", "TeamId")
	s.CreateIndexIfNotExists("idx_publicchannels_delete_at", "PublicChannels", "DeleteAt")
	if s.DriverName() == model.DatabaseDriverPostgres {
		s.CreateIndexIfNotExists("idx_publicchannels_name_lower", "PublicChannels", "lower(Name)")
		s.CreateIndexIfNotExists("idx_publicchannels_displayname_lower", "PublicChannels", "lower(DisplayName)")
	}
	s.CreateFullTextIndexIfNotExists("idx_publicchannels_search_txt", "PublicChannels", "Name, DisplayName, Purpose")
	s.CreateIndexIfNotExists("idx_channels_scheme_id", "Channels", "SchemeId")
}

// MigratePublicChannels initializes the PublicChannels table with data created before this version
// of the Mattermost server kept it up-to-date.
func (s SqlChannelStore) MigratePublicChannels() error {
	if _, err := s.GetMaster().Exec(`
		INSERT INTO PublicChannels
		    (Id, DeleteAt, TeamId, DisplayName, Name, Header, Purpose)
		SELECT
		    c.Id, c.DeleteAt, c.TeamId, c.DisplayName, c.Name, c.Header, c.Purpose
		FROM
		    Channels c
		LEFT JOIN
		    PublicChannels pc ON (pc.Id = c.Id)
		WHERE
		    c.Type = 'O'
		AND pc.Id IS NULL
	`); err != nil {
		return err
	}

	return nil
}

func (s SqlChannelStore) upsertPublicChannelT(transaction *gorp.Transaction, channel *model.Channel) error {
	publicChannel := &publicChannel{
		Id:          channel.Id,
		DeleteAt:    channel.DeleteAt,
		TeamId:      channel.TeamId,
		DisplayName: channel.DisplayName,
		Name:        channel.Name,
		Header:      channel.Header,
		Purpose:     channel.Purpose,
	}

	if channel.Type != model.ChannelTypeOpen {
		if _, err := transaction.Delete(publicChannel); err != nil {
			return errors.Wrap(err, "failed to delete public channel")
		}

		return nil
	}

	vals := map[string]interface{}{
		"Id":          publicChannel.Id,
		"DeleteAt":    publicChannel.DeleteAt,
		"TeamId":      publicChannel.TeamId,
		"DisplayName": publicChannel.DisplayName,
		"Name":        publicChannel.Name,
		"Header":      publicChannel.Header,
		"Purpose":     publicChannel.Purpose,
	}
	var err error
<<<<<<< HEAD
	if s.DriverName() == model.DATABASE_DRIVER_MYSQL {
=======
	if s.DriverName() == model.DatabaseDriverMysql {
>>>>>>> 296076bf
		_, err = transaction.Exec(`
			INSERT INTO
			    PublicChannels(Id, DeleteAt, TeamId, DisplayName, Name, Header, Purpose)
			VALUES
			    (:Id, :DeleteAt, :TeamId, :DisplayName, :Name, :Header, :Purpose)
			ON DUPLICATE KEY UPDATE
			    DeleteAt = :DeleteAt,
			    TeamId = :TeamId,
			    DisplayName = :DisplayName,
			    Name = :Name,
			    Header = :Header,
			    Purpose = :Purpose;
		`, vals)
	} else {
		_, err = transaction.Exec(`
			INSERT INTO
			    PublicChannels(Id, DeleteAt, TeamId, DisplayName, Name, Header, Purpose)
			VALUES
			    (:Id, :DeleteAt, :TeamId, :DisplayName, :Name, :Header, :Purpose)
			ON CONFLICT (id) DO UPDATE
			SET DeleteAt = :DeleteAt,
			    TeamId = :TeamId,
			    DisplayName = :DisplayName,
			    Name = :Name,
			    Header = :Header,
			    Purpose = :Purpose;
		`, vals)
	}
	if err != nil {
		return errors.Wrap(err, "failed to insert public channel")
	}

	return nil
}

// Save writes the (non-direct) channel channel to the database.
func (s SqlChannelStore) Save(channel *model.Channel, maxChannelsPerTeam int64) (*model.Channel, error) {
	if channel.DeleteAt != 0 {
		return nil, store.NewErrInvalidInput("Channel", "DeleteAt", channel.DeleteAt)
	}

	if channel.Type == model.ChannelTypeDirect {
		return nil, store.NewErrInvalidInput("Channel", "Type", channel.Type)
	}

	var newChannel *model.Channel
	transaction, err := s.GetMaster().Begin()
	if err != nil {
		return nil, errors.Wrap(err, "begin_transaction")
	}
	defer finalizeTransaction(transaction)

	newChannel, err = s.saveChannelT(transaction, channel, maxChannelsPerTeam)
	if err != nil {
		return newChannel, err
	}

	// Additionally propagate the write to the PublicChannels table.
	if err = s.upsertPublicChannelT(transaction, newChannel); err != nil {
		return nil, errors.Wrap(err, "upsert_public_channel")
	}

	if err = transaction.Commit(); err != nil {
		return nil, errors.Wrap(err, "commit_transaction")
	}
	// There are cases when in case of conflict, the original channel value is returned.
	// So we return both and let the caller do the checks.
	return newChannel, err
}

func (s SqlChannelStore) CreateDirectChannel(user *model.User, otherUser *model.User, channelOptions ...model.ChannelOption) (*model.Channel, error) {
	channel := new(model.Channel)

	for _, option := range channelOptions {
		option(channel)
	}

	channel.DisplayName = ""
	channel.Name = model.GetDMNameFromIds(otherUser.Id, user.Id)

	channel.Header = ""
	channel.Type = model.ChannelTypeDirect
	channel.Shared = model.NewBool(user.IsRemote() || otherUser.IsRemote())
	channel.CreatorId = user.Id

	cm1 := &model.ChannelMember{
		UserId:      user.Id,
		NotifyProps: model.GetDefaultChannelNotifyProps(),
		SchemeGuest: user.IsGuest(),
		SchemeUser:  !user.IsGuest(),
	}
	cm2 := &model.ChannelMember{
		UserId:      otherUser.Id,
		NotifyProps: model.GetDefaultChannelNotifyProps(),
		SchemeGuest: otherUser.IsGuest(),
		SchemeUser:  !otherUser.IsGuest(),
	}

	return s.SaveDirectChannel(channel, cm1, cm2)
}

func (s SqlChannelStore) SaveDirectChannel(directChannel *model.Channel, member1 *model.ChannelMember, member2 *model.ChannelMember) (*model.Channel, error) {
	if directChannel.DeleteAt != 0 {
		return nil, store.NewErrInvalidInput("Channel", "DeleteAt", directChannel.DeleteAt)
	}

	if directChannel.Type != model.ChannelTypeDirect {
		return nil, store.NewErrInvalidInput("Channel", "Type", directChannel.Type)
	}

	transaction, err := s.GetMaster().Begin()
	if err != nil {
		return nil, errors.Wrap(err, "begin_transaction")
	}
	defer finalizeTransaction(transaction)

	directChannel.TeamId = ""
	newChannel, err := s.saveChannelT(transaction, directChannel, 0)
	if err != nil {
		return newChannel, err
	}

	// Members need new channel ID
	member1.ChannelId = newChannel.Id
	member2.ChannelId = newChannel.Id

	if member1.UserId != member2.UserId {
		_, err = s.saveMultipleMembers([]*model.ChannelMember{member1, member2})
	} else {
		_, err = s.saveMemberT(member2)
	}
	if err != nil {
		return nil, err
	}

	if err := transaction.Commit(); err != nil {
		return nil, errors.Wrap(err, "commit_transaction")
	}

	return newChannel, nil

}

func (s SqlChannelStore) saveChannelT(transaction *gorp.Transaction, channel *model.Channel, maxChannelsPerTeam int64) (*model.Channel, error) {
	if channel.Id != "" && !channel.IsShared() {
		return nil, store.NewErrInvalidInput("Channel", "Id", channel.Id)
	}

	channel.PreSave()
	if err := channel.IsValid(); err != nil { // TODO: this needs to return plain error in v6.
		return nil, err // we just pass through the error as-is for now.
	}

	if channel.Type != model.ChannelTypeDirect && channel.Type != model.ChannelTypeGroup && maxChannelsPerTeam >= 0 {
		if count, err := transaction.SelectInt("SELECT COUNT(0) FROM Channels WHERE TeamId = :TeamId AND DeleteAt = 0 AND (Type = 'O' OR Type = 'P')", map[string]interface{}{"TeamId": channel.TeamId}); err != nil {
			return nil, errors.Wrapf(err, "save_channel_count: teamId=%s", channel.TeamId)
		} else if count >= maxChannelsPerTeam {
			return nil, store.NewErrLimitExceeded("channels_per_team", int(count), "teamId="+channel.TeamId)
		}
	}

	if err := transaction.Insert(channel); err != nil {
		if IsUniqueConstraintError(err, []string{"Name", "channels_name_teamid_key"}) {
			dupChannel := model.Channel{}
			s.GetMaster().SelectOne(&dupChannel, "SELECT * FROM Channels WHERE TeamId = :TeamId AND Name = :Name", map[string]interface{}{"TeamId": channel.TeamId, "Name": channel.Name})
			return &dupChannel, store.NewErrConflict("Channel", err, "id="+channel.Id)
		}
		return nil, errors.Wrapf(err, "save_channel: id=%s", channel.Id)
	}
	return channel, nil
}

// Update writes the updated channel to the database.
func (s SqlChannelStore) Update(channel *model.Channel) (*model.Channel, error) {
	transaction, err := s.GetMaster().Begin()
	if err != nil {
		return nil, errors.Wrap(err, "begin_transaction")
	}
	defer finalizeTransaction(transaction)

	updatedChannel, err := s.updateChannelT(transaction, channel)
	if err != nil {
		return nil, err
	}

	// Additionally propagate the write to the PublicChannels table.
	if err := s.upsertPublicChannelT(transaction, updatedChannel); err != nil {
		return nil, errors.Wrap(err, "upsertPublicChannelT: failed to upsert channel")
	}

	if err := transaction.Commit(); err != nil {
		return nil, errors.Wrap(err, "commit_transaction")
	}
	return updatedChannel, nil
}

func (s SqlChannelStore) updateChannelT(transaction *gorp.Transaction, channel *model.Channel) (*model.Channel, error) {
	channel.PreUpdate()

	if channel.DeleteAt != 0 {
		return nil, store.NewErrInvalidInput("Channel", "DeleteAt", channel.DeleteAt)
	}

	if err := channel.IsValid(); err != nil {
		return nil, err
	}

	count, err := transaction.Update(channel)
	if err != nil {
		if IsUniqueConstraintError(err, []string{"Name", "channels_name_teamid_key"}) {
			dupChannel := model.Channel{}
			s.GetReplica().SelectOne(&dupChannel, "SELECT * FROM Channels WHERE TeamId = :TeamId AND Name= :Name AND DeleteAt > 0", map[string]interface{}{"TeamId": channel.TeamId, "Name": channel.Name})
			if dupChannel.DeleteAt > 0 {
				return nil, store.NewErrInvalidInput("Channel", "Id", channel.Id)
			}
			return nil, store.NewErrInvalidInput("Channel", "Id", channel.Id)
		}
		return nil, errors.Wrapf(err, "failed to update channel with id=%s", channel.Id)
	}

	if count > 1 {
		return nil, fmt.Errorf("the expected number of channels to be updated is <=1 but was %d", count)
	}

	return channel, nil
}

func (s SqlChannelStore) GetChannelUnread(channelId, userId string) (*model.ChannelUnread, error) {
	var unreadChannel model.ChannelUnread
	err := s.GetReplica().SelectOne(&unreadChannel,
		`SELECT
				Channels.TeamId TeamId, Channels.Id ChannelId, (Channels.TotalMsgCount - ChannelMembers.MsgCount) MsgCount, (Channels.TotalMsgCountRoot - ChannelMembers.MsgCountRoot) MsgCountRoot, ChannelMembers.MentionCount MentionCount, ChannelMembers.MentionCountRoot MentionCountRoot, ChannelMembers.NotifyProps NotifyProps
			FROM
				Channels, ChannelMembers
			WHERE
				Id = ChannelId
                AND Id = :ChannelId
                AND UserId = :UserId
                AND DeleteAt = 0`,
		map[string]interface{}{"ChannelId": channelId, "UserId": userId})

	if err != nil {
		if err == sql.ErrNoRows {
			return nil, store.NewErrNotFound("Channel", fmt.Sprintf("channelId=%s,userId=%s", channelId, userId))
		}
		return nil, errors.Wrapf(err, "failed to get Channel with channelId=%s and userId=%s", channelId, userId)
	}
	return &unreadChannel, nil
}

//nolint:unparam
func (s SqlChannelStore) InvalidateChannel(id string) {
}

func (s SqlChannelStore) InvalidateChannelByName(teamId, name string) {
	channelByNameCache.Remove(teamId + name)
	if s.metrics != nil {
		s.metrics.IncrementMemCacheInvalidationCounter("Channel by Name - Remove by TeamId and Name")
	}
}

//nolint:unparam
func (s SqlChannelStore) Get(id string, allowFromCache bool) (*model.Channel, error) {
	return s.get(id, false)
}

func (s SqlChannelStore) GetPinnedPosts(channelId string) (*model.PostList, error) {
	pl := model.NewPostList()

	var posts []*model.Post
	if _, err := s.GetReplica().Select(&posts, "SELECT *, (SELECT count(Posts.Id) FROM Posts WHERE Posts.RootId = (CASE WHEN p.RootId = '' THEN p.Id ELSE p.RootId END) AND Posts.DeleteAt = 0) as ReplyCount  FROM Posts p WHERE IsPinned = true AND ChannelId = :ChannelId AND DeleteAt = 0 ORDER BY CreateAt ASC", map[string]interface{}{"ChannelId": channelId}); err != nil {
		return nil, errors.Wrap(err, "failed to find Posts")
	}
	for _, post := range posts {
		pl.AddPost(post)
		pl.AddOrder(post.Id)
	}
	return pl, nil
}

func (s SqlChannelStore) GetFromMaster(id string) (*model.Channel, error) {
	return s.get(id, true)
}

func (s SqlChannelStore) get(id string, master bool) (*model.Channel, error) {
	var db *gorp.DbMap

	if master {
		db = s.GetMaster()
	} else {
		db = s.GetReplica()
	}

	obj, err := db.Get(model.Channel{}, id)
	if err != nil {
		return nil, errors.Wrapf(err, "failed to find channel with id = %s", id)
	}

	if obj == nil {
		return nil, store.NewErrNotFound("Channel", id)
	}

	ch := obj.(*model.Channel)
	return ch, nil
}

// Delete records the given deleted timestamp to the channel in question.
func (s SqlChannelStore) Delete(channelId string, time int64) error {
	return s.SetDeleteAt(channelId, time, time)
}

// Restore reverts a previous deleted timestamp from the channel in question.
func (s SqlChannelStore) Restore(channelId string, time int64) error {
	return s.SetDeleteAt(channelId, 0, time)
}

// SetDeleteAt records the given deleted and updated timestamp to the channel in question.
func (s SqlChannelStore) SetDeleteAt(channelId string, deleteAt, updateAt int64) error {
	defer s.InvalidateChannel(channelId)

	transaction, err := s.GetMaster().Begin()
	if err != nil {
		return errors.Wrap(err, "SetDeleteAt: begin_transaction")
	}
	defer finalizeTransaction(transaction)

	err = s.setDeleteAtT(transaction, channelId, deleteAt, updateAt)
	if err != nil {
		return errors.Wrap(err, "setDeleteAtT")
	}

	// Additionally propagate the write to the PublicChannels table.
	if _, err := transaction.Exec(`
			UPDATE
			    PublicChannels
			SET
			    DeleteAt = :DeleteAt
			WHERE
			    Id = :ChannelId
		`, map[string]interface{}{
		"DeleteAt":  deleteAt,
		"ChannelId": channelId,
	}); err != nil {
		return errors.Wrapf(err, "failed to delete public channels with id=%s", channelId)
	}

	if err := transaction.Commit(); err != nil {
		return errors.Wrapf(err, "SetDeleteAt: commit_transaction")
	}

	return nil
}

func (s SqlChannelStore) setDeleteAtT(transaction *gorp.Transaction, channelId string, deleteAt, updateAt int64) error {
	_, err := transaction.Exec("Update Channels SET DeleteAt = :DeleteAt, UpdateAt = :UpdateAt WHERE Id = :ChannelId", map[string]interface{}{"DeleteAt": deleteAt, "UpdateAt": updateAt, "ChannelId": channelId})
	if err != nil {
		return errors.Wrapf(err, "failed to delete channel with id=%s", channelId)
	}

	return nil
}

// PermanentDeleteByTeam removes all channels for the given team from the database.
func (s SqlChannelStore) PermanentDeleteByTeam(teamId string) error {
	transaction, err := s.GetMaster().Begin()
	if err != nil {
		return errors.Wrap(err, "PermanentDeleteByTeam: begin_transaction")
	}
	defer finalizeTransaction(transaction)

	if err := s.permanentDeleteByTeamtT(transaction, teamId); err != nil {
		return errors.Wrap(err, "permanentDeleteByTeamtT")
	}

	// Additionally propagate the deletions to the PublicChannels table.
	if _, err := transaction.Exec(`
			DELETE FROM
			    PublicChannels
			WHERE
			    TeamId = :TeamId
		`, map[string]interface{}{
		"TeamId": teamId,
	}); err != nil {
		return errors.Wrapf(err, "failed to delete public channels by team with teamId=%s", teamId)
	}

	if err := transaction.Commit(); err != nil {
		return errors.Wrap(err, "PermanentDeleteByTeam: commit_transaction")
	}

	return nil
}

func (s SqlChannelStore) permanentDeleteByTeamtT(transaction *gorp.Transaction, teamId string) error {
	if _, err := transaction.Exec("DELETE FROM Channels WHERE TeamId = :TeamId", map[string]interface{}{"TeamId": teamId}); err != nil {
		return errors.Wrapf(err, "failed to delete channel by team with teamId=%s", teamId)
	}

	return nil
}

// PermanentDelete removes the given channel from the database.
func (s SqlChannelStore) PermanentDelete(channelId string) error {
	transaction, err := s.GetMaster().Begin()
	if err != nil {
		return errors.Wrap(err, "PermanentDelete: begin_transaction")
	}
	defer finalizeTransaction(transaction)

	if err := s.permanentDeleteT(transaction, channelId); err != nil {
		return errors.Wrap(err, "permanentDeleteT")
	}

	// Additionally propagate the deletion to the PublicChannels table.
	if _, err := transaction.Exec(`
			DELETE FROM
			    PublicChannels
			WHERE
			    Id = :ChannelId
		`, map[string]interface{}{
		"ChannelId": channelId,
	}); err != nil {
		return errors.Wrapf(err, "failed to delete public channels with id=%s", channelId)
	}

	if err := transaction.Commit(); err != nil {
		return errors.Wrap(err, "PermanentDelete: commit_transaction")
	}

	return nil
}

func (s SqlChannelStore) permanentDeleteT(transaction *gorp.Transaction, channelId string) error {
	if _, err := transaction.Exec("DELETE FROM Channels WHERE Id = :ChannelId", map[string]interface{}{"ChannelId": channelId}); err != nil {
		return errors.Wrapf(err, "failed to delete channel with id=%s", channelId)
	}

	return nil
}

func (s SqlChannelStore) PermanentDeleteMembersByChannel(channelId string) error {
	_, err := s.GetMaster().Exec("DELETE FROM ChannelMembers WHERE ChannelId = :ChannelId", map[string]interface{}{"ChannelId": channelId})
	if err != nil {
		return errors.Wrapf(err, "failed to delete Channel with channelId=%s", channelId)
	}

	return nil
}

func (s SqlChannelStore) GetChannels(teamId string, userId string, includeDeleted bool, lastDeleteAt int) (*model.ChannelList, error) {
	query := s.getQueryBuilder().
		Select("Channels.*").
		From("Channels, ChannelMembers").
		Where(
			sq.And{
				sq.Expr("Id = ChannelId"),
				sq.Eq{"UserId": userId},
				sq.Or{
					sq.Eq{"TeamId": teamId},
					sq.Eq{"TeamId": ""},
				},
			},
		).
		OrderBy("DisplayName")

	if includeDeleted {
		if lastDeleteAt != 0 {
			// We filter by non-archived, and archived >= a timestamp.
			query = query.Where(sq.Or{
				sq.Eq{"DeleteAt": 0},
				sq.GtOrEq{"DeleteAt": lastDeleteAt},
			})
		}
		// If lastDeleteAt is not set, we include everything. That means no filter is needed.
	} else {
		// Don't include archived channels.
		query = query.Where(sq.Eq{"DeleteAt": 0})
	}

	channels := &model.ChannelList{}
	sql, args, err := query.ToSql()
	if err != nil {
		return nil, errors.Wrapf(err, "getchannels_tosql")
	}

	_, err = s.GetReplica().Select(channels, sql, args...)
	if err != nil {
		return nil, errors.Wrapf(err, "failed to get channels with TeamId=%s and UserId=%s", teamId, userId)
	}

	if len(*channels) == 0 {
		return nil, store.NewErrNotFound("Channel", "userId="+userId)
	}

	return channels, nil
}

func (s SqlChannelStore) GetAllChannels(offset, limit int, opts store.ChannelSearchOpts) (*model.ChannelListWithTeamData, error) {
	query := s.getAllChannelsQuery(opts, false)

	query = query.OrderBy("c.DisplayName, Teams.DisplayName").Limit(uint64(limit)).Offset(uint64(offset))

	queryString, args, err := query.ToSql()
	if err != nil {
		return nil, errors.Wrap(err, "failed to create query")
	}

	data := &model.ChannelListWithTeamData{}
	_, err = s.GetReplica().Select(data, queryString, args...)

	if err != nil {
		return nil, errors.Wrap(err, "failed to get all channels")
	}

	return data, nil
}

func (s SqlChannelStore) GetAllChannelsCount(opts store.ChannelSearchOpts) (int64, error) {
	query := s.getAllChannelsQuery(opts, true)

	queryString, args, err := query.ToSql()
	if err != nil {
		return 0, errors.Wrap(err, "failed to create query")
	}

	count, err := s.GetReplica().SelectInt(queryString, args...)
	if err != nil {
		return 0, errors.Wrap(err, "failed to count all channels")
	}

	return count, nil
}

func (s SqlChannelStore) getAllChannelsQuery(opts store.ChannelSearchOpts, forCount bool) sq.SelectBuilder {
	var selectStr string
	if forCount {
		selectStr = "count(c.Id)"
	} else {
		selectStr = "c.*, Teams.DisplayName AS TeamDisplayName, Teams.Name AS TeamName, Teams.UpdateAt AS TeamUpdateAt"
		if opts.IncludePolicyID {
			selectStr += ", RetentionPoliciesChannels.PolicyId"
		}
	}

	query := s.getQueryBuilder().
		Select(selectStr).
		From("Channels AS c").
		Where(sq.Eq{"c.Type": []model.ChannelType{model.ChannelTypePrivate, model.ChannelTypeOpen}})

	if !forCount {
		query = query.Join("Teams ON Teams.Id = c.TeamId")
	}

	if !opts.IncludeDeleted {
		query = query.Where(sq.Eq{"c.DeleteAt": int(0)})
	}

	if opts.NotAssociatedToGroup != "" {
		query = query.Where("c.Id NOT IN (SELECT ChannelId FROM GroupChannels WHERE GroupChannels.GroupId = ? AND GroupChannels.DeleteAt = 0)", opts.NotAssociatedToGroup)
	}

	if len(opts.ExcludeChannelNames) > 0 {
		query = query.Where(sq.NotEq{"c.Name": opts.ExcludeChannelNames})
	}

	if opts.ExcludePolicyConstrained || opts.IncludePolicyID {
		query = query.LeftJoin("RetentionPoliciesChannels ON c.Id = RetentionPoliciesChannels.ChannelId")
	}
	if opts.ExcludePolicyConstrained {
		query = query.Where("RetentionPoliciesChannels.ChannelId IS NULL")
	}

	return query
}

func (s SqlChannelStore) GetMoreChannels(teamId string, userId string, offset int, limit int) (*model.ChannelList, error) {
	channels := &model.ChannelList{}
	_, err := s.GetReplica().Select(channels, `
		SELECT
			Channels.*
		FROM
			Channels
		JOIN
			PublicChannels c ON (c.Id = Channels.Id)
		WHERE
			c.TeamId = :TeamId
		AND c.DeleteAt = 0
		AND c.Id NOT IN (
			SELECT
				c.Id
			FROM
				PublicChannels c
			JOIN
				ChannelMembers cm ON (cm.ChannelId = c.Id)
			WHERE
				c.TeamId = :TeamId
			AND cm.UserId = :UserId
			AND c.DeleteAt = 0
		)
		ORDER BY
			c.DisplayName
		LIMIT :Limit
		OFFSET :Offset
		`, map[string]interface{}{
		"TeamId": teamId,
		"UserId": userId,
		"Limit":  limit,
		"Offset": offset,
	})

	if err != nil {
		return nil, errors.Wrapf(err, "failed getting channels with teamId=%s and userId=%s", teamId, userId)
	}

	return channels, nil
}

func (s SqlChannelStore) GetPrivateChannelsForTeam(teamId string, offset int, limit int) (*model.ChannelList, error) {
	channels := &model.ChannelList{}

	builder := s.getQueryBuilder().
		Select("*").
		From("Channels").
		Where(sq.Eq{"Type": model.ChannelTypePrivate, "TeamId": teamId, "DeleteAt": 0}).
		OrderBy("DisplayName").
		Limit(uint64(limit)).
		Offset(uint64(offset))

	query, args, err := builder.ToSql()
	if err != nil {
		return nil, errors.Wrap(err, "channels_tosql")
	}

	_, err = s.GetReplica().Select(channels, query, args...)
	if err != nil {
		return nil, errors.Wrapf(err, "failed to find chaneld with teamId=%s", teamId)
	}
	return channels, nil
}

func (s SqlChannelStore) GetPublicChannelsForTeam(teamId string, offset int, limit int) (*model.ChannelList, error) {
	channels := &model.ChannelList{}
	_, err := s.GetReplica().Select(channels, `
		SELECT
			Channels.*
		FROM
			Channels
		JOIN
			PublicChannels pc ON (pc.Id = Channels.Id)
		WHERE
			pc.TeamId = :TeamId
		AND pc.DeleteAt = 0
		ORDER BY pc.DisplayName
		LIMIT :Limit
		OFFSET :Offset
		`, map[string]interface{}{
		"TeamId": teamId,
		"Limit":  limit,
		"Offset": offset,
	})

	if err != nil {
		return nil, errors.Wrapf(err, "failed to find chaneld with teamId=%s", teamId)
	}

	return channels, nil
}

func (s SqlChannelStore) GetPublicChannelsByIdsForTeam(teamId string, channelIds []string) (*model.ChannelList, error) {
	props := make(map[string]interface{})
	props["teamId"] = teamId

	idQuery := ""

	for index, channelId := range channelIds {
		if idQuery != "" {
			idQuery += ", "
		}

		props["channelId"+strconv.Itoa(index)] = channelId
		idQuery += ":channelId" + strconv.Itoa(index)
	}

	data := &model.ChannelList{}
	_, err := s.GetReplica().Select(data, `
		SELECT
			Channels.*
		FROM
			Channels
		JOIN
			PublicChannels pc ON (pc.Id = Channels.Id)
		WHERE
			pc.TeamId = :teamId
		AND pc.DeleteAt = 0
		AND pc.Id IN (`+idQuery+`)
		ORDER BY pc.DisplayName
		`, props)

	if err != nil {
		return nil, errors.Wrap(err, "failed to find Channels")
	}

	if len(*data) == 0 {
		return nil, store.NewErrNotFound("Channel", fmt.Sprintf("teamId=%s, channelIds=%v", teamId, channelIds))
	}

	return data, nil
}

type channelIdWithCountAndUpdateAt struct {
	Id                string
	TotalMsgCount     int64
	TotalMsgCountRoot int64
	UpdateAt          int64
}

func (s SqlChannelStore) GetChannelCounts(teamId string, userId string) (*model.ChannelCounts, error) {
	var data []channelIdWithCountAndUpdateAt
	_, err := s.GetReplica().Select(&data, "SELECT Id, TotalMsgCount, TotalMsgCountRoot, UpdateAt FROM Channels WHERE Id IN (SELECT ChannelId FROM ChannelMembers WHERE UserId = :UserId) AND (TeamId = :TeamId OR TeamId = '') AND DeleteAt = 0 ORDER BY DisplayName", map[string]interface{}{"TeamId": teamId, "UserId": userId})

	if err != nil {
		return nil, errors.Wrapf(err, "failed to get channels count with teamId=%s and userId=%s", teamId, userId)
	}

	counts := &model.ChannelCounts{Counts: make(map[string]int64), CountsRoot: make(map[string]int64), UpdateTimes: make(map[string]int64)}
	for i := range data {
		v := data[i]
		counts.Counts[v.Id] = v.TotalMsgCount
		counts.CountsRoot[v.Id] = v.TotalMsgCountRoot
		counts.UpdateTimes[v.Id] = v.UpdateAt
	}

	return counts, nil
}

func (s SqlChannelStore) GetTeamChannels(teamId string) (*model.ChannelList, error) {
	data := &model.ChannelList{}
	_, err := s.GetReplica().Select(data, "SELECT * FROM Channels WHERE TeamId = :TeamId And Type != 'D' ORDER BY DisplayName", map[string]interface{}{"TeamId": teamId})

	if err != nil {
		return nil, errors.Wrapf(err, "failed to find Channels with teamId=%s", teamId)
	}

	if len(*data) == 0 {
		return nil, store.NewErrNotFound("Channel", fmt.Sprintf("teamId=%s", teamId))
	}

	return data, nil
}

func (s SqlChannelStore) GetByName(teamId string, name string, allowFromCache bool) (*model.Channel, error) {
	return s.getByName(teamId, name, false, allowFromCache)
}

func (s SqlChannelStore) GetByNames(teamId string, names []string, allowFromCache bool) ([]*model.Channel, error) {
	var channels []*model.Channel

	if allowFromCache {
		var misses []string
		visited := make(map[string]struct{})
		for _, name := range names {
			if _, ok := visited[name]; ok {
				continue
			}
			visited[name] = struct{}{}
			var cacheItem *model.Channel
			if err := channelByNameCache.Get(teamId+name, &cacheItem); err == nil {
				channels = append(channels, cacheItem)
			} else {
				misses = append(misses, name)
			}
		}
		names = misses
	}

	if len(names) > 0 {
		props := map[string]interface{}{}
		var namePlaceholders []string
		for _, name := range names {
			key := fmt.Sprintf("Name%v", len(namePlaceholders))
			props[key] = name
			namePlaceholders = append(namePlaceholders, ":"+key)
		}

		var query string
		if teamId == "" {
			query = `SELECT * FROM Channels WHERE Name IN (` + strings.Join(namePlaceholders, ", ") + `) AND DeleteAt = 0`
		} else {
			props["TeamId"] = teamId
			query = `SELECT * FROM Channels WHERE Name IN (` + strings.Join(namePlaceholders, ", ") + `) AND TeamId = :TeamId AND DeleteAt = 0`
		}

		var dbChannels []*model.Channel
		if _, err := s.GetReplica().Select(&dbChannels, query, props); err != nil && err != sql.ErrNoRows {
			msg := fmt.Sprintf("failed to get channels with names=%v", names)
			if teamId != "" {
				msg += fmt.Sprintf("teamId=%s", teamId)
			}
			return nil, errors.Wrap(err, msg)
		}
		for _, channel := range dbChannels {
			channelByNameCache.SetWithExpiry(teamId+channel.Name, channel, ChannelCacheDuration)
			channels = append(channels, channel)
		}
		// Not all channels are in cache. Increment aggregate miss counter.
		if s.metrics != nil {
			s.metrics.IncrementMemCacheMissCounter("Channel By Name - Aggregate")
		}
	} else {
		// All of the channel names are in cache. Increment aggregate hit counter.
		if s.metrics != nil {
			s.metrics.IncrementMemCacheHitCounter("Channel By Name - Aggregate")
		}
	}

	return channels, nil
}

func (s SqlChannelStore) GetByNameIncludeDeleted(teamId string, name string, allowFromCache bool) (*model.Channel, error) {
	return s.getByName(teamId, name, true, allowFromCache)
}

func (s SqlChannelStore) getByName(teamId string, name string, includeDeleted bool, allowFromCache bool) (*model.Channel, error) {
	var query string
	if includeDeleted {
		query = "SELECT * FROM Channels WHERE (TeamId = :TeamId OR TeamId = '') AND Name = :Name"
	} else {
		query = "SELECT * FROM Channels WHERE (TeamId = :TeamId OR TeamId = '') AND Name = :Name AND DeleteAt = 0"
	}
	channel := model.Channel{}

	if allowFromCache {
		var cacheItem *model.Channel
		if err := channelByNameCache.Get(teamId+name, &cacheItem); err == nil {
			if s.metrics != nil {
				s.metrics.IncrementMemCacheHitCounter("Channel By Name")
			}
			return cacheItem, nil
		}
		if s.metrics != nil {
			s.metrics.IncrementMemCacheMissCounter("Channel By Name")
		}
	}

	if err := s.GetReplica().SelectOne(&channel, query, map[string]interface{}{"TeamId": teamId, "Name": name}); err != nil {
		if err == sql.ErrNoRows {
			return nil, store.NewErrNotFound("Channel", fmt.Sprintf("TeamId=%s&Name=%s", teamId, name))
		}
		return nil, errors.Wrapf(err, "failed to find channel with TeamId=%s and Name=%s", teamId, name)
	}

	channelByNameCache.SetWithExpiry(teamId+name, &channel, ChannelCacheDuration)
	return &channel, nil
}

func (s SqlChannelStore) GetDeletedByName(teamId string, name string) (*model.Channel, error) {
	channel := model.Channel{}

	if err := s.GetReplica().SelectOne(&channel, "SELECT * FROM Channels WHERE (TeamId = :TeamId OR TeamId = '') AND Name = :Name AND DeleteAt != 0", map[string]interface{}{"TeamId": teamId, "Name": name}); err != nil {
		if err == sql.ErrNoRows {
			return nil, store.NewErrNotFound("Channel", fmt.Sprintf("name=%s", name))
		}
		return nil, errors.Wrapf(err, "failed to get channel by teamId=%s and name=%s", teamId, name)
	}

	return &channel, nil
}

func (s SqlChannelStore) GetDeleted(teamId string, offset int, limit int, userId string) (*model.ChannelList, error) {
	channels := &model.ChannelList{}

	query := `
		SELECT * FROM Channels
		WHERE (TeamId = :TeamId OR TeamId = '')
		AND DeleteAt != 0
		AND Type != 'P'
		UNION
			SELECT * FROM Channels
			WHERE (TeamId = :TeamId OR TeamId = '')
			AND DeleteAt != 0
			AND Type = 'P'
			AND Id IN (SELECT ChannelId FROM ChannelMembers WHERE UserId = :UserId)
		ORDER BY DisplayName LIMIT :Limit OFFSET :Offset
	`

	if _, err := s.GetReplica().Select(channels, query, map[string]interface{}{"TeamId": teamId, "Limit": limit, "Offset": offset, "UserId": userId}); err != nil {
		if err == sql.ErrNoRows {
			return nil, store.NewErrNotFound("Channel", fmt.Sprintf("TeamId=%s,UserId=%s", teamId, userId))
		}
		return nil, errors.Wrapf(err, "failed to get deleted channels with TeamId=%s and UserId=%s", teamId, userId)
	}

	return channels, nil
}

var ChannelMembersWithSchemeSelectQuery = `
	SELECT
		ChannelMembers.*,
		TeamScheme.DefaultChannelGuestRole TeamSchemeDefaultGuestRole,
		TeamScheme.DefaultChannelUserRole TeamSchemeDefaultUserRole,
		TeamScheme.DefaultChannelAdminRole TeamSchemeDefaultAdminRole,
		ChannelScheme.DefaultChannelGuestRole ChannelSchemeDefaultGuestRole,
		ChannelScheme.DefaultChannelUserRole ChannelSchemeDefaultUserRole,
		ChannelScheme.DefaultChannelAdminRole ChannelSchemeDefaultAdminRole
	FROM
		ChannelMembers
	INNER JOIN
		Channels ON ChannelMembers.ChannelId = Channels.Id
	LEFT JOIN
		Schemes ChannelScheme ON Channels.SchemeId = ChannelScheme.Id
	LEFT JOIN
		Teams ON Channels.TeamId = Teams.Id
	LEFT JOIN
		Schemes TeamScheme ON Teams.SchemeId = TeamScheme.Id
`

func (s SqlChannelStore) SaveMultipleMembers(members []*model.ChannelMember) ([]*model.ChannelMember, error) {
	for _, member := range members {
		defer s.InvalidateAllChannelMembersForUser(member.UserId)
	}

	newMembers, err := s.saveMultipleMembers(members)
	if err != nil {
		return nil, err
	}

	return newMembers, nil
}

func (s SqlChannelStore) SaveMember(member *model.ChannelMember) (*model.ChannelMember, error) {
	newMembers, err := s.SaveMultipleMembers([]*model.ChannelMember{member})
	if err != nil {
		return nil, err
	}
	return newMembers[0], nil
}

func (s SqlChannelStore) saveMultipleMembers(members []*model.ChannelMember) ([]*model.ChannelMember, error) {
	newChannelMembers := map[string]int{}
	users := map[string]bool{}
	for _, member := range members {
		if val, ok := newChannelMembers[member.ChannelId]; val < 1 || !ok {
			newChannelMembers[member.ChannelId] = 1
		} else {
			newChannelMembers[member.ChannelId]++
		}
		users[member.UserId] = true

		member.PreSave()
		if err := member.IsValid(); err != nil { // TODO: this needs to return plain error in v6.
			return nil, err
		}
	}

	channels := []string{}
	for channel := range newChannelMembers {
		channels = append(channels, channel)
	}

	defaultChannelRolesByChannel := map[string]struct {
		Id    string
		Guest sql.NullString
		User  sql.NullString
		Admin sql.NullString
	}{}

	channelRolesQuery := s.getQueryBuilder().
		Select(
			"Channels.Id as Id",
			"ChannelScheme.DefaultChannelGuestRole as Guest",
			"ChannelScheme.DefaultChannelUserRole as User",
			"ChannelScheme.DefaultChannelAdminRole as Admin",
		).
		From("Channels").
		LeftJoin("Schemes ChannelScheme ON Channels.SchemeId = ChannelScheme.Id").
		Where(sq.Eq{"Channels.Id": channels})

	channelRolesSql, channelRolesArgs, err := channelRolesQuery.ToSql()
	if err != nil {
		return nil, errors.Wrap(err, "channel_roles_tosql")
	}

	var defaultChannelsRoles []struct {
		Id    string
		Guest sql.NullString
		User  sql.NullString
		Admin sql.NullString
	}
	_, err = s.GetMaster().Select(&defaultChannelsRoles, channelRolesSql, channelRolesArgs...)
	if err != nil {
		return nil, errors.Wrap(err, "default_channel_roles_select")
	}

	for _, defaultRoles := range defaultChannelsRoles {
		defaultChannelRolesByChannel[defaultRoles.Id] = defaultRoles
	}

	defaultTeamRolesByChannel := map[string]struct {
		Id    string
		Guest sql.NullString
		User  sql.NullString
		Admin sql.NullString
	}{}

	teamRolesQuery := s.getQueryBuilder().
		Select(
			"Channels.Id as Id",
			"TeamScheme.DefaultChannelGuestRole as Guest",
			"TeamScheme.DefaultChannelUserRole as User",
			"TeamScheme.DefaultChannelAdminRole as Admin",
		).
		From("Channels").
		LeftJoin("Teams ON Teams.Id = Channels.TeamId").
		LeftJoin("Schemes TeamScheme ON Teams.SchemeId = TeamScheme.Id").
		Where(sq.Eq{"Channels.Id": channels})

	teamRolesSql, teamRolesArgs, err := teamRolesQuery.ToSql()
	if err != nil {
		return nil, errors.Wrap(err, "team_roles_tosql")
	}

	var defaultTeamsRoles []struct {
		Id    string
		Guest sql.NullString
		User  sql.NullString
		Admin sql.NullString
	}
	_, err = s.GetMaster().Select(&defaultTeamsRoles, teamRolesSql, teamRolesArgs...)
	if err != nil {
		return nil, errors.Wrap(err, "default_team_roles_select")
	}

	for _, defaultRoles := range defaultTeamsRoles {
		defaultTeamRolesByChannel[defaultRoles.Id] = defaultRoles
	}

	query := s.getQueryBuilder().Insert("ChannelMembers").Columns(channelMemberSliceColumns()...)
	for _, member := range members {
		query = query.Values(channelMemberToSlice(member)...)
	}

	sql, args, err := query.ToSql()
	if err != nil {
		return nil, errors.Wrap(err, "channel_members_tosql")
	}

	if _, err := s.GetMaster().Exec(sql, args...); err != nil {
		if IsUniqueConstraintError(err, []string{"ChannelId", "channelmembers_pkey", "PRIMARY"}) {
			return nil, store.NewErrConflict("ChannelMembers", err, "")
		}
		return nil, errors.Wrap(err, "channel_members_save")
	}

	newMembers := []*model.ChannelMember{}
	for _, member := range members {
		defaultTeamGuestRole := defaultTeamRolesByChannel[member.ChannelId].Guest.String
		defaultTeamUserRole := defaultTeamRolesByChannel[member.ChannelId].User.String
		defaultTeamAdminRole := defaultTeamRolesByChannel[member.ChannelId].Admin.String
		defaultChannelGuestRole := defaultChannelRolesByChannel[member.ChannelId].Guest.String
		defaultChannelUserRole := defaultChannelRolesByChannel[member.ChannelId].User.String
		defaultChannelAdminRole := defaultChannelRolesByChannel[member.ChannelId].Admin.String
		rolesResult := getChannelRoles(
			member.SchemeGuest, member.SchemeUser, member.SchemeAdmin,
			defaultTeamGuestRole, defaultTeamUserRole, defaultTeamAdminRole,
			defaultChannelGuestRole, defaultChannelUserRole, defaultChannelAdminRole,
			strings.Fields(member.ExplicitRoles),
		)
		newMember := *member
		newMember.SchemeGuest = rolesResult.schemeGuest
		newMember.SchemeUser = rolesResult.schemeUser
		newMember.SchemeAdmin = rolesResult.schemeAdmin
		newMember.Roles = strings.Join(rolesResult.roles, " ")
		newMember.ExplicitRoles = strings.Join(rolesResult.explicitRoles, " ")
		newMembers = append(newMembers, &newMember)
	}
	return newMembers, nil
}

func (s SqlChannelStore) saveMemberT(member *model.ChannelMember) (*model.ChannelMember, error) {
	members, err := s.saveMultipleMembers([]*model.ChannelMember{member})
	if err != nil {
		return nil, err
	}
	return members[0], nil
}

func (s SqlChannelStore) UpdateMultipleMembers(members []*model.ChannelMember) ([]*model.ChannelMember, error) {
	for _, member := range members {
		member.PreUpdate()

		if err := member.IsValid(); err != nil {
			return nil, err
		}
	}

	var transaction *gorp.Transaction
	var err error

	if transaction, err = s.GetMaster().Begin(); err != nil {
		return nil, errors.Wrap(err, "begin_transaction")
	}
	defer finalizeTransaction(transaction)

	updatedMembers := []*model.ChannelMember{}
	for _, member := range members {
		if _, err := transaction.Update(NewChannelMemberFromModel(member)); err != nil {
			return nil, errors.Wrap(err, "failed to update ChannelMember")
		}

		// TODO: Get this out of the transaction when is possible
		var dbMember channelMemberWithSchemeRoles
		if err := transaction.SelectOne(&dbMember, ChannelMembersWithSchemeSelectQuery+"WHERE ChannelMembers.ChannelId = :ChannelId AND ChannelMembers.UserId = :UserId", map[string]interface{}{"ChannelId": member.ChannelId, "UserId": member.UserId}); err != nil {
			if err == sql.ErrNoRows {
				return nil, store.NewErrNotFound("ChannelMember", fmt.Sprintf("channelId=%s, userId=%s", member.ChannelId, member.UserId))
			}
			return nil, errors.Wrapf(err, "failed to get ChannelMember with channelId=%s and userId=%s", member.ChannelId, member.UserId)
		}
		updatedMembers = append(updatedMembers, dbMember.ToModel())
	}

	if err := transaction.Commit(); err != nil {
		return nil, errors.Wrap(err, "commit_transaction")
	}
	return updatedMembers, nil
}

func (s SqlChannelStore) UpdateMember(member *model.ChannelMember) (*model.ChannelMember, error) {
	updatedMembers, err := s.UpdateMultipleMembers([]*model.ChannelMember{member})
	if err != nil {
		return nil, err
	}
	return updatedMembers[0], nil
}

func (s SqlChannelStore) GetMembers(channelId string, offset, limit int) (*model.ChannelMembers, error) {
	var dbMembers channelMemberWithSchemeRolesList
	_, err := s.GetReplica().Select(&dbMembers, ChannelMembersWithSchemeSelectQuery+"WHERE ChannelId = :ChannelId LIMIT :Limit OFFSET :Offset", map[string]interface{}{"ChannelId": channelId, "Limit": limit, "Offset": offset})
	if err != nil {
		return nil, errors.Wrapf(err, "failed to get ChannelMembers with channelId=%s", channelId)
	}

	return dbMembers.ToModel(), nil
}

func (s SqlChannelStore) GetChannelMembersTimezones(channelId string) ([]model.StringMap, error) {
	var dbMembersTimezone []model.StringMap
	_, err := s.GetReplica().Select(&dbMembersTimezone, `
		SELECT
			Users.Timezone
		FROM
			ChannelMembers
		LEFT JOIN
			Users  ON ChannelMembers.UserId = Id
		WHERE ChannelId = :ChannelId
	`, map[string]interface{}{"ChannelId": channelId})

	if err != nil {
		return nil, errors.Wrapf(err, "failed to find user timezones for users in channels with channelId=%s", channelId)
	}

	return dbMembersTimezone, nil
}

func (s SqlChannelStore) GetMember(ctx context.Context, channelId string, userId string) (*model.ChannelMember, error) {
	var dbMember channelMemberWithSchemeRoles

	if err := s.DBFromContext(ctx).SelectOne(&dbMember, ChannelMembersWithSchemeSelectQuery+"WHERE ChannelMembers.ChannelId = :ChannelId AND ChannelMembers.UserId = :UserId", map[string]interface{}{"ChannelId": channelId, "UserId": userId}); err != nil {
		if err == sql.ErrNoRows {
			return nil, store.NewErrNotFound("ChannelMember", fmt.Sprintf("channelId=%s, userId=%s", channelId, userId))
		}
		return nil, errors.Wrapf(err, "failed to get ChannelMember with channelId=%s and userId=%s", channelId, userId)
	}

	return dbMember.ToModel(), nil
}

func (s SqlChannelStore) InvalidateAllChannelMembersForUser(userId string) {
	allChannelMembersForUserCache.Remove(userId)
	allChannelMembersForUserCache.Remove(userId + "_deleted")
	if s.metrics != nil {
		s.metrics.IncrementMemCacheInvalidationCounter("All Channel Members for User - Remove by UserId")
	}
}

func (s SqlChannelStore) IsUserInChannelUseCache(userId string, channelId string) bool {
	var ids map[string]string
	if err := allChannelMembersForUserCache.Get(userId, &ids); err == nil {
		if s.metrics != nil {
			s.metrics.IncrementMemCacheHitCounter("All Channel Members for User")
		}
		if _, ok := ids[channelId]; ok {
			return true
		}
		return false
	}

	if s.metrics != nil {
		s.metrics.IncrementMemCacheMissCounter("All Channel Members for User")
	}

	ids, err := s.GetAllChannelMembersForUser(userId, true, false)
	if err != nil {
		mlog.Error("Error getting all channel members for user", mlog.Err(err))
		return false
	}

	if _, ok := ids[channelId]; ok {
		return true
	}

	return false
}

func (s SqlChannelStore) GetMemberForPost(postId string, userId string) (*model.ChannelMember, error) {
	var dbMember channelMemberWithSchemeRoles
	query := `
		SELECT
			ChannelMembers.*,
			TeamScheme.DefaultChannelGuestRole TeamSchemeDefaultGuestRole,
			TeamScheme.DefaultChannelUserRole TeamSchemeDefaultUserRole,
			TeamScheme.DefaultChannelAdminRole TeamSchemeDefaultAdminRole,
			ChannelScheme.DefaultChannelGuestRole ChannelSchemeDefaultGuestRole,
			ChannelScheme.DefaultChannelUserRole ChannelSchemeDefaultUserRole,
			ChannelScheme.DefaultChannelAdminRole ChannelSchemeDefaultAdminRole
		FROM
			ChannelMembers
		INNER JOIN
			Posts ON ChannelMembers.ChannelId = Posts.ChannelId
		INNER JOIN
			Channels ON ChannelMembers.ChannelId = Channels.Id
		LEFT JOIN
			Schemes ChannelScheme ON Channels.SchemeId = ChannelScheme.Id
		LEFT JOIN
			Teams ON Channels.TeamId = Teams.Id
		LEFT JOIN
			Schemes TeamScheme ON Teams.SchemeId = TeamScheme.Id
		WHERE
			ChannelMembers.UserId = :UserId
		AND
			Posts.Id = :PostId`
	if err := s.GetReplica().SelectOne(&dbMember, query, map[string]interface{}{"UserId": userId, "PostId": postId}); err != nil {
		return nil, errors.Wrapf(err, "failed to get ChannelMember with postId=%s and userId=%s", postId, userId)
	}
	return dbMember.ToModel(), nil
}

func (s SqlChannelStore) GetAllChannelMembersForUser(userId string, allowFromCache bool, includeDeleted bool) (map[string]string, error) {
	cache_key := userId
	if includeDeleted {
		cache_key += "_deleted"
	}
	if allowFromCache {
		var ids map[string]string
		if err := allChannelMembersForUserCache.Get(cache_key, &ids); err == nil {
			if s.metrics != nil {
				s.metrics.IncrementMemCacheHitCounter("All Channel Members for User")
			}
			return ids, nil
		}
	}

	if s.metrics != nil {
		s.metrics.IncrementMemCacheMissCounter("All Channel Members for User")
	}

	query := s.getQueryBuilder().
		Select(`
				ChannelMembers.ChannelId, ChannelMembers.Roles, ChannelMembers.SchemeGuest,
				ChannelMembers.SchemeUser, ChannelMembers.SchemeAdmin,
				TeamScheme.DefaultChannelGuestRole TeamSchemeDefaultGuestRole,
				TeamScheme.DefaultChannelUserRole TeamSchemeDefaultUserRole,
				TeamScheme.DefaultChannelAdminRole TeamSchemeDefaultAdminRole,
				ChannelScheme.DefaultChannelGuestRole ChannelSchemeDefaultGuestRole,
				ChannelScheme.DefaultChannelUserRole ChannelSchemeDefaultUserRole,
				ChannelScheme.DefaultChannelAdminRole ChannelSchemeDefaultAdminRole
		`).
		From("ChannelMembers").
		Join("Channels ON ChannelMembers.ChannelId = Channels.Id").
		LeftJoin("Schemes ChannelScheme ON Channels.SchemeId = ChannelScheme.Id").
		LeftJoin("Teams ON Channels.TeamId = Teams.Id").
		LeftJoin("Schemes TeamScheme ON Teams.SchemeId = TeamScheme.Id").
		Where(sq.Eq{"ChannelMembers.UserId": userId})
	if !includeDeleted {
		query = query.Where(sq.Eq{"Channels.DeleteAt": 0})
	}
	queryString, args, err := query.ToSql()
	if err != nil {
		return nil, errors.Wrap(err, "channel_tosql")
	}

	rows, err := s.GetReplica().Db.Query(queryString, args...)
	if err != nil {
		return nil, errors.Wrap(err, "failed to find ChannelMembers, TeamScheme and ChannelScheme data")
	}

	var data allChannelMembers
	defer rows.Close()
	for rows.Next() {
		var cm allChannelMember
		err = rows.Scan(
			&cm.ChannelId, &cm.Roles, &cm.SchemeGuest, &cm.SchemeUser,
			&cm.SchemeAdmin, &cm.TeamSchemeDefaultGuestRole, &cm.TeamSchemeDefaultUserRole,
			&cm.TeamSchemeDefaultAdminRole, &cm.ChannelSchemeDefaultGuestRole,
			&cm.ChannelSchemeDefaultUserRole, &cm.ChannelSchemeDefaultAdminRole,
		)
		if err != nil {
			return nil, errors.Wrap(err, "unable to scan columns")
		}
		data = append(data, cm)
	}
	if err = rows.Err(); err != nil {
		return nil, errors.Wrap(err, "error while iterating over rows")
	}
	ids := data.ToMapStringString()

	if allowFromCache {
		allChannelMembersForUserCache.SetWithExpiry(cache_key, ids, AllChannelMembersForUserCacheDuration)
	}
	return ids, nil
}

func (s SqlChannelStore) InvalidateCacheForChannelMembersNotifyProps(channelId string) {
	allChannelMembersNotifyPropsForChannelCache.Remove(channelId)
	if s.metrics != nil {
		s.metrics.IncrementMemCacheInvalidationCounter("All Channel Members Notify Props for Channel - Remove by ChannelId")
	}
}

type allChannelMemberNotifyProps struct {
	UserId      string
	NotifyProps model.StringMap
}

func (s SqlChannelStore) GetAllChannelMembersNotifyPropsForChannel(channelId string, allowFromCache bool) (map[string]model.StringMap, error) {
	if allowFromCache {
		var cacheItem map[string]model.StringMap
		if err := allChannelMembersNotifyPropsForChannelCache.Get(channelId, &cacheItem); err == nil {
			if s.metrics != nil {
				s.metrics.IncrementMemCacheHitCounter("All Channel Members Notify Props for Channel")
			}
			return cacheItem, nil
		}
	}

	if s.metrics != nil {
		s.metrics.IncrementMemCacheMissCounter("All Channel Members Notify Props for Channel")
	}

	var data []allChannelMemberNotifyProps
	_, err := s.GetReplica().Select(&data, `
		SELECT UserId, NotifyProps
		FROM ChannelMembers
		WHERE ChannelId = :ChannelId`, map[string]interface{}{"ChannelId": channelId})

	if err != nil {
		return nil, errors.Wrapf(err, "failed to find data from ChannelMembers with channelId=%s", channelId)
	}

	props := make(map[string]model.StringMap)
	for i := range data {
		props[data[i].UserId] = data[i].NotifyProps
	}

	allChannelMembersNotifyPropsForChannelCache.SetWithExpiry(channelId, props, AllChannelMembersNotifyPropsForChannelCacheDuration)

	return props, nil
}

//nolint:unparam
func (s SqlChannelStore) InvalidateMemberCount(channelId string) {
}

func (s SqlChannelStore) GetMemberCountFromCache(channelId string) int64 {
	count, _ := s.GetMemberCount(channelId, true)
	return count
}

//nolint:unparam
func (s SqlChannelStore) GetMemberCount(channelId string, allowFromCache bool) (int64, error) {
	count, err := s.GetReplica().SelectInt(`
		SELECT
			count(*)
		FROM
			ChannelMembers,
			Users
		WHERE
			ChannelMembers.UserId = Users.Id
			AND ChannelMembers.ChannelId = :ChannelId
			AND Users.DeleteAt = 0`, map[string]interface{}{"ChannelId": channelId})
	if err != nil {
		return 0, errors.Wrapf(err, "failed to count ChanenelMembers with channelId=%s", channelId)
	}

	return count, nil
}

// GetMemberCountsByGroup returns a slice of ChannelMemberCountByGroup for a given channel
// which contains the number of channel members for each group and optionally the number of unique timezones present for each group in the channel
func (s SqlChannelStore) GetMemberCountsByGroup(ctx context.Context, channelID string, includeTimezones bool) ([]*model.ChannelMemberCountByGroup, error) {
	selectStr := "GroupMembers.GroupId, COUNT(ChannelMembers.UserId) AS ChannelMemberCount"

	if includeTimezones {
		if s.DriverName() == model.DatabaseDriverMysql {
			selectStr += `, 
				COUNT(DISTINCT
				(
					CASE WHEN Timezone->"$.useAutomaticTimezone" = 'true' AND LENGTH(JSON_UNQUOTE(Timezone->"$.automaticTimezone")) > 0
					THEN Timezone->"$.automaticTimezone"
					WHEN Timezone->"$.useAutomaticTimezone" = 'false' AND LENGTH(JSON_UNQUOTE(Timezone->"$.manualTimezone")) > 0
					THEN Timezone->"$.manualTimezone"
					END
				)) AS ChannelMemberTimezonesCount`
		} else if s.DriverName() == model.DatabaseDriverPostgres {
			selectStr += `, 
				COUNT(DISTINCT
				(
					CASE WHEN Timezone->>'useAutomaticTimezone' = 'true' AND length(Timezone->>'automaticTimezone') > 0
					THEN Timezone->>'automaticTimezone'
					WHEN Timezone->>'useAutomaticTimezone' = 'false' AND length(Timezone->>'manualTimezone') > 0
					THEN Timezone->>'manualTimezone'
					END
				)) AS ChannelMemberTimezonesCount`
		}
	}

	query := s.getQueryBuilder().
		Select(selectStr).
		From("ChannelMembers").
		Join("GroupMembers ON GroupMembers.UserId = ChannelMembers.UserId")

	if includeTimezones {
		query = query.Join("Users ON Users.Id = GroupMembers.UserId")
	}

	query = query.Where(sq.Eq{"ChannelMembers.ChannelId": channelID}).GroupBy("GroupMembers.GroupId")

	queryString, args, err := query.ToSql()
	if err != nil {
		return nil, errors.Wrap(err, "channel_tosql")
	}

	var data []*model.ChannelMemberCountByGroup
	if _, err = s.DBFromContext(ctx).Select(&data, queryString, args...); err != nil {
		return nil, errors.Wrapf(err, "failed to count ChannelMembers with channelId=%s", channelID)
	}

	return data, nil
}

//nolint:unparam
func (s SqlChannelStore) InvalidatePinnedPostCount(channelId string) {
}

//nolint:unparam
func (s SqlChannelStore) GetPinnedPostCount(channelId string, allowFromCache bool) (int64, error) {
	count, err := s.GetReplica().SelectInt(`
		SELECT count(*)
			FROM Posts
		WHERE
			IsPinned = true
			AND ChannelId = :ChannelId
			AND DeleteAt = 0`, map[string]interface{}{"ChannelId": channelId})

	if err != nil {
		return 0, errors.Wrapf(err, "failed to count pinned Posts with channelId=%s", channelId)
	}

	return count, nil
}

//nolint:unparam
func (s SqlChannelStore) InvalidateGuestCount(channelId string) {
}

//nolint:unparam
func (s SqlChannelStore) GetGuestCount(channelId string, allowFromCache bool) (int64, error) {
	count, err := s.GetReplica().SelectInt(`
		SELECT
			count(*)
		FROM
			ChannelMembers,
			Users
		WHERE
			ChannelMembers.UserId = Users.Id
			AND ChannelMembers.ChannelId = :ChannelId
			AND ChannelMembers.SchemeGuest = TRUE
			AND Users.DeleteAt = 0`, map[string]interface{}{"ChannelId": channelId})
	if err != nil {
		return 0, errors.Wrapf(err, "failed to count Guests with channelId=%s", channelId)
	}
	return count, nil
}

func (s SqlChannelStore) RemoveMembers(channelId string, userIds []string) error {
	builder := s.getQueryBuilder().
		Delete("ChannelMembers").
		Where(sq.Eq{"ChannelId": channelId}).
		Where(sq.Eq{"UserId": userIds})
	query, args, err := builder.ToSql()
	if err != nil {
		return errors.Wrap(err, "channel_tosql")
	}
	_, err = s.GetMaster().Exec(query, args...)
	if err != nil {
		return errors.Wrap(err, "failed to delete ChannelMembers")
	}

	// cleanup sidebarchannels table if the user is no longer a member of that channel
	query, args, err = s.getQueryBuilder().
		Delete("SidebarChannels").
		Where(sq.And{
			sq.Eq{"ChannelId": channelId},
			sq.Eq{"UserId": userIds},
		}).ToSql()
	if err != nil {
		return errors.Wrap(err, "channel_tosql")
	}
	_, err = s.GetMaster().Exec(query, args...)
	if err != nil {
		return errors.Wrap(err, "failed to delete SidebarChannels")
	}
	return nil
}

func (s SqlChannelStore) RemoveMember(channelId string, userId string) error {
	return s.RemoveMembers(channelId, []string{userId})
}

func (s SqlChannelStore) RemoveAllDeactivatedMembers(channelId string) error {
	query := `
		DELETE
		FROM
			ChannelMembers
		WHERE
			UserId IN (
				SELECT
					Id
				FROM
					Users
				WHERE
					Users.DeleteAt != 0
			)
		AND
			ChannelMembers.ChannelId = :ChannelId
	`

	_, err := s.GetMaster().Exec(query, map[string]interface{}{"ChannelId": channelId})
	if err != nil {
		return errors.Wrapf(err, "failed to delete ChannelMembers with channelId=%s", channelId)
	}
	return nil
}

func (s SqlChannelStore) PermanentDeleteMembersByUser(userId string) error {
	if _, err := s.GetMaster().Exec("DELETE FROM ChannelMembers WHERE UserId = :UserId", map[string]interface{}{"UserId": userId}); err != nil {
		return errors.Wrapf(err, "failed to permanent delete ChannelMembers with userId=%s", userId)
	}
	return nil
}

func (s SqlChannelStore) UpdateLastViewedAt(channelIds []string, userId string, updateThreads bool) (map[string]int64, error) {
	var threadsToUpdate []string
	now := model.GetMillis()
	if updateThreads {
		var err error
		threadsToUpdate, err = s.Thread().CollectThreadsWithNewerReplies(userId, channelIds, now)
		if err != nil {
			return nil, err
		}
	}

	keys, props := MapStringsToQueryParams(channelIds, "Channel")
	props["UserId"] = userId

	var lastPostAtTimes []struct {
		Id                string
		LastPostAt        int64
		TotalMsgCount     int64
		TotalMsgCountRoot int64
	}

	query := `SELECT Id, LastPostAt, TotalMsgCount, TotalMsgCountRoot FROM Channels WHERE Id IN ` + keys
	// TODO: use a CTE for mysql too when version 8 becomes the minimum supported version.
	if s.DriverName() == model.DatabaseDriverPostgres {
		query = `WITH c AS ( ` + query + `),
	updated AS (
	UPDATE
		ChannelMembers cm
	SET
		MentionCount = 0,
		MentionCountRoot = 0,
		MsgCount = greatest(cm.MsgCount, c.TotalMsgCount),
		MsgCountRoot = greatest(cm.MsgCountRoot, c.TotalMsgCountRoot),
		LastViewedAt = greatest(cm.LastViewedAt, c.LastPostAt),
		LastUpdateAt = greatest(cm.LastViewedAt, c.LastPostAt)
	FROM c
		WHERE cm.UserId = :UserId
		AND c.Id=cm.ChannelId
)
	SELECT Id, LastPostAt FROM c`
	}

	_, err := s.GetMaster().Select(&lastPostAtTimes, query, props)
	if err != nil {
		return nil, errors.Wrapf(err, "failed to find ChannelMembers data with userId=%s and channelId in %v", userId, channelIds)
	}

	if len(lastPostAtTimes) == 0 {
		return nil, store.NewErrInvalidInput("Channel", "Id", fmt.Sprintf("%v", channelIds))
	}

	times := map[string]int64{}
	if s.DriverName() == model.DatabaseDriverPostgres {
		for _, t := range lastPostAtTimes {
			times[t.Id] = t.LastPostAt
		}
		if updateThreads {
			s.Thread().UpdateUnreadsByChannel(userId, threadsToUpdate, now, true)
		}
		return times, nil
	}

	msgCountQuery := ""
	msgCountQueryRoot := ""
	lastViewedQuery := ""

	for index, t := range lastPostAtTimes {
		times[t.Id] = t.LastPostAt

		props["msgCount"+strconv.Itoa(index)] = t.TotalMsgCount
		msgCountQuery += fmt.Sprintf("WHEN :channelId%d THEN GREATEST(MsgCount, :msgCount%d) ", index, index)

		props["msgCountRoot"+strconv.Itoa(index)] = t.TotalMsgCountRoot
		msgCountQueryRoot += fmt.Sprintf("WHEN :channelId%d THEN GREATEST(MsgCountRoot, :msgCountRoot%d) ", index, index)

		props["lastViewed"+strconv.Itoa(index)] = t.LastPostAt
		lastViewedQuery += fmt.Sprintf("WHEN :channelId%d THEN GREATEST(LastViewedAt, :lastViewed%d) ", index, index)

		props["channelId"+strconv.Itoa(index)] = t.Id
	}

	updateQuery := `UPDATE
			ChannelMembers
		SET
			MentionCount = 0,
			MentionCountRoot = 0,
			MsgCount = CASE ChannelId ` + msgCountQuery + ` END,
			MsgCountRoot = CASE ChannelId ` + msgCountQueryRoot + ` END,
			LastViewedAt = CASE ChannelId ` + lastViewedQuery + ` END,
			LastUpdateAt = LastViewedAt
		WHERE
				UserId = :UserId
				AND ChannelId IN ` + keys

	if _, err := s.GetMaster().Exec(updateQuery, props); err != nil {
		return nil, errors.Wrapf(err, "failed to update ChannelMembers with userId=%s and channelId in %v", userId, channelIds)
	}

	if updateThreads {
		s.Thread().UpdateUnreadsByChannel(userId, threadsToUpdate, now, true)
	}
	return times, nil
}

// CountPostsAfter returns the number of posts in the given channel created after but not including the given timestamp. If given a non-empty user ID, only counts posts made by that user.
func (s SqlChannelStore) CountPostsAfter(channelId string, timestamp int64, userId string) (int, int, error) {
	joinLeavePostTypes := []string{
		// These types correspond to the ones checked by Post.IsJoinLeaveMessage
		model.PostTypeJoinLeave,
		model.PostTypeAddRemove,
		model.PostTypeJoinChannel,
		model.PostTypeLeaveChannel,
		model.PostTypeJoinTeam,
		model.PostTypeLeaveTeam,
		model.PostTypeAddToChannel,
		model.PostTypeRemoveFromChannel,
		model.PostTypeAddToTeam,
		model.PostTypeRemoveFromTeam,
	}
	query := s.getQueryBuilder().Select("count(*)").From("Posts").Where(sq.Eq{"ChannelId": channelId}).Where(sq.Gt{"CreateAt": timestamp}).Where(sq.NotEq{"Type": joinLeavePostTypes}).Where(sq.Eq{"DeleteAt": 0})

	if userId != "" {
		query = query.Where(sq.Eq{"UserId": userId})
	}
	sql, args, _ := query.ToSql()

	unread, err := s.GetReplica().SelectInt(sql, args...)
	if err != nil {
		return 0, 0, errors.Wrap(err, "failed to count Posts")
	}
	sql2, args2, _ := query.Where(sq.Eq{"RootId": ""}).ToSql()

	unreadRoot, err := s.GetReplica().SelectInt(sql2, args2...)
	if err != nil {
		return 0, 0, errors.Wrap(err, "failed to count root Posts")
	}
	return int(unread), int(unreadRoot), nil
}

// UpdateLastViewedAtPost updates a ChannelMember as if the user last read the channel at the time of the given post.
// If the provided mentionCount is -1, the given post and all posts after it are considered to be mentions. Returns
// an updated model.ChannelUnreadAt that can be returned to the client.
func (s SqlChannelStore) UpdateLastViewedAtPost(unreadPost *model.Post, userID string, mentionCount, mentionCountRoot int, updateThreads bool, setUnreadCountRoot bool) (*model.ChannelUnreadAt, error) {
	var threadsToUpdate []string
	unreadDate := unreadPost.CreateAt - 1
	if updateThreads {
		var err error
		threadsToUpdate, err = s.Thread().CollectThreadsWithNewerReplies(userID, []string{unreadPost.ChannelId}, unreadDate)
		if err != nil {
			return nil, err
		}
	}

	unread, unreadRoot, err := s.CountPostsAfter(unreadPost.ChannelId, unreadDate, "")
	if err != nil {
		return nil, err
	}

	if !setUnreadCountRoot {
		unreadRoot = 0
	}

	params := map[string]interface{}{
		"mentions":        mentionCount,
		"mentionsRoot":    mentionCountRoot,
		"unreadCount":     unread,
		"unreadCountRoot": unreadRoot,
		"lastViewedAt":    unreadDate,
		"userId":          userID,
		"channelId":       unreadPost.ChannelId,
		"updatedAt":       model.GetMillis(),
	}

	// msg count uses the value from channels to prevent counting on older channels where no. of messages can be high.
	// we only count the unread which will be a lot less in 99% cases
	setUnreadQuery := `
	UPDATE
		ChannelMembers
	SET
		MentionCount = :mentions,
		MentionCountRoot = :mentionsRoot,
		MsgCount = (SELECT TotalMsgCount FROM Channels WHERE ID = :channelId) - :unreadCount,
		MsgCountRoot = (SELECT TotalMsgCountRoot FROM Channels WHERE ID = :channelId) - :unreadCountRoot,
		LastViewedAt = :lastViewedAt,
		LastUpdateAt = :updatedAt
	WHERE
		UserId = :userId
		AND ChannelId = :channelId
	`
	_, err = s.GetMaster().Exec(setUnreadQuery, params)
	if err != nil {
		return nil, errors.Wrap(err, "failed to update ChannelMembers")
	}

	chanUnreadQuery := `
	SELECT
		c.TeamId TeamId,
		cm.UserId UserId,
		cm.ChannelId ChannelId,
		cm.MsgCount MsgCount,
		cm.MsgCountRoot MsgCountRoot,
		cm.MentionCount MentionCount,
		cm.MentionCountRoot MentionCountRoot,
		cm.LastViewedAt LastViewedAt,
		cm.NotifyProps NotifyProps
	FROM
		ChannelMembers cm
	LEFT JOIN Channels c ON c.Id=cm.ChannelId
	WHERE
		cm.UserId = :userId
		AND cm.channelId = :channelId
		AND c.DeleteAt = 0
	`
	result := &model.ChannelUnreadAt{}
	if err = s.GetMaster().SelectOne(result, chanUnreadQuery, params); err != nil {
		return nil, errors.Wrapf(err, "failed to get ChannelMember with channelId=%s", unreadPost.ChannelId)
	}

	if updateThreads {
		s.Thread().UpdateUnreadsByChannel(userID, threadsToUpdate, unreadDate, false)
	}
	return result, nil
}

func (s SqlChannelStore) IncrementMentionCount(channelId string, userId string, updateThreads, isRoot bool) error {
	now := model.GetMillis()
	var threadsToUpdate []string
	if updateThreads {
		var err error
		threadsToUpdate, err = s.Thread().CollectThreadsWithNewerReplies(userId, []string{channelId}, now)
		if err != nil {
			return err
		}
	}
	rootInc := 0
	if isRoot {
		rootInc = 1
	}
	_, err := s.GetMaster().Exec(
		`UPDATE
			ChannelMembers
		SET
			MentionCount = MentionCount + 1,
			MentionCountRoot = MentionCountRoot + :RootInc,
			LastUpdateAt = :LastUpdateAt
		WHERE
			UserId = :UserId
			AND ChannelId = :ChannelId`,
		map[string]interface{}{"ChannelId": channelId, "UserId": userId, "LastUpdateAt": now, "RootInc": rootInc})
	if err != nil {
		return errors.Wrapf(err, "failed to Update ChannelMembers with channelId=%s and userId=%s", channelId, userId)
	}
	if updateThreads {
		s.Thread().UpdateUnreadsByChannel(userId, threadsToUpdate, now, false)
	}
	return nil
}

func (s SqlChannelStore) GetAll(teamId string) ([]*model.Channel, error) {
	var data []*model.Channel
	_, err := s.GetReplica().Select(&data, "SELECT * FROM Channels WHERE TeamId = :TeamId AND Type != 'D' ORDER BY Name", map[string]interface{}{"TeamId": teamId})

	if err != nil {
		return nil, errors.Wrapf(err, "failed to find Channels with teamId=%s", teamId)
	}

	return data, nil
}

func (s SqlChannelStore) GetChannelsByIds(channelIds []string, includeDeleted bool) ([]*model.Channel, error) {
	keys, params := MapStringsToQueryParams(channelIds, "Channel")
	query := `SELECT * FROM Channels WHERE Id IN ` + keys + ` ORDER BY Name`
	if !includeDeleted {
		query = `SELECT * FROM Channels WHERE DeleteAt=0 AND Id IN ` + keys + ` ORDER BY Name`
	}

	var channels []*model.Channel
	_, err := s.GetReplica().Select(&channels, query, params)

	if err != nil {
		return nil, errors.Wrap(err, "failed to find Channels")
	}
	return channels, nil
}

func (s SqlChannelStore) GetForPost(postId string) (*model.Channel, error) {
	channel := &model.Channel{}
	if err := s.GetReplica().SelectOne(
		channel,
		`SELECT
			Channels.*
		FROM
			Channels,
			Posts
		WHERE
			Channels.Id = Posts.ChannelId
			AND Posts.Id = :PostId`, map[string]interface{}{"PostId": postId}); err != nil {
		return nil, errors.Wrapf(err, "failed to get Channel with postId=%s", postId)

	}
	return channel, nil
}

func (s SqlChannelStore) AnalyticsTypeCount(teamId string, channelType model.ChannelType) (int64, error) {
	query := "SELECT COUNT(Id) AS Value FROM Channels WHERE Type = :ChannelType"

	if teamId != "" {
		query += " AND TeamId = :TeamId"
	}

	value, err := s.GetReplica().SelectInt(query, map[string]interface{}{"TeamId": teamId, "ChannelType": channelType})
	if err != nil {
		return int64(0), errors.Wrap(err, "failed to count Channels")
	}
	return value, nil
}

func (s SqlChannelStore) AnalyticsDeletedTypeCount(teamId string, channelType string) (int64, error) {
	query := "SELECT COUNT(Id) AS Value FROM Channels WHERE Type = :ChannelType AND DeleteAt > 0"

	if teamId != "" {
		query += " AND TeamId = :TeamId"
	}

	v, err := s.GetReplica().SelectInt(query, map[string]interface{}{"TeamId": teamId, "ChannelType": channelType})
	if err != nil {
		return 0, errors.Wrapf(err, "failed to count Channels with teamId=%s and channelType=%s", teamId, channelType)
	}

	return v, nil
}

func (s SqlChannelStore) GetMembersForUser(teamId string, userId string) (*model.ChannelMembers, error) {
	var dbMembers channelMemberWithSchemeRolesList
	_, err := s.GetReplica().Select(&dbMembers, ChannelMembersWithSchemeSelectQuery+"WHERE ChannelMembers.UserId = :UserId AND (Teams.Id = :TeamId OR Teams.Id = '' OR Teams.Id IS NULL)", map[string]interface{}{"TeamId": teamId, "UserId": userId})
	if err != nil {
		return nil, errors.Wrapf(err, "failed to find ChannelMembers data with teamId=%s and userId=%s", teamId, userId)
	}

	return dbMembers.ToModel(), nil
}

func (s SqlChannelStore) GetMembersForUserWithPagination(teamId, userId string, page, perPage int) (*model.ChannelMembers, error) {
	var dbMembers channelMemberWithSchemeRolesList
	offset := page * perPage
	_, err := s.GetReplica().Select(&dbMembers, ChannelMembersWithSchemeSelectQuery+"WHERE ChannelMembers.UserId = :UserId Limit :Limit Offset :Offset", map[string]interface{}{"TeamId": teamId, "UserId": userId, "Limit": perPage, "Offset": offset})

	if err != nil {
		return nil, errors.Wrapf(err, "failed to find ChannelMembers data with teamId=%s and userId=%s", teamId, userId)
	}

	return dbMembers.ToModel(), nil
}

func (s SqlChannelStore) AutocompleteInTeam(teamId string, term string, includeDeleted bool) (*model.ChannelList, error) {
	deleteFilter := "AND Channels.DeleteAt = 0"
	if includeDeleted {
		deleteFilter = ""
	}

	queryFormat := `
		SELECT
			Channels.*
		FROM
			Channels
		JOIN
			PublicChannels c ON (c.Id = Channels.Id)
		WHERE
			Channels.TeamId = :TeamId
			` + deleteFilter + `
			%v
		LIMIT ` + strconv.Itoa(model.ChannelSearchDefaultLimit)

	var channels model.ChannelList

	if likeClause, likeTerm := s.buildLIKEClause(term, "c.Name, c.DisplayName, c.Purpose"); likeClause == "" {
		if _, err := s.GetReplica().Select(&channels, fmt.Sprintf(queryFormat, ""), map[string]interface{}{"TeamId": teamId}); err != nil {
			return nil, errors.Wrapf(err, "failed to find Channels with term='%s'", term)
		}
	} else {
		// Using a UNION results in index_merge and fulltext queries and is much faster than the ref
		// query you would get using an OR of the LIKE and full-text clauses.
		fulltextClause, fulltextTerm := s.buildFulltextClause(term, "c.Name, c.DisplayName, c.Purpose")
		likeQuery := fmt.Sprintf(queryFormat, "AND "+likeClause)
		fulltextQuery := fmt.Sprintf(queryFormat, "AND "+fulltextClause)
		query := fmt.Sprintf("(%v) UNION (%v) LIMIT 50", likeQuery, fulltextQuery)

		if _, err := s.GetReplica().Select(&channels, query, map[string]interface{}{"TeamId": teamId, "LikeTerm": likeTerm, "FulltextTerm": fulltextTerm}); err != nil {
			return nil, errors.Wrapf(err, "failed to find Channels with term='%s'", term)
		}
	}

	sort.Slice(channels, func(a, b int) bool {
		return strings.ToLower(channels[a].DisplayName) < strings.ToLower(channels[b].DisplayName)
	})
	return &channels, nil
}

func (s SqlChannelStore) AutocompleteInTeamForSearch(teamId string, userId string, term string, includeDeleted bool) (*model.ChannelList, error) {
	deleteFilter := "AND DeleteAt = 0"
	if includeDeleted {
		deleteFilter = ""
	}

	queryFormat := `
		SELECT
			C.*
		FROM
			Channels AS C
		JOIN
			ChannelMembers AS CM ON CM.ChannelId = C.Id
		WHERE
			(C.TeamId = :TeamId OR (C.TeamId = '' AND C.Type = 'G'))
			AND CM.UserId = :UserId
			` + deleteFilter + `
			%v
		LIMIT 50`

	var channels model.ChannelList

	if likeClause, likeTerm := s.buildLIKEClause(term, "Name, DisplayName, Purpose"); likeClause == "" {
		if _, err := s.GetReplica().Select(&channels, fmt.Sprintf(queryFormat, ""), map[string]interface{}{"TeamId": teamId, "UserId": userId}); err != nil {
			return nil, errors.Wrapf(err, "failed to find Channels with term='%s'", term)
		}
	} else {
		// Using a UNION results in index_merge and fulltext queries and is much faster than the ref
		// query you would get using an OR of the LIKE and full-text clauses.
		fulltextClause, fulltextTerm := s.buildFulltextClause(term, "Name, DisplayName, Purpose")
		likeQuery := fmt.Sprintf(queryFormat, "AND "+likeClause)
		fulltextQuery := fmt.Sprintf(queryFormat, "AND "+fulltextClause)
		query := fmt.Sprintf("(%v) UNION (%v) LIMIT 50", likeQuery, fulltextQuery)

		if _, err := s.GetReplica().Select(&channels, query, map[string]interface{}{"TeamId": teamId, "UserId": userId, "LikeTerm": likeTerm, "FulltextTerm": fulltextTerm}); err != nil {
			return nil, errors.Wrapf(err, "failed to find Channels with term='%s'", term)
		}
	}

	directChannels, err := s.autocompleteInTeamForSearchDirectMessages(userId, term)
	if err != nil {
		return nil, err
	}

	channels = append(channels, directChannels...)

	sort.Slice(channels, func(a, b int) bool {
		return strings.ToLower(channels[a].DisplayName) < strings.ToLower(channels[b].DisplayName)
	})
	return &channels, nil
}

func (s SqlChannelStore) autocompleteInTeamForSearchDirectMessages(userId string, term string) ([]*model.Channel, error) {
	queryFormat := `
			SELECT
				C.*,
				OtherUsers.Username as DisplayName
			FROM
				Channels AS C
			JOIN
				ChannelMembers AS CM ON CM.ChannelId = C.Id
			INNER JOIN (
				SELECT
					ICM.ChannelId AS ChannelId, IU.Username AS Username
				FROM
					Users as IU
				JOIN
					ChannelMembers AS ICM ON ICM.UserId = IU.Id
				WHERE
					IU.Id != :UserId
					%v
				) AS OtherUsers ON OtherUsers.ChannelId = C.Id
			WHERE
			    C.Type = 'D'
				AND CM.UserId = :UserId
			LIMIT 50`

	var channels model.ChannelList

	if likeClause, likeTerm := s.buildLIKEClause(term, "IU.Username, IU.Nickname"); likeClause == "" {
		if _, err := s.GetReplica().Select(&channels, fmt.Sprintf(queryFormat, ""), map[string]interface{}{"UserId": userId}); err != nil {
			return nil, errors.Wrapf(err, "failed to find Channels with term='%s'", term)
		}
	} else {
		query := fmt.Sprintf(queryFormat, "AND "+likeClause)

		if _, err := s.GetReplica().Select(&channels, query, map[string]interface{}{"UserId": userId, "LikeTerm": likeTerm}); err != nil {
			return nil, errors.Wrapf(err, "failed to find Channels with term='%s'", term)
		}
	}

	return channels, nil
}

func (s SqlChannelStore) SearchInTeam(teamId string, term string, includeDeleted bool) (*model.ChannelList, error) {
	deleteFilter := "AND c.DeleteAt = 0"
	if includeDeleted {
		deleteFilter = ""
	}

	return s.performSearch(`
		SELECT
			Channels.*
		FROM
			Channels
		JOIN
			PublicChannels c ON (c.Id = Channels.Id)
		WHERE
			c.TeamId = :TeamId
			`+deleteFilter+`
			SEARCH_CLAUSE
		ORDER BY c.DisplayName
		LIMIT 100
		`, term, map[string]interface{}{
		"TeamId": teamId,
	})
}

func (s SqlChannelStore) SearchArchivedInTeam(teamId string, term string, userId string) (*model.ChannelList, error) {
	publicChannels, publicErr := s.performSearch(`
		SELECT
			Channels.*
		FROM
			Channels
		JOIN
			Channels c ON (c.Id = Channels.Id)
		WHERE
			c.TeamId = :TeamId
			SEARCH_CLAUSE
			AND c.DeleteAt != 0
			AND c.Type != 'P'
		ORDER BY c.DisplayName
		LIMIT 100
		`, term, map[string]interface{}{
		"TeamId": teamId,
		"UserId": userId,
	})

	privateChannels, privateErr := s.performSearch(`
		SELECT
			Channels.*
		FROM
			Channels
		JOIN
			Channels c ON (c.Id = Channels.Id)
		WHERE
			c.TeamId = :TeamId
			SEARCH_CLAUSE
			AND c.DeleteAt != 0
			AND c.Type = 'P'
			AND c.Id IN (SELECT ChannelId FROM ChannelMembers WHERE UserId = :UserId)
		ORDER BY c.DisplayName
		LIMIT 100
		`, term, map[string]interface{}{
		"TeamId": teamId,
		"UserId": userId,
	})

	outputErr := publicErr
	if privateErr != nil {
		outputErr = privateErr
	}

	if outputErr != nil {
		return nil, outputErr
	}

	output := *publicChannels
	output = append(output, *privateChannels...)

	return &output, nil
}

func (s SqlChannelStore) SearchForUserInTeam(userId string, teamId string, term string, includeDeleted bool) (*model.ChannelList, error) {
	deleteFilter := "AND c.DeleteAt = 0"
	if includeDeleted {
		deleteFilter = ""
	}

	return s.performSearch(`
		SELECT
			Channels.*
		FROM
			Channels
		JOIN
			PublicChannels c ON (c.Id = Channels.Id)
        JOIN
            ChannelMembers cm ON (c.Id = cm.ChannelId)
		WHERE
			c.TeamId = :TeamId
        AND
            cm.UserId = :UserId
			`+deleteFilter+`
			SEARCH_CLAUSE
		ORDER BY c.DisplayName
		LIMIT 100
		`, term, map[string]interface{}{
		"TeamId": teamId,
		"UserId": userId,
	})
}

func (s SqlChannelStore) channelSearchQuery(opts *store.ChannelSearchOpts) sq.SelectBuilder {
	var limit int
	if opts.PerPage != nil {
		limit = *opts.PerPage
	} else {
		limit = 100
	}

	var selectStr string
	if opts.CountOnly {
		selectStr = "count(*)"
	} else {
		selectStr = "c.*"
		if opts.IncludeTeamInfo {
			selectStr += ", t.DisplayName AS TeamDisplayName, t.Name AS TeamName, t.UpdateAt as TeamUpdateAt"
		}
		if opts.IncludePolicyID {
			selectStr += ", RetentionPoliciesChannels.PolicyId"
		}
	}

	query := s.getQueryBuilder().
		Select(selectStr).
		From("Channels AS c").
		Join("Teams AS t ON t.Id = c.TeamId")

	// don't bother ordering or limiting if we're just getting the count
	if !opts.CountOnly {
		query = query.
			OrderBy("c.DisplayName, t.DisplayName").
			Limit(uint64(limit))
	}
	if opts.Deleted {
		query = query.Where(sq.NotEq{"c.DeleteAt": int(0)})
	} else if !opts.IncludeDeleted {
		query = query.Where(sq.Eq{"c.DeleteAt": int(0)})
	}

	if opts.IsPaginated() && !opts.CountOnly {
		query = query.Offset(uint64(*opts.Page * *opts.PerPage))
	}

	if opts.PolicyID != "" {
		query = query.
			InnerJoin("RetentionPoliciesChannels ON c.Id = RetentionPoliciesChannels.ChannelId").
			Where(sq.Eq{"RetentionPoliciesChannels.PolicyId": opts.PolicyID})
	} else if opts.ExcludePolicyConstrained {
		query = query.
			LeftJoin("RetentionPoliciesChannels ON c.Id = RetentionPoliciesChannels.ChannelId").
			Where("RetentionPoliciesChannels.ChannelId IS NULL")
	} else if opts.IncludePolicyID {
		query = query.
			LeftJoin("RetentionPoliciesChannels ON c.Id = RetentionPoliciesChannels.ChannelId")
	}

	likeClause, likeTerm := s.buildLIKEClause(opts.Term, "c.Name, c.DisplayName, c.Purpose")
	if likeTerm != "" {
		likeClause = strings.ReplaceAll(likeClause, ":LikeTerm", "?")
		fulltextClause, fulltextTerm := s.buildFulltextClause(opts.Term, "c.Name, c.DisplayName, c.Purpose")
		fulltextClause = strings.ReplaceAll(fulltextClause, ":FulltextTerm", "?")
		query = query.Where(sq.Or{
			sq.Expr(likeClause, likeTerm, likeTerm, likeTerm), // Keep the number of likeTerms same as the number
			// of columns (c.Name, c.DisplayName, c.Purpose)
			sq.Expr(fulltextClause, fulltextTerm),
		})
	}

	if len(opts.ExcludeChannelNames) > 0 {
		query = query.Where(sq.NotEq{"c.Name": opts.ExcludeChannelNames})
	}

	if opts.NotAssociatedToGroup != "" {
		query = query.Where("c.Id NOT IN (SELECT ChannelId FROM GroupChannels WHERE GroupChannels.GroupId = ? AND GroupChannels.DeleteAt = 0)", opts.NotAssociatedToGroup)
	}

	if len(opts.TeamIds) > 0 {
		query = query.Where(sq.Eq{"c.TeamId": opts.TeamIds})
	}

	if opts.GroupConstrained {
		query = query.Where(sq.Eq{"c.GroupConstrained": true})
	} else if opts.ExcludeGroupConstrained {
		query = query.Where(sq.Or{
			sq.NotEq{"c.GroupConstrained": true},
			sq.Eq{"c.GroupConstrained": nil},
		})
	}

	if opts.Public && !opts.Private {
		query = query.InnerJoin("PublicChannels ON c.Id = PublicChannels.Id")
	} else if opts.Private && !opts.Public {
		query = query.Where(sq.Eq{"c.Type": model.ChannelTypePrivate})
	} else {
		query = query.Where(sq.Or{
			sq.Eq{"c.Type": model.ChannelTypeOpen},
			sq.Eq{"c.Type": model.ChannelTypePrivate},
		})
	}

	return query
}

func (s SqlChannelStore) SearchAllChannels(term string, opts store.ChannelSearchOpts) (*model.ChannelListWithTeamData, int64, error) {
	opts.Term = term
	opts.IncludeTeamInfo = true
	queryString, args, err := s.channelSearchQuery(&opts).ToSql()
	if err != nil {
		return nil, 0, errors.Wrap(err, "channel_tosql")
	}
	var channels model.ChannelListWithTeamData
	if _, err = s.GetReplica().Select(&channels, queryString, args...); err != nil {
		return nil, 0, errors.Wrapf(err, "failed to find Channels with term='%s'", term)
	}

	var totalCount int64

	// only query a 2nd time for the count if the results are being requested paginated.
	if opts.IsPaginated() {
		opts.CountOnly = true
		queryString, args, err = s.channelSearchQuery(&opts).ToSql()
		if err != nil {
			return nil, 0, errors.Wrap(err, "channel_tosql")
		}
		if totalCount, err = s.GetReplica().SelectInt(queryString, args...); err != nil {
			return nil, 0, errors.Wrapf(err, "failed to find Channels with term='%s'", term)
		}
	} else {
		totalCount = int64(len(channels))
	}

	return &channels, totalCount, nil
}

func (s SqlChannelStore) SearchMore(userId string, teamId string, term string) (*model.ChannelList, error) {
	return s.performSearch(`
		SELECT
			Channels.*
		FROM
			Channels
		JOIN
			PublicChannels c ON (c.Id = Channels.Id)
		WHERE
			c.TeamId = :TeamId
		AND c.DeleteAt = 0
		AND c.Id NOT IN (
			SELECT
				c.Id
			FROM
				PublicChannels c
			JOIN
				ChannelMembers cm ON (cm.ChannelId = c.Id)
			WHERE
				c.TeamId = :TeamId
			AND cm.UserId = :UserId
			AND c.DeleteAt = 0
			)
		SEARCH_CLAUSE
		ORDER BY c.DisplayName
		LIMIT 100
		`, term, map[string]interface{}{
		"TeamId": teamId,
		"UserId": userId,
	})
}

func (s SqlChannelStore) buildLIKEClause(term string, searchColumns string) (likeClause, likeTerm string) {
	likeTerm = sanitizeSearchTerm(term, "*")

	if likeTerm == "" {
		return
	}

	// Prepare the LIKE portion of the query.
	var searchFields []string
	for _, field := range strings.Split(searchColumns, ", ") {
		if s.DriverName() == model.DatabaseDriverPostgres {
			searchFields = append(searchFields, fmt.Sprintf("lower(%s) LIKE lower(%s) escape '*'", field, ":LikeTerm"))
		} else {
			searchFields = append(searchFields, fmt.Sprintf("%s LIKE %s escape '*'", field, ":LikeTerm"))
		}
	}

	likeClause = fmt.Sprintf("(%s)", strings.Join(searchFields, " OR "))
	likeTerm = wildcardSearchTerm(likeTerm)
	return
}

func (s SqlChannelStore) buildFulltextClause(term string, searchColumns string) (fulltextClause, fulltextTerm string) {
	// Copy the terms as we will need to prepare them differently for each search type.
	fulltextTerm = term

	// These chars must be treated as spaces in the fulltext query.
	for _, c := range spaceFulltextSearchChar {
		fulltextTerm = strings.Replace(fulltextTerm, c, " ", -1)
	}

	// Prepare the FULLTEXT portion of the query.
	if s.DriverName() == model.DatabaseDriverPostgres {
		fulltextTerm = strings.Replace(fulltextTerm, "|", "", -1)

		splitTerm := strings.Fields(fulltextTerm)
		for i, t := range strings.Fields(fulltextTerm) {
			if i == len(splitTerm)-1 {
				splitTerm[i] = t + ":*"
			} else {
				splitTerm[i] = t + ":* &"
			}
		}

		fulltextTerm = strings.Join(splitTerm, " ")

		fulltextClause = fmt.Sprintf("((to_tsvector('english', %s)) @@ to_tsquery('english', :FulltextTerm))", convertMySQLFullTextColumnsToPostgres(searchColumns))
	} else if s.DriverName() == model.DatabaseDriverMysql {
		splitTerm := strings.Fields(fulltextTerm)
		for i, t := range strings.Fields(fulltextTerm) {
			splitTerm[i] = "+" + t + "*"
		}

		fulltextTerm = strings.Join(splitTerm, " ")

		fulltextClause = fmt.Sprintf("MATCH(%s) AGAINST (:FulltextTerm IN BOOLEAN MODE)", searchColumns)
	}

	return
}

func (s SqlChannelStore) performSearch(searchQuery string, term string, parameters map[string]interface{}) (*model.ChannelList, error) {
	likeClause, likeTerm := s.buildLIKEClause(term, "c.Name, c.DisplayName, c.Purpose")
	if likeTerm == "" {
		// If the likeTerm is empty after preparing, then don't bother searching.
		searchQuery = strings.Replace(searchQuery, "SEARCH_CLAUSE", "", 1)
	} else {
		parameters["LikeTerm"] = likeTerm
		fulltextClause, fulltextTerm := s.buildFulltextClause(term, "c.Name, c.DisplayName, c.Purpose")
		parameters["FulltextTerm"] = fulltextTerm
		searchQuery = strings.Replace(searchQuery, "SEARCH_CLAUSE", "AND ("+likeClause+" OR "+fulltextClause+")", 1)
	}

	var channels model.ChannelList

	if _, err := s.GetReplica().Select(&channels, searchQuery, parameters); err != nil {
		return nil, errors.Wrapf(err, "failed to find Channels with term='%s'", term)
	}

	return &channels, nil
}

func (s SqlChannelStore) getSearchGroupChannelsQuery(userId, term string, isPostgreSQL bool) (string, map[string]interface{}) {
	var query, baseLikeClause string
	if isPostgreSQL {
		baseLikeClause = "ARRAY_TO_STRING(ARRAY_AGG(u.Username), ', ') LIKE %s"
		query = `
            SELECT
                *
            FROM
                Channels
            WHERE
                Id IN (
                    SELECT
                        cc.Id
                    FROM (
                        SELECT
                            c.Id
                        FROM
                            Channels c
                        JOIN
                            ChannelMembers cm on c.Id = cm.ChannelId
                        JOIN
                            Users u on u.Id = cm.UserId
                        WHERE
                            c.Type = 'G'
                        AND
                            u.Id = :UserId
                        GROUP BY
                            c.Id
                    ) cc
                    JOIN
                        ChannelMembers cm on cc.Id = cm.ChannelId
                    JOIN
                        Users u on u.Id = cm.UserId
                    GROUP BY
                        cc.Id
                    HAVING
                        %s
                    LIMIT
                        ` + strconv.Itoa(model.ChannelSearchDefaultLimit) + `
                )`
	} else {
		baseLikeClause = "GROUP_CONCAT(u.Username SEPARATOR ', ') LIKE %s"
		query = `
            SELECT
                cc.*
            FROM (
                SELECT
                    c.*
                FROM
                    Channels c
                JOIN
                    ChannelMembers cm on c.Id = cm.ChannelId
                JOIN
                    Users u on u.Id = cm.UserId
                WHERE
                    c.Type = 'G'
                AND
                    u.Id = :UserId
                GROUP BY
                    c.Id
            ) cc
            JOIN
                ChannelMembers cm on cc.Id = cm.ChannelId
            JOIN
                Users u on u.Id = cm.UserId
            GROUP BY
                cc.Id
            HAVING
                %s
            LIMIT
                ` + strconv.Itoa(model.ChannelSearchDefaultLimit)
	}

	var likeClauses []string
	args := map[string]interface{}{"UserId": userId}
	terms := strings.Split(strings.ToLower(strings.Trim(term, " ")), " ")

	for idx, term := range terms {
		argName := fmt.Sprintf("Term%v", idx)
		term = sanitizeSearchTerm(term, "\\")
		likeClauses = append(likeClauses, fmt.Sprintf(baseLikeClause, ":"+argName))
		args[argName] = "%" + term + "%"
	}

	query = fmt.Sprintf(query, strings.Join(likeClauses, " AND "))
	return query, args
}

func (s SqlChannelStore) SearchGroupChannels(userId, term string) (*model.ChannelList, error) {
	isPostgreSQL := s.DriverName() == model.DatabaseDriverPostgres
	queryString, args := s.getSearchGroupChannelsQuery(userId, term, isPostgreSQL)

	var groupChannels model.ChannelList
	if _, err := s.GetReplica().Select(&groupChannels, queryString, args); err != nil {
		return nil, errors.Wrapf(err, "failed to find Channels with term='%s' and userId=%s", term, userId)
	}
	return &groupChannels, nil
}

func (s SqlChannelStore) GetMembersByIds(channelId string, userIds []string) (*model.ChannelMembers, error) {
	var dbMembers channelMemberWithSchemeRolesList

	keys, props := MapStringsToQueryParams(userIds, "User")
	props["ChannelId"] = channelId

	if _, err := s.GetReplica().Select(&dbMembers, ChannelMembersWithSchemeSelectQuery+"WHERE ChannelMembers.ChannelId = :ChannelId AND ChannelMembers.UserId IN "+keys, props); err != nil {
		return nil, errors.Wrapf(err, "failed to find ChannelMembers with channelId=%s and userId in %v", channelId, userIds)
	}

	return dbMembers.ToModel(), nil
}

func (s SqlChannelStore) GetMembersByChannelIds(channelIds []string, userId string) (*model.ChannelMembers, error) {
	var dbMembers channelMemberWithSchemeRolesList

	keys, props := MapStringsToQueryParams(channelIds, "Channel")
	props["UserId"] = userId

	if _, err := s.GetReplica().Select(&dbMembers, ChannelMembersWithSchemeSelectQuery+"WHERE ChannelMembers.UserId = :UserId AND ChannelMembers.ChannelId IN "+keys, props); err != nil {
		return nil, errors.Wrapf(err, "failed to find ChannelMembers with userId=%s and channelId in %v", userId, channelIds)
	}

	return dbMembers.ToModel(), nil
}

func (s SqlChannelStore) GetChannelsByScheme(schemeId string, offset int, limit int) (model.ChannelList, error) {
	var channels model.ChannelList
	_, err := s.GetReplica().Select(&channels, "SELECT * FROM Channels WHERE SchemeId = :SchemeId ORDER BY DisplayName LIMIT :Limit OFFSET :Offset", map[string]interface{}{"SchemeId": schemeId, "Offset": offset, "Limit": limit})
	if err != nil {
		return nil, errors.Wrapf(err, "failed to find Channels with schemeId=%s", schemeId)
	}
	return channels, nil
}

// This function does the Advanced Permissions Phase 2 migration for ChannelMember objects. It performs the migration
// in batches as a single transaction per batch to ensure consistency but to also minimise execution time to avoid
// causing unnecessary table locks. **THIS FUNCTION SHOULD NOT BE USED FOR ANY OTHER PURPOSE.** Executing this function
// *after* the new Schemes functionality has been used on an installation will have unintended consequences.
func (s SqlChannelStore) MigrateChannelMembers(fromChannelId string, fromUserId string) (map[string]string, error) {
	var transaction *gorp.Transaction
	var err error

	if transaction, err = s.GetMaster().Begin(); err != nil {
		return nil, errors.Wrap(err, "begin_transaction")
	}
	defer finalizeTransaction(transaction)

	var channelMembers []channelMember
	if _, err := transaction.Select(&channelMembers, "SELECT * from ChannelMembers WHERE (ChannelId, UserId) > (:FromChannelId, :FromUserId) ORDER BY ChannelId, UserId LIMIT 100", map[string]interface{}{"FromChannelId": fromChannelId, "FromUserId": fromUserId}); err != nil {
		return nil, errors.Wrap(err, "failed to find ChannelMembers")
	}

	if len(channelMembers) == 0 {
		// No more channel members in query result means that the migration has finished.
		return nil, nil
	}

	for i := range channelMembers {
		member := channelMembers[i]
		roles := strings.Fields(member.Roles)
		var newRoles []string
		if !member.SchemeAdmin.Valid {
			member.SchemeAdmin = sql.NullBool{Bool: false, Valid: true}
		}
		if !member.SchemeUser.Valid {
			member.SchemeUser = sql.NullBool{Bool: false, Valid: true}
		}
		if !member.SchemeGuest.Valid {
			member.SchemeGuest = sql.NullBool{Bool: false, Valid: true}
		}
		for _, role := range roles {
			if role == model.ChannelAdminRoleId {
				member.SchemeAdmin = sql.NullBool{Bool: true, Valid: true}
			} else if role == model.ChannelUserRoleId {
				member.SchemeUser = sql.NullBool{Bool: true, Valid: true}
			} else if role == model.ChannelGuestRoleId {
				member.SchemeGuest = sql.NullBool{Bool: true, Valid: true}
			} else {
				newRoles = append(newRoles, role)
			}
		}
		member.Roles = strings.Join(newRoles, " ")

		if _, err := transaction.Update(&member); err != nil {
			return nil, errors.Wrap(err, "failed to update ChannelMember")
		}

	}

	if err := transaction.Commit(); err != nil {
		return nil, errors.Wrap(err, "commit_transaction")
	}

	data := make(map[string]string)
	data["ChannelId"] = channelMembers[len(channelMembers)-1].ChannelId
	data["UserId"] = channelMembers[len(channelMembers)-1].UserId
	return data, nil
}

func (s SqlChannelStore) ResetAllChannelSchemes() error {
	transaction, err := s.GetMaster().Begin()
	if err != nil {
		return errors.Wrap(err, "begin_transaction")
	}
	defer finalizeTransaction(transaction)

	err = s.resetAllChannelSchemesT(transaction)
	if err != nil {
		return err
	}

	if err := transaction.Commit(); err != nil {
		return errors.Wrap(err, "commit_transaction")
	}

	return nil
}

func (s SqlChannelStore) resetAllChannelSchemesT(transaction *gorp.Transaction) error {
	if _, err := transaction.Exec("UPDATE Channels SET SchemeId=''"); err != nil {
		return errors.Wrap(err, "failed to update Channels")
	}

	return nil
}

func (s SqlChannelStore) ClearAllCustomRoleAssignments() error {
	builtInRoles := model.MakeDefaultRoles()
	lastUserId := strings.Repeat("0", 26)
	lastChannelId := strings.Repeat("0", 26)

	for {
		var transaction *gorp.Transaction
		var err error

		if transaction, err = s.GetMaster().Begin(); err != nil {
			return errors.Wrap(err, "begin_transaction")
		}

		var channelMembers []*channelMember
		if _, err := transaction.Select(&channelMembers, "SELECT * from ChannelMembers WHERE (ChannelId, UserId) > (:ChannelId, :UserId) ORDER BY ChannelId, UserId LIMIT 1000", map[string]interface{}{"ChannelId": lastChannelId, "UserId": lastUserId}); err != nil {
			finalizeTransaction(transaction)
			return errors.Wrap(err, "failed to find ChannelMembers")
		}

		if len(channelMembers) == 0 {
			finalizeTransaction(transaction)
			break
		}

		for _, member := range channelMembers {
			lastUserId = member.UserId
			lastChannelId = member.ChannelId

			var newRoles []string

			for _, role := range strings.Fields(member.Roles) {
				for name := range builtInRoles {
					if name == role {
						newRoles = append(newRoles, role)
						break
					}
				}
			}

			newRolesString := strings.Join(newRoles, " ")
			if newRolesString != member.Roles {
				if _, err := transaction.Exec("UPDATE ChannelMembers SET Roles = :Roles WHERE UserId = :UserId AND ChannelId = :ChannelId", map[string]interface{}{"Roles": newRolesString, "ChannelId": member.ChannelId, "UserId": member.UserId}); err != nil {
					finalizeTransaction(transaction)
					return errors.Wrap(err, "failed to update ChannelMembers")
				}
			}
		}

		if err := transaction.Commit(); err != nil {
			finalizeTransaction(transaction)
			return errors.Wrap(err, "commit_transaction")
		}
	}

	return nil
}

func (s SqlChannelStore) GetAllChannelsForExportAfter(limit int, afterId string) ([]*model.ChannelForExport, error) {
	var channels []*model.ChannelForExport
	if _, err := s.GetReplica().Select(&channels, `
		SELECT
			Channels.*,
			Teams.Name as TeamName,
			Schemes.Name as SchemeName
		FROM Channels
		INNER JOIN
			Teams ON Channels.TeamId = Teams.Id
		LEFT JOIN
			Schemes ON Channels.SchemeId = Schemes.Id
		WHERE
			Channels.Id > :AfterId
			AND Channels.Type IN ('O', 'P')
		ORDER BY
			Id
		LIMIT :Limit`,
		map[string]interface{}{"AfterId": afterId, "Limit": limit}); err != nil {
		return nil, errors.Wrap(err, "failed to find Channels for export")
	}

	return channels, nil
}

func (s SqlChannelStore) GetChannelMembersForExport(userId string, teamId string) ([]*model.ChannelMemberForExport, error) {
	var members []*model.ChannelMemberForExport
	_, err := s.GetReplica().Select(&members, `
		SELECT
			ChannelMembers.ChannelId,
			ChannelMembers.UserId,
			ChannelMembers.Roles,
			ChannelMembers.LastViewedAt,
			ChannelMembers.MsgCount,
			ChannelMembers.MentionCount,
			ChannelMembers.MentionCountRoot,
			ChannelMembers.NotifyProps,
			ChannelMembers.LastUpdateAt,
			ChannelMembers.SchemeUser,
			ChannelMembers.SchemeAdmin,
			(ChannelMembers.SchemeGuest IS NOT NULL AND ChannelMembers.SchemeGuest) as SchemeGuest,
			Channels.Name as ChannelName
		FROM
			ChannelMembers
		INNER JOIN
			Channels ON ChannelMembers.ChannelId = Channels.Id
		WHERE
			ChannelMembers.UserId = :UserId
			AND Channels.TeamId = :TeamId
			AND Channels.DeleteAt = 0`,
		map[string]interface{}{"TeamId": teamId, "UserId": userId})

	if err != nil {
		return nil, errors.Wrap(err, "failed to find Channels for export")
	}

	return members, nil
}

func (s SqlChannelStore) GetAllDirectChannelsForExportAfter(limit int, afterId string) ([]*model.DirectChannelForExport, error) {
	var directChannelsForExport []*model.DirectChannelForExport
	query := s.getQueryBuilder().
		Select("Channels.*").
		From("Channels").
		Where(sq.And{
			sq.Gt{"Channels.Id": afterId},
			sq.Eq{"Channels.DeleteAt": int(0)},
			sq.Eq{"Channels.Type": []string{"D", "G"}},
		}).
		OrderBy("Channels.Id").
		Limit(uint64(limit))

	queryString, args, err := query.ToSql()
	if err != nil {
		return nil, errors.Wrap(err, "channel_tosql")
	}

	if _, err = s.GetReplica().Select(&directChannelsForExport, queryString, args...); err != nil {
		return nil, errors.Wrap(err, "failed to find direct Channels for export")
	}

	var channelIds []string
	for _, channel := range directChannelsForExport {
		channelIds = append(channelIds, channel.Id)
	}
	query = s.getQueryBuilder().
		Select("u.Username as Username, ChannelId, UserId, cm.Roles as Roles, LastViewedAt, MsgCount, MentionCount, MentionCountRoot, cm.NotifyProps as NotifyProps, LastUpdateAt, SchemeUser, SchemeAdmin, (SchemeGuest IS NOT NULL AND SchemeGuest) as SchemeGuest").
		From("ChannelMembers cm").
		Join("Users u ON ( u.Id = cm.UserId )").
		Where(sq.And{
			sq.Eq{"cm.ChannelId": channelIds},
			sq.Eq{"u.DeleteAt": int(0)},
		})

	queryString, args, err = query.ToSql()
	if err != nil {
		return nil, errors.Wrap(err, "channel_tosql")
	}

	var channelMembers []*model.ChannelMemberForExport
	if _, err := s.GetReplica().Select(&channelMembers, queryString, args...); err != nil {
		return nil, errors.Wrap(err, "failed to find ChannelMembers")
	}

	// Populate each channel with its members
	dmChannelsMap := make(map[string]*model.DirectChannelForExport)
	for _, channel := range directChannelsForExport {
		channel.Members = &[]string{}
		dmChannelsMap[channel.Id] = channel
	}
	for _, member := range channelMembers {
		members := dmChannelsMap[member.ChannelId].Members
		*members = append(*members, member.Username)
	}

	return directChannelsForExport, nil
}

func (s SqlChannelStore) GetChannelsBatchForIndexing(startTime, endTime int64, limit int) ([]*model.Channel, error) {
	query :=
		`SELECT
			 *
		 FROM
			 Channels
		 WHERE
			 Type = 'O'
		 AND
			 CreateAt >= :StartTime
		 AND
			 CreateAt < :EndTime
		 ORDER BY
			 CreateAt
		 LIMIT
			 :NumChannels`

	var channels []*model.Channel
	_, err := s.GetSearchReplica().Select(&channels, query, map[string]interface{}{"StartTime": startTime, "EndTime": endTime, "NumChannels": limit})
	if err != nil {
		return nil, errors.Wrap(err, "failed to find Channels")
	}

	return channels, nil
}

func (s SqlChannelStore) UserBelongsToChannels(userId string, channelIds []string) (bool, error) {
	query := s.getQueryBuilder().
		Select("Count(*)").
		From("ChannelMembers").
		Where(sq.And{
			sq.Eq{"UserId": userId},
			sq.Eq{"ChannelId": channelIds},
		})

	queryString, args, err := query.ToSql()
	if err != nil {
		return false, errors.Wrap(err, "channel_tosql")
	}
	c, err := s.GetReplica().SelectInt(queryString, args...)
	if err != nil {
		return false, errors.Wrap(err, "failed to count ChannelMembers")
	}
	return c > 0, nil
}

func (s SqlChannelStore) UpdateMembersRole(channelID string, userIDs []string) error {
	sql := fmt.Sprintf(`
		UPDATE
			ChannelMembers
		SET
			SchemeAdmin = CASE WHEN UserId IN ('%s') THEN
				TRUE
			ELSE
				FALSE
			END
		WHERE
			ChannelId = :ChannelId
			AND (SchemeGuest = false OR SchemeGuest IS NULL)
			`, strings.Join(userIDs, "', '"))

	if _, err := s.GetMaster().Exec(sql, map[string]interface{}{"ChannelId": channelID}); err != nil {
		return errors.Wrap(err, "failed to update ChannelMembers")
	}

	return nil
}

func (s SqlChannelStore) GroupSyncedChannelCount() (int64, error) {
	query := s.getQueryBuilder().Select("COUNT(*)").From("Channels").Where(sq.Eq{"GroupConstrained": true, "DeleteAt": 0})

	sql, args, err := query.ToSql()
	if err != nil {
		return 0, errors.Wrap(err, "channel_tosql")
	}

	count, err := s.GetReplica().SelectInt(sql, args...)
	if err != nil {
		return 0, errors.Wrap(err, "failed to count Channels")
	}

	return count, nil
}

// SetShared sets the Shared flag true/false
func (s SqlChannelStore) SetShared(channelId string, shared bool) error {
	squery, args, err := s.getQueryBuilder().
		Update("Channels").
		Set("Shared", shared).
		Where(sq.Eq{"Id": channelId}).
		ToSql()
	if err != nil {
		return errors.Wrap(err, "channel_set_shared_tosql")
	}

	result, err := s.GetMaster().Exec(squery, args...)
	if err != nil {
		return errors.Wrap(err, "failed to update `Shared` for Channels")
	}

	count, err := result.RowsAffected()
	if err != nil {
		return errors.Wrap(err, "failed to determine rows affected")
	}
	if count == 0 {
		return fmt.Errorf("id not found: %s", channelId)
	}
	return nil
}

// GetTeamForChannel returns the team for a given channelID.
func (s SqlChannelStore) GetTeamForChannel(channelID string) (*model.Team, error) {
	nestedQ, nestedArgs, err := s.getQueryBuilder().Select("TeamId").From("Channels").Where(sq.Eq{"Id": channelID}).ToSql()
	if err != nil {
		return nil, errors.Wrap(err, "get_team_for_channel_nested_tosql")
	}
	query, args, err := s.getQueryBuilder().
		Select("*").
		From("Teams").Where(sq.Expr("Id = ("+nestedQ+")", nestedArgs...)).ToSql()
	if err != nil {
		return nil, errors.Wrap(err, "get_team_for_channel_tosql")
	}

	team := model.Team{}
	err = s.GetReplica().SelectOne(&team, query, args...)
	if err != nil {
		if err == sql.ErrNoRows {
			return nil, store.NewErrNotFound("Team", fmt.Sprintf("channel_id=%s", channelID))
		}
		return nil, errors.Wrapf(err, "failed to find team with channel_id=%s", channelID)
	}
	return &team, nil
}<|MERGE_RESOLUTION|>--- conflicted
+++ resolved
@@ -495,11 +495,7 @@
 		"Purpose":     publicChannel.Purpose,
 	}
 	var err error
-<<<<<<< HEAD
-	if s.DriverName() == model.DATABASE_DRIVER_MYSQL {
-=======
 	if s.DriverName() == model.DatabaseDriverMysql {
->>>>>>> 296076bf
 		_, err = transaction.Exec(`
 			INSERT INTO
 			    PublicChannels(Id, DeleteAt, TeamId, DisplayName, Name, Header, Purpose)

--- conflicted
+++ resolved
@@ -2850,13 +2850,9 @@
 				FALSE
 			END
 		WHERE
-<<<<<<< HEAD
-			ChannelId = :ChannelId`, strings.Join(userIDs, "', '"))
-=======
 			ChannelId = :ChannelId
 			AND (SchemeGuest = false OR SchemeGuest IS NULL)
 			`, strings.Join(userIDs, "', '"))
->>>>>>> aa0d0f99
 
 	if _, err := s.GetMaster().Exec(sql, map[string]interface{}{"ChannelId": channelID}); err != nil {
 		return model.NewAppError("SqlChannelStore.UpdateMembersRole", "store.update_error", nil, err.Error(), http.StatusInternalServerError)

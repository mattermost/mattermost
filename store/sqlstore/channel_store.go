// Copyright (c) 2015-present Mattermost, Inc. All Rights Reserved.
// See LICENSE.txt for license information.

package sqlstore

import (
	"context"
	"database/sql"
	"fmt"
	"sort"
	"strconv"
	"strings"
	"time"

	sq "github.com/Masterminds/squirrel"
	"github.com/mattermost/gorp"
	"github.com/pkg/errors"

	"github.com/mattermost/mattermost-server/v6/einterfaces"
	"github.com/mattermost/mattermost-server/v6/model"
	"github.com/mattermost/mattermost-server/v6/services/cache"
	"github.com/mattermost/mattermost-server/v6/shared/mlog"
	"github.com/mattermost/mattermost-server/v6/store"
)

const (
	AllChannelMembersForUserCacheSize     = model.SessionCacheSize
	AllChannelMembersForUserCacheDuration = 15 * time.Minute // 15 mins

	AllChannelMembersNotifyPropsForChannelCacheSize     = model.SessionCacheSize
	AllChannelMembersNotifyPropsForChannelCacheDuration = 30 * time.Minute // 30 mins

	ChannelCacheDuration = 15 * time.Minute // 15 mins
)

type SqlChannelStore struct {
	*SqlStore
	metrics einterfaces.MetricsInterface
}

type channelMember struct {
	ChannelId        string
	UserId           string
	Roles            string
	LastViewedAt     int64
	MsgCount         int64
	MentionCount     int64
	NotifyProps      model.StringMap
	LastUpdateAt     int64
	SchemeUser       sql.NullBool
	SchemeAdmin      sql.NullBool
	SchemeGuest      sql.NullBool
	MentionCountRoot int64
	MsgCountRoot     int64
}

func NewChannelMemberFromModel(cm *model.ChannelMember) *channelMember {
	return &channelMember{
		ChannelId:        cm.ChannelId,
		UserId:           cm.UserId,
		Roles:            cm.ExplicitRoles,
		LastViewedAt:     cm.LastViewedAt,
		MsgCount:         cm.MsgCount,
		MentionCount:     cm.MentionCount,
		MentionCountRoot: cm.MentionCountRoot,
		MsgCountRoot:     cm.MsgCountRoot,
		NotifyProps:      cm.NotifyProps,
		LastUpdateAt:     cm.LastUpdateAt,
		SchemeGuest:      sql.NullBool{Valid: true, Bool: cm.SchemeGuest},
		SchemeUser:       sql.NullBool{Valid: true, Bool: cm.SchemeUser},
		SchemeAdmin:      sql.NullBool{Valid: true, Bool: cm.SchemeAdmin},
	}
}

type channelMemberWithSchemeRoles struct {
	ChannelId                     string
	UserId                        string
	Roles                         string
	LastViewedAt                  int64
	MsgCount                      int64
	MentionCount                  int64
	MentionCountRoot              int64
	NotifyProps                   model.StringMap
	LastUpdateAt                  int64
	SchemeGuest                   sql.NullBool
	SchemeUser                    sql.NullBool
	SchemeAdmin                   sql.NullBool
	TeamSchemeDefaultGuestRole    sql.NullString
	TeamSchemeDefaultUserRole     sql.NullString
	TeamSchemeDefaultAdminRole    sql.NullString
	ChannelSchemeDefaultGuestRole sql.NullString
	ChannelSchemeDefaultUserRole  sql.NullString
	ChannelSchemeDefaultAdminRole sql.NullString
	MsgCountRoot                  int64
}

type channelMemberWithTeamWithSchemeRoles struct {
	channelMemberWithSchemeRoles
	TeamDisplayName string
	TeamName        string
	TeamUpdateAt    int64
}

type channelMemberWithTeamWithSchemeRolesList []channelMemberWithTeamWithSchemeRoles

func channelMemberSliceColumns() []string {
	return []string{"ChannelId", "UserId", "Roles", "LastViewedAt", "MsgCount", "MsgCountRoot", "MentionCount", "MentionCountRoot", "NotifyProps", "LastUpdateAt", "SchemeUser", "SchemeAdmin", "SchemeGuest"}
}

func channelMemberToSlice(member *model.ChannelMember) []interface{} {
	resultSlice := []interface{}{}
	resultSlice = append(resultSlice, member.ChannelId)
	resultSlice = append(resultSlice, member.UserId)
	resultSlice = append(resultSlice, member.ExplicitRoles)
	resultSlice = append(resultSlice, member.LastViewedAt)
	resultSlice = append(resultSlice, member.MsgCount)
	resultSlice = append(resultSlice, member.MsgCountRoot)
	resultSlice = append(resultSlice, member.MentionCount)
	resultSlice = append(resultSlice, member.MentionCountRoot)
	resultSlice = append(resultSlice, model.MapToJSON(member.NotifyProps))
	resultSlice = append(resultSlice, member.LastUpdateAt)
	resultSlice = append(resultSlice, member.SchemeUser)
	resultSlice = append(resultSlice, member.SchemeAdmin)
	resultSlice = append(resultSlice, member.SchemeGuest)
	return resultSlice
}

type channelMemberWithSchemeRolesList []channelMemberWithSchemeRoles

func getChannelRoles(schemeGuest, schemeUser, schemeAdmin bool, defaultTeamGuestRole, defaultTeamUserRole, defaultTeamAdminRole, defaultChannelGuestRole, defaultChannelUserRole, defaultChannelAdminRole string,
	roles []string) rolesInfo {
	result := rolesInfo{
		roles:         []string{},
		explicitRoles: []string{},
		schemeGuest:   schemeGuest,
		schemeUser:    schemeUser,
		schemeAdmin:   schemeAdmin,
	}

	// Identify any scheme derived roles that are in "Roles" field due to not yet being migrated, and exclude
	// them from ExplicitRoles field.
	for _, role := range roles {
		switch role {
		case model.ChannelGuestRoleId:
			result.schemeGuest = true
		case model.ChannelUserRoleId:
			result.schemeUser = true
		case model.ChannelAdminRoleId:
			result.schemeAdmin = true
		default:
			result.explicitRoles = append(result.explicitRoles, role)
			result.roles = append(result.roles, role)
		}
	}

	// Add any scheme derived roles that are not in the Roles field due to being Implicit from the Scheme, and add
	// them to the Roles field for backwards compatibility reasons.
	var schemeImpliedRoles []string
	if result.schemeGuest {
		if defaultChannelGuestRole != "" {
			schemeImpliedRoles = append(schemeImpliedRoles, defaultChannelGuestRole)
		} else if defaultTeamGuestRole != "" {
			schemeImpliedRoles = append(schemeImpliedRoles, defaultTeamGuestRole)
		} else {
			schemeImpliedRoles = append(schemeImpliedRoles, model.ChannelGuestRoleId)
		}
	}
	if result.schemeUser {
		if defaultChannelUserRole != "" {
			schemeImpliedRoles = append(schemeImpliedRoles, defaultChannelUserRole)
		} else if defaultTeamUserRole != "" {
			schemeImpliedRoles = append(schemeImpliedRoles, defaultTeamUserRole)
		} else {
			schemeImpliedRoles = append(schemeImpliedRoles, model.ChannelUserRoleId)
		}
	}
	if result.schemeAdmin {
		if defaultChannelAdminRole != "" {
			schemeImpliedRoles = append(schemeImpliedRoles, defaultChannelAdminRole)
		} else if defaultTeamAdminRole != "" {
			schemeImpliedRoles = append(schemeImpliedRoles, defaultTeamAdminRole)
		} else {
			schemeImpliedRoles = append(schemeImpliedRoles, model.ChannelAdminRoleId)
		}
	}
	for _, impliedRole := range schemeImpliedRoles {
		alreadyThere := false
		for _, role := range result.roles {
			if role == impliedRole {
				alreadyThere = true
				break
			}
		}
		if !alreadyThere {
			result.roles = append(result.roles, impliedRole)
		}
	}
	return result
}

func (db channelMemberWithSchemeRoles) ToModel() *model.ChannelMember {
	// Identify any system-wide scheme derived roles that are in "Roles" field due to not yet being migrated,
	// and exclude them from ExplicitRoles field.
	schemeGuest := db.SchemeGuest.Valid && db.SchemeGuest.Bool
	schemeUser := db.SchemeUser.Valid && db.SchemeUser.Bool
	schemeAdmin := db.SchemeAdmin.Valid && db.SchemeAdmin.Bool

	defaultTeamGuestRole := ""
	if db.TeamSchemeDefaultGuestRole.Valid {
		defaultTeamGuestRole = db.TeamSchemeDefaultGuestRole.String
	}

	defaultTeamUserRole := ""
	if db.TeamSchemeDefaultUserRole.Valid {
		defaultTeamUserRole = db.TeamSchemeDefaultUserRole.String
	}

	defaultTeamAdminRole := ""
	if db.TeamSchemeDefaultAdminRole.Valid {
		defaultTeamAdminRole = db.TeamSchemeDefaultAdminRole.String
	}

	defaultChannelGuestRole := ""
	if db.ChannelSchemeDefaultGuestRole.Valid {
		defaultChannelGuestRole = db.ChannelSchemeDefaultGuestRole.String
	}

	defaultChannelUserRole := ""
	if db.ChannelSchemeDefaultUserRole.Valid {
		defaultChannelUserRole = db.ChannelSchemeDefaultUserRole.String
	}

	defaultChannelAdminRole := ""
	if db.ChannelSchemeDefaultAdminRole.Valid {
		defaultChannelAdminRole = db.ChannelSchemeDefaultAdminRole.String
	}

	rolesResult := getChannelRoles(
		schemeGuest, schemeUser, schemeAdmin,
		defaultTeamGuestRole, defaultTeamUserRole, defaultTeamAdminRole,
		defaultChannelGuestRole, defaultChannelUserRole, defaultChannelAdminRole,
		strings.Fields(db.Roles),
	)
	return &model.ChannelMember{
		ChannelId:        db.ChannelId,
		UserId:           db.UserId,
		Roles:            strings.Join(rolesResult.roles, " "),
		LastViewedAt:     db.LastViewedAt,
		MsgCount:         db.MsgCount,
		MsgCountRoot:     db.MsgCountRoot,
		MentionCount:     db.MentionCount,
		MentionCountRoot: db.MentionCountRoot,
		NotifyProps:      db.NotifyProps,
		LastUpdateAt:     db.LastUpdateAt,
		SchemeAdmin:      rolesResult.schemeAdmin,
		SchemeUser:       rolesResult.schemeUser,
		SchemeGuest:      rolesResult.schemeGuest,
		ExplicitRoles:    strings.Join(rolesResult.explicitRoles, " "),
	}
}

// This is almost an entire copy of the above method with team information added.
func (db channelMemberWithTeamWithSchemeRoles) ToModel() *model.ChannelMemberWithTeamData {
	// Identify any system-wide scheme derived roles that are in "Roles" field due to not yet being migrated,
	// and exclude them from ExplicitRoles field.
	schemeGuest := db.SchemeGuest.Valid && db.SchemeGuest.Bool
	schemeUser := db.SchemeUser.Valid && db.SchemeUser.Bool
	schemeAdmin := db.SchemeAdmin.Valid && db.SchemeAdmin.Bool

	defaultTeamGuestRole := ""
	if db.TeamSchemeDefaultGuestRole.Valid {
		defaultTeamGuestRole = db.TeamSchemeDefaultGuestRole.String
	}

	defaultTeamUserRole := ""
	if db.TeamSchemeDefaultUserRole.Valid {
		defaultTeamUserRole = db.TeamSchemeDefaultUserRole.String
	}

	defaultTeamAdminRole := ""
	if db.TeamSchemeDefaultAdminRole.Valid {
		defaultTeamAdminRole = db.TeamSchemeDefaultAdminRole.String
	}

	defaultChannelGuestRole := ""
	if db.ChannelSchemeDefaultGuestRole.Valid {
		defaultChannelGuestRole = db.ChannelSchemeDefaultGuestRole.String
	}

	defaultChannelUserRole := ""
	if db.ChannelSchemeDefaultUserRole.Valid {
		defaultChannelUserRole = db.ChannelSchemeDefaultUserRole.String
	}

	defaultChannelAdminRole := ""
	if db.ChannelSchemeDefaultAdminRole.Valid {
		defaultChannelAdminRole = db.ChannelSchemeDefaultAdminRole.String
	}

	rolesResult := getChannelRoles(
		schemeGuest, schemeUser, schemeAdmin,
		defaultTeamGuestRole, defaultTeamUserRole, defaultTeamAdminRole,
		defaultChannelGuestRole, defaultChannelUserRole, defaultChannelAdminRole,
		strings.Fields(db.Roles),
	)
	return &model.ChannelMemberWithTeamData{
		ChannelMember: model.ChannelMember{
			ChannelId:        db.ChannelId,
			UserId:           db.UserId,
			Roles:            strings.Join(rolesResult.roles, " "),
			LastViewedAt:     db.LastViewedAt,
			MsgCount:         db.MsgCount,
			MsgCountRoot:     db.MsgCountRoot,
			MentionCount:     db.MentionCount,
			MentionCountRoot: db.MentionCountRoot,
			NotifyProps:      db.NotifyProps,
			LastUpdateAt:     db.LastUpdateAt,
			SchemeAdmin:      rolesResult.schemeAdmin,
			SchemeUser:       rolesResult.schemeUser,
			SchemeGuest:      rolesResult.schemeGuest,
			ExplicitRoles:    strings.Join(rolesResult.explicitRoles, " "),
		},
		TeamName:        db.TeamName,
		TeamDisplayName: db.TeamDisplayName,
		TeamUpdateAt:    db.TeamUpdateAt,
	}
}

func (db channelMemberWithSchemeRolesList) ToModel() model.ChannelMembers {
	cms := model.ChannelMembers{}

	for _, cm := range db {
		cms = append(cms, *cm.ToModel())
	}

	return cms
}

func (db channelMemberWithTeamWithSchemeRolesList) ToModel() model.ChannelMembersWithTeamData {
	cms := model.ChannelMembersWithTeamData{}

	for _, cm := range db {
		cms = append(cms, *cm.ToModel())
	}

	return cms
}

type allChannelMember struct {
	ChannelId                     string
	Roles                         string
	SchemeGuest                   sql.NullBool
	SchemeUser                    sql.NullBool
	SchemeAdmin                   sql.NullBool
	TeamSchemeDefaultGuestRole    sql.NullString
	TeamSchemeDefaultUserRole     sql.NullString
	TeamSchemeDefaultAdminRole    sql.NullString
	ChannelSchemeDefaultGuestRole sql.NullString
	ChannelSchemeDefaultUserRole  sql.NullString
	ChannelSchemeDefaultAdminRole sql.NullString
}

type allChannelMembers []allChannelMember

func (db allChannelMember) Process() (string, string) {
	roles := strings.Fields(db.Roles)

	// Add any scheme derived roles that are not in the Roles field due to being Implicit from the Scheme, and add
	// them to the Roles field for backwards compatibility reasons.
	var schemeImpliedRoles []string
	if db.SchemeGuest.Valid && db.SchemeGuest.Bool {
		if db.ChannelSchemeDefaultGuestRole.Valid && db.ChannelSchemeDefaultGuestRole.String != "" {
			schemeImpliedRoles = append(schemeImpliedRoles, db.ChannelSchemeDefaultGuestRole.String)
		} else if db.TeamSchemeDefaultGuestRole.Valid && db.TeamSchemeDefaultGuestRole.String != "" {
			schemeImpliedRoles = append(schemeImpliedRoles, db.TeamSchemeDefaultGuestRole.String)
		} else {
			schemeImpliedRoles = append(schemeImpliedRoles, model.ChannelGuestRoleId)
		}
	}
	if db.SchemeUser.Valid && db.SchemeUser.Bool {
		if db.ChannelSchemeDefaultUserRole.Valid && db.ChannelSchemeDefaultUserRole.String != "" {
			schemeImpliedRoles = append(schemeImpliedRoles, db.ChannelSchemeDefaultUserRole.String)
		} else if db.TeamSchemeDefaultUserRole.Valid && db.TeamSchemeDefaultUserRole.String != "" {
			schemeImpliedRoles = append(schemeImpliedRoles, db.TeamSchemeDefaultUserRole.String)
		} else {
			schemeImpliedRoles = append(schemeImpliedRoles, model.ChannelUserRoleId)
		}
	}
	if db.SchemeAdmin.Valid && db.SchemeAdmin.Bool {
		if db.ChannelSchemeDefaultAdminRole.Valid && db.ChannelSchemeDefaultAdminRole.String != "" {
			schemeImpliedRoles = append(schemeImpliedRoles, db.ChannelSchemeDefaultAdminRole.String)
		} else if db.TeamSchemeDefaultAdminRole.Valid && db.TeamSchemeDefaultAdminRole.String != "" {
			schemeImpliedRoles = append(schemeImpliedRoles, db.TeamSchemeDefaultAdminRole.String)
		} else {
			schemeImpliedRoles = append(schemeImpliedRoles, model.ChannelAdminRoleId)
		}
	}
	for _, impliedRole := range schemeImpliedRoles {
		alreadyThere := false
		for _, role := range roles {
			if role == impliedRole {
				alreadyThere = true
			}
		}
		if !alreadyThere {
			roles = append(roles, impliedRole)
		}
	}

	return db.ChannelId, strings.Join(roles, " ")
}

func (db allChannelMembers) ToMapStringString() map[string]string {
	result := make(map[string]string)

	for _, item := range db {
		key, value := item.Process()
		result[key] = value
	}

	return result
}

// publicChannel is a subset of the metadata corresponding to public channels only.
type publicChannel struct {
	Id          string `json:"id"`
	DeleteAt    int64  `json:"delete_at"`
	TeamId      string `json:"team_id"`
	DisplayName string `json:"display_name"`
	Name        string `json:"name"`
	Header      string `json:"header"`
	Purpose     string `json:"purpose"`
}

var allChannelMembersForUserCache = cache.NewLRU(cache.LRUOptions{
	Size: AllChannelMembersForUserCacheSize,
})
var allChannelMembersNotifyPropsForChannelCache = cache.NewLRU(cache.LRUOptions{
	Size: AllChannelMembersNotifyPropsForChannelCacheSize,
})
var channelByNameCache = cache.NewLRU(cache.LRUOptions{
	Size: model.ChannelCacheSize,
})

func (s SqlChannelStore) ClearCaches() {
	allChannelMembersForUserCache.Purge()
	allChannelMembersNotifyPropsForChannelCache.Purge()
	channelByNameCache.Purge()

	if s.metrics != nil {
		s.metrics.IncrementMemCacheInvalidationCounter("All Channel Members for User - Purge")
		s.metrics.IncrementMemCacheInvalidationCounter("All Channel Members Notify Props for Channel - Purge")
		s.metrics.IncrementMemCacheInvalidationCounter("Channel By Name - Purge")
	}
}

func newSqlChannelStore(sqlStore *SqlStore, metrics einterfaces.MetricsInterface) store.ChannelStore {
	s := &SqlChannelStore{
		SqlStore: sqlStore,
		metrics:  metrics,
	}

	for _, db := range sqlStore.GetAllConns() {
		table := db.AddTableWithName(model.Channel{}, "Channels").SetKeys(false, "Id")
		table.ColMap("Id").SetMaxSize(26)
		table.ColMap("TeamId").SetMaxSize(26)
		table.ColMap("Type").SetMaxSize(1)
		table.ColMap("DisplayName").SetMaxSize(64)
		table.ColMap("Name").SetMaxSize(64)
		table.SetUniqueTogether("Name", "TeamId")
		table.ColMap("Header").SetMaxSize(1024)
		table.ColMap("Purpose").SetMaxSize(250)
		table.ColMap("CreatorId").SetMaxSize(26)
		table.ColMap("SchemeId").SetMaxSize(26)
		table.ColMap("LastRootPostAt").SetDefaultConstraint(model.NewString("0"))

		tablem := db.AddTableWithName(channelMember{}, "ChannelMembers").SetKeys(false, "ChannelId", "UserId")
		tablem.ColMap("ChannelId").SetMaxSize(26)
		tablem.ColMap("UserId").SetMaxSize(26)
		tablem.ColMap("Roles").SetMaxSize(model.UserRolesMaxLength)
		tablem.ColMap("NotifyProps").SetDataType(sqlStore.jsonDataType())

		tablePublicChannels := db.AddTableWithName(publicChannel{}, "PublicChannels").SetKeys(false, "Id")
		tablePublicChannels.ColMap("Id").SetMaxSize(26)
		tablePublicChannels.ColMap("TeamId").SetMaxSize(26)
		tablePublicChannels.ColMap("DisplayName").SetMaxSize(64)
		tablePublicChannels.ColMap("Name").SetMaxSize(64)
		tablePublicChannels.SetUniqueTogether("Name", "TeamId")
		tablePublicChannels.ColMap("Header").SetMaxSize(1024)
		tablePublicChannels.ColMap("Purpose").SetMaxSize(250)

		tableSidebarCategories := db.AddTableWithName(model.SidebarCategory{}, "SidebarCategories").SetKeys(false, "Id")
		tableSidebarCategories.ColMap("Id").SetMaxSize(128)
		tableSidebarCategories.ColMap("UserId").SetMaxSize(26)
		tableSidebarCategories.ColMap("TeamId").SetMaxSize(26)
		tableSidebarCategories.ColMap("Sorting").SetMaxSize(64)
		tableSidebarCategories.ColMap("Type").SetMaxSize(64)
		tableSidebarCategories.ColMap("DisplayName").SetMaxSize(64)

		tableSidebarChannels := db.AddTableWithName(model.SidebarChannel{}, "SidebarChannels").SetKeys(false, "ChannelId", "UserId", "CategoryId")
		tableSidebarChannels.ColMap("ChannelId").SetMaxSize(26)
		tableSidebarChannels.ColMap("UserId").SetMaxSize(26)
		tableSidebarChannels.ColMap("CategoryId").SetMaxSize(128)
	}

	return s
}

func (s SqlChannelStore) createIndexesIfNotExists() {
	s.CreateIndexIfNotExists("idx_channels_update_at", "Channels", "UpdateAt")
	s.CreateIndexIfNotExists("idx_channels_create_at", "Channels", "CreateAt")
	s.CreateIndexIfNotExists("idx_channels_delete_at", "Channels", "DeleteAt")
	s.CreateIndexIfNotExists("idx_channels_scheme_id", "Channels", "SchemeId")
	s.CreateCompositeIndexIfNotExists("idx_channels_team_id_display_name", "Channels", []string{"TeamId", "DisplayName"})
	s.CreateCompositeIndexIfNotExists("idx_channels_team_id_type", "Channels", []string{"TeamId", "Type"})

	if s.DriverName() == model.DatabaseDriverPostgres {
		s.CreateIndexIfNotExists("idx_channels_name_lower", "Channels", "lower(Name)")
		s.CreateIndexIfNotExists("idx_channels_displayname_lower", "Channels", "lower(DisplayName)")
	}

	s.CreateCompositeIndexIfNotExists("idx_channelmembers_user_id_channel_id_last_viewed_at", "ChannelMembers", []string{"UserId", "ChannelId", "LastViewedAt"})
	s.CreateCompositeIndexIfNotExists("idx_channelmembers_channel_id_scheme_guest_user_id", "ChannelMembers", []string{"ChannelId", "SchemeGuest", "UserId"})

	s.CreateFullTextIndexIfNotExists("idx_channel_search_txt", "Channels", "Name, DisplayName, Purpose")

	s.CreateIndexIfNotExists("idx_publicchannels_team_id", "PublicChannels", "TeamId")
	s.CreateIndexIfNotExists("idx_publicchannels_delete_at", "PublicChannels", "DeleteAt")
	if s.DriverName() == model.DatabaseDriverPostgres {
		s.CreateIndexIfNotExists("idx_publicchannels_name_lower", "PublicChannels", "lower(Name)")
		s.CreateIndexIfNotExists("idx_publicchannels_displayname_lower", "PublicChannels", "lower(DisplayName)")
	}
	s.CreateFullTextIndexIfNotExists("idx_publicchannels_search_txt", "PublicChannels", "Name, DisplayName, Purpose")
}

// MigratePublicChannels initializes the PublicChannels table with data created before this version
// of the Mattermost server kept it up-to-date.
func (s SqlChannelStore) MigratePublicChannels() error {
	if _, err := s.GetMaster().Exec(`
		INSERT INTO PublicChannels
		    (Id, DeleteAt, TeamId, DisplayName, Name, Header, Purpose)
		SELECT
		    c.Id, c.DeleteAt, c.TeamId, c.DisplayName, c.Name, c.Header, c.Purpose
		FROM
		    Channels c
		LEFT JOIN
		    PublicChannels pc ON (pc.Id = c.Id)
		WHERE
		    c.Type = 'O'
		AND pc.Id IS NULL
	`); err != nil {
		return err
	}

	return nil
}

func (s SqlChannelStore) upsertPublicChannelT(transaction *gorp.Transaction, channel *model.Channel) error {
	publicChannel := &publicChannel{
		Id:          channel.Id,
		DeleteAt:    channel.DeleteAt,
		TeamId:      channel.TeamId,
		DisplayName: channel.DisplayName,
		Name:        channel.Name,
		Header:      channel.Header,
		Purpose:     channel.Purpose,
	}

	if channel.Type != model.ChannelTypeOpen {
		if _, err := transaction.Delete(publicChannel); err != nil {
			return errors.Wrap(err, "failed to delete public channel")
		}

		return nil
	}

	vals := map[string]interface{}{
		"Id":          publicChannel.Id,
		"DeleteAt":    publicChannel.DeleteAt,
		"TeamId":      publicChannel.TeamId,
		"DisplayName": publicChannel.DisplayName,
		"Name":        publicChannel.Name,
		"Header":      publicChannel.Header,
		"Purpose":     publicChannel.Purpose,
	}
	var err error
	if s.DriverName() == model.DatabaseDriverMysql {
		_, err = transaction.Exec(`
			INSERT INTO
			    PublicChannels(Id, DeleteAt, TeamId, DisplayName, Name, Header, Purpose)
			VALUES
			    (:Id, :DeleteAt, :TeamId, :DisplayName, :Name, :Header, :Purpose)
			ON DUPLICATE KEY UPDATE
			    DeleteAt = :DeleteAt,
			    TeamId = :TeamId,
			    DisplayName = :DisplayName,
			    Name = :Name,
			    Header = :Header,
			    Purpose = :Purpose;
		`, vals)
	} else {
		_, err = transaction.Exec(`
			INSERT INTO
			    PublicChannels(Id, DeleteAt, TeamId, DisplayName, Name, Header, Purpose)
			VALUES
			    (:Id, :DeleteAt, :TeamId, :DisplayName, :Name, :Header, :Purpose)
			ON CONFLICT (id) DO UPDATE
			SET DeleteAt = :DeleteAt,
			    TeamId = :TeamId,
			    DisplayName = :DisplayName,
			    Name = :Name,
			    Header = :Header,
			    Purpose = :Purpose;
		`, vals)
	}
	if err != nil {
		return errors.Wrap(err, "failed to insert public channel")
	}

	return nil
}

// Save writes the (non-direct) channel channel to the database.
func (s SqlChannelStore) Save(channel *model.Channel, maxChannelsPerTeam int64) (*model.Channel, error) {
	if channel.DeleteAt != 0 {
		return nil, store.NewErrInvalidInput("Channel", "DeleteAt", channel.DeleteAt)
	}

	if channel.Type == model.ChannelTypeDirect {
		return nil, store.NewErrInvalidInput("Channel", "Type", channel.Type)
	}

	var newChannel *model.Channel
	transaction, err := s.GetMaster().Begin()
	if err != nil {
		return nil, errors.Wrap(err, "begin_transaction")
	}
	defer finalizeTransaction(transaction)

	newChannel, err = s.saveChannelT(transaction, channel, maxChannelsPerTeam)
	if err != nil {
		return newChannel, err
	}

	// Additionally propagate the write to the PublicChannels table.
	if err = s.upsertPublicChannelT(transaction, newChannel); err != nil {
		return nil, errors.Wrap(err, "upsert_public_channel")
	}

	if err = transaction.Commit(); err != nil {
		return nil, errors.Wrap(err, "commit_transaction")
	}
	// There are cases when in case of conflict, the original channel value is returned.
	// So we return both and let the caller do the checks.
	return newChannel, err
}

func (s SqlChannelStore) CreateDirectChannel(user *model.User, otherUser *model.User, channelOptions ...model.ChannelOption) (*model.Channel, error) {
	channel := new(model.Channel)

	for _, option := range channelOptions {
		option(channel)
	}

	channel.DisplayName = ""
	channel.Name = model.GetDMNameFromIds(otherUser.Id, user.Id)

	channel.Header = ""
	channel.Type = model.ChannelTypeDirect
	channel.Shared = model.NewBool(user.IsRemote() || otherUser.IsRemote())
	channel.CreatorId = user.Id

	cm1 := &model.ChannelMember{
		UserId:      user.Id,
		NotifyProps: model.GetDefaultChannelNotifyProps(),
		SchemeGuest: user.IsGuest(),
		SchemeUser:  !user.IsGuest(),
	}
	cm2 := &model.ChannelMember{
		UserId:      otherUser.Id,
		NotifyProps: model.GetDefaultChannelNotifyProps(),
		SchemeGuest: otherUser.IsGuest(),
		SchemeUser:  !otherUser.IsGuest(),
	}

	return s.SaveDirectChannel(channel, cm1, cm2)
}

func (s SqlChannelStore) SaveDirectChannel(directChannel *model.Channel, member1 *model.ChannelMember, member2 *model.ChannelMember) (*model.Channel, error) {
	if directChannel.DeleteAt != 0 {
		return nil, store.NewErrInvalidInput("Channel", "DeleteAt", directChannel.DeleteAt)
	}

	if directChannel.Type != model.ChannelTypeDirect {
		return nil, store.NewErrInvalidInput("Channel", "Type", directChannel.Type)
	}

	transaction, err := s.GetMaster().Begin()
	if err != nil {
		return nil, errors.Wrap(err, "begin_transaction")
	}
	defer finalizeTransaction(transaction)

	directChannel.TeamId = ""
	newChannel, err := s.saveChannelT(transaction, directChannel, 0)
	if err != nil {
		return newChannel, err
	}

	// Members need new channel ID
	member1.ChannelId = newChannel.Id
	member2.ChannelId = newChannel.Id

	if member1.UserId != member2.UserId {
		_, err = s.saveMultipleMembers([]*model.ChannelMember{member1, member2})
	} else {
		_, err = s.saveMemberT(member2)
	}
	if err != nil {
		return nil, err
	}

	if err := transaction.Commit(); err != nil {
		return nil, errors.Wrap(err, "commit_transaction")
	}

	return newChannel, nil

}

func (s SqlChannelStore) saveChannelT(transaction *gorp.Transaction, channel *model.Channel, maxChannelsPerTeam int64) (*model.Channel, error) {
	if channel.Id != "" && !channel.IsShared() {
		return nil, store.NewErrInvalidInput("Channel", "Id", channel.Id)
	}

	channel.PreSave()
	if err := channel.IsValid(); err != nil { // TODO: this needs to return plain error in v6.
		return nil, err // we just pass through the error as-is for now.
	}

	if channel.Type != model.ChannelTypeDirect && channel.Type != model.ChannelTypeGroup && maxChannelsPerTeam >= 0 {
		if count, err := transaction.SelectInt("SELECT COUNT(0) FROM Channels WHERE TeamId = :TeamId AND DeleteAt = 0 AND (Type = 'O' OR Type = 'P')", map[string]interface{}{"TeamId": channel.TeamId}); err != nil {
			return nil, errors.Wrapf(err, "save_channel_count: teamId=%s", channel.TeamId)
		} else if count >= maxChannelsPerTeam {
			return nil, store.NewErrLimitExceeded("channels_per_team", int(count), "teamId="+channel.TeamId)
		}
	}

	if err := transaction.Insert(channel); err != nil {
		if IsUniqueConstraintError(err, []string{"Name", "channels_name_teamid_key"}) {
			dupChannel := model.Channel{}
			s.GetMaster().SelectOne(&dupChannel, "SELECT * FROM Channels WHERE TeamId = :TeamId AND Name = :Name", map[string]interface{}{"TeamId": channel.TeamId, "Name": channel.Name})
			return &dupChannel, store.NewErrConflict("Channel", err, "id="+channel.Id)
		}
		return nil, errors.Wrapf(err, "save_channel: id=%s", channel.Id)
	}
	return channel, nil
}

// Update writes the updated channel to the database.
func (s SqlChannelStore) Update(channel *model.Channel) (*model.Channel, error) {
	transaction, err := s.GetMaster().Begin()
	if err != nil {
		return nil, errors.Wrap(err, "begin_transaction")
	}
	defer finalizeTransaction(transaction)

	updatedChannel, err := s.updateChannelT(transaction, channel)
	if err != nil {
		return nil, err
	}

	// Additionally propagate the write to the PublicChannels table.
	if err := s.upsertPublicChannelT(transaction, updatedChannel); err != nil {
		return nil, errors.Wrap(err, "upsertPublicChannelT: failed to upsert channel")
	}

	if err := transaction.Commit(); err != nil {
		return nil, errors.Wrap(err, "commit_transaction")
	}
	return updatedChannel, nil
}

func (s SqlChannelStore) updateChannelT(transaction *gorp.Transaction, channel *model.Channel) (*model.Channel, error) {
	channel.PreUpdate()

	if channel.DeleteAt != 0 {
		return nil, store.NewErrInvalidInput("Channel", "DeleteAt", channel.DeleteAt)
	}

	if err := channel.IsValid(); err != nil {
		return nil, err
	}

	count, err := transaction.Update(channel)
	if err != nil {
		if IsUniqueConstraintError(err, []string{"Name", "channels_name_teamid_key"}) {
			dupChannel := model.Channel{}
			s.GetReplica().SelectOne(&dupChannel, "SELECT * FROM Channels WHERE TeamId = :TeamId AND Name= :Name AND DeleteAt > 0", map[string]interface{}{"TeamId": channel.TeamId, "Name": channel.Name})
			if dupChannel.DeleteAt > 0 {
				return nil, store.NewErrInvalidInput("Channel", "Id", channel.Id)
			}
			return nil, store.NewErrInvalidInput("Channel", "Id", channel.Id)
		}
		return nil, errors.Wrapf(err, "failed to update channel with id=%s", channel.Id)
	}

	if count > 1 {
		return nil, fmt.Errorf("the expected number of channels to be updated is <=1 but was %d", count)
	}

	return channel, nil
}

func (s SqlChannelStore) GetChannelUnread(channelId, userId string) (*model.ChannelUnread, error) {
	var unreadChannel model.ChannelUnread
	err := s.GetReplica().SelectOne(&unreadChannel,
		`SELECT
				Channels.TeamId TeamId, Channels.Id ChannelId, (Channels.TotalMsgCount - ChannelMembers.MsgCount) MsgCount, (Channels.TotalMsgCountRoot - ChannelMembers.MsgCountRoot) MsgCountRoot, ChannelMembers.MentionCount MentionCount, ChannelMembers.MentionCountRoot MentionCountRoot, ChannelMembers.NotifyProps NotifyProps
			FROM
				Channels, ChannelMembers
			WHERE
				Id = ChannelId
                AND Id = :ChannelId
                AND UserId = :UserId
                AND DeleteAt = 0`,
		map[string]interface{}{"ChannelId": channelId, "UserId": userId})

	if err != nil {
		if err == sql.ErrNoRows {
			return nil, store.NewErrNotFound("Channel", fmt.Sprintf("channelId=%s,userId=%s", channelId, userId))
		}
		return nil, errors.Wrapf(err, "failed to get Channel with channelId=%s and userId=%s", channelId, userId)
	}
	return &unreadChannel, nil
}

//nolint:unparam
func (s SqlChannelStore) InvalidateChannel(id string) {
}

func (s SqlChannelStore) InvalidateChannelByName(teamId, name string) {
	channelByNameCache.Remove(teamId + name)
	if s.metrics != nil {
		s.metrics.IncrementMemCacheInvalidationCounter("Channel by Name - Remove by TeamId and Name")
	}
}

//nolint:unparam
func (s SqlChannelStore) Get(id string, allowFromCache bool) (*model.Channel, error) {
	return s.get(id, false)
}

func (s SqlChannelStore) GetPinnedPosts(channelId string) (*model.PostList, error) {
	pl := model.NewPostList()

	var posts []*model.Post
	if _, err := s.GetReplica().Select(&posts, "SELECT *, (SELECT count(Posts.Id) FROM Posts WHERE Posts.RootId = (CASE WHEN p.RootId = '' THEN p.Id ELSE p.RootId END) AND Posts.DeleteAt = 0) as ReplyCount  FROM Posts p WHERE IsPinned = true AND ChannelId = :ChannelId AND DeleteAt = 0 ORDER BY CreateAt ASC", map[string]interface{}{"ChannelId": channelId}); err != nil {
		return nil, errors.Wrap(err, "failed to find Posts")
	}
	for _, post := range posts {
		pl.AddPost(post)
		pl.AddOrder(post.Id)
	}
	return pl, nil
}

func (s SqlChannelStore) GetFromMaster(id string) (*model.Channel, error) {
	return s.get(id, true)
}

func (s SqlChannelStore) get(id string, master bool) (*model.Channel, error) {
	var db *gorp.DbMap

	if master {
		db = s.GetMaster()
	} else {
		db = s.GetReplica()
	}

	obj, err := db.Get(model.Channel{}, id)
	if err != nil {
		return nil, errors.Wrapf(err, "failed to find channel with id = %s", id)
	}

	if obj == nil {
		return nil, store.NewErrNotFound("Channel", id)
	}

	ch := obj.(*model.Channel)
	return ch, nil
}

// Delete records the given deleted timestamp to the channel in question.
func (s SqlChannelStore) Delete(channelId string, time int64) error {
	return s.SetDeleteAt(channelId, time, time)
}

// Restore reverts a previous deleted timestamp from the channel in question.
func (s SqlChannelStore) Restore(channelId string, time int64) error {
	return s.SetDeleteAt(channelId, 0, time)
}

// SetDeleteAt records the given deleted and updated timestamp to the channel in question.
func (s SqlChannelStore) SetDeleteAt(channelId string, deleteAt, updateAt int64) error {
	defer s.InvalidateChannel(channelId)

	transaction, err := s.GetMaster().Begin()
	if err != nil {
		return errors.Wrap(err, "SetDeleteAt: begin_transaction")
	}
	defer finalizeTransaction(transaction)

	err = s.setDeleteAtT(transaction, channelId, deleteAt, updateAt)
	if err != nil {
		return errors.Wrap(err, "setDeleteAtT")
	}

	// Additionally propagate the write to the PublicChannels table.
	if _, err := transaction.Exec(`
			UPDATE
			    PublicChannels
			SET
			    DeleteAt = :DeleteAt
			WHERE
			    Id = :ChannelId
		`, map[string]interface{}{
		"DeleteAt":  deleteAt,
		"ChannelId": channelId,
	}); err != nil {
		return errors.Wrapf(err, "failed to delete public channels with id=%s", channelId)
	}

	if err := transaction.Commit(); err != nil {
		return errors.Wrapf(err, "SetDeleteAt: commit_transaction")
	}

	return nil
}

func (s SqlChannelStore) setDeleteAtT(transaction *gorp.Transaction, channelId string, deleteAt, updateAt int64) error {
	_, err := transaction.Exec("Update Channels SET DeleteAt = :DeleteAt, UpdateAt = :UpdateAt WHERE Id = :ChannelId", map[string]interface{}{"DeleteAt": deleteAt, "UpdateAt": updateAt, "ChannelId": channelId})
	if err != nil {
		return errors.Wrapf(err, "failed to delete channel with id=%s", channelId)
	}

	return nil
}

// PermanentDeleteByTeam removes all channels for the given team from the database.
func (s SqlChannelStore) PermanentDeleteByTeam(teamId string) error {
	transaction, err := s.GetMaster().Begin()
	if err != nil {
		return errors.Wrap(err, "PermanentDeleteByTeam: begin_transaction")
	}
	defer finalizeTransaction(transaction)

	if err := s.permanentDeleteByTeamtT(transaction, teamId); err != nil {
		return errors.Wrap(err, "permanentDeleteByTeamtT")
	}

	// Additionally propagate the deletions to the PublicChannels table.
	if _, err := transaction.Exec(`
			DELETE FROM
			    PublicChannels
			WHERE
			    TeamId = :TeamId
		`, map[string]interface{}{
		"TeamId": teamId,
	}); err != nil {
		return errors.Wrapf(err, "failed to delete public channels by team with teamId=%s", teamId)
	}

	if err := transaction.Commit(); err != nil {
		return errors.Wrap(err, "PermanentDeleteByTeam: commit_transaction")
	}

	return nil
}

func (s SqlChannelStore) permanentDeleteByTeamtT(transaction *gorp.Transaction, teamId string) error {
	if _, err := transaction.Exec("DELETE FROM Channels WHERE TeamId = :TeamId", map[string]interface{}{"TeamId": teamId}); err != nil {
		return errors.Wrapf(err, "failed to delete channel by team with teamId=%s", teamId)
	}

	return nil
}

// PermanentDelete removes the given channel from the database.
func (s SqlChannelStore) PermanentDelete(channelId string) error {
	transaction, err := s.GetMaster().Begin()
	if err != nil {
		return errors.Wrap(err, "PermanentDelete: begin_transaction")
	}
	defer finalizeTransaction(transaction)

	if err := s.permanentDeleteT(transaction, channelId); err != nil {
		return errors.Wrap(err, "permanentDeleteT")
	}

	// Additionally propagate the deletion to the PublicChannels table.
	if _, err := transaction.Exec(`
			DELETE FROM
			    PublicChannels
			WHERE
			    Id = :ChannelId
		`, map[string]interface{}{
		"ChannelId": channelId,
	}); err != nil {
		return errors.Wrapf(err, "failed to delete public channels with id=%s", channelId)
	}

	if err := transaction.Commit(); err != nil {
		return errors.Wrap(err, "PermanentDelete: commit_transaction")
	}

	return nil
}

func (s SqlChannelStore) permanentDeleteT(transaction *gorp.Transaction, channelId string) error {
	if _, err := transaction.Exec("DELETE FROM Channels WHERE Id = :ChannelId", map[string]interface{}{"ChannelId": channelId}); err != nil {
		return errors.Wrapf(err, "failed to delete channel with id=%s", channelId)
	}

	return nil
}

func (s SqlChannelStore) PermanentDeleteMembersByChannel(channelId string) error {
	_, err := s.GetMaster().Exec("DELETE FROM ChannelMembers WHERE ChannelId = :ChannelId", map[string]interface{}{"ChannelId": channelId})
	if err != nil {
		return errors.Wrapf(err, "failed to delete Channel with channelId=%s", channelId)
	}

	return nil
}

func (s SqlChannelStore) GetChannels(teamId string, userId string, includeDeleted bool, lastDeleteAt int) (model.ChannelList, error) {
	query := s.getQueryBuilder().
		Select("Channels.*").
		From("Channels, ChannelMembers").
		Where(
			sq.And{
				sq.Expr("Id = ChannelId"),
				sq.Eq{"UserId": userId},
			},
		).
		OrderBy("DisplayName")

	if teamId != "" {
		query = query.Where(sq.Or{
			sq.Eq{"TeamId": teamId},
			sq.Eq{"TeamId": ""},
		})
	}

	if includeDeleted {
		if lastDeleteAt != 0 {
			// We filter by non-archived, and archived >= a timestamp.
			query = query.Where(sq.Or{
				sq.Eq{"DeleteAt": 0},
				sq.GtOrEq{"DeleteAt": lastDeleteAt},
			})
		}
		// If lastDeleteAt is not set, we include everything. That means no filter is needed.
	} else {
		// Don't include archived channels.
		query = query.Where(sq.Eq{"DeleteAt": 0})
	}

	var channels model.ChannelList
	sql, args, err := query.ToSql()
	if err != nil {
		return nil, errors.Wrapf(err, "getchannels_tosql")
	}

	_, err = s.GetReplica().Select(&channels, sql, args...)
	if err != nil {
		return nil, errors.Wrapf(err, "failed to get channels with TeamId=%s and UserId=%s", teamId, userId)
	}

	if len(channels) == 0 {
		return nil, store.NewErrNotFound("Channel", "userId="+userId)
	}

	return channels, nil
}

func (s SqlChannelStore) GetChannelsByUser(userId string, includeDeleted bool, lastDeleteAt, pageSize int, fromChannelID string) (model.ChannelList, error) {
	query := s.getQueryBuilder().
		Select("Channels.*").
		From("Channels, ChannelMembers").
		Where(
			sq.And{
				sq.Expr("Id = ChannelId"),
				sq.Eq{"UserId": userId},
			},
		).
		OrderBy("Id ASC")

	if fromChannelID != "" {
		query = query.Where(sq.Gt{"Id": fromChannelID})
	}

	if pageSize != -1 {
		query = query.Limit(uint64(pageSize))
	}

	if includeDeleted {
		if lastDeleteAt != 0 {
			// We filter by non-archived, and archived >= a timestamp.
			query = query.Where(sq.Or{
				sq.Eq{"DeleteAt": 0},
				sq.GtOrEq{"DeleteAt": lastDeleteAt},
			})
		}
		// If lastDeleteAt is not set, we include everything. That means no filter is needed.
	} else {
		// Don't include archived channels.
		query = query.Where(sq.Eq{"DeleteAt": 0})
	}

	sql, args, err := query.ToSql()
	if err != nil {
		return nil, errors.Wrapf(err, "getchannels_tosql")
	}

	var channels model.ChannelList
	_, err = s.GetReplica().Select(&channels, sql, args...)
	if err != nil {
		return nil, errors.Wrapf(err, "failed to get channels with UserId=%s", userId)
	}

	if len(channels) == 0 {
		return nil, store.NewErrNotFound("Channel", "userId="+userId)
	}

	return channels, nil
}

func (s SqlChannelStore) GetAllChannelMembersById(channelID string) ([]string, error) {
	var dbMembers channelMemberWithSchemeRolesList
	_, err := s.GetReplica().Select(&dbMembers, channelMembersForTeamWithSchemeSelectQuery+"WHERE ChannelId = :ChannelId", map[string]interface{}{"ChannelId": channelID})
	if err != nil {
		return nil, errors.Wrapf(err, "failed to get ChannelMembers with channelID=%s", channelID)
	}

	res := make([]string, 0, len(dbMembers))
	for _, member := range dbMembers.ToModel() {
		res = append(res, member.UserId)
	}

	return res, nil
}

func (s SqlChannelStore) GetAllChannels(offset, limit int, opts store.ChannelSearchOpts) (model.ChannelListWithTeamData, error) {
	query := s.getAllChannelsQuery(opts, false)

	query = query.OrderBy("c.DisplayName, Teams.DisplayName").Limit(uint64(limit)).Offset(uint64(offset))

	queryString, args, err := query.ToSql()
	if err != nil {
		return nil, errors.Wrap(err, "failed to create query")
	}

	var data model.ChannelListWithTeamData
	_, err = s.GetReplica().Select(&data, queryString, args...)

	if err != nil {
		return nil, errors.Wrap(err, "failed to get all channels")
	}

	return data, nil
}

func (s SqlChannelStore) GetAllChannelsCount(opts store.ChannelSearchOpts) (int64, error) {
	query := s.getAllChannelsQuery(opts, true)

	queryString, args, err := query.ToSql()
	if err != nil {
		return 0, errors.Wrap(err, "failed to create query")
	}

	count, err := s.GetReplica().SelectInt(queryString, args...)
	if err != nil {
		return 0, errors.Wrap(err, "failed to count all channels")
	}

	return count, nil
}

func (s SqlChannelStore) getAllChannelsQuery(opts store.ChannelSearchOpts, forCount bool) sq.SelectBuilder {
	var selectStr string
	if forCount {
		selectStr = "count(c.Id)"
	} else {
		selectStr = "c.*, Teams.DisplayName AS TeamDisplayName, Teams.Name AS TeamName, Teams.UpdateAt AS TeamUpdateAt"
		if opts.IncludePolicyID {
			selectStr += ", RetentionPoliciesChannels.PolicyId"
		}
	}

	query := s.getQueryBuilder().
		Select(selectStr).
		From("Channels AS c").
		Where(sq.Eq{"c.Type": []model.ChannelType{model.ChannelTypePrivate, model.ChannelTypeOpen}})

	if !forCount {
		query = query.Join("Teams ON Teams.Id = c.TeamId")
	}

	if !opts.IncludeDeleted {
		query = query.Where(sq.Eq{"c.DeleteAt": int(0)})
	}

	if opts.NotAssociatedToGroup != "" {
		query = query.Where("c.Id NOT IN (SELECT ChannelId FROM GroupChannels WHERE GroupChannels.GroupId = ? AND GroupChannels.DeleteAt = 0)", opts.NotAssociatedToGroup)
	}

	if len(opts.ExcludeChannelNames) > 0 {
		query = query.Where(sq.NotEq{"c.Name": opts.ExcludeChannelNames})
	}

	if opts.ExcludePolicyConstrained || opts.IncludePolicyID {
		query = query.LeftJoin("RetentionPoliciesChannels ON c.Id = RetentionPoliciesChannels.ChannelId")
	}
	if opts.ExcludePolicyConstrained {
		query = query.Where("RetentionPoliciesChannels.ChannelId IS NULL")
	}

	return query
}

func (s SqlChannelStore) GetMoreChannels(teamId string, userId string, offset int, limit int) (model.ChannelList, error) {
	var channels model.ChannelList
	_, err := s.GetReplica().Select(&channels, `
		SELECT
			Channels.*
		FROM
			Channels
		JOIN
			PublicChannels c ON (c.Id = Channels.Id)
		WHERE
			c.TeamId = :TeamId
		AND c.DeleteAt = 0
		AND c.Id NOT IN (
			SELECT
				c.Id
			FROM
				PublicChannels c
			JOIN
				ChannelMembers cm ON (cm.ChannelId = c.Id)
			WHERE
				c.TeamId = :TeamId
			AND cm.UserId = :UserId
			AND c.DeleteAt = 0
		)
		ORDER BY
			c.DisplayName
		LIMIT :Limit
		OFFSET :Offset
		`, map[string]interface{}{
		"TeamId": teamId,
		"UserId": userId,
		"Limit":  limit,
		"Offset": offset,
	})

	if err != nil {
		return nil, errors.Wrapf(err, "failed getting channels with teamId=%s and userId=%s", teamId, userId)
	}

	return channels, nil
}

func (s SqlChannelStore) GetPrivateChannelsForTeam(teamId string, offset int, limit int) (model.ChannelList, error) {
	var channels model.ChannelList

	builder := s.getQueryBuilder().
		Select("*").
		From("Channels").
		Where(sq.Eq{"Type": model.ChannelTypePrivate, "TeamId": teamId, "DeleteAt": 0}).
		OrderBy("DisplayName").
		Limit(uint64(limit)).
		Offset(uint64(offset))

	query, args, err := builder.ToSql()
	if err != nil {
		return nil, errors.Wrap(err, "channels_tosql")
	}

	_, err = s.GetReplica().Select(&channels, query, args...)
	if err != nil {
		return nil, errors.Wrapf(err, "failed to find chaneld with teamId=%s", teamId)
	}
	return channels, nil
}

func (s SqlChannelStore) GetPublicChannelsForTeam(teamId string, offset int, limit int) (model.ChannelList, error) {
	var channels model.ChannelList
	_, err := s.GetReplica().Select(&channels, `
		SELECT
			Channels.*
		FROM
			Channels
		JOIN
			PublicChannels pc ON (pc.Id = Channels.Id)
		WHERE
			pc.TeamId = :TeamId
		AND pc.DeleteAt = 0
		ORDER BY pc.DisplayName
		LIMIT :Limit
		OFFSET :Offset
		`, map[string]interface{}{
		"TeamId": teamId,
		"Limit":  limit,
		"Offset": offset,
	})

	if err != nil {
		return nil, errors.Wrapf(err, "failed to find chaneld with teamId=%s", teamId)
	}

	return channels, nil
}

func (s SqlChannelStore) GetPublicChannelsByIdsForTeam(teamId string, channelIds []string) (model.ChannelList, error) {
	props := make(map[string]interface{})
	props["teamId"] = teamId

	idQuery := ""

	for index, channelId := range channelIds {
		if idQuery != "" {
			idQuery += ", "
		}

		props["channelId"+strconv.Itoa(index)] = channelId
		idQuery += ":channelId" + strconv.Itoa(index)
	}

	var data model.ChannelList
	_, err := s.GetReplica().Select(&data, `
		SELECT
			Channels.*
		FROM
			Channels
		JOIN
			PublicChannels pc ON (pc.Id = Channels.Id)
		WHERE
			pc.TeamId = :teamId
		AND pc.DeleteAt = 0
		AND pc.Id IN (`+idQuery+`)
		ORDER BY pc.DisplayName
		`, props)

	if err != nil {
		return nil, errors.Wrap(err, "failed to find Channels")
	}

	if len(data) == 0 {
		return nil, store.NewErrNotFound("Channel", fmt.Sprintf("teamId=%s, channelIds=%v", teamId, channelIds))
	}

	return data, nil
}

type channelIdWithCountAndUpdateAt struct {
	Id                string
	TotalMsgCount     int64
	TotalMsgCountRoot int64
	UpdateAt          int64
}

func (s SqlChannelStore) GetChannelCounts(teamId string, userId string) (*model.ChannelCounts, error) {
	var data []channelIdWithCountAndUpdateAt
	_, err := s.GetReplica().Select(&data, "SELECT Id, TotalMsgCount, TotalMsgCountRoot, UpdateAt FROM Channels WHERE Id IN (SELECT ChannelId FROM ChannelMembers WHERE UserId = :UserId) AND (TeamId = :TeamId OR TeamId = '') AND DeleteAt = 0 ORDER BY DisplayName", map[string]interface{}{"TeamId": teamId, "UserId": userId})

	if err != nil {
		return nil, errors.Wrapf(err, "failed to get channels count with teamId=%s and userId=%s", teamId, userId)
	}

	counts := &model.ChannelCounts{Counts: make(map[string]int64), CountsRoot: make(map[string]int64), UpdateTimes: make(map[string]int64)}
	for i := range data {
		v := data[i]
		counts.Counts[v.Id] = v.TotalMsgCount
		counts.CountsRoot[v.Id] = v.TotalMsgCountRoot
		counts.UpdateTimes[v.Id] = v.UpdateAt
	}

	return counts, nil
}

func (s SqlChannelStore) GetTeamChannels(teamId string) (model.ChannelList, error) {
	var data model.ChannelList
	_, err := s.GetReplica().Select(&data, "SELECT * FROM Channels WHERE TeamId = :TeamId And Type != 'D' ORDER BY DisplayName", map[string]interface{}{"TeamId": teamId})

	if err != nil {
		return nil, errors.Wrapf(err, "failed to find Channels with teamId=%s", teamId)
	}

	if len(data) == 0 {
		return nil, store.NewErrNotFound("Channel", fmt.Sprintf("teamId=%s", teamId))
	}

	return data, nil
}

func (s SqlChannelStore) GetByName(teamId string, name string, allowFromCache bool) (*model.Channel, error) {
	return s.getByName(teamId, name, false, allowFromCache)
}

func (s SqlChannelStore) GetByNames(teamId string, names []string, allowFromCache bool) ([]*model.Channel, error) {
	var channels []*model.Channel

	if allowFromCache {
		var misses []string
		visited := make(map[string]struct{})
		for _, name := range names {
			if _, ok := visited[name]; ok {
				continue
			}
			visited[name] = struct{}{}
			var cacheItem *model.Channel
			if err := channelByNameCache.Get(teamId+name, &cacheItem); err == nil {
				channels = append(channels, cacheItem)
			} else {
				misses = append(misses, name)
			}
		}
		names = misses
	}

	if len(names) > 0 {
		props := map[string]interface{}{}
		var namePlaceholders []string
		for _, name := range names {
			key := fmt.Sprintf("Name%v", len(namePlaceholders))
			props[key] = name
			namePlaceholders = append(namePlaceholders, ":"+key)
		}

		var query string
		if teamId == "" {
			query = `SELECT * FROM Channels WHERE Name IN (` + strings.Join(namePlaceholders, ", ") + `) AND DeleteAt = 0`
		} else {
			props["TeamId"] = teamId
			query = `SELECT * FROM Channels WHERE Name IN (` + strings.Join(namePlaceholders, ", ") + `) AND TeamId = :TeamId AND DeleteAt = 0`
		}

		var dbChannels []*model.Channel
		if _, err := s.GetReplica().Select(&dbChannels, query, props); err != nil && err != sql.ErrNoRows {
			msg := fmt.Sprintf("failed to get channels with names=%v", names)
			if teamId != "" {
				msg += fmt.Sprintf("teamId=%s", teamId)
			}
			return nil, errors.Wrap(err, msg)
		}
		for _, channel := range dbChannels {
			channelByNameCache.SetWithExpiry(teamId+channel.Name, channel, ChannelCacheDuration)
			channels = append(channels, channel)
		}
		// Not all channels are in cache. Increment aggregate miss counter.
		if s.metrics != nil {
			s.metrics.IncrementMemCacheMissCounter("Channel By Name - Aggregate")
		}
	} else {
		// All of the channel names are in cache. Increment aggregate hit counter.
		if s.metrics != nil {
			s.metrics.IncrementMemCacheHitCounter("Channel By Name - Aggregate")
		}
	}

	return channels, nil
}

func (s SqlChannelStore) GetByNameIncludeDeleted(teamId string, name string, allowFromCache bool) (*model.Channel, error) {
	return s.getByName(teamId, name, true, allowFromCache)
}

func (s SqlChannelStore) getByName(teamId string, name string, includeDeleted bool, allowFromCache bool) (*model.Channel, error) {
	var query string
	if includeDeleted {
		query = "SELECT * FROM Channels WHERE (TeamId = :TeamId OR TeamId = '') AND Name = :Name"
	} else {
		query = "SELECT * FROM Channels WHERE (TeamId = :TeamId OR TeamId = '') AND Name = :Name AND DeleteAt = 0"
	}
	channel := model.Channel{}

	if allowFromCache {
		var cacheItem *model.Channel
		if err := channelByNameCache.Get(teamId+name, &cacheItem); err == nil {
			if s.metrics != nil {
				s.metrics.IncrementMemCacheHitCounter("Channel By Name")
			}
			return cacheItem, nil
		}
		if s.metrics != nil {
			s.metrics.IncrementMemCacheMissCounter("Channel By Name")
		}
	}

	if err := s.GetReplica().SelectOne(&channel, query, map[string]interface{}{"TeamId": teamId, "Name": name}); err != nil {
		if err == sql.ErrNoRows {
			return nil, store.NewErrNotFound("Channel", fmt.Sprintf("TeamId=%s&Name=%s", teamId, name))
		}
		return nil, errors.Wrapf(err, "failed to find channel with TeamId=%s and Name=%s", teamId, name)
	}

	channelByNameCache.SetWithExpiry(teamId+name, &channel, ChannelCacheDuration)
	return &channel, nil
}

func (s SqlChannelStore) GetDeletedByName(teamId string, name string) (*model.Channel, error) {
	channel := model.Channel{}

	if err := s.GetReplica().SelectOne(&channel, "SELECT * FROM Channels WHERE (TeamId = :TeamId OR TeamId = '') AND Name = :Name AND DeleteAt != 0", map[string]interface{}{"TeamId": teamId, "Name": name}); err != nil {
		if err == sql.ErrNoRows {
			return nil, store.NewErrNotFound("Channel", fmt.Sprintf("name=%s", name))
		}
		return nil, errors.Wrapf(err, "failed to get channel by teamId=%s and name=%s", teamId, name)
	}

	return &channel, nil
}

func (s SqlChannelStore) GetDeleted(teamId string, offset int, limit int, userId string) (model.ChannelList, error) {
	var channels model.ChannelList

	query := `
		SELECT * FROM Channels
		WHERE (TeamId = :TeamId OR TeamId = '')
		AND DeleteAt != 0
		AND Type != 'P'
		UNION
			SELECT * FROM Channels
			WHERE (TeamId = :TeamId OR TeamId = '')
			AND DeleteAt != 0
			AND Type = 'P'
			AND Id IN (SELECT ChannelId FROM ChannelMembers WHERE UserId = :UserId)
		ORDER BY DisplayName LIMIT :Limit OFFSET :Offset
	`

	if _, err := s.GetReplica().Select(&channels, query, map[string]interface{}{"TeamId": teamId, "Limit": limit, "Offset": offset, "UserId": userId}); err != nil {
		if err == sql.ErrNoRows {
			return nil, store.NewErrNotFound("Channel", fmt.Sprintf("TeamId=%s,UserId=%s", teamId, userId))
		}
		return nil, errors.Wrapf(err, "failed to get deleted channels with TeamId=%s and UserId=%s", teamId, userId)
	}

	return channels, nil
}

var channelMembersForTeamWithSchemeSelectQuery = `
<<<<<<< HEAD
=======
	SELECT
		ChannelMembers.*,
		TeamScheme.DefaultChannelGuestRole TeamSchemeDefaultGuestRole,
		TeamScheme.DefaultChannelUserRole TeamSchemeDefaultUserRole,
		TeamScheme.DefaultChannelAdminRole TeamSchemeDefaultAdminRole,
		ChannelScheme.DefaultChannelGuestRole ChannelSchemeDefaultGuestRole,
		ChannelScheme.DefaultChannelUserRole ChannelSchemeDefaultUserRole,
		ChannelScheme.DefaultChannelAdminRole ChannelSchemeDefaultAdminRole
	FROM
		ChannelMembers
	INNER JOIN
		Channels ON ChannelMembers.ChannelId = Channels.Id
	LEFT JOIN
		Schemes ChannelScheme ON Channels.SchemeId = ChannelScheme.Id
	LEFT JOIN
		Teams ON Channels.TeamId = Teams.Id
	LEFT JOIN
		Schemes TeamScheme ON Teams.SchemeId = TeamScheme.Id
`

var channelMembersWithSchemeSelectQuery = `
>>>>>>> 8588f698
	SELECT
		ChannelMembers.*,
		COALESCE(Teams.DisplayName, '') TeamDisplayName,
		COALESCE(Teams.Name, '') TeamName,
		COALESCE(Teams.UpdateAt, 0) TeamUpdateAt,
		TeamScheme.DefaultChannelGuestRole TeamSchemeDefaultGuestRole,
		TeamScheme.DefaultChannelUserRole TeamSchemeDefaultUserRole,
		TeamScheme.DefaultChannelAdminRole TeamSchemeDefaultAdminRole,
		ChannelScheme.DefaultChannelGuestRole ChannelSchemeDefaultGuestRole,
		ChannelScheme.DefaultChannelUserRole ChannelSchemeDefaultUserRole,
		ChannelScheme.DefaultChannelAdminRole ChannelSchemeDefaultAdminRole
	FROM
		ChannelMembers
	INNER JOIN
		Channels ON ChannelMembers.ChannelId = Channels.Id
	LEFT JOIN
		Schemes ChannelScheme ON Channels.SchemeId = ChannelScheme.Id
	LEFT JOIN
		Teams ON Channels.TeamId = Teams.Id
	LEFT JOIN
		Schemes TeamScheme ON Teams.SchemeId = TeamScheme.Id
`

var channelMembersWithSchemeSelectQuery = `
	SELECT
		ChannelMembers.*,
		COALESCE(Teams.DisplayName, '') TeamDisplayName,
		COALESCE(Teams.Name, '') TeamName,
		COALESCE(Teams.UpdateAt, 0) TeamUpdateAt,
		TeamScheme.DefaultChannelGuestRole TeamSchemeDefaultGuestRole,
		TeamScheme.DefaultChannelUserRole TeamSchemeDefaultUserRole,
		TeamScheme.DefaultChannelAdminRole TeamSchemeDefaultAdminRole,
		ChannelScheme.DefaultChannelGuestRole ChannelSchemeDefaultGuestRole,
		ChannelScheme.DefaultChannelUserRole ChannelSchemeDefaultUserRole,
		ChannelScheme.DefaultChannelAdminRole ChannelSchemeDefaultAdminRole
	FROM
		ChannelMembers
	INNER JOIN
		Channels ON ChannelMembers.ChannelId = Channels.Id
	LEFT JOIN
		Schemes ChannelScheme ON Channels.SchemeId = ChannelScheme.Id
	LEFT JOIN
		Teams ON Channels.TeamId = Teams.Id
	LEFT JOIN
		Schemes TeamScheme ON Teams.SchemeId = TeamScheme.Id
`

func (s SqlChannelStore) SaveMultipleMembers(members []*model.ChannelMember) ([]*model.ChannelMember, error) {
	for _, member := range members {
		defer s.InvalidateAllChannelMembersForUser(member.UserId)
	}

	newMembers, err := s.saveMultipleMembers(members)
	if err != nil {
		return nil, err
	}

	return newMembers, nil
}

func (s SqlChannelStore) SaveMember(member *model.ChannelMember) (*model.ChannelMember, error) {
	newMembers, err := s.SaveMultipleMembers([]*model.ChannelMember{member})
	if err != nil {
		return nil, err
	}
	return newMembers[0], nil
}

func (s SqlChannelStore) saveMultipleMembers(members []*model.ChannelMember) ([]*model.ChannelMember, error) {
	newChannelMembers := map[string]int{}
	users := map[string]bool{}
	for _, member := range members {
		if val, ok := newChannelMembers[member.ChannelId]; val < 1 || !ok {
			newChannelMembers[member.ChannelId] = 1
		} else {
			newChannelMembers[member.ChannelId]++
		}
		users[member.UserId] = true

		member.PreSave()
		if err := member.IsValid(); err != nil { // TODO: this needs to return plain error in v6.
			return nil, err
		}
	}

	channels := []string{}
	for channel := range newChannelMembers {
		channels = append(channels, channel)
	}

	defaultChannelRolesByChannel := map[string]struct {
		Id    string
		Guest sql.NullString
		User  sql.NullString
		Admin sql.NullString
	}{}

	channelRolesQuery := s.getQueryBuilder().
		Select(
			"Channels.Id as Id",
			"ChannelScheme.DefaultChannelGuestRole as Guest",
			"ChannelScheme.DefaultChannelUserRole as User",
			"ChannelScheme.DefaultChannelAdminRole as Admin",
		).
		From("Channels").
		LeftJoin("Schemes ChannelScheme ON Channels.SchemeId = ChannelScheme.Id").
		Where(sq.Eq{"Channels.Id": channels})

	channelRolesSql, channelRolesArgs, err := channelRolesQuery.ToSql()
	if err != nil {
		return nil, errors.Wrap(err, "channel_roles_tosql")
	}

	var defaultChannelsRoles []struct {
		Id    string
		Guest sql.NullString
		User  sql.NullString
		Admin sql.NullString
	}
	_, err = s.GetMaster().Select(&defaultChannelsRoles, channelRolesSql, channelRolesArgs...)
	if err != nil {
		return nil, errors.Wrap(err, "default_channel_roles_select")
	}

	for _, defaultRoles := range defaultChannelsRoles {
		defaultChannelRolesByChannel[defaultRoles.Id] = defaultRoles
	}

	defaultTeamRolesByChannel := map[string]struct {
		Id    string
		Guest sql.NullString
		User  sql.NullString
		Admin sql.NullString
	}{}

	teamRolesQuery := s.getQueryBuilder().
		Select(
			"Channels.Id as Id",
			"TeamScheme.DefaultChannelGuestRole as Guest",
			"TeamScheme.DefaultChannelUserRole as User",
			"TeamScheme.DefaultChannelAdminRole as Admin",
		).
		From("Channels").
		LeftJoin("Teams ON Teams.Id = Channels.TeamId").
		LeftJoin("Schemes TeamScheme ON Teams.SchemeId = TeamScheme.Id").
		Where(sq.Eq{"Channels.Id": channels})

	teamRolesSql, teamRolesArgs, err := teamRolesQuery.ToSql()
	if err != nil {
		return nil, errors.Wrap(err, "team_roles_tosql")
	}

	var defaultTeamsRoles []struct {
		Id    string
		Guest sql.NullString
		User  sql.NullString
		Admin sql.NullString
	}
	_, err = s.GetMaster().Select(&defaultTeamsRoles, teamRolesSql, teamRolesArgs...)
	if err != nil {
		return nil, errors.Wrap(err, "default_team_roles_select")
	}

	for _, defaultRoles := range defaultTeamsRoles {
		defaultTeamRolesByChannel[defaultRoles.Id] = defaultRoles
	}

	query := s.getQueryBuilder().Insert("ChannelMembers").Columns(channelMemberSliceColumns()...)
	for _, member := range members {
		query = query.Values(channelMemberToSlice(member)...)
	}

	sql, args, err := query.ToSql()
	if err != nil {
		return nil, errors.Wrap(err, "channel_members_tosql")
	}

	if _, err := s.GetMaster().Exec(sql, args...); err != nil {
		if IsUniqueConstraintError(err, []string{"ChannelId", "channelmembers_pkey", "PRIMARY"}) {
			return nil, store.NewErrConflict("ChannelMembers", err, "")
		}
		return nil, errors.Wrap(err, "channel_members_save")
	}

	newMembers := []*model.ChannelMember{}
	for _, member := range members {
		defaultTeamGuestRole := defaultTeamRolesByChannel[member.ChannelId].Guest.String
		defaultTeamUserRole := defaultTeamRolesByChannel[member.ChannelId].User.String
		defaultTeamAdminRole := defaultTeamRolesByChannel[member.ChannelId].Admin.String
		defaultChannelGuestRole := defaultChannelRolesByChannel[member.ChannelId].Guest.String
		defaultChannelUserRole := defaultChannelRolesByChannel[member.ChannelId].User.String
		defaultChannelAdminRole := defaultChannelRolesByChannel[member.ChannelId].Admin.String
		rolesResult := getChannelRoles(
			member.SchemeGuest, member.SchemeUser, member.SchemeAdmin,
			defaultTeamGuestRole, defaultTeamUserRole, defaultTeamAdminRole,
			defaultChannelGuestRole, defaultChannelUserRole, defaultChannelAdminRole,
			strings.Fields(member.ExplicitRoles),
		)
		newMember := *member
		newMember.SchemeGuest = rolesResult.schemeGuest
		newMember.SchemeUser = rolesResult.schemeUser
		newMember.SchemeAdmin = rolesResult.schemeAdmin
		newMember.Roles = strings.Join(rolesResult.roles, " ")
		newMember.ExplicitRoles = strings.Join(rolesResult.explicitRoles, " ")
		newMembers = append(newMembers, &newMember)
	}
	return newMembers, nil
}

func (s SqlChannelStore) saveMemberT(member *model.ChannelMember) (*model.ChannelMember, error) {
	members, err := s.saveMultipleMembers([]*model.ChannelMember{member})
	if err != nil {
		return nil, err
	}
	return members[0], nil
}

func (s SqlChannelStore) UpdateMultipleMembers(members []*model.ChannelMember) ([]*model.ChannelMember, error) {
	for _, member := range members {
		member.PreUpdate()

		if err := member.IsValid(); err != nil {
			return nil, err
		}
	}

	var transaction *gorp.Transaction
	var err error

	if transaction, err = s.GetMaster().Begin(); err != nil {
		return nil, errors.Wrap(err, "begin_transaction")
	}
	defer finalizeTransaction(transaction)

	updatedMembers := []*model.ChannelMember{}
	for _, member := range members {
		if _, err := transaction.Update(NewChannelMemberFromModel(member)); err != nil {
			return nil, errors.Wrap(err, "failed to update ChannelMember")
		}

		// TODO: Get this out of the transaction when is possible
		var dbMember channelMemberWithSchemeRoles
		if err := transaction.SelectOne(&dbMember, channelMembersForTeamWithSchemeSelectQuery+"WHERE ChannelMembers.ChannelId = :ChannelId AND ChannelMembers.UserId = :UserId", map[string]interface{}{"ChannelId": member.ChannelId, "UserId": member.UserId}); err != nil {
			if err == sql.ErrNoRows {
				return nil, store.NewErrNotFound("ChannelMember", fmt.Sprintf("channelId=%s, userId=%s", member.ChannelId, member.UserId))
			}
			return nil, errors.Wrapf(err, "failed to get ChannelMember with channelId=%s and userId=%s", member.ChannelId, member.UserId)
		}
		updatedMembers = append(updatedMembers, dbMember.ToModel())
	}

	if err := transaction.Commit(); err != nil {
		return nil, errors.Wrap(err, "commit_transaction")
	}
	return updatedMembers, nil
}

func (s SqlChannelStore) UpdateMember(member *model.ChannelMember) (*model.ChannelMember, error) {
	updatedMembers, err := s.UpdateMultipleMembers([]*model.ChannelMember{member})
	if err != nil {
		return nil, err
	}
	return updatedMembers[0], nil
}

func (s SqlChannelStore) UpdateMemberNotifyProps(channelID, userID string, props map[string]string) (*model.ChannelMember, error) {
	tx, err := s.GetMaster().Begin()
	if err != nil {
		return nil, errors.Wrap(err, "begin_transaction")
	}
	defer finalizeTransaction(tx)

	if s.DriverName() == model.DatabaseDriverPostgres {
		_, err = tx.Exec(`UPDATE channelmembers
			SET notifyprops = notifyprops || $1::jsonb
			WHERE userid=$2 AND channelid=$3`, model.MapToJSON(props), userID, channelID)
	} else {
		// It's difficult to construct a SQL query for MySQL
		// to handle a case of empty map. So we just ignore it.
		if len(props) > 0 {
			// unpack the keys and values to pass to MySQL.
			args, argString := constructMySQLJSONArgs(props)
			args = append(args, userID, channelID)

			// Example: UPDATE ChannelMembers
			// SET NotifyProps = JSON_SET(NotifyProps, '$.mark_unread', '"yes"' [, ...])
			// WHERE ...
			_, err = tx.Exec(`UPDATE ChannelMembers
				SET NotifyProps = JSON_SET(NotifyProps, `+argString+`)
				WHERE UserId=? AND ChannelId=?`, args...)
		}
	}
	if err != nil {
		return nil, errors.Wrapf(err, "failed to update ChannelMember with channelID=%s and userID=%s", channelID, userID)
	}

	var dbMember channelMemberWithSchemeRoles
	if err2 := tx.SelectOne(&dbMember, channelMembersForTeamWithSchemeSelectQuery+"WHERE ChannelMembers.ChannelId = :ChannelId AND ChannelMembers.UserId = :UserId", map[string]interface{}{"ChannelId": channelID, "UserId": userID}); err2 != nil {
		if err2 == sql.ErrNoRows {
			return nil, store.NewErrNotFound("ChannelMember", fmt.Sprintf("channelId=%s, userId=%s", channelID, userID))
		}
		return nil, errors.Wrapf(err2, "failed to get ChannelMember with channelId=%s and userId=%s", channelID, userID)
	}

	if err2 := tx.Commit(); err2 != nil {
		return nil, errors.Wrap(err2, "commit_transaction")
	}

	return dbMember.ToModel(), err
}

func (s SqlChannelStore) GetMembers(channelId string, offset, limit int) (model.ChannelMembers, error) {
	var dbMembers channelMemberWithSchemeRolesList
	_, err := s.GetReplica().Select(&dbMembers, channelMembersForTeamWithSchemeSelectQuery+"WHERE ChannelId = :ChannelId LIMIT :Limit OFFSET :Offset", map[string]interface{}{"ChannelId": channelId, "Limit": limit, "Offset": offset})
	if err != nil {
		return nil, errors.Wrapf(err, "failed to get ChannelMembers with channelId=%s", channelId)
	}

	return dbMembers.ToModel(), nil
}

func (s SqlChannelStore) GetChannelMembersTimezones(channelId string) ([]model.StringMap, error) {
	var dbMembersTimezone []model.StringMap
	_, err := s.GetReplica().Select(&dbMembersTimezone, `
		SELECT
			Users.Timezone
		FROM
			ChannelMembers
		LEFT JOIN
			Users  ON ChannelMembers.UserId = Id
		WHERE ChannelId = :ChannelId
	`, map[string]interface{}{"ChannelId": channelId})

	if err != nil {
		return nil, errors.Wrapf(err, "failed to find user timezones for users in channels with channelId=%s", channelId)
	}

	return dbMembersTimezone, nil
}

func (s SqlChannelStore) GetMember(ctx context.Context, channelId string, userId string) (*model.ChannelMember, error) {
	var dbMember channelMemberWithSchemeRoles

	if err := s.DBFromContext(ctx).SelectOne(&dbMember, channelMembersForTeamWithSchemeSelectQuery+"WHERE ChannelMembers.ChannelId = :ChannelId AND ChannelMembers.UserId = :UserId", map[string]interface{}{"ChannelId": channelId, "UserId": userId}); err != nil {
		if err == sql.ErrNoRows {
			return nil, store.NewErrNotFound("ChannelMember", fmt.Sprintf("channelId=%s, userId=%s", channelId, userId))
		}
		return nil, errors.Wrapf(err, "failed to get ChannelMember with channelId=%s and userId=%s", channelId, userId)
	}

	return dbMember.ToModel(), nil
}

func (s SqlChannelStore) InvalidateAllChannelMembersForUser(userId string) {
	allChannelMembersForUserCache.Remove(userId)
	allChannelMembersForUserCache.Remove(userId + "_deleted")
	if s.metrics != nil {
		s.metrics.IncrementMemCacheInvalidationCounter("All Channel Members for User - Remove by UserId")
	}
}

func (s SqlChannelStore) IsUserInChannelUseCache(userId string, channelId string) bool {
	var ids map[string]string
	if err := allChannelMembersForUserCache.Get(userId, &ids); err == nil {
		if s.metrics != nil {
			s.metrics.IncrementMemCacheHitCounter("All Channel Members for User")
		}
		if _, ok := ids[channelId]; ok {
			return true
		}
		return false
	}

	if s.metrics != nil {
		s.metrics.IncrementMemCacheMissCounter("All Channel Members for User")
	}

	ids, err := s.GetAllChannelMembersForUser(userId, true, false)
	if err != nil {
		mlog.Error("Error getting all channel members for user", mlog.Err(err))
		return false
	}

	if _, ok := ids[channelId]; ok {
		return true
	}

	return false
}

func (s SqlChannelStore) GetMemberForPost(postId string, userId string) (*model.ChannelMember, error) {
	var dbMember channelMemberWithSchemeRoles
	query := `
		SELECT
			ChannelMembers.*,
			TeamScheme.DefaultChannelGuestRole TeamSchemeDefaultGuestRole,
			TeamScheme.DefaultChannelUserRole TeamSchemeDefaultUserRole,
			TeamScheme.DefaultChannelAdminRole TeamSchemeDefaultAdminRole,
			ChannelScheme.DefaultChannelGuestRole ChannelSchemeDefaultGuestRole,
			ChannelScheme.DefaultChannelUserRole ChannelSchemeDefaultUserRole,
			ChannelScheme.DefaultChannelAdminRole ChannelSchemeDefaultAdminRole
		FROM
			ChannelMembers
		INNER JOIN
			Posts ON ChannelMembers.ChannelId = Posts.ChannelId
		INNER JOIN
			Channels ON ChannelMembers.ChannelId = Channels.Id
		LEFT JOIN
			Schemes ChannelScheme ON Channels.SchemeId = ChannelScheme.Id
		LEFT JOIN
			Teams ON Channels.TeamId = Teams.Id
		LEFT JOIN
			Schemes TeamScheme ON Teams.SchemeId = TeamScheme.Id
		WHERE
			ChannelMembers.UserId = :UserId
		AND
			Posts.Id = :PostId`
	if err := s.GetReplica().SelectOne(&dbMember, query, map[string]interface{}{"UserId": userId, "PostId": postId}); err != nil {
		return nil, errors.Wrapf(err, "failed to get ChannelMember with postId=%s and userId=%s", postId, userId)
	}
	return dbMember.ToModel(), nil
}

func (s SqlChannelStore) GetAllChannelMembersForUser(userId string, allowFromCache bool, includeDeleted bool) (map[string]string, error) {
	cache_key := userId
	if includeDeleted {
		cache_key += "_deleted"
	}
	if allowFromCache {
		var ids map[string]string
		if err := allChannelMembersForUserCache.Get(cache_key, &ids); err == nil {
			if s.metrics != nil {
				s.metrics.IncrementMemCacheHitCounter("All Channel Members for User")
			}
			return ids, nil
		}
	}

	if s.metrics != nil {
		s.metrics.IncrementMemCacheMissCounter("All Channel Members for User")
	}

	query := s.getQueryBuilder().
		Select(`
				ChannelMembers.ChannelId, ChannelMembers.Roles, ChannelMembers.SchemeGuest,
				ChannelMembers.SchemeUser, ChannelMembers.SchemeAdmin,
				TeamScheme.DefaultChannelGuestRole TeamSchemeDefaultGuestRole,
				TeamScheme.DefaultChannelUserRole TeamSchemeDefaultUserRole,
				TeamScheme.DefaultChannelAdminRole TeamSchemeDefaultAdminRole,
				ChannelScheme.DefaultChannelGuestRole ChannelSchemeDefaultGuestRole,
				ChannelScheme.DefaultChannelUserRole ChannelSchemeDefaultUserRole,
				ChannelScheme.DefaultChannelAdminRole ChannelSchemeDefaultAdminRole
		`).
		From("ChannelMembers").
		Join("Channels ON ChannelMembers.ChannelId = Channels.Id").
		LeftJoin("Schemes ChannelScheme ON Channels.SchemeId = ChannelScheme.Id").
		LeftJoin("Teams ON Channels.TeamId = Teams.Id").
		LeftJoin("Schemes TeamScheme ON Teams.SchemeId = TeamScheme.Id").
		Where(sq.Eq{"ChannelMembers.UserId": userId})
	if !includeDeleted {
		query = query.Where(sq.Eq{"Channels.DeleteAt": 0})
	}
	queryString, args, err := query.ToSql()
	if err != nil {
		return nil, errors.Wrap(err, "channel_tosql")
	}

	rows, err := s.GetReplica().Db.Query(queryString, args...)
	if err != nil {
		return nil, errors.Wrap(err, "failed to find ChannelMembers, TeamScheme and ChannelScheme data")
	}

	var data allChannelMembers
	defer rows.Close()
	for rows.Next() {
		var cm allChannelMember
		err = rows.Scan(
			&cm.ChannelId, &cm.Roles, &cm.SchemeGuest, &cm.SchemeUser,
			&cm.SchemeAdmin, &cm.TeamSchemeDefaultGuestRole, &cm.TeamSchemeDefaultUserRole,
			&cm.TeamSchemeDefaultAdminRole, &cm.ChannelSchemeDefaultGuestRole,
			&cm.ChannelSchemeDefaultUserRole, &cm.ChannelSchemeDefaultAdminRole,
		)
		if err != nil {
			return nil, errors.Wrap(err, "unable to scan columns")
		}
		data = append(data, cm)
	}
	if err = rows.Err(); err != nil {
		return nil, errors.Wrap(err, "error while iterating over rows")
	}
	ids := data.ToMapStringString()

	if allowFromCache {
		allChannelMembersForUserCache.SetWithExpiry(cache_key, ids, AllChannelMembersForUserCacheDuration)
	}
	return ids, nil
}

func (s SqlChannelStore) InvalidateCacheForChannelMembersNotifyProps(channelId string) {
	allChannelMembersNotifyPropsForChannelCache.Remove(channelId)
	if s.metrics != nil {
		s.metrics.IncrementMemCacheInvalidationCounter("All Channel Members Notify Props for Channel - Remove by ChannelId")
	}
}

type allChannelMemberNotifyProps struct {
	UserId      string
	NotifyProps model.StringMap
}

func (s SqlChannelStore) GetAllChannelMembersNotifyPropsForChannel(channelId string, allowFromCache bool) (map[string]model.StringMap, error) {
	if allowFromCache {
		var cacheItem map[string]model.StringMap
		if err := allChannelMembersNotifyPropsForChannelCache.Get(channelId, &cacheItem); err == nil {
			if s.metrics != nil {
				s.metrics.IncrementMemCacheHitCounter("All Channel Members Notify Props for Channel")
			}
			return cacheItem, nil
		}
	}

	if s.metrics != nil {
		s.metrics.IncrementMemCacheMissCounter("All Channel Members Notify Props for Channel")
	}

	var data []allChannelMemberNotifyProps
	_, err := s.GetReplica().Select(&data, `
		SELECT UserId, NotifyProps
		FROM ChannelMembers
		WHERE ChannelId = :ChannelId`, map[string]interface{}{"ChannelId": channelId})

	if err != nil {
		return nil, errors.Wrapf(err, "failed to find data from ChannelMembers with channelId=%s", channelId)
	}

	props := make(map[string]model.StringMap)
	for i := range data {
		props[data[i].UserId] = data[i].NotifyProps
	}

	allChannelMembersNotifyPropsForChannelCache.SetWithExpiry(channelId, props, AllChannelMembersNotifyPropsForChannelCacheDuration)

	return props, nil
}

//nolint:unparam
func (s SqlChannelStore) InvalidateMemberCount(channelId string) {
}

func (s SqlChannelStore) GetMemberCountFromCache(channelId string) int64 {
	count, _ := s.GetMemberCount(channelId, true)
	return count
}

//nolint:unparam
func (s SqlChannelStore) GetMemberCount(channelId string, allowFromCache bool) (int64, error) {
	count, err := s.GetReplica().SelectInt(`
		SELECT
			count(*)
		FROM
			ChannelMembers,
			Users
		WHERE
			ChannelMembers.UserId = Users.Id
			AND ChannelMembers.ChannelId = :ChannelId
			AND Users.DeleteAt = 0`, map[string]interface{}{"ChannelId": channelId})
	if err != nil {
		return 0, errors.Wrapf(err, "failed to count ChanenelMembers with channelId=%s", channelId)
	}

	return count, nil
}

// GetMemberCountsByGroup returns a slice of ChannelMemberCountByGroup for a given channel
// which contains the number of channel members for each group and optionally the number of unique timezones present for each group in the channel
func (s SqlChannelStore) GetMemberCountsByGroup(ctx context.Context, channelID string, includeTimezones bool) ([]*model.ChannelMemberCountByGroup, error) {
	selectStr := "GroupMembers.GroupId, COUNT(ChannelMembers.UserId) AS ChannelMemberCount"

	if includeTimezones {
		if s.DriverName() == model.DatabaseDriverMysql {
<<<<<<< HEAD
			selectStr += `, 
=======
			selectStr += `,
>>>>>>> 8588f698
				COUNT(DISTINCT
				(
					CASE WHEN Timezone->"$.useAutomaticTimezone" = 'true' AND LENGTH(JSON_UNQUOTE(Timezone->"$.automaticTimezone")) > 0
					THEN Timezone->"$.automaticTimezone"
					WHEN Timezone->"$.useAutomaticTimezone" = 'false' AND LENGTH(JSON_UNQUOTE(Timezone->"$.manualTimezone")) > 0
					THEN Timezone->"$.manualTimezone"
					END
				)) AS ChannelMemberTimezonesCount`
		} else if s.DriverName() == model.DatabaseDriverPostgres {
<<<<<<< HEAD
			selectStr += `, 
=======
			selectStr += `,
>>>>>>> 8588f698
				COUNT(DISTINCT
				(
					CASE WHEN Timezone->>'useAutomaticTimezone' = 'true' AND length(Timezone->>'automaticTimezone') > 0
					THEN Timezone->>'automaticTimezone'
					WHEN Timezone->>'useAutomaticTimezone' = 'false' AND length(Timezone->>'manualTimezone') > 0
					THEN Timezone->>'manualTimezone'
					END
				)) AS ChannelMemberTimezonesCount`
		}
	}

	query := s.getQueryBuilder().
		Select(selectStr).
		From("ChannelMembers").
		Join("GroupMembers ON GroupMembers.UserId = ChannelMembers.UserId")

	if includeTimezones {
		query = query.Join("Users ON Users.Id = GroupMembers.UserId")
	}

	query = query.Where(sq.Eq{"ChannelMembers.ChannelId": channelID}).GroupBy("GroupMembers.GroupId")

	queryString, args, err := query.ToSql()
	if err != nil {
		return nil, errors.Wrap(err, "channel_tosql")
	}

	var data []*model.ChannelMemberCountByGroup
	if _, err = s.DBFromContext(ctx).Select(&data, queryString, args...); err != nil {
		return nil, errors.Wrapf(err, "failed to count ChannelMembers with channelId=%s", channelID)
	}

	return data, nil
}

//nolint:unparam
func (s SqlChannelStore) InvalidatePinnedPostCount(channelId string) {
}

//nolint:unparam
func (s SqlChannelStore) GetPinnedPostCount(channelId string, allowFromCache bool) (int64, error) {
	count, err := s.GetReplica().SelectInt(`
		SELECT count(*)
			FROM Posts
		WHERE
			IsPinned = true
			AND ChannelId = :ChannelId
			AND DeleteAt = 0`, map[string]interface{}{"ChannelId": channelId})

	if err != nil {
		return 0, errors.Wrapf(err, "failed to count pinned Posts with channelId=%s", channelId)
	}

	return count, nil
}

//nolint:unparam
func (s SqlChannelStore) InvalidateGuestCount(channelId string) {
}

//nolint:unparam
func (s SqlChannelStore) GetGuestCount(channelId string, allowFromCache bool) (int64, error) {
	var indexHint string
	if s.DriverName() == model.DatabaseDriverMysql {
		indexHint = `USE INDEX(idx_channelmembers_channel_id_scheme_guest_user_id)`
	}
	count, err := s.GetReplica().SelectInt(`
		SELECT
			count(*)
		FROM
			ChannelMembers `+indexHint+`,
			Users
		WHERE
			ChannelMembers.UserId = Users.Id
			AND ChannelMembers.ChannelId = :ChannelId
			AND ChannelMembers.SchemeGuest = TRUE
			AND Users.DeleteAt = 0`, map[string]interface{}{"ChannelId": channelId})
	if err != nil {
		return 0, errors.Wrapf(err, "failed to count Guests with channelId=%s", channelId)
	}
	return count, nil
}

func (s SqlChannelStore) RemoveMembers(channelId string, userIds []string) error {
	builder := s.getQueryBuilder().
		Delete("ChannelMembers").
		Where(sq.Eq{"ChannelId": channelId}).
		Where(sq.Eq{"UserId": userIds})
	query, args, err := builder.ToSql()
	if err != nil {
		return errors.Wrap(err, "channel_tosql")
	}
	_, err = s.GetMaster().Exec(query, args...)
	if err != nil {
		return errors.Wrap(err, "failed to delete ChannelMembers")
	}

	// cleanup sidebarchannels table if the user is no longer a member of that channel
	query, args, err = s.getQueryBuilder().
		Delete("SidebarChannels").
		Where(sq.And{
			sq.Eq{"ChannelId": channelId},
			sq.Eq{"UserId": userIds},
		}).ToSql()
	if err != nil {
		return errors.Wrap(err, "channel_tosql")
	}
	_, err = s.GetMaster().Exec(query, args...)
	if err != nil {
		return errors.Wrap(err, "failed to delete SidebarChannels")
	}
	return nil
}

func (s SqlChannelStore) RemoveMember(channelId string, userId string) error {
	return s.RemoveMembers(channelId, []string{userId})
}

func (s SqlChannelStore) RemoveAllDeactivatedMembers(channelId string) error {
	query := `
		DELETE
		FROM
			ChannelMembers
		WHERE
			UserId IN (
				SELECT
					Id
				FROM
					Users
				WHERE
					Users.DeleteAt != 0
			)
		AND
			ChannelMembers.ChannelId = :ChannelId
	`

	_, err := s.GetMaster().Exec(query, map[string]interface{}{"ChannelId": channelId})
	if err != nil {
		return errors.Wrapf(err, "failed to delete ChannelMembers with channelId=%s", channelId)
	}
	return nil
}

func (s SqlChannelStore) PermanentDeleteMembersByUser(userId string) error {
	if _, err := s.GetMaster().Exec("DELETE FROM ChannelMembers WHERE UserId = :UserId", map[string]interface{}{"UserId": userId}); err != nil {
		return errors.Wrapf(err, "failed to permanent delete ChannelMembers with userId=%s", userId)
	}
	return nil
}

func (s SqlChannelStore) UpdateLastViewedAt(channelIds []string, userId string, updateThreads bool) (map[string]int64, error) {
	var threadsToUpdate []string
	now := model.GetMillis()
	if updateThreads {
		var err error
		threadsToUpdate, err = s.Thread().CollectThreadsWithNewerReplies(userId, channelIds, now)
		if err != nil {
			return nil, err
		}
	}

	keys, props := MapStringsToQueryParams(channelIds, "Channel")
	props["UserId"] = userId

	var lastPostAtTimes []struct {
		Id                string
		LastPostAt        int64
		TotalMsgCount     int64
		TotalMsgCountRoot int64
	}

	query := `SELECT Id, LastPostAt, TotalMsgCount, TotalMsgCountRoot FROM Channels WHERE Id IN ` + keys
	// TODO: use a CTE for mysql too when version 8 becomes the minimum supported version.
	if s.DriverName() == model.DatabaseDriverPostgres {
		query = `WITH c AS ( ` + query + `),
	updated AS (
	UPDATE
		ChannelMembers cm
	SET
		MentionCount = 0,
		MentionCountRoot = 0,
		MsgCount = greatest(cm.MsgCount, c.TotalMsgCount),
		MsgCountRoot = greatest(cm.MsgCountRoot, c.TotalMsgCountRoot),
		LastViewedAt = greatest(cm.LastViewedAt, c.LastPostAt),
		LastUpdateAt = greatest(cm.LastViewedAt, c.LastPostAt)
	FROM c
		WHERE cm.UserId = :UserId
		AND c.Id=cm.ChannelId
)
	SELECT Id, LastPostAt FROM c`
	}

	_, err := s.GetMaster().Select(&lastPostAtTimes, query, props)
	if err != nil {
		return nil, errors.Wrapf(err, "failed to find ChannelMembers data with userId=%s and channelId in %v", userId, channelIds)
	}

	if len(lastPostAtTimes) == 0 {
		return nil, store.NewErrInvalidInput("Channel", "Id", fmt.Sprintf("%v", channelIds))
	}

	times := map[string]int64{}
	if s.DriverName() == model.DatabaseDriverPostgres {
		for _, t := range lastPostAtTimes {
			times[t.Id] = t.LastPostAt
		}
		if updateThreads {
			s.Thread().UpdateUnreadsByChannel(userId, threadsToUpdate, now, true)
		}
		return times, nil
	}

	msgCountQuery := ""
	msgCountQueryRoot := ""
	lastViewedQuery := ""

	for index, t := range lastPostAtTimes {
		times[t.Id] = t.LastPostAt

		props["msgCount"+strconv.Itoa(index)] = t.TotalMsgCount
		msgCountQuery += fmt.Sprintf("WHEN :channelId%d THEN GREATEST(MsgCount, :msgCount%d) ", index, index)

		props["msgCountRoot"+strconv.Itoa(index)] = t.TotalMsgCountRoot
		msgCountQueryRoot += fmt.Sprintf("WHEN :channelId%d THEN GREATEST(MsgCountRoot, :msgCountRoot%d) ", index, index)

		props["lastViewed"+strconv.Itoa(index)] = t.LastPostAt
		lastViewedQuery += fmt.Sprintf("WHEN :channelId%d THEN GREATEST(LastViewedAt, :lastViewed%d) ", index, index)

		props["channelId"+strconv.Itoa(index)] = t.Id
	}

	updateQuery := `UPDATE
			ChannelMembers
		SET
			MentionCount = 0,
			MentionCountRoot = 0,
			MsgCount = CASE ChannelId ` + msgCountQuery + ` END,
			MsgCountRoot = CASE ChannelId ` + msgCountQueryRoot + ` END,
			LastViewedAt = CASE ChannelId ` + lastViewedQuery + ` END,
			LastUpdateAt = LastViewedAt
		WHERE
				UserId = :UserId
				AND ChannelId IN ` + keys

	if _, err := s.GetMaster().Exec(updateQuery, props); err != nil {
		return nil, errors.Wrapf(err, "failed to update ChannelMembers with userId=%s and channelId in %v", userId, channelIds)
	}

	if updateThreads {
		s.Thread().UpdateUnreadsByChannel(userId, threadsToUpdate, now, true)
	}
	return times, nil
}

// CountPostsAfter returns the number of posts in the given channel created after but not including the given timestamp. If given a non-empty user ID, only counts posts made by that user.
func (s SqlChannelStore) CountPostsAfter(channelId string, timestamp int64, userId string) (int, int, error) {
	joinLeavePostTypes := []string{
		// These types correspond to the ones checked by Post.IsJoinLeaveMessage
		model.PostTypeJoinLeave,
		model.PostTypeAddRemove,
		model.PostTypeJoinChannel,
		model.PostTypeLeaveChannel,
		model.PostTypeJoinTeam,
		model.PostTypeLeaveTeam,
		model.PostTypeAddToChannel,
		model.PostTypeRemoveFromChannel,
		model.PostTypeAddToTeam,
		model.PostTypeRemoveFromTeam,
	}
	query := s.getQueryBuilder().Select("count(*)").From("Posts").Where(sq.Eq{"ChannelId": channelId}).Where(sq.Gt{"CreateAt": timestamp}).Where(sq.NotEq{"Type": joinLeavePostTypes}).Where(sq.Eq{"DeleteAt": 0})

	if userId != "" {
		query = query.Where(sq.Eq{"UserId": userId})
	}
	sql, args, _ := query.ToSql()

	unread, err := s.GetReplica().SelectInt(sql, args...)
	if err != nil {
		return 0, 0, errors.Wrap(err, "failed to count Posts")
	}
	sql2, args2, _ := query.Where(sq.Eq{"RootId": ""}).ToSql()

	unreadRoot, err := s.GetReplica().SelectInt(sql2, args2...)
	if err != nil {
		return 0, 0, errors.Wrap(err, "failed to count root Posts")
	}
	return int(unread), int(unreadRoot), nil
}

// UpdateLastViewedAtPost updates a ChannelMember as if the user last read the channel at the time of the given post.
// If the provided mentionCount is -1, the given post and all posts after it are considered to be mentions. Returns
// an updated model.ChannelUnreadAt that can be returned to the client.
func (s SqlChannelStore) UpdateLastViewedAtPost(unreadPost *model.Post, userID string, mentionCount, mentionCountRoot int, updateThreads bool, setUnreadCountRoot bool) (*model.ChannelUnreadAt, error) {
	var threadsToUpdate []string
	unreadDate := unreadPost.CreateAt - 1
	if updateThreads {
		var err error
		threadsToUpdate, err = s.Thread().CollectThreadsWithNewerReplies(userID, []string{unreadPost.ChannelId}, unreadDate)
		if err != nil {
			return nil, err
		}
	}

	unread, unreadRoot, err := s.CountPostsAfter(unreadPost.ChannelId, unreadDate, "")
	if err != nil {
		return nil, err
	}

	if !setUnreadCountRoot {
		unreadRoot = 0
	}

	params := map[string]interface{}{
		"mentions":        mentionCount,
		"mentionsRoot":    mentionCountRoot,
		"unreadCount":     unread,
		"unreadCountRoot": unreadRoot,
		"lastViewedAt":    unreadDate,
		"userId":          userID,
		"channelId":       unreadPost.ChannelId,
		"updatedAt":       model.GetMillis(),
	}

	// msg count uses the value from channels to prevent counting on older channels where no. of messages can be high.
	// we only count the unread which will be a lot less in 99% cases
	setUnreadQuery := `
	UPDATE
		ChannelMembers
	SET
		MentionCount = :mentions,
		MentionCountRoot = :mentionsRoot,
		MsgCount = (SELECT TotalMsgCount FROM Channels WHERE ID = :channelId) - :unreadCount,
		MsgCountRoot = (SELECT TotalMsgCountRoot FROM Channels WHERE ID = :channelId) - :unreadCountRoot,
		LastViewedAt = :lastViewedAt,
		LastUpdateAt = :updatedAt
	WHERE
		UserId = :userId
		AND ChannelId = :channelId
	`
	_, err = s.GetMaster().Exec(setUnreadQuery, params)
	if err != nil {
		return nil, errors.Wrap(err, "failed to update ChannelMembers")
	}

	chanUnreadQuery := `
	SELECT
		c.TeamId TeamId,
		cm.UserId UserId,
		cm.ChannelId ChannelId,
		cm.MsgCount MsgCount,
		cm.MsgCountRoot MsgCountRoot,
		cm.MentionCount MentionCount,
		cm.MentionCountRoot MentionCountRoot,
		cm.LastViewedAt LastViewedAt,
		cm.NotifyProps NotifyProps
	FROM
		ChannelMembers cm
	LEFT JOIN Channels c ON c.Id=cm.ChannelId
	WHERE
		cm.UserId = :userId
		AND cm.channelId = :channelId
		AND c.DeleteAt = 0
	`
	result := &model.ChannelUnreadAt{}
	if err = s.GetMaster().SelectOne(result, chanUnreadQuery, params); err != nil {
		return nil, errors.Wrapf(err, "failed to get ChannelMember with channelId=%s", unreadPost.ChannelId)
	}

	if updateThreads {
		s.Thread().UpdateUnreadsByChannel(userID, threadsToUpdate, unreadDate, false)
	}
	return result, nil
}

func (s SqlChannelStore) IncrementMentionCount(channelId string, userId string, updateThreads, isRoot bool) error {
	now := model.GetMillis()
	var threadsToUpdate []string
	if updateThreads {
		var err error
		threadsToUpdate, err = s.Thread().CollectThreadsWithNewerReplies(userId, []string{channelId}, now)
		if err != nil {
			return err
		}
	}
	rootInc := 0
	if isRoot {
		rootInc = 1
	}
	_, err := s.GetMaster().Exec(
		`UPDATE
			ChannelMembers
		SET
			MentionCount = MentionCount + 1,
			MentionCountRoot = MentionCountRoot + :RootInc,
			LastUpdateAt = :LastUpdateAt
		WHERE
			UserId = :UserId
			AND ChannelId = :ChannelId`,
		map[string]interface{}{"ChannelId": channelId, "UserId": userId, "LastUpdateAt": now, "RootInc": rootInc})
	if err != nil {
		return errors.Wrapf(err, "failed to Update ChannelMembers with channelId=%s and userId=%s", channelId, userId)
	}
	if updateThreads {
		s.Thread().UpdateUnreadsByChannel(userId, threadsToUpdate, now, false)
	}
	return nil
}

func (s SqlChannelStore) GetAll(teamId string) ([]*model.Channel, error) {
	var data []*model.Channel
	_, err := s.GetReplica().Select(&data, "SELECT * FROM Channels WHERE TeamId = :TeamId AND Type != 'D' ORDER BY Name", map[string]interface{}{"TeamId": teamId})

	if err != nil {
		return nil, errors.Wrapf(err, "failed to find Channels with teamId=%s", teamId)
	}

	return data, nil
}

func (s SqlChannelStore) GetChannelsByIds(channelIds []string, includeDeleted bool) ([]*model.Channel, error) {
	keys, params := MapStringsToQueryParams(channelIds, "Channel")
	query := `SELECT * FROM Channels WHERE Id IN ` + keys + ` ORDER BY Name`
	if !includeDeleted {
		query = `SELECT * FROM Channels WHERE DeleteAt=0 AND Id IN ` + keys + ` ORDER BY Name`
	}

	var channels []*model.Channel
	_, err := s.GetReplica().Select(&channels, query, params)

	if err != nil {
		return nil, errors.Wrap(err, "failed to find Channels")
	}
	return channels, nil
}

func (s SqlChannelStore) GetChannelsWithTeamDataByIds(channelIDs []string, includeDeleted bool) ([]*model.ChannelWithTeamData, error) {
	query := s.getQueryBuilder().
		Select("c.*",
			"COALESCE(t.DisplayName, '') As TeamDisplayName",
			"COALESCE(t.Name, '') AS TeamName",
			"COALESCE(t.UpdateAt, 0) AS TeamUpdateAt").
		From("Channels c").
		LeftJoin("Teams t ON c.TeamId = t.Id").
		Where(sq.Eq{"c.Id": channelIDs}).
		OrderBy("c.Name")

	if !includeDeleted {
		query = query.Where(sq.Eq{"c.DeleteAt": 0})
	}

	sql, args, err := query.ToSql()
	if err != nil {
		return nil, errors.Wrapf(err, "getChannelsWithTeamData_tosql")
	}

	var channels []*model.ChannelWithTeamData
	_, err = s.GetReplica().Select(&channels, sql, args...)
	if err != nil {
		return nil, errors.Wrap(err, "failed to find Channels")
	}
	return channels, nil
}

func (s SqlChannelStore) GetForPost(postId string) (*model.Channel, error) {
	channel := &model.Channel{}
	if err := s.GetReplica().SelectOne(
		channel,
		`SELECT
			Channels.*
		FROM
			Channels,
			Posts
		WHERE
			Channels.Id = Posts.ChannelId
			AND Posts.Id = :PostId`, map[string]interface{}{"PostId": postId}); err != nil {
		return nil, errors.Wrapf(err, "failed to get Channel with postId=%s", postId)

	}
	return channel, nil
}

func (s SqlChannelStore) AnalyticsTypeCount(teamId string, channelType model.ChannelType) (int64, error) {
	query := "SELECT COUNT(Id) AS Value FROM Channels WHERE Type = :ChannelType"

	if teamId != "" {
		query += " AND TeamId = :TeamId"
	}

	value, err := s.GetReplica().SelectInt(query, map[string]interface{}{"TeamId": teamId, "ChannelType": channelType})
	if err != nil {
		return int64(0), errors.Wrap(err, "failed to count Channels")
	}
	return value, nil
}

func (s SqlChannelStore) AnalyticsDeletedTypeCount(teamId string, channelType string) (int64, error) {
	query := "SELECT COUNT(Id) AS Value FROM Channels WHERE Type = :ChannelType AND DeleteAt > 0"

	if teamId != "" {
		query += " AND TeamId = :TeamId"
	}

	v, err := s.GetReplica().SelectInt(query, map[string]interface{}{"TeamId": teamId, "ChannelType": channelType})
	if err != nil {
		return 0, errors.Wrapf(err, "failed to count Channels with teamId=%s and channelType=%s", teamId, channelType)
	}

	return v, nil
}

func (s SqlChannelStore) GetMembersForUser(teamId string, userId string) (model.ChannelMembers, error) {
	var dbMembers channelMemberWithSchemeRolesList
	_, err := s.GetReplica().Select(&dbMembers, channelMembersForTeamWithSchemeSelectQuery+"WHERE ChannelMembers.UserId = :UserId AND (Teams.Id = :TeamId OR Teams.Id = '' OR Teams.Id IS NULL)", map[string]interface{}{"TeamId": teamId, "UserId": userId})
	if err != nil {
		return nil, errors.Wrapf(err, "failed to find ChannelMembers data with teamId=%s and userId=%s", teamId, userId)
	}

	return dbMembers.ToModel(), nil
}

func (s SqlChannelStore) GetMembersForUserWithPagination(userId string, page, perPage int) (model.ChannelMembersWithTeamData, error) {
	var dbMembers channelMemberWithTeamWithSchemeRolesList
	offset := page * perPage
	_, err := s.GetReplica().Select(&dbMembers, channelMembersWithSchemeSelectQuery+"WHERE ChannelMembers.UserId = :UserId ORDER BY ChannelId ASC Limit :Limit Offset :Offset", map[string]interface{}{"UserId": userId, "Limit": perPage, "Offset": offset})

	if err != nil {
		return nil, errors.Wrapf(err, "failed to find ChannelMembers data with and userId=%s", userId)
	}

	return dbMembers.ToModel(), nil
}

func (s SqlChannelStore) GetTeamMembersForChannel(channelID string) ([]string, error) {
	teamMemberIDs := []string{}
	if err := s.GetReplicaX().Select(&teamMemberIDs, `SELECT tm.UserId
		FROM Channels c, Teams t, TeamMembers tm
		WHERE
			c.TeamId=t.Id
			AND
			t.Id=tm.TeamId
			AND
			c.Id = ?`,
		channelID); err != nil {
		return nil, errors.Wrapf(err, "error while getting team members for a channel")
	}

	return teamMemberIDs, nil
}

func (s SqlChannelStore) Autocomplete(userID, term string, includeDeleted bool) (model.ChannelListWithTeamData, error) {
	deleteFilter := "AND c.DeleteAt = 0"
	if includeDeleted {
		deleteFilter = ""
	}

	return s.performGlobalSearch(`
	SELECT
		c.*, t.DisplayName AS TeamDisplayName, t.Name AS TeamName, t.UpdateAt AS TeamUpdateAt
	FROM
		Channels c, Teams t, TeamMembers tm
	WHERE
		c.TeamId=t.Id
		AND
		t.Id=tm.TeamId
		AND
		tm.UserId = :UserId
		`+deleteFilter+`
		SEARCH_CLAUSE
		AND (
			c.Type != 'P'
			OR (
				c.Type = 'P'
				AND c.Id IN (SELECT ChannelId FROM ChannelMembers WHERE UserId = :UserId)
			)
		)
	ORDER BY c.DisplayName
	`, term, map[string]interface{}{
		"UserId": userID,
	})
}

func (s SqlChannelStore) AutocompleteInTeam(teamID, userID, term string, includeDeleted bool) (model.ChannelList, error) {
	deleteFilter := "AND c.DeleteAt = 0"
	if includeDeleted {
		deleteFilter = ""
	}

	return s.performSearch(`
	SELECT
		*
	FROM
		Channels c
	WHERE
		c.TeamId = :TeamId
		`+deleteFilter+`
		SEARCH_CLAUSE
		AND (
			c.Type != 'P'
			OR (
				c.Type = 'P'
				AND c.Id IN (SELECT ChannelId FROM ChannelMembers WHERE UserId = :UserId)
			)
		)
	ORDER BY c.DisplayName
	LIMIT :Limit
	`, term, map[string]interface{}{
		"TeamId": teamID,
		"UserId": userID,
		"Limit":  model.ChannelSearchDefaultLimit,
	})
}

func (s SqlChannelStore) AutocompleteInTeamForSearch(teamId string, userId string, term string, includeDeleted bool) (model.ChannelList, error) {
	deleteFilter := "AND DeleteAt = 0"
	if includeDeleted {
		deleteFilter = ""
	}

	queryFormat := `
		SELECT
			C.*
		FROM
			Channels AS C
		JOIN
			ChannelMembers AS CM ON CM.ChannelId = C.Id
		WHERE
			(C.TeamId = :TeamId OR (C.TeamId = '' AND C.Type = 'G'))
			AND CM.UserId = :UserId
			` + deleteFilter + `
			%v
		LIMIT 50`

	var channels model.ChannelList

	if likeClause, likeTerm := s.buildLIKEClause(term, "Name, DisplayName, Purpose"); likeClause == "" {
		if _, err := s.GetReplica().Select(&channels, fmt.Sprintf(queryFormat, ""), map[string]interface{}{"TeamId": teamId, "UserId": userId}); err != nil {
			return nil, errors.Wrapf(err, "failed to find Channels with term='%s'", term)
		}
	} else {
		// Using a UNION results in index_merge and fulltext queries and is much faster than the ref
		// query you would get using an OR of the LIKE and full-text clauses.
		fulltextClause, fulltextTerm := s.buildFulltextClause(term, "Name, DisplayName, Purpose")
		likeQuery := fmt.Sprintf(queryFormat, "AND "+likeClause)
		fulltextQuery := fmt.Sprintf(queryFormat, "AND "+fulltextClause)
		query := fmt.Sprintf("(%v) UNION (%v) LIMIT 50", likeQuery, fulltextQuery)

		if _, err := s.GetReplica().Select(&channels, query, map[string]interface{}{"TeamId": teamId, "UserId": userId, "LikeTerm": likeTerm, "FulltextTerm": fulltextTerm}); err != nil {
			return nil, errors.Wrapf(err, "failed to find Channels with term='%s'", term)
		}
	}

	directChannels, err := s.autocompleteInTeamForSearchDirectMessages(userId, term)
	if err != nil {
		return nil, err
	}

	channels = append(channels, directChannels...)

	sort.Slice(channels, func(a, b int) bool {
		return strings.ToLower(channels[a].DisplayName) < strings.ToLower(channels[b].DisplayName)
	})
	return channels, nil
}

func (s SqlChannelStore) autocompleteInTeamForSearchDirectMessages(userId string, term string) ([]*model.Channel, error) {
	queryFormat := `
			SELECT
				C.*,
				OtherUsers.Username as DisplayName
			FROM
				Channels AS C
			JOIN
				ChannelMembers AS CM ON CM.ChannelId = C.Id
			INNER JOIN (
				SELECT
					ICM.ChannelId AS ChannelId, IU.Username AS Username
				FROM
					Users as IU
				JOIN
					ChannelMembers AS ICM ON ICM.UserId = IU.Id
				WHERE
					IU.Id != :UserId
					%v
				) AS OtherUsers ON OtherUsers.ChannelId = C.Id
			WHERE
			    C.Type = 'D'
				AND CM.UserId = :UserId
			LIMIT 50`

	var channels model.ChannelList

	if likeClause, likeTerm := s.buildLIKEClause(term, "IU.Username, IU.Nickname"); likeClause == "" {
		if _, err := s.GetReplica().Select(&channels, fmt.Sprintf(queryFormat, ""), map[string]interface{}{"UserId": userId}); err != nil {
			return nil, errors.Wrapf(err, "failed to find Channels with term='%s'", term)
		}
	} else {
		query := fmt.Sprintf(queryFormat, "AND "+likeClause)

		if _, err := s.GetReplica().Select(&channels, query, map[string]interface{}{"UserId": userId, "LikeTerm": likeTerm}); err != nil {
			return nil, errors.Wrapf(err, "failed to find Channels with term='%s'", term)
		}
	}

	return channels, nil
}

func (s SqlChannelStore) SearchInTeam(teamId string, term string, includeDeleted bool) (model.ChannelList, error) {
	deleteFilter := "AND c.DeleteAt = 0"
	if includeDeleted {
		deleteFilter = ""
	}

	return s.performSearch(`
		SELECT
			Channels.*
		FROM
			Channels
		JOIN
			PublicChannels c ON (c.Id = Channels.Id)
		WHERE
			c.TeamId = :TeamId
			`+deleteFilter+`
			SEARCH_CLAUSE
		ORDER BY c.DisplayName
		LIMIT 100
		`, term, map[string]interface{}{
		"TeamId": teamId,
	})
}

func (s SqlChannelStore) SearchArchivedInTeam(teamId string, term string, userId string) (model.ChannelList, error) {
	publicChannels, publicErr := s.performSearch(`
		SELECT
			Channels.*
		FROM
			Channels
		JOIN
			Channels c ON (c.Id = Channels.Id)
		WHERE
			c.TeamId = :TeamId
			SEARCH_CLAUSE
			AND c.DeleteAt != 0
			AND c.Type != 'P'
		ORDER BY c.DisplayName
		LIMIT 100
		`, term, map[string]interface{}{
		"TeamId": teamId,
		"UserId": userId,
	})

	privateChannels, privateErr := s.performSearch(`
		SELECT
			Channels.*
		FROM
			Channels
		JOIN
			Channels c ON (c.Id = Channels.Id)
		WHERE
			c.TeamId = :TeamId
			SEARCH_CLAUSE
			AND c.DeleteAt != 0
			AND c.Type = 'P'
			AND c.Id IN (SELECT ChannelId FROM ChannelMembers WHERE UserId = :UserId)
		ORDER BY c.DisplayName
		LIMIT 100
		`, term, map[string]interface{}{
		"TeamId": teamId,
		"UserId": userId,
	})

	outputErr := publicErr
	if privateErr != nil {
		outputErr = privateErr
	}

	if outputErr != nil {
		return nil, outputErr
	}

	output := publicChannels
	output = append(output, privateChannels...)

	return output, nil
}

func (s SqlChannelStore) SearchForUserInTeam(userId string, teamId string, term string, includeDeleted bool) (model.ChannelList, error) {
	deleteFilter := "AND c.DeleteAt = 0"
	if includeDeleted {
		deleteFilter = ""
	}

	return s.performSearch(`
		SELECT
			Channels.*
		FROM
			Channels
		JOIN
			PublicChannels c ON (c.Id = Channels.Id)
        JOIN
            ChannelMembers cm ON (c.Id = cm.ChannelId)
		WHERE
			c.TeamId = :TeamId
        AND
            cm.UserId = :UserId
			`+deleteFilter+`
			SEARCH_CLAUSE
		ORDER BY c.DisplayName
		LIMIT 100
		`, term, map[string]interface{}{
		"TeamId": teamId,
		"UserId": userId,
	})
}

func (s SqlChannelStore) channelSearchQuery(opts *store.ChannelSearchOpts) sq.SelectBuilder {
	var limit int
	if opts.PerPage != nil {
		limit = *opts.PerPage
	} else {
		limit = 100
	}

	var selectStr string
	if opts.CountOnly {
		selectStr = "count(*)"
	} else {
		selectStr = "c.*"
		if opts.IncludeTeamInfo {
			selectStr += ", t.DisplayName AS TeamDisplayName, t.Name AS TeamName, t.UpdateAt as TeamUpdateAt"
		}
		if opts.IncludePolicyID {
			selectStr += ", RetentionPoliciesChannels.PolicyId"
		}
	}

	query := s.getQueryBuilder().
		Select(selectStr).
		From("Channels AS c").
		Join("Teams AS t ON t.Id = c.TeamId")

	// don't bother ordering or limiting if we're just getting the count
	if !opts.CountOnly {
		query = query.
			OrderBy("c.DisplayName, t.DisplayName").
			Limit(uint64(limit))
	}
	if opts.Deleted {
		query = query.Where(sq.NotEq{"c.DeleteAt": int(0)})
	} else if !opts.IncludeDeleted {
		query = query.Where(sq.Eq{"c.DeleteAt": int(0)})
	}

	if opts.IsPaginated() && !opts.CountOnly {
		query = query.Offset(uint64(*opts.Page * *opts.PerPage))
	}

	if opts.PolicyID != "" {
		query = query.
			InnerJoin("RetentionPoliciesChannels ON c.Id = RetentionPoliciesChannels.ChannelId").
			Where(sq.Eq{"RetentionPoliciesChannels.PolicyId": opts.PolicyID})
	} else if opts.ExcludePolicyConstrained {
		query = query.
			LeftJoin("RetentionPoliciesChannels ON c.Id = RetentionPoliciesChannels.ChannelId").
			Where("RetentionPoliciesChannels.ChannelId IS NULL")
	} else if opts.IncludePolicyID {
		query = query.
			LeftJoin("RetentionPoliciesChannels ON c.Id = RetentionPoliciesChannels.ChannelId")
	}

	likeClause, likeTerm := s.buildLIKEClause(opts.Term, "c.Name, c.DisplayName, c.Purpose")
	if likeTerm != "" {
		likeClause = strings.ReplaceAll(likeClause, ":LikeTerm", "?")
		fulltextClause, fulltextTerm := s.buildFulltextClause(opts.Term, "c.Name, c.DisplayName, c.Purpose")
		fulltextClause = strings.ReplaceAll(fulltextClause, ":FulltextTerm", "?")
		query = query.Where(sq.Or{
			sq.Expr(likeClause, likeTerm, likeTerm, likeTerm), // Keep the number of likeTerms same as the number
			// of columns (c.Name, c.DisplayName, c.Purpose)
			sq.Expr(fulltextClause, fulltextTerm),
		})
	}

	if len(opts.ExcludeChannelNames) > 0 {
		query = query.Where(sq.NotEq{"c.Name": opts.ExcludeChannelNames})
	}

	if opts.NotAssociatedToGroup != "" {
		query = query.Where("c.Id NOT IN (SELECT ChannelId FROM GroupChannels WHERE GroupChannels.GroupId = ? AND GroupChannels.DeleteAt = 0)", opts.NotAssociatedToGroup)
	}

	if len(opts.TeamIds) > 0 {
		query = query.Where(sq.Eq{"c.TeamId": opts.TeamIds})
	}

	if opts.GroupConstrained {
		query = query.Where(sq.Eq{"c.GroupConstrained": true})
	} else if opts.ExcludeGroupConstrained {
		query = query.Where(sq.Or{
			sq.NotEq{"c.GroupConstrained": true},
			sq.Eq{"c.GroupConstrained": nil},
		})
	}

	if opts.Public && !opts.Private {
		query = query.InnerJoin("PublicChannels ON c.Id = PublicChannels.Id")
	} else if opts.Private && !opts.Public {
		query = query.Where(sq.Eq{"c.Type": model.ChannelTypePrivate})
	} else {
		query = query.Where(sq.Or{
			sq.Eq{"c.Type": model.ChannelTypeOpen},
			sq.Eq{"c.Type": model.ChannelTypePrivate},
		})
	}

	return query
}

func (s SqlChannelStore) SearchAllChannels(term string, opts store.ChannelSearchOpts) (model.ChannelListWithTeamData, int64, error) {
	opts.Term = term
	opts.IncludeTeamInfo = true
	queryString, args, err := s.channelSearchQuery(&opts).ToSql()
	if err != nil {
		return nil, 0, errors.Wrap(err, "channel_tosql")
	}
	var channels model.ChannelListWithTeamData
	if _, err = s.GetReplica().Select(&channels, queryString, args...); err != nil {
		return nil, 0, errors.Wrapf(err, "failed to find Channels with term='%s'", term)
	}

	var totalCount int64

	// only query a 2nd time for the count if the results are being requested paginated.
	if opts.IsPaginated() {
		opts.CountOnly = true
		queryString, args, err = s.channelSearchQuery(&opts).ToSql()
		if err != nil {
			return nil, 0, errors.Wrap(err, "channel_tosql")
		}
		if totalCount, err = s.GetReplica().SelectInt(queryString, args...); err != nil {
			return nil, 0, errors.Wrapf(err, "failed to find Channels with term='%s'", term)
		}
	} else {
		totalCount = int64(len(channels))
	}

	return channels, totalCount, nil
}

func (s SqlChannelStore) SearchMore(userId string, teamId string, term string) (model.ChannelList, error) {
	return s.performSearch(`
		SELECT
			Channels.*
		FROM
			Channels
		JOIN
			PublicChannels c ON (c.Id = Channels.Id)
		WHERE
			c.TeamId = :TeamId
		AND c.DeleteAt = 0
		AND c.Id NOT IN (
			SELECT
				c.Id
			FROM
				PublicChannels c
			JOIN
				ChannelMembers cm ON (cm.ChannelId = c.Id)
			WHERE
				c.TeamId = :TeamId
			AND cm.UserId = :UserId
			AND c.DeleteAt = 0
			)
		SEARCH_CLAUSE
		ORDER BY c.DisplayName
		LIMIT 100
		`, term, map[string]interface{}{
		"TeamId": teamId,
		"UserId": userId,
	})
}

func (s SqlChannelStore) buildLIKEClause(term string, searchColumns string) (likeClause, likeTerm string) {
	likeTerm = sanitizeSearchTerm(term, "*")

	if likeTerm == "" {
		return
	}

	// Prepare the LIKE portion of the query.
	var searchFields []string
	for _, field := range strings.Split(searchColumns, ", ") {
		if s.DriverName() == model.DatabaseDriverPostgres {
			searchFields = append(searchFields, fmt.Sprintf("lower(%s) LIKE lower(%s) escape '*'", field, ":LikeTerm"))
		} else {
			searchFields = append(searchFields, fmt.Sprintf("%s LIKE %s escape '*'", field, ":LikeTerm"))
		}
	}

	likeClause = fmt.Sprintf("(%s)", strings.Join(searchFields, " OR "))
	likeTerm = wildcardSearchTerm(likeTerm)
	return
}

func (s SqlChannelStore) buildFulltextClause(term string, searchColumns string) (fulltextClause, fulltextTerm string) {
	// Copy the terms as we will need to prepare them differently for each search type.
	fulltextTerm = term

	// These chars must be treated as spaces in the fulltext query.
	for _, c := range spaceFulltextSearchChar {
		fulltextTerm = strings.Replace(fulltextTerm, c, " ", -1)
	}

	// Prepare the FULLTEXT portion of the query.
	if s.DriverName() == model.DatabaseDriverPostgres {
		fulltextTerm = strings.Replace(fulltextTerm, "|", "", -1)

		splitTerm := strings.Fields(fulltextTerm)
		for i, t := range strings.Fields(fulltextTerm) {
			if i == len(splitTerm)-1 {
				splitTerm[i] = t + ":*"
			} else {
				splitTerm[i] = t + ":* &"
			}
		}

		fulltextTerm = strings.Join(splitTerm, " ")

		fulltextClause = fmt.Sprintf("((to_tsvector('english', %s)) @@ to_tsquery('english', :FulltextTerm))", convertMySQLFullTextColumnsToPostgres(searchColumns))
	} else if s.DriverName() == model.DatabaseDriverMysql {
		splitTerm := strings.Fields(fulltextTerm)
		for i, t := range strings.Fields(fulltextTerm) {
			splitTerm[i] = "+" + t + "*"
		}

		fulltextTerm = strings.Join(splitTerm, " ")

		fulltextClause = fmt.Sprintf("MATCH(%s) AGAINST (:FulltextTerm IN BOOLEAN MODE)", searchColumns)
	}

	return
}

func (s SqlChannelStore) performSearch(searchQuery string, term string, parameters map[string]interface{}) (model.ChannelList, error) {
	likeClause, likeTerm := s.buildLIKEClause(term, "c.Name, c.DisplayName, c.Purpose")
	if likeTerm == "" {
		// If the likeTerm is empty after preparing, then don't bother searching.
		searchQuery = strings.Replace(searchQuery, "SEARCH_CLAUSE", "", 1)
	} else {
		parameters["LikeTerm"] = likeTerm
		fulltextClause, fulltextTerm := s.buildFulltextClause(term, "c.Name, c.DisplayName, c.Purpose")
		parameters["FulltextTerm"] = fulltextTerm
		searchQuery = strings.Replace(searchQuery, "SEARCH_CLAUSE", "AND ("+likeClause+" OR "+fulltextClause+")", 1)
	}

	var channels model.ChannelList

	if _, err := s.GetReplica().Select(&channels, searchQuery, parameters); err != nil {
		return nil, errors.Wrapf(err, "failed to find Channels with term='%s'", term)
	}

	return channels, nil
}

func (s SqlChannelStore) performGlobalSearch(searchQuery string, term string, parameters map[string]interface{}) (model.ChannelListWithTeamData, error) {
	likeClause, likeTerm := s.buildLIKEClause(term, "c.Name, c.DisplayName, c.Purpose")
	if likeTerm == "" {
		// If the likeTerm is empty after preparing, then don't bother searching.
		searchQuery = strings.Replace(searchQuery, "SEARCH_CLAUSE", "", 1)
	} else {
		parameters["LikeTerm"] = likeTerm
		fulltextClause, fulltextTerm := s.buildFulltextClause(term, "c.Name, c.DisplayName, c.Purpose")
		parameters["FulltextTerm"] = fulltextTerm
		searchQuery = strings.Replace(searchQuery, "SEARCH_CLAUSE", "AND ("+likeClause+" OR "+fulltextClause+")", 1)
	}

	var channels model.ChannelListWithTeamData

	if _, err := s.GetReplica().Select(&channels, searchQuery, parameters); err != nil {
		return nil, errors.Wrapf(err, "failed to find Channels with term='%s'", term)
	}

	return channels, nil
}

func (s SqlChannelStore) getSearchGroupChannelsQuery(userId, term string, isPostgreSQL bool) (string, map[string]interface{}) {
	var query, baseLikeClause string
	if isPostgreSQL {
		baseLikeClause = "ARRAY_TO_STRING(ARRAY_AGG(u.Username), ', ') LIKE %s"
		query = `
            SELECT
                *
            FROM
                Channels
            WHERE
                Id IN (
                    SELECT
                        cc.Id
                    FROM (
                        SELECT
                            c.Id
                        FROM
                            Channels c
                        JOIN
                            ChannelMembers cm on c.Id = cm.ChannelId
                        JOIN
                            Users u on u.Id = cm.UserId
                        WHERE
                            c.Type = 'G'
                        AND
                            u.Id = :UserId
                        GROUP BY
                            c.Id
                    ) cc
                    JOIN
                        ChannelMembers cm on cc.Id = cm.ChannelId
                    JOIN
                        Users u on u.Id = cm.UserId
                    GROUP BY
                        cc.Id
                    HAVING
                        %s
                    LIMIT
                        ` + strconv.Itoa(model.ChannelSearchDefaultLimit) + `
                )`
	} else {
		baseLikeClause = "GROUP_CONCAT(u.Username SEPARATOR ', ') LIKE %s"
		query = `
            SELECT
                cc.*
            FROM (
                SELECT
                    c.*
                FROM
                    Channels c
                JOIN
                    ChannelMembers cm on c.Id = cm.ChannelId
                JOIN
                    Users u on u.Id = cm.UserId
                WHERE
                    c.Type = 'G'
                AND
                    u.Id = :UserId
                GROUP BY
                    c.Id
            ) cc
            JOIN
                ChannelMembers cm on cc.Id = cm.ChannelId
            JOIN
                Users u on u.Id = cm.UserId
            GROUP BY
                cc.Id
            HAVING
                %s
            LIMIT
                ` + strconv.Itoa(model.ChannelSearchDefaultLimit)
	}

	var likeClauses []string
	args := map[string]interface{}{"UserId": userId}
	terms := strings.Split(strings.ToLower(strings.Trim(term, " ")), " ")

	for idx, term := range terms {
		argName := fmt.Sprintf("Term%v", idx)
		term = sanitizeSearchTerm(term, "\\")
		likeClauses = append(likeClauses, fmt.Sprintf(baseLikeClause, ":"+argName))
		args[argName] = "%" + term + "%"
	}

	query = fmt.Sprintf(query, strings.Join(likeClauses, " AND "))
	return query, args
}

func (s SqlChannelStore) SearchGroupChannels(userId, term string) (model.ChannelList, error) {
	isPostgreSQL := s.DriverName() == model.DatabaseDriverPostgres
	queryString, args := s.getSearchGroupChannelsQuery(userId, term, isPostgreSQL)

	var groupChannels model.ChannelList
	if _, err := s.GetReplica().Select(&groupChannels, queryString, args); err != nil {
		return nil, errors.Wrapf(err, "failed to find Channels with term='%s' and userId=%s", term, userId)
	}
	return groupChannels, nil
}

func (s SqlChannelStore) GetMembersByIds(channelId string, userIds []string) (model.ChannelMembers, error) {
	var dbMembers channelMemberWithSchemeRolesList

	keys, props := MapStringsToQueryParams(userIds, "User")
	props["ChannelId"] = channelId

	if _, err := s.GetReplica().Select(&dbMembers, channelMembersForTeamWithSchemeSelectQuery+"WHERE ChannelMembers.ChannelId = :ChannelId AND ChannelMembers.UserId IN "+keys, props); err != nil {
		return nil, errors.Wrapf(err, "failed to find ChannelMembers with channelId=%s and userId in %v", channelId, userIds)
	}

	return dbMembers.ToModel(), nil
}

func (s SqlChannelStore) GetMembersByChannelIds(channelIds []string, userId string) (model.ChannelMembers, error) {
	var dbMembers channelMemberWithSchemeRolesList

	keys, props := MapStringsToQueryParams(channelIds, "Channel")
	props["UserId"] = userId

	if _, err := s.GetReplica().Select(&dbMembers, channelMembersForTeamWithSchemeSelectQuery+"WHERE ChannelMembers.UserId = :UserId AND ChannelMembers.ChannelId IN "+keys, props); err != nil {
		return nil, errors.Wrapf(err, "failed to find ChannelMembers with userId=%s and channelId in %v", userId, channelIds)
	}

	return dbMembers.ToModel(), nil
}

func (s SqlChannelStore) GetChannelsByScheme(schemeId string, offset int, limit int) (model.ChannelList, error) {
	var channels model.ChannelList
	_, err := s.GetReplica().Select(&channels, "SELECT * FROM Channels WHERE SchemeId = :SchemeId ORDER BY DisplayName LIMIT :Limit OFFSET :Offset", map[string]interface{}{"SchemeId": schemeId, "Offset": offset, "Limit": limit})
	if err != nil {
		return nil, errors.Wrapf(err, "failed to find Channels with schemeId=%s", schemeId)
	}
	return channels, nil
}

// This function does the Advanced Permissions Phase 2 migration for ChannelMember objects. It performs the migration
// in batches as a single transaction per batch to ensure consistency but to also minimise execution time to avoid
// causing unnecessary table locks. **THIS FUNCTION SHOULD NOT BE USED FOR ANY OTHER PURPOSE.** Executing this function
// *after* the new Schemes functionality has been used on an installation will have unintended consequences.
func (s SqlChannelStore) MigrateChannelMembers(fromChannelId string, fromUserId string) (map[string]string, error) {
	var transaction *gorp.Transaction
	var err error

	if transaction, err = s.GetMaster().Begin(); err != nil {
		return nil, errors.Wrap(err, "begin_transaction")
	}
	defer finalizeTransaction(transaction)

	var channelMembers []channelMember
	if _, err := transaction.Select(&channelMembers, "SELECT * from ChannelMembers WHERE (ChannelId, UserId) > (:FromChannelId, :FromUserId) ORDER BY ChannelId, UserId LIMIT 100", map[string]interface{}{"FromChannelId": fromChannelId, "FromUserId": fromUserId}); err != nil {
		return nil, errors.Wrap(err, "failed to find ChannelMembers")
	}

	if len(channelMembers) == 0 {
		// No more channel members in query result means that the migration has finished.
		return nil, nil
	}

	for i := range channelMembers {
		member := channelMembers[i]
		roles := strings.Fields(member.Roles)
		var newRoles []string
		if !member.SchemeAdmin.Valid {
			member.SchemeAdmin = sql.NullBool{Bool: false, Valid: true}
		}
		if !member.SchemeUser.Valid {
			member.SchemeUser = sql.NullBool{Bool: false, Valid: true}
		}
		if !member.SchemeGuest.Valid {
			member.SchemeGuest = sql.NullBool{Bool: false, Valid: true}
		}
		for _, role := range roles {
			if role == model.ChannelAdminRoleId {
				member.SchemeAdmin = sql.NullBool{Bool: true, Valid: true}
			} else if role == model.ChannelUserRoleId {
				member.SchemeUser = sql.NullBool{Bool: true, Valid: true}
			} else if role == model.ChannelGuestRoleId {
				member.SchemeGuest = sql.NullBool{Bool: true, Valid: true}
			} else {
				newRoles = append(newRoles, role)
			}
		}
		member.Roles = strings.Join(newRoles, " ")

		if _, err := transaction.Update(&member); err != nil {
			return nil, errors.Wrap(err, "failed to update ChannelMember")
		}

	}

	if err := transaction.Commit(); err != nil {
		return nil, errors.Wrap(err, "commit_transaction")
	}

	data := make(map[string]string)
	data["ChannelId"] = channelMembers[len(channelMembers)-1].ChannelId
	data["UserId"] = channelMembers[len(channelMembers)-1].UserId
	return data, nil
}

func (s SqlChannelStore) ResetAllChannelSchemes() error {
	transaction, err := s.GetMaster().Begin()
	if err != nil {
		return errors.Wrap(err, "begin_transaction")
	}
	defer finalizeTransaction(transaction)

	err = s.resetAllChannelSchemesT(transaction)
	if err != nil {
		return err
	}

	if err := transaction.Commit(); err != nil {
		return errors.Wrap(err, "commit_transaction")
	}

	return nil
}

func (s SqlChannelStore) resetAllChannelSchemesT(transaction *gorp.Transaction) error {
	if _, err := transaction.Exec("UPDATE Channels SET SchemeId=''"); err != nil {
		return errors.Wrap(err, "failed to update Channels")
	}

	return nil
}

func (s SqlChannelStore) ClearAllCustomRoleAssignments() error {
	builtInRoles := model.MakeDefaultRoles()
	lastUserId := strings.Repeat("0", 26)
	lastChannelId := strings.Repeat("0", 26)

	for {
		var transaction *gorp.Transaction
		var err error

		if transaction, err = s.GetMaster().Begin(); err != nil {
			return errors.Wrap(err, "begin_transaction")
		}

		var channelMembers []*channelMember
		if _, err := transaction.Select(&channelMembers, "SELECT * from ChannelMembers WHERE (ChannelId, UserId) > (:ChannelId, :UserId) ORDER BY ChannelId, UserId LIMIT 1000", map[string]interface{}{"ChannelId": lastChannelId, "UserId": lastUserId}); err != nil {
			finalizeTransaction(transaction)
			return errors.Wrap(err, "failed to find ChannelMembers")
		}

		if len(channelMembers) == 0 {
			finalizeTransaction(transaction)
			break
		}

		for _, member := range channelMembers {
			lastUserId = member.UserId
			lastChannelId = member.ChannelId

			var newRoles []string

			for _, role := range strings.Fields(member.Roles) {
				for name := range builtInRoles {
					if name == role {
						newRoles = append(newRoles, role)
						break
					}
				}
			}

			newRolesString := strings.Join(newRoles, " ")
			if newRolesString != member.Roles {
				if _, err := transaction.Exec("UPDATE ChannelMembers SET Roles = :Roles WHERE UserId = :UserId AND ChannelId = :ChannelId", map[string]interface{}{"Roles": newRolesString, "ChannelId": member.ChannelId, "UserId": member.UserId}); err != nil {
					finalizeTransaction(transaction)
					return errors.Wrap(err, "failed to update ChannelMembers")
				}
			}
		}

		if err := transaction.Commit(); err != nil {
			finalizeTransaction(transaction)
			return errors.Wrap(err, "commit_transaction")
		}
	}

	return nil
}

func (s SqlChannelStore) GetAllChannelsForExportAfter(limit int, afterId string) ([]*model.ChannelForExport, error) {
	var channels []*model.ChannelForExport
	if _, err := s.GetReplica().Select(&channels, `
		SELECT
			Channels.*,
			Teams.Name as TeamName,
			Schemes.Name as SchemeName
		FROM Channels
		INNER JOIN
			Teams ON Channels.TeamId = Teams.Id
		LEFT JOIN
			Schemes ON Channels.SchemeId = Schemes.Id
		WHERE
			Channels.Id > :AfterId
			AND Channels.Type IN ('O', 'P')
		ORDER BY
			Id
		LIMIT :Limit`,
		map[string]interface{}{"AfterId": afterId, "Limit": limit}); err != nil {
		return nil, errors.Wrap(err, "failed to find Channels for export")
	}

	return channels, nil
}

func (s SqlChannelStore) GetChannelMembersForExport(userId string, teamId string) ([]*model.ChannelMemberForExport, error) {
	var members []*model.ChannelMemberForExport
	_, err := s.GetReplica().Select(&members, `
		SELECT
			ChannelMembers.ChannelId,
			ChannelMembers.UserId,
			ChannelMembers.Roles,
			ChannelMembers.LastViewedAt,
			ChannelMembers.MsgCount,
			ChannelMembers.MentionCount,
			ChannelMembers.MentionCountRoot,
			ChannelMembers.NotifyProps,
			ChannelMembers.LastUpdateAt,
			ChannelMembers.SchemeUser,
			ChannelMembers.SchemeAdmin,
			(ChannelMembers.SchemeGuest IS NOT NULL AND ChannelMembers.SchemeGuest) as SchemeGuest,
			Channels.Name as ChannelName
		FROM
			ChannelMembers
		INNER JOIN
			Channels ON ChannelMembers.ChannelId = Channels.Id
		WHERE
			ChannelMembers.UserId = :UserId
			AND Channels.TeamId = :TeamId
			AND Channels.DeleteAt = 0`,
		map[string]interface{}{"TeamId": teamId, "UserId": userId})

	if err != nil {
		return nil, errors.Wrap(err, "failed to find Channels for export")
	}

	return members, nil
}

func (s SqlChannelStore) GetAllDirectChannelsForExportAfter(limit int, afterId string) ([]*model.DirectChannelForExport, error) {
	var directChannelsForExport []*model.DirectChannelForExport
	query := s.getQueryBuilder().
		Select("Channels.*").
		From("Channels").
		Where(sq.And{
			sq.Gt{"Channels.Id": afterId},
			sq.Eq{"Channels.DeleteAt": int(0)},
			sq.Eq{"Channels.Type": []string{"D", "G"}},
		}).
		OrderBy("Channels.Id").
		Limit(uint64(limit))

	queryString, args, err := query.ToSql()
	if err != nil {
		return nil, errors.Wrap(err, "channel_tosql")
	}

	if _, err = s.GetReplica().Select(&directChannelsForExport, queryString, args...); err != nil {
		return nil, errors.Wrap(err, "failed to find direct Channels for export")
	}

	var channelIds []string
	for _, channel := range directChannelsForExport {
		channelIds = append(channelIds, channel.Id)
	}
	query = s.getQueryBuilder().
		Select("u.Username as Username, ChannelId, UserId, cm.Roles as Roles, LastViewedAt, MsgCount, MentionCount, MentionCountRoot, cm.NotifyProps as NotifyProps, LastUpdateAt, SchemeUser, SchemeAdmin, (SchemeGuest IS NOT NULL AND SchemeGuest) as SchemeGuest").
		From("ChannelMembers cm").
		Join("Users u ON ( u.Id = cm.UserId )").
		Where(sq.And{
			sq.Eq{"cm.ChannelId": channelIds},
			sq.Eq{"u.DeleteAt": int(0)},
		})

	queryString, args, err = query.ToSql()
	if err != nil {
		return nil, errors.Wrap(err, "channel_tosql")
	}

	var channelMembers []*model.ChannelMemberForExport
	if _, err := s.GetReplica().Select(&channelMembers, queryString, args...); err != nil {
		return nil, errors.Wrap(err, "failed to find ChannelMembers")
	}

	// Populate each channel with its members
	dmChannelsMap := make(map[string]*model.DirectChannelForExport)
	for _, channel := range directChannelsForExport {
		channel.Members = &[]string{}
		dmChannelsMap[channel.Id] = channel
	}
	for _, member := range channelMembers {
		members := dmChannelsMap[member.ChannelId].Members
		*members = append(*members, member.Username)
	}

	return directChannelsForExport, nil
}

func (s SqlChannelStore) GetChannelsBatchForIndexing(startTime, endTime int64, limit int) ([]*model.Channel, error) {
	query :=
		`SELECT
			 *
		 FROM
			 Channels
		 WHERE
			 CreateAt >= :StartTime
		 AND
			 CreateAt < :EndTime
		 ORDER BY
			 CreateAt
		 LIMIT
			 :NumChannels`

	var channels []*model.Channel
	_, err := s.GetSearchReplica().Select(&channels, query, map[string]interface{}{"StartTime": startTime, "EndTime": endTime, "NumChannels": limit})
	if err != nil {
		return nil, errors.Wrap(err, "failed to find Channels")
	}

	return channels, nil
}

func (s SqlChannelStore) UserBelongsToChannels(userId string, channelIds []string) (bool, error) {
	query := s.getQueryBuilder().
		Select("Count(*)").
		From("ChannelMembers").
		Where(sq.And{
			sq.Eq{"UserId": userId},
			sq.Eq{"ChannelId": channelIds},
		})

	queryString, args, err := query.ToSql()
	if err != nil {
		return false, errors.Wrap(err, "channel_tosql")
	}
	c, err := s.GetReplica().SelectInt(queryString, args...)
	if err != nil {
		return false, errors.Wrap(err, "failed to count ChannelMembers")
	}
	return c > 0, nil
}

func (s SqlChannelStore) UpdateMembersRole(channelID string, userIDs []string) error {
	sql := fmt.Sprintf(`
		UPDATE
			ChannelMembers
		SET
			SchemeAdmin = CASE WHEN UserId IN ('%s') THEN
				TRUE
			ELSE
				FALSE
			END
		WHERE
			ChannelId = :ChannelId
			AND (SchemeGuest = false OR SchemeGuest IS NULL)
			`, strings.Join(userIDs, "', '"))

	if _, err := s.GetMaster().Exec(sql, map[string]interface{}{"ChannelId": channelID}); err != nil {
		return errors.Wrap(err, "failed to update ChannelMembers")
	}

	return nil
}

func (s SqlChannelStore) GroupSyncedChannelCount() (int64, error) {
	query := s.getQueryBuilder().Select("COUNT(*)").From("Channels").Where(sq.Eq{"GroupConstrained": true, "DeleteAt": 0})

	sql, args, err := query.ToSql()
	if err != nil {
		return 0, errors.Wrap(err, "channel_tosql")
	}

	count, err := s.GetReplica().SelectInt(sql, args...)
	if err != nil {
		return 0, errors.Wrap(err, "failed to count Channels")
	}

	return count, nil
}

// SetShared sets the Shared flag true/false
func (s SqlChannelStore) SetShared(channelId string, shared bool) error {
	squery, args, err := s.getQueryBuilder().
		Update("Channels").
		Set("Shared", shared).
		Where(sq.Eq{"Id": channelId}).
		ToSql()
	if err != nil {
		return errors.Wrap(err, "channel_set_shared_tosql")
	}

	result, err := s.GetMaster().Exec(squery, args...)
	if err != nil {
		return errors.Wrap(err, "failed to update `Shared` for Channels")
	}

	count, err := result.RowsAffected()
	if err != nil {
		return errors.Wrap(err, "failed to determine rows affected")
	}
	if count == 0 {
		return fmt.Errorf("id not found: %s", channelId)
	}
	return nil
}

// GetTeamForChannel returns the team for a given channelID.
func (s SqlChannelStore) GetTeamForChannel(channelID string) (*model.Team, error) {
	nestedQ, nestedArgs, err := s.getQueryBuilder().Select("TeamId").From("Channels").Where(sq.Eq{"Id": channelID}).ToSql()
	if err != nil {
		return nil, errors.Wrap(err, "get_team_for_channel_nested_tosql")
	}
	query, args, err := s.getQueryBuilder().
		Select("*").
		From("Teams").Where(sq.Expr("Id = ("+nestedQ+")", nestedArgs...)).ToSql()
	if err != nil {
		return nil, errors.Wrap(err, "get_team_for_channel_tosql")
	}

	team := model.Team{}
	err = s.GetReplica().SelectOne(&team, query, args...)
	if err != nil {
		if err == sql.ErrNoRows {
			return nil, store.NewErrNotFound("Team", fmt.Sprintf("channel_id=%s", channelID))
		}
		return nil, errors.Wrapf(err, "failed to find team with channel_id=%s", channelID)
	}
	return &team, nil
}

func (s SqlChannelStore) GetCRTUnfixedChannelMembershipsAfter(channelID, userID string, count int) ([]model.ChannelMember, error) {
	// we want both channelID and userID, or neither of them specified
	if (userID == "" || channelID == "") && (channelID != userID) {
		return nil, fmt.Errorf("channelID=%q userID=%q, got one empty param, both need to be empty or specified", channelID, userID)
	}
	getUnfixedCMQuery := `
			SELECT ChannelMembers.*
			FROM ChannelMembers, Channels
			WHERE ChannelId = Id AND (ChannelMembers.UserId, ChannelMembers.ChannelId) > (:userId, :channelId) AND Channels.TotalMsgCountRoot > ChannelMembers.MsgCountRoot
			ORDER BY UserId, ChannelId
			LIMIT :count;
	`
	if userID == "" && channelID == "" {
		getUnfixedCMQuery = `
			SELECT ChannelMembers.*
			FROM ChannelMembers, Channels
			WHERE ChannelId = Id AND Channels.TotalMsgCountRoot > ChannelMembers.MsgCountRoot
			ORDER BY UserId, ChannelId
			LIMIT :count;
		`
	}
	var cms []model.ChannelMember

	if _, err := s.GetReplica().Select(&cms, getUnfixedCMQuery, map[string]interface{}{"channelId": channelID, "userId": userID, "count": count}); err != nil {
		return nil, errors.Wrapf(err, "failed to %d ChannelMembers after channelId=%q and userId=%q", count, channelID, userID)
	}
	return cms, nil
}<|MERGE_RESOLUTION|>--- conflicted
+++ resolved
@@ -1551,35 +1551,8 @@
 }
 
 var channelMembersForTeamWithSchemeSelectQuery = `
-<<<<<<< HEAD
-=======
 	SELECT
 		ChannelMembers.*,
-		TeamScheme.DefaultChannelGuestRole TeamSchemeDefaultGuestRole,
-		TeamScheme.DefaultChannelUserRole TeamSchemeDefaultUserRole,
-		TeamScheme.DefaultChannelAdminRole TeamSchemeDefaultAdminRole,
-		ChannelScheme.DefaultChannelGuestRole ChannelSchemeDefaultGuestRole,
-		ChannelScheme.DefaultChannelUserRole ChannelSchemeDefaultUserRole,
-		ChannelScheme.DefaultChannelAdminRole ChannelSchemeDefaultAdminRole
-	FROM
-		ChannelMembers
-	INNER JOIN
-		Channels ON ChannelMembers.ChannelId = Channels.Id
-	LEFT JOIN
-		Schemes ChannelScheme ON Channels.SchemeId = ChannelScheme.Id
-	LEFT JOIN
-		Teams ON Channels.TeamId = Teams.Id
-	LEFT JOIN
-		Schemes TeamScheme ON Teams.SchemeId = TeamScheme.Id
-`
-
-var channelMembersWithSchemeSelectQuery = `
->>>>>>> 8588f698
-	SELECT
-		ChannelMembers.*,
-		COALESCE(Teams.DisplayName, '') TeamDisplayName,
-		COALESCE(Teams.Name, '') TeamName,
-		COALESCE(Teams.UpdateAt, 0) TeamUpdateAt,
 		TeamScheme.DefaultChannelGuestRole TeamSchemeDefaultGuestRole,
 		TeamScheme.DefaultChannelUserRole TeamSchemeDefaultUserRole,
 		TeamScheme.DefaultChannelAdminRole TeamSchemeDefaultAdminRole,
@@ -2155,11 +2128,7 @@
 
 	if includeTimezones {
 		if s.DriverName() == model.DatabaseDriverMysql {
-<<<<<<< HEAD
-			selectStr += `, 
-=======
 			selectStr += `,
->>>>>>> 8588f698
 				COUNT(DISTINCT
 				(
 					CASE WHEN Timezone->"$.useAutomaticTimezone" = 'true' AND LENGTH(JSON_UNQUOTE(Timezone->"$.automaticTimezone")) > 0
@@ -2169,11 +2138,7 @@
 					END
 				)) AS ChannelMemberTimezonesCount`
 		} else if s.DriverName() == model.DatabaseDriverPostgres {
-<<<<<<< HEAD
-			selectStr += `, 
-=======
 			selectStr += `,
->>>>>>> 8588f698
 				COUNT(DISTINCT
 				(
 					CASE WHEN Timezone->>'useAutomaticTimezone' = 'true' AND length(Timezone->>'automaticTimezone') > 0

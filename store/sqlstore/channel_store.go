--- conflicted
+++ resolved
@@ -2527,45 +2527,6 @@
 }
 
 func (s SqlChannelStore) CountUrgentPostsAfter(channelId string, timestamp int64, userId string) (int, error) {
-<<<<<<< HEAD
-	joinLeavePostTypes := []string{
-		// These types correspond to the ones checked by Post.IsJoinLeaveMessage
-		model.PostTypeJoinLeave,
-		model.PostTypeAddRemove,
-		model.PostTypeJoinChannel,
-		model.PostTypeLeaveChannel,
-		model.PostTypeJoinTeam,
-		model.PostTypeLeaveTeam,
-		model.PostTypeAddToChannel,
-		model.PostTypeRemoveFromChannel,
-		model.PostTypeAddToTeam,
-		model.PostTypeRemoveFromTeam,
-	}
-
-	query := s.getQueryBuilder().
-		Select("count(*)").
-		From("Posts").
-		Join("PostsPriority ON Posts.Id = PostsPriority.PostId").
-		Where(sq.And{
-			sq.Eq{"Posts.ChannelId": channelId},
-			sq.Gt{"Posts.CreateAt": timestamp},
-			sq.NotEq{"Posts.Type": joinLeavePostTypes},
-			sq.Eq{"Posts.DeleteAt": 0},
-			sq.Eq{"PostsPriority.Priority": model.PostPropsPriorityUrgent},
-		})
-
-	if userId != "" {
-		query = query.Where(sq.Eq{"UserId": userId})
-	}
-
-	var urgent int64
-	sql, args, err := query.Where(sq.Eq{"RootId": ""}).Where(query).ToSql()
-	if err != nil {
-		return 0, errors.Wrap(err, "CountUrgentPostsAfter_ToSql")
-	}
-
-	err = s.GetReplicaX().Get(&urgent, sql, args...)
-=======
 	query := s.getQueryBuilder().
 		Select("count(*)").
 		From("PostsPriority").
@@ -2583,7 +2544,6 @@
 
 	var urgent int64
 	err := s.GetReplicaX().GetBuilder(&urgent, query)
->>>>>>> 17468769
 	if err != nil {
 		return 0, errors.Wrap(err, "failed to count urgent Posts")
 	}

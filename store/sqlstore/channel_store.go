// Copyright (c) 2015-present Mattermost, Inc. All Rights Reserved.
// See LICENSE.txt for license information.

package sqlstore

import (
	"context"
	"database/sql"
	"fmt"
	"sort"
	"strconv"
	"strings"
	"time"

	sq "github.com/mattermost/squirrel"
	"github.com/pkg/errors"

	"github.com/mattermost/mattermost-server/v6/einterfaces"
	"github.com/mattermost/mattermost-server/v6/model"
	"github.com/mattermost/mattermost-server/v6/services/cache"
	"github.com/mattermost/mattermost-server/v6/shared/mlog"
	"github.com/mattermost/mattermost-server/v6/store"
)

const (
	AllChannelMembersForUserCacheSize     = model.SessionCacheSize
	AllChannelMembersForUserCacheDuration = 15 * time.Minute // 15 mins

	AllChannelMembersNotifyPropsForChannelCacheSize     = model.SessionCacheSize
	AllChannelMembersNotifyPropsForChannelCacheDuration = 30 * time.Minute // 30 mins

	ChannelCacheDuration = 15 * time.Minute // 15 mins
)

type SqlChannelStore struct {
	*SqlStore
	metrics einterfaces.MetricsInterface

	// prepared query builders for use in multiple methods
	channelMembersForTeamWithSchemeSelectQuery sq.SelectBuilder
}

type channelMember struct {
	ChannelId          string
	UserId             string
	Roles              string
	LastViewedAt       int64
	MsgCount           int64
	MentionCount       int64
	UrgentMentionCount int64
	NotifyProps        model.StringMap
	LastUpdateAt       int64
	SchemeUser         sql.NullBool
	SchemeAdmin        sql.NullBool
	SchemeGuest        sql.NullBool
	MentionCountRoot   int64
	MsgCountRoot       int64
}

func NewMapFromChannelMemberModel(cm *model.ChannelMember) map[string]any {
	return map[string]any{
		"ChannelId":          cm.ChannelId,
		"UserId":             cm.UserId,
		"Roles":              cm.ExplicitRoles,
		"LastViewedAt":       cm.LastViewedAt,
		"MsgCount":           cm.MsgCount,
		"MentionCount":       cm.MentionCount,
		"MentionCountRoot":   cm.MentionCountRoot,
		"UrgentMentionCount": cm.UrgentMentionCount,
		"MsgCountRoot":       cm.MsgCountRoot,
		"NotifyProps":        cm.NotifyProps,
		"LastUpdateAt":       cm.LastUpdateAt,
		"SchemeGuest":        sql.NullBool{Valid: true, Bool: cm.SchemeGuest},
		"SchemeUser":         sql.NullBool{Valid: true, Bool: cm.SchemeUser},
		"SchemeAdmin":        sql.NullBool{Valid: true, Bool: cm.SchemeAdmin},
	}
}

type channelMemberWithSchemeRoles struct {
	ChannelId                     string
	UserId                        string
	Roles                         string
	LastViewedAt                  int64
	MsgCount                      int64
	MentionCount                  int64
	MentionCountRoot              int64
	UrgentMentionCount            int64
	NotifyProps                   model.StringMap
	LastUpdateAt                  int64
	SchemeGuest                   sql.NullBool
	SchemeUser                    sql.NullBool
	SchemeAdmin                   sql.NullBool
	TeamSchemeDefaultGuestRole    sql.NullString
	TeamSchemeDefaultUserRole     sql.NullString
	TeamSchemeDefaultAdminRole    sql.NullString
	ChannelSchemeDefaultGuestRole sql.NullString
	ChannelSchemeDefaultUserRole  sql.NullString
	ChannelSchemeDefaultAdminRole sql.NullString
	MsgCountRoot                  int64
}

type channelMemberWithTeamWithSchemeRoles struct {
	channelMemberWithSchemeRoles
	TeamDisplayName string
	TeamName        string
	TeamUpdateAt    int64
}

type channelMemberWithTeamWithSchemeRolesList []channelMemberWithTeamWithSchemeRoles

func channelMemberSliceColumns() []string {
	return []string{"ChannelId", "UserId", "Roles", "LastViewedAt", "MsgCount", "MsgCountRoot", "MentionCount", "MentionCountRoot", "UrgentMentionCount", "NotifyProps", "LastUpdateAt", "SchemeUser", "SchemeAdmin", "SchemeGuest"}
}

func channelMemberToSlice(member *model.ChannelMember) []any {
	resultSlice := []any{}
	resultSlice = append(resultSlice, member.ChannelId)
	resultSlice = append(resultSlice, member.UserId)
	resultSlice = append(resultSlice, member.ExplicitRoles)
	resultSlice = append(resultSlice, member.LastViewedAt)
	resultSlice = append(resultSlice, member.MsgCount)
	resultSlice = append(resultSlice, member.MsgCountRoot)
	resultSlice = append(resultSlice, member.MentionCount)
	resultSlice = append(resultSlice, member.MentionCountRoot)
	resultSlice = append(resultSlice, member.UrgentMentionCount)
	resultSlice = append(resultSlice, model.MapToJSON(member.NotifyProps))
	resultSlice = append(resultSlice, member.LastUpdateAt)
	resultSlice = append(resultSlice, member.SchemeUser)
	resultSlice = append(resultSlice, member.SchemeAdmin)
	resultSlice = append(resultSlice, member.SchemeGuest)
	return resultSlice
}

type channelMemberWithSchemeRolesList []channelMemberWithSchemeRoles

func getChannelRoles(schemeGuest, schemeUser, schemeAdmin bool, defaultTeamGuestRole, defaultTeamUserRole, defaultTeamAdminRole, defaultChannelGuestRole, defaultChannelUserRole, defaultChannelAdminRole string,
	roles []string) rolesInfo {
	result := rolesInfo{
		roles:         []string{},
		explicitRoles: []string{},
		schemeGuest:   schemeGuest,
		schemeUser:    schemeUser,
		schemeAdmin:   schemeAdmin,
	}

	// Identify any scheme derived roles that are in "Roles" field due to not yet being migrated, and exclude
	// them from ExplicitRoles field.
	for _, role := range roles {
		switch role {
		case model.ChannelGuestRoleId:
			result.schemeGuest = true
		case model.ChannelUserRoleId:
			result.schemeUser = true
		case model.ChannelAdminRoleId:
			result.schemeAdmin = true
		default:
			result.explicitRoles = append(result.explicitRoles, role)
			result.roles = append(result.roles, role)
		}
	}

	// Add any scheme derived roles that are not in the Roles field due to being Implicit from the Scheme, and add
	// them to the Roles field for backwards compatibility reasons.
	var schemeImpliedRoles []string
	if result.schemeGuest {
		if defaultChannelGuestRole != "" {
			schemeImpliedRoles = append(schemeImpliedRoles, defaultChannelGuestRole)
		} else if defaultTeamGuestRole != "" {
			schemeImpliedRoles = append(schemeImpliedRoles, defaultTeamGuestRole)
		} else {
			schemeImpliedRoles = append(schemeImpliedRoles, model.ChannelGuestRoleId)
		}
	}
	if result.schemeUser {
		if defaultChannelUserRole != "" {
			schemeImpliedRoles = append(schemeImpliedRoles, defaultChannelUserRole)
		} else if defaultTeamUserRole != "" {
			schemeImpliedRoles = append(schemeImpliedRoles, defaultTeamUserRole)
		} else {
			schemeImpliedRoles = append(schemeImpliedRoles, model.ChannelUserRoleId)
		}
	}
	if result.schemeAdmin {
		if defaultChannelAdminRole != "" {
			schemeImpliedRoles = append(schemeImpliedRoles, defaultChannelAdminRole)
		} else if defaultTeamAdminRole != "" {
			schemeImpliedRoles = append(schemeImpliedRoles, defaultTeamAdminRole)
		} else {
			schemeImpliedRoles = append(schemeImpliedRoles, model.ChannelAdminRoleId)
		}
	}
	for _, impliedRole := range schemeImpliedRoles {
		alreadyThere := false
		for _, role := range result.roles {
			if role == impliedRole {
				alreadyThere = true
				break
			}
		}
		if !alreadyThere {
			result.roles = append(result.roles, impliedRole)
		}
	}
	return result
}

func (db channelMemberWithSchemeRoles) ToModel() *model.ChannelMember {
	// Identify any system-wide scheme derived roles that are in "Roles" field due to not yet being migrated,
	// and exclude them from ExplicitRoles field.
	schemeGuest := db.SchemeGuest.Valid && db.SchemeGuest.Bool
	schemeUser := db.SchemeUser.Valid && db.SchemeUser.Bool
	schemeAdmin := db.SchemeAdmin.Valid && db.SchemeAdmin.Bool

	defaultTeamGuestRole := ""
	if db.TeamSchemeDefaultGuestRole.Valid {
		defaultTeamGuestRole = db.TeamSchemeDefaultGuestRole.String
	}

	defaultTeamUserRole := ""
	if db.TeamSchemeDefaultUserRole.Valid {
		defaultTeamUserRole = db.TeamSchemeDefaultUserRole.String
	}

	defaultTeamAdminRole := ""
	if db.TeamSchemeDefaultAdminRole.Valid {
		defaultTeamAdminRole = db.TeamSchemeDefaultAdminRole.String
	}

	defaultChannelGuestRole := ""
	if db.ChannelSchemeDefaultGuestRole.Valid {
		defaultChannelGuestRole = db.ChannelSchemeDefaultGuestRole.String
	}

	defaultChannelUserRole := ""
	if db.ChannelSchemeDefaultUserRole.Valid {
		defaultChannelUserRole = db.ChannelSchemeDefaultUserRole.String
	}

	defaultChannelAdminRole := ""
	if db.ChannelSchemeDefaultAdminRole.Valid {
		defaultChannelAdminRole = db.ChannelSchemeDefaultAdminRole.String
	}

	rolesResult := getChannelRoles(
		schemeGuest, schemeUser, schemeAdmin,
		defaultTeamGuestRole, defaultTeamUserRole, defaultTeamAdminRole,
		defaultChannelGuestRole, defaultChannelUserRole, defaultChannelAdminRole,
		strings.Fields(db.Roles),
	)
	return &model.ChannelMember{
		ChannelId:          db.ChannelId,
		UserId:             db.UserId,
		Roles:              strings.Join(rolesResult.roles, " "),
		LastViewedAt:       db.LastViewedAt,
		MsgCount:           db.MsgCount,
		MsgCountRoot:       db.MsgCountRoot,
		MentionCount:       db.MentionCount,
		MentionCountRoot:   db.MentionCountRoot,
		UrgentMentionCount: db.UrgentMentionCount,
		NotifyProps:        db.NotifyProps,
		LastUpdateAt:       db.LastUpdateAt,
		SchemeAdmin:        rolesResult.schemeAdmin,
		SchemeUser:         rolesResult.schemeUser,
		SchemeGuest:        rolesResult.schemeGuest,
		ExplicitRoles:      strings.Join(rolesResult.explicitRoles, " "),
	}
}

// This is almost an entire copy of the above method with team information added.
func (db channelMemberWithTeamWithSchemeRoles) ToModel() *model.ChannelMemberWithTeamData {
	// Identify any system-wide scheme derived roles that are in "Roles" field due to not yet being migrated,
	// and exclude them from ExplicitRoles field.
	schemeGuest := db.SchemeGuest.Valid && db.SchemeGuest.Bool
	schemeUser := db.SchemeUser.Valid && db.SchemeUser.Bool
	schemeAdmin := db.SchemeAdmin.Valid && db.SchemeAdmin.Bool

	defaultTeamGuestRole := ""
	if db.TeamSchemeDefaultGuestRole.Valid {
		defaultTeamGuestRole = db.TeamSchemeDefaultGuestRole.String
	}

	defaultTeamUserRole := ""
	if db.TeamSchemeDefaultUserRole.Valid {
		defaultTeamUserRole = db.TeamSchemeDefaultUserRole.String
	}

	defaultTeamAdminRole := ""
	if db.TeamSchemeDefaultAdminRole.Valid {
		defaultTeamAdminRole = db.TeamSchemeDefaultAdminRole.String
	}

	defaultChannelGuestRole := ""
	if db.ChannelSchemeDefaultGuestRole.Valid {
		defaultChannelGuestRole = db.ChannelSchemeDefaultGuestRole.String
	}

	defaultChannelUserRole := ""
	if db.ChannelSchemeDefaultUserRole.Valid {
		defaultChannelUserRole = db.ChannelSchemeDefaultUserRole.String
	}

	defaultChannelAdminRole := ""
	if db.ChannelSchemeDefaultAdminRole.Valid {
		defaultChannelAdminRole = db.ChannelSchemeDefaultAdminRole.String
	}

	rolesResult := getChannelRoles(
		schemeGuest, schemeUser, schemeAdmin,
		defaultTeamGuestRole, defaultTeamUserRole, defaultTeamAdminRole,
		defaultChannelGuestRole, defaultChannelUserRole, defaultChannelAdminRole,
		strings.Fields(db.Roles),
	)
	return &model.ChannelMemberWithTeamData{
		ChannelMember: model.ChannelMember{
			ChannelId:          db.ChannelId,
			UserId:             db.UserId,
			Roles:              strings.Join(rolesResult.roles, " "),
			LastViewedAt:       db.LastViewedAt,
			MsgCount:           db.MsgCount,
			MsgCountRoot:       db.MsgCountRoot,
			MentionCount:       db.MentionCount,
			MentionCountRoot:   db.MentionCountRoot,
			UrgentMentionCount: db.UrgentMentionCount,
			NotifyProps:        db.NotifyProps,
			LastUpdateAt:       db.LastUpdateAt,
			SchemeAdmin:        rolesResult.schemeAdmin,
			SchemeUser:         rolesResult.schemeUser,
			SchemeGuest:        rolesResult.schemeGuest,
			ExplicitRoles:      strings.Join(rolesResult.explicitRoles, " "),
		},
		TeamName:        db.TeamName,
		TeamDisplayName: db.TeamDisplayName,
		TeamUpdateAt:    db.TeamUpdateAt,
	}
}

func (db channelMemberWithSchemeRolesList) ToModel() model.ChannelMembers {
	cms := model.ChannelMembers{}

	for _, cm := range db {
		cms = append(cms, *cm.ToModel())
	}

	return cms
}

func (db channelMemberWithTeamWithSchemeRolesList) ToModel() model.ChannelMembersWithTeamData {
	cms := model.ChannelMembersWithTeamData{}

	for _, cm := range db {
		cms = append(cms, *cm.ToModel())
	}

	return cms
}

type allChannelMember struct {
	ChannelId                     string
	Roles                         string
	SchemeGuest                   sql.NullBool
	SchemeUser                    sql.NullBool
	SchemeAdmin                   sql.NullBool
	TeamSchemeDefaultGuestRole    sql.NullString
	TeamSchemeDefaultUserRole     sql.NullString
	TeamSchemeDefaultAdminRole    sql.NullString
	ChannelSchemeDefaultGuestRole sql.NullString
	ChannelSchemeDefaultUserRole  sql.NullString
	ChannelSchemeDefaultAdminRole sql.NullString
}

type allChannelMembers []allChannelMember

func (db allChannelMember) Process() (string, string) {
	roles := strings.Fields(db.Roles)

	// Add any scheme derived roles that are not in the Roles field due to being Implicit from the Scheme, and add
	// them to the Roles field for backwards compatibility reasons.
	var schemeImpliedRoles []string
	if db.SchemeGuest.Valid && db.SchemeGuest.Bool {
		if db.ChannelSchemeDefaultGuestRole.Valid && db.ChannelSchemeDefaultGuestRole.String != "" {
			schemeImpliedRoles = append(schemeImpliedRoles, db.ChannelSchemeDefaultGuestRole.String)
		} else if db.TeamSchemeDefaultGuestRole.Valid && db.TeamSchemeDefaultGuestRole.String != "" {
			schemeImpliedRoles = append(schemeImpliedRoles, db.TeamSchemeDefaultGuestRole.String)
		} else {
			schemeImpliedRoles = append(schemeImpliedRoles, model.ChannelGuestRoleId)
		}
	}
	if db.SchemeUser.Valid && db.SchemeUser.Bool {
		if db.ChannelSchemeDefaultUserRole.Valid && db.ChannelSchemeDefaultUserRole.String != "" {
			schemeImpliedRoles = append(schemeImpliedRoles, db.ChannelSchemeDefaultUserRole.String)
		} else if db.TeamSchemeDefaultUserRole.Valid && db.TeamSchemeDefaultUserRole.String != "" {
			schemeImpliedRoles = append(schemeImpliedRoles, db.TeamSchemeDefaultUserRole.String)
		} else {
			schemeImpliedRoles = append(schemeImpliedRoles, model.ChannelUserRoleId)
		}
	}
	if db.SchemeAdmin.Valid && db.SchemeAdmin.Bool {
		if db.ChannelSchemeDefaultAdminRole.Valid && db.ChannelSchemeDefaultAdminRole.String != "" {
			schemeImpliedRoles = append(schemeImpliedRoles, db.ChannelSchemeDefaultAdminRole.String)
		} else if db.TeamSchemeDefaultAdminRole.Valid && db.TeamSchemeDefaultAdminRole.String != "" {
			schemeImpliedRoles = append(schemeImpliedRoles, db.TeamSchemeDefaultAdminRole.String)
		} else {
			schemeImpliedRoles = append(schemeImpliedRoles, model.ChannelAdminRoleId)
		}
	}
	for _, impliedRole := range schemeImpliedRoles {
		alreadyThere := false
		for _, role := range roles {
			if role == impliedRole {
				alreadyThere = true
				break
			}
		}
		if !alreadyThere {
			roles = append(roles, impliedRole)
		}
	}

	return db.ChannelId, strings.Join(roles, " ")
}

func (db allChannelMembers) ToMapStringString() map[string]string {
	result := make(map[string]string)

	for _, item := range db {
		key, value := item.Process()
		result[key] = value
	}

	return result
}

// publicChannel is a subset of the metadata corresponding to public channels only.
type publicChannel struct {
	Id          string `json:"id"`
	DeleteAt    int64  `json:"delete_at"`
	TeamId      string `json:"team_id"`
	DisplayName string `json:"display_name"`
	Name        string `json:"name"`
	Header      string `json:"header"`
	Purpose     string `json:"purpose"`
}

var allChannelMembersForUserCache = cache.NewLRU(cache.LRUOptions{
	Size: AllChannelMembersForUserCacheSize,
})
var allChannelMembersNotifyPropsForChannelCache = cache.NewLRU(cache.LRUOptions{
	Size: AllChannelMembersNotifyPropsForChannelCacheSize,
})
var channelByNameCache = cache.NewLRU(cache.LRUOptions{
	Size: model.ChannelCacheSize,
})

func (s SqlChannelStore) ClearCaches() {
	allChannelMembersForUserCache.Purge()
	allChannelMembersNotifyPropsForChannelCache.Purge()
	channelByNameCache.Purge()

	if s.metrics != nil {
		s.metrics.IncrementMemCacheInvalidationCounter("All Channel Members for User - Purge")
		s.metrics.IncrementMemCacheInvalidationCounter("All Channel Members Notify Props for Channel - Purge")
		s.metrics.IncrementMemCacheInvalidationCounter("Channel By Name - Purge")
	}
}

func newSqlChannelStore(sqlStore *SqlStore, metrics einterfaces.MetricsInterface) store.ChannelStore {
	s := &SqlChannelStore{
		SqlStore: sqlStore,
		metrics:  metrics,
	}

	s.initializeQueries()

	return s
}

func (s *SqlChannelStore) initializeQueries() {
	s.channelMembersForTeamWithSchemeSelectQuery = s.getQueryBuilder().
		Select(
			"ChannelMembers.ChannelId",
			"ChannelMembers.UserId",
			"ChannelMembers.Roles",
			"ChannelMembers.LastViewedAt",
			"ChannelMembers.MsgCount",
			"ChannelMembers.MentionCount",
			"ChannelMembers.MentionCountRoot",
			"COALESCE(ChannelMembers.UrgentMentionCount, 0) AS UrgentMentionCount",
			"ChannelMembers.MsgCountRoot",
			"ChannelMembers.NotifyProps",
			"ChannelMembers.LastUpdateAt",
			"ChannelMembers.SchemeUser",
			"ChannelMembers.SchemeAdmin",
			"ChannelMembers.SchemeGuest",
			"TeamScheme.DefaultChannelGuestRole TeamSchemeDefaultGuestRole",
			"TeamScheme.DefaultChannelUserRole TeamSchemeDefaultUserRole",
			"TeamScheme.DefaultChannelAdminRole TeamSchemeDefaultAdminRole",
			"ChannelScheme.DefaultChannelGuestRole ChannelSchemeDefaultGuestRole",
			"ChannelScheme.DefaultChannelUserRole ChannelSchemeDefaultUserRole",
			"ChannelScheme.DefaultChannelAdminRole ChannelSchemeDefaultAdminRole",
		).
		From("ChannelMembers").
		InnerJoin("Channels ON ChannelMembers.ChannelId = Channels.Id").
		LeftJoin("Schemes ChannelScheme ON Channels.SchemeId = ChannelScheme.Id").
		LeftJoin("Teams ON Channels.TeamId = Teams.Id").
		LeftJoin("Schemes TeamScheme ON Teams.SchemeId = TeamScheme.Id")
}

func (s SqlChannelStore) upsertPublicChannelT(transaction *sqlxTxWrapper, channel *model.Channel) error {
	publicChannel := &publicChannel{
		Id:          channel.Id,
		DeleteAt:    channel.DeleteAt,
		TeamId:      channel.TeamId,
		DisplayName: channel.DisplayName,
		Name:        channel.Name,
		Header:      channel.Header,
		Purpose:     channel.Purpose,
	}

	if channel.Type != model.ChannelTypeOpen {
		if _, err := transaction.Exec(`DELETE FROM PublicChannels WHERE Id=?`, publicChannel.Id); err != nil {
			return errors.Wrap(err, "failed to delete public channel")
		}

		return nil
	}

	vals := map[string]any{
		"id":          publicChannel.Id,
		"deleteat":    publicChannel.DeleteAt,
		"teamid":      publicChannel.TeamId,
		"displayname": publicChannel.DisplayName,
		"name":        publicChannel.Name,
		"header":      publicChannel.Header,
		"purpose":     publicChannel.Purpose,
	}
	var err error
	if s.DriverName() == model.DatabaseDriverMysql {
		_, err = transaction.NamedExec(`
			INSERT INTO
			    PublicChannels(Id, DeleteAt, TeamId, DisplayName, Name, Header, Purpose)
			VALUES
			    (:id, :deleteat, :teamid, :displayname, :name, :header, :purpose)
		`, vals)
		if err != nil && IsUniqueConstraintError(err, []string{"PRIMARY"}) {
			_, err = transaction.NamedExec(`UPDATE PublicChannels
				SET deleteAt = :deleteat,
			    TeamId = :teamid,
			    DisplayName = :displayname,
			    Name = :name,
			    Header = :header,
			    Purpose = :purpose
			    WHERE Id=:id`, vals)
		}
	} else {
		_, err = transaction.NamedExec(`
			INSERT INTO
			    PublicChannels(Id, DeleteAt, TeamId, DisplayName, Name, Header, Purpose)
			VALUES
			    (:id, :deleteat, :teamid, :displayname, :name, :header, :purpose)
			ON CONFLICT (id) DO UPDATE
			SET DeleteAt = :deleteat,
			    TeamId = :teamid,
			    DisplayName = :displayname,
			    Name = :name,
			    Header = :header,
			    Purpose = :purpose;
		`, vals)
	}
	if err != nil {
		return errors.Wrap(err, "failed to insert public channel")
	}

	return nil
}

// Save writes the (non-direct) channel channel to the database.
func (s SqlChannelStore) Save(channel *model.Channel, maxChannelsPerTeam int64) (_ *model.Channel, err error) {
	if channel.DeleteAt != 0 {
		return nil, store.NewErrInvalidInput("Channel", "DeleteAt", channel.DeleteAt)
	}

	if channel.Type == model.ChannelTypeDirect {
		return nil, store.NewErrInvalidInput("Channel", "Type", channel.Type)
	}

	var newChannel *model.Channel
	transaction, err := s.GetMasterX().Beginx()
	if err != nil {
		return nil, errors.Wrap(err, "begin_transaction")
	}
	defer finalizeTransactionX(transaction, &err)

	newChannel, err = s.saveChannelT(transaction, channel, maxChannelsPerTeam)
	if err != nil {
		return newChannel, err
	}

	// Additionally propagate the write to the PublicChannels table.
	if err = s.upsertPublicChannelT(transaction, newChannel); err != nil {
		return nil, errors.Wrap(err, "upsert_public_channel")
	}

	if err = transaction.Commit(); err != nil {
		return nil, errors.Wrap(err, "commit_transaction")
	}
	// There are cases when in case of conflict, the original channel value is returned.
	// So we return both and let the caller do the checks.
	return newChannel, err
}

func (s SqlChannelStore) CreateDirectChannel(user *model.User, otherUser *model.User, channelOptions ...model.ChannelOption) (*model.Channel, error) {
	channel := new(model.Channel)

	for _, option := range channelOptions {
		option(channel)
	}

	channel.DisplayName = ""
	channel.Name = model.GetDMNameFromIds(otherUser.Id, user.Id)

	channel.Header = ""
	channel.Type = model.ChannelTypeDirect
	channel.Shared = model.NewBool(user.IsRemote() || otherUser.IsRemote())
	channel.CreatorId = user.Id

	cm1 := &model.ChannelMember{
		UserId:      user.Id,
		NotifyProps: model.GetDefaultChannelNotifyProps(),
		SchemeGuest: user.IsGuest(),
		SchemeUser:  !user.IsGuest(),
	}
	cm2 := &model.ChannelMember{
		UserId:      otherUser.Id,
		NotifyProps: model.GetDefaultChannelNotifyProps(),
		SchemeGuest: otherUser.IsGuest(),
		SchemeUser:  !otherUser.IsGuest(),
	}

	return s.SaveDirectChannel(channel, cm1, cm2)
}

func (s SqlChannelStore) SaveDirectChannel(directChannel *model.Channel, member1 *model.ChannelMember, member2 *model.ChannelMember) (_ *model.Channel, err error) {
	if directChannel.DeleteAt != 0 {
		return nil, store.NewErrInvalidInput("Channel", "DeleteAt", directChannel.DeleteAt)
	}

	if directChannel.Type != model.ChannelTypeDirect {
		return nil, store.NewErrInvalidInput("Channel", "Type", directChannel.Type)
	}

	transaction, err := s.GetMasterX().Beginx()
	if err != nil {
		return nil, errors.Wrap(err, "begin_transaction")
	}
	defer finalizeTransactionX(transaction, &err)

	directChannel.TeamId = ""
	newChannel, err := s.saveChannelT(transaction, directChannel, 0)
	if err != nil {
		return newChannel, err
	}

	// Members need new channel ID
	member1.ChannelId = newChannel.Id
	member2.ChannelId = newChannel.Id

	if member1.UserId != member2.UserId {
		_, err = s.saveMultipleMembers([]*model.ChannelMember{member1, member2})
	} else {
		_, err = s.saveMemberT(member2)
	}
	if err != nil {
		return nil, err
	}

	if err := transaction.Commit(); err != nil {
		return nil, errors.Wrap(err, "commit_transaction")
	}

	return newChannel, nil

}

func (s SqlChannelStore) saveChannelT(transaction *sqlxTxWrapper, channel *model.Channel, maxChannelsPerTeam int64) (*model.Channel, error) {
	if channel.Id != "" && !channel.IsShared() {
		return nil, store.NewErrInvalidInput("Channel", "Id", channel.Id)
	}

	channel.PreSave()
	if err := channel.IsValid(); err != nil { // TODO: this needs to return plain error in v6.
		return nil, err // we just pass through the error as-is for now.
	}

	if channel.Type != model.ChannelTypeDirect && channel.Type != model.ChannelTypeGroup && maxChannelsPerTeam >= 0 {
		var count int64
		if err := transaction.Get(&count, "SELECT COUNT(0) FROM Channels WHERE TeamId = ? AND DeleteAt = 0 AND (Type = ? OR Type = ?)", channel.TeamId, model.ChannelTypeOpen, model.ChannelTypePrivate); err != nil {
			return nil, errors.Wrapf(err, "save_channel_count: teamId=%s", channel.TeamId)
		} else if count >= maxChannelsPerTeam {
			return nil, store.NewErrLimitExceeded("channels_per_team", int(count), "teamId="+channel.TeamId)
		}
	}

	if _, err := transaction.NamedExec(`INSERT INTO Channels
		(Id, CreateAt, UpdateAt, DeleteAt, TeamId, Type, DisplayName, Name, Header, Purpose, LastPostAt, TotalMsgCount, ExtraUpdateAt, CreatorId, SchemeId, GroupConstrained, Shared, TotalMsgCountRoot, LastRootPostAt)
		VALUES
		(:Id, :CreateAt, :UpdateAt, :DeleteAt, :TeamId, :Type, :DisplayName, :Name, :Header, :Purpose, :LastPostAt, :TotalMsgCount, :ExtraUpdateAt, :CreatorId, :SchemeId, :GroupConstrained, :Shared, :TotalMsgCountRoot, :LastRootPostAt)`, channel); err != nil {
		if IsUniqueConstraintError(err, []string{"Name", "channels_name_teamid_key"}) {
			dupChannel := model.Channel{}
			if serr := s.GetMasterX().Get(&dupChannel, "SELECT * FROM Channels WHERE TeamId = ? AND Name = ?", channel.TeamId, channel.Name); serr != nil {
				return nil, errors.Wrapf(serr, "error while retrieving existing channel %s", channel.Name) // do not return this as a *store.ErrConflict as it would be treated as a recoverable error
			}
			return &dupChannel, store.NewErrConflict("Channel", err, "id="+channel.Id)
		}
		return nil, errors.Wrapf(err, "save_channel: id=%s", channel.Id)
	}
	return channel, nil
}

// Update writes the updated channel to the database.
func (s SqlChannelStore) Update(channel *model.Channel) (_ *model.Channel, err error) {
	transaction, err := s.GetMasterX().Beginx()
	if err != nil {
		return nil, errors.Wrap(err, "begin_transaction")
	}
	defer finalizeTransactionX(transaction, &err)

	updatedChannel, err := s.updateChannelT(transaction, channel)
	if err != nil {
		return nil, err
	}

	// Additionally propagate the write to the PublicChannels table.
	if err := s.upsertPublicChannelT(transaction, updatedChannel); err != nil {
		return nil, errors.Wrap(err, "upsertPublicChannelT: failed to upsert channel")
	}

	if err := transaction.Commit(); err != nil {
		return nil, errors.Wrap(err, "commit_transaction")
	}
	return updatedChannel, nil
}

func (s SqlChannelStore) updateChannelT(transaction *sqlxTxWrapper, channel *model.Channel) (*model.Channel, error) {
	channel.PreUpdate()

	if channel.DeleteAt != 0 {
		return nil, store.NewErrInvalidInput("Channel", "DeleteAt", channel.DeleteAt)
	}

	if err := channel.IsValid(); err != nil {
		return nil, err
	}

	res, err := transaction.NamedExec(`UPDATE Channels
		SET CreateAt=:CreateAt,
			UpdateAt=:UpdateAt,
			DeleteAt=:DeleteAt,
			TeamId=:TeamId,
			Type=:Type,
			DisplayName=:DisplayName,
			Name=:Name,
			Header=:Header,
			Purpose=:Purpose,
			LastPostAt=:LastPostAt,
			TotalMsgCount=:TotalMsgCount,
			ExtraUpdateAt=:ExtraUpdateAt,
			CreatorId=:CreatorId,
			SchemeId=:SchemeId,
			GroupConstrained=:GroupConstrained,
			Shared=:Shared,
			TotalMsgCountRoot=:TotalMsgCountRoot,
			LastRootPostAt=:LastRootPostAt
		WHERE Id=:Id`, channel)
	if err != nil {
		if IsUniqueConstraintError(err, []string{"Name", "channels_name_teamid_key"}) {
			dupChannel := model.Channel{}
			s.GetReplicaX().Get(&dupChannel, "SELECT * FROM Channels WHERE TeamId = :TeamId AND Name= :Name AND DeleteAt > 0", map[string]any{"TeamId": channel.TeamId, "Name": channel.Name})
			if dupChannel.DeleteAt > 0 {
				return nil, store.NewErrInvalidInput("Channel", "Id", channel.Id)
			}
			return nil, store.NewErrInvalidInput("Channel", "Id", channel.Id)
		}
		return nil, errors.Wrapf(err, "failed to update channel with id=%s", channel.Id)
	}

	count, err := res.RowsAffected()
	if err != nil {
		return nil, errors.Wrap(err, "error while getting rowsAffected in updateChannelT")
	}
	if count > 1 {
		return nil, fmt.Errorf("the expected number of channels to be updated is <=1 but was %d", count)
	}

	return channel, nil
}

func (s SqlChannelStore) GetChannelUnread(channelId, userId string) (*model.ChannelUnread, error) {
	var unreadChannel model.ChannelUnread
	err := s.GetReplicaX().Get(&unreadChannel,
		`SELECT
<<<<<<< HEAD
				Channels.TeamId TeamId, Channels.Id ChannelId, (Channels.TotalMsgCount - ChannelMembers.MsgCount) MsgCount, (Channels.TotalMsgCountRoot - ChannelMembers.MsgCountRoot) MsgCountRoot, ChannelMembers.MentionCount MentionCount, ChannelMembers.MentionCountRoot MentionCountRoot, ChannelMembers.UrgentMentionCount UrgentMentionCount, ChannelMembers.NotifyProps NotifyProps
=======
				Channels.TeamId TeamId, Channels.Id ChannelId, (Channels.TotalMsgCount - ChannelMembers.MsgCount) MsgCount, (Channels.TotalMsgCountRoot - ChannelMembers.MsgCountRoot) MsgCountRoot, ChannelMembers.MentionCount MentionCount, ChannelMembers.MentionCountRoot MentionCountRoot, COALESCE(ChannelMembers.UrgentMentionCount, 0) UrgentMentionCount, ChannelMembers.NotifyProps NotifyProps
>>>>>>> c44d3762
			FROM
				Channels, ChannelMembers
			WHERE
				Id = ChannelId
                AND Id = ?
                AND UserId = ?
                AND DeleteAt = 0`,
		channelId, userId)

	if err != nil {
		if err == sql.ErrNoRows {
			return nil, store.NewErrNotFound("Channel", fmt.Sprintf("channelId=%s,userId=%s", channelId, userId))
		}
		return nil, errors.Wrapf(err, "failed to get Channel with channelId=%s and userId=%s", channelId, userId)
	}
	return &unreadChannel, nil
}

//nolint:unparam
func (s SqlChannelStore) InvalidateChannel(id string) {
}

func (s SqlChannelStore) InvalidateChannelByName(teamId, name string) {
	channelByNameCache.Remove(teamId + name)
	if s.metrics != nil {
		s.metrics.IncrementMemCacheInvalidationCounter("Channel by Name - Remove by TeamId and Name")
	}
}

func (s SqlChannelStore) GetPinnedPosts(channelId string) (*model.PostList, error) {
	pl := model.NewPostList()

	posts := []*model.Post{}
	if err := s.GetReplicaX().Select(&posts, "SELECT *, (SELECT count(Posts.Id) FROM Posts WHERE Posts.RootId = (CASE WHEN p.RootId = '' THEN p.Id ELSE p.RootId END) AND Posts.DeleteAt = 0) as ReplyCount  FROM Posts p WHERE IsPinned = true AND ChannelId = ? AND DeleteAt = 0 ORDER BY CreateAt ASC", channelId); err != nil {
		return nil, errors.Wrap(err, "failed to find Posts")
	}
	for _, post := range posts {
		pl.AddPost(post)
		pl.AddOrder(post.Id)
	}
	return pl, nil
}

//nolint:unparam
func (s SqlChannelStore) Get(id string, allowFromCache bool) (*model.Channel, error) {
	ch := model.Channel{}
	err := s.GetReplicaX().Get(&ch, `SELECT * FROM Channels WHERE Id=?`, id)
	if err != nil {
		if err == sql.ErrNoRows {
			return nil, store.NewErrNotFound("Channel", id)
		}
		return nil, errors.Wrapf(err, "failed to find channel with id = %s", id)
	}

	return &ch, nil
}

//nolint:unparam
func (s SqlChannelStore) GetMany(ids []string, allowFromCache bool) (model.ChannelList, error) {
	query := s.getQueryBuilder().
		Select("*").
		From("Channels").
		Where(sq.Eq{"Id": ids})
	sql, args, err := query.ToSql()
	if err != nil {
		return nil, errors.Wrapf(err, "getmany_tosql")
	}

	channels := model.ChannelList{}
	err = s.GetReplicaX().Select(&channels, sql, args...)
	if err != nil {
		return nil, errors.Wrapf(err, "failed to get channels with ids %v", ids)
	}

	if len(channels) == 0 {
		return nil, store.NewErrNotFound("Channel", fmt.Sprintf("ids=%v", ids))
	}

	return channels, nil
}

// Delete records the given deleted timestamp to the channel in question.
func (s SqlChannelStore) Delete(channelId string, time int64) error {
	return s.SetDeleteAt(channelId, time, time)
}

// Restore reverts a previous deleted timestamp from the channel in question.
func (s SqlChannelStore) Restore(channelId string, time int64) error {
	return s.SetDeleteAt(channelId, 0, time)
}

// SetDeleteAt records the given deleted and updated timestamp to the channel in question.
func (s SqlChannelStore) SetDeleteAt(channelId string, deleteAt, updateAt int64) (err error) {
	defer s.InvalidateChannel(channelId)

	transaction, err := s.GetMasterX().Beginx()
	if err != nil {
		return errors.Wrap(err, "SetDeleteAt: begin_transaction")
	}
	defer finalizeTransactionX(transaction, &err)

	err = s.setDeleteAtT(transaction, channelId, deleteAt, updateAt)
	if err != nil {
		return errors.Wrap(err, "setDeleteAtT")
	}

	// Additionally propagate the write to the PublicChannels table.
	if _, err := transaction.Exec(`
			UPDATE
			    PublicChannels
			SET
			    DeleteAt = ?
			WHERE
			    Id = ?
		`, deleteAt, channelId); err != nil {
		return errors.Wrapf(err, "failed to delete public channels with id=%s", channelId)
	}

	if err := transaction.Commit(); err != nil {
		return errors.Wrapf(err, "SetDeleteAt: commit_transaction")
	}

	return nil
}

func (s SqlChannelStore) setDeleteAtT(transaction *sqlxTxWrapper, channelId string, deleteAt, updateAt int64) error {
	_, err := transaction.Exec(`UPDATE Channels
			SET DeleteAt = ?,
				UpdateAt = ?
			WHERE Id = ?`, deleteAt, updateAt, channelId)
	if err != nil {
		return errors.Wrapf(err, "failed to delete channel with id=%s", channelId)
	}

	return nil
}

// PermanentDeleteByTeam removes all channels for the given team from the database.
func (s SqlChannelStore) PermanentDeleteByTeam(teamId string) (err error) {
	transaction, err := s.GetMasterX().Beginx()
	if err != nil {
		return errors.Wrap(err, "PermanentDeleteByTeam: begin_transaction")
	}
	defer finalizeTransactionX(transaction, &err)

	if err := s.permanentDeleteByTeamtT(transaction, teamId); err != nil {
		return errors.Wrap(err, "permanentDeleteByTeamtT")
	}

	// Additionally propagate the deletions to the PublicChannels table.
	if _, err := transaction.Exec(`
			DELETE FROM
			    PublicChannels
			WHERE
			    TeamId = ?
		`, teamId); err != nil {
		return errors.Wrapf(err, "failed to delete public channels by team with teamId=%s", teamId)
	}

	if err := transaction.Commit(); err != nil {
		return errors.Wrap(err, "PermanentDeleteByTeam: commit_transaction")
	}

	return nil
}

func (s SqlChannelStore) permanentDeleteByTeamtT(transaction *sqlxTxWrapper, teamId string) error {
	if _, err := transaction.Exec("DELETE FROM Channels WHERE TeamId = ?", teamId); err != nil {
		return errors.Wrapf(err, "failed to delete channel by team with teamId=%s", teamId)
	}

	return nil
}

// PermanentDelete removes the given channel from the database.
func (s SqlChannelStore) PermanentDelete(channelId string) (err error) {
	transaction, err := s.GetMasterX().Beginx()
	if err != nil {
		return errors.Wrap(err, "PermanentDelete: begin_transaction")
	}
	defer finalizeTransactionX(transaction, &err)

	if err := s.permanentDeleteT(transaction, channelId); err != nil {
		return errors.Wrap(err, "permanentDeleteT")
	}

	// Additionally propagate the deletion to the PublicChannels table.
	if _, err := transaction.Exec(`
			DELETE FROM
			    PublicChannels
			WHERE
			    Id = ?
		`, channelId); err != nil {
		return errors.Wrapf(err, "failed to delete public channels with id=%s", channelId)
	}

	if err := transaction.Commit(); err != nil {
		return errors.Wrap(err, "PermanentDelete: commit_transaction")
	}

	return nil
}

func (s SqlChannelStore) permanentDeleteT(transaction *sqlxTxWrapper, channelId string) error {
	if _, err := transaction.Exec("DELETE FROM Channels WHERE Id = ?", channelId); err != nil {
		return errors.Wrapf(err, "failed to delete channel with id=%s", channelId)
	}

	return nil
}

func (s SqlChannelStore) PermanentDeleteMembersByChannel(channelId string) error {
	_, err := s.GetMasterX().Exec("DELETE FROM ChannelMembers WHERE ChannelId = ?", channelId)
	if err != nil {
		return errors.Wrapf(err, "failed to delete Channel with channelId=%s", channelId)
	}

	return nil
}

func (s SqlChannelStore) GetChannels(teamId string, userId string, opts *model.ChannelSearchOpts) (model.ChannelList, error) {
	query := s.getQueryBuilder().
		Select("ch.*").
		From("Channels ch, ChannelMembers cm").
		Where(
			sq.And{
				sq.Expr("ch.Id = cm.ChannelId"),
				sq.Eq{"cm.UserId": userId},
			},
		).
		OrderBy("ch.DisplayName")

	if teamId != "" {
		query = query.Where(sq.Or{
			sq.Eq{"ch.TeamId": teamId},
			sq.Eq{"ch.TeamId": ""},
		})
	}

	if opts.IncludeDeleted {
		if opts.LastDeleteAt != 0 {
			// We filter by non-archived, and archived >= a timestamp.
			query = query.Where(sq.Or{
				sq.Eq{"ch.DeleteAt": 0},
				sq.GtOrEq{"ch.DeleteAt": opts.LastDeleteAt},
			})
		}
		// If opts.LastDeleteAt is not set, we include everything. That means no filter is needed.
	} else {
		// Don't include archived channels.
		query = query.Where(sq.Eq{"ch.DeleteAt": 0})
	}

	if opts.LastUpdateAt > 0 {
		query = query.Where(sq.GtOrEq{"ch.UpdateAt": opts.LastUpdateAt})
	}

	channels := model.ChannelList{}
	sql, args, err := query.ToSql()
	if err != nil {
		return nil, errors.Wrapf(err, "getchannels_tosql")
	}

	err = s.GetReplicaX().Select(&channels, sql, args...)
	if err != nil {
		return nil, errors.Wrapf(err, "failed to get channels with TeamId=%s and UserId=%s", teamId, userId)
	}

	if len(channels) == 0 {
		return nil, store.NewErrNotFound("Channel", "userId="+userId)
	}

	return channels, nil
}

func (s SqlChannelStore) GetChannelsWithCursor(teamId string, userId string, opts *model.ChannelSearchOpts, afterChannelID string) (model.ChannelList, error) {
	query := s.getQueryBuilder().
		Select("ch.*").
		From("Channels ch, ChannelMembers cm").
		Where(
			sq.And{
				sq.Expr("ch.Id = cm.ChannelId"),
				sq.Eq{"cm.UserId": userId},
			},
		).
		OrderBy("ch.Id")

	if opts.PerPage != nil {
		// The limit is verified at the GraphQL layer.
		query = query.Limit(uint64(*opts.PerPage))
	}

	if afterChannelID != "" {
		query = query.Where(sq.Gt{"ch.Id": afterChannelID})
	}

	if teamId != "" {
		query = query.Where(sq.Or{
			sq.Eq{"ch.TeamId": teamId},
			sq.Eq{"ch.TeamId": ""},
		})
	}

	if opts.IncludeDeleted {
		if opts.LastDeleteAt != 0 {
			// We filter by non-archived, and archived >= a timestamp.
			query = query.Where(sq.Or{
				sq.Eq{"ch.DeleteAt": 0},
				sq.GtOrEq{"ch.DeleteAt": opts.LastDeleteAt},
			})
		}
		// If opts.LastDeleteAt is not set, we include everything. That means no filter is needed.
	} else {
		// Don't include archived channels.
		query = query.Where(sq.Eq{"ch.DeleteAt": 0})
	}

	if opts.LastUpdateAt > 0 {
		query = query.Where(sq.GtOrEq{"ch.UpdateAt": opts.LastUpdateAt})
	}

	channels := model.ChannelList{}
	sql, args, err := query.ToSql()
	if err != nil {
		return nil, errors.Wrapf(err, "getchannels_tosql")
	}

	err = s.GetReplicaX().Select(&channels, sql, args...)
	if err != nil {
		return nil, errors.Wrapf(err, "failed to get channels with TeamId=%s and UserId=%s", teamId, userId)
	}

	return channels, nil
}

func (s SqlChannelStore) GetChannelsByUser(userId string, includeDeleted bool, lastDeleteAt, pageSize int, fromChannelID string) (model.ChannelList, error) {
	query := s.getQueryBuilder().
		Select("Channels.*").
		From("Channels, ChannelMembers").
		Where(
			sq.And{
				sq.Expr("Id = ChannelId"),
				sq.Eq{"UserId": userId},
			},
		).
		OrderBy("Id ASC")

	if fromChannelID != "" {
		query = query.Where(sq.Gt{"Id": fromChannelID})
	}

	if pageSize != -1 {
		query = query.Limit(uint64(pageSize))
	}

	if includeDeleted {
		if lastDeleteAt != 0 {
			// We filter by non-archived, and archived >= a timestamp.
			query = query.Where(sq.Or{
				sq.Eq{"DeleteAt": 0},
				sq.GtOrEq{"DeleteAt": lastDeleteAt},
			})
		}
		// If lastDeleteAt is not set, we include everything. That means no filter is needed.
	} else {
		// Don't include archived channels.
		query = query.Where(sq.Eq{"DeleteAt": 0})
	}

	sql, args, err := query.ToSql()
	if err != nil {
		return nil, errors.Wrapf(err, "getchannels_tosql")
	}

	channels := model.ChannelList{}
	err = s.GetReplicaX().Select(&channels, sql, args...)
	if err != nil {
		return nil, errors.Wrapf(err, "failed to get channels with UserId=%s", userId)
	}

	if len(channels) == 0 {
		return nil, store.NewErrNotFound("Channel", "userId="+userId)
	}

	return channels, nil
}

func (s SqlChannelStore) GetAllChannelMembersById(channelID string) ([]string, error) {
	sql, args, err := s.channelMembersForTeamWithSchemeSelectQuery.Where(sq.Eq{
		"ChannelId": channelID,
	}).ToSql()
	if err != nil {
		return nil, errors.Wrap(err, "GetAllChannelMembersById_ToSql")
	}

	dbMembers := channelMemberWithSchemeRolesList{}
	err = s.GetReplicaX().Select(&dbMembers, sql, args...)
	if err != nil {
		return nil, errors.Wrapf(err, "failed to get ChannelMembers with channelID=%s", channelID)
	}

	res := make([]string, len(dbMembers))
	for i, member := range dbMembers.ToModel() {
		res[i] = member.UserId
	}

	return res, nil
}

func (s SqlChannelStore) GetAllChannels(offset, limit int, opts store.ChannelSearchOpts) (model.ChannelListWithTeamData, error) {
	query := s.getAllChannelsQuery(opts, false)

	query = query.
		OrderBy("c.DisplayName, Teams.DisplayName").
		Limit(uint64(limit)).
		Offset(uint64(offset))

	queryString, args, err := query.ToSql()
	if err != nil {
		return nil, errors.Wrap(err, "failed to create query")
	}

	data := model.ChannelListWithTeamData{}
	err = s.GetReplicaX().Select(&data, queryString, args...)
	if err != nil {
		return nil, errors.Wrap(err, "failed to get all channels")
	}

	return data, nil
}

func (s SqlChannelStore) GetAllChannelsCount(opts store.ChannelSearchOpts) (int64, error) {
	query := s.getAllChannelsQuery(opts, true)

	queryString, args, err := query.ToSql()
	if err != nil {
		return 0, errors.Wrap(err, "failed to create query")
	}

	var count int64
	err = s.GetReplicaX().Get(&count, queryString, args...)
	if err != nil {
		return 0, errors.Wrap(err, "failed to count all channels")
	}

	return count, nil
}

func (s SqlChannelStore) getAllChannelsQuery(opts store.ChannelSearchOpts, forCount bool) sq.SelectBuilder {
	var selectStr string
	if forCount {
		selectStr = "count(c.Id)"
	} else {
		selectStr = "c.*, Teams.DisplayName AS TeamDisplayName, Teams.Name AS TeamName, Teams.UpdateAt AS TeamUpdateAt"
		if opts.IncludePolicyID {
			selectStr += ", RetentionPoliciesChannels.PolicyId AS PolicyID"
		}
	}

	query := s.getQueryBuilder().
		Select(selectStr).
		From("Channels AS c").
		Where(sq.Eq{"c.Type": []model.ChannelType{model.ChannelTypePrivate, model.ChannelTypeOpen}})

	if !forCount {
		query = query.Join("Teams ON Teams.Id = c.TeamId")
	}

	if !opts.IncludeDeleted {
		query = query.Where(sq.Eq{"c.DeleteAt": int(0)})
	}

	if opts.NotAssociatedToGroup != "" {
		query = query.Where("c.Id NOT IN (SELECT ChannelId FROM GroupChannels WHERE GroupChannels.GroupId = ? AND GroupChannels.DeleteAt = 0)", opts.NotAssociatedToGroup)
	}

	if len(opts.ExcludeChannelNames) > 0 {
		query = query.Where(sq.NotEq{"c.Name": opts.ExcludeChannelNames})
	}

	if opts.ExcludePolicyConstrained || opts.IncludePolicyID {
		query = query.LeftJoin("RetentionPoliciesChannels ON c.Id = RetentionPoliciesChannels.ChannelId")
	}
	if opts.ExcludePolicyConstrained {
		query = query.Where("RetentionPoliciesChannels.ChannelId IS NULL")
	}

	return query
}

func (s SqlChannelStore) GetMoreChannels(teamId string, userId string, offset int, limit int) (model.ChannelList, error) {
	channels := model.ChannelList{}
	err := s.GetReplicaX().Select(&channels, `
		SELECT
			Channels.*
		FROM
			Channels
		JOIN
			PublicChannels c ON (c.Id = Channels.Id)
		WHERE
			c.TeamId = ?
		AND c.DeleteAt = 0
		AND c.Id NOT IN (
			SELECT
				c.Id
			FROM
				PublicChannels c
			JOIN
				ChannelMembers cm ON (cm.ChannelId = c.Id)
			WHERE
				c.TeamId = ?
			AND cm.UserId = ?
			AND c.DeleteAt = 0
		)
		ORDER BY
			c.DisplayName
		LIMIT ?
		OFFSET ?
		`, teamId, teamId, userId, limit, offset)

	if err != nil {
		return nil, errors.Wrapf(err, "failed getting channels with teamId=%s and userId=%s", teamId, userId)
	}

	return channels, nil
}

func (s SqlChannelStore) GetPrivateChannelsForTeam(teamId string, offset int, limit int) (model.ChannelList, error) {
	channels := model.ChannelList{}

	builder := s.getQueryBuilder().
		Select("*").
		From("Channels").
		Where(sq.Eq{"Type": model.ChannelTypePrivate, "TeamId": teamId, "DeleteAt": 0}).
		OrderBy("DisplayName").
		Limit(uint64(limit)).
		Offset(uint64(offset))

	query, args, err := builder.ToSql()
	if err != nil {
		return nil, errors.Wrap(err, "channels_tosql")
	}

	err = s.GetReplicaX().Select(&channels, query, args...)
	if err != nil {
		return nil, errors.Wrapf(err, "failed to find channel with teamId=%s", teamId)
	}
	return channels, nil
}

func (s SqlChannelStore) GetPublicChannelsForTeam(teamId string, offset int, limit int) (model.ChannelList, error) {
	channels := model.ChannelList{}
	err := s.GetReplicaX().Select(&channels, `
		SELECT
			Channels.*
		FROM
			Channels
		JOIN
			PublicChannels pc ON (pc.Id = Channels.Id)
		WHERE
			pc.TeamId = ?
		AND pc.DeleteAt = 0
		ORDER BY pc.DisplayName
		LIMIT ?
		OFFSET ?
		`, teamId, limit, offset)

	if err != nil {
		return nil, errors.Wrapf(err, "failed to find channel with teamId=%s", teamId)
	}

	return channels, nil
}

func (s SqlChannelStore) GetPublicChannelsByIdsForTeam(teamId string, channelIds []string) (model.ChannelList, error) {
	props := make(map[string]any)
	props["teamId"] = teamId

	idQuery := ""

	for index, channelId := range channelIds {
		if idQuery != "" {
			idQuery += ", "
		}

		props["channelId"+strconv.Itoa(index)] = channelId
		idQuery += ":channelId" + strconv.Itoa(index)
	}

	var data model.ChannelList

	builder := s.getQueryBuilder().
		Select("Channels.*").
		From("Channels").
		Join("PublicChannels pc ON (pc.Id = Channels.Id)").
		Where(sq.And{
			sq.Eq{"pc.TeamId": teamId},
			sq.Eq{"pc.DeleteAt": 0},
			sq.Eq{"pc.Id": channelIds},
		}).
		OrderBy("pc.DisplayName")

	queryString, args, err := builder.ToSql()
	if err != nil {
		return nil, errors.Wrap(err, "GetPublicChannelsByIdsForTeam to_sql")
	}
	err = s.GetReplicaX().Select(&data, queryString, args...)
	if err != nil {
		return nil, errors.Wrap(err, "failed to find Channels")
	}

	if len(data) == 0 {
		return nil, store.NewErrNotFound("Channel", fmt.Sprintf("teamId=%s, channelIds=%v", teamId, channelIds))
	}

	return data, nil
}

func (s SqlChannelStore) GetChannelCounts(teamId string, userId string) (*model.ChannelCounts, error) {
	data := []struct {
		Id                string
		TotalMsgCount     int64
		TotalMsgCountRoot int64
		UpdateAt          int64
	}{}
	err := s.GetReplicaX().Select(&data, `SELECT Id, TotalMsgCount, TotalMsgCountRoot, UpdateAt
			FROM Channels
			WHERE Id IN (SELECT ChannelId FROM ChannelMembers WHERE UserId = ?)
				AND	(TeamId = ? OR TeamId = '')
				AND	DeleteAt = 0
				ORDER BY DisplayName`, userId, teamId)

	if err != nil {
		return nil, errors.Wrapf(err, "failed to get channels count with teamId=%s and userId=%s", teamId, userId)
	}

	counts := &model.ChannelCounts{
		Counts:      make(map[string]int64),
		CountsRoot:  make(map[string]int64),
		UpdateTimes: make(map[string]int64),
	}
	for i := range data {
		v := data[i]
		counts.Counts[v.Id] = v.TotalMsgCount
		counts.CountsRoot[v.Id] = v.TotalMsgCountRoot
		counts.UpdateTimes[v.Id] = v.UpdateAt
	}

	return counts, nil
}

func (s SqlChannelStore) GetTeamChannels(teamId string) (model.ChannelList, error) {
	data := model.ChannelList{}
	err := s.GetReplicaX().Select(&data, "SELECT * FROM Channels WHERE TeamId = ? And Type != ? ORDER BY DisplayName", teamId, model.ChannelTypeDirect)
	if err != nil {
		return nil, errors.Wrapf(err, "failed to find Channels with teamId=%s", teamId)
	}

	if len(data) == 0 {
		return nil, store.NewErrNotFound("Channel", fmt.Sprintf("teamId=%s", teamId))
	}

	return data, nil
}

func (s SqlChannelStore) GetByName(teamId string, name string, allowFromCache bool) (*model.Channel, error) {
	return s.getByName(teamId, name, false, allowFromCache)
}

func (s SqlChannelStore) GetByNames(teamId string, names []string, allowFromCache bool) ([]*model.Channel, error) {
	var channels []*model.Channel

	if allowFromCache {
		var misses []string
		visited := make(map[string]struct{})
		for _, name := range names {
			if _, ok := visited[name]; ok {
				continue
			}
			visited[name] = struct{}{}
			var cacheItem *model.Channel
			if err := channelByNameCache.Get(teamId+name, &cacheItem); err == nil {
				channels = append(channels, cacheItem)
			} else {
				misses = append(misses, name)
			}
		}
		names = misses
	}

	if len(names) > 0 {
		builder := s.getQueryBuilder().
			Select("*").
			From("Channels").
			Where(
				sq.And{
					sq.Eq{"Name": names},
					sq.Eq{"DeleteAt": 0},
				},
			)

		if teamId != "" {
			builder = builder.Where(sq.Eq{"TeamId": teamId})
		}

		query, args, err := builder.ToSql()
		if err != nil {
			return nil, errors.Wrap(err, "GetByNames_tosql")
		}

		dbChannels := []*model.Channel{}
		if err := s.GetReplicaX().Select(&dbChannels, query, args...); err != nil && err != sql.ErrNoRows {
			msg := fmt.Sprintf("failed to get channels with names=%v", names)
			if teamId != "" {
				msg += fmt.Sprintf(" teamId=%s", teamId)
			}
			return nil, errors.Wrap(err, msg)
		}
		for _, channel := range dbChannels {
			channelByNameCache.SetWithExpiry(teamId+channel.Name, channel, ChannelCacheDuration)
			channels = append(channels, channel)
		}
		// Not all channels are in cache. Increment aggregate miss counter.
		if s.metrics != nil {
			s.metrics.IncrementMemCacheMissCounter("Channel By Name - Aggregate")
		}
	} else {
		// All of the channel names are in cache. Increment aggregate hit counter.
		if s.metrics != nil {
			s.metrics.IncrementMemCacheHitCounter("Channel By Name - Aggregate")
		}
	}

	return channels, nil
}

func (s SqlChannelStore) GetByNameIncludeDeleted(teamId string, name string, allowFromCache bool) (*model.Channel, error) {
	return s.getByName(teamId, name, true, allowFromCache)
}

func (s SqlChannelStore) getByName(teamId string, name string, includeDeleted bool, allowFromCache bool) (*model.Channel, error) {
	query := s.getQueryBuilder().
		Select("*").
		From("Channels").
		Where(sq.Eq{"Name": name})

	if !includeDeleted {
		query = query.Where(sq.Eq{"DeleteAt": 0})
	}
	if teamId != "" {
		query = query.Where(sq.Or{
			sq.Eq{"TeamId": teamId},
			sq.Eq{"TeamId": ""},
		})
	}
	channel := model.Channel{}

	if allowFromCache {
		var cacheItem *model.Channel
		if err := channelByNameCache.Get(teamId+name, &cacheItem); err == nil {
			if s.metrics != nil {
				s.metrics.IncrementMemCacheHitCounter("Channel By Name")
			}
			return cacheItem, nil
		}
		if s.metrics != nil {
			s.metrics.IncrementMemCacheMissCounter("Channel By Name")
		}
	}

	queryStr, args, err := query.ToSql()
	if err != nil {
		return nil, errors.Wrapf(err, "getByName_tosql")
	}

	if err = s.GetReplicaX().Get(&channel, queryStr, args...); err != nil {
		if err == sql.ErrNoRows {
			return nil, store.NewErrNotFound("Channel", fmt.Sprintf("TeamId=%s&Name=%s", teamId, name))
		}
		return nil, errors.Wrapf(err, "failed to find channel with TeamId=%s and Name=%s", teamId, name)
	}

	err = channelByNameCache.SetWithExpiry(teamId+name, &channel, ChannelCacheDuration)
	return &channel, err
}

func (s SqlChannelStore) GetDeletedByName(teamId string, name string) (*model.Channel, error) {
	channel := model.Channel{}

	if err := s.GetReplicaX().Get(&channel, `SELECT *
			FROM Channels
			WHERE (TeamId = ? OR TeamId = '')
			AND Name = ?
			AND DeleteAt != 0`, teamId, name); err != nil {
		if err == sql.ErrNoRows {
			return nil, store.NewErrNotFound("Channel", fmt.Sprintf("name=%s", name))
		}
		return nil, errors.Wrapf(err, "failed to get channel by teamId=%s and name=%s", teamId, name)
	}

	return &channel, nil
}

func (s SqlChannelStore) GetDeleted(teamId string, offset int, limit int, userId string) (model.ChannelList, error) {
	channels := model.ChannelList{}

	query := `
		SELECT * FROM Channels
		WHERE (TeamId = ? OR TeamId = '')
		AND DeleteAt != 0
		AND Type != ?
		UNION
			SELECT * FROM Channels
			WHERE (TeamId = ? OR TeamId = '')
			AND DeleteAt != 0
			AND Type = ?
			AND Id IN (SELECT ChannelId FROM ChannelMembers WHERE UserId = ?)
		ORDER BY DisplayName LIMIT ? OFFSET ?
	`

	if err := s.GetReplicaX().Select(&channels, query, teamId, model.ChannelTypePrivate, teamId, model.ChannelTypePrivate, userId, limit, offset); err != nil {
		if err == sql.ErrNoRows {
			return nil, store.NewErrNotFound("Channel", fmt.Sprintf("TeamId=%s,UserId=%s", teamId, userId))
		}
		return nil, errors.Wrapf(err, "failed to get deleted channels with TeamId=%s and UserId=%s", teamId, userId)
	}

	return channels, nil
}

var channelMembersWithSchemeSelectQuery = `
	SELECT
		ChannelMembers.ChannelId,
		ChannelMembers.UserId,
		ChannelMembers.Roles,
		ChannelMembers.LastViewedAt,
		ChannelMembers.MsgCount,
		ChannelMembers.MentionCount,
		ChannelMembers.MentionCountRoot,
		COALESCE(ChannelMembers.UrgentMentionCount, 0) AS UrgentMentionCount,
		ChannelMembers.MsgCountRoot,
		ChannelMembers.NotifyProps,
		ChannelMembers.LastUpdateAt,
		ChannelMembers.SchemeUser,
		ChannelMembers.SchemeAdmin,
		ChannelMembers.SchemeGuest,
		COALESCE(Teams.DisplayName, '') TeamDisplayName,
		COALESCE(Teams.Name, '') TeamName,
		COALESCE(Teams.UpdateAt, 0) TeamUpdateAt,
		TeamScheme.DefaultChannelGuestRole TeamSchemeDefaultGuestRole,
		TeamScheme.DefaultChannelUserRole TeamSchemeDefaultUserRole,
		TeamScheme.DefaultChannelAdminRole TeamSchemeDefaultAdminRole,
		ChannelScheme.DefaultChannelGuestRole ChannelSchemeDefaultGuestRole,
		ChannelScheme.DefaultChannelUserRole ChannelSchemeDefaultUserRole,
		ChannelScheme.DefaultChannelAdminRole ChannelSchemeDefaultAdminRole
	FROM
		ChannelMembers
	INNER JOIN
		Channels ON ChannelMembers.ChannelId = Channels.Id
	LEFT JOIN
		Schemes ChannelScheme ON Channels.SchemeId = ChannelScheme.Id
	LEFT JOIN
		Teams ON Channels.TeamId = Teams.Id
	LEFT JOIN
		Schemes TeamScheme ON Teams.SchemeId = TeamScheme.Id
`

func (s SqlChannelStore) SaveMultipleMembers(members []*model.ChannelMember) ([]*model.ChannelMember, error) {
	for _, member := range members {
		defer s.InvalidateAllChannelMembersForUser(member.UserId)
	}

	newMembers, err := s.saveMultipleMembers(members)
	if err != nil {
		return nil, err
	}

	return newMembers, nil
}

func (s SqlChannelStore) SaveMember(member *model.ChannelMember) (*model.ChannelMember, error) {
	newMembers, err := s.SaveMultipleMembers([]*model.ChannelMember{member})
	if err != nil {
		return nil, err
	}
	return newMembers[0], nil
}

func (s SqlChannelStore) saveMultipleMembers(members []*model.ChannelMember) ([]*model.ChannelMember, error) {
	newChannelMembers := map[string]int{}
	users := map[string]bool{}
	for _, member := range members {
		if val, ok := newChannelMembers[member.ChannelId]; val < 1 || !ok {
			newChannelMembers[member.ChannelId] = 1
		} else {
			newChannelMembers[member.ChannelId]++
		}
		users[member.UserId] = true

		member.PreSave()
		if err := member.IsValid(); err != nil { // TODO: this needs to return plain error in v6.
			return nil, err
		}
	}

	channels := []string{}
	for channel := range newChannelMembers {
		channels = append(channels, channel)
	}

	defaultChannelRolesByChannel := map[string]struct {
		Id    string
		Guest sql.NullString
		User  sql.NullString
		Admin sql.NullString
	}{}

	channelRolesQuery := s.getQueryBuilder().
		Select(
			"Channels.Id as Id",
			"ChannelScheme.DefaultChannelGuestRole as Guest",
			"ChannelScheme.DefaultChannelUserRole as User",
			"ChannelScheme.DefaultChannelAdminRole as Admin",
		).
		From("Channels").
		LeftJoin("Schemes ChannelScheme ON Channels.SchemeId = ChannelScheme.Id").
		Where(sq.Eq{"Channels.Id": channels})

	channelRolesSql, channelRolesArgs, err := channelRolesQuery.ToSql()
	if err != nil {
		return nil, errors.Wrap(err, "channel_roles_tosql")
	}

	defaultChannelsRoles := []struct {
		Id    string
		Guest sql.NullString
		User  sql.NullString
		Admin sql.NullString
	}{}
	err = s.GetMasterX().Select(&defaultChannelsRoles, channelRolesSql, channelRolesArgs...)
	if err != nil {
		return nil, errors.Wrap(err, "default_channel_roles_select")
	}

	for _, defaultRoles := range defaultChannelsRoles {
		defaultChannelRolesByChannel[defaultRoles.Id] = defaultRoles
	}

	defaultTeamRolesByChannel := map[string]struct {
		Id    string
		Guest sql.NullString
		User  sql.NullString
		Admin sql.NullString
	}{}

	teamRolesQuery := s.getQueryBuilder().
		Select(
			"Channels.Id as Id",
			"TeamScheme.DefaultChannelGuestRole as Guest",
			"TeamScheme.DefaultChannelUserRole as User",
			"TeamScheme.DefaultChannelAdminRole as Admin",
		).
		From("Channels").
		LeftJoin("Teams ON Teams.Id = Channels.TeamId").
		LeftJoin("Schemes TeamScheme ON Teams.SchemeId = TeamScheme.Id").
		Where(sq.Eq{"Channels.Id": channels})

	teamRolesSql, teamRolesArgs, err := teamRolesQuery.ToSql()
	if err != nil {
		return nil, errors.Wrap(err, "team_roles_tosql")
	}

	defaultTeamsRoles := []struct {
		Id    string
		Guest sql.NullString
		User  sql.NullString
		Admin sql.NullString
	}{}
	err = s.GetMasterX().Select(&defaultTeamsRoles, teamRolesSql, teamRolesArgs...)
	if err != nil {
		return nil, errors.Wrap(err, "default_team_roles_select")
	}

	for _, defaultRoles := range defaultTeamsRoles {
		defaultTeamRolesByChannel[defaultRoles.Id] = defaultRoles
	}

	query := s.getQueryBuilder().Insert("ChannelMembers").Columns(channelMemberSliceColumns()...)
	for _, member := range members {
		query = query.Values(channelMemberToSlice(member)...)
	}

	sql, args, err := query.ToSql()
	if err != nil {
		return nil, errors.Wrap(err, "channel_members_tosql")
	}

	if _, err := s.GetMasterX().Exec(sql, args...); err != nil {
		if IsUniqueConstraintError(err, []string{"ChannelId", "channelmembers_pkey", "PRIMARY"}) {
			return nil, store.NewErrConflict("ChannelMembers", err, "")
		}
		return nil, errors.Wrap(err, "channel_members_save")
	}

	newMembers := []*model.ChannelMember{}
	for _, member := range members {
		defaultTeamGuestRole := defaultTeamRolesByChannel[member.ChannelId].Guest.String
		defaultTeamUserRole := defaultTeamRolesByChannel[member.ChannelId].User.String
		defaultTeamAdminRole := defaultTeamRolesByChannel[member.ChannelId].Admin.String
		defaultChannelGuestRole := defaultChannelRolesByChannel[member.ChannelId].Guest.String
		defaultChannelUserRole := defaultChannelRolesByChannel[member.ChannelId].User.String
		defaultChannelAdminRole := defaultChannelRolesByChannel[member.ChannelId].Admin.String
		rolesResult := getChannelRoles(
			member.SchemeGuest, member.SchemeUser, member.SchemeAdmin,
			defaultTeamGuestRole, defaultTeamUserRole, defaultTeamAdminRole,
			defaultChannelGuestRole, defaultChannelUserRole, defaultChannelAdminRole,
			strings.Fields(member.ExplicitRoles),
		)
		newMember := *member
		newMember.SchemeGuest = rolesResult.schemeGuest
		newMember.SchemeUser = rolesResult.schemeUser
		newMember.SchemeAdmin = rolesResult.schemeAdmin
		newMember.Roles = strings.Join(rolesResult.roles, " ")
		newMember.ExplicitRoles = strings.Join(rolesResult.explicitRoles, " ")
		newMembers = append(newMembers, &newMember)
	}
	return newMembers, nil
}

func (s SqlChannelStore) saveMemberT(member *model.ChannelMember) (*model.ChannelMember, error) {
	members, err := s.saveMultipleMembers([]*model.ChannelMember{member})
	if err != nil {
		return nil, err
	}
	return members[0], nil
}

func (s SqlChannelStore) UpdateMultipleMembers(members []*model.ChannelMember) (_ []*model.ChannelMember, err error) {
	for _, member := range members {
		member.PreUpdate()

		if err := member.IsValid(); err != nil {
			return nil, err
		}
	}

	var transaction *sqlxTxWrapper

	if transaction, err = s.GetMasterX().Beginx(); err != nil {
		return nil, errors.Wrap(err, "begin_transaction")
	}
	defer finalizeTransactionX(transaction, &err)

	updatedMembers := []*model.ChannelMember{}
	for _, member := range members {
		update := s.getQueryBuilder().
			Update("ChannelMembers").
			SetMap(NewMapFromChannelMemberModel(member)).
			Where(sq.Eq{
				"ChannelId": member.ChannelId,
				"UserId":    member.UserId,
			})

		sqlUpdate, args, err := update.ToSql()
		if err != nil {
			return nil, errors.Wrapf(err, "UpdateMultipleMembers_Update_ToSql ChannelID=%s UserID=%s", member.ChannelId, member.UserId)
		}

		if _, err = transaction.Exec(sqlUpdate, args...); err != nil {
			return nil, errors.Wrap(err, "failed to update ChannelMember")
		}

		sqlSelect, args, err := s.channelMembersForTeamWithSchemeSelectQuery.
			Where(sq.Eq{
				"ChannelMembers.ChannelId": member.ChannelId,
				"ChannelMembers.UserId":    member.UserId,
			}).ToSql()
		if err != nil {
			return nil, errors.Wrapf(err, "UpdateMultipleMembers_Select_ToSql ChannelID=%s UserID=%s", member.ChannelId, member.UserId)
		}

		// TODO: Get this out of the transaction when is possible
		var dbMember channelMemberWithSchemeRoles
		if err := transaction.Get(&dbMember, sqlSelect, args...); err != nil {
			if err == sql.ErrNoRows {
				return nil, store.NewErrNotFound("ChannelMember", fmt.Sprintf("channelId=%s, userId=%s", member.ChannelId, member.UserId))
			}
			return nil, errors.Wrapf(err, "failed to get ChannelMember with channelId=%s and userId=%s", member.ChannelId, member.UserId)
		}
		updatedMembers = append(updatedMembers, dbMember.ToModel())
	}

	if err := transaction.Commit(); err != nil {
		return nil, errors.Wrap(err, "commit_transaction")
	}
	return updatedMembers, nil
}

func (s SqlChannelStore) UpdateMember(member *model.ChannelMember) (*model.ChannelMember, error) {
	updatedMembers, err := s.UpdateMultipleMembers([]*model.ChannelMember{member})
	if err != nil {
		return nil, err
	}
	return updatedMembers[0], nil
}

func (s SqlChannelStore) UpdateMemberNotifyProps(channelID, userID string, props map[string]string) (_ *model.ChannelMember, err error) {
	tx, err := s.GetMasterX().Beginx()
	if err != nil {
		return nil, errors.Wrap(err, "begin_transaction")
	}
	defer finalizeTransactionX(tx, &err)

	if s.DriverName() == model.DatabaseDriverPostgres {
		sql, args, err2 := s.getQueryBuilder().
			Update("channelmembers").
			Set("notifyprops", sq.Expr("notifyprops || ?::jsonb", model.MapToJSON(props))).
			Where(sq.Eq{
				"userid":    userID,
				"channelid": channelID,
			}).ToSql()
		if err2 != nil {
			return nil, errors.Wrapf(err2, "UpdateMemberNotifyProps_Update_Postgres_ToSql channelID=%s and userID=%s", channelID, userID)
		}

		_, err = tx.Exec(sql, args...)
	} else if len(props) > 0 {
		// It's difficult to construct a SQL query for MySQL
		// to handle a case of empty map. So we just ignore it.

		// unpack the keys and values to pass to MySQL.
		jsonArgs, jsonSQL := constructMySQLJSONArgs(props)
		jsonExpr := sq.Expr(fmt.Sprintf("JSON_SET(NotifyProps, %s)", jsonSQL), jsonArgs...)

		// Example: UPDATE ChannelMembers
		// SET NotifyProps = JSON_SET(NotifyProps, '$.mark_unread', '"yes"' [, ...])
		// WHERE ...
		sql, args, err2 := s.getQueryBuilder().
			Update("ChannelMembers").
			Set("NotifyProps", jsonExpr).
			Where(sq.Eq{
				"UserId":    userID,
				"ChannelId": channelID,
			}).ToSql()
		if err2 != nil {
			return nil, errors.Wrapf(err2, "UpdateMemberNotifyProps_Update_MySQL_ToSql channelID=%s and userID=%s", channelID, userID)
		}

		_, err = tx.Exec(sql, args...)
	}
	if err != nil {
		return nil, errors.Wrapf(err, "failed to update ChannelMember with channelID=%s and userID=%s", channelID, userID)
	}

	selectSQL, args, err := s.channelMembersForTeamWithSchemeSelectQuery.
		Where(sq.Eq{
			"ChannelMembers.ChannelId": channelID,
			"ChannelMembers.UserId":    userID,
		}).ToSql()
	if err != nil {
		return nil, errors.Wrapf(err, "UpdateMemberNotifyProps_Select_ToSql channelID=%s and userID=%s", channelID, userID)
	}

	var dbMember channelMemberWithSchemeRoles
	if err2 := tx.Get(&dbMember, selectSQL, args...); err2 != nil {
		if err2 == sql.ErrNoRows {
			return nil, store.NewErrNotFound("ChannelMember", fmt.Sprintf("channelId=%s, userId=%s", channelID, userID))
		}
		return nil, errors.Wrapf(err2, "failed to get ChannelMember with channelId=%s and userId=%s", channelID, userID)
	}

	if err2 := tx.Commit(); err2 != nil {
		return nil, errors.Wrap(err2, "commit_transaction")
	}

	return dbMember.ToModel(), err
}

func (s SqlChannelStore) GetMembers(channelID string, offset, limit int) (model.ChannelMembers, error) {
	sql, args, err := s.channelMembersForTeamWithSchemeSelectQuery.
		Where(sq.Eq{
			"ChannelId": channelID,
		}).
		Limit(uint64(limit)).
		Offset(uint64(offset)).
		ToSql()
	if err != nil {
		return nil, errors.Wrapf(err, "GetMember_ToSql ChannelID=%s", channelID)
	}

	dbMembers := channelMemberWithSchemeRolesList{}
	err = s.GetReplicaX().Select(&dbMembers, sql, args...)
	if err != nil {
		return nil, errors.Wrapf(err, "failed to get ChannelMembers with channelId=%s", channelID)
	}

	return dbMembers.ToModel(), nil
}

func (s SqlChannelStore) GetChannelMembersTimezones(channelId string) ([]model.StringMap, error) {
	dbMembersTimezone := []model.StringMap{}
	err := s.GetReplicaX().Select(&dbMembersTimezone, `
		SELECT
			Users.Timezone
		FROM
			ChannelMembers
		LEFT JOIN
			Users  ON ChannelMembers.UserId = Id
		WHERE ChannelId = ?
	`, channelId)

	if err != nil {
		return nil, errors.Wrapf(err, "failed to find user timezones for users in channels with channelId=%s", channelId)
	}

	return dbMembersTimezone, nil
}

func (s SqlChannelStore) GetMember(ctx context.Context, channelID string, userID string) (*model.ChannelMember, error) {
	selectSQL, args, err := s.channelMembersForTeamWithSchemeSelectQuery.
		Where(sq.Eq{
			"ChannelMembers.ChannelId": channelID,
			"ChannelMembers.UserId":    userID,
		}).ToSql()
	if err != nil {
		return nil, errors.Wrapf(err, "GetMember_ToSql ChannelID=%s UserID=%s", channelID, userID)
	}

	var dbMember channelMemberWithSchemeRoles

	if err := s.DBXFromContext(ctx).Get(&dbMember, selectSQL, args...); err != nil {
		if err == sql.ErrNoRows {
			return nil, store.NewErrNotFound("ChannelMember", fmt.Sprintf("channelId=%s, userId=%s", channelID, userID))
		}
		return nil, errors.Wrapf(err, "failed to get ChannelMember with channelId=%s and userId=%s", channelID, userID)
	}

	return dbMember.ToModel(), nil
}

func (s SqlChannelStore) InvalidateAllChannelMembersForUser(userId string) {
	allChannelMembersForUserCache.Remove(userId)
	allChannelMembersForUserCache.Remove(userId + "_deleted")
	if s.metrics != nil {
		s.metrics.IncrementMemCacheInvalidationCounter("All Channel Members for User - Remove by UserId")
	}
}

func (s SqlChannelStore) IsUserInChannelUseCache(userId string, channelId string) bool {
	var ids map[string]string
	if err := allChannelMembersForUserCache.Get(userId, &ids); err == nil {
		if s.metrics != nil {
			s.metrics.IncrementMemCacheHitCounter("All Channel Members for User")
		}
		if _, ok := ids[channelId]; ok {
			return true
		}
		return false
	}

	if s.metrics != nil {
		s.metrics.IncrementMemCacheMissCounter("All Channel Members for User")
	}

	ids, err := s.GetAllChannelMembersForUser(userId, true, false)
	if err != nil {
		mlog.Error("Error getting all channel members for user", mlog.Err(err))
		return false
	}

	if _, ok := ids[channelId]; ok {
		return true
	}

	return false
}

func (s SqlChannelStore) GetMemberForPost(postId string, userId string) (*model.ChannelMember, error) {
	var dbMember channelMemberWithSchemeRoles
	query := `
		SELECT
			ChannelMembers.ChannelId,
			ChannelMembers.UserId,
			ChannelMembers.Roles,
			ChannelMembers.LastViewedAt,
			ChannelMembers.MsgCount,
			ChannelMembers.MentionCount,
			ChannelMembers.MentionCountRoot,
			COALESCE(ChannelMembers.UrgentMentionCount, 0) AS UrgentMentionCount,
			ChannelMembers.MsgCountRoot,
			ChannelMembers.NotifyProps,
			ChannelMembers.LastUpdateAt,
			ChannelMembers.SchemeUser,
			ChannelMembers.SchemeAdmin,
			ChannelMembers.SchemeGuest,
			TeamScheme.DefaultChannelGuestRole TeamSchemeDefaultGuestRole,
			TeamScheme.DefaultChannelUserRole TeamSchemeDefaultUserRole,
			TeamScheme.DefaultChannelAdminRole TeamSchemeDefaultAdminRole,
			ChannelScheme.DefaultChannelGuestRole ChannelSchemeDefaultGuestRole,
			ChannelScheme.DefaultChannelUserRole ChannelSchemeDefaultUserRole,
			ChannelScheme.DefaultChannelAdminRole ChannelSchemeDefaultAdminRole
		FROM
			ChannelMembers
		INNER JOIN
			Posts ON ChannelMembers.ChannelId = Posts.ChannelId
		INNER JOIN
			Channels ON ChannelMembers.ChannelId = Channels.Id
		LEFT JOIN
			Schemes ChannelScheme ON Channels.SchemeId = ChannelScheme.Id
		LEFT JOIN
			Teams ON Channels.TeamId = Teams.Id
		LEFT JOIN
			Schemes TeamScheme ON Teams.SchemeId = TeamScheme.Id
		WHERE
			ChannelMembers.UserId = ?
		AND
			Posts.Id = ?`
	if err := s.GetReplicaX().Get(&dbMember, query, userId, postId); err != nil {
		return nil, errors.Wrapf(err, "failed to get ChannelMember with postId=%s and userId=%s", postId, userId)
	}
	return dbMember.ToModel(), nil
}

func (s SqlChannelStore) GetAllChannelMembersForUser(userId string, allowFromCache bool, includeDeleted bool) (_ map[string]string, err error) {
	cache_key := userId
	if includeDeleted {
		cache_key += "_deleted"
	}
	if allowFromCache {
		ids := make(map[string]string)
		if err = allChannelMembersForUserCache.Get(cache_key, &ids); err == nil {
			if s.metrics != nil {
				s.metrics.IncrementMemCacheHitCounter("All Channel Members for User")
			}
			return ids, nil
		}
	}

	if s.metrics != nil {
		s.metrics.IncrementMemCacheMissCounter("All Channel Members for User")
	}

	query := s.getQueryBuilder().
		Select(`
				ChannelMembers.ChannelId, ChannelMembers.Roles, ChannelMembers.SchemeGuest,
				ChannelMembers.SchemeUser, ChannelMembers.SchemeAdmin,
				TeamScheme.DefaultChannelGuestRole TeamSchemeDefaultGuestRole,
				TeamScheme.DefaultChannelUserRole TeamSchemeDefaultUserRole,
				TeamScheme.DefaultChannelAdminRole TeamSchemeDefaultAdminRole,
				ChannelScheme.DefaultChannelGuestRole ChannelSchemeDefaultGuestRole,
				ChannelScheme.DefaultChannelUserRole ChannelSchemeDefaultUserRole,
				ChannelScheme.DefaultChannelAdminRole ChannelSchemeDefaultAdminRole
		`).
		From("ChannelMembers").
		Join("Channels ON ChannelMembers.ChannelId = Channels.Id").
		LeftJoin("Schemes ChannelScheme ON Channels.SchemeId = ChannelScheme.Id").
		LeftJoin("Teams ON Channels.TeamId = Teams.Id").
		LeftJoin("Schemes TeamScheme ON Teams.SchemeId = TeamScheme.Id").
		Where(sq.Eq{"ChannelMembers.UserId": userId})
	if !includeDeleted {
		query = query.Where(sq.Eq{"Channels.DeleteAt": 0})
	}
	queryString, args, err := query.ToSql()
	if err != nil {
		return nil, errors.Wrap(err, "channel_tosql")
	}

	rows, err := s.GetReplicaX().DB.Query(queryString, args...)
	if err != nil {
		return nil, errors.Wrap(err, "failed to find ChannelMembers, TeamScheme and ChannelScheme data")
	}
	defer deferClose(rows, &err)

	var data allChannelMembers
	for rows.Next() {
		var cm allChannelMember
		err = rows.Scan(
			&cm.ChannelId, &cm.Roles, &cm.SchemeGuest, &cm.SchemeUser,
			&cm.SchemeAdmin, &cm.TeamSchemeDefaultGuestRole, &cm.TeamSchemeDefaultUserRole,
			&cm.TeamSchemeDefaultAdminRole, &cm.ChannelSchemeDefaultGuestRole,
			&cm.ChannelSchemeDefaultUserRole, &cm.ChannelSchemeDefaultAdminRole,
		)
		if err != nil {
			return nil, errors.Wrap(err, "unable to scan columns")
		}
		data = append(data, cm)
	}
	if err = rows.Err(); err != nil {
		return nil, errors.Wrap(err, "error while iterating over rows")
	}
	ids := data.ToMapStringString()

	if allowFromCache {
		allChannelMembersForUserCache.SetWithExpiry(cache_key, ids, AllChannelMembersForUserCacheDuration)
	}
	return ids, nil
}

func (s SqlChannelStore) InvalidateCacheForChannelMembersNotifyProps(channelId string) {
	allChannelMembersNotifyPropsForChannelCache.Remove(channelId)
	if s.metrics != nil {
		s.metrics.IncrementMemCacheInvalidationCounter("All Channel Members Notify Props for Channel - Remove by ChannelId")
	}
}

type allChannelMemberNotifyProps struct {
	UserId      string
	NotifyProps model.StringMap
}

func (s SqlChannelStore) GetAllChannelMembersNotifyPropsForChannel(channelId string, allowFromCache bool) (map[string]model.StringMap, error) {
	if allowFromCache {
		var cacheItem map[string]model.StringMap
		if err := allChannelMembersNotifyPropsForChannelCache.Get(channelId, &cacheItem); err == nil {
			if s.metrics != nil {
				s.metrics.IncrementMemCacheHitCounter("All Channel Members Notify Props for Channel")
			}
			return cacheItem, nil
		}
	}

	if s.metrics != nil {
		s.metrics.IncrementMemCacheMissCounter("All Channel Members Notify Props for Channel")
	}

	data := []allChannelMemberNotifyProps{}
	err := s.GetReplicaX().Select(&data, `
		SELECT UserId, NotifyProps
		FROM ChannelMembers
		WHERE ChannelId = ?`, channelId)
	if err != nil {
		return nil, errors.Wrapf(err, "failed to find data from ChannelMembers with channelId=%s", channelId)
	}

	props := make(map[string]model.StringMap)
	for i := range data {
		props[data[i].UserId] = data[i].NotifyProps
	}

	allChannelMembersNotifyPropsForChannelCache.SetWithExpiry(channelId, props, AllChannelMembersNotifyPropsForChannelCacheDuration)

	return props, nil
}

//nolint:unparam
func (s SqlChannelStore) InvalidateMemberCount(channelId string) {
}

func (s SqlChannelStore) GetMemberCountFromCache(channelId string) int64 {
	count, _ := s.GetMemberCount(channelId, true)
	return count
}

func (s SqlChannelStore) GetFileCount(channelId string) (int64, error) {
	var count int64
	err := s.GetReplicaX().Get(&count, `
		SELECT
		    COUNT(*)
		FROM
		    FileInfo
		WHERE
		    FileInfo.DeleteAt = 0
            AND FileInfo.PostId IN (SELECT id FROM Posts WHERE ChannelId = ?)`,
		channelId)
	if err != nil {
		return 0, errors.Wrapf(err, "failed to count files with channelId=%s", channelId)
	}

	return count, nil
}

//nolint:unparam
func (s SqlChannelStore) GetMemberCount(channelId string, allowFromCache bool) (int64, error) {
	var count int64
	err := s.GetReplicaX().Get(&count, `
		SELECT
			count(*)
		FROM
			ChannelMembers,
			Users
		WHERE
			ChannelMembers.UserId = Users.Id
			AND ChannelMembers.ChannelId = ?
			AND Users.DeleteAt = 0`, channelId)
	if err != nil {
		return 0, errors.Wrapf(err, "failed to count ChannelMembers with channelId=%s", channelId)
	}

	return count, nil
}

// GetMemberCountsByGroup returns a slice of ChannelMemberCountByGroup for a given channel
// which contains the number of channel members for each group and optionally the number of unique timezones present for each group in the channel
func (s SqlChannelStore) GetMemberCountsByGroup(ctx context.Context, channelID string, includeTimezones bool) ([]*model.ChannelMemberCountByGroup, error) {
	selectStr := "GroupMembers.GroupId, COUNT(ChannelMembers.UserId) AS ChannelMemberCount"

	if includeTimezones {
		if s.DriverName() == model.DatabaseDriverMysql {
			selectStr += `,
				COUNT(DISTINCT
				(
					CASE WHEN JSON_EXTRACT(Timezone, '$.useAutomaticTimezone') = 'true' AND LENGTH(JSON_UNQUOTE(JSON_EXTRACT(Timezone, '$.automaticTimezone'))) > 0
					THEN JSON_EXTRACT(Timezone, '$.automaticTimezone')
					WHEN JSON_EXTRACT(Timezone, '$.useAutomaticTimezone') = 'false' AND LENGTH(JSON_UNQUOTE(JSON_EXTRACT(Timezone, '$.manualTimezone'))) > 0
					THEN JSON_EXTRACT(Timezone, '$.manualTimezone')
					END
				)) AS ChannelMemberTimezonesCount`
		} else if s.DriverName() == model.DatabaseDriverPostgres {
			selectStr += `,
				COUNT(DISTINCT
				(
					CASE WHEN Timezone->>'useAutomaticTimezone' = 'true' AND length(Timezone->>'automaticTimezone') > 0
					THEN Timezone->>'automaticTimezone'
					WHEN Timezone->>'useAutomaticTimezone' = 'false' AND length(Timezone->>'manualTimezone') > 0
					THEN Timezone->>'manualTimezone'
					END
				)) AS ChannelMemberTimezonesCount`
		}
	}

	query := s.getQueryBuilder().
		Select(selectStr).
		From("ChannelMembers").
		Join("GroupMembers ON GroupMembers.UserId = ChannelMembers.UserId AND GroupMembers.DeleteAt = 0")

	if includeTimezones {
		query = query.Join("Users ON Users.Id = GroupMembers.UserId")
	}

	query = query.Where(sq.Eq{"ChannelMembers.ChannelId": channelID}).GroupBy("GroupMembers.GroupId")

	queryString, args, err := query.ToSql()
	if err != nil {
		return nil, errors.Wrap(err, "channel_tosql")
	}

	data := []*model.ChannelMemberCountByGroup{}
	if err := s.DBXFromContext(ctx).Select(&data, queryString, args...); err != nil {
		return nil, errors.Wrapf(err, "failed to count ChannelMembers with channelId=%s", channelID)
	}

	return data, nil
}

//nolint:unparam
func (s SqlChannelStore) InvalidatePinnedPostCount(channelId string) {
}

//nolint:unparam
func (s SqlChannelStore) GetPinnedPostCount(channelId string, allowFromCache bool) (int64, error) {
	var count int64
	err := s.GetReplicaX().Get(&count, `
		SELECT count(*)
			FROM Posts
		WHERE
			IsPinned = true
			AND ChannelId = ?
			AND DeleteAt = 0`, channelId)

	if err != nil {
		return 0, errors.Wrapf(err, "failed to count pinned Posts with channelId=%s", channelId)
	}

	return count, nil
}

//nolint:unparam
func (s SqlChannelStore) InvalidateGuestCount(channelId string) {
}

//nolint:unparam
func (s SqlChannelStore) GetGuestCount(channelId string, allowFromCache bool) (int64, error) {
	var indexHint string
	if s.DriverName() == model.DatabaseDriverMysql {
		indexHint = `USE INDEX(idx_channelmembers_channel_id_scheme_guest_user_id)`
	}
	var count int64
	err := s.GetReplicaX().Get(&count, `
		SELECT
			count(*)
		FROM
			ChannelMembers `+indexHint+`,
			Users
		WHERE
			ChannelMembers.UserId = Users.Id
			AND ChannelMembers.ChannelId = ?
			AND ChannelMembers.SchemeGuest = TRUE
			AND Users.DeleteAt = 0`, channelId)
	if err != nil {
		return 0, errors.Wrapf(err, "failed to count Guests with channelId=%s", channelId)
	}
	return count, nil
}

func (s SqlChannelStore) RemoveMembers(channelId string, userIds []string) error {
	builder := s.getQueryBuilder().
		Delete("ChannelMembers").
		Where(sq.Eq{"ChannelId": channelId}).
		Where(sq.Eq{"UserId": userIds})
	query, args, err := builder.ToSql()
	if err != nil {
		return errors.Wrap(err, "channel_tosql")
	}
	_, err = s.GetMasterX().Exec(query, args...)
	if err != nil {
		return errors.Wrap(err, "failed to delete ChannelMembers")
	}

	// cleanup sidebarchannels table if the user is no longer a member of that channel
	query, args, err = s.getQueryBuilder().
		Delete("SidebarChannels").
		Where(sq.And{
			sq.Eq{"ChannelId": channelId},
			sq.Eq{"UserId": userIds},
		}).ToSql()
	if err != nil {
		return errors.Wrap(err, "channel_tosql")
	}
	_, err = s.GetMasterX().Exec(query, args...)
	if err != nil {
		return errors.Wrap(err, "failed to delete SidebarChannels")
	}
	return nil
}

func (s SqlChannelStore) RemoveMember(channelId string, userId string) error {
	return s.RemoveMembers(channelId, []string{userId})
}

func (s SqlChannelStore) RemoveAllDeactivatedMembers(channelId string) error {
	query := `
		DELETE
		FROM
			ChannelMembers
		WHERE
			UserId IN (
				SELECT
					Id
				FROM
					Users
				WHERE
					Users.DeleteAt != 0
			)
		AND
			ChannelMembers.ChannelId = ?
	`

	_, err := s.GetMasterX().Exec(query, channelId)
	if err != nil {
		return errors.Wrapf(err, "failed to delete ChannelMembers with channelId=%s", channelId)
	}
	return nil
}

func (s SqlChannelStore) PermanentDeleteMembersByUser(userId string) error {
	if _, err := s.GetMasterX().Exec("DELETE FROM ChannelMembers WHERE UserId = ?", userId); err != nil {
		return errors.Wrapf(err, "failed to permanent delete ChannelMembers with userId=%s", userId)
	}
	return nil
}

func (s SqlChannelStore) UpdateLastViewedAt(channelIds []string, userId string) (map[string]int64, error) {
	lastPostAtTimes := []struct {
		Id                string
		LastPostAt        int64
		TotalMsgCount     int64
		TotalMsgCountRoot int64
	}{}

	// We use the question placeholder format for both databases, because
	// we replace that with the dollar format later on.
	// It's needed to support the prefix CTE query. See: https://github.com/Masterminds/squirrel/issues/285.
	query := sq.StatementBuilder.PlaceholderFormat(sq.Question).
		Select("Id, LastPostAt, TotalMsgCount, TotalMsgCountRoot").
		From("Channels").
		Where(sq.Eq{"Id": channelIds})

	// TODO: use a CTE for mysql too when version 8 becomes the minimum supported version.
	if s.DriverName() == model.DatabaseDriverPostgres {
		with := query.Prefix("WITH c AS (").Suffix(") ,")
		update := sq.StatementBuilder.PlaceholderFormat(sq.Question).
			Update("ChannelMembers cm").
			Set("MentionCount", 0).
			Set("MentionCountRoot", 0).
			Set("UrgentMentionCount", 0).
			Set("MsgCount", sq.Expr("greatest(cm.MsgCount, c.TotalMsgCount)")).
			Set("MsgCountRoot", sq.Expr("greatest(cm.MsgCountRoot, c.TotalMsgCountRoot)")).
			Set("LastViewedAt", sq.Expr("greatest(cm.LastViewedAt, c.LastPostAt)")).
			Set("LastUpdateAt", sq.Expr("greatest(cm.LastViewedAt, c.LastPostAt)")).
			SuffixExpr(sq.Expr("FROM c WHERE cm.UserId = ? AND c.Id = cm.ChannelId", userId))
		updateWrap := update.Prefix("updated AS (").Suffix(")")
		query = with.SuffixExpr(updateWrap).Suffix("SELECT Id, LastPostAt FROM c")
	}

	sql, args, err := query.ToSql()
	if err != nil {
		return nil, errors.Wrap(err, "UpdateLastViewedAt_CTE_Tosql")
	}

	if s.DriverName() == model.DatabaseDriverPostgres {
		sql, err = sq.Dollar.ReplacePlaceholders(sql)
		if err != nil {
			return nil, errors.Wrap(err, "UpdateLastViewedAt_ReplacePlaceholders")
		}
	}

	err = s.GetMasterX().Select(&lastPostAtTimes, sql, args...)
	if err != nil {
		return nil, errors.Wrapf(err, "failed to find ChannelMembers data with userId=%s and channelId in %v", userId, channelIds)
	}

	if len(lastPostAtTimes) == 0 {
		return nil, store.NewErrInvalidInput("Channel", "Id", fmt.Sprintf("%v", channelIds))
	}

	times := map[string]int64{}
	if s.DriverName() == model.DatabaseDriverPostgres {
		for _, t := range lastPostAtTimes {
			times[t.Id] = t.LastPostAt
		}
		return times, nil
	}

	var msgCountQuery, msgCountQueryRoot, lastViewedQuery = sq.Case("ChannelId"), sq.Case("ChannelId"), sq.Case("ChannelId")

	for _, t := range lastPostAtTimes {
		times[t.Id] = t.LastPostAt

		msgCountQuery = msgCountQuery.When(
			sq.Expr("?", t.Id),
			sq.Expr("GREATEST(MsgCount, ?)", t.TotalMsgCount))

		msgCountQueryRoot = msgCountQueryRoot.When(
			sq.Expr("?", t.Id),
			sq.Expr("GREATEST(MsgCountRoot, ?)", t.TotalMsgCountRoot))

		lastViewedQuery = lastViewedQuery.When(
			sq.Expr("?", t.Id),
			sq.Expr("GREATEST(LastViewedAt, ?)", t.LastPostAt))
	}

	updateQuery := s.getQueryBuilder().Update("ChannelMembers").
		Set("MentionCount", 0).
		Set("MentionCountRoot", 0).
		Set("UrgentMentionCount", 0).
		Set("MsgCount", msgCountQuery).
		Set("MsgCountRoot", msgCountQueryRoot).
		Set("LastViewedAt", lastViewedQuery).
		Set("LastUpdateAt", sq.Expr("LastViewedAt")).
		Where(sq.Eq{
			"UserId":    userId,
			"ChannelId": channelIds,
		})

	sql, args, err = updateQuery.ToSql()
	if err != nil {
		return nil, errors.Wrap(err, "UpdateLastViewedAt_Update_Tosql")
	}

	if _, err := s.GetMasterX().Exec(sql, args...); err != nil {
		return nil, errors.Wrapf(err, "failed to update ChannelMembers with userId=%s and channelId in %v", userId, channelIds)
	}

	return times, nil
}

func (s SqlChannelStore) CountUrgentPostsAfter(channelId string, timestamp int64, userId string) (int, error) {
	query := s.getQueryBuilder().
		Select("count(*)").
		From("PostsPriority").
		Join("Posts ON Posts.Id = PostsPriority.PostId").
		Where(sq.And{
			sq.Eq{"PostsPriority.Priority": model.PostPriorityUrgent},
			sq.Eq{"Posts.ChannelId": channelId},
			sq.Gt{"Posts.CreateAt": timestamp},
			sq.Eq{"Posts.DeleteAt": 0},
		})

	if userId != "" {
		query = query.Where(sq.Eq{"Posts.UserId": userId})
	}

	var urgent int64
	err := s.GetReplicaX().GetBuilder(&urgent, query)
	if err != nil {
		return 0, errors.Wrap(err, "failed to count urgent Posts")
	}

	return int(urgent), nil
}

// CountPostsAfter returns the number of posts in the given channel created after but not including the given timestamp. If given a non-empty user ID, only counts posts made by that user.
func (s SqlChannelStore) CountPostsAfter(channelId string, timestamp int64, userId string) (int, int, error) {
	joinLeavePostTypes := []string{
		// These types correspond to the ones checked by Post.IsJoinLeaveMessage
		model.PostTypeJoinLeave,
		model.PostTypeAddRemove,
		model.PostTypeJoinChannel,
		model.PostTypeLeaveChannel,
		model.PostTypeJoinTeam,
		model.PostTypeLeaveTeam,
		model.PostTypeAddToChannel,
		model.PostTypeRemoveFromChannel,
		model.PostTypeAddToTeam,
		model.PostTypeRemoveFromTeam,
	}
	query := s.getQueryBuilder().
		Select("count(*)").
		From("Posts").
		Where(sq.And{
			sq.Eq{"ChannelId": channelId},
			sq.Gt{"CreateAt": timestamp},
			sq.NotEq{"Type": joinLeavePostTypes},
			sq.Eq{"DeleteAt": 0},
		})

	if userId != "" {
		query = query.Where(sq.Eq{"UserId": userId})
	}
	sql, args, err := query.ToSql()
	if err != nil {
		return 0, 0, errors.Wrap(err, "CountPostsAfter_ToSql1")
	}

	var unread int64
	err = s.GetReplicaX().Get(&unread, sql, args...)
	if err != nil {
		return 0, 0, errors.Wrap(err, "failed to count Posts")
	}
	sql2, args2, err := query.Where(sq.Eq{"RootId": ""}).ToSql()
	if err != nil {
		return 0, 0, errors.Wrap(err, "CountPostsAfter_ToSql2")
	}

	var unreadRoot int64
	err = s.GetReplicaX().Get(&unreadRoot, sql2, args2...)
	if err != nil {
		return 0, 0, errors.Wrap(err, "failed to count root Posts")
	}

	return int(unread), int(unreadRoot), nil
}

// UpdateLastViewedAtPost updates a ChannelMember as if the user last read the channel at the time of the given post.
// If the provided mentionCount is -1, the given post and all posts after it are considered to be mentions. Returns
// an updated model.ChannelUnreadAt that can be returned to the client.
func (s SqlChannelStore) UpdateLastViewedAtPost(unreadPost *model.Post, userID string, mentionCount, mentionCountRoot, urgentMentionCount int, setUnreadCountRoot bool) (*model.ChannelUnreadAt, error) {
	unreadDate := unreadPost.CreateAt - 1

	unread, unreadRoot, err := s.CountPostsAfter(unreadPost.ChannelId, unreadDate, "")
	if err != nil {
		return nil, err
	}

	if !setUnreadCountRoot {
		unreadRoot = 0
	}

	params := map[string]any{
		"mentions":        mentionCount,
		"mentionsroot":    mentionCountRoot,
		"urgentmentions":  urgentMentionCount,
		"unreadcount":     unread,
		"unreadcountroot": unreadRoot,
		"lastviewedat":    unreadDate,
		"userid":          userID,
		"channelid":       unreadPost.ChannelId,
		"updatedat":       model.GetMillis(),
	}

	// msg count uses the value from channels to prevent counting on older channels where no. of messages can be high.
	// we only count the unread which will be a lot less in 99% cases
	setUnreadQuery := `
	UPDATE
		ChannelMembers
	SET
		MentionCount = :mentions,
		MentionCountRoot = :mentionsroot,
		UrgentMentionCount = :urgentmentions,
		MsgCount = (SELECT TotalMsgCount FROM Channels WHERE ID = :channelid) - :unreadcount,
		MsgCountRoot = (SELECT TotalMsgCountRoot FROM Channels WHERE ID = :channelid) - :unreadcountroot,
		LastViewedAt = :lastviewedat,
		LastUpdateAt = :updatedat
	WHERE
		UserId = :userid
		AND ChannelId = :channelid
	`
	_, err = s.GetMasterX().NamedExec(setUnreadQuery, params)
	if err != nil {
		return nil, errors.Wrap(err, "failed to update ChannelMembers")
	}

	chanUnreadQuery := `
	SELECT
		c.TeamId TeamId,
		cm.UserId UserId,
		cm.ChannelId ChannelId,
		cm.MsgCount MsgCount,
		cm.MsgCountRoot MsgCountRoot,
		cm.MentionCount MentionCount,
		cm.MentionCountRoot MentionCountRoot,
<<<<<<< HEAD
		cm.UrgentMentionCount UrgentMentionCount,
=======
		COALESCE(cm.UrgentMentionCount, 0) UrgentMentionCount,
>>>>>>> c44d3762
		cm.LastViewedAt LastViewedAt,
		cm.NotifyProps NotifyProps
	FROM
		ChannelMembers cm
	LEFT JOIN Channels c ON c.Id=cm.ChannelId
	WHERE
		cm.UserId = ?
		AND cm.channelId = ?
		AND c.DeleteAt = 0
	`
	result := &model.ChannelUnreadAt{}
	if err = s.GetMasterX().Get(result, chanUnreadQuery, userID, unreadPost.ChannelId); err != nil {
		return nil, errors.Wrapf(err, "failed to get ChannelMember with channelId=%s", unreadPost.ChannelId)
	}

	return result, nil
}

func (s SqlChannelStore) IncrementMentionCount(channelId string, userIDs []string, isRoot bool, isUrgent bool) error {
	now := model.GetMillis()

	rootInc := 0
	if isRoot {
		rootInc = 1
	}

	urgentInc := 0
	if isUrgent {
		urgentInc = 1
	}

	sql, args, err := s.getQueryBuilder().
		Update("ChannelMembers").
		Set("MentionCount", sq.Expr("MentionCount + 1")).
		Set("MentionCountRoot", sq.Expr("MentionCountRoot + ?", rootInc)).
		Set("UrgentMentionCount", sq.Expr("UrgentMentionCount + ?", urgentInc)).
		Set("LastUpdateAt", now).
		Where(sq.Eq{
			"UserId":    userIDs,
			"ChannelId": channelId,
		}).
		ToSql()

	if err != nil {
		return errors.Wrap(err, "IncrementMentionCount_Tosql")
	}

	_, err = s.GetMasterX().Exec(sql, args...)
	if err != nil {
		return errors.Wrapf(err, "failed to Update ChannelMembers with channelId=%s and userId=%v", channelId, userIDs)
	}
	return nil
}

func (s SqlChannelStore) GetAll(teamId string) ([]*model.Channel, error) {
	data := []*model.Channel{}
	err := s.GetReplicaX().Select(&data, "SELECT * FROM Channels WHERE TeamId = ? AND Type != ? ORDER BY Name", teamId, model.ChannelTypeDirect)

	if err != nil {
		return nil, errors.Wrapf(err, "failed to find Channels with teamId=%s", teamId)
	}

	return data, nil
}

func (s SqlChannelStore) GetChannelsByIds(channelIds []string, includeDeleted bool) ([]*model.Channel, error) {
	query := s.getQueryBuilder().
		Select("*").
		From("Channels").
		Where(sq.Eq{"Id": channelIds}).
		OrderBy("Name")

	if !includeDeleted {
		query = query.Where(sq.Eq{"DeleteAt": 0})
	}

	sql, args, err := query.ToSql()
	if err != nil {
		return nil, errors.Wrap(err, "GetChannelsByIds_tosql")
	}

	channels := []*model.Channel{}
	err = s.GetReplicaX().Select(&channels, sql, args...)
	if err != nil {
		return nil, errors.Wrap(err, "failed to find Channels")
	}
	return channels, nil
}

func (s SqlChannelStore) GetChannelsWithTeamDataByIds(channelIDs []string, includeDeleted bool) ([]*model.ChannelWithTeamData, error) {
	query := s.getQueryBuilder().
		Select("c.*",
			"COALESCE(t.DisplayName, '') As TeamDisplayName",
			"COALESCE(t.Name, '') AS TeamName",
			"COALESCE(t.UpdateAt, 0) AS TeamUpdateAt").
		From("Channels c").
		LeftJoin("Teams t ON c.TeamId = t.Id").
		Where(sq.Eq{"c.Id": channelIDs}).
		OrderBy("c.Name")

	if !includeDeleted {
		query = query.Where(sq.Eq{"c.DeleteAt": 0})
	}

	sql, args, err := query.ToSql()
	if err != nil {
		return nil, errors.Wrapf(err, "getChannelsWithTeamData_tosql")
	}

	channels := []*model.ChannelWithTeamData{}
	err = s.GetReplicaX().Select(&channels, sql, args...)
	if err != nil {
		return nil, errors.Wrap(err, "failed to find Channels")
	}
	return channels, nil
}

func (s SqlChannelStore) GetForPost(postId string) (*model.Channel, error) {
	channel := model.Channel{}
	if err := s.GetReplicaX().Get(
		&channel,
		`SELECT
			Channels.*
		FROM
			Channels,
			Posts
		WHERE
			Channels.Id = Posts.ChannelId
			AND Posts.Id = ?`, postId); err != nil {
		return nil, errors.Wrapf(err, "failed to get Channel with postId=%s", postId)

	}
	return &channel, nil
}

func (s SqlChannelStore) AnalyticsTypeCount(teamId string, channelType model.ChannelType) (int64, error) {
	query := s.getQueryBuilder().
		Select("COUNT(*) AS Value").
		From("Channels")

	if channelType != "" {
		query = query.Where(sq.Eq{"Type": channelType})
	}

	if teamId != "" {
		query = query.Where(sq.Eq{"TeamId": teamId})
	}

	sql, args, err := query.ToSql()
	if err != nil {
		return 0, errors.Wrap(err, "AnalyticsTypeCount_ToSql")
	}

	var value int64
	err = s.GetReplicaX().Get(&value, sql, args...)
	if err != nil {
		return 0, errors.Wrap(err, "failed to count Channels")
	}
	return value, nil
}

func (s SqlChannelStore) AnalyticsDeletedTypeCount(teamId string, channelType model.ChannelType) (int64, error) {
	query := s.getQueryBuilder().
		Select("COUNT(Id) AS Value").
		From("Channels").
		Where(sq.And{
			sq.Eq{"Type": channelType},
			sq.Gt{"DeleteAt": 0},
		})

	if teamId != "" {
		query = query.Where(sq.Eq{"TeamId": teamId})
	}

	sql, args, err := query.ToSql()
	if err != nil {
		return 0, errors.Wrap(err, "AnalyticsDeletedTypeCount_ToSql")
	}

	var v int64
	err = s.GetReplicaX().Get(&v, sql, args...)
	if err != nil {
		return 0, errors.Wrapf(err, "failed to count Channels with teamId=%s and channelType=%s", teamId, channelType)
	}

	return v, nil
}

func (s SqlChannelStore) GetMembersForUser(teamID string, userID string) (model.ChannelMembers, error) {
	sql, args, err := s.channelMembersForTeamWithSchemeSelectQuery.
		Where(sq.And{
			sq.Eq{"ChannelMembers.UserId": userID},
			sq.Or{
				sq.Eq{"Teams.Id": teamID},
				sq.Eq{"Teams.Id": ""},
				sq.Eq{"Teams.Id": nil},
			},
		}).ToSql()
	if err != nil {
		return nil, errors.Wrapf(err, "GetMembersForUser_ToSql teamID=%s userID=%s", teamID, userID)
	}

	dbMembers := channelMemberWithSchemeRolesList{}
	err = s.GetReplicaX().Select(&dbMembers, sql, args...)
	if err != nil {
		return nil, errors.Wrapf(err, "failed to find ChannelMembers data with teamId=%s and userId=%s", teamID, userID)
	}

	return dbMembers.ToModel(), nil
}

func (s SqlChannelStore) GetMembersForUserWithCursor(userID, teamID string, opts *store.ChannelMemberGraphQLSearchOpts) (model.ChannelMembers, error) {
	query := s.getQueryBuilder().
		Select(
			"ChannelMembers.ChannelId",
			"ChannelMembers.UserId",
			"ChannelMembers.Roles",
			"ChannelMembers.LastViewedAt",
			"ChannelMembers.MsgCount",
			"ChannelMembers.MentionCount",
			"ChannelMembers.MentionCountRoot",
			"COALESCE(ChannelMembers.UrgentMentionCount, 0) AS UrgentMentionCount",
			"ChannelMembers.MsgCountRoot",
			"ChannelMembers.NotifyProps",
			"ChannelMembers.LastUpdateAt",
			"ChannelMembers.SchemeUser",
			"ChannelMembers.SchemeAdmin",
			"ChannelMembers.SchemeGuest",
			"TeamScheme.DefaultChannelGuestRole TeamSchemeDefaultGuestRole",
			"TeamScheme.DefaultChannelUserRole TeamSchemeDefaultUserRole",
			"TeamScheme.DefaultChannelAdminRole TeamSchemeDefaultAdminRole",
			"ChannelScheme.DefaultChannelGuestRole ChannelSchemeDefaultGuestRole",
			"ChannelScheme.DefaultChannelUserRole ChannelSchemeDefaultUserRole",
			"ChannelScheme.DefaultChannelAdminRole ChannelSchemeDefaultAdminRole").
		From("ChannelMembers").
		InnerJoin("Channels ON ChannelMembers.ChannelId = Channels.Id").
		LeftJoin("Schemes ChannelScheme ON Channels.SchemeId = ChannelScheme.Id").
		LeftJoin("Teams ON Channels.TeamId = Teams.Id").
		LeftJoin("Schemes TeamScheme ON Teams.SchemeId = TeamScheme.Id").
		Where(sq.Eq{
			"ChannelMembers.UserId": userID,
			"Channels.DeleteAt":     0,
		}).
		OrderBy("ChannelId, UserId ASC").
		// The limit is verified at the GraphQL layer.
		Limit(uint64(opts.Limit))

	if teamID != "" {
		if opts.ExcludeTeam {
			// Exclude this team and DM/GMs
			query = query.Where(sq.And{
				sq.NotEq{"Channels.TeamId": teamID},
				sq.NotEq{"Channels.TeamId": ""},
			})
		} else {
			// Include this team and DM/GMs
			query = query.Where(sq.Or{
				sq.Eq{"Channels.TeamId": teamID},
				sq.Eq{"Channels.TeamId": ""},
			})
		}
	}

	if opts.AfterChannel != "" && opts.AfterUser != "" {
		query = query.Where(sq.Or{
			sq.Gt{"ChannelMembers.ChannelId": opts.AfterChannel},
			sq.And{
				sq.Eq{"ChannelMembers.ChannelId": opts.AfterChannel},
				sq.Gt{"ChannelMembers.UserId": opts.AfterUser},
			},
		})
	}

	if opts.LastUpdateAt != 0 {
		query = query.Where(sq.GtOrEq{"ChannelMembers.LastUpdateAt": opts.LastUpdateAt})
	}

	queryString, args, err := query.ToSql()
	if err != nil {
		return nil, errors.Wrap(err, "getMembersForUserWithCursor_tosql")
	}

	dbMembers := channelMemberWithSchemeRolesList{}
	err = s.GetReplicaX().Select(&dbMembers, queryString, args...)
	if err != nil {
		return nil, errors.Wrapf(err, "failed to find ChannelMembers data with userId=%s", userID)
	}

	return dbMembers.ToModel(), nil
}

func (s SqlChannelStore) GetMembersForUserWithPagination(userId string, page, perPage int) (model.ChannelMembersWithTeamData, error) {
	dbMembers := channelMemberWithTeamWithSchemeRolesList{}
	offset := page * perPage
	err := s.GetReplicaX().Select(&dbMembers, channelMembersWithSchemeSelectQuery+"WHERE ChannelMembers.UserId = ? ORDER BY ChannelId ASC Limit ? Offset ?", userId, perPage, offset)
	if err != nil {
		return nil, errors.Wrapf(err, "failed to find ChannelMembers data with and userId=%s", userId)
	}

	return dbMembers.ToModel(), nil
}

func (s SqlChannelStore) GetTeamMembersForChannel(channelID string) ([]string, error) {
	teamMemberIDs := []string{}
	if err := s.GetReplicaX().Select(&teamMemberIDs, `SELECT tm.UserId
		FROM Channels c, Teams t, TeamMembers tm
		WHERE
			c.TeamId=t.Id
			AND
			t.Id=tm.TeamId
			AND
			c.Id = ?`,
		channelID); err != nil {
		return nil, errors.Wrapf(err, "error while getting team members for a channel")
	}

	return teamMemberIDs, nil
}

func (s SqlChannelStore) Autocomplete(userID, term string, includeDeleted, isGuest bool) (model.ChannelListWithTeamData, error) {
	query := s.getQueryBuilder().Select("c.*",
		"t.DisplayName AS TeamDisplayName",
		"t.Name AS TeamName",
		"t.UpdateAt AS TeamUpdateAt").
		From("Channels c, Teams t, TeamMembers tm").
		Where(sq.And{
			sq.Expr("c.TeamId = t.id"),
			sq.Expr("t.id = tm.TeamId"),
			sq.Eq{"tm.UserId": userID},
		}).
		OrderBy("c.DisplayName")

	if !includeDeleted {
		query = query.Where(sq.And{
			sq.Eq{"c.DeleteAt": 0},
			sq.Eq{"tm.DeleteAt": 0},
		})
	}

	if isGuest {
		query = query.Where(sq.Expr("c.Id IN (?)", sq.Select("ChannelId").
			From("ChannelMembers").
			Where(sq.Eq{"UserId": userID})))
	} else {
		query = query.Where(sq.Or{
			sq.NotEq{"c.Type": model.ChannelTypePrivate},
			sq.And{
				sq.Eq{"c.Type": model.ChannelTypePrivate},
				sq.Expr("c.Id IN (?)", sq.Select("ChannelId").
					From("ChannelMembers").
					Where(sq.Eq{"UserId": userID})),
			},
		})
	}

	searchClause := s.searchClause(term)
	if searchClause != nil {
		query = query.Where(searchClause)
	}

	sql, args, err := query.ToSql()
	if err != nil {
		return nil, errors.Wrap(err, "Autocomplete_Tosql")
	}

	channels := model.ChannelListWithTeamData{}
	err = s.GetReplicaX().Select(&channels, sql, args...)
	if err != nil {
		return nil, errors.Wrapf(err, "could not find channel with term=%s", term)
	}
	return channels, nil
}

func (s SqlChannelStore) AutocompleteInTeam(teamID, userID, term string, includeDeleted, isGuest bool) (model.ChannelList, error) {
	query := s.getQueryBuilder().Select("*").
		From("Channels c").
		Where(sq.Eq{"c.TeamId": teamID}).
		OrderBy("c.DisplayName").
		Limit(model.ChannelSearchDefaultLimit)

	if !includeDeleted {
		query = query.Where(sq.Eq{"c.DeleteAt": 0})
	}

	if isGuest {
		query = query.Where(sq.Expr("c.Id IN (?)", sq.Select("ChannelId").
			From("ChannelMembers").
			Where(sq.Eq{"UserId": userID})))
	} else {
		query = query.Where(sq.Or{
			sq.NotEq{"c.Type": model.ChannelTypePrivate},
			sq.And{
				sq.Eq{"c.Type": model.ChannelTypePrivate},
				sq.Expr("c.Id IN (?)", sq.Select("ChannelId").
					From("ChannelMembers").
					Where(sq.Eq{"UserId": userID})),
			},
		})
	}

	searchClause := s.searchClause(term)
	if searchClause != nil {
		query = query.Where(searchClause)
	}

	return s.performSearch(query, term)
}

func (s SqlChannelStore) AutocompleteInTeamForSearch(teamID string, userID string, term string, includeDeleted bool) (model.ChannelList, error) {
	// shared query
	query := s.getSubQueryBuilder().Select("C.*").
		From("Channels AS C").
		Join("ChannelMembers AS CM ON CM.ChannelId = C.Id").
		Limit(50).
		Where(sq.And{
			sq.Or{
				sq.Eq{"C.TeamId": teamID},
				sq.Eq{
					"C.TeamId": "",
					"C.Type":   model.ChannelTypeGroup,
				},
			},
			sq.Eq{"CM.UserId": userID},
		})

	if !includeDeleted {
		// include the DeleteAt = 0 condition
		query.Where(sq.Eq{"DeleteAt": 0})
	}

	var (
		channels = model.ChannelList{}
		sql      string
		args     []any
	)

	// build the like clause
	like := s.buildLIKEClauseX(term, "Name", "DisplayName", "Purpose")
	if like == nil {
		var err error

		// generate the SQL query
		sql, args, err = query.ToSql()
		if err != nil {
			return nil, errors.Wrap(err, "AutocompleteInTeamForSearch_Tosql")
		}
	} else {
		// build the full text search clause
		full := s.buildFulltextClauseX(term, "Name", "DisplayName", "Purpose")
		// build the LIKE query
		likeSQL, likeArgs, err := query.Where(like).ToSql()
		if err != nil {
			return nil, errors.Wrap(err, "AutocompleteInTeamForSearch_Like_Tosql")
		}

		// build the full text query
		fullSQL, fullArgs, err := query.Where(full).ToSql()
		if err != nil {
			return nil, errors.Wrap(err, "AutocompleteInTeamForSearch_Full_Tosql")
		}

		// Using a UNION results in index_merge and fulltext queries and is much faster than the ref
		// query you would get using an OR of the LIKE and full-text clauses.
		sql = fmt.Sprintf("(%s) UNION (%s) LIMIT 50", likeSQL, fullSQL)
		args = append(likeArgs, fullArgs...)
	}

	var err error

	// since the UNION is not part of squirrel, we need to assemble it and then update
	// the placeholders manually
	if s.DriverName() == model.DatabaseDriverPostgres {
		sql, err = sq.Dollar.ReplacePlaceholders(sql)
		if err != nil {
			return nil, errors.Wrap(err, "AutocompleteInTeamForSearch_Placeholder")
		}
	}

	// query the database
	err = s.GetReplicaX().Select(&channels, sql, args...)
	if err != nil {
		return nil, errors.Wrapf(err, "failed to find Channels with term='%s'", term)
	}

	directChannels, err := s.autocompleteInTeamForSearchDirectMessages(userID, term)
	if err != nil {
		return nil, err
	}

	channels = append(channels, directChannels...)

	sort.Slice(channels, func(a, b int) bool {
		return strings.ToLower(channels[a].DisplayName) < strings.ToLower(channels[b].DisplayName)
	})

	return channels, nil
}

func (s SqlChannelStore) autocompleteInTeamForSearchDirectMessages(userID string, term string) ([]*model.Channel, error) {
	// create the main query
	query := s.getQueryBuilder().Select("C.*", "OtherUsers.Username as DisplayName").
		From("Channels AS C").
		Join("ChannelMembers AS CM ON CM.ChannelId = C.Id").
		Where(sq.Eq{
			"C.Type":    model.ChannelTypeDirect,
			"CM.UserId": userID,
		}).
		Limit(50)

	// create the subquery
	subQuery := s.getSubQueryBuilder().Select("ICM.ChannelId AS ChannelId", "IU.Username AS Username").
		From("Users AS IU").
		Join("ChannelMembers AS ICM ON ICM.UserId = IU.Id").
		Where(sq.NotEq{"IU.Id": userID})

	// try to create a LIKE clause from the search term
	if like := s.buildLIKEClauseX(term, "IU.Username", "IU.Nickname"); like != nil {
		subQuery = subQuery.Where(like)
	}

	// put the subquery into an INNER JOIN
	innerJoin := subQuery.
		Prefix("INNER JOIN (").
		Suffix(") AS OtherUsers ON OtherUsers.ChannelId = C.Id")

	// add the subquery to the main query
	query = query.JoinClause(innerJoin)

	// create the SQL query and argument list
	sql, args, err := query.ToSql()
	if err != nil {
		return nil, errors.Wrap(err, "autocompleteInTeamForSearchDirectMessages_InnerJoin_Tosql")
	}

	// query the channel list from the database using SQLX
	channels := model.ChannelList{}
	if err := s.GetReplicaX().Select(&channels, sql, args...); err != nil {
		return nil, errors.Wrapf(err, "failed to find Channels with term='%s' (%s %% %v)", term, sql, args)
	}

	return channels, nil
}

func (s SqlChannelStore) SearchInTeam(teamId string, term string, includeDeleted bool) (model.ChannelList, error) {
	query := s.getQueryBuilder().Select("Channels.*").
		From("Channels").
		Join("PublicChannels c ON (c.Id = Channels.Id)").
		Where(sq.Eq{"c.TeamId": teamId}).
		OrderBy("c.DisplayName").
		Limit(100)

	if !includeDeleted {
		query = query.Where(sq.Eq{"c.DeleteAt": 0})
	}

	if term != "" {
		searchClause := s.searchClause(term)
		if searchClause != nil {
			query = query.Where(searchClause)
		}
	}

	return s.performSearch(query, term)
}

func (s SqlChannelStore) SearchArchivedInTeam(teamId string, term string, userId string) (model.ChannelList, error) {
	queryBase := s.getQueryBuilder().Select("Channels.*").
		From("Channels").
		Join("Channels c ON (c.Id = Channels.Id)").
		Where(sq.And{
			sq.Eq{"c.TeamId": teamId},
			sq.NotEq{"c.DeleteAt": 0},
		}).
		OrderBy("c.DisplayName").
		Limit(100)

	searchClause := s.searchClause(term)
	if searchClause != nil {
		queryBase = queryBase.Where(searchClause)
	}

	publicQuery := queryBase.
		Where(sq.NotEq{"c.Type": model.ChannelTypePrivate})

	privateQuery := queryBase.
		Where(
			sq.And{
				sq.Eq{"c.Type": model.ChannelTypePrivate},
				sq.Expr("c.Id IN (?)", sq.Select("ChannelId").
					From("ChannelMembers").
					Where(sq.Eq{"UserId": userId})),
			})

	publicChannels, err := s.performSearch(publicQuery, term)
	if err != nil {
		return nil, err
	}

	privateChannels, err := s.performSearch(privateQuery, term)
	if err != nil {
		return nil, err
	}

	output := publicChannels
	output = append(output, privateChannels...)

	return output, nil
}

func (s SqlChannelStore) SearchForUserInTeam(userId string, teamId string, term string, includeDeleted bool) (model.ChannelList, error) {
	query := s.getQueryBuilder().Select("Channels.*").
		From("Channels").
		Join("PublicChannels c ON (c.Id = Channels.Id)").
		Join("ChannelMembers cm ON (c.Id = cm.ChannelId)").
		Where(sq.Eq{
			"c.TeamId":  teamId,
			"cm.UserId": userId,
		}).
		OrderBy("c.DisplayName").
		Limit(100)

	if !includeDeleted {
		query = query.Where(sq.Eq{"c.DeleteAt": 0})
	}

	searchClause := s.searchClause(term)
	if searchClause != nil {
		query = query.Where(searchClause)
	}

	return s.performSearch(query, term)
}

func (s SqlChannelStore) channelSearchQuery(opts *store.ChannelSearchOpts) sq.SelectBuilder {
	var limit int
	if opts.PerPage != nil {
		limit = *opts.PerPage
	} else {
		limit = 100
	}

	var selectStr string
	if opts.CountOnly {
		selectStr = "count(*)"
	} else {
		selectStr = "c.*"
		if opts.IncludeTeamInfo {
			selectStr += ", t.DisplayName AS TeamDisplayName, t.Name AS TeamName, t.UpdateAt as TeamUpdateAt"
		}
		if opts.IncludePolicyID {
			selectStr += ", RetentionPoliciesChannels.PolicyId AS PolicyID"
		}
	}

	query := s.getQueryBuilder().
		Select(selectStr).
		From("Channels AS c").
		Join("Teams AS t ON t.Id = c.TeamId")

	// don't bother ordering or limiting if we're just getting the count
	if !opts.CountOnly {
		query = query.
			OrderBy("c.DisplayName, t.DisplayName").
			Limit(uint64(limit))
	}
	if opts.Deleted {
		query = query.Where(sq.NotEq{"c.DeleteAt": int(0)})
	} else if !opts.IncludeDeleted {
		query = query.Where(sq.Eq{"c.DeleteAt": int(0)})
	}

	if opts.IsPaginated() && !opts.CountOnly {
		query = query.Offset(uint64(*opts.Page * *opts.PerPage))
	}

	if opts.PolicyID != "" {
		query = query.
			InnerJoin("RetentionPoliciesChannels ON c.Id = RetentionPoliciesChannels.ChannelId").
			Where(sq.Eq{"RetentionPoliciesChannels.PolicyId": opts.PolicyID})
	} else if opts.ExcludePolicyConstrained {
		query = query.
			LeftJoin("RetentionPoliciesChannels ON c.Id = RetentionPoliciesChannels.ChannelId").
			Where("RetentionPoliciesChannels.ChannelId IS NULL")
	} else if opts.IncludePolicyID {
		query = query.
			LeftJoin("RetentionPoliciesChannels ON c.Id = RetentionPoliciesChannels.ChannelId")
	}

	likeFields := "c.Name, c.DisplayName, c.Purpose"
	if opts.IncludeSearchById {
		likeFields = likeFields + ", c.Id"
	}

	likeClause, likeTerm := s.buildLIKEClause(opts.Term, likeFields)

	if likeTerm != "" {
		// Keep the number of likeTerms same as the number of columns
		// (c.Name, c.DisplayName, c.Purpose, c.Id?)
		likeTerms := make([]any, len(strings.Split(likeFields, ",")))
		for i := 0; i < len(likeTerms); i++ {
			likeTerms[i] = likeTerm
		}
		likeClause = strings.ReplaceAll(likeClause, ":LikeTerm", "?")
		fulltextClause, fulltextTerm := s.buildFulltextClause(opts.Term, "c.Name, c.DisplayName, c.Purpose")
		fulltextClause = strings.ReplaceAll(fulltextClause, ":FulltextTerm", "?")

		query = query.Where(sq.Or{
			sq.Expr(likeClause, likeTerms...),
			sq.Expr(fulltextClause, fulltextTerm),
		})
	}

	if len(opts.ExcludeChannelNames) > 0 {
		query = query.Where(sq.NotEq{"c.Name": opts.ExcludeChannelNames})
	}

	if opts.NotAssociatedToGroup != "" {
		query = query.Where("c.Id NOT IN (SELECT ChannelId FROM GroupChannels WHERE GroupChannels.GroupId = ? AND GroupChannels.DeleteAt = 0)", opts.NotAssociatedToGroup)
	}

	if len(opts.TeamIds) > 0 {
		query = query.Where(sq.Eq{"c.TeamId": opts.TeamIds})
	}

	if opts.GroupConstrained {
		query = query.Where(sq.Eq{"c.GroupConstrained": true})
	} else if opts.ExcludeGroupConstrained {
		query = query.Where(sq.Or{
			sq.NotEq{"c.GroupConstrained": true},
			sq.Eq{"c.GroupConstrained": nil},
		})
	}

	if opts.Public && !opts.Private {
		query = query.InnerJoin("PublicChannels ON c.Id = PublicChannels.Id")
	} else if opts.Private && !opts.Public {
		query = query.Where(sq.Eq{"c.Type": model.ChannelTypePrivate})
	} else {
		query = query.Where(sq.Or{
			sq.Eq{"c.Type": model.ChannelTypeOpen},
			sq.Eq{"c.Type": model.ChannelTypePrivate},
		})
	}

	return query
}

func (s SqlChannelStore) SearchAllChannels(term string, opts store.ChannelSearchOpts) (model.ChannelListWithTeamData, int64, error) {
	opts.Term = term
	opts.IncludeTeamInfo = true
	queryString, args, err := s.channelSearchQuery(&opts).ToSql()
	if err != nil {
		return nil, 0, errors.Wrap(err, "channel_tosql")
	}
	channels := model.ChannelListWithTeamData{}
	if err2 := s.GetReplicaX().Select(&channels, queryString, args...); err2 != nil {
		return nil, 0, errors.Wrapf(err2, "failed to find Channels with term='%s'", term)
	}

	var totalCount int64

	// only query a 2nd time for the count if the results are being requested paginated.
	if opts.IsPaginated() {
		opts.CountOnly = true
		queryString, args, err = s.channelSearchQuery(&opts).ToSql()
		if err != nil {
			return nil, 0, errors.Wrap(err, "channel_tosql")
		}
		if err2 := s.GetReplicaX().Get(&totalCount, queryString, args...); err2 != nil {
			return nil, 0, errors.Wrapf(err2, "failed to find Channels with term='%s'", term)
		}
	} else {
		totalCount = int64(len(channels))
	}

	return channels, totalCount, nil
}

func (s SqlChannelStore) SearchMore(userId string, teamId string, term string) (model.ChannelList, error) {
	teamQuery := s.getSubQueryBuilder().Select("c.Id").
		From("PublicChannels c").
		Join("ChannelMembers cm ON (cm.ChannelId = c.Id)").
		Where(sq.Eq{
			"c.TeamId":   teamId,
			"cm.UserId":  userId,
			"c.DeleteAt": 0,
		})

	query := s.getQueryBuilder().Select("Channels.*").
		From("Channels").
		Join("PublicChannels c ON (c.Id=Channels.Id)").
		Where(sq.And{
			sq.Eq{"c.TeamId": teamId},
			sq.Eq{"c.DeleteAt": 0},
			sq.Expr("c.Id NOT IN (?)", teamQuery),
		}).
		OrderBy("c.DisplayName").
		Limit(100)

	searchClause := s.searchClause(term)
	if searchClause != nil {
		query = query.Where(searchClause)
	}

	return s.performSearch(query, term)
}

func (s SqlChannelStore) buildLIKEClause(term string, searchColumns string) (likeClause, likeTerm string) {
	likeTerm = sanitizeSearchTerm(term, "*")

	if likeTerm == "" {
		return
	}

	// Prepare the LIKE portion of the query.
	var searchFields []string
	for _, field := range strings.Split(searchColumns, ", ") {
		if s.DriverName() == model.DatabaseDriverPostgres {
			searchFields = append(searchFields, fmt.Sprintf("lower(%s) LIKE lower(%s) escape '*'", field, ":LikeTerm"))
		} else {
			searchFields = append(searchFields, fmt.Sprintf("%s LIKE %s escape '*'", field, ":LikeTerm"))
		}
	}

	likeClause = fmt.Sprintf("(%s)", strings.Join(searchFields, " OR "))
	likeTerm = wildcardSearchTerm(likeTerm)
	return
}

func (s SqlChannelStore) buildLIKEClauseX(term string, searchColumns ...string) sq.Sqlizer {
	// escape the special characters with *
	likeTerm := sanitizeSearchTerm(term, "*")
	if likeTerm == "" {
		return nil
	}

	// add a placeholder at the beginning and end
	likeTerm = wildcardSearchTerm(likeTerm)

	// Prepare the LIKE portion of the query.
	var searchFields sq.Or

	for _, field := range searchColumns {
		if s.DriverName() == model.DatabaseDriverPostgres {
			expr := fmt.Sprintf("LOWER(%s) LIKE LOWER(?) ESCAPE '*'", field)
			searchFields = append(searchFields, sq.Expr(expr, likeTerm))
		} else {
			expr := fmt.Sprintf("%s LIKE ? ESCAPE '*'", field)
			searchFields = append(searchFields, sq.Expr(expr, likeTerm))
		}
	}

	return searchFields
}

const spaceFulltextSearchChars = "<>+-()~:*\"!@"

func (s SqlChannelStore) buildFulltextClause(term string, searchColumns string) (fulltextClause, fulltextTerm string) {
	// Copy the terms as we will need to prepare them differently for each search type.
	fulltextTerm = term

	// These chars must be treated as spaces in the fulltext query.
	fulltextTerm = strings.Map(func(r rune) rune {
		if strings.ContainsRune(spaceFulltextSearchChars, r) {
			return ' '
		}
		return r
	}, fulltextTerm)

	// Prepare the FULLTEXT portion of the query.
	if s.DriverName() == model.DatabaseDriverPostgres {
		fulltextTerm = strings.ReplaceAll(fulltextTerm, "|", "")

		splitTerm := strings.Fields(fulltextTerm)
		for i, t := range strings.Fields(fulltextTerm) {
			splitTerm[i] = t + ":*"
		}

		fulltextTerm = strings.Join(splitTerm, " & ")

		fulltextClause = fmt.Sprintf("((to_tsvector('%[1]s', %[2]s)) @@ to_tsquery('%[1]s', :FulltextTerm))", s.pgDefaultTextSearchConfig, convertMySQLFullTextColumnsToPostgres(searchColumns))
	} else if s.DriverName() == model.DatabaseDriverMysql {
		splitTerm := strings.Fields(fulltextTerm)
		for i, t := range strings.Fields(fulltextTerm) {
			splitTerm[i] = "+" + t + "*"
		}

		fulltextTerm = strings.Join(splitTerm, " ")

		fulltextClause = fmt.Sprintf("MATCH(%s) AGAINST (:FulltextTerm IN BOOLEAN MODE)", searchColumns)
	}

	return
}

func (s SqlChannelStore) buildFulltextClauseX(term string, searchColumns ...string) sq.Sqlizer {
	// Copy the terms as we will need to prepare them differently for each search type.
	fulltextTerm := term

	// These chars must be treated as spaces in the fulltext query.
	fulltextTerm = strings.Map(func(r rune) rune {
		if strings.ContainsRune(spaceFulltextSearchChars, r) {
			return ' '
		}
		return r
	}, fulltextTerm)

	// Prepare the FULLTEXT portion of the query.
	if s.DriverName() == model.DatabaseDriverPostgres {
		// remove all pipes |
		fulltextTerm = strings.ReplaceAll(fulltextTerm, "|", "")

		// split the search term and append :* to each part
		splitTerm := strings.Fields(fulltextTerm)
		for i, t := range splitTerm {
			splitTerm[i] = t + ":*"
		}

		// join the search term with &
		fulltextTerm = strings.Join(splitTerm, " & ")

		expr := fmt.Sprintf("((to_tsvector('%[1]s', %[2]s)) @@ to_tsquery('%[1]s', ?))", s.pgDefaultTextSearchConfig, strings.Join(searchColumns, " || ' ' || "))
		return sq.Expr(expr, fulltextTerm)

	}

	splitTerm := strings.Fields(fulltextTerm)
	for i, t := range splitTerm {
		splitTerm[i] = "+" + t + "*"
	}

	fulltextTerm = strings.Join(splitTerm, " ")

	expr := fmt.Sprintf("MATCH(%s) AGAINST (? IN BOOLEAN MODE)", strings.Join(searchColumns, ", "))
	return sq.Expr(expr, fulltextTerm)
}

func (s SqlChannelStore) performSearch(searchQuery sq.SelectBuilder, term string) (model.ChannelList, error) {
	sql, args, err := searchQuery.ToSql()
	if err != nil {
		return model.ChannelList{}, errors.Wrapf(err, "performSearch_ToSql")
	}

	channels := model.ChannelList{}
	err = s.GetReplicaX().Select(&channels, sql, args...)
	if err != nil {
		return channels, errors.Wrapf(err, "failed to find Channels with term='%s'", term)
	}

	return channels, nil
}

func (s SqlChannelStore) searchClause(term string) sq.Sqlizer {
	likeClause := s.buildLIKEClauseX(term, "c.Name", "c.DisplayName", "c.Purpose")
	if likeClause == nil {
		return nil
	}

	fulltextClause := s.buildFulltextClauseX(term, "c.Name", "c.DisplayName", "c.Purpose")
	return sq.Or{
		likeClause,
		fulltextClause,
	}
}

func (s SqlChannelStore) searchGroupChannelsQuery(userId, term string, isPostgreSQL bool) sq.SelectBuilder {
	var baseLikeTerm string
	terms := strings.Fields((strings.ToLower(term)))

	having := sq.And{}

	if isPostgreSQL {
		baseLikeTerm = "ARRAY_TO_STRING(ARRAY_AGG(u.Username), ', ') LIKE ?"
		cc := s.getSubQueryBuilder().Select("c.Id").
			From("Channels c").
			Join("ChannelMembers cm ON c.Id=cm.ChannelId").
			Join("Users u on u.Id = cm.UserId").
			Where(sq.Eq{
				"c.Type": model.ChannelTypeGroup,
				"u.id":   userId,
			}).
			GroupBy("c.Id")

		for _, term := range terms {
			term = sanitizeSearchTerm(term, "\\")
			having = append(having, sq.Expr(baseLikeTerm, "%"+term+"%"))
		}

		subq := s.getSubQueryBuilder().Select("cc.id").
			FromSelect(cc, "cc").
			Join("ChannelMembers cm On cc.Id = cm.ChannelId").
			Join("Users u On u.Id = cm.UserId").
			GroupBy("cc.Id").
			Having(having).
			Limit(model.ChannelSearchDefaultLimit)

		return s.getQueryBuilder().Select("*").
			From("Channels").
			Where(sq.Expr("Id IN (?)", subq))

	}

	baseLikeTerm = "GROUP_CONCAT(u.Username SEPARATOR ', ') LIKE ?"

	for _, term := range terms {
		term = sanitizeSearchTerm(term, "\\")
		having = append(having, sq.Expr(baseLikeTerm, "%"+term+"%"))
	}

	cc := s.getSubQueryBuilder().Select("c.*").
		From("Channels c").
		Join("ChannelMembers cm ON c.Id=cm.ChannelId").
		Join("Users u on u.Id = cm.UserId").
		Where(sq.Eq{
			"c.Type": model.ChannelTypeGroup,
			"u.Id":   userId,
		}).
		GroupBy("c.Id")

	return s.getQueryBuilder().Select("cc.*").
		FromSelect(cc, "cc").
		Join("ChannelMembers cm on cc.Id = cm.ChannelId").
		Join("Users u on u.Id = cm.UserId").
		GroupBy("cc.Id").
		Having(having).
		Limit(model.ChannelSearchDefaultLimit)
}

func (s SqlChannelStore) SearchGroupChannels(userId, term string) (model.ChannelList, error) {
	isPostgreSQL := s.DriverName() == model.DatabaseDriverPostgres
	query := s.searchGroupChannelsQuery(userId, term, isPostgreSQL)

	sql, params, err := query.ToSql()
	if err != nil {
		return nil, errors.Wrap(err, "SearchGroupChannels_Tosql")
	}

	groupChannels := model.ChannelList{}
	if err := s.GetReplicaX().Select(&groupChannels, sql, params...); err != nil {
		return nil, errors.Wrapf(err, "failed to find Channels with term='%s' and userId=%s", term, userId)
	}
	return groupChannels, nil
}

func (s SqlChannelStore) GetMembersByIds(channelID string, userIDs []string) (model.ChannelMembers, error) {
	query := s.channelMembersForTeamWithSchemeSelectQuery.Where(
		sq.Eq{
			"ChannelMembers.ChannelId": channelID,
			"ChannelMembers.UserId":    userIDs,
		},
	)

	sql, args, err := query.ToSql()
	if err != nil {
		return nil, errors.Wrap(err, "GetMembersByIds_ToSql")
	}

	dbMembers := channelMemberWithSchemeRolesList{}
	if err := s.GetReplicaX().Select(&dbMembers, sql, args...); err != nil {
		return nil, errors.Wrapf(err, "failed to find ChannelMembers with channelId=%s and userId in %v", channelID, userIDs)
	}

	return dbMembers.ToModel(), nil
}

func (s SqlChannelStore) GetMembersByChannelIds(channelIDs []string, userID string) (model.ChannelMembers, error) {
	query := s.channelMembersForTeamWithSchemeSelectQuery.Where(
		sq.Eq{
			"ChannelMembers.ChannelId": channelIDs,
			"ChannelMembers.UserId":    userID,
		},
	)

	sql, args, err := query.ToSql()
	if err != nil {
		return nil, errors.Wrap(err, "GetMembersByChannelIds_ToSql")
	}

	dbMembers := channelMemberWithSchemeRolesList{}
	if err := s.GetReplicaX().Select(&dbMembers, sql, args...); err != nil {
		return nil, errors.Wrapf(err, "failed to find ChannelMembers with userId=%s and channelId in %v", userID, channelIDs)
	}

	return dbMembers.ToModel(), nil
}

func (s SqlChannelStore) GetMembersInfoByChannelIds(channelIDs []string) (map[string][]*model.User, error) {
	query := s.getQueryBuilder().
		Select("Channels.Id as ChannelId, Users.Id, Users.FirstName, Users.LastName, Users.Nickname, Users.Username").
		From("ChannelMembers as cm").
		Join("Channels ON cm.ChannelId = Channels.Id").
		Join("Users ON cm.UserId = Users.Id").
		Where(sq.Eq{
			"Channels.Id":       channelIDs,
			"Channels.DeleteAt": 0,
		})

	sql, args, err := query.ToSql()
	if err != nil {
		return nil, errors.Wrap(err, "dm_gm_names_tosql")
	}

	res := []*struct {
		model.User
		ChannelId string
	}{}

	if err := s.GetReplicaX().Select(&res, sql, args...); err != nil {
		return nil, errors.Wrap(err, "failed to find channels display name")
	}

	if len(res) == 0 {
		return nil, store.NewErrNotFound("User", fmt.Sprintf("%v", channelIDs))
	}

	userInfo := make(map[string][]*model.User)
	for _, item := range res {
		userInfo[item.ChannelId] = append(userInfo[item.ChannelId], &item.User)
	}

	return userInfo, nil
}

func (s SqlChannelStore) GetChannelsByScheme(schemeId string, offset int, limit int) (model.ChannelList, error) {
	channels := model.ChannelList{}
	err := s.GetReplicaX().Select(&channels, "SELECT * FROM Channels WHERE SchemeId = ? ORDER BY DisplayName LIMIT ? OFFSET ?", schemeId, limit, offset)
	if err != nil {
		return nil, errors.Wrapf(err, "failed to find Channels with schemeId=%s", schemeId)
	}
	return channels, nil
}

// This function does the Advanced Permissions Phase 2 migration for ChannelMember objects. It performs the migration
// in batches as a single transaction per batch to ensure consistency but to also minimise execution time to avoid
// causing unnecessary table locks. **THIS FUNCTION SHOULD NOT BE USED FOR ANY OTHER PURPOSE.** Executing this function
// *after* the new Schemes functionality has been used on an installation will have unintended consequences.
func (s SqlChannelStore) MigrateChannelMembers(fromChannelId string, fromUserId string) (_ map[string]string, err error) {
	var transaction *sqlxTxWrapper

	if transaction, err = s.GetMasterX().Beginx(); err != nil {
		return nil, errors.Wrap(err, "begin_transaction")
	}
	defer finalizeTransactionX(transaction, &err)

	channelMembers := []channelMember{}
	if err := transaction.Select(&channelMembers, "SELECT * from ChannelMembers WHERE (ChannelId, UserId) > (?, ?) ORDER BY ChannelId, UserId LIMIT 100", fromChannelId, fromUserId); err != nil {
		return nil, errors.Wrap(err, "failed to find ChannelMembers")
	}

	if len(channelMembers) == 0 {
		// No more channel members in query result means that the migration has finished.
		return nil, nil
	}

	for i := range channelMembers {
		member := channelMembers[i]
		roles := strings.Fields(member.Roles)
		var newRoles []string
		if !member.SchemeAdmin.Valid {
			member.SchemeAdmin = sql.NullBool{Bool: false, Valid: true}
		}
		if !member.SchemeUser.Valid {
			member.SchemeUser = sql.NullBool{Bool: false, Valid: true}
		}
		if !member.SchemeGuest.Valid {
			member.SchemeGuest = sql.NullBool{Bool: false, Valid: true}
		}
		for _, role := range roles {
			if role == model.ChannelAdminRoleId {
				member.SchemeAdmin = sql.NullBool{Bool: true, Valid: true}
			} else if role == model.ChannelUserRoleId {
				member.SchemeUser = sql.NullBool{Bool: true, Valid: true}
			} else if role == model.ChannelGuestRoleId {
				member.SchemeGuest = sql.NullBool{Bool: true, Valid: true}
			} else {
				newRoles = append(newRoles, role)
			}
		}
		member.Roles = strings.Join(newRoles, " ")

		if _, err := transaction.NamedExec(`UPDATE ChannelMembers
			SET Roles=:Roles,
				LastViewedAt=:LastViewedAt,
				MsgCount=:MsgCount,
				MentionCount=:MentionCount,
				UrgentMentionCount=:UrgentMentionCount,
				NotifyProps=:NotifyProps,
				LastUpdateAt=:LastUpdateAt,
				SchemeUser=:SchemeUser,
				SchemeAdmin=:SchemeAdmin,
				SchemeGuest=:SchemeGuest,
				MentionCountRoot=:MentionCountRoot,
				MsgCountRoot=:MsgCountRoot
			WHERE ChannelId=:ChannelId AND UserId=:UserId`, &member); err != nil {
			return nil, errors.Wrap(err, "failed to update ChannelMember")
		}

	}

	if err := transaction.Commit(); err != nil {
		return nil, errors.Wrap(err, "commit_transaction")
	}

	data := make(map[string]string)
	data["ChannelId"] = channelMembers[len(channelMembers)-1].ChannelId
	data["UserId"] = channelMembers[len(channelMembers)-1].UserId
	return data, nil
}

func (s SqlChannelStore) ResetAllChannelSchemes() (err error) {
	transaction, err := s.GetMasterX().Beginx()
	if err != nil {
		return errors.Wrap(err, "begin_transaction")
	}
	defer finalizeTransactionX(transaction, &err)

	err = s.resetAllChannelSchemesT(transaction)
	if err != nil {
		return err
	}

	if err := transaction.Commit(); err != nil {
		return errors.Wrap(err, "commit_transaction")
	}

	return nil
}

func (s SqlChannelStore) resetAllChannelSchemesT(transaction *sqlxTxWrapper) error {
	if _, err := transaction.Exec("UPDATE Channels SET SchemeId=''"); err != nil {
		return errors.Wrap(err, "failed to update Channels")
	}

	return nil
}

func (s SqlChannelStore) ClearAllCustomRoleAssignments() (err error) {
	builtInRoles := model.MakeDefaultRoles()
	lastUserId := strings.Repeat("0", 26)
	lastChannelId := strings.Repeat("0", 26)

	for {
		var transaction *sqlxTxWrapper

		if transaction, err = s.GetMasterX().Beginx(); err != nil {
			return errors.Wrap(err, "begin_transaction")
		}

		channelMembers := []*channelMember{}
		if err = transaction.Select(&channelMembers, "SELECT * from ChannelMembers WHERE (ChannelId, UserId) > (?, ?) ORDER BY ChannelId, UserId LIMIT 1000", lastChannelId, lastUserId); err != nil {
			finalizeTransactionX(transaction, &err)
			return errors.Wrap(err, "failed to find ChannelMembers")
		}

		if len(channelMembers) == 0 {
			finalizeTransactionX(transaction, &err)
			break
		}

		for _, member := range channelMembers {
			lastUserId = member.UserId
			lastChannelId = member.ChannelId

			var newRoles []string

			for _, role := range strings.Fields(member.Roles) {
				for name := range builtInRoles {
					if name == role {
						newRoles = append(newRoles, role)
						break
					}
				}
			}

			newRolesString := strings.Join(newRoles, " ")
			if newRolesString != member.Roles {
				if _, err = transaction.Exec("UPDATE ChannelMembers SET Roles = ? WHERE UserId = ? AND ChannelId = ?", newRolesString, member.UserId, member.ChannelId); err != nil {
					finalizeTransactionX(transaction, &err)
					return errors.Wrap(err, "failed to update ChannelMembers")
				}
			}
		}

		if err = transaction.Commit(); err != nil {
			finalizeTransactionX(transaction, &err)
			return errors.Wrap(err, "commit_transaction")
		}
	}

	return nil
}

func (s SqlChannelStore) GetAllChannelsForExportAfter(limit int, afterId string) ([]*model.ChannelForExport, error) {
	channels := []*model.ChannelForExport{}
	if err := s.GetReplicaX().Select(&channels, `
		SELECT
			Channels.*,
			Teams.Name as TeamName,
			Schemes.Name as SchemeName
		FROM Channels
		INNER JOIN
			Teams ON Channels.TeamId = Teams.Id
		LEFT JOIN
			Schemes ON Channels.SchemeId = Schemes.Id
		WHERE
			Channels.Id > ?
			AND Channels.Type IN (?, ?)
		ORDER BY
			Id
		LIMIT ?`,
		afterId, model.ChannelTypeOpen, model.ChannelTypePrivate, limit); err != nil {
		return nil, errors.Wrap(err, "failed to find Channels for export")
	}

	return channels, nil
}

func (s SqlChannelStore) GetChannelMembersForExport(userId string, teamId string) ([]*model.ChannelMemberForExport, error) {
	members := []*model.ChannelMemberForExport{}
	err := s.GetReplicaX().Select(&members, `
		SELECT
			ChannelMembers.ChannelId,
			ChannelMembers.UserId,
			ChannelMembers.Roles,
			ChannelMembers.LastViewedAt,
			ChannelMembers.MsgCount,
			ChannelMembers.MentionCount,
			ChannelMembers.MentionCountRoot,
<<<<<<< HEAD
			ChannelMembers.UrgentMentionCount,
=======
			COALESCE(ChannelMembers.UrgentMentionCount, 0) AS UrgentMentionCount,
>>>>>>> c44d3762
			ChannelMembers.NotifyProps,
			ChannelMembers.LastUpdateAt,
			ChannelMembers.SchemeUser,
			ChannelMembers.SchemeAdmin,
			(ChannelMembers.SchemeGuest IS NOT NULL AND ChannelMembers.SchemeGuest) as SchemeGuest,
			Channels.Name as ChannelName
		FROM
			ChannelMembers
		INNER JOIN
			Channels ON ChannelMembers.ChannelId = Channels.Id
		WHERE
			ChannelMembers.UserId = ?
			AND Channels.TeamId = ?
			AND Channels.DeleteAt = 0`,
		userId, teamId)
	if err != nil {
		return nil, errors.Wrap(err, "failed to find Channels for export")
	}

	return members, nil
}

func (s SqlChannelStore) GetAllDirectChannelsForExportAfter(limit int, afterId string) ([]*model.DirectChannelForExport, error) {
	directChannelsForExport := []*model.DirectChannelForExport{}
	query := s.getQueryBuilder().
		Select("Channels.*").
		From("Channels").
		Where(sq.And{
			sq.Gt{"Channels.Id": afterId},
			sq.Eq{"Channels.DeleteAt": int(0)},
			sq.Eq{"Channels.Type": []model.ChannelType{model.ChannelTypeDirect, model.ChannelTypeGroup}},
		}).
		OrderBy("Channels.Id").
		Limit(uint64(limit))

	queryString, args, err := query.ToSql()
	if err != nil {
		return nil, errors.Wrap(err, "channel_tosql")
	}

	if err2 := s.GetReplicaX().Select(&directChannelsForExport, queryString, args...); err2 != nil {
		return nil, errors.Wrap(err2, "failed to find direct Channels for export")
	}

	var channelIds []string
	for _, channel := range directChannelsForExport {
		channelIds = append(channelIds, channel.Id)
	}
	query = s.getQueryBuilder().
<<<<<<< HEAD
		Select("u.Username as Username, ChannelId, UserId, cm.Roles as Roles, LastViewedAt, MsgCount, MentionCount, MentionCountRoot, UrgentMentionCount, cm.NotifyProps as NotifyProps, LastUpdateAt, SchemeUser, SchemeAdmin, (SchemeGuest IS NOT NULL AND SchemeGuest) as SchemeGuest").
=======
		Select("u.Username as Username, ChannelId, UserId, cm.Roles as Roles, LastViewedAt, MsgCount, MentionCount, MentionCountRoot, COALESCE(UrgentMentionCount, 0) UrgentMentionCount, cm.NotifyProps as NotifyProps, LastUpdateAt, SchemeUser, SchemeAdmin, (SchemeGuest IS NOT NULL AND SchemeGuest) as SchemeGuest").
>>>>>>> c44d3762
		From("ChannelMembers cm").
		Join("Users u ON ( u.Id = cm.UserId )").
		Where(sq.And{
			sq.Eq{"cm.ChannelId": channelIds},
			sq.Eq{"u.DeleteAt": int(0)},
		})

	queryString, args, err = query.ToSql()
	if err != nil {
		return nil, errors.Wrap(err, "channel_tosql")
	}

	channelMembers := []*model.ChannelMemberForExport{}
	if err2 := s.GetReplicaX().Select(&channelMembers, queryString, args...); err2 != nil {
		return nil, errors.Wrap(err2, "failed to find ChannelMembers")
	}

	// Populate each channel with its members
	dmChannelsMap := make(map[string]*model.DirectChannelForExport)
	for _, channel := range directChannelsForExport {
		channel.Members = &[]string{}
		dmChannelsMap[channel.Id] = channel
	}
	for _, member := range channelMembers {
		members := dmChannelsMap[member.ChannelId].Members
		*members = append(*members, member.Username)
	}

	return directChannelsForExport, nil
}

func (s SqlChannelStore) GetChannelsBatchForIndexing(startTime int64, startChannelID string, limit int) ([]*model.Channel, error) {
	query :=
		`SELECT
			 *
		 FROM
			 Channels
		 WHERE
			 CreateAt > ?
		OR
			(CreateAt = ? AND Id > ?)
		 ORDER BY
			 CreateAt ASC, Id ASC
		 LIMIT
			 ?`

	channels := []*model.Channel{}
	err := s.GetSearchReplicaX().Select(&channels, query, startTime, startTime, startChannelID, limit)
	if err != nil {
		return nil, errors.Wrap(err, "failed to find Channels")
	}

	return channels, nil
}

func (s SqlChannelStore) UserBelongsToChannels(userId string, channelIds []string) (bool, error) {
	query := s.getQueryBuilder().
		Select("Count(*)").
		From("ChannelMembers").
		Where(sq.And{
			sq.Eq{"UserId": userId},
			sq.Eq{"ChannelId": channelIds},
		})

	queryString, args, err := query.ToSql()
	if err != nil {
		return false, errors.Wrap(err, "channel_tosql")
	}
	var c int64
	err = s.GetReplicaX().Get(&c, queryString, args...)
	if err != nil {
		return false, errors.Wrap(err, "failed to count ChannelMembers")
	}
	return c > 0, nil
}

// TODO: parameterize userIDs
func (s SqlChannelStore) UpdateMembersRole(channelID string, userIDs []string) error {
	sql := fmt.Sprintf(`
		UPDATE
			ChannelMembers
		SET
			SchemeAdmin = CASE WHEN UserId IN ('%s') THEN
				TRUE
			ELSE
				FALSE
			END
		WHERE
			ChannelId = ?
			AND (SchemeGuest = false OR SchemeGuest IS NULL)
			`, strings.Join(userIDs, "', '"))

	if _, err := s.GetMasterX().Exec(sql, channelID); err != nil {
		return errors.Wrap(err, "failed to update ChannelMembers")
	}

	return nil
}

func (s SqlChannelStore) GroupSyncedChannelCount() (int64, error) {
	query := s.getQueryBuilder().
		Select("COUNT(*)").
		From("Channels").
		Where(sq.Eq{"GroupConstrained": true, "DeleteAt": 0})

	sql, args, err := query.ToSql()
	if err != nil {
		return 0, errors.Wrap(err, "channel_tosql")
	}

	var count int64
	err = s.GetReplicaX().Get(&count, sql, args...)
	if err != nil {
		return 0, errors.Wrap(err, "failed to count Channels")
	}

	return count, nil
}

// SetShared sets the Shared flag true/false
func (s SqlChannelStore) SetShared(channelId string, shared bool) error {
	squery, args, err := s.getQueryBuilder().
		Update("Channels").
		Set("Shared", shared).
		Where(sq.Eq{"Id": channelId}).
		ToSql()
	if err != nil {
		return errors.Wrap(err, "channel_set_shared_tosql")
	}

	result, err := s.GetMasterX().Exec(squery, args...)
	if err != nil {
		return errors.Wrap(err, "failed to update `Shared` for Channels")
	}

	count, err := result.RowsAffected()
	if err != nil {
		return errors.Wrap(err, "failed to determine rows affected")
	}
	if count == 0 {
		return fmt.Errorf("id not found: %s", channelId)
	}
	return nil
}

// GetTeamForChannel returns the team for a given channelID.
func (s SqlChannelStore) GetTeamForChannel(channelID string) (*model.Team, error) {
	nestedQ, nestedArgs, err := s.getQueryBuilder().Select("TeamId").From("Channels").Where(sq.Eq{"Id": channelID}).ToSql()
	if err != nil {
		return nil, errors.Wrap(err, "get_team_for_channel_nested_tosql")
	}
	query, args, err := s.getQueryBuilder().
		Select("*").
		From("Teams").Where(sq.Expr("Id = ("+nestedQ+")", nestedArgs...)).ToSql()
	if err != nil {
		return nil, errors.Wrap(err, "get_team_for_channel_tosql")
	}

	team := model.Team{}
	err = s.GetReplicaX().Get(&team, query, args...)
	if err != nil {
		if err == sql.ErrNoRows {
			return nil, store.NewErrNotFound("Team", fmt.Sprintf("channel_id=%s", channelID))
		}
		return nil, errors.Wrapf(err, "failed to find team with channel_id=%s", channelID)
	}
	return &team, nil
}

// GetTopChannelsForTeamSince returns the filtered post counts of the following Channels sets:
// a) those that are private channels in the given user's membership graph on the given team, and
// b) those that are public channels in the given team.
func (s SqlChannelStore) GetTopChannelsForTeamSince(teamID string, userID string, since int64, offset int, limit int) (*model.TopChannelList, error) {
	channels := make([]*model.TopChannel, 0)
	var args []any
	postgresPropQuery := `AND (Posts.Props ->> 'from_bot' IS NULL OR Posts.Props ->> 'from_bot' = 'false') AND (Posts.Props ->> 'from_webhook' IS NULL OR Posts.Props ->> 'from_webhook' = 'false') AND (Posts.Props ->> 'from_oauth_app' IS NULL OR Posts.Props ->> 'from_oauth_app' = 'false') AND (Posts.Props ->> 'from_plugin' IS NULL OR Posts.Props ->> 'from_plugin' = 'false')`
	mySqlPropsQuery := `AND (JSON_EXTRACT(Posts.Props, '$.from_bot') IS NULL OR JSON_EXTRACT(Posts.Props, '$.from_bot') = 'false') AND (JSON_EXTRACT(Posts.Props, '$.from_webhook') IS NULL OR JSON_EXTRACT(Posts.Props, '$.from_webhook') = 'false') AND (JSON_EXTRACT(Posts.Props, '$.from_plugin') IS NULL OR JSON_EXTRACT(Posts.Props, '$.from_plugin') = 'false') AND (JSON_EXTRACT(Posts.Props, '$.from_oauth_app') IS NULL OR JSON_EXTRACT(Posts.Props, '$.from_oauth_app') = 'false')`

	query := `
		SELECT
			ID,
			Type,
			DisplayName,
			Name,
			TeamID,
			MessageCount
		FROM
			((SELECT
				Posts.ChannelId AS ID,
				'O' AS Type,
				PublicChannels.DisplayName AS DisplayName,
				PublicChannels.Name AS Name,
				PublicChannels.TeamId AS TeamID,
				count(Posts.Id) AS MessageCount,
				PublicChannels.DeleteAt AS DeleteAt
			FROM
				Posts
				LEFT JOIN PublicChannels on Posts.ChannelId = PublicChannels.Id
			WHERE
				Posts.DeleteAt = 0
				AND Posts.CreateAt > ?
				AND Posts.Type = ''`
	args = []any{since}

	if s.DriverName() == model.DatabaseDriverMysql {
		query += mySqlPropsQuery
	} else if s.DriverName() == model.DatabaseDriverPostgres {
		query += postgresPropQuery
	}

	query += `
				AND PublicChannels.TeamId = ?
			GROUP BY
				Posts.ChannelId,
				PublicChannels.DisplayName,
				PublicChannels.Name,
				PublicChannels.TeamId,
				PublicChannels.DeleteAt)
		UNION ALL
			(SELECT
				Posts.ChannelId AS ID,
				Channels.Type AS Type,
				Channels.DisplayName AS DisplayName,
				Channels.Name AS Name,
				Channels.TeamId AS TeamID,
				count(Posts.Id) AS MessageCount,
				Channels.DeleteAt AS DeleteAt
			FROM
				Posts
				LEFT JOIN Channels on Posts.ChannelId = Channels.Id
				LEFT JOIN ChannelMembers on Posts.ChannelId = ChannelMembers.ChannelId
			WHERE
				Posts.DeleteAt = 0
				AND Posts.CreateAt > ?
				AND Posts.Type = ''`
	args = append(args, teamID, since)

	if s.DriverName() == model.DatabaseDriverMysql {
		query += mySqlPropsQuery
	} else if s.DriverName() == model.DatabaseDriverPostgres {
		query += postgresPropQuery
	}

	query += `
				AND Channels.TeamId = ?
				AND Channels.Type = 'P'
				AND ChannelMembers.UserId = ?
			GROUP BY
				Posts.ChannelId,
				Channels.Type,
				Channels.DisplayName,
				Channels.Name,
				Channels.TeamId,
				Channels.DeleteAt)) AS A
		WHERE
			DeleteAt = 0
		ORDER BY
			MessageCount DESC,
			Name ASC
		LIMIT ?
		OFFSET ?`
	args = append(args, teamID, userID, limit+1, offset)

	if err := s.GetReplicaX().Select(&channels, query, args...); err != nil {
		return nil, errors.Wrap(err, "failed to get top Channels")
	}

	return model.GetTopChannelListWithPagination(channels, limit), nil
}

// GetTopChannelsForUserSince returns the filtered post counts of channels with with posts created by the user
// after the given timestamp within the given team (or across the workspace if no team is given). Excludes DM and GM channels.
func (s SqlChannelStore) GetTopChannelsForUserSince(userID string, teamID string, since int64, offset int, limit int) (*model.TopChannelList, error) {
	channels := make([]*model.TopChannel, 0)
	var args []any
	var query string

	var propsQuery string
	if s.DriverName() == model.DatabaseDriverMysql {
		propsQuery = `AND (JSON_EXTRACT(Posts.Props, '$.from_bot') IS NULL OR JSON_EXTRACT(Posts.Props, '$.from_bot') = 'false') AND (JSON_EXTRACT(Posts.Props, '$.from_webhook') IS NULL OR JSON_EXTRACT(Posts.Props, '$.from_webhook') = 'false') AND (JSON_EXTRACT(Posts.Props, '$.from_plugin') IS NULL OR JSON_EXTRACT(Posts.Props, '$.from_plugin') = 'false') AND (JSON_EXTRACT(Posts.Props, '$.from_oauth_app') IS NULL OR JSON_EXTRACT(Posts.Props, '$.from_oauth_app') = 'false')`
	} else if s.DriverName() == model.DatabaseDriverPostgres {
		propsQuery = `AND (Posts.Props ->> 'from_bot' IS NULL OR Posts.Props ->> 'from_bot' = 'false') AND (Posts.Props ->> 'from_webhook' IS NULL OR Posts.Props ->> 'from_webhook' = 'false') AND (Posts.Props ->> 'from_oauth_app' IS NULL OR Posts.Props ->> 'from_oauth_app' = 'false') AND (Posts.Props ->> 'from_plugin' IS NULL OR Posts.Props ->> 'from_plugin' = 'false')`
	}

	query = `
		SELECT
			Posts.ChannelId AS ID,
			Channels.Type AS Type,
			Channels.DisplayName AS DisplayName,
			Channels.Name AS Name,
			Channels.TeamId AS TeamID,
			count(Posts.Id) AS MessageCount
		FROM
			Posts
			LEFT JOIN Channels on Posts.ChannelId = Channels.Id
			LEFT JOIN ChannelMembers on Posts.ChannelId = ChannelMembers.ChannelId
		WHERE
			Posts.DeleteAt = 0
			AND Posts.CreateAt > ?
			AND Posts.Type = ''
			AND Posts.UserID = ?
			AND Channels.DeleteAt = 0
			AND (Channels.Type = 'O' OR Channels.Type = 'P')
			AND ChannelMembers.UserId = ? `

	query += propsQuery

	args = []any{since, userID, userID}

	if teamID != "" {
		query += `
			AND Channels.TeamID = ?`
		args = append(args, teamID)
	}

	query += `
		Group By
			Posts.ChannelId,
			Channels.Type,
			Channels.DisplayName,
			Channels.Name,
			Channels.TeamId
		ORDER BY
			MessageCount DESC,
			Name ASC
		LIMIT ?
		OFFSET ?`
	args = append(args, limit+1, offset)

	if err := s.GetReplicaX().Select(&channels, query, args...); err != nil {
		return nil, errors.Wrap(err, "failed to get top Channels")
	}

	return model.GetTopChannelListWithPagination(channels, limit), nil
}

// GetTopInactiveChannelsForTeamSince returns the filtered post counts of the following Channels sets:
// a) those that are private channels in the given user's membership graph on the given team, and
// b) those that are public channels in the given team.
func (s SqlChannelStore) GetTopInactiveChannelsForTeamSince(teamID string, userID string, since int64, offset int, limit int) (*model.TopInactiveChannelList, error) {
	channels := make([]*model.TopInactiveChannel, 0)
	var args []any

	query := `
		SELECT
			ID,
			Type,
			DisplayName,
			Name,
			MessageCount,
			LastActivityAt
		FROM
			((SELECT
				PublicChannels.Id AS ID,
				'O' AS Type,
				PublicChannels.DisplayName AS DisplayName,
				PublicChannels.Name AS Name,
				COALESCE(count(Posts.Id), 0) AS MessageCount,
				COALESCE(max(Posts.CreateAt), 0) AS LastActivityAt
			FROM
				PublicChannels
				LEFT JOIN Posts on Posts.ChannelId = PublicChannels.Id AND Posts.Type = '' AND Posts.CreateAt > ? AND Posts.DeleteAt = 0
				LEFT JOIN Channels on Channels.Id = PublicChannels.Id
			WHERE
				PublicChannels.TeamId = ?
				AND PublicChannels.DeleteAt = 0
				AND Channels.CreateAt < ?
			GROUP BY
				PublicChannels.Id,
				PublicChannels.DisplayName,
				PublicChannels.Name,
				PublicChannels.TeamId)
		UNION ALL
			(SELECT
				Channels.Id AS ID,
				Channels.Type AS Type,
				Channels.DisplayName AS DisplayName,
				Channels.Name AS Name,
				COALESCE(count(Posts.Id), 0) AS MessageCount,
				COALESCE(max(Posts.CreateAt), 0) AS LastActivityAt
			FROM
				Channels
				LEFT JOIN Posts on Posts.ChannelId = Channels.Id AND Posts.Type = '' AND Posts.CreateAt > ? AND Posts.DeleteAt = 0
				LEFT JOIN ChannelMembers on Channels.Id = ChannelMembers.ChannelId
			WHERE
				Channels.TeamId = ?
				AND Channels.CreateAt < ?
				AND Channels.Type = 'P'
				AND Channels.DeleteAt = 0
				AND ChannelMembers.UserId = ?
			GROUP BY
				Channels.Id,
				Channels.Type,
				Channels.DisplayName,
				Channels.Name)) AS A
		ORDER BY
			MessageCount ASC,
			Name ASC
		LIMIT ?
		OFFSET ?`
	args = append(args, since, teamID, since, since, teamID, since, userID, limit+1, offset)
	if err := s.GetReplicaX().Select(&channels, query, args...); err != nil {
		return nil, errors.Wrap(err, "failed to get top Channels")
	}

	channels, err := postProcessTopInactiveChannels(s, channels)

	if err != nil {
		return nil, err
	}

	return model.GetTopInactiveChannelListWithPagination(channels, limit), nil
}

// GetTopInactiveChannelsForUserSince returns the filtered post counts of channels with with posts created by the user
// after the given timestamp within the given team (or across the workspace if no team is given). Excludes DM and GM channels.
func (s SqlChannelStore) GetTopInactiveChannelsForUserSince(teamID string, userID string, since int64, offset int, limit int) (*model.TopInactiveChannelList, error) {
	channels := make([]*model.TopInactiveChannel, 0)
	var args []any
	var query string

	query = `
		SELECT
			Channels.Id AS ID,
			Channels.Type AS Type,
			Channels.DisplayName AS DisplayName,
			Channels.Name AS Name,
			COALESCE(count(Posts.Id), 0) AS MessageCount,
			COALESCE(max(Posts.CreateAt), 0) AS LastActivityAt
		FROM
			Channels
			LEFT JOIN Posts on Posts.ChannelId = Channels.Id AND Posts.Type = '' AND Posts.CreateAt > ? AND Posts.DeleteAt = 0
			LEFT JOIN ChannelMembers on Channels.Id = ChannelMembers.ChannelId
		WHERE
			Channels.DeleteAt = 0
			AND Channels.CreateAt < ?
			AND (Channels.Type = 'O' OR Channels.Type = 'P')
			AND ChannelMembers.UserId = ? `

	args = []any{since, since, userID}

	if teamID != "" {
		query += `
			AND Channels.TeamID = ?`
		args = append(args, teamID)
	}

	query += `
		Group By
			Channels.Id,
			Channels.Type,
			Channels.DisplayName,
			Channels.Name
		ORDER BY
			MessageCount ASC,
			Name ASC
		LIMIT ?
		OFFSET ?`
	args = append(args, limit+1, offset)

	if err := s.GetReplicaX().Select(&channels, query, args...); err != nil {
		return nil, errors.Wrap(err, "failed to get top Inactive Channels")
	}

	channels, err := postProcessTopInactiveChannels(s, channels)
	if err != nil {
		return nil, err
	}

	return model.GetTopInactiveChannelListWithPagination(channels, limit), nil
}

func postProcessTopInactiveChannels(s SqlChannelStore, channels []*model.TopInactiveChannel) ([]*model.TopInactiveChannel, error) {
	// query channel members for Ids
	var conditionalAggrSelector string
	if s.DriverName() == model.DatabaseDriverMysql {
		conditionalAggrSelector = "GROUP_CONCAT(UserId SEPARATOR ',') as UserIds"
	} else if s.DriverName() == model.DatabaseDriverPostgres {
		conditionalAggrSelector = "string_agg(UserId, ',') as UserIds"
	}

	var channelIds []string
	for _, channel := range channels {
		channelIds = append(channelIds, channel.ID)
	}
	q := s.getQueryBuilder().Select("ChannelId", conditionalAggrSelector).From("ChannelMembers").
		Where(sq.Eq{
			"ChannelId": channelIds,
		}).GroupBy("ChannelId")

	channelsUserIdsMap := make(map[string]string, len(channels))
	type ChannelUserIdsResult struct {
		ChannelId string
		UserIds   string
	}

	channelsUserIdsResultList := make([]ChannelUserIdsResult, len(channels))
	sql, args, err := q.ToSql()
	if err != nil {
		return nil, errors.Wrap(err, "failed to stringify squirrel query")
	}
	if err := s.GetReplicaX().Select(&channelsUserIdsResultList, sql, args...); err != nil {
		return nil, errors.Wrap(err, "failed to get top Inactive Channels users")
	}

	for _, channelUserIds := range channelsUserIdsResultList {
		channelsUserIdsMap[channelUserIds.ChannelId] = channelUserIds.UserIds
	}
	for index, channel := range channels {
		userIds := channelsUserIdsMap[channel.ID]
		userIdsSlice := strings.Split(userIds, ",")

		channels[index].Participants = userIdsSlice

		// handle channels with 0 participants
		if len(userIdsSlice) == 1 && userIdsSlice[0] == "" {
			channels[index].Participants = make([]string, 0)
		}
	}
	return channels, nil
}

func (s SqlChannelStore) PostCountsByDuration(channelIDs []string, sinceUnixMillis int64, userID *string, duration model.PostCountGrouping, atLocation *time.Location) ([]*model.DurationPostCount, error) {
	var unixSelect string
	var propsQuery string
	loc := atLocation.String()
	if loc == "Local" {
		loc = "UTC"
	}
	if s.DriverName() == model.DatabaseDriverMysql {
		if duration == model.PostsByDay {
			unixSelect = `DATE_FORMAT(CONVERT_TZ(FROM_UNIXTIME(Posts.CreateAt / 1000), 'GMT', '` + loc + `'),'%Y-%m-%d') AS duration`
		} else {
			unixSelect = `DATE_FORMAT(CONVERT_TZ(FROM_UNIXTIME(Posts.CreateAt / 1000), 'GMT', '` + loc + `'),'%Y-%m-%dT%H') AS duration`
		}
		propsQuery = `(JSON_EXTRACT(Posts.Props, '$.from_bot') IS NULL OR JSON_EXTRACT(Posts.Props, '$.from_bot') = 'false') AND (JSON_EXTRACT(Posts.Props, '$.from_webhook') IS NULL OR JSON_EXTRACT(Posts.Props, '$.from_webhook') = 'false') AND (JSON_EXTRACT(Posts.Props, '$.from_plugin') IS NULL OR JSON_EXTRACT(Posts.Props, '$.from_plugin') = 'false') AND (JSON_EXTRACT(Posts.Props, '$.from_oauth_app') IS NULL OR JSON_EXTRACT(Posts.Props, '$.from_oauth_app') = 'false')`
	} else if s.DriverName() == model.DatabaseDriverPostgres {
		if duration == model.PostsByDay {
			unixSelect = fmt.Sprintf(`TO_CHAR(TO_TIMESTAMP(Posts.CreateAt / 1000) AT TIME ZONE '%s', 'YYYY-MM-DD') AS duration`, loc)
		} else {
			unixSelect = fmt.Sprintf(`TO_CHAR(TO_TIMESTAMP(Posts.CreateAt / 1000) AT TIME ZONE '%s', 'YYYY-MM-DD"T"HH24') AS duration`, loc)
		}
		propsQuery = `(Posts.Props ->> 'from_bot' IS NULL OR Posts.Props ->> 'from_bot' = 'false') AND (Posts.Props ->> 'from_webhook' IS NULL OR Posts.Props ->> 'from_webhook' = 'false') AND (Posts.Props ->> 'from_oauth_app' IS NULL OR Posts.Props ->> 'from_oauth_app' = 'false') AND (Posts.Props ->> 'from_plugin' IS NULL OR Posts.Props ->> 'from_plugin' = 'false')`
	}
	query := sq.
		Select("Posts.ChannelId AS channelid", unixSelect, "count(Posts.Id) AS postcount").
		From("Posts").
		LeftJoin("Channels ON Posts.ChannelId = Channels.Id").
		Where(sq.And{
			sq.Eq{"Posts.DeleteAt": 0},
			sq.Gt{"Posts.CreateAt": sinceUnixMillis},
			sq.Eq{"Posts.Type": ""},
			sq.Eq{"Channels.Id": channelIDs},
		}).
		Where(propsQuery).
		GroupBy("channelid", "duration").
		OrderBy("channelid", "duration")
	if userID != nil && model.IsValidId(*userID) {
		query = query.Where(sq.And{sq.Eq{"Posts.UserId": *userID}})
	}
	queryString, args, err := query.ToSql()
	if err != nil {
		return nil, errors.Wrap(err, "failed to parse query")
	}
	dailyPostCounts := make([]*model.DurationPostCount, 0)
	if err := s.GetReplicaX().Select(&dailyPostCounts, queryString, args...); err != nil {
		return nil, errors.Wrap(err, "failed to get post counts by duration")
	}

	return dailyPostCounts, nil
}<|MERGE_RESOLUTION|>--- conflicted
+++ resolved
@@ -798,11 +798,7 @@
 	var unreadChannel model.ChannelUnread
 	err := s.GetReplicaX().Get(&unreadChannel,
 		`SELECT
-<<<<<<< HEAD
-				Channels.TeamId TeamId, Channels.Id ChannelId, (Channels.TotalMsgCount - ChannelMembers.MsgCount) MsgCount, (Channels.TotalMsgCountRoot - ChannelMembers.MsgCountRoot) MsgCountRoot, ChannelMembers.MentionCount MentionCount, ChannelMembers.MentionCountRoot MentionCountRoot, ChannelMembers.UrgentMentionCount UrgentMentionCount, ChannelMembers.NotifyProps NotifyProps
-=======
 				Channels.TeamId TeamId, Channels.Id ChannelId, (Channels.TotalMsgCount - ChannelMembers.MsgCount) MsgCount, (Channels.TotalMsgCountRoot - ChannelMembers.MsgCountRoot) MsgCountRoot, ChannelMembers.MentionCount MentionCount, ChannelMembers.MentionCountRoot MentionCountRoot, COALESCE(ChannelMembers.UrgentMentionCount, 0) UrgentMentionCount, ChannelMembers.NotifyProps NotifyProps
->>>>>>> c44d3762
 			FROM
 				Channels, ChannelMembers
 			WHERE
@@ -2704,11 +2700,7 @@
 		cm.MsgCountRoot MsgCountRoot,
 		cm.MentionCount MentionCount,
 		cm.MentionCountRoot MentionCountRoot,
-<<<<<<< HEAD
-		cm.UrgentMentionCount UrgentMentionCount,
-=======
 		COALESCE(cm.UrgentMentionCount, 0) UrgentMentionCount,
->>>>>>> c44d3762
 		cm.LastViewedAt LastViewedAt,
 		cm.NotifyProps NotifyProps
 	FROM
@@ -4037,11 +4029,7 @@
 			ChannelMembers.MsgCount,
 			ChannelMembers.MentionCount,
 			ChannelMembers.MentionCountRoot,
-<<<<<<< HEAD
-			ChannelMembers.UrgentMentionCount,
-=======
 			COALESCE(ChannelMembers.UrgentMentionCount, 0) AS UrgentMentionCount,
->>>>>>> c44d3762
 			ChannelMembers.NotifyProps,
 			ChannelMembers.LastUpdateAt,
 			ChannelMembers.SchemeUser,
@@ -4091,11 +4079,7 @@
 		channelIds = append(channelIds, channel.Id)
 	}
 	query = s.getQueryBuilder().
-<<<<<<< HEAD
-		Select("u.Username as Username, ChannelId, UserId, cm.Roles as Roles, LastViewedAt, MsgCount, MentionCount, MentionCountRoot, UrgentMentionCount, cm.NotifyProps as NotifyProps, LastUpdateAt, SchemeUser, SchemeAdmin, (SchemeGuest IS NOT NULL AND SchemeGuest) as SchemeGuest").
-=======
 		Select("u.Username as Username, ChannelId, UserId, cm.Roles as Roles, LastViewedAt, MsgCount, MentionCount, MentionCountRoot, COALESCE(UrgentMentionCount, 0) UrgentMentionCount, cm.NotifyProps as NotifyProps, LastUpdateAt, SchemeUser, SchemeAdmin, (SchemeGuest IS NOT NULL AND SchemeGuest) as SchemeGuest").
->>>>>>> c44d3762
 		From("ChannelMembers cm").
 		Join("Users u ON ( u.Id = cm.UserId )").
 		Where(sq.And{

--- conflicted
+++ resolved
@@ -802,11 +802,7 @@
 	var unreadChannel model.ChannelUnread
 	err := s.GetReplicaX().Get(&unreadChannel,
 		`SELECT
-<<<<<<< HEAD
-				Channels.TeamId TeamId, Channels.Id ChannelId, (Channels.TotalMsgCount - ChannelMembers.MsgCount) MsgCount, (Channels.TotalMsgCountRoot - ChannelMembers.MsgCountRoot) MsgCountRoot, ChannelMembers.MentionCount MentionCount, ChannelMembers.MentionCountRoot MentionCountRoot, ChannelMembers.UrgentMentionCount UrgentMentionCount, ChannelMembers.NotifyProps NotifyProps
-=======
 				Channels.TeamId TeamId, Channels.Id ChannelId, (Channels.TotalMsgCount - ChannelMembers.MsgCount) MsgCount, (Channels.TotalMsgCountRoot - ChannelMembers.MsgCountRoot) MsgCountRoot, ChannelMembers.MentionCount MentionCount, ChannelMembers.MentionCountRoot MentionCountRoot, COALESCE(ChannelMembers.UrgentMentionCount, 0) UrgentMentionCount, ChannelMembers.NotifyProps NotifyProps
->>>>>>> 06e964b8
 			FROM
 				Channels, ChannelMembers
 			WHERE
@@ -2708,11 +2704,7 @@
 		cm.MsgCountRoot MsgCountRoot,
 		cm.MentionCount MentionCount,
 		cm.MentionCountRoot MentionCountRoot,
-<<<<<<< HEAD
-		cm.UrgentMentionCount UrgentMentionCount,
-=======
 		COALESCE(cm.UrgentMentionCount, 0) UrgentMentionCount,
->>>>>>> 06e964b8
 		cm.LastViewedAt LastViewedAt,
 		cm.NotifyProps NotifyProps
 	FROM
@@ -4041,11 +4033,7 @@
 			ChannelMembers.MsgCount,
 			ChannelMembers.MentionCount,
 			ChannelMembers.MentionCountRoot,
-<<<<<<< HEAD
-			ChannelMembers.UrgentMentionCount,
-=======
 			COALESCE(ChannelMembers.UrgentMentionCount, 0) AS UrgentMentionCount,
->>>>>>> 06e964b8
 			ChannelMembers.NotifyProps,
 			ChannelMembers.LastUpdateAt,
 			ChannelMembers.SchemeUser,
@@ -4095,11 +4083,7 @@
 		channelIds = append(channelIds, channel.Id)
 	}
 	query = s.getQueryBuilder().
-<<<<<<< HEAD
-		Select("u.Username as Username, ChannelId, UserId, cm.Roles as Roles, LastViewedAt, MsgCount, MentionCount, MentionCountRoot, UrgentMentionCount, cm.NotifyProps as NotifyProps, LastUpdateAt, SchemeUser, SchemeAdmin, (SchemeGuest IS NOT NULL AND SchemeGuest) as SchemeGuest").
-=======
 		Select("u.Username as Username, ChannelId, UserId, cm.Roles as Roles, LastViewedAt, MsgCount, MentionCount, MentionCountRoot, COALESCE(UrgentMentionCount, 0) UrgentMentionCount, cm.NotifyProps as NotifyProps, LastUpdateAt, SchemeUser, SchemeAdmin, (SchemeGuest IS NOT NULL AND SchemeGuest) as SchemeGuest").
->>>>>>> 06e964b8
 		From("ChannelMembers cm").
 		Join("Users u ON ( u.Id = cm.UserId )").
 		Where(sq.And{

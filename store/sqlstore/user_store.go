// Copyright (c) 2015-present Mattermost, Inc. All Rights Reserved.
// See LICENSE.txt for license information.

package sqlstore

import (
	"context"
	"database/sql"
	"encoding/json"
	"fmt"
	"sort"
	"strings"

	sq "github.com/Masterminds/squirrel"
	"github.com/mattermost/gorp"
	"github.com/pkg/errors"
	"golang.org/x/sync/errgroup"

	"github.com/mattermost/mattermost-server/v6/einterfaces"
	"github.com/mattermost/mattermost-server/v6/model"
	"github.com/mattermost/mattermost-server/v6/store"
)

const (
	MaxGroupChannelsForProfiles = 50
)

var (
	UserSearchTypeNamesNoFullName = []string{"Username", "Nickname"}
	UserSearchTypeNames           = []string{"Username", "FirstName", "LastName", "Nickname"}
	UserSearchTypeAllNoFullName   = []string{"Username", "Nickname", "Email"}
	UserSearchTypeAll             = []string{"Username", "FirstName", "LastName", "Nickname", "Email"}
)

type SqlUserStore struct {
	*SqlStore
	metrics einterfaces.MetricsInterface

	// usersQuery is a starting point for all queries that return one or more Users.
	usersQuery sq.SelectBuilder
}

func (us *SqlUserStore) ClearCaches() {}

func (us SqlUserStore) InvalidateProfileCacheForUser(userId string) {}

func newSqlUserStore(sqlStore *SqlStore, metrics einterfaces.MetricsInterface) store.UserStore {
	us := &SqlUserStore{
		SqlStore: sqlStore,
		metrics:  metrics,
	}

	// note: we are providing field names explicitly here to maintain order of columns (needed when using raw queries)
	us.usersQuery = us.getQueryBuilder().
		Select("u.Id", "u.CreateAt", "u.UpdateAt", "u.DeleteAt", "u.Username", "u.Password", "u.AuthData", "u.AuthService", "u.Email", "u.EmailVerified", "u.Nickname", "u.FirstName", "u.LastName", "u.Position", "u.Roles", "u.AllowMarketing", "u.Props", "u.NotifyProps", "u.LastPasswordUpdate", "u.LastPictureUpdate", "u.FailedAttempts", "u.Locale", "u.Timezone", "u.MfaActive", "u.MfaSecret",
			"b.UserId IS NOT NULL AS IsBot", "COALESCE(b.Description, '') AS BotDescription", "COALESCE(b.LastIconUpdate, 0) AS BotLastIconUpdate", "u.RemoteId").
		From("Users u").
		LeftJoin("Bots b ON ( b.UserId = u.Id )")

	for _, db := range sqlStore.GetAllConns() {
		table := db.AddTableWithName(model.User{}, "Users").SetKeys(false, "Id")
		table.ColMap("Id").SetMaxSize(26)
		table.ColMap("Username").SetMaxSize(64).SetUnique(true)
		table.ColMap("Password").SetMaxSize(128)
		table.ColMap("AuthData").SetMaxSize(128).SetUnique(true)
		table.ColMap("AuthService").SetMaxSize(32)
		table.ColMap("Email").SetMaxSize(128).SetUnique(true)
		table.ColMap("Nickname").SetMaxSize(64)
		table.ColMap("FirstName").SetMaxSize(64)
		table.ColMap("LastName").SetMaxSize(64)
		table.ColMap("Roles").SetMaxSize(256)
		table.ColMap("Props").SetDataType(sqlStore.jsonDataType())
		table.ColMap("NotifyProps").SetDataType(sqlStore.jsonDataType())
		table.ColMap("Locale").SetMaxSize(5)
		table.ColMap("MfaSecret").SetMaxSize(128)
		table.ColMap("RemoteId").SetMaxSize(26)
		table.ColMap("Position").SetMaxSize(128)
		table.ColMap("Timezone").SetDataType(sqlStore.jsonDataType())
	}

	return us
}

func (us SqlUserStore) createIndexesIfNotExists() {
	us.CreateIndexIfNotExists("idx_users_update_at", "Users", "UpdateAt")
	us.CreateIndexIfNotExists("idx_users_create_at", "Users", "CreateAt")
	us.CreateIndexIfNotExists("idx_users_delete_at", "Users", "DeleteAt")

	if us.DriverName() == model.DatabaseDriverPostgres {
		us.CreateIndexIfNotExists("idx_users_email_lower_textpattern", "Users", "lower(Email) text_pattern_ops")
		us.CreateIndexIfNotExists("idx_users_username_lower_textpattern", "Users", "lower(Username) text_pattern_ops")
		us.CreateIndexIfNotExists("idx_users_nickname_lower_textpattern", "Users", "lower(Nickname) text_pattern_ops")
		us.CreateIndexIfNotExists("idx_users_firstname_lower_textpattern", "Users", "lower(FirstName) text_pattern_ops")
		us.CreateIndexIfNotExists("idx_users_lastname_lower_textpattern", "Users", "lower(LastName) text_pattern_ops")
	}

	us.CreateFullTextIndexIfNotExists("idx_users_all_txt", "Users", strings.Join(UserSearchTypeAll, ", "))
	us.CreateFullTextIndexIfNotExists("idx_users_all_no_full_name_txt", "Users", strings.Join(UserSearchTypeAllNoFullName, ", "))
	us.CreateFullTextIndexIfNotExists("idx_users_names_txt", "Users", strings.Join(UserSearchTypeNames, ", "))
	us.CreateFullTextIndexIfNotExists("idx_users_names_no_full_name_txt", "Users", strings.Join(UserSearchTypeNamesNoFullName, ", "))
}

func (us SqlUserStore) Save(user *model.User) (*model.User, error) {
	if user.Id != "" && !user.IsRemote() {
		return nil, store.NewErrInvalidInput("User", "id", user.Id)
	}

	user.PreSave()
	if err := user.IsValid(); err != nil {
		return nil, err
	}

	if err := us.GetMaster().Insert(user); err != nil {
		if IsUniqueConstraintError(err, []string{"Email", "users_email_key", "idx_users_email_unique"}) {
			return nil, store.NewErrInvalidInput("User", "email", user.Email)
		}
		if IsUniqueConstraintError(err, []string{"Username", "users_username_key", "idx_users_username_unique"}) {
			return nil, store.NewErrInvalidInput("User", "username", user.Username)
		}
		return nil, errors.Wrapf(err, "failed to save User with userId=%s", user.Id)
	}

	return user, nil
}

func (us SqlUserStore) DeactivateGuests() ([]string, error) {
	curTime := model.GetMillis()
	updateQuery := us.getQueryBuilder().Update("Users").
		Set("UpdateAt", curTime).
		Set("DeleteAt", curTime).
		Where(sq.Eq{"Roles": "system_guest"}).
		Where(sq.Eq{"DeleteAt": 0})

	queryString, args, err := updateQuery.ToSql()
	if err != nil {
		return nil, errors.Wrap(err, "deactivate_guests_tosql")
	}

	_, err = us.GetMaster().Exec(queryString, args...)
	if err != nil {
		return nil, errors.Wrap(err, "failed to update Users with roles=system_guest")
	}

	selectQuery := us.getQueryBuilder().Select("Id").From("Users").Where(sq.Eq{"DeleteAt": curTime})

	queryString, args, err = selectQuery.ToSql()
	if err != nil {
		return nil, errors.Wrap(err, "deactivate_guests_tosql")
	}

	userIds := []string{}
	_, err = us.GetMaster().Select(&userIds, queryString, args...)
	if err != nil {
		return nil, errors.Wrap(err, "failed to find Users")
	}

	return userIds, nil
}

func (us SqlUserStore) Update(user *model.User, trustedUpdateData bool) (*model.UserUpdate, error) {
	user.PreUpdate()

	if err := user.IsValid(); err != nil {
		return nil, err
	}

	oldUserResult, err := us.GetMaster().Get(model.User{}, user.Id)
	if err != nil {
		return nil, errors.Wrapf(err, "failed to get User with userId=%s", user.Id)
	}

	if oldUserResult == nil {
		return nil, store.NewErrInvalidInput("User", "id", user.Id)
	}

	oldUser := oldUserResult.(*model.User)
	user.CreateAt = oldUser.CreateAt
	user.AuthData = oldUser.AuthData
	user.AuthService = oldUser.AuthService
	user.Password = oldUser.Password
	user.LastPasswordUpdate = oldUser.LastPasswordUpdate
	user.LastPictureUpdate = oldUser.LastPictureUpdate
	user.EmailVerified = oldUser.EmailVerified
	user.FailedAttempts = oldUser.FailedAttempts
	user.MfaSecret = oldUser.MfaSecret
	user.MfaActive = oldUser.MfaActive

	if !trustedUpdateData {
		user.Roles = oldUser.Roles
		user.DeleteAt = oldUser.DeleteAt
	}

	if user.IsOAuthUser() {
		if !trustedUpdateData {
			user.Email = oldUser.Email
		}
	} else if user.IsLDAPUser() && !trustedUpdateData {
		if user.Username != oldUser.Username || user.Email != oldUser.Email {
			return nil, store.NewErrInvalidInput("User", "id", user.Id)
		}
	} else if user.Email != oldUser.Email {
		user.EmailVerified = false
	}

	if user.Username != oldUser.Username {
		user.UpdateMentionKeysFromUsername(oldUser.Username)
	}

	count, err := us.GetMaster().Update(user)
	if err != nil {
		if IsUniqueConstraintError(err, []string{"Email", "users_email_key", "idx_users_email_unique"}) {
			return nil, store.NewErrConflict("Email", err, user.Email)
		}
		if IsUniqueConstraintError(err, []string{"Username", "users_username_key", "idx_users_username_unique"}) {
			return nil, store.NewErrConflict("Username", err, user.Username)
		}
		return nil, errors.Wrapf(err, "failed to update User with userId=%s", user.Id)
	}

	if count > 1 {
		return nil, fmt.Errorf("multiple users were update: userId=%s, count=%d", user.Id, count)
	}

	user.Sanitize(map[string]bool{})
	oldUser.Sanitize(map[string]bool{})
	return &model.UserUpdate{New: user, Old: oldUser}, nil
}

func (us SqlUserStore) UpdateNotifyProps(userID string, props map[string]string) error {
	if _, err := us.GetMaster().Exec(`UPDATE Users
		SET NotifyProps = :NotifyProps
		WHERE Id = :UserId`, map[string]interface{}{
<<<<<<< HEAD
		"NotifyProps": model.MapToJson(props),
=======
		"NotifyProps": model.MapToJSON(props),
>>>>>>> 28ef5856
		"UserId":      userID}); err != nil {
		return errors.Wrapf(err, "failed to update User with userId=%s", userID)
	}

	return nil
}

func (us SqlUserStore) UpdateLastPictureUpdate(userId string) error {
	curTime := model.GetMillis()

	if _, err := us.GetMaster().Exec("UPDATE Users SET LastPictureUpdate = :Time, UpdateAt = :Time WHERE Id = :UserId", map[string]interface{}{"Time": curTime, "UserId": userId}); err != nil {
		return errors.Wrapf(err, "failed to update User with userId=%s", userId)
	}

	return nil
}

func (us SqlUserStore) ResetLastPictureUpdate(userId string) error {
	curTime := model.GetMillis()

	if _, err := us.GetMaster().Exec("UPDATE Users SET LastPictureUpdate = :PictureUpdateTime, UpdateAt = :UpdateTime WHERE Id = :UserId", map[string]interface{}{"PictureUpdateTime": 0, "UpdateTime": curTime, "UserId": userId}); err != nil {
		return errors.Wrapf(err, "failed to update User with userId=%s", userId)
	}

	return nil
}

func (us SqlUserStore) UpdateUpdateAt(userId string) (int64, error) {
	curTime := model.GetMillis()

	if _, err := us.GetMaster().Exec("UPDATE Users SET UpdateAt = :Time WHERE Id = :UserId", map[string]interface{}{"Time": curTime, "UserId": userId}); err != nil {
		return curTime, errors.Wrapf(err, "failed to update User with userId=%s", userId)
	}

	return curTime, nil
}

func (us SqlUserStore) UpdatePassword(userId, hashedPassword string) error {
	updateAt := model.GetMillis()

	if _, err := us.GetMaster().Exec("UPDATE Users SET Password = :Password, LastPasswordUpdate = :LastPasswordUpdate, UpdateAt = :UpdateAt, AuthData = NULL, AuthService = '', FailedAttempts = 0 WHERE Id = :UserId", map[string]interface{}{"Password": hashedPassword, "LastPasswordUpdate": updateAt, "UpdateAt": updateAt, "UserId": userId}); err != nil {
		return errors.Wrapf(err, "failed to update User with userId=%s", userId)
	}

	return nil
}

func (us SqlUserStore) UpdateFailedPasswordAttempts(userId string, attempts int) error {
	if _, err := us.GetMaster().Exec("UPDATE Users SET FailedAttempts = :FailedAttempts WHERE Id = :UserId", map[string]interface{}{"FailedAttempts": attempts, "UserId": userId}); err != nil {
		return errors.Wrapf(err, "failed to update User with userId=%s", userId)
	}

	return nil
}

func (us SqlUserStore) UpdateAuthData(userId string, service string, authData *string, email string, resetMfa bool) (string, error) {
	updateAt := model.GetMillis()

	query := `
			UPDATE
			     Users
			SET
			     Password = '',
			     LastPasswordUpdate = :LastPasswordUpdate,
			     UpdateAt = :UpdateAt,
			     FailedAttempts = 0,
			     AuthService = :AuthService,
			     AuthData = :AuthData`

	if email != "" {
		query += ", Email = lower(:Email)"
	}

	if resetMfa {
		query += ", MfaActive = false, MfaSecret = ''"
	}

	query += " WHERE Id = :UserId"

	if _, err := us.GetMaster().Exec(query, map[string]interface{}{"LastPasswordUpdate": updateAt, "UpdateAt": updateAt, "UserId": userId, "AuthService": service, "AuthData": authData, "Email": email}); err != nil {
		if IsUniqueConstraintError(err, []string{"Email", "users_email_key", "idx_users_email_unique", "AuthData", "users_authdata_key"}) {
			return "", store.NewErrInvalidInput("User", "id", userId)
		}
		return "", errors.Wrapf(err, "failed to update User with userId=%s", userId)
	}
	return userId, nil
}

// ResetAuthDataToEmailForUsers resets the AuthData of users whose AuthService
// is |service| to their Email. If userIDs is non-empty, only the users whose
// IDs are in userIDs will be affected. If dryRun is true, only the number
// of users who *would* be affected is returned; otherwise, the number of
// users who actually were affected is returned.
func (us SqlUserStore) ResetAuthDataToEmailForUsers(service string, userIDs []string, includeDeleted bool, dryRun bool) (int, error) {
	whereEquals := sq.Eq{"AuthService": service}
	if len(userIDs) > 0 {
		whereEquals["Id"] = userIDs
	}
	if !includeDeleted {
		whereEquals["DeleteAt"] = 0
	}

	if dryRun {
		builder := us.getQueryBuilder().
			Select("COUNT(*)").
			From("Users").
			Where(whereEquals)
		query, args, err := builder.ToSql()
		if err != nil {
			return 0, errors.Wrap(err, "select_count_users_tosql")
		}
		numAffected, err := us.GetReplica().SelectInt(query, args...)
		return int(numAffected), err
	}
	builder := us.getQueryBuilder().
		Update("Users").
		Set("AuthData", sq.Expr("Email")).
		Where(whereEquals)
	query, args, err := builder.ToSql()
	if err != nil {
		return 0, errors.Wrap(err, "update_users_tosql")
	}
	result, err := us.GetMaster().Exec(query, args...)
	if err != nil {
		return 0, errors.Wrap(err, "failed to update users' AuthData")
	}
	numAffected, err := result.RowsAffected()
	return int(numAffected), err
}

func (us SqlUserStore) UpdateMfaSecret(userId, secret string) error {
	updateAt := model.GetMillis()

	if _, err := us.GetMaster().Exec("UPDATE Users SET MfaSecret = :Secret, UpdateAt = :UpdateAt WHERE Id = :UserId", map[string]interface{}{"Secret": secret, "UpdateAt": updateAt, "UserId": userId}); err != nil {
		return errors.Wrapf(err, "failed to update User with userId=%s", userId)
	}

	return nil
}

func (us SqlUserStore) UpdateMfaActive(userId string, active bool) error {
	updateAt := model.GetMillis()

	if _, err := us.GetMaster().Exec("UPDATE Users SET MfaActive = :Active, UpdateAt = :UpdateAt WHERE Id = :UserId", map[string]interface{}{"Active": active, "UpdateAt": updateAt, "UserId": userId}); err != nil {
		return errors.Wrapf(err, "failed to update User with userId=%s", userId)
	}

	return nil
}

// GetMany returns a list of users for the provided list of ids
func (us SqlUserStore) GetMany(ctx context.Context, ids []string) ([]*model.User, error) {
	query := us.usersQuery.Where(sq.Eq{"Id": ids})
	queryString, args, err := query.ToSql()
	if err != nil {
		return nil, errors.Wrap(err, "users_get_many_tosql")
	}

	var users []*model.User
	if _, err := us.SqlStore.DBFromContext(ctx).Select(&users, queryString, args...); err != nil {
		return nil, errors.Wrap(err, "users_get_many_select")
	}

	return users, nil
}

func (us SqlUserStore) Get(ctx context.Context, id string) (*model.User, error) {
	query := us.usersQuery.Where("Id = ?", id)
	queryString, args, err := query.ToSql()
	if err != nil {
		return nil, errors.Wrap(err, "users_get_tosql")
	}
	row := us.SqlStore.DBFromContext(ctx).Db.QueryRow(queryString, args...)

	var user model.User
	var props, notifyProps, timezone []byte
	err = row.Scan(&user.Id, &user.CreateAt, &user.UpdateAt, &user.DeleteAt, &user.Username,
		&user.Password, &user.AuthData, &user.AuthService, &user.Email, &user.EmailVerified,
		&user.Nickname, &user.FirstName, &user.LastName, &user.Position, &user.Roles,
		&user.AllowMarketing, &props, &notifyProps, &user.LastPasswordUpdate, &user.LastPictureUpdate,
		&user.FailedAttempts, &user.Locale, &timezone, &user.MfaActive, &user.MfaSecret,
		&user.IsBot, &user.BotDescription, &user.BotLastIconUpdate, &user.RemoteId)
	if err != nil {
		if err == sql.ErrNoRows {
			return nil, store.NewErrNotFound("User", id)
		}
		return nil, errors.Wrapf(err, "failed to get User with userId=%s", id)

	}
	if err = json.Unmarshal(props, &user.Props); err != nil {
		return nil, errors.Wrap(err, "failed to unmarshal user props")
	}
	if err = json.Unmarshal(notifyProps, &user.NotifyProps); err != nil {
		return nil, errors.Wrap(err, "failed to unmarshal user notify props")
	}
	if err = json.Unmarshal(timezone, &user.Timezone); err != nil {
		return nil, errors.Wrap(err, "failed to unmarshal user timezone")
	}

	return &user, nil
}

func (us SqlUserStore) GetAll() ([]*model.User, error) {
	query := us.usersQuery.OrderBy("Username ASC")

	queryString, args, err := query.ToSql()
	if err != nil {
		return nil, errors.Wrap(err, "get_all_users_tosql")
	}

	var data []*model.User
	if _, err := us.GetReplica().Select(&data, queryString, args...); err != nil {
		return nil, errors.Wrap(err, "failed to find Users")
	}
	return data, nil
}

func (us SqlUserStore) GetAllAfter(limit int, afterId string) ([]*model.User, error) {
	query := us.usersQuery.
		Where("Id > ?", afterId).
		OrderBy("Id ASC").
		Limit(uint64(limit))

	queryString, args, err := query.ToSql()
	if err != nil {
		return nil, errors.Wrap(err, "get_all_after_tosql")
	}

	var users []*model.User
	if _, err := us.GetReplica().Select(&users, queryString, args...); err != nil {
		return nil, errors.Wrap(err, "failed to find Users")
	}

	return users, nil
}

func (us SqlUserStore) GetEtagForAllProfiles() string {
	updateAt, err := us.GetReplica().SelectInt("SELECT UpdateAt FROM Users ORDER BY UpdateAt DESC LIMIT 1")
	if err != nil {
		return fmt.Sprintf("%v.%v", model.CurrentVersion, model.GetMillis())
	}
	return fmt.Sprintf("%v.%v", model.CurrentVersion, updateAt)
}

func (us SqlUserStore) GetAllProfiles(options *model.UserGetOptions) ([]*model.User, error) {
	isPostgreSQL := us.DriverName() == model.DatabaseDriverPostgres
	query := us.usersQuery.
		OrderBy("u.Username ASC").
		Offset(uint64(options.Page * options.PerPage)).Limit(uint64(options.PerPage))

	query = applyViewRestrictionsFilter(query, options.ViewRestrictions, true)

	query = applyRoleFilter(query, options.Role, isPostgreSQL)
	query = applyMultiRoleFilters(query, options.Roles, []string{}, []string{}, isPostgreSQL)

	if options.Inactive {
		query = query.Where("u.DeleteAt != 0")
	} else if options.Active {
		query = query.Where("u.DeleteAt = 0")
	}

	queryString, args, err := query.ToSql()
	if err != nil {
		return nil, errors.Wrap(err, "get_all_profiles_tosql")
	}

	var users []*model.User
	if _, err := us.GetReplica().Select(&users, queryString, args...); err != nil {
		return nil, errors.Wrap(err, "failed to get User profiles")
	}

	for _, u := range users {
		u.Sanitize(map[string]bool{})
	}

	return users, nil
}

func applyRoleFilter(query sq.SelectBuilder, role string, isPostgreSQL bool) sq.SelectBuilder {
	if role == "" {
		return query
	}

	if isPostgreSQL {
		roleParam := fmt.Sprintf("%%%s%%", sanitizeSearchTerm(role, "\\"))
		return query.Where("u.Roles LIKE LOWER(?)", roleParam)
	}

	roleParam := fmt.Sprintf("%%%s%%", sanitizeSearchTerm(role, "*"))

	return query.Where("u.Roles LIKE ? ESCAPE '*'", roleParam)
}

func applyMultiRoleFilters(query sq.SelectBuilder, systemRoles []string, teamRoles []string, channelRoles []string, isPostgreSQL bool) sq.SelectBuilder {
	sqOr := sq.Or{}

	if len(systemRoles) > 0 && systemRoles[0] != "" {
		for _, role := range systemRoles {
			queryRole := wildcardSearchTerm(role)
			switch role {
			case model.SystemUserRoleId:
				// If querying for a `system_user` ensure that the user is only a system_user.
				sqOr = append(sqOr, sq.Eq{"u.Roles": role})
			case model.SystemGuestRoleId, model.SystemAdminRoleId, model.SystemUserManagerRoleId, model.SystemReadOnlyAdminRoleId, model.SystemManagerRoleId:
				// If querying for any other roles search using a wildcard.
				if isPostgreSQL {
					sqOr = append(sqOr, sq.ILike{"u.Roles": queryRole})
				} else {
					sqOr = append(sqOr, sq.Like{"u.Roles": queryRole})
				}
			}

		}
	}

	if len(channelRoles) > 0 && channelRoles[0] != "" {
		for _, channelRole := range channelRoles {
			switch channelRole {
			case model.ChannelAdminRoleId:
				if isPostgreSQL {
					sqOr = append(sqOr, sq.And{sq.Eq{"cm.SchemeAdmin": true}, sq.NotILike{"u.Roles": wildcardSearchTerm(model.SystemAdminRoleId)}})
				} else {
					sqOr = append(sqOr, sq.And{sq.Eq{"cm.SchemeAdmin": true}, sq.NotLike{"u.Roles": wildcardSearchTerm(model.SystemAdminRoleId)}})
				}
			case model.ChannelUserRoleId:
				if isPostgreSQL {
					sqOr = append(sqOr, sq.And{sq.Eq{"cm.SchemeUser": true}, sq.Eq{"cm.SchemeAdmin": false}, sq.NotILike{"u.Roles": wildcardSearchTerm(model.SystemAdminRoleId)}})
				} else {
					sqOr = append(sqOr, sq.And{sq.Eq{"cm.SchemeUser": true}, sq.Eq{"cm.SchemeAdmin": false}, sq.NotLike{"u.Roles": wildcardSearchTerm(model.SystemAdminRoleId)}})
				}
			case model.ChannelGuestRoleId:
				sqOr = append(sqOr, sq.Eq{"cm.SchemeGuest": true})
			}
		}
	}

	if len(teamRoles) > 0 && teamRoles[0] != "" {
		for _, teamRole := range teamRoles {
			switch teamRole {
			case model.TeamAdminRoleId:
				if isPostgreSQL {
					sqOr = append(sqOr, sq.And{sq.Eq{"tm.SchemeAdmin": true}, sq.NotILike{"u.Roles": wildcardSearchTerm(model.SystemAdminRoleId)}})
				} else {
					sqOr = append(sqOr, sq.And{sq.Eq{"tm.SchemeAdmin": true}, sq.NotLike{"u.Roles": wildcardSearchTerm(model.SystemAdminRoleId)}})
				}
			case model.TeamUserRoleId:
				if isPostgreSQL {
					sqOr = append(sqOr, sq.And{sq.Eq{"tm.SchemeUser": true}, sq.Eq{"tm.SchemeAdmin": false}, sq.NotILike{"u.Roles": wildcardSearchTerm(model.SystemAdminRoleId)}})
				} else {
					sqOr = append(sqOr, sq.And{sq.Eq{"tm.SchemeUser": true}, sq.Eq{"tm.SchemeAdmin": false}, sq.NotLike{"u.Roles": wildcardSearchTerm(model.SystemAdminRoleId)}})
				}
			case model.TeamGuestRoleId:
				sqOr = append(sqOr, sq.Eq{"tm.SchemeGuest": true})
			}
		}
	}

	if len(sqOr) > 0 {
		return query.Where(sqOr)
	}
	return query
}

func applyChannelGroupConstrainedFilter(query sq.SelectBuilder, channelId string) sq.SelectBuilder {
	if channelId == "" {
		return query
	}

	return query.
		Where(`u.Id IN (
				SELECT
					GroupMembers.UserId
				FROM
					Channels
					JOIN GroupChannels ON GroupChannels.ChannelId = Channels.Id
					JOIN UserGroups ON UserGroups.Id = GroupChannels.GroupId
					JOIN GroupMembers ON GroupMembers.GroupId = UserGroups.Id
				WHERE
					Channels.Id = ?
					AND GroupChannels.DeleteAt = 0
					AND UserGroups.DeleteAt = 0
					AND GroupMembers.DeleteAt = 0
				GROUP BY
					GroupMembers.UserId
			)`, channelId)
}

func applyTeamGroupConstrainedFilter(query sq.SelectBuilder, teamId string) sq.SelectBuilder {
	if teamId == "" {
		return query
	}

	return query.
		Where(`u.Id IN (
				SELECT
					GroupMembers.UserId
				FROM
					Teams
					JOIN GroupTeams ON GroupTeams.TeamId = Teams.Id
					JOIN UserGroups ON UserGroups.Id = GroupTeams.GroupId
					JOIN GroupMembers ON GroupMembers.GroupId = UserGroups.Id
				WHERE
					Teams.Id = ?
					AND GroupTeams.DeleteAt = 0
					AND UserGroups.DeleteAt = 0
					AND GroupMembers.DeleteAt = 0
				GROUP BY
					GroupMembers.UserId
			)`, teamId)
}

func (us SqlUserStore) GetEtagForProfiles(teamId string) string {
	updateAt, err := us.GetReplica().SelectInt("SELECT UpdateAt FROM Users, TeamMembers WHERE TeamMembers.TeamId = :TeamId AND Users.Id = TeamMembers.UserId ORDER BY UpdateAt DESC LIMIT 1", map[string]interface{}{"TeamId": teamId})
	if err != nil {
		return fmt.Sprintf("%v.%v", model.CurrentVersion, model.GetMillis())
	}
	return fmt.Sprintf("%v.%v", model.CurrentVersion, updateAt)
}

func (us SqlUserStore) GetProfiles(options *model.UserGetOptions) ([]*model.User, error) {
	isPostgreSQL := us.DriverName() == model.DatabaseDriverPostgres
	query := us.usersQuery.
		Join("TeamMembers tm ON ( tm.UserId = u.Id AND tm.DeleteAt = 0 )").
		Where("tm.TeamId = ?", options.InTeamId).
		OrderBy("u.Username ASC").
		Offset(uint64(options.Page * options.PerPage)).Limit(uint64(options.PerPage))

	query = applyViewRestrictionsFilter(query, options.ViewRestrictions, true)

	query = applyRoleFilter(query, options.Role, isPostgreSQL)
	query = applyMultiRoleFilters(query, options.Roles, options.TeamRoles, options.ChannelRoles, isPostgreSQL)

	if options.Inactive {
		query = query.Where("u.DeleteAt != 0")
	} else if options.Active {
		query = query.Where("u.DeleteAt = 0")
	}

	queryString, args, err := query.ToSql()
	if err != nil {
		return nil, errors.Wrap(err, "get_etag_for_profiles_tosql")
	}

	var users []*model.User
	if _, err := us.GetReplica().Select(&users, queryString, args...); err != nil {
		return nil, errors.Wrap(err, "failed to find Users")
	}

	for _, u := range users {
		u.Sanitize(map[string]bool{})
	}

	return users, nil
}

func (us SqlUserStore) InvalidateProfilesInChannelCacheByUser(userId string) {}

func (us SqlUserStore) InvalidateProfilesInChannelCache(channelId string) {}

func (us SqlUserStore) GetProfilesInChannel(options *model.UserGetOptions) ([]*model.User, error) {
	query := us.usersQuery.
		Join("ChannelMembers cm ON ( cm.UserId = u.Id )").
		Where("cm.ChannelId = ?", options.InChannelId).
		OrderBy("u.Username ASC").
		Offset(uint64(options.Page * options.PerPage)).Limit(uint64(options.PerPage))

	if options.Inactive {
		query = query.Where("u.DeleteAt != 0")
	} else if options.Active {
		query = query.Where("u.DeleteAt = 0")
	}

	queryString, args, err := query.ToSql()
	if err != nil {
		return nil, errors.Wrap(err, "get_profiles_in_channel_tosql")
	}

	var users []*model.User
	if _, err := us.GetReplica().Select(&users, queryString, args...); err != nil {
		return nil, errors.Wrap(err, "failed to find Users")
	}

	for _, u := range users {
		u.Sanitize(map[string]bool{})
	}

	return users, nil
}

func (us SqlUserStore) GetProfilesInChannelByStatus(options *model.UserGetOptions) ([]*model.User, error) {
	query := us.usersQuery.
		Join("ChannelMembers cm ON ( cm.UserId = u.Id )").
		LeftJoin("Status s ON ( s.UserId = u.Id )").
		Where("cm.ChannelId = ?", options.InChannelId).
		OrderBy(`
			CASE s.Status
				WHEN 'online' THEN 1
				WHEN 'away' THEN 2
				WHEN 'dnd' THEN 3
				ELSE 4
			END
			`).
		OrderBy("u.Username ASC").
		Offset(uint64(options.Page * options.PerPage)).Limit(uint64(options.PerPage))

	if options.Inactive && !options.Active {
		query = query.Where("u.DeleteAt != 0")
	} else if options.Active && !options.Inactive {
		query = query.Where("u.DeleteAt = 0")
	}

	queryString, args, err := query.ToSql()
	if err != nil {
		return nil, errors.Wrap(err, "get_profiles_in_channel_by_status_tosql")
	}

	var users []*model.User
	if _, err := us.GetReplica().Select(&users, queryString, args...); err != nil {
		return nil, errors.Wrap(err, "failed to find Users")
	}

	for _, u := range users {
		u.Sanitize(map[string]bool{})
	}

	return users, nil
}

func (us SqlUserStore) GetAllProfilesInChannel(ctx context.Context, channelID string, allowFromCache bool) (map[string]*model.User, error) {
	query := us.usersQuery.
		Join("ChannelMembers cm ON ( cm.UserId = u.Id )").
		Where("cm.ChannelId = ?", channelID).
		Where("u.DeleteAt = 0").
		OrderBy("u.Username ASC")

	queryString, args, err := query.ToSql()
	if err != nil {
		return nil, errors.Wrap(err, "get_all_profiles_in_channel_tosql")
	}

	var users []*model.User
	rows, err := us.SqlStore.DBFromContext(ctx).Db.Query(queryString, args...)
	if err != nil {
		return nil, errors.Wrap(err, "failed to find Users")
	}

	defer rows.Close()
	for rows.Next() {
		var user model.User
		var props, notifyProps, timezone []byte
		if err = rows.Scan(&user.Id, &user.CreateAt, &user.UpdateAt, &user.DeleteAt, &user.Username, &user.Password, &user.AuthData, &user.AuthService, &user.Email, &user.EmailVerified, &user.Nickname, &user.FirstName, &user.LastName, &user.Position, &user.Roles, &user.AllowMarketing, &props, &notifyProps, &user.LastPasswordUpdate, &user.LastPictureUpdate, &user.FailedAttempts, &user.Locale, &timezone, &user.MfaActive, &user.MfaSecret, &user.IsBot, &user.BotDescription, &user.BotLastIconUpdate, &user.RemoteId); err != nil {
			return nil, errors.Wrap(err, "failed to scan values from rows into User entity")
		}
		if err = json.Unmarshal(props, &user.Props); err != nil {
			return nil, errors.Wrap(err, "failed to unmarshal user props")
		}
		if err = json.Unmarshal(notifyProps, &user.NotifyProps); err != nil {
			return nil, errors.Wrap(err, "failed to unmarshal user notify props")
		}
		if err = json.Unmarshal(timezone, &user.Timezone); err != nil {
			return nil, errors.Wrap(err, "failed to unmarshal user timezone")
		}
		users = append(users, &user)
	}
	err = rows.Err()
	if err != nil {
		return nil, errors.Wrap(err, "error while iterating over rows")
	}

	userMap := make(map[string]*model.User)

	for _, u := range users {
		u.Sanitize(map[string]bool{})
		userMap[u.Id] = u
	}

	return userMap, nil
}

func (us SqlUserStore) GetProfilesNotInChannel(teamId string, channelId string, groupConstrained bool, offset int, limit int, viewRestrictions *model.ViewUsersRestrictions) ([]*model.User, error) {
	query := us.usersQuery.
		Join("TeamMembers tm ON ( tm.UserId = u.Id AND tm.DeleteAt = 0 AND tm.TeamId = ? )", teamId).
		LeftJoin("ChannelMembers cm ON ( cm.UserId = u.Id AND cm.ChannelId = ? )", channelId).
		Where("cm.UserId IS NULL").
		OrderBy("u.Username ASC").
		Offset(uint64(offset)).Limit(uint64(limit))

	query = applyViewRestrictionsFilter(query, viewRestrictions, true)

	if groupConstrained {
		query = applyChannelGroupConstrainedFilter(query, channelId)
	}

	queryString, args, err := query.ToSql()
	if err != nil {
		return nil, errors.Wrap(err, "get_profiles_not_in_channel_tosql")
	}

	var users []*model.User
	if _, err := us.GetReplica().Select(&users, queryString, args...); err != nil {
		return nil, errors.Wrap(err, "failed to find Users")
	}

	for _, u := range users {
		u.Sanitize(map[string]bool{})
	}

	return users, nil
}

func (us SqlUserStore) GetProfilesWithoutTeam(options *model.UserGetOptions) ([]*model.User, error) {
	isPostgreSQL := us.DriverName() == model.DatabaseDriverPostgres
	query := us.usersQuery.
		Where(`(
			SELECT
				COUNT(0)
			FROM
				TeamMembers
			WHERE
				TeamMembers.UserId = u.Id
				AND TeamMembers.DeleteAt = 0
		) = 0`).
		OrderBy("u.Username ASC").
		Offset(uint64(options.Page * options.PerPage)).Limit(uint64(options.PerPage))

	query = applyViewRestrictionsFilter(query, options.ViewRestrictions, true)

	query = applyRoleFilter(query, options.Role, isPostgreSQL)

	if options.Inactive {
		query = query.Where("u.DeleteAt != 0")
	} else if options.Active {
		query = query.Where("u.DeleteAt = 0")
	}

	queryString, args, err := query.ToSql()
	if err != nil {
		return nil, errors.Wrap(err, "get_profiles_without_team_tosql")
	}

	var users []*model.User
	if _, err := us.GetReplica().Select(&users, queryString, args...); err != nil {
		return nil, errors.Wrap(err, "failed to find Users")
	}

	for _, u := range users {
		u.Sanitize(map[string]bool{})
	}

	return users, nil
}

func (us SqlUserStore) GetProfilesByUsernames(usernames []string, viewRestrictions *model.ViewUsersRestrictions) ([]*model.User, error) {
	query := us.usersQuery

	query = applyViewRestrictionsFilter(query, viewRestrictions, true)

	query = query.
		Where(map[string]interface{}{
			"Username": usernames,
		}).
		OrderBy("u.Username ASC")

	queryString, args, err := query.ToSql()
	if err != nil {
		return nil, errors.Wrap(err, "get_profiles_by_usernames")
	}

	var users []*model.User
	if _, err := us.GetReplica().Select(&users, queryString, args...); err != nil {
		return nil, errors.Wrap(err, "failed to find Users")
	}

	return users, nil
}

type UserWithLastActivityAt struct {
	model.User
	LastActivityAt int64
}

func (us SqlUserStore) GetRecentlyActiveUsersForTeam(teamId string, offset, limit int, viewRestrictions *model.ViewUsersRestrictions) ([]*model.User, error) {
	query := us.usersQuery.
		Column("s.LastActivityAt").
		Join("TeamMembers tm ON (tm.UserId = u.Id AND tm.TeamId = ?)", teamId).
		Join("Status s ON (s.UserId = u.Id)").
		OrderBy("s.LastActivityAt DESC").
		OrderBy("u.Username ASC").
		Offset(uint64(offset)).Limit(uint64(limit))

	query = applyViewRestrictionsFilter(query, viewRestrictions, true)

	queryString, args, err := query.ToSql()
	if err != nil {
		return nil, errors.Wrap(err, "get_recently_active_users_for_team_tosql")
	}

	var users []*UserWithLastActivityAt
	if _, err := us.GetReplica().Select(&users, queryString, args...); err != nil {
		return nil, errors.Wrap(err, "failed to find Users")
	}

	userList := []*model.User{}

	for _, userWithLastActivityAt := range users {
		u := userWithLastActivityAt.User
		u.Sanitize(map[string]bool{})
		u.LastActivityAt = userWithLastActivityAt.LastActivityAt
		userList = append(userList, &u)
	}

	return userList, nil
}

func (us SqlUserStore) GetNewUsersForTeam(teamId string, offset, limit int, viewRestrictions *model.ViewUsersRestrictions) ([]*model.User, error) {
	query := us.usersQuery.
		Join("TeamMembers tm ON (tm.UserId = u.Id AND tm.TeamId = ?)", teamId).
		OrderBy("u.CreateAt DESC").
		OrderBy("u.Username ASC").
		Offset(uint64(offset)).Limit(uint64(limit))

	query = applyViewRestrictionsFilter(query, viewRestrictions, true)

	queryString, args, err := query.ToSql()
	if err != nil {
		return nil, errors.Wrap(err, "get_new_users_for_team_tosql")
	}

	var users []*model.User
	if _, err := us.GetReplica().Select(&users, queryString, args...); err != nil {
		return nil, errors.Wrap(err, "failed to find Users")
	}

	for _, u := range users {
		u.Sanitize(map[string]bool{})
	}

	return users, nil
}

func (us SqlUserStore) GetProfileByIds(ctx context.Context, userIds []string, options *store.UserGetByIdsOpts, allowFromCache bool) ([]*model.User, error) {
	if options == nil {
		options = &store.UserGetByIdsOpts{}
	}

	users := []*model.User{}
	query := us.usersQuery.
		Where(map[string]interface{}{
			"u.Id": userIds,
		}).
		OrderBy("u.Username ASC")

	if options.Since > 0 {
		query = query.Where(sq.Gt(map[string]interface{}{
			"u.UpdateAt": options.Since,
		}))
	}

	query = applyViewRestrictionsFilter(query, options.ViewRestrictions, true)

	queryString, args, err := query.ToSql()
	if err != nil {
		return nil, errors.Wrap(err, "get_profile_by_ids_tosql")
	}

	if _, err := us.SqlStore.DBFromContext(ctx).Select(&users, queryString, args...); err != nil {
		return nil, errors.Wrap(err, "failed to find Users")
	}

	return users, nil
}

type UserWithChannel struct {
	model.User
	ChannelId string
}

func (us SqlUserStore) GetProfileByGroupChannelIdsForUser(userId string, channelIds []string) (map[string][]*model.User, error) {
	if len(channelIds) > MaxGroupChannelsForProfiles {
		channelIds = channelIds[0:MaxGroupChannelsForProfiles]
	}

	isMemberQuery := fmt.Sprintf(`
      EXISTS(
        SELECT
          1
        FROM
          ChannelMembers
        WHERE
          UserId = '%s'
        AND
          ChannelId = cm.ChannelId
        )`, userId)

	query := us.getQueryBuilder().
		Select("u.*, cm.ChannelId").
		From("Users u").
		Join("ChannelMembers cm ON u.Id = cm.UserId").
		Join("Channels c ON cm.ChannelId = c.Id").
		Where(sq.Eq{"c.Type": model.ChannelTypeGroup, "cm.ChannelId": channelIds}).
		Where(isMemberQuery).
		Where(sq.NotEq{"u.Id": userId}).
		OrderBy("u.Username ASC")

	queryString, args, err := query.ToSql()
	if err != nil {
		return nil, errors.Wrap(err, "get_profiles_by_group_channel_ids_for_user_tosql")
	}

	usersWithChannel := []*UserWithChannel{}
	if _, err := us.GetReplica().Select(&usersWithChannel, queryString, args...); err != nil {
		return nil, errors.Wrap(err, "failed to find Users")
	}

	usersByChannelId := map[string][]*model.User{}
	for _, user := range usersWithChannel {
		if val, ok := usersByChannelId[user.ChannelId]; ok {
			usersByChannelId[user.ChannelId] = append(val, &user.User)
		} else {
			usersByChannelId[user.ChannelId] = []*model.User{&user.User}
		}
	}

	return usersByChannelId, nil
}

func (us SqlUserStore) GetSystemAdminProfiles() (map[string]*model.User, error) {
	query := us.usersQuery.
		Where("Roles LIKE ?", "%system_admin%").
		OrderBy("u.Username ASC")

	queryString, args, err := query.ToSql()
	if err != nil {
		return nil, errors.Wrap(err, "get_system_admin_profiles_tosql")
	}

	var users []*model.User
	if _, err := us.GetReplica().Select(&users, queryString, args...); err != nil {
		return nil, errors.Wrap(err, "failed to find Users")
	}

	userMap := make(map[string]*model.User)

	for _, u := range users {
		u.Sanitize(map[string]bool{})
		userMap[u.Id] = u
	}

	return userMap, nil
}

func (us SqlUserStore) GetByEmail(email string) (*model.User, error) {
	query := us.usersQuery.Where("Email = lower(?)", email)

	queryString, args, err := query.ToSql()
	if err != nil {
		return nil, errors.Wrap(err, "get_by_email_tosql")
	}

	user := model.User{}
	if err := us.GetReplica().SelectOne(&user, queryString, args...); err != nil {
		if err == sql.ErrNoRows {
			return nil, errors.Wrap(store.NewErrNotFound("User", fmt.Sprintf("email=%s", email)), "failed to find User")
		}

		return nil, errors.Wrapf(err, "failed to get User with email=%s", email)
	}

	return &user, nil
}

func (us SqlUserStore) GetByAuth(authData *string, authService string) (*model.User, error) {
	if authData == nil || *authData == "" {
		return nil, store.NewErrInvalidInput("User", "<authData>", "empty or nil")
	}

	query := us.usersQuery.
		Where("u.AuthData = ?", authData).
		Where("u.AuthService = ?", authService)

	queryString, args, err := query.ToSql()
	if err != nil {
		return nil, errors.Wrap(err, "get_by_auth_tosql")
	}

	user := model.User{}
	if err := us.GetReplica().SelectOne(&user, queryString, args...); err == sql.ErrNoRows {
		return nil, store.NewErrNotFound("User", fmt.Sprintf("authData=%s, authService=%s", *authData, authService))
	} else if err != nil {
		return nil, errors.Wrapf(err, "failed to find User with authData=%s and authService=%s", *authData, authService)
	}
	return &user, nil
}

func (us SqlUserStore) GetAllUsingAuthService(authService string) ([]*model.User, error) {
	query := us.usersQuery.
		Where("u.AuthService = ?", authService).
		OrderBy("u.Username ASC")

	queryString, args, err := query.ToSql()
	if err != nil {
		return nil, errors.Wrap(err, "get_all_using_auth_service_tosql")
	}

	var users []*model.User
	if _, err := us.GetReplica().Select(&users, queryString, args...); err != nil {
		return nil, errors.Wrapf(err, "failed to find Users with authService=%s", authService)
	}

	return users, nil
}

func (us SqlUserStore) GetAllNotInAuthService(authServices []string) ([]*model.User, error) {
	query := us.usersQuery.
		Where(sq.NotEq{"u.AuthService": authServices}).
		OrderBy("u.Username ASC")

	queryString, args, err := query.ToSql()
	if err != nil {
		return nil, errors.Wrap(err, "get_all_not_in_auth_service_tosql")
	}

	var users []*model.User
	if _, err := us.GetReplica().Select(&users, queryString, args...); err != nil {
		return nil, errors.Wrapf(err, "failed to find Users with authServices in %v", authServices)
	}

	return users, nil
}

func (us SqlUserStore) GetByUsername(username string) (*model.User, error) {
	query := us.usersQuery.Where("u.Username = lower(?)", username)

	queryString, args, err := query.ToSql()
	if err != nil {
		return nil, errors.Wrap(err, "get_by_username_tosql")
	}

	var user *model.User
	if err := us.GetReplica().SelectOne(&user, queryString, args...); err != nil {
		if err == sql.ErrNoRows {
			return nil, errors.Wrap(store.NewErrNotFound("User", fmt.Sprintf("username=%s", username)), "failed to find User")
		}

		return nil, errors.Wrapf(err, "failed to find User with username=%s", username)
	}

	return user, nil
}

func (us SqlUserStore) GetForLogin(loginId string, allowSignInWithUsername, allowSignInWithEmail bool) (*model.User, error) {
	query := us.usersQuery
	if allowSignInWithUsername && allowSignInWithEmail {
		query = query.Where("Username = lower(?) OR Email = lower(?)", loginId, loginId)
	} else if allowSignInWithUsername {
		query = query.Where("Username = lower(?)", loginId)
	} else if allowSignInWithEmail {
		query = query.Where("Email = lower(?)", loginId)
	} else {
		return nil, errors.New("sign in with username and email are disabled")
	}

	queryString, args, err := query.ToSql()
	if err != nil {
		return nil, errors.Wrap(err, "get_for_login_tosql")
	}

	users := []*model.User{}
	if _, err := us.GetReplica().Select(&users, queryString, args...); err != nil {
		return nil, errors.Wrap(err, "failed to find Users")
	}

	if len(users) == 0 {
		return nil, errors.New("user not found")
	}

	if len(users) > 1 {
		return nil, errors.New("multiple users found")
	}

	return users[0], nil

}

func (us SqlUserStore) VerifyEmail(userId, email string) (string, error) {
	curTime := model.GetMillis()
	if _, err := us.GetMaster().Exec("UPDATE Users SET Email = lower(:email), EmailVerified = true, UpdateAt = :Time WHERE Id = :UserId", map[string]interface{}{"email": email, "Time": curTime, "UserId": userId}); err != nil {
		return "", errors.Wrapf(err, "failed to update Users with userId=%s and email=%s", userId, email)
	}

	return userId, nil
}

func (us SqlUserStore) PermanentDelete(userId string) error {
	if _, err := us.GetMaster().Exec("DELETE FROM Users WHERE Id = :UserId", map[string]interface{}{"UserId": userId}); err != nil {
		return errors.Wrapf(err, "failed to delete User with userId=%s", userId)
	}
	return nil
}

func (us SqlUserStore) Count(options model.UserCountOptions) (int64, error) {
	isPostgreSQL := us.DriverName() == model.DatabaseDriverPostgres
	query := us.getQueryBuilder().Select("COUNT(DISTINCT u.Id)").From("Users AS u")

	if !options.IncludeDeleted {
		query = query.Where("u.DeleteAt = 0")
	}

	if options.IncludeBotAccounts {
		if options.ExcludeRegularUsers {
			query = query.Join("Bots ON u.Id = Bots.UserId")
		}
	} else {
		query = query.LeftJoin("Bots ON u.Id = Bots.UserId").Where("Bots.UserId IS NULL")
		if options.ExcludeRegularUsers {
			// Currently this doesn't make sense because it will always return 0
			return int64(0), errors.New("query with IncludeBotAccounts=false and excludeRegularUsers=true always return 0")
		}
	}

	if options.TeamId != "" {
		query = query.LeftJoin("TeamMembers AS tm ON u.Id = tm.UserId").Where("tm.TeamId = ? AND tm.DeleteAt = 0", options.TeamId)
	} else if options.ChannelId != "" {
		query = query.LeftJoin("ChannelMembers AS cm ON u.Id = cm.UserId").Where("cm.ChannelId = ?", options.ChannelId)
	}
	query = applyViewRestrictionsFilter(query, options.ViewRestrictions, false)
	query = applyMultiRoleFilters(query, options.Roles, options.TeamRoles, options.ChannelRoles, isPostgreSQL)

	if isPostgreSQL {
		query = query.PlaceholderFormat(sq.Dollar)
	}

	queryString, args, err := query.ToSql()
	if err != nil {
		return int64(0), errors.Wrap(err, "count_tosql")
	}

	count, err := us.GetReplica().SelectInt(queryString, args...)
	if err != nil {
		return int64(0), errors.Wrap(err, "failed to count Users")
	}
	return count, nil
}

func (us SqlUserStore) AnalyticsActiveCount(timePeriod int64, options model.UserCountOptions) (int64, error) {

	time := model.GetMillis() - timePeriod
	query := us.getQueryBuilder().Select("COUNT(*)").From("Status AS s").Where("LastActivityAt > :Time", map[string]interface{}{"Time": time})

	if !options.IncludeBotAccounts {
		query = query.LeftJoin("Bots ON s.UserId = Bots.UserId").Where("Bots.UserId IS NULL")
	}

	if !options.IncludeDeleted {
		query = query.LeftJoin("Users ON s.UserId = Users.Id").Where("Users.DeleteAt = 0")
	}

	queryStr, args, err := query.ToSql()

	if err != nil {
		return 0, errors.Wrap(err, "analytics_active_count_tosql")
	}

	v, err := us.GetReplica().SelectInt(queryStr, args...)
	if err != nil {
		return 0, errors.Wrap(err, "failed to count Users")
	}
	return v, nil
}

func (us SqlUserStore) AnalyticsActiveCountForPeriod(startTime int64, endTime int64, options model.UserCountOptions) (int64, error) {
	query := us.getQueryBuilder().Select("COUNT(*)").From("Status AS s").Where("LastActivityAt > :StartTime AND LastActivityAt <= :EndTime", map[string]interface{}{"StartTime": startTime, "EndTime": endTime})

	if !options.IncludeBotAccounts {
		query = query.LeftJoin("Bots ON s.UserId = Bots.UserId").Where("Bots.UserId IS NULL")
	}

	if !options.IncludeDeleted {
		query = query.LeftJoin("Users ON s.UserId = Users.Id").Where("Users.DeleteAt = 0")
	}

	queryStr, args, err := query.ToSql()

	if err != nil {
		return 0, errors.Wrap(err, "Failed to build query.")
	}

	v, err := us.GetReplica().SelectInt(queryStr, args...)
	if err != nil {
		return 0, errors.Wrap(err, "Unable to get the active users during the requested period.")
	}
	return v, nil
}

func (us SqlUserStore) GetUnreadCount(userId string) (int64, error) {
	query := `
		SELECT SUM(CASE WHEN c.Type = 'D' THEN (c.TotalMsgCount - cm.MsgCount) ELSE cm.MentionCount END)
		FROM Channels c
		INNER JOIN ChannelMembers cm
			ON cm.ChannelId = c.Id
			AND cm.UserId = :UserId
			AND c.DeleteAt = 0
	`
	count, err := us.GetReplica().SelectInt(query, map[string]interface{}{"UserId": userId})
	if err != nil {
		return count, errors.Wrapf(err, "failed to count unread Channels for userId=%s", userId)
	}

	return count, nil
}

func (us SqlUserStore) GetUnreadCountForChannel(userId string, channelId string) (int64, error) {
	count, err := us.GetReplica().SelectInt("SELECT SUM(CASE WHEN c.Type = 'D' THEN (c.TotalMsgCount - cm.MsgCount) ELSE cm.MentionCount END) FROM Channels c INNER JOIN ChannelMembers cm ON c.Id = cm.ChannelId AND cm.ChannelId = :ChannelId AND cm.UserId = :UserId", map[string]interface{}{"ChannelId": channelId, "UserId": userId})
	if err != nil {
		return 0, errors.Wrapf(err, "failed to get unread count for channelId=%s and userId=%s", channelId, userId)
	}
	return count, nil
}

func (us SqlUserStore) GetAnyUnreadPostCountForChannel(userId string, channelId string) (int64, error) {
	count, err := us.GetReplica().SelectInt("SELECT SUM(c.TotalMsgCount - cm.MsgCount) FROM Channels c INNER JOIN ChannelMembers cm ON c.Id = cm.ChannelId AND cm.ChannelId = :ChannelId AND cm.UserId = :UserId", map[string]interface{}{"ChannelId": channelId, "UserId": userId})
	if err != nil {
		return count, errors.Wrapf(err, "failed to get any unread count for channelId=%s and userId=%s", channelId, userId)
	}
	return count, nil
}

func (us SqlUserStore) Search(teamId string, term string, options *model.UserSearchOptions) ([]*model.User, error) {
	query := us.usersQuery.
		OrderBy("Username ASC").
		Limit(uint64(options.Limit))

	if teamId != "" {
		query = query.Join("TeamMembers tm ON ( tm.UserId = u.Id AND tm.DeleteAt = 0 AND tm.TeamId = ? )", teamId)
	}
	return us.performSearch(query, term, options)
}

func (us SqlUserStore) SearchWithoutTeam(term string, options *model.UserSearchOptions) ([]*model.User, error) {
	query := us.usersQuery.
		Where(`(
				SELECT
					COUNT(0)
				FROM
					TeamMembers
				WHERE
					TeamMembers.UserId = u.Id
					AND TeamMembers.DeleteAt = 0
			) = 0`).
		OrderBy("u.Username ASC").
		Limit(uint64(options.Limit))

	return us.performSearch(query, term, options)
}

func (us SqlUserStore) SearchNotInTeam(notInTeamId string, term string, options *model.UserSearchOptions) ([]*model.User, error) {
	query := us.usersQuery.
		LeftJoin("TeamMembers tm ON ( tm.UserId = u.Id AND tm.DeleteAt = 0 AND tm.TeamId = ? )", notInTeamId).
		Where("tm.UserId IS NULL").
		OrderBy("u.Username ASC").
		Limit(uint64(options.Limit))

	if options.GroupConstrained {
		query = applyTeamGroupConstrainedFilter(query, notInTeamId)
	}

	return us.performSearch(query, term, options)
}

func (us SqlUserStore) SearchNotInChannel(teamId string, channelId string, term string, options *model.UserSearchOptions) ([]*model.User, error) {
	query := us.usersQuery.
		LeftJoin("ChannelMembers cm ON ( cm.UserId = u.Id AND cm.ChannelId = ? )", channelId).
		Where("cm.UserId IS NULL").
		OrderBy("Username ASC").
		Limit(uint64(options.Limit))

	if teamId != "" {
		query = query.Join("TeamMembers tm ON ( tm.UserId = u.Id AND tm.DeleteAt = 0 AND tm.TeamId = ? )", teamId)
	}

	if options.GroupConstrained {
		query = applyChannelGroupConstrainedFilter(query, channelId)
	}

	return us.performSearch(query, term, options)
}

func (us SqlUserStore) SearchInChannel(channelId string, term string, options *model.UserSearchOptions) ([]*model.User, error) {
	query := us.usersQuery.
		Join("ChannelMembers cm ON ( cm.UserId = u.Id AND cm.ChannelId = ? )", channelId).
		OrderBy("Username ASC").
		Limit(uint64(options.Limit))

	return us.performSearch(query, term, options)
}

func (us SqlUserStore) SearchInGroup(groupID string, term string, options *model.UserSearchOptions) ([]*model.User, error) {
	query := us.usersQuery.
		Join("GroupMembers gm ON ( gm.UserId = u.Id AND gm.GroupId = ? )", groupID).
		OrderBy("Username ASC").
		Limit(uint64(options.Limit))

	return us.performSearch(query, term, options)
}

var spaceFulltextSearchChar = []string{
	"<",
	">",
	"+",
	"-",
	"(",
	")",
	"~",
	":",
	"*",
	"\"",
	"!",
	"@",
}

func generateSearchQuery(query sq.SelectBuilder, terms []string, fields []string, isPostgreSQL bool) sq.SelectBuilder {
	for _, term := range terms {
		searchFields := []string{}
		termArgs := []interface{}{}
		for _, field := range fields {
			if isPostgreSQL {
				searchFields = append(searchFields, fmt.Sprintf("lower(%s) LIKE lower(?) escape '*' ", field))
			} else {
				searchFields = append(searchFields, fmt.Sprintf("%s LIKE ? escape '*' ", field))
			}
			termArgs = append(termArgs, fmt.Sprintf("%s%%", strings.TrimLeft(term, "@")))
		}
		query = query.Where(fmt.Sprintf("(%s)", strings.Join(searchFields, " OR ")), termArgs...)
	}

	return query
}

func (us SqlUserStore) performSearch(query sq.SelectBuilder, term string, options *model.UserSearchOptions) ([]*model.User, error) {
	term = sanitizeSearchTerm(term, "*")

	var searchType []string
	if options.AllowEmails {
		if options.AllowFullNames {
			searchType = UserSearchTypeAll
		} else {
			searchType = UserSearchTypeAllNoFullName
		}
	} else {
		if options.AllowFullNames {
			searchType = UserSearchTypeNames
		} else {
			searchType = UserSearchTypeNamesNoFullName
		}
	}

	isPostgreSQL := us.DriverName() == model.DatabaseDriverPostgres

	query = applyRoleFilter(query, options.Role, isPostgreSQL)
	query = applyMultiRoleFilters(query, options.Roles, options.TeamRoles, options.ChannelRoles, isPostgreSQL)

	if !options.AllowInactive {
		query = query.Where("u.DeleteAt = 0")
	}

	if strings.TrimSpace(term) != "" {
		query = generateSearchQuery(query, strings.Fields(term), searchType, isPostgreSQL)
	}

	query = applyViewRestrictionsFilter(query, options.ViewRestrictions, true)

	queryString, args, err := query.ToSql()
	if err != nil {
		return nil, errors.Wrap(err, "perform_search_tosql")
	}

	var users []*model.User
	if _, err := us.GetReplica().Select(&users, queryString, args...); err != nil {
		return nil, errors.Wrapf(err, "failed to find Users with term=%s and searchType=%v", term, searchType)
	}
	for _, u := range users {
		u.Sanitize(map[string]bool{})
	}

	return users, nil
}

func (us SqlUserStore) AnalyticsGetInactiveUsersCount() (int64, error) {
	count, err := us.GetReplica().SelectInt("SELECT COUNT(Id) FROM Users WHERE DeleteAt > 0")
	if err != nil {
		return int64(0), errors.Wrap(err, "failed to count inactive Users")
	}
	return count, nil
}

func (us SqlUserStore) AnalyticsGetExternalUsers(hostDomain string) (bool, error) {
	count, err := us.GetReplica().SelectInt("SELECT COUNT(Id) FROM Users WHERE LOWER(Email) NOT LIKE :HostDomain", map[string]interface{}{"HostDomain": "%@" + strings.ToLower(hostDomain)})
	if err != nil {
		return false, errors.Wrap(err, "failed to count inactive Users")
	}
	return count > 0, nil
}

func (us SqlUserStore) AnalyticsGetGuestCount() (int64, error) {
	count, err := us.GetReplica().SelectInt("SELECT count(*) FROM Users WHERE Roles LIKE :Roles and DeleteAt = 0", map[string]interface{}{"Roles": "%system_guest%"})
	if err != nil {
		return int64(0), errors.Wrap(err, "failed to count guest Users")
	}
	return count, nil
}

func (us SqlUserStore) AnalyticsGetSystemAdminCount() (int64, error) {
	count, err := us.GetReplica().SelectInt("SELECT count(*) FROM Users WHERE Roles LIKE :Roles and DeleteAt = 0", map[string]interface{}{"Roles": "%system_admin%"})
	if err != nil {
		return int64(0), errors.Wrap(err, "failed to count system admin Users")
	}
	return count, nil
}

func (us SqlUserStore) GetProfilesNotInTeam(teamId string, groupConstrained bool, offset int, limit int, viewRestrictions *model.ViewUsersRestrictions) ([]*model.User, error) {
	var users []*model.User
	query := us.usersQuery.
		LeftJoin("TeamMembers tm ON ( tm.UserId = u.Id AND tm.DeleteAt = 0 AND tm.TeamId = ? )", teamId).
		Where("tm.UserId IS NULL").
		OrderBy("u.Username ASC").
		Offset(uint64(offset)).Limit(uint64(limit))

	query = applyViewRestrictionsFilter(query, viewRestrictions, true)

	if groupConstrained {
		query = applyTeamGroupConstrainedFilter(query, teamId)
	}

	queryString, args, err := query.ToSql()
	if err != nil {
		return nil, errors.Wrap(err, "get_profiles_not_in_team_tosql")
	}

	if _, err := us.GetReplica().Select(&users, queryString, args...); err != nil {
		return nil, errors.Wrap(err, "failed to find Users")
	}

	for _, u := range users {
		u.Sanitize(map[string]bool{})
	}
	return users, nil
}

func (us SqlUserStore) GetEtagForProfilesNotInTeam(teamId string) string {
	querystr := `
		SELECT
			CONCAT(MAX(UpdateAt), '.', COUNT(Id)) as etag
		FROM
			Users as u
		LEFT JOIN TeamMembers tm
			ON tm.UserId = u.Id
			AND tm.TeamId = :TeamId
			AND tm.DeleteAt = 0
		WHERE
			tm.UserId IS NULL
	`
	etag, err := us.GetReplica().SelectStr(querystr, map[string]interface{}{"TeamId": teamId})
	if err != nil {
		return fmt.Sprintf("%v.%v", model.CurrentVersion, model.GetMillis())
	}

	return fmt.Sprintf("%v.%v", model.CurrentVersion, etag)
}

func (us SqlUserStore) ClearAllCustomRoleAssignments() error {
	builtInRoles := model.MakeDefaultRoles()
	lastUserId := strings.Repeat("0", 26)

	for {
		var transaction *gorp.Transaction
		var err error

		if transaction, err = us.GetMaster().Begin(); err != nil {
			return errors.Wrap(err, "begin_transaction")
		}
		defer finalizeTransaction(transaction)

		var users []*model.User
		if _, err := transaction.Select(&users, "SELECT * from Users WHERE Id > :Id ORDER BY Id LIMIT 1000", map[string]interface{}{"Id": lastUserId}); err != nil {
			return errors.Wrapf(err, "failed to find Users with id > %s", lastUserId)
		}

		if len(users) == 0 {
			break
		}

		for _, user := range users {
			lastUserId = user.Id

			var newRoles []string

			for _, role := range strings.Fields(user.Roles) {
				for name := range builtInRoles {
					if name == role {
						newRoles = append(newRoles, role)
						break
					}
				}
			}

			newRolesString := strings.Join(newRoles, " ")
			if newRolesString != user.Roles {
				if _, err := transaction.Exec("UPDATE Users SET Roles = :Roles WHERE Id = :Id", map[string]interface{}{"Roles": newRolesString, "Id": user.Id}); err != nil {
					return errors.Wrap(err, "failed to update Users")
				}
			}
		}

		if err := transaction.Commit(); err != nil {
			return errors.Wrap(err, "commit_transaction")
		}
	}

	return nil
}

func (us SqlUserStore) InferSystemInstallDate() (int64, error) {
	createAt, err := us.GetReplica().SelectInt("SELECT CreateAt FROM Users WHERE CreateAt IS NOT NULL ORDER BY CreateAt ASC LIMIT 1")
	if err != nil {
		return 0, errors.Wrap(err, "failed to infer system install date")
	}

	return createAt, nil
}

func (us SqlUserStore) GetUsersBatchForIndexing(startTime, endTime int64, limit int) ([]*model.UserForIndexing, error) {
	var users []*model.User
	usersQuery, args, _ := us.usersQuery.
		Where(sq.GtOrEq{"u.CreateAt": startTime}).
		Where(sq.Lt{"u.CreateAt": endTime}).
		OrderBy("u.CreateAt").
		Limit(uint64(limit)).
		ToSql()
	_, err := us.GetSearchReplica().Select(&users, usersQuery, args...)
	if err != nil {
		return nil, errors.Wrap(err, "failed to find Users")
	}

	userIds := []string{}
	for _, user := range users {
		userIds = append(userIds, user.Id)
	}

	var channelMembers []*model.ChannelMember
	channelMembersQuery, args, _ := us.getQueryBuilder().
		Select(`
				cm.ChannelId,
				cm.UserId,
				cm.Roles,
				cm.LastViewedAt,
				cm.MsgCount,
				cm.MentionCount,
				cm.MentionCountRoot,
				cm.NotifyProps,
				cm.LastUpdateAt,
				cm.SchemeUser,
				cm.SchemeAdmin,
				(cm.SchemeGuest IS NOT NULL AND cm.SchemeGuest) as SchemeGuest
			`).
		From("ChannelMembers cm").
		Join("Channels c ON cm.ChannelId = c.Id").
		Where(sq.Eq{"c.Type": "O", "cm.UserId": userIds}).
		ToSql()
	_, err = us.GetSearchReplica().Select(&channelMembers, channelMembersQuery, args...)
	if err != nil {
		return nil, errors.Wrap(err, "failed to find ChannelMembers")
	}

	var teamMembers []*model.TeamMember
	teamMembersQuery, args, _ := us.getQueryBuilder().
		Select("TeamId, UserId, Roles, DeleteAt, (SchemeGuest IS NOT NULL AND SchemeGuest) as SchemeGuest, SchemeUser, SchemeAdmin").
		From("TeamMembers").
		Where(sq.Eq{"UserId": userIds, "DeleteAt": 0}).
		ToSql()
	_, err = us.GetSearchReplica().Select(&teamMembers, teamMembersQuery, args...)
	if err != nil {
		return nil, errors.Wrap(err, "failed to find TeamMembers")
	}

	userMap := map[string]*model.UserForIndexing{}
	for _, user := range users {
		userMap[user.Id] = &model.UserForIndexing{
			Id:          user.Id,
			Username:    user.Username,
			Nickname:    user.Nickname,
			FirstName:   user.FirstName,
			LastName:    user.LastName,
			Roles:       user.Roles,
			CreateAt:    user.CreateAt,
			DeleteAt:    user.DeleteAt,
			TeamsIds:    []string{},
			ChannelsIds: []string{},
		}
	}

	for _, c := range channelMembers {
		if userMap[c.UserId] != nil {
			userMap[c.UserId].ChannelsIds = append(userMap[c.UserId].ChannelsIds, c.ChannelId)
		}
	}
	for _, t := range teamMembers {
		if userMap[t.UserId] != nil {
			userMap[t.UserId].TeamsIds = append(userMap[t.UserId].TeamsIds, t.TeamId)
		}
	}

	usersForIndexing := []*model.UserForIndexing{}
	for _, user := range userMap {
		usersForIndexing = append(usersForIndexing, user)
	}
	sort.Slice(usersForIndexing, func(i, j int) bool {
		return usersForIndexing[i].CreateAt < usersForIndexing[j].CreateAt
	})

	return usersForIndexing, nil
}

func (us SqlUserStore) GetTeamGroupUsers(teamID string) ([]*model.User, error) {
	query := applyTeamGroupConstrainedFilter(us.usersQuery, teamID)

	queryString, args, err := query.ToSql()
	if err != nil {
		return nil, errors.Wrap(err, "get_team_group_users_tosql")
	}

	var users []*model.User
	if _, err := us.GetReplica().Select(&users, queryString, args...); err != nil {
		return nil, errors.Wrap(err, "failed to find Users")
	}

	for _, u := range users {
		u.Sanitize(map[string]bool{})
	}

	return users, nil
}

func (us SqlUserStore) GetChannelGroupUsers(channelID string) ([]*model.User, error) {
	query := applyChannelGroupConstrainedFilter(us.usersQuery, channelID)

	queryString, args, err := query.ToSql()
	if err != nil {
		return nil, errors.Wrap(err, "get_channel_group_users_tosql")
	}

	var users []*model.User
	if _, err := us.GetReplica().Select(&users, queryString, args...); err != nil {
		return nil, errors.Wrap(err, "failed to find Users")
	}

	for _, u := range users {
		u.Sanitize(map[string]bool{})
	}

	return users, nil
}

func applyViewRestrictionsFilter(query sq.SelectBuilder, restrictions *model.ViewUsersRestrictions, distinct bool) sq.SelectBuilder {
	if restrictions == nil {
		return query
	}

	// If you have no access to teams or channels, return and empty result.
	if restrictions.Teams != nil && len(restrictions.Teams) == 0 && restrictions.Channels != nil && len(restrictions.Channels) == 0 {
		return query.Where("1 = 0")
	}

	teams := make([]interface{}, len(restrictions.Teams))
	for i, v := range restrictions.Teams {
		teams[i] = v
	}
	channels := make([]interface{}, len(restrictions.Channels))
	for i, v := range restrictions.Channels {
		channels[i] = v
	}
	resultQuery := query
	if restrictions.Teams != nil && len(restrictions.Teams) > 0 {
		resultQuery = resultQuery.Join(fmt.Sprintf("TeamMembers rtm ON ( rtm.UserId = u.Id AND rtm.DeleteAt = 0 AND rtm.TeamId IN (%s))", sq.Placeholders(len(teams))), teams...)
	}
	if restrictions.Channels != nil && len(restrictions.Channels) > 0 {
		resultQuery = resultQuery.Join(fmt.Sprintf("ChannelMembers rcm ON ( rcm.UserId = u.Id AND rcm.ChannelId IN (%s))", sq.Placeholders(len(channels))), channels...)
	}

	if distinct {
		return resultQuery.Distinct()
	}

	return resultQuery
}

func (us SqlUserStore) PromoteGuestToUser(userId string) error {
	transaction, err := us.GetMaster().Begin()
	if err != nil {
		return errors.Wrap(err, "begin_transaction")
	}
	defer finalizeTransaction(transaction)

	user, err := us.Get(context.Background(), userId)
	if err != nil {
		return err
	}

	roles := user.GetRoles()

	for idx, role := range roles {
		if role == "system_guest" {
			roles[idx] = "system_user"
		}
	}

	curTime := model.GetMillis()
	query := us.getQueryBuilder().Update("Users").
		Set("Roles", strings.Join(roles, " ")).
		Set("UpdateAt", curTime).
		Where(sq.Eq{"Id": userId})

	queryString, args, err := query.ToSql()
	if err != nil {
		return errors.Wrap(err, "promote_guest_to_user_tosql")
	}

	if _, err = transaction.Exec(queryString, args...); err != nil {
		return errors.Wrapf(err, "failed to update User with userId=%s", userId)
	}

	query = us.getQueryBuilder().Update("ChannelMembers").
		Set("SchemeUser", true).
		Set("SchemeGuest", false).
		Where(sq.Eq{"UserId": userId})

	queryString, args, err = query.ToSql()
	if err != nil {
		return errors.Wrap(err, "promote_guest_to_user_tosql")
	}

	if _, err = transaction.Exec(queryString, args...); err != nil {
		return errors.Wrapf(err, "failed to update ChannelMembers with userId=%s", userId)
	}

	query = us.getQueryBuilder().Update("TeamMembers").
		Set("SchemeUser", true).
		Set("SchemeGuest", false).
		Where(sq.Eq{"UserId": userId})

	queryString, args, err = query.ToSql()
	if err != nil {
		return errors.Wrap(err, "promote_guest_to_user_tosql")
	}

	if _, err := transaction.Exec(queryString, args...); err != nil {
		return errors.Wrapf(err, "failed to update TeamMembers with userId=%s", userId)
	}

	if err := transaction.Commit(); err != nil {
		return errors.Wrap(err, "commit_transaction")
	}
	return nil
}

func (us SqlUserStore) DemoteUserToGuest(userID string) (*model.User, error) {
	transaction, err := us.GetMaster().Begin()
	if err != nil {
		return nil, errors.Wrap(err, "begin_transaction")
	}
	defer finalizeTransaction(transaction)

	user, err := us.Get(context.Background(), userID)
	if err != nil {
		return nil, err
	}

	roles := user.GetRoles()

	newRoles := []string{}
	for _, role := range roles {
		if role == model.SystemUserRoleId {
			newRoles = append(newRoles, model.SystemGuestRoleId)
		} else if role != model.SystemAdminRoleId {
			newRoles = append(newRoles, role)
		}
	}

	curTime := model.GetMillis()
	newRolesDBStr := strings.Join(newRoles, " ")
	query := us.getQueryBuilder().Update("Users").
		Set("Roles", newRolesDBStr).
		Set("UpdateAt", curTime).
		Where(sq.Eq{"Id": userID})

	queryString, args, err := query.ToSql()
	if err != nil {
		return nil, errors.Wrap(err, "demote_user_to_guest_tosql")
	}

	if _, err = transaction.Exec(queryString, args...); err != nil {
		return nil, errors.Wrapf(err, "failed to update User with userId=%s", userID)
	}

	user.Roles = newRolesDBStr
	user.UpdateAt = curTime

	query = us.getQueryBuilder().Update("ChannelMembers").
		Set("SchemeUser", false).
		Set("SchemeAdmin", false).
		Set("SchemeGuest", true).
		Where(sq.Eq{"UserId": userID})

	queryString, args, err = query.ToSql()
	if err != nil {
		return nil, errors.Wrap(err, "demote_user_to_guest_tosql")
	}

	if _, err = transaction.Exec(queryString, args...); err != nil {
		return nil, errors.Wrapf(err, "failed to update ChannelMembers with userId=%s", userID)
	}

	query = us.getQueryBuilder().Update("TeamMembers").
		Set("SchemeUser", false).
		Set("SchemeAdmin", false).
		Set("SchemeGuest", true).
		Where(sq.Eq{"UserId": userID})

	queryString, args, err = query.ToSql()
	if err != nil {
		return nil, errors.Wrap(err, "demote_user_to_guest_tosql")
	}

	if _, err := transaction.Exec(queryString, args...); err != nil {
		return nil, errors.Wrapf(err, "failed to update TeamMembers with userId=%s", userID)
	}

	if err := transaction.Commit(); err != nil {
		return nil, errors.Wrap(err, "commit_transaction")
	}
	return user, nil
}

func (us SqlUserStore) AutocompleteUsersInChannel(teamId, channelId, term string, options *model.UserSearchOptions) (*model.UserAutocompleteInChannel, error) {
	var usersInChannel, usersNotInChannel []*model.User
	g := errgroup.Group{}
	g.Go(func() (err error) {
		usersInChannel, err = us.SearchInChannel(channelId, term, options)
		return err
	})
	g.Go(func() (err error) {
		usersNotInChannel, err = us.SearchNotInChannel(teamId, channelId, term, options)
		return err
	})
	err := g.Wait()
	if err != nil {
		return nil, err
	}

	return &model.UserAutocompleteInChannel{
		InChannel:    usersInChannel,
		OutOfChannel: usersNotInChannel,
	}, nil
}

// GetKnownUsers returns the list of user ids of users with any direct
// relationship with a user. That means any user sharing any channel, including
// direct and group channels.
func (us SqlUserStore) GetKnownUsers(userId string) ([]string, error) {
	var userIds []string
	usersQuery, args, _ := us.getQueryBuilder().
		Select("DISTINCT ocm.UserId").
		From("ChannelMembers AS cm").
		Join("ChannelMembers AS ocm ON ocm.ChannelId = cm.ChannelId").
		Where(sq.NotEq{"ocm.UserId": userId}).
		Where(sq.Eq{"cm.UserId": userId}).
		ToSql()
	_, err := us.GetSearchReplica().Select(&userIds, usersQuery, args...)
	if err != nil {
		return nil, errors.Wrap(err, "failed to find ChannelMembers")
	}

	return userIds, nil
}

// IsEmpty returns whether or not the Users table is empty.
func (us SqlUserStore) IsEmpty(excludeBots bool) (bool, error) {
	var hasRows bool

	builder := us.getQueryBuilder().
		Select("1").
		Prefix("SELECT EXISTS (").
		From("Users")

	if excludeBots {
		builder = builder.LeftJoin("Bots ON Users.Id = Bots.UserId").Where("Bots.UserId IS NULL")
	}

	builder = builder.Suffix(")")

	query, args, err := builder.ToSql()
	if err != nil {
		return false, errors.Wrapf(err, "users_is_empty_to_sql")
	}

	if err = us.GetReplica().SelectOne(&hasRows, query, args...); err != nil {
		return false, errors.Wrap(err, "failed to check if table is empty")
	}
	return !hasRows, nil
}<|MERGE_RESOLUTION|>--- conflicted
+++ resolved
@@ -230,11 +230,7 @@
 	if _, err := us.GetMaster().Exec(`UPDATE Users
 		SET NotifyProps = :NotifyProps
 		WHERE Id = :UserId`, map[string]interface{}{
-<<<<<<< HEAD
-		"NotifyProps": model.MapToJson(props),
-=======
 		"NotifyProps": model.MapToJSON(props),
->>>>>>> 28ef5856
 		"UserId":      userID}); err != nil {
 		return errors.Wrapf(err, "failed to update User with userId=%s", userID)
 	}

// Copyright (c) 2015-present Mattermost, Inc. All Rights Reserved.
// See LICENSE.txt for license information.

package sqlstore

import (
	"database/sql"
	"fmt"
	"net/http"
	"sort"
	"strings"

	"github.com/Masterminds/squirrel"
	sq "github.com/Masterminds/squirrel"
	"github.com/mattermost/gorp"

	"github.com/mattermost/mattermost-server/v5/einterfaces"
	"github.com/mattermost/mattermost-server/v5/model"
	"github.com/mattermost/mattermost-server/v5/store"
)

const (
	MAX_GROUP_CHANNELS_FOR_PROFILES = 50
)

var (
	USER_SEARCH_TYPE_NAMES_NO_FULL_NAME = []string{"Username", "Nickname"}
	USER_SEARCH_TYPE_NAMES              = []string{"Username", "FirstName", "LastName", "Nickname"}
	USER_SEARCH_TYPE_ALL_NO_FULL_NAME   = []string{"Username", "Nickname", "Email"}
	USER_SEARCH_TYPE_ALL                = []string{"Username", "FirstName", "LastName", "Nickname", "Email"}
)

type SqlUserStore struct {
	SqlStore
	metrics einterfaces.MetricsInterface

	// UsersQuery is a starting point for all queries that return one or more Users.
	UsersQuery sq.SelectBuilder
}

func (us SqlUserStore) ClearCaches() {}

func (us SqlUserStore) InvalidateProfileCacheForUser(userId string) {}

func NewSqlUserStore(sqlStore SqlStore, metrics einterfaces.MetricsInterface) store.UserStore {
	us := &SqlUserStore{
		SqlStore: sqlStore,
		metrics:  metrics,
	}

<<<<<<< HEAD
	us.UsersQuery = us.getQueryBuilder().
		Select("u.*", "b.UserId IS NOT NULL AS IsBot", "COALESCE(b.Description, '') AS BotDescription").
=======
	us.usersQuery = us.getQueryBuilder().
		Select("u.*", "b.UserId IS NOT NULL AS IsBot", "COALESCE(b.Description, '') AS BotDescription", "COALESCE(b.LastIconUpdate, 0) AS BotLastIconUpdate").
>>>>>>> f0934361
		From("Users u").
		LeftJoin("Bots b ON ( b.UserId = u.Id )")

	for _, db := range sqlStore.GetAllConns() {
		table := db.AddTableWithName(model.User{}, "Users").SetKeys(false, "Id")
		table.ColMap("Id").SetMaxSize(26)
		table.ColMap("Username").SetMaxSize(64).SetUnique(true)
		table.ColMap("Password").SetMaxSize(128)
		table.ColMap("AuthData").SetMaxSize(128).SetUnique(true)
		table.ColMap("AuthService").SetMaxSize(32)
		table.ColMap("Email").SetMaxSize(128).SetUnique(true)
		table.ColMap("Nickname").SetMaxSize(64)
		table.ColMap("FirstName").SetMaxSize(64)
		table.ColMap("LastName").SetMaxSize(64)
		table.ColMap("Roles").SetMaxSize(256)
		table.ColMap("Props").SetMaxSize(4000)
		table.ColMap("NotifyProps").SetMaxSize(2000)
		table.ColMap("Locale").SetMaxSize(5)
		table.ColMap("MfaSecret").SetMaxSize(128)
		table.ColMap("Position").SetMaxSize(128)
		table.ColMap("Timezone").SetMaxSize(256)
	}

	return us
}

func (us SqlUserStore) CreateIndexesIfNotExists() {
	us.CreateIndexIfNotExists("idx_users_email", "Users", "Email")
	us.CreateIndexIfNotExists("idx_users_update_at", "Users", "UpdateAt")
	us.CreateIndexIfNotExists("idx_users_create_at", "Users", "CreateAt")
	us.CreateIndexIfNotExists("idx_users_delete_at", "Users", "DeleteAt")

	if us.DriverName() == model.DATABASE_DRIVER_POSTGRES {
		us.CreateIndexIfNotExists("idx_users_email_lower_textpattern", "Users", "lower(Email) text_pattern_ops")
		us.CreateIndexIfNotExists("idx_users_username_lower_textpattern", "Users", "lower(Username) text_pattern_ops")
		us.CreateIndexIfNotExists("idx_users_nickname_lower_textpattern", "Users", "lower(Nickname) text_pattern_ops")
		us.CreateIndexIfNotExists("idx_users_firstname_lower_textpattern", "Users", "lower(FirstName) text_pattern_ops")
		us.CreateIndexIfNotExists("idx_users_lastname_lower_textpattern", "Users", "lower(LastName) text_pattern_ops")
	}

	us.CreateFullTextIndexIfNotExists("idx_users_all_txt", "Users", strings.Join(USER_SEARCH_TYPE_ALL, ", "))
	us.CreateFullTextIndexIfNotExists("idx_users_all_no_full_name_txt", "Users", strings.Join(USER_SEARCH_TYPE_ALL_NO_FULL_NAME, ", "))
	us.CreateFullTextIndexIfNotExists("idx_users_names_txt", "Users", strings.Join(USER_SEARCH_TYPE_NAMES, ", "))
	us.CreateFullTextIndexIfNotExists("idx_users_names_no_full_name_txt", "Users", strings.Join(USER_SEARCH_TYPE_NAMES_NO_FULL_NAME, ", "))
}

func (us SqlUserStore) Save(user *model.User) (*model.User, *model.AppError) {
	if len(user.Id) > 0 {
		return nil, model.NewAppError("SqlUserStore.Save", "store.sql_user.save.existing.app_error", nil, "user_id="+user.Id, http.StatusBadRequest)
	}

	user.PreSave()
	if err := user.IsValid(); err != nil {
		return nil, err
	}

	if err := us.GetMaster().Insert(user); err != nil {
		if IsUniqueConstraintError(err, []string{"Email", "users_email_key", "idx_users_email_unique"}) {
			return nil, model.NewAppError("SqlUserStore.Save", "store.sql_user.save.email_exists.app_error", nil, "user_id="+user.Id+", "+err.Error(), http.StatusBadRequest)
		}
		if IsUniqueConstraintError(err, []string{"Username", "users_username_key", "idx_users_username_unique"}) {
			return nil, model.NewAppError("SqlUserStore.Save", "store.sql_user.save.username_exists.app_error", nil, "user_id="+user.Id+", "+err.Error(), http.StatusBadRequest)
		}
		return nil, model.NewAppError("SqlUserStore.Save", "store.sql_user.save.app_error", nil, "user_id="+user.Id+", "+err.Error(), http.StatusInternalServerError)
	}

	return user, nil
}

func (us SqlUserStore) DeactivateGuests() ([]string, *model.AppError) {
	curTime := model.GetMillis()
	updateQuery := us.getQueryBuilder().Update("Users").
		Set("UpdateAt", curTime).
		Set("DeleteAt", curTime).
		Where(sq.Eq{"Roles": "system_guest"}).
		Where(sq.Eq{"DeleteAt": 0})

	queryString, args, err := updateQuery.ToSql()
	if err != nil {
		return nil, model.NewAppError("SqlUserStore.UpdateActiveForMultipleUsers", "store.sql_user.app_error", nil, err.Error(), http.StatusInternalServerError)
	}

	_, err = us.GetMaster().Exec(queryString, args...)
	if err != nil {
		return nil, model.NewAppError("SqlUserStore.UpdateActiveForMultipleUsers", "store.sql_user.update_active_for_multiple_users.updating.app_error", nil, err.Error(), http.StatusInternalServerError)
	}

	selectQuery := us.getQueryBuilder().Select("Id").From("Users").Where(sq.Eq{"DeleteAt": curTime})

	queryString, args, err = selectQuery.ToSql()
	if err != nil {
		return nil, model.NewAppError("SqlUserStore.UpdateActiveForMultipleUsers", "store.sql_user.app_error", nil, err.Error(), http.StatusInternalServerError)
	}

	userIds := []string{}
	_, err = us.GetMaster().Select(&userIds, queryString, args...)
	if err != nil {
		return nil, model.NewAppError("SqlUserStore.UpdateActiveForMultipleUsers", "store.sql_user.update_active_for_multiple_users.getting_changed_users.app_error", nil, err.Error(), http.StatusInternalServerError)
	}

	return userIds, nil
}

func (us SqlUserStore) Update(user *model.User, trustedUpdateData bool) (*model.UserUpdate, *model.AppError) {
	user.PreUpdate()

	if err := user.IsValid(); err != nil {
		return nil, err
	}

	oldUserResult, err := us.GetMaster().Get(model.User{}, user.Id)
	if err != nil {
		return nil, model.NewAppError("SqlUserStore.Update", "store.sql_user.update.finding.app_error", nil, "user_id="+user.Id+", "+err.Error(), http.StatusInternalServerError)
	}

	if oldUserResult == nil {
		return nil, model.NewAppError("SqlUserStore.Update", "store.sql_user.update.find.app_error", nil, "user_id="+user.Id, http.StatusBadRequest)
	}

	oldUser := oldUserResult.(*model.User)
	user.CreateAt = oldUser.CreateAt
	user.AuthData = oldUser.AuthData
	user.AuthService = oldUser.AuthService
	user.Password = oldUser.Password
	user.LastPasswordUpdate = oldUser.LastPasswordUpdate
	user.LastPictureUpdate = oldUser.LastPictureUpdate
	user.EmailVerified = oldUser.EmailVerified
	user.FailedAttempts = oldUser.FailedAttempts
	user.MfaSecret = oldUser.MfaSecret
	user.MfaActive = oldUser.MfaActive

	if !trustedUpdateData {
		user.Roles = oldUser.Roles
		user.DeleteAt = oldUser.DeleteAt
	}

	if user.IsOAuthUser() {
		if !trustedUpdateData {
			user.Email = oldUser.Email
		}
	} else if user.IsLDAPUser() && !trustedUpdateData {
		if user.Username != oldUser.Username || user.Email != oldUser.Email {
			return nil, model.NewAppError("SqlUserStore.Update", "store.sql_user.update.can_not_change_ldap.app_error", nil, "user_id="+user.Id, http.StatusBadRequest)
		}
	} else if user.Email != oldUser.Email {
		user.EmailVerified = false
	}

	if user.Username != oldUser.Username {
		user.UpdateMentionKeysFromUsername(oldUser.Username)
	}

	count, err := us.GetMaster().Update(user)
	if err != nil {
		if IsUniqueConstraintError(err, []string{"Email", "users_email_key", "idx_users_email_unique"}) {
			return nil, model.NewAppError("SqlUserStore.Update", "store.sql_user.update.email_taken.app_error", nil, "user_id="+user.Id+", "+err.Error(), http.StatusBadRequest)
		}
		if IsUniqueConstraintError(err, []string{"Username", "users_username_key", "idx_users_username_unique"}) {
			return nil, model.NewAppError("SqlUserStore.Update", "store.sql_user.update.username_taken.app_error", nil, "user_id="+user.Id+", "+err.Error(), http.StatusBadRequest)
		}
		return nil, model.NewAppError("SqlUserStore.Update", "store.sql_user.update.updating.app_error", nil, "user_id="+user.Id+", "+err.Error(), http.StatusInternalServerError)
	}

	if count != 1 {
		return nil, model.NewAppError("SqlUserStore.Update", "store.sql_user.update.app_error", nil, fmt.Sprintf("user_id=%v, count=%v", user.Id, count), http.StatusInternalServerError)
	}

	user.Sanitize(map[string]bool{})
	oldUser.Sanitize(map[string]bool{})
	return &model.UserUpdate{New: user, Old: oldUser}, nil
}

func (us SqlUserStore) UpdateLastPictureUpdate(userId string) *model.AppError {
	curTime := model.GetMillis()

	if _, err := us.GetMaster().Exec("UPDATE Users SET LastPictureUpdate = :Time, UpdateAt = :Time WHERE Id = :UserId", map[string]interface{}{"Time": curTime, "UserId": userId}); err != nil {
		return model.NewAppError("SqlUserStore.UpdateLastPictureUpdate", "store.sql_user.update_last_picture_update.app_error", nil, "user_id="+userId, http.StatusInternalServerError)
	}

	return nil
}

func (us SqlUserStore) ResetLastPictureUpdate(userId string) *model.AppError {
	curTime := model.GetMillis()

	if _, err := us.GetMaster().Exec("UPDATE Users SET LastPictureUpdate = :PictureUpdateTime, UpdateAt = :UpdateTime WHERE Id = :UserId", map[string]interface{}{"PictureUpdateTime": 0, "UpdateTime": curTime, "UserId": userId}); err != nil {
		return model.NewAppError("SqlUserStore.ResetLastPictureUpdate", "store.sql_user.update_last_picture_update.app_error", nil, "user_id="+userId, http.StatusInternalServerError)
	}

	return nil
}

func (us SqlUserStore) UpdateUpdateAt(userId string) (int64, *model.AppError) {
	curTime := model.GetMillis()

	if _, err := us.GetMaster().Exec("UPDATE Users SET UpdateAt = :Time WHERE Id = :UserId", map[string]interface{}{"Time": curTime, "UserId": userId}); err != nil {
		return curTime, model.NewAppError("SqlUserStore.UpdateUpdateAt", "store.sql_user.update_update.app_error", nil, "user_id="+userId, http.StatusInternalServerError)
	}

	return curTime, nil
}

func (us SqlUserStore) UpdatePassword(userId, hashedPassword string) *model.AppError {
	updateAt := model.GetMillis()

	if _, err := us.GetMaster().Exec("UPDATE Users SET Password = :Password, LastPasswordUpdate = :LastPasswordUpdate, UpdateAt = :UpdateAt, AuthData = NULL, AuthService = '', FailedAttempts = 0 WHERE Id = :UserId", map[string]interface{}{"Password": hashedPassword, "LastPasswordUpdate": updateAt, "UpdateAt": updateAt, "UserId": userId}); err != nil {
		return model.NewAppError("SqlUserStore.UpdatePassword", "store.sql_user.update_password.app_error", nil, "id="+userId+", "+err.Error(), http.StatusInternalServerError)
	}

	return nil
}

func (us SqlUserStore) UpdateFailedPasswordAttempts(userId string, attempts int) *model.AppError {
	if _, err := us.GetMaster().Exec("UPDATE Users SET FailedAttempts = :FailedAttempts WHERE Id = :UserId", map[string]interface{}{"FailedAttempts": attempts, "UserId": userId}); err != nil {
		return model.NewAppError("SqlUserStore.UpdateFailedPasswordAttempts", "store.sql_user.update_failed_pwd_attempts.app_error", nil, "user_id="+userId, http.StatusInternalServerError)
	}

	return nil
}

func (us SqlUserStore) UpdateAuthData(userId string, service string, authData *string, email string, resetMfa bool) (string, *model.AppError) {
	email = strings.ToLower(email)

	updateAt := model.GetMillis()

	query := `
			UPDATE
			     Users
			SET
			     Password = '',
			     LastPasswordUpdate = :LastPasswordUpdate,
			     UpdateAt = :UpdateAt,
			     FailedAttempts = 0,
			     AuthService = :AuthService,
			     AuthData = :AuthData`

	if len(email) != 0 {
		query += ", Email = :Email"
	}

	if resetMfa {
		query += ", MfaActive = false, MfaSecret = ''"
	}

	query += " WHERE Id = :UserId"

	if _, err := us.GetMaster().Exec(query, map[string]interface{}{"LastPasswordUpdate": updateAt, "UpdateAt": updateAt, "UserId": userId, "AuthService": service, "AuthData": authData, "Email": email}); err != nil {
		if IsUniqueConstraintError(err, []string{"Email", "users_email_key", "idx_users_email_unique", "AuthData", "users_authdata_key"}) {
			return "", model.NewAppError("SqlUserStore.UpdateAuthData", "store.sql_user.update_auth_data.email_exists.app_error", map[string]interface{}{"Service": service, "Email": email}, "user_id="+userId+", "+err.Error(), http.StatusBadRequest)
		}
		return "", model.NewAppError("SqlUserStore.UpdateAuthData", "store.sql_user.update_auth_data.app_error", nil, "id="+userId+", "+err.Error(), http.StatusInternalServerError)
	}
	return userId, nil
}

func (us SqlUserStore) UpdateMfaSecret(userId, secret string) *model.AppError {
	updateAt := model.GetMillis()

	if _, err := us.GetMaster().Exec("UPDATE Users SET MfaSecret = :Secret, UpdateAt = :UpdateAt WHERE Id = :UserId", map[string]interface{}{"Secret": secret, "UpdateAt": updateAt, "UserId": userId}); err != nil {
		return model.NewAppError("SqlUserStore.UpdateMfaSecret", "store.sql_user.update_mfa_secret.app_error", nil, "id="+userId+", "+err.Error(), http.StatusInternalServerError)
	}

	return nil
}

func (us SqlUserStore) UpdateMfaActive(userId string, active bool) *model.AppError {
	updateAt := model.GetMillis()

	if _, err := us.GetMaster().Exec("UPDATE Users SET MfaActive = :Active, UpdateAt = :UpdateAt WHERE Id = :UserId", map[string]interface{}{"Active": active, "UpdateAt": updateAt, "UserId": userId}); err != nil {
		return model.NewAppError("SqlUserStore.UpdateMfaActive", "store.sql_user.update_mfa_active.app_error", nil, "id="+userId+", "+err.Error(), http.StatusInternalServerError)
	}

	return nil
}

func (us SqlUserStore) Get(id string) (*model.User, *model.AppError) {
	query := us.UsersQuery.Where("Id = ?", id)

	queryString, args, err := query.ToSql()
	if err != nil {
		return nil, model.NewAppError("SqlUserStore.Get", "store.sql_user.app_error", nil, err.Error(), http.StatusInternalServerError)
	}

	user := &model.User{}
	if err := us.GetReplica().SelectOne(user, queryString, args...); err == sql.ErrNoRows {
		return nil, model.NewAppError("SqlUserStore.Get", store.MISSING_ACCOUNT_ERROR, nil, "user_id="+id, http.StatusNotFound)
	} else if err != nil {
		return nil, model.NewAppError("SqlUserStore.Get", "store.sql_user.get.app_error", nil, "user_id="+id+", "+err.Error(), http.StatusInternalServerError)
	}

	return user, nil
}

func (us SqlUserStore) GetAll() ([]*model.User, *model.AppError) {
	query := us.UsersQuery.OrderBy("Username ASC")

	queryString, args, err := query.ToSql()
	if err != nil {
		return nil, model.NewAppError("SqlUserStore.GetAll", "store.sql_user.app_error", nil, err.Error(), http.StatusInternalServerError)
	}

	var data []*model.User
	if _, err := us.GetReplica().Select(&data, queryString, args...); err != nil {
		return nil, model.NewAppError("SqlUserStore.GetAll", "store.sql_user.get.app_error", nil, err.Error(), http.StatusInternalServerError)
	}
	return data, nil
}

func (us SqlUserStore) GetAllAfter(limit int, afterId string) ([]*model.User, *model.AppError) {
	query := us.UsersQuery.
		Where("Id > ?", afterId).
		OrderBy("Id ASC").
		Limit(uint64(limit))

	queryString, args, err := query.ToSql()
	if err != nil {
		return nil, model.NewAppError("SqlUserStore.GetAllAfter", "store.sql_user.app_error", nil, err.Error(), http.StatusInternalServerError)
	}

	var users []*model.User
	if _, err := us.GetReplica().Select(&users, queryString, args...); err != nil {
		return nil, model.NewAppError("SqlUserStore.GetAllAfter", "store.sql_user.get.app_error", nil, err.Error(), http.StatusInternalServerError)
	}

	return users, nil
}

func (us SqlUserStore) GetEtagForAllProfiles() string {
	updateAt, err := us.GetReplica().SelectInt("SELECT UpdateAt FROM Users ORDER BY UpdateAt DESC LIMIT 1")
	if err != nil {
		return fmt.Sprintf("%v.%v", model.CurrentVersion, model.GetMillis())
	}
	return fmt.Sprintf("%v.%v", model.CurrentVersion, updateAt)
}

func (us SqlUserStore) GetAllProfiles(options *model.UserGetOptions) ([]*model.User, *model.AppError) {
	isPostgreSQL := us.DriverName() == model.DATABASE_DRIVER_POSTGRES
	query := us.UsersQuery.
		OrderBy("u.Username ASC").
		Offset(uint64(options.Page * options.PerPage)).Limit(uint64(options.PerPage))

	query = applyViewRestrictionsFilter(query, options.ViewRestrictions, true)

	query = applyRoleFilter(query, options.Role, isPostgreSQL)

	if options.Inactive {
		query = query.Where("u.DeleteAt != 0")
	}

	queryString, args, err := query.ToSql()
	if err != nil {
		return nil, model.NewAppError("SqlUserStore.GetAllProfiles", "store.sql_user.app_error", nil, err.Error(), http.StatusInternalServerError)
	}

	var users []*model.User
	if _, err := us.GetReplica().Select(&users, queryString, args...); err != nil {
		return nil, model.NewAppError("SqlUserStore.GetAllProfiles", "store.sql_user.get_profiles.app_error", nil, err.Error(), http.StatusInternalServerError)
	}

	for _, u := range users {
		u.Sanitize(map[string]bool{})
	}

	return users, nil
}

func applyRoleFilter(query sq.SelectBuilder, role string, isPostgreSQL bool) sq.SelectBuilder {
	if role == "" {
		return query
	}

	if isPostgreSQL {
		roleParam := fmt.Sprintf("%%%s%%", sanitizeSearchTerm(role, "\\"))
		return query.Where("u.Roles LIKE LOWER(?)", roleParam)
	}

	roleParam := fmt.Sprintf("%%%s%%", sanitizeSearchTerm(role, "*"))

	return query.Where("u.Roles LIKE ? ESCAPE '*'", roleParam)
}

func applyChannelGroupConstrainedFilter(query sq.SelectBuilder, channelId string) sq.SelectBuilder {
	if channelId == "" {
		return query
	}

	return query.
		Where(`u.Id IN (
				SELECT
					GroupMembers.UserId
				FROM
					Channels
					JOIN GroupChannels ON GroupChannels.ChannelId = Channels.Id
					JOIN UserGroups ON UserGroups.Id = GroupChannels.GroupId
					JOIN GroupMembers ON GroupMembers.GroupId = UserGroups.Id
				WHERE
					Channels.Id = ?
					AND GroupChannels.DeleteAt = 0
					AND UserGroups.DeleteAt = 0
					AND GroupMembers.DeleteAt = 0
				GROUP BY
					GroupMembers.UserId
			)`, channelId)
}

func applyTeamGroupConstrainedFilter(query sq.SelectBuilder, teamId string) sq.SelectBuilder {
	if teamId == "" {
		return query
	}

	return query.
		Where(`u.Id IN (
				SELECT
					GroupMembers.UserId
				FROM
					Teams
					JOIN GroupTeams ON GroupTeams.TeamId = Teams.Id
					JOIN UserGroups ON UserGroups.Id = GroupTeams.GroupId
					JOIN GroupMembers ON GroupMembers.GroupId = UserGroups.Id
				WHERE
					Teams.Id = ?
					AND GroupTeams.DeleteAt = 0
					AND UserGroups.DeleteAt = 0
					AND GroupMembers.DeleteAt = 0
				GROUP BY
					GroupMembers.UserId
			)`, teamId)
}

func (us SqlUserStore) GetEtagForProfiles(teamId string) string {
	updateAt, err := us.GetReplica().SelectInt("SELECT UpdateAt FROM Users, TeamMembers WHERE TeamMembers.TeamId = :TeamId AND Users.Id = TeamMembers.UserId ORDER BY UpdateAt DESC LIMIT 1", map[string]interface{}{"TeamId": teamId})
	if err != nil {
		return fmt.Sprintf("%v.%v", model.CurrentVersion, model.GetMillis())
	}
	return fmt.Sprintf("%v.%v", model.CurrentVersion, updateAt)
}

func (us SqlUserStore) GetProfiles(options *model.UserGetOptions) ([]*model.User, *model.AppError) {
	isPostgreSQL := us.DriverName() == model.DATABASE_DRIVER_POSTGRES
	query := us.UsersQuery.
		Join("TeamMembers tm ON ( tm.UserId = u.Id AND tm.DeleteAt = 0 )").
		Where("tm.TeamId = ?", options.InTeamId).
		OrderBy("u.Username ASC").
		Offset(uint64(options.Page * options.PerPage)).Limit(uint64(options.PerPage))

	query = applyViewRestrictionsFilter(query, options.ViewRestrictions, true)

	query = applyRoleFilter(query, options.Role, isPostgreSQL)

	if options.Inactive {
		query = query.Where("u.DeleteAt != 0")
	}

	queryString, args, err := query.ToSql()
	if err != nil {
		return nil, model.NewAppError("SqlUserStore.GetProfiles", "store.sql_user.app_error", nil, err.Error(), http.StatusInternalServerError)
	}

	var users []*model.User
	if _, err := us.GetReplica().Select(&users, queryString, args...); err != nil {
		return nil, model.NewAppError("SqlUserStore.GetProfiles", "store.sql_user.get_profiles.app_error", nil, err.Error(), http.StatusInternalServerError)
	}

	for _, u := range users {
		u.Sanitize(map[string]bool{})
	}

	return users, nil
}

func (us SqlUserStore) InvalidateProfilesInChannelCacheByUser(userId string) {}

func (us SqlUserStore) InvalidateProfilesInChannelCache(channelId string) {}

func (us SqlUserStore) GetProfilesInChannel(channelId string, offset int, limit int) ([]*model.User, *model.AppError) {
	query := us.UsersQuery.
		Join("ChannelMembers cm ON ( cm.UserId = u.Id )").
		Where("cm.ChannelId = ?", channelId).
		OrderBy("u.Username ASC").
		Offset(uint64(offset)).Limit(uint64(limit))

	queryString, args, err := query.ToSql()
	if err != nil {
		return nil, model.NewAppError("SqlUserStore.GetProfilesInChannel", "store.sql_user.app_error", nil, err.Error(), http.StatusInternalServerError)
	}

	var users []*model.User
	if _, err := us.GetReplica().Select(&users, queryString, args...); err != nil {
		return nil, model.NewAppError("SqlUserStore.GetProfilesInChannel", "store.sql_user.get_profiles.app_error", nil, err.Error(), http.StatusInternalServerError)
	}

	for _, u := range users {
		u.Sanitize(map[string]bool{})
	}

	return users, nil
}

func (us SqlUserStore) GetProfilesInChannelByStatus(channelId string, offset int, limit int) ([]*model.User, *model.AppError) {
	query := us.UsersQuery.
		Join("ChannelMembers cm ON ( cm.UserId = u.Id )").
		LeftJoin("Status s ON ( s.UserId = u.Id )").
		Where("cm.ChannelId = ?", channelId).
		OrderBy(`
			CASE s.Status
				WHEN 'online' THEN 1
				WHEN 'away' THEN 2
				WHEN 'dnd' THEN 3
				ELSE 4
			END
			`).
		OrderBy("u.Username ASC").
		Offset(uint64(offset)).Limit(uint64(limit))

	queryString, args, err := query.ToSql()
	if err != nil {
		return nil, model.NewAppError("SqlUserStore.GetProfilesInChannelByStatus", "store.sql_user.app_error", nil, err.Error(), http.StatusInternalServerError)
	}

	var users []*model.User
	if _, err := us.GetReplica().Select(&users, queryString, args...); err != nil {
		return nil, model.NewAppError("SqlUserStore.GetProfilesInChannelByStatus", "store.sql_user.get_profiles.app_error", nil, err.Error(), http.StatusInternalServerError)
	}

	for _, u := range users {
		u.Sanitize(map[string]bool{})
	}

	return users, nil
}

func (us SqlUserStore) GetAllProfilesInChannel(channelId string, allowFromCache bool) (map[string]*model.User, *model.AppError) {
<<<<<<< HEAD
	if allowFromCache {
		if cacheItem, ok := profilesInChannelCache.Get(channelId); ok {
			if us.metrics != nil {
				us.metrics.IncrementMemCacheHitCounter("Profiles in Channel")
			}
			return cacheItem.(map[string]*model.User), nil
		} else {
			if us.metrics != nil {
				us.metrics.IncrementMemCacheMissCounter("Profiles in Channel")
			}
		}
	} else {
		if us.metrics != nil {
			us.metrics.IncrementMemCacheMissCounter("Profiles in Channel")
		}
	}

	query := us.UsersQuery.
=======
	query := us.usersQuery.
>>>>>>> f0934361
		Join("ChannelMembers cm ON ( cm.UserId = u.Id )").
		Where("cm.ChannelId = ?", channelId).
		Where("u.DeleteAt = 0").
		OrderBy("u.Username ASC")

	queryString, args, err := query.ToSql()
	if err != nil {
		return nil, model.NewAppError("SqlUserStore.GetAllProfilesInChannel", "store.sql_user.app_error", nil, err.Error(), http.StatusInternalServerError)
	}

	var users []*model.User
	if _, err := us.GetReplica().Select(&users, queryString, args...); err != nil {
		return nil, model.NewAppError("SqlUserStore.GetAllProfilesInChannel", "store.sql_user.get_profiles.app_error", nil, err.Error(), http.StatusInternalServerError)
	}

	userMap := make(map[string]*model.User)

	for _, u := range users {
		u.Sanitize(map[string]bool{})
		userMap[u.Id] = u
	}

	return userMap, nil
}

func (us SqlUserStore) GetProfilesNotInChannel(teamId string, channelId string, groupConstrained bool, offset int, limit int, viewRestrictions *model.ViewUsersRestrictions) ([]*model.User, *model.AppError) {
	query := us.UsersQuery.
		Join("TeamMembers tm ON ( tm.UserId = u.Id AND tm.DeleteAt = 0 AND tm.TeamId = ? )", teamId).
		LeftJoin("ChannelMembers cm ON ( cm.UserId = u.Id AND cm.ChannelId = ? )", channelId).
		Where("cm.UserId IS NULL").
		OrderBy("u.Username ASC").
		Offset(uint64(offset)).Limit(uint64(limit))

	query = applyViewRestrictionsFilter(query, viewRestrictions, true)

	if groupConstrained {
		query = applyChannelGroupConstrainedFilter(query, channelId)
	}

	queryString, args, err := query.ToSql()
	if err != nil {
		return nil, model.NewAppError("SqlUserStore.GetProfilesNotInChannel", "store.sql_user.app_error", nil, err.Error(), http.StatusInternalServerError)
	}

	var users []*model.User
	if _, err := us.GetReplica().Select(&users, queryString, args...); err != nil {
		return nil, model.NewAppError("SqlUserStore.GetProfilesNotInChannel", "store.sql_user.get_profiles.app_error", nil, err.Error(), http.StatusInternalServerError)
	}

	for _, u := range users {
		u.Sanitize(map[string]bool{})
	}

	return users, nil
}

func (us SqlUserStore) GetProfilesWithoutTeam(options *model.UserGetOptions) ([]*model.User, *model.AppError) {
	isPostgreSQL := us.DriverName() == model.DATABASE_DRIVER_POSTGRES
	query := us.UsersQuery.
		Where(`(
			SELECT
				COUNT(0)
			FROM
				TeamMembers
			WHERE
				TeamMembers.UserId = u.Id
				AND TeamMembers.DeleteAt = 0
		) = 0`).
		OrderBy("u.Username ASC").
		Offset(uint64(options.Page * options.PerPage)).Limit(uint64(options.PerPage))

	query = applyViewRestrictionsFilter(query, options.ViewRestrictions, true)

	query = applyRoleFilter(query, options.Role, isPostgreSQL)

	if options.Inactive {
		query = query.Where("u.DeleteAt != 0")
	}

	queryString, args, err := query.ToSql()
	if err != nil {
		return nil, model.NewAppError("SqlUserStore.GetProfilesWithoutTeam", "store.sql_user.app_error", nil, err.Error(), http.StatusInternalServerError)
	}

	var users []*model.User
	if _, err := us.GetReplica().Select(&users, queryString, args...); err != nil {
		return nil, model.NewAppError("SqlUserStore.GetProfilesWithoutTeam", "store.sql_user.get_profiles.app_error", nil, err.Error(), http.StatusInternalServerError)
	}

	for _, u := range users {
		u.Sanitize(map[string]bool{})
	}

	return users, nil
}

func (us SqlUserStore) GetProfilesByUsernames(usernames []string, viewRestrictions *model.ViewUsersRestrictions) ([]*model.User, *model.AppError) {
	query := us.UsersQuery

	query = applyViewRestrictionsFilter(query, viewRestrictions, true)

	query = query.
		Where(map[string]interface{}{
			"Username": usernames,
		}).
		OrderBy("u.Username ASC")

	queryString, args, err := query.ToSql()
	if err != nil {
		return nil, model.NewAppError("SqlUserStore.GetProfilesByUsernames", "store.sql_user.app_error", nil, err.Error(), http.StatusInternalServerError)
	}

	var users []*model.User
	if _, err := us.GetReplica().Select(&users, queryString, args...); err != nil {
		return nil, model.NewAppError("SqlUserStore.GetProfilesByUsernames", "store.sql_user.get_profiles.app_error", nil, err.Error(), http.StatusInternalServerError)
	}

	return users, nil
}

type UserWithLastActivityAt struct {
	model.User
	LastActivityAt int64
}

func (us SqlUserStore) GetRecentlyActiveUsersForTeam(teamId string, offset, limit int, viewRestrictions *model.ViewUsersRestrictions) ([]*model.User, *model.AppError) {
	query := us.UsersQuery.
		Column("s.LastActivityAt").
		Join("TeamMembers tm ON (tm.UserId = u.Id AND tm.TeamId = ?)", teamId).
		Join("Status s ON (s.UserId = u.Id)").
		OrderBy("s.LastActivityAt DESC").
		OrderBy("u.Username ASC").
		Offset(uint64(offset)).Limit(uint64(limit))

	query = applyViewRestrictionsFilter(query, viewRestrictions, true)

	queryString, args, err := query.ToSql()
	if err != nil {
		return nil, model.NewAppError("SqlUserStore.GetRecentlyActiveUsers", "store.sql_user.app_error", nil, err.Error(), http.StatusInternalServerError)
	}

	var users []*UserWithLastActivityAt
	if _, err := us.GetReplica().Select(&users, queryString, args...); err != nil {
		return nil, model.NewAppError("SqlUserStore.GetRecentlyActiveUsers", "store.sql_user.get_recently_active_users.app_error", nil, err.Error(), http.StatusInternalServerError)
	}

	userList := []*model.User{}

	for _, userWithLastActivityAt := range users {
		u := userWithLastActivityAt.User
		u.Sanitize(map[string]bool{})
		u.LastActivityAt = userWithLastActivityAt.LastActivityAt
		userList = append(userList, &u)
	}

	return userList, nil
}

func (us SqlUserStore) GetNewUsersForTeam(teamId string, offset, limit int, viewRestrictions *model.ViewUsersRestrictions) ([]*model.User, *model.AppError) {
	query := us.UsersQuery.
		Join("TeamMembers tm ON (tm.UserId = u.Id AND tm.TeamId = ?)", teamId).
		OrderBy("u.CreateAt DESC").
		OrderBy("u.Username ASC").
		Offset(uint64(offset)).Limit(uint64(limit))

	query = applyViewRestrictionsFilter(query, viewRestrictions, true)

	queryString, args, err := query.ToSql()
	if err != nil {
		return nil, model.NewAppError("SqlUserStore.GetNewUsersForTeam", "store.sql_user.app_error", nil, err.Error(), http.StatusInternalServerError)
	}

	var users []*model.User
	if _, err := us.GetReplica().Select(&users, queryString, args...); err != nil {
		return nil, model.NewAppError("SqlUserStore.GetNewUsersForTeam", "store.sql_user.get_new_users.app_error", nil, err.Error(), http.StatusInternalServerError)
	}

	for _, u := range users {
		u.Sanitize(map[string]bool{})
	}

	return users, nil
}

func (us SqlUserStore) GetProfileByIds(userIds []string, options *store.UserGetByIdsOpts, _ bool) ([]*model.User, *model.AppError) {
	if options == nil {
		options = &store.UserGetByIdsOpts{}
	}

	users := []*model.User{}
<<<<<<< HEAD
	remainingUserIds := make([]string, 0)

	if allowFromCache {
		for _, userId := range userIds {
			if cacheItem, ok := profileByIdsCache.Get(userId); ok {
				u := &model.User{}
				*u = *cacheItem.(*model.User)

				if options.Since == 0 || u.UpdateAt > options.Since {
					users = append(users, u)
				}
			} else {
				remainingUserIds = append(remainingUserIds, userId)
			}
		}
		if us.metrics != nil {
			us.metrics.AddMemCacheHitCounter("Profile By Ids", float64(len(users)))
			us.metrics.AddMemCacheMissCounter("Profile By Ids", float64(len(remainingUserIds)))
		}
	} else {
		remainingUserIds = userIds
		if us.metrics != nil {
			us.metrics.AddMemCacheMissCounter("Profile By Ids", float64(len(remainingUserIds)))
		}
	}

	// If everything came from the cache then just return
	if len(remainingUserIds) == 0 {
		return users, nil
	}

	query := us.UsersQuery.
=======
	query := us.usersQuery.
>>>>>>> f0934361
		Where(map[string]interface{}{
			"u.Id": userIds,
		}).
		OrderBy("u.Username ASC")

	if options.Since > 0 {
		query = query.Where(squirrel.Gt(map[string]interface{}{
			"u.UpdateAt": options.Since,
		}))
	}

	query = applyViewRestrictionsFilter(query, options.ViewRestrictions, true)

	queryString, args, err := query.ToSql()
	if err != nil {
		return nil, model.NewAppError("SqlUserStore.GetProfileByIds", "store.sql_user.app_error", nil, err.Error(), http.StatusInternalServerError)
	}

	if _, err := us.GetReplica().Select(&users, queryString, args...); err != nil {
		return nil, model.NewAppError("SqlUserStore.GetProfileByIds", "store.sql_user.get_profiles.app_error", nil, err.Error(), http.StatusInternalServerError)
	}

	for _, u := range users {
		u.Sanitize(map[string]bool{})
	}

	return users, nil
}

type UserWithChannel struct {
	model.User
	ChannelId string
}

func (us SqlUserStore) GetProfileByGroupChannelIdsForUser(userId string, channelIds []string) (map[string][]*model.User, *model.AppError) {
	if len(channelIds) > MAX_GROUP_CHANNELS_FOR_PROFILES {
		channelIds = channelIds[0:MAX_GROUP_CHANNELS_FOR_PROFILES]
	}

	isMemberQuery := fmt.Sprintf(`
      EXISTS(
        SELECT
          1
        FROM
          ChannelMembers
        WHERE
          UserId = '%s'
        AND
          ChannelId = cm.ChannelId
        )`, userId)

	query := us.getQueryBuilder().
		Select("u.*, cm.ChannelId").
		From("Users u").
		Join("ChannelMembers cm ON u.Id = cm.UserId").
		Join("Channels c ON cm.ChannelId = c.Id").
		Where(sq.Eq{"c.Type": model.CHANNEL_GROUP, "cm.ChannelId": channelIds}).
		Where(isMemberQuery).
		Where(sq.NotEq{"u.Id": userId}).
		OrderBy("u.Username ASC")

	queryString, args, err := query.ToSql()
	if err != nil {
		return nil, model.NewAppError("SqlUserStore.GetProfileByGroupChannelIdsForUser", "store.sql_user.app_error", nil, err.Error(), http.StatusInternalServerError)
	}

	usersWithChannel := []*UserWithChannel{}
	if _, err := us.GetReplica().Select(&usersWithChannel, queryString, args...); err != nil {
		return nil, model.NewAppError("SqlUserStore.GetProfileByGroupChannelIdsForUser", "store.sql_user.get_profile_by_group_channel_ids_for_user.app_error", nil, err.Error(), http.StatusInternalServerError)
	}

	usersByChannelId := map[string][]*model.User{}
	for _, user := range usersWithChannel {
		if val, ok := usersByChannelId[user.ChannelId]; ok {
			usersByChannelId[user.ChannelId] = append(val, &user.User)
		} else {
			usersByChannelId[user.ChannelId] = []*model.User{&user.User}
		}
	}

	return usersByChannelId, nil
}

func (us SqlUserStore) GetSystemAdminProfiles() (map[string]*model.User, *model.AppError) {
	query := us.UsersQuery.
		Where("Roles LIKE ?", "%system_admin%").
		OrderBy("u.Username ASC")

	queryString, args, err := query.ToSql()
	if err != nil {
		return nil, model.NewAppError("SqlUserStore.GetSystemAdminProfiles", "store.sql_user.app_error", nil, err.Error(), http.StatusInternalServerError)
	}

	var users []*model.User
	if _, err := us.GetReplica().Select(&users, queryString, args...); err != nil {
		return nil, model.NewAppError("SqlUserStore.GetSystemAdminProfiles", "store.sql_user.get_sysadmin_profiles.app_error", nil, err.Error(), http.StatusInternalServerError)
	}

	userMap := make(map[string]*model.User)

	for _, u := range users {
		u.Sanitize(map[string]bool{})
		userMap[u.Id] = u
	}

	return userMap, nil
}

func (us SqlUserStore) GetByEmail(email string) (*model.User, *model.AppError) {
	email = strings.ToLower(email)

	query := us.UsersQuery.Where("Email = ?", email)

	queryString, args, err := query.ToSql()
	if err != nil {
		return nil, model.NewAppError("SqlUserStore.GetByEmail", "store.sql_user.app_error", nil, err.Error(), http.StatusInternalServerError)
	}

	user := model.User{}
	if err := us.GetReplica().SelectOne(&user, queryString, args...); err != nil {
		return nil, model.NewAppError("SqlUserStore.GetByEmail", store.MISSING_ACCOUNT_ERROR, nil, "email="+email+", "+err.Error(), http.StatusInternalServerError)
	}

	return &user, nil
}

func (us SqlUserStore) GetByAuth(authData *string, authService string) (*model.User, *model.AppError) {
	if authData == nil || *authData == "" {
		return nil, model.NewAppError("SqlUserStore.GetByAuth", store.MISSING_AUTH_ACCOUNT_ERROR, nil, "authData='', authService="+authService, http.StatusBadRequest)
	}

	query := us.UsersQuery.
		Where("u.AuthData = ?", authData).
		Where("u.AuthService = ?", authService)

	queryString, args, err := query.ToSql()
	if err != nil {
		return nil, model.NewAppError("SqlUserStore.GetByAuth", "store.sql_user.app_error", nil, err.Error(), http.StatusInternalServerError)
	}

	user := model.User{}
	if err := us.GetReplica().SelectOne(&user, queryString, args...); err == sql.ErrNoRows {
		return nil, model.NewAppError("SqlUserStore.GetByAuth", store.MISSING_AUTH_ACCOUNT_ERROR, nil, "authData="+*authData+", authService="+authService+", "+err.Error(), http.StatusInternalServerError)
	} else if err != nil {
		return nil, model.NewAppError("SqlUserStore.GetByAuth", "store.sql_user.get_by_auth.other.app_error", nil, "authData="+*authData+", authService="+authService+", "+err.Error(), http.StatusInternalServerError)
	}
	return &user, nil
}

func (us SqlUserStore) GetAllUsingAuthService(authService string) ([]*model.User, *model.AppError) {
	query := us.UsersQuery.
		Where("u.AuthService = ?", authService).
		OrderBy("u.Username ASC")

	queryString, args, err := query.ToSql()
	if err != nil {
		return nil, model.NewAppError("SqlUserStore.GetAllUsingAuthService", "store.sql_user.app_error", nil, err.Error(), http.StatusInternalServerError)
	}

	var users []*model.User
	if _, err := us.GetReplica().Select(&users, queryString, args...); err != nil {
		return nil, model.NewAppError("SqlUserStore.GetAllUsingAuthService", "store.sql_user.get_by_auth.other.app_error", nil, "authService="+authService+", "+err.Error(), http.StatusInternalServerError)
	}

	return users, nil
}

func (us SqlUserStore) GetByUsername(username string) (*model.User, *model.AppError) {
	query := us.UsersQuery.Where("u.Username = ?", username)

	queryString, args, err := query.ToSql()
	if err != nil {
		return nil, model.NewAppError("SqlUserStore.GetByUsername", "store.sql_user.app_error", nil, err.Error(), http.StatusInternalServerError)
	}

	var user *model.User
	if err := us.GetReplica().SelectOne(&user, queryString, args...); err != nil {
		return nil, model.NewAppError("SqlUserStore.GetByUsername", "store.sql_user.get_by_username.app_error", nil, err.Error()+" -- "+queryString, http.StatusInternalServerError)
	}

	return user, nil
}

func (us SqlUserStore) GetForLogin(loginId string, allowSignInWithUsername, allowSignInWithEmail bool) (*model.User, *model.AppError) {
	query := us.UsersQuery
	if allowSignInWithUsername && allowSignInWithEmail {
		query = query.Where("Username = ? OR Email = ?", loginId, loginId)
	} else if allowSignInWithUsername {
		query = query.Where("Username = ?", loginId)
	} else if allowSignInWithEmail {
		query = query.Where("Email = ?", loginId)
	} else {
		return nil, model.NewAppError("SqlUserStore.GetForLogin", "store.sql_user.get_for_login.app_error", nil, "", http.StatusInternalServerError)
	}

	queryString, args, err := query.ToSql()
	if err != nil {
		return nil, model.NewAppError("SqlUserStore.GetForLogin", "store.sql_user.app_error", nil, err.Error(), http.StatusInternalServerError)
	}

	users := []*model.User{}
	if _, err := us.GetReplica().Select(&users, queryString, args...); err != nil {
		return nil, model.NewAppError("SqlUserStore.GetForLogin", "store.sql_user.get_for_login.app_error", nil, err.Error(), http.StatusInternalServerError)
	}

	if len(users) == 0 {
		return nil, model.NewAppError("SqlUserStore.GetForLogin", "store.sql_user.get_for_login.app_error", nil, "", http.StatusInternalServerError)
	}

	if len(users) > 1 {
		return nil, model.NewAppError("SqlUserStore.GetForLogin", "store.sql_user.get_for_login.multiple_users", nil, "", http.StatusInternalServerError)
	}

	return users[0], nil

}

func (us SqlUserStore) VerifyEmail(userId, email string) (string, *model.AppError) {
	curTime := model.GetMillis()
	if _, err := us.GetMaster().Exec("UPDATE Users SET Email = :email, EmailVerified = true, UpdateAt = :Time WHERE Id = :UserId", map[string]interface{}{"email": email, "Time": curTime, "UserId": userId}); err != nil {
		return "", model.NewAppError("SqlUserStore.VerifyEmail", "store.sql_user.verify_email.app_error", nil, "userId="+userId+", "+err.Error(), http.StatusInternalServerError)
	}

	return userId, nil
}

func (us SqlUserStore) PermanentDelete(userId string) *model.AppError {
	if _, err := us.GetMaster().Exec("DELETE FROM Users WHERE Id = :UserId", map[string]interface{}{"UserId": userId}); err != nil {
		return model.NewAppError("SqlUserStore.PermanentDelete", "store.sql_user.permanent_delete.app_error", nil, "userId="+userId+", "+err.Error(), http.StatusInternalServerError)
	}
	return nil
}

func (us SqlUserStore) Count(options model.UserCountOptions) (int64, *model.AppError) {
	query := us.getQueryBuilder().Select("COUNT(DISTINCT u.Id)").From("Users AS u")

	if !options.IncludeDeleted {
		query = query.Where("u.DeleteAt = 0")
	}

	if options.IncludeBotAccounts {
		if options.ExcludeRegularUsers {
			query = query.Join("Bots ON u.Id = Bots.UserId")
		}
	} else {
		query = query.LeftJoin("Bots ON u.Id = Bots.UserId").Where("Bots.UserId IS NULL")
		if options.ExcludeRegularUsers {
			// Currenty this doesn't make sense because it will always return 0
			return int64(0), model.NewAppError("SqlUserStore.Count", "store.sql_user.count.app_error", nil, "", http.StatusInternalServerError)
		}
	}

	if options.TeamId != "" {
		query = query.LeftJoin("TeamMembers AS tm ON u.Id = tm.UserId").Where("tm.TeamId = ? AND tm.DeleteAt = 0", options.TeamId)
	}
	query = applyViewRestrictionsFilter(query, options.ViewRestrictions, false)

	if us.DriverName() == model.DATABASE_DRIVER_POSTGRES {
		query = query.PlaceholderFormat(sq.Dollar)
	}

	queryString, args, err := query.ToSql()
	if err != nil {
		return int64(0), model.NewAppError("SqlUserStore.Get", "store.sql_user.app_error", nil, err.Error(), http.StatusInternalServerError)
	}

	count, err := us.GetReplica().SelectInt(queryString, args...)
	if err != nil {
		return int64(0), model.NewAppError("SqlUserStore.Count", "store.sql_user.get_total_users_count.app_error", nil, err.Error(), http.StatusInternalServerError)
	}
	return count, nil
}

func (us SqlUserStore) AnalyticsActiveCount(timePeriod int64, options model.UserCountOptions) (int64, *model.AppError) {

	time := model.GetMillis() - timePeriod
	query := us.getQueryBuilder().Select("COUNT(*)").From("Status AS s").Where("LastActivityAt > :Time", map[string]interface{}{"Time": time})

	if !options.IncludeBotAccounts {
		query = query.LeftJoin("Bots ON s.UserId = Bots.UserId").Where("Bots.UserId IS NULL")
	}

	if !options.IncludeDeleted {
		query = query.LeftJoin("Users ON s.UserId = Users.Id").Where("Users.DeleteAt = 0")
	}

	queryStr, args, err := query.ToSql()

	if err != nil {
		return 0, model.NewAppError("SqlUserStore.Get", "store.sql_user.app_error", nil, err.Error(), http.StatusInternalServerError)
	}

	v, err := us.GetReplica().SelectInt(queryStr, args...)
	if err != nil {
		return 0, model.NewAppError("SqlUserStore.AnalyticsDailyActiveUsers", "store.sql_user.analytics_daily_active_users.app_error", nil, err.Error(), http.StatusInternalServerError)
	}
	return v, nil
}

func (us SqlUserStore) GetUnreadCount(userId string) (int64, *model.AppError) {
	query := `
		SELECT SUM(CASE WHEN c.Type = 'D' THEN (c.TotalMsgCount - cm.MsgCount) ELSE cm.MentionCount END)
		FROM Channels c
		INNER JOIN ChannelMembers cm
			ON cm.ChannelId = c.Id
			AND cm.UserId = :UserId
			AND c.DeleteAt = 0
	`
	count, err := us.GetReplica().SelectInt(query, map[string]interface{}{"UserId": userId})
	if err != nil {
		return count, model.NewAppError("SqlUserStore.GetMentionCount", "store.sql_user.get_unread_count.app_error", nil, err.Error(), http.StatusInternalServerError)
	}

	return count, nil
}

func (us SqlUserStore) GetUnreadCountForChannel(userId string, channelId string) (int64, *model.AppError) {
	count, err := us.GetReplica().SelectInt("SELECT SUM(CASE WHEN c.Type = 'D' THEN (c.TotalMsgCount - cm.MsgCount) ELSE cm.MentionCount END) FROM Channels c INNER JOIN ChannelMembers cm ON c.Id = cm.ChannelId AND cm.ChannelId = :ChannelId AND cm.UserId = :UserId", map[string]interface{}{"ChannelId": channelId, "UserId": userId})
	if err != nil {
		return 0, model.NewAppError("SqlUserStore.GetMentionCountForChannel", "store.sql_user.get_unread_count_for_channel.app_error", nil, err.Error(), http.StatusInternalServerError)
	}
	return count, nil
}

func (us SqlUserStore) GetAnyUnreadPostCountForChannel(userId string, channelId string) (int64, *model.AppError) {
	count, err := us.GetReplica().SelectInt("SELECT SUM(c.TotalMsgCount - cm.MsgCount) FROM Channels c INNER JOIN ChannelMembers cm ON c.Id = cm.ChannelId AND cm.ChannelId = :ChannelId AND cm.UserId = :UserId", map[string]interface{}{"ChannelId": channelId, "UserId": userId})
	if err != nil {
		return count, model.NewAppError("SqlUserStore.GetMentionCountForChannel", "store.sql_user.get_unread_count_for_channel.app_error", nil, err.Error(), http.StatusInternalServerError)
	}
	return count, nil
}

func (us SqlUserStore) Search(teamId string, term string, options *model.UserSearchOptions) ([]*model.User, *model.AppError) {
	query := us.UsersQuery.
		OrderBy("Username ASC").
		Limit(uint64(options.Limit))

	if teamId != "" {
		query = query.Join("TeamMembers tm ON ( tm.UserId = u.Id AND tm.DeleteAt = 0 AND tm.TeamId = ? )", teamId)
	}
	return us.performSearch(query, term, options)
}

func (us SqlUserStore) SearchWithoutTeam(term string, options *model.UserSearchOptions) ([]*model.User, *model.AppError) {
	query := us.UsersQuery.
		Where(`(
				SELECT
					COUNT(0)
				FROM
					TeamMembers
				WHERE
					TeamMembers.UserId = u.Id
					AND TeamMembers.DeleteAt = 0
			) = 0`).
		OrderBy("u.Username ASC").
		Limit(uint64(options.Limit))

	return us.performSearch(query, term, options)
}

func (us SqlUserStore) SearchNotInTeam(notInTeamId string, term string, options *model.UserSearchOptions) ([]*model.User, *model.AppError) {
	query := us.UsersQuery.
		LeftJoin("TeamMembers tm ON ( tm.UserId = u.Id AND tm.DeleteAt = 0 AND tm.TeamId = ? )", notInTeamId).
		Where("tm.UserId IS NULL").
		OrderBy("u.Username ASC").
		Limit(uint64(options.Limit))

	if options.GroupConstrained {
		query = applyTeamGroupConstrainedFilter(query, notInTeamId)
	}

	return us.performSearch(query, term, options)
}

func (us SqlUserStore) SearchNotInChannel(teamId string, channelId string, term string, options *model.UserSearchOptions) ([]*model.User, *model.AppError) {
	query := us.UsersQuery.
		LeftJoin("ChannelMembers cm ON ( cm.UserId = u.Id AND cm.ChannelId = ? )", channelId).
		Where("cm.UserId IS NULL").
		OrderBy("Username ASC").
		Limit(uint64(options.Limit))

	if teamId != "" {
		query = query.Join("TeamMembers tm ON ( tm.UserId = u.Id AND tm.DeleteAt = 0 AND tm.TeamId = ? )", teamId)
	}

	if options.GroupConstrained {
		query = applyChannelGroupConstrainedFilter(query, channelId)
	}

	return us.performSearch(query, term, options)
}

func (us SqlUserStore) SearchInChannel(channelId string, term string, options *model.UserSearchOptions) ([]*model.User, *model.AppError) {
	query := us.UsersQuery.
		Join("ChannelMembers cm ON ( cm.UserId = u.Id AND cm.ChannelId = ? )", channelId).
		OrderBy("Username ASC").
		Limit(uint64(options.Limit))

	return us.performSearch(query, term, options)
}

var spaceFulltextSearchChar = []string{
	"<",
	">",
	"+",
	"-",
	"(",
	")",
	"~",
	":",
	"*",
	"\"",
	"!",
	"@",
}

func generateSearchQuery(query sq.SelectBuilder, terms []string, fields []string, isPostgreSQL bool) sq.SelectBuilder {
	for _, term := range terms {
		searchFields := []string{}
		termArgs := []interface{}{}
		for _, field := range fields {
			if isPostgreSQL {
				searchFields = append(searchFields, fmt.Sprintf("lower(%s) LIKE lower(?) escape '*' ", field))
			} else {
				searchFields = append(searchFields, fmt.Sprintf("%s LIKE ? escape '*' ", field))
			}
			termArgs = append(termArgs, fmt.Sprintf("%s%%", strings.TrimLeft(term, "@")))
		}
		query = query.Where(fmt.Sprintf("(%s)", strings.Join(searchFields, " OR ")), termArgs...)
	}

	return query
}

func (us SqlUserStore) performSearch(query sq.SelectBuilder, term string, options *model.UserSearchOptions) ([]*model.User, *model.AppError) {
	term = sanitizeSearchTerm(term, "*")

	var searchType []string
	if options.AllowEmails {
		if options.AllowFullNames {
			searchType = USER_SEARCH_TYPE_ALL
		} else {
			searchType = USER_SEARCH_TYPE_ALL_NO_FULL_NAME
		}
	} else {
		if options.AllowFullNames {
			searchType = USER_SEARCH_TYPE_NAMES
		} else {
			searchType = USER_SEARCH_TYPE_NAMES_NO_FULL_NAME
		}
	}

	isPostgreSQL := us.DriverName() == model.DATABASE_DRIVER_POSTGRES

	query = applyRoleFilter(query, options.Role, isPostgreSQL)

	if !options.AllowInactive {
		query = query.Where("u.DeleteAt = 0")
	}

	if strings.TrimSpace(term) != "" {
		query = generateSearchQuery(query, strings.Fields(term), searchType, isPostgreSQL)
	}

	query = applyViewRestrictionsFilter(query, options.ViewRestrictions, true)

	queryString, args, err := query.ToSql()
	if err != nil {
		return nil, model.NewAppError("SqlUserStore.Search", "store.sql_user.app_error", nil, err.Error(), http.StatusInternalServerError)
	}

	var users []*model.User
	if _, err := us.GetReplica().Select(&users, queryString, args...); err != nil {
		return nil, model.NewAppError("SqlUserStore.Search", "store.sql_user.search.app_error", nil,
			fmt.Sprintf("term=%v, search_type=%v, %v", term, searchType, err.Error()), http.StatusInternalServerError)
	}
	for _, u := range users {
		u.Sanitize(map[string]bool{})
	}

	return users, nil
}

func (us SqlUserStore) AnalyticsGetInactiveUsersCount() (int64, *model.AppError) {
	count, err := us.GetReplica().SelectInt("SELECT COUNT(Id) FROM Users WHERE DeleteAt > 0")
	if err != nil {
		return int64(0), model.NewAppError("SqlUserStore.AnalyticsGetInactiveUsersCount", "store.sql_user.analytics_get_inactive_users_count.app_error", nil, err.Error(), http.StatusInternalServerError)
	}
	return count, nil
}

func (us SqlUserStore) AnalyticsGetSystemAdminCount() (int64, *model.AppError) {
	count, err := us.GetReplica().SelectInt("SELECT count(*) FROM Users WHERE Roles LIKE :Roles and DeleteAt = 0", map[string]interface{}{"Roles": "%system_admin%"})
	if err != nil {
		return int64(0), model.NewAppError("SqlUserStore.AnalyticsGetSystemAdminCount", "store.sql_user.analytics_get_system_admin_count.app_error", nil, err.Error(), http.StatusInternalServerError)
	}
	return count, nil
}

func (us SqlUserStore) GetProfilesNotInTeam(teamId string, groupConstrained bool, offset int, limit int, viewRestrictions *model.ViewUsersRestrictions) ([]*model.User, *model.AppError) {
	var users []*model.User
	query := us.UsersQuery.
		LeftJoin("TeamMembers tm ON ( tm.UserId = u.Id AND tm.DeleteAt = 0 AND tm.TeamId = ? )", teamId).
		Where("tm.UserId IS NULL").
		OrderBy("u.Username ASC").
		Offset(uint64(offset)).Limit(uint64(limit))

	query = applyViewRestrictionsFilter(query, viewRestrictions, true)

	if groupConstrained {
		query = applyTeamGroupConstrainedFilter(query, teamId)
	}

	queryString, args, err := query.ToSql()
	if err != nil {
		return nil, model.NewAppError("SqlUserStore.GetProfilesNotInTeam", "store.sql_user.app_error", nil, err.Error(), http.StatusInternalServerError)
	}

	if _, err := us.GetReplica().Select(&users, queryString, args...); err != nil {
		return nil, model.NewAppError("SqlUserStore.GetProfilesNotInTeam", "store.sql_user.get_profiles.app_error", nil, err.Error(), http.StatusInternalServerError)
	}

	for _, u := range users {
		u.Sanitize(map[string]bool{})
	}
	return users, nil
}

func (us SqlUserStore) GetEtagForProfilesNotInTeam(teamId string) string {
	querystr := `
		SELECT
			CONCAT(MAX(UpdateAt), '.', COUNT(Id)) as etag
		FROM
			Users as u
		LEFT JOIN TeamMembers tm
			ON tm.UserId = u.Id
			AND tm.TeamId = :TeamId
			AND tm.DeleteAt = 0
		WHERE
			tm.UserId IS NULL
	`
	etag, err := us.GetReplica().SelectStr(querystr, map[string]interface{}{"TeamId": teamId})
	if err != nil {
		return fmt.Sprintf("%v.%v", model.CurrentVersion, model.GetMillis())
	}

	return fmt.Sprintf("%v.%v", model.CurrentVersion, etag)
}

func (us SqlUserStore) ClearAllCustomRoleAssignments() *model.AppError {
	builtInRoles := model.MakeDefaultRoles()
	lastUserId := strings.Repeat("0", 26)

	for {
		var transaction *gorp.Transaction
		var err error

		if transaction, err = us.GetMaster().Begin(); err != nil {
			return model.NewAppError("SqlUserStore.ClearAllCustomRoleAssignments", "store.sql_user.clear_all_custom_role_assignments.open_transaction.app_error", nil, err.Error(), http.StatusInternalServerError)
		}
		defer finalizeTransaction(transaction)

		var users []*model.User
		if _, err := transaction.Select(&users, "SELECT * from Users WHERE Id > :Id ORDER BY Id LIMIT 1000", map[string]interface{}{"Id": lastUserId}); err != nil {
			return model.NewAppError("SqlUserStore.ClearAllCustomRoleAssignments", "store.sql_user.clear_all_custom_role_assignments.select.app_error", nil, err.Error(), http.StatusInternalServerError)
		}

		if len(users) == 0 {
			break
		}

		for _, user := range users {
			lastUserId = user.Id

			var newRoles []string

			for _, role := range strings.Fields(user.Roles) {
				for name := range builtInRoles {
					if name == role {
						newRoles = append(newRoles, role)
						break
					}
				}
			}

			newRolesString := strings.Join(newRoles, " ")
			if newRolesString != user.Roles {
				if _, err := transaction.Exec("UPDATE Users SET Roles = :Roles WHERE Id = :Id", map[string]interface{}{"Roles": newRolesString, "Id": user.Id}); err != nil {
					return model.NewAppError("SqlUserStore.ClearAllCustomRoleAssignments", "store.sql_user.clear_all_custom_role_assignments.update.app_error", nil, err.Error(), http.StatusInternalServerError)
				}
			}
		}

		if err := transaction.Commit(); err != nil {
			return model.NewAppError("SqlUserStore.ClearAllCustomRoleAssignments", "store.sql_user.clear_all_custom_role_assignments.commit_transaction.app_error", nil, err.Error(), http.StatusInternalServerError)
		}
	}

	return nil
}

func (us SqlUserStore) InferSystemInstallDate() (int64, *model.AppError) {
	createAt, err := us.GetReplica().SelectInt("SELECT CreateAt FROM Users WHERE CreateAt IS NOT NULL ORDER BY CreateAt ASC LIMIT 1")
	if err != nil {
		return 0, model.NewAppError("SqlUserStore.GetSystemInstallDate", "store.sql_user.get_system_install_date.app_error", nil, err.Error(), http.StatusInternalServerError)
	}

	return createAt, nil
}

func (us SqlUserStore) GetUsersBatchForIndexing(startTime, endTime int64, limit int) ([]*model.UserForIndexing, *model.AppError) {
	var users []*model.User
	UsersQuery, args, _ := us.UsersQuery.
		Where(sq.GtOrEq{"u.CreateAt": startTime}).
		Where(sq.Lt{"u.CreateAt": endTime}).
		OrderBy("u.CreateAt").
		Limit(uint64(limit)).
		ToSql()
	_, err := us.GetSearchReplica().Select(&users, UsersQuery, args...)
	if err != nil {
		return nil, model.NewAppError("SqlUserStore.GetUsersBatchForIndexing", "store.sql_user.get_users_batch_for_indexing.get_users.app_error", nil, err.Error(), http.StatusInternalServerError)
	}

	userIds := []string{}
	for _, user := range users {
		userIds = append(userIds, user.Id)
	}

	var channelMembers []*model.ChannelMember
	channelMembersQuery, args, _ := us.getQueryBuilder().
		Select(`
				cm.ChannelId,
				cm.UserId,
				cm.Roles,
				cm.LastViewedAt,
				cm.MsgCount,
				cm.MentionCount,
				cm.NotifyProps,
				cm.LastUpdateAt,
				cm.SchemeUser,
				cm.SchemeAdmin,
				(cm.SchemeGuest IS NOT NULL AND cm.SchemeGuest) as SchemeGuest
			`).
		From("ChannelMembers cm").
		Join("Channels c ON cm.ChannelId = c.Id").
		Where(sq.Eq{"c.Type": "O", "cm.UserId": userIds}).
		ToSql()
	_, err = us.GetSearchReplica().Select(&channelMembers, channelMembersQuery, args...)
	if err != nil {
		return nil, model.NewAppError("SqlUserStore.GetUsersBatchForIndexing", "store.sql_user.get_users_batch_for_indexing.get_channel_members.app_error", nil, err.Error(), http.StatusInternalServerError)
	}

	var teamMembers []*model.TeamMember
	teamMembersQuery, args, _ := us.getQueryBuilder().
		Select("TeamId, UserId, Roles, DeleteAt, (SchemeGuest IS NOT NULL AND SchemeGuest) as SchemeGuest, SchemeUser, SchemeAdmin").
		From("TeamMembers").
		Where(sq.Eq{"UserId": userIds, "DeleteAt": 0}).
		ToSql()
	_, err = us.GetSearchReplica().Select(&teamMembers, teamMembersQuery, args...)
	if err != nil {
		return nil, model.NewAppError("SqlUserStore.GetUsersBatchForIndexing", "store.sql_user.get_users_batch_for_indexing.get_team_members.app_error", nil, err.Error(), http.StatusInternalServerError)
	}

	userMap := map[string]*model.UserForIndexing{}
	for _, user := range users {
		userMap[user.Id] = &model.UserForIndexing{
			Id:          user.Id,
			Username:    user.Username,
			Nickname:    user.Nickname,
			FirstName:   user.FirstName,
			LastName:    user.LastName,
			CreateAt:    user.CreateAt,
			DeleteAt:    user.DeleteAt,
			TeamsIds:    []string{},
			ChannelsIds: []string{},
		}
	}

	for _, c := range channelMembers {
		if userMap[c.UserId] != nil {
			userMap[c.UserId].ChannelsIds = append(userMap[c.UserId].ChannelsIds, c.ChannelId)
		}
	}
	for _, t := range teamMembers {
		if userMap[t.UserId] != nil {
			userMap[t.UserId].TeamsIds = append(userMap[t.UserId].TeamsIds, t.TeamId)
		}
	}

	usersForIndexing := []*model.UserForIndexing{}
	for _, user := range userMap {
		usersForIndexing = append(usersForIndexing, user)
	}
	sort.Slice(usersForIndexing, func(i, j int) bool {
		return usersForIndexing[i].CreateAt < usersForIndexing[j].CreateAt
	})

	return usersForIndexing, nil
}

func (us SqlUserStore) GetTeamGroupUsers(teamID string) ([]*model.User, *model.AppError) {
	query := applyTeamGroupConstrainedFilter(us.UsersQuery, teamID)

	queryString, args, err := query.ToSql()
	if err != nil {
		return nil, model.NewAppError("SqlUserStore.UsersPermittedToTeam", "store.sql_user.app_error", nil, err.Error(), http.StatusInternalServerError)
	}

	var users []*model.User
	if _, err := us.GetReplica().Select(&users, queryString, args...); err != nil {
		return nil, model.NewAppError("SqlUserStore.UsersPermittedToTeam", "store.sql_user.get_profiles.app_error", nil, err.Error(), http.StatusInternalServerError)
	}

	for _, u := range users {
		u.Sanitize(map[string]bool{})
	}

	return users, nil
}

func (us SqlUserStore) GetChannelGroupUsers(channelID string) ([]*model.User, *model.AppError) {
	query := applyChannelGroupConstrainedFilter(us.UsersQuery, channelID)

	queryString, args, err := query.ToSql()
	if err != nil {
		return nil, model.NewAppError("SqlUserStore.GetChannelGroupUsers", "store.sql_user.app_error", nil, err.Error(), http.StatusInternalServerError)
	}

	var users []*model.User
	if _, err := us.GetReplica().Select(&users, queryString, args...); err != nil {
		return nil, model.NewAppError("SqlUserStore.GetChannelGroupUsers", "store.sql_user.get_profiles.app_error", nil, err.Error(), http.StatusInternalServerError)
	}

	for _, u := range users {
		u.Sanitize(map[string]bool{})
	}

	return users, nil
}

func applyViewRestrictionsFilter(query sq.SelectBuilder, restrictions *model.ViewUsersRestrictions, distinct bool) sq.SelectBuilder {
	if restrictions == nil {
		return query
	}

	// If you have no access to teams or channels, return and empty result.
	if restrictions.Teams != nil && len(restrictions.Teams) == 0 && restrictions.Channels != nil && len(restrictions.Channels) == 0 {
		return query.Where("1 = 0")
	}

	teams := make([]interface{}, len(restrictions.Teams))
	for i, v := range restrictions.Teams {
		teams[i] = v
	}
	channels := make([]interface{}, len(restrictions.Channels))
	for i, v := range restrictions.Channels {
		channels[i] = v
	}
	resultQuery := query
	if restrictions.Teams != nil && len(restrictions.Teams) > 0 {
		resultQuery = resultQuery.Join(fmt.Sprintf("TeamMembers rtm ON ( rtm.UserId = u.Id AND rtm.DeleteAt = 0 AND rtm.TeamId IN (%s))", sq.Placeholders(len(teams))), teams...)
	}
	if restrictions.Channels != nil && len(restrictions.Channels) > 0 {
		resultQuery = resultQuery.Join(fmt.Sprintf("ChannelMembers rcm ON ( rcm.UserId = u.Id AND rcm.ChannelId IN (%s))", sq.Placeholders(len(channels))), channels...)
	}

	if distinct {
		return resultQuery.Distinct()
	}

	return resultQuery
}

func (us SqlUserStore) PromoteGuestToUser(userId string) *model.AppError {
	transaction, err := us.GetMaster().Begin()
	if err != nil {
		return model.NewAppError("SqlUserStore.PromoteGuestToUser", "store.sql_user.promote_guest.open_transaction.app_error", nil, err.Error(), http.StatusInternalServerError)
	}
	defer finalizeTransaction(transaction)

	user, appErr := us.Get(userId)
	if appErr != nil {
		return appErr
	}

	roles := user.GetRoles()

	for idx, role := range roles {
		if role == "system_guest" {
			roles[idx] = "system_user"
		}
	}

	curTime := model.GetMillis()
	query := us.getQueryBuilder().Update("Users").
		Set("Roles", strings.Join(roles, " ")).
		Set("UpdateAt", curTime).
		Where(sq.Eq{"Id": userId})

	queryString, args, err := query.ToSql()
	if err != nil {
		return model.NewAppError("SqlUserStore.PromoteGuestToUser", "store.sql_user.app_error", nil, err.Error(), http.StatusInternalServerError)
	}

	if _, err = transaction.Exec(queryString, args...); err != nil {
		return model.NewAppError("SqlUserStore.PromoteGuestToUser", "store.sql_user.promote_guest.user_update.app_error", nil, "user_id="+userId, http.StatusInternalServerError)
	}

	query = us.getQueryBuilder().Update("ChannelMembers").
		Set("SchemeUser", true).
		Set("SchemeGuest", false).
		Where(sq.Eq{"UserId": userId})

	queryString, args, err = query.ToSql()
	if err != nil {
		return model.NewAppError("SqlUserStore.PromoteGuestToUser", "store.sql_user.app_error", nil, err.Error(), http.StatusInternalServerError)
	}

	if _, err = transaction.Exec(queryString, args...); err != nil {
		return model.NewAppError("SqlUserStore.PromoteGuestToUser", "store.sql_user.promote_guest.channel_members_update.app_error", nil, "user_id="+userId, http.StatusInternalServerError)
	}

	query = us.getQueryBuilder().Update("TeamMembers").
		Set("SchemeUser", true).
		Set("SchemeGuest", false).
		Where(sq.Eq{"UserId": userId})

	queryString, args, err = query.ToSql()
	if err != nil {
		return model.NewAppError("SqlUserStore.PromoteGuestToUser", "store.sql_user.app_error", nil, err.Error(), http.StatusInternalServerError)
	}

	if _, err := transaction.Exec(queryString, args...); err != nil {
		return model.NewAppError("SqlUserStore.PromoteGuestToUser", "store.sql_user.promote_guest.team_members_update.app_error", nil, "user_id="+userId, http.StatusInternalServerError)
	}

	if err := transaction.Commit(); err != nil {
		return model.NewAppError("SqlUserStore.PromoteGuestToUser", "store.sql_user.promote_guest.commit_transaction.app_error", nil, err.Error(), http.StatusInternalServerError)
	}
	return nil
}

func (us SqlUserStore) DemoteUserToGuest(userId string) *model.AppError {
	transaction, err := us.GetMaster().Begin()
	if err != nil {
		return model.NewAppError("SqlUserStore.DemoteUserToGuest", "store.sql_user.demote_user_to_guest.open_transaction.app_error", nil, err.Error(), http.StatusInternalServerError)
	}
	defer finalizeTransaction(transaction)

	user, appErr := us.Get(userId)
	if appErr != nil {
		return appErr
	}

	roles := user.GetRoles()

	newRoles := []string{}
	for _, role := range roles {
		if role == "system_user" {
			newRoles = append(newRoles, "system_guest")
		} else if role != "system_admin" {
			newRoles = append(newRoles, role)
		}
	}

	curTime := model.GetMillis()
	query := us.getQueryBuilder().Update("Users").
		Set("Roles", strings.Join(newRoles, " ")).
		Set("UpdateAt", curTime).
		Where(sq.Eq{"Id": userId})

	queryString, args, err := query.ToSql()
	if err != nil {
		return model.NewAppError("SqlUserStore.DemoteGuestToUser", "store.sql_user.app_error", nil, err.Error(), http.StatusInternalServerError)
	}

	if _, err = transaction.Exec(queryString, args...); err != nil {
		return model.NewAppError("SqlUserStore.DemoteGuestToUser", "store.sql_user.demote_user_to_guest.user_update.app_error", nil, "user_id="+userId, http.StatusInternalServerError)
	}

	query = us.getQueryBuilder().Update("ChannelMembers").
		Set("SchemeUser", false).
		Set("SchemeGuest", true).
		Where(sq.Eq{"UserId": userId})

	queryString, args, err = query.ToSql()
	if err != nil {
		return model.NewAppError("SqlUserStore.DemoteGuestToUser", "store.sql_user.app_error", nil, err.Error(), http.StatusInternalServerError)
	}

	if _, err = transaction.Exec(queryString, args...); err != nil {
		return model.NewAppError("SqlUserStore.DemoteGuestToUser", "store.sql_user.demote_user_to_guest.channel_members_update.app_error", nil, "user_id="+userId, http.StatusInternalServerError)
	}

	query = us.getQueryBuilder().Update("TeamMembers").
		Set("SchemeUser", false).
		Set("SchemeGuest", true).
		Where(sq.Eq{"UserId": userId})

	queryString, args, err = query.ToSql()
	if err != nil {
		return model.NewAppError("SqlUserStore.DemoteGuestToUser", "store.sql_user.app_error", nil, err.Error(), http.StatusInternalServerError)
	}

	if _, err := transaction.Exec(queryString, args...); err != nil {
		return model.NewAppError("SqlUserStore.DemoteGuestToUser", "store.sql_user.demote_user_to_guest.team_members_update.app_error", nil, "user_id="+userId, http.StatusInternalServerError)
	}

	if err := transaction.Commit(); err != nil {
		return model.NewAppError("SqlUserStore.DemoteGuestToUser", "store.sql_user.demote_user_to_guest.commit_transaction.app_error", nil, err.Error(), http.StatusInternalServerError)
	}
	return nil
}<|MERGE_RESOLUTION|>--- conflicted
+++ resolved
@@ -48,13 +48,8 @@
 		metrics:  metrics,
 	}
 
-<<<<<<< HEAD
-	us.UsersQuery = us.getQueryBuilder().
-		Select("u.*", "b.UserId IS NOT NULL AS IsBot", "COALESCE(b.Description, '') AS BotDescription").
-=======
 	us.usersQuery = us.getQueryBuilder().
 		Select("u.*", "b.UserId IS NOT NULL AS IsBot", "COALESCE(b.Description, '') AS BotDescription", "COALESCE(b.LastIconUpdate, 0) AS BotLastIconUpdate").
->>>>>>> f0934361
 		From("Users u").
 		LeftJoin("Bots b ON ( b.UserId = u.Id )")
 
@@ -587,28 +582,7 @@
 }
 
 func (us SqlUserStore) GetAllProfilesInChannel(channelId string, allowFromCache bool) (map[string]*model.User, *model.AppError) {
-<<<<<<< HEAD
-	if allowFromCache {
-		if cacheItem, ok := profilesInChannelCache.Get(channelId); ok {
-			if us.metrics != nil {
-				us.metrics.IncrementMemCacheHitCounter("Profiles in Channel")
-			}
-			return cacheItem.(map[string]*model.User), nil
-		} else {
-			if us.metrics != nil {
-				us.metrics.IncrementMemCacheMissCounter("Profiles in Channel")
-			}
-		}
-	} else {
-		if us.metrics != nil {
-			us.metrics.IncrementMemCacheMissCounter("Profiles in Channel")
-		}
-	}
-
-	query := us.UsersQuery.
-=======
 	query := us.usersQuery.
->>>>>>> f0934361
 		Join("ChannelMembers cm ON ( cm.UserId = u.Id )").
 		Where("cm.ChannelId = ?", channelId).
 		Where("u.DeleteAt = 0").
@@ -799,42 +773,7 @@
 	}
 
 	users := []*model.User{}
-<<<<<<< HEAD
-	remainingUserIds := make([]string, 0)
-
-	if allowFromCache {
-		for _, userId := range userIds {
-			if cacheItem, ok := profileByIdsCache.Get(userId); ok {
-				u := &model.User{}
-				*u = *cacheItem.(*model.User)
-
-				if options.Since == 0 || u.UpdateAt > options.Since {
-					users = append(users, u)
-				}
-			} else {
-				remainingUserIds = append(remainingUserIds, userId)
-			}
-		}
-		if us.metrics != nil {
-			us.metrics.AddMemCacheHitCounter("Profile By Ids", float64(len(users)))
-			us.metrics.AddMemCacheMissCounter("Profile By Ids", float64(len(remainingUserIds)))
-		}
-	} else {
-		remainingUserIds = userIds
-		if us.metrics != nil {
-			us.metrics.AddMemCacheMissCounter("Profile By Ids", float64(len(remainingUserIds)))
-		}
-	}
-
-	// If everything came from the cache then just return
-	if len(remainingUserIds) == 0 {
-		return users, nil
-	}
-
-	query := us.UsersQuery.
-=======
 	query := us.usersQuery.
->>>>>>> f0934361
 		Where(map[string]interface{}{
 			"u.Id": userIds,
 		}).

--- conflicted
+++ resolved
@@ -428,11 +428,7 @@
 		return nil, errors.Wrap(err, "failed to generate sqlquery")
 	}
 
-<<<<<<< HEAD
-	if _, err = s.GetMaster().Exec(queryString, args...); err != nil {
-=======
 	if _, err = s.GetMasterX().Exec(queryString, args...); err != nil {
->>>>>>> 3181a376
 		return nil, errors.Wrap(err, "failed to save GroupMember")
 	}
 	return member, nil
@@ -495,14 +491,10 @@
 		if err != nil {
 			return nil, err
 		}
-<<<<<<< HEAD
-		insertErr = s.GetMaster().Insert(groupSyncableToGroupChannel(groupSyncable))
-=======
 		_, insertErr = s.GetMasterX().NamedExec(`INSERT INTO GroupChannels
 			(GroupId, AutoAdd, SchemeAdmin, CreateAt, DeleteAt, UpdateAt, ChannelId)
 			VALUES
 			(:GroupId, :AutoAdd, :SchemeAdmin, :CreateAt, :DeleteAt, :UpdateAt, :ChannelId)`, groupSyncableToGroupChannel(groupSyncable))
->>>>>>> 3181a376
 		groupSyncable.TeamID = channel.TeamId
 	default:
 		return nil, fmt.Errorf("invalid GroupSyncableType: %s", groupSyncable.Type)
@@ -693,14 +685,10 @@
 			return nil, channelErr
 		}
 
-<<<<<<< HEAD
-		_, err = s.GetMaster().Update(groupSyncableToGroupChannel(groupSyncable))
-=======
 		_, err = s.GetMasterX().NamedExec(`UPDATE GroupChannels
 			SET AutoAdd=:AutoAdd, SchemeAdmin=:SchemeAdmin, CreateAt=:CreateAt,
 				DeleteAt=:DeleteAt, UpdateAt=:UpdateAt
 			WHERE GroupId=:GroupId AND ChannelId=:ChannelId`, groupSyncableToGroupChannel(groupSyncable))
->>>>>>> 3181a376
 
 		groupSyncable.TeamID = channel.TeamId
 	default:
@@ -1415,11 +1403,7 @@
 	if isCount {
 		selectStr = "count(DISTINCT Users.Id)"
 	} else {
-<<<<<<< HEAD
-		tmpl := "Users.*, coalesce(TeamMembers.SchemeGuest, false), TeamMembers.SchemeAdmin, TeamMembers.SchemeUser, %s AS GroupIDs"
-=======
 		tmpl := "Users.*, coalesce(TeamMembers.SchemeGuest, false) SchemeGuest, TeamMembers.SchemeAdmin, TeamMembers.SchemeUser, %s AS GroupIDs"
->>>>>>> 3181a376
 		if s.DriverName() == model.DatabaseDriverMysql {
 			selectStr = fmt.Sprintf(tmpl, "group_concat(UserGroups.Id)")
 		} else {
@@ -1497,11 +1481,7 @@
 	if isCount {
 		selectStr = "count(DISTINCT Users.Id)"
 	} else {
-<<<<<<< HEAD
-		tmpl := "Users.*, coalesce(ChannelMembers.SchemeGuest, false), ChannelMembers.SchemeAdmin, ChannelMembers.SchemeUser, %s AS GroupIDs"
-=======
 		tmpl := "Users.*, coalesce(ChannelMembers.SchemeGuest, false) SchemeGuest, ChannelMembers.SchemeAdmin, ChannelMembers.SchemeUser, %s AS GroupIDs"
->>>>>>> 3181a376
 		if s.DriverName() == model.DatabaseDriverMysql {
 			selectStr = fmt.Sprintf(tmpl, "group_concat(UserGroups.Id)")
 		} else {

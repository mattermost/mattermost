--- conflicted
+++ resolved
@@ -452,14 +452,9 @@
 			GroupMembers
 			JOIN Users ON Users.Id = GroupMembers.UserId
 		WHERE
-<<<<<<< HEAD
 			GroupMembers.GroupId = :GroupId
 			AND Users.DeleteAt = 0
 			AND GroupMembers.DeleteAt = 0`
-=======
-			GroupMembers.GroupId = ?
-			AND Users.DeleteAt = 0`
->>>>>>> f921e69f
 
 	var count int64
 	err := s.GetReplicaX().Get(&count, query, groupID)
@@ -535,84 +530,26 @@
 }
 
 func (s *SqlGroupStore) UpsertMember(groupID string, userID string) (*model.GroupMember, error) {
-<<<<<<< HEAD
 	members, query, args, err := s.buildUpsertMembersQuery(groupID, []string{userID})
-=======
-	member := &model.GroupMember{
-		GroupId:  groupID,
-		UserId:   userID,
-		CreateAt: model.GetMillis(),
-		DeleteAt: 0,
-	}
-
-	if err := member.IsValid(); err != nil {
+	if err != nil {
 		return nil, err
 	}
-
-	var retrievedGroup model.Group
-	if err := s.GetReplicaX().Get(&retrievedGroup, "SELECT * FROM UserGroups WHERE Id = ?", groupID); err != nil {
-		return nil, errors.Wrapf(err, "failed to get UserGroup with groupId=%s and userId=%s", groupID, userID)
-	}
-
-	query := s.getQueryBuilder().
-		Insert("GroupMembers").
-		Columns("GroupId", "UserId", "CreateAt", "DeleteAt").
-		Values(member.GroupId, member.UserId, member.CreateAt, member.DeleteAt)
-
-	if s.DriverName() == model.DatabaseDriverMysql {
-		query = query.SuffixExpr(sq.Expr("ON DUPLICATE KEY UPDATE CreateAt = ?, DeleteAt = ?", member.CreateAt, member.DeleteAt))
-	} else if s.DriverName() == model.DatabaseDriverPostgres {
-		query = query.SuffixExpr(sq.Expr("ON CONFLICT (groupid, userid) DO UPDATE SET CreateAt = ?, DeleteAt = ?", member.CreateAt, member.DeleteAt))
-	}
-
-	queryString, args, err := query.ToSql()
->>>>>>> f921e69f
+	if _, err = s.GetMasterX().Exec(query, args...); err != nil {
+		return nil, errors.Wrap(err, "failed to save GroupMember")
+	}
+	return members[0], nil
+}
+
+func (s *SqlGroupStore) DeleteMember(groupID string, userID string) (*model.GroupMember, error) {
+	members, query, args, err := s.buildDeleteMembersQuery(groupID, []string{userID})
 	if err != nil {
 		return nil, err
 	}
-<<<<<<< HEAD
-	if _, err = s.GetMaster().Exec(query, args...); err != nil {
-=======
-
-	if _, err = s.GetMasterX().Exec(queryString, args...); err != nil {
->>>>>>> f921e69f
-		return nil, errors.Wrap(err, "failed to save GroupMember")
-	}
+	if _, err = s.GetMasterX().NamedExec(query, args...); err != nil {
+		return nil, errors.Wrapf(err, "failed to update GroupMember with groupId=%s and userId=%s", groupID, userID)
+	}
+
 	return members[0], nil
-}
-
-func (s *SqlGroupStore) DeleteMember(groupID string, userID string) (*model.GroupMember, error) {
-<<<<<<< HEAD
-	members, query, args, err := s.buildDeleteMembersQuery(groupID, []string{userID})
-	if err != nil {
-		return nil, err
-	}
-	if _, err = s.GetMaster().Exec(query, args...); err != nil {
-		return nil, errors.Wrapf(err, "failed to update GroupMember with groupId=%s and userId=%s", groupID, userID)
-	}
-
-	return members[0], nil
-=======
-	var retrievedMember model.GroupMember
-	if err := s.GetReplicaX().Get(&retrievedMember, "SELECT * FROM GroupMembers WHERE GroupId = ? AND UserId = ? AND DeleteAt = 0", groupID, userID); err != nil {
-		if err == sql.ErrNoRows {
-			return nil, store.NewErrNotFound("GroupMember", fmt.Sprintf("groupId=%s, userId=%s", groupID, userID))
-		}
-		return nil, errors.Wrapf(err, "failed to get GroupMember with groupId=%s and userId=%s", groupID, userID)
-	}
-
-	retrievedMember.DeleteAt = model.GetMillis()
-
-	if _, err := s.GetMasterX().NamedExec(`UPDATE GroupMembers
-		SET DeleteAt=:DeleteAt
-		WHERE GroupId=:GroupId
-		AND UserId=:UserId
-		AND DeleteAt=0`, retrievedMember); err != nil {
-		return nil, errors.Wrapf(err, "failed to update GroupMember with groupId=%s and userId=%s", groupID, userID)
-	}
-
-	return &retrievedMember, nil
->>>>>>> f921e69f
 }
 
 func (s *SqlGroupStore) PermanentDeleteMembersByUser(userId string) error {

--- conflicted
+++ resolved
@@ -411,15 +411,9 @@
 		Columns("GroupId", "UserId", "CreateAt", "DeleteAt").
 		Values(member.GroupId, member.UserId, member.CreateAt, member.DeleteAt)
 
-<<<<<<< HEAD
-	if s.DriverName() == model.DATABASE_DRIVER_MYSQL {
-		query = query.SuffixExpr(sq.Expr("ON DUPLICATE KEY UPDATE CreateAt = ?, DeleteAt = ?", member.CreateAt, member.DeleteAt))
-	} else if s.DriverName() == model.DATABASE_DRIVER_POSTGRES {
-=======
 	if s.DriverName() == model.DatabaseDriverMysql {
 		query = query.SuffixExpr(sq.Expr("ON DUPLICATE KEY UPDATE CreateAt = ?, DeleteAt = ?", member.CreateAt, member.DeleteAt))
 	} else if s.DriverName() == model.DatabaseDriverPostgres {
->>>>>>> 296076bf
 		query = query.SuffixExpr(sq.Expr("ON CONFLICT (groupid, userid) DO UPDATE SET CreateAt = ?, DeleteAt = ?", member.CreateAt, member.DeleteAt))
 	}
 

--- conflicted
+++ resolved
@@ -1404,7 +1404,6 @@
 	selectQuery := []string{"g.*"}
 
 	if opts.IncludeMemberCount {
-<<<<<<< HEAD
 		selectQuery = append(selectQuery, "coalesce(Members.MemberCount, 0) AS MemberCount")
 	}
 
@@ -1418,9 +1417,6 @@
 	groupsQuery := s.getQueryBuilder().Select(strings.Join(selectQuery, ", "))
 
 	if opts.IncludeMemberCount {
-		groupsQuery = groupsQuery.
-			LeftJoin("(SELECT GroupMembers.GroupId, COUNT(*) AS MemberCount FROM GroupMembers LEFT JOIN Users ON Users.Id = GroupMembers.UserId WHERE GroupMembers.DeleteAt = 0 AND Users.DeleteAt = 0 GROUP BY GroupId) AS Members ON Members.GroupId = g.Id")
-=======
 		countQuery := s.getQueryBuilder().
 			Select("GroupMembers.GroupId, COUNT(DISTINCT u.Id) AS MemberCount").
 			From("GroupMembers").
@@ -1435,11 +1431,8 @@
 		if err != nil {
 			return nil, errors.Wrap(err, "get_groups_tosql")
 		}
-
-		groupsQuery = s.getQueryBuilder().
-			Select("g.*, coalesce(Members.MemberCount, 0) AS MemberCount").
+		groupsQuery = groupsQuery.
 			LeftJoin("("+countString+") AS Members ON Members.GroupId = g.Id", params...)
->>>>>>> 91f7eb09
 	}
 
 	if opts.IncludeChannelMemberCount != "" {

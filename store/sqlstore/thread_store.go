--- conflicted
+++ resolved
@@ -68,24 +68,11 @@
 
 func (s *SqlThreadStore) Get(id string) (*model.Thread, error) {
 	var thread model.Thread
-<<<<<<< HEAD
-	query := s.getQueryBuilder().
-		Select("*").
-		From("Threads").
+
+	query := s.threadsSelectQuery.
 		Where(sq.Eq{"PostId": id})
 
-	err := s.GetMasterX().GetBuilder(&thread, query)
-=======
-
-	query, args, err := s.threadsSelectQuery.
-		Where(sq.Eq{"PostId": id}).
-		ToSql()
-	if err != nil {
-		return nil, errors.Wrap(err, "thread_tosql")
-	}
-
-	err = s.GetReplicaX().Get(&thread, query, args...)
->>>>>>> 5bd223c8
+	err := s.GetReplicaX().GetBuilder(&thread, query)
 	if err != nil {
 		if err == sql.ErrNoRows {
 			return nil, nil
@@ -119,9 +106,6 @@
 		query = query.Where(sq.Eq{"COALESCE(Threads.DeleteAt, 0)": 0})
 	}
 
-<<<<<<< HEAD
-	err := s.GetMasterX().GetBuilder(&totalUnreadThreads, query)
-=======
 	return query
 }
 
@@ -131,14 +115,8 @@
 	query := s.getTotalThreadsQuery(userId, teamId, opts).
 		Where(sq.Expr("ThreadMemberships.LastViewed < Threads.LastReplyAt"))
 
-	sql, args, err := query.ToSql()
-	if err != nil {
-		return 0, errors.Wrapf(err, "failed to build query to count unread threads for user id=%s", userId)
-	}
-
 	var totalUnreadThreads int64
-	err = s.GetReplicaX().Get(&totalUnreadThreads, sql, args...)
->>>>>>> 5bd223c8
+	err := s.GetReplicaX().GetBuilder(&totalUnreadThreads, query)
 	if err != nil {
 		return 0, errors.Wrapf(err, "failed to count unread threads for user id=%s", userId)
 	}
@@ -153,19 +131,10 @@
 		return 0, errors.New("GetTotalThreads does not support the Unread flag; use GetTotalUnreadThreads instead")
 	}
 
-<<<<<<< HEAD
-	err := s.GetMasterX().GetBuilder(&totalCount, query)
-=======
 	query := s.getTotalThreadsQuery(userId, teamId, opts)
 
-	sql, args, err := query.ToSql()
-	if err != nil {
-		return 0, errors.Wrapf(err, "failed to build query to count threads for user id=%s", userId)
-	}
-
 	var totalThreads int64
-	err = s.GetReplicaX().Get(&totalThreads, sql, args...)
->>>>>>> 5bd223c8
+	err := s.GetReplicaX().GetBuilder(&totalThreads, query)
 	if err != nil {
 		return 0, errors.Wrapf(err, "failed to count threads for user id=%s", userId)
 	}
@@ -200,16 +169,7 @@
 		query = query.Where(sq.Eq{"COALESCE(Threads.DeleteAt, 0)": 0})
 	}
 
-<<<<<<< HEAD
-	err := s.GetMasterX().GetBuilder(&totalUnreadMentions, query)
-=======
-	sql, args, err := query.ToSql()
-	if err != nil {
-		return 0, errors.Wrapf(err, "failed to build query to count unread mentions for user id=%s", userId)
-	}
-
-	err = s.GetReplicaX().Get(&totalUnreadMentions, sql, args...)
->>>>>>> 5bd223c8
+	err := s.GetReplicaX().GetBuilder(&totalUnreadMentions, query)
 	if err != nil {
 		return 0, errors.Wrapf(err, "failed to count unread mentions for user id=%s", userId)
 	}
@@ -521,31 +481,13 @@
 	}
 
 	var thread JoinedThread
-<<<<<<< HEAD
-	query := s.getQueryBuilder().
-		Select("Threads.*, Posts.*").
-		From("Threads").
+	query = query.
 		Column(sq.Alias(sq.Expr(unreadRepliesQuery, unreadRepliesArgs...), "UnreadReplies")).
 		LeftJoin("Posts ON Posts.Id = Threads.PostId").
 		LeftJoin("Channels ON Posts.ChannelId = Channels.Id").
 		Where(fetchConditions)
 
 	err = s.GetReplicaX().GetBuilder(&thread, query)
-=======
-	querySQL, threadArgs, err := query.
-		Column(sq.Alias(sq.Expr(unreadRepliesQuery), "UnreadReplies")).
-		LeftJoin("Posts ON Posts.Id = Threads.PostId").
-		LeftJoin("Channels ON Posts.ChannelId = Channels.Id").
-		Where(fetchConditions).
-		ToSql()
-	if err != nil {
-		return nil, errors.Wrapf(err, "failed to build query to get thread for user id=%s, post id=%s", threadMembership.UserId, threadMembership.PostId)
-	}
-
-	args := append(unreadRepliesArgs, threadArgs...)
-
-	err = s.GetReplicaX().Get(&thread, querySQL, args...)
->>>>>>> 5bd223c8
 	if err != nil {
 		if err == sql.ErrNoRows {
 			return nil, store.NewErrNotFound("Thread", threadMembership.PostId)

// Copyright (c) 2015-present Mattermost, Inc. All Rights Reserved.
// See LICENSE.txt for license information.

package sqlstore

import (
	"context"
	"database/sql"
	"time"

	sq "github.com/Masterminds/squirrel"
	"github.com/mattermost/gorp"
	"github.com/pkg/errors"

	"github.com/mattermost/mattermost-server/v6/model"
	"github.com/mattermost/mattermost-server/v6/store"
	"github.com/mattermost/mattermost-server/v6/utils"
)

type SqlThreadStore struct {
	*SqlStore
}

func (s *SqlThreadStore) ClearCaches() {
}

func newSqlThreadStore(sqlStore *SqlStore) store.ThreadStore {
	s := &SqlThreadStore{
		SqlStore: sqlStore,
	}

	for _, db := range sqlStore.GetAllConns() {
		tableThreads := db.AddTableWithName(model.Thread{}, "Threads").SetKeys(false, "PostId")
		tableThreads.ColMap("PostId").SetMaxSize(26)
		tableThreads.ColMap("ChannelId").SetMaxSize(26)
		tableThreads.ColMap("Participants").SetDataType(sqlStore.jsonDataType())
		tableThreadMemberships := db.AddTableWithName(model.ThreadMembership{}, "ThreadMemberships").SetKeys(false, "PostId", "UserId")
		tableThreadMemberships.ColMap("PostId").SetMaxSize(26)
		tableThreadMemberships.ColMap("UserId").SetMaxSize(26)
	}

	return s
}

func threadSliceColumns() []string {
	return []string{"PostId", "ChannelId", "LastReplyAt", "ReplyCount", "Participants"}
}

func threadToSlice(thread *model.Thread) []interface{} {
	return []interface{}{
		thread.PostId,
		thread.ChannelId,
		thread.LastReplyAt,
		thread.ReplyCount,
		model.ArrayToJson(thread.Participants),
	}
}

func (s *SqlThreadStore) createIndexesIfNotExists() {
	s.CreateIndexIfNotExists("idx_thread_memberships_last_update_at", "ThreadMemberships", "LastUpdated")
	s.CreateIndexIfNotExists("idx_thread_memberships_last_view_at", "ThreadMemberships", "LastViewed")
	s.CreateIndexIfNotExists("idx_thread_memberships_user_id", "ThreadMemberships", "UserId")
	s.CreateIndexIfNotExists("idx_threads_channel_id", "Threads", "ChannelId")
}

func (s *SqlThreadStore) SaveMultiple(threads []*model.Thread) ([]*model.Thread, int, error) {
	builder := s.getQueryBuilder().Insert("Threads").Columns(threadSliceColumns()...)
	for _, thread := range threads {
		builder = builder.Values(threadToSlice(thread)...)
	}
	query, args, err := builder.ToSql()
	if err != nil {
		return nil, -1, errors.Wrap(err, "thread_tosql")
	}

	if _, err := s.GetMaster().Exec(query, args...); err != nil {
		return nil, -1, errors.Wrap(err, "failed to save Post")
	}

	return threads, -1, nil
}

func (s *SqlThreadStore) Save(thread *model.Thread) (*model.Thread, error) {
	threads, _, err := s.SaveMultiple([]*model.Thread{thread})
	if err != nil {
		return nil, err
	}
	return threads[0], nil
}

func (s *SqlThreadStore) Update(thread *model.Thread) (*model.Thread, error) {
	return s.update(s.GetMaster(), thread)
}

func (s *SqlThreadStore) update(ex gorp.SqlExecutor, thread *model.Thread) (*model.Thread, error) {
	if _, err := ex.Update(thread); err != nil {
		return nil, errors.Wrapf(err, "failed to update thread with id=%s", thread.PostId)
	}

	return thread, nil
}

func (s *SqlThreadStore) Get(id string) (*model.Thread, error) {
	return s.get(s.GetReplica(), id)
}

func (s *SqlThreadStore) get(ex gorp.SqlExecutor, id string) (*model.Thread, error) {
	var thread model.Thread
	query, args, _ := s.getQueryBuilder().Select("*").From("Threads").Where(sq.Eq{"PostId": id}).ToSql()
	err := ex.SelectOne(&thread, query, args...)
	if err != nil {
		if err == sql.ErrNoRows {
			return nil, nil
		}

		return nil, errors.Wrapf(err, "failed to get thread with id=%s", id)
	}
	return &thread, nil
}

func (s *SqlThreadStore) GetThreadsForUser(userId, teamId string, opts model.GetUserThreadsOpts) (*model.Threads, error) {
	type JoinedThread struct {
		PostId         string
		ReplyCount     int64
		LastReplyAt    int64
		LastViewedAt   int64
		UnreadReplies  int64
		UnreadMentions int64
		Participants   model.StringArray
		model.Post
	}

	fetchConditions := sq.And{
		sq.Eq{"ThreadMemberships.UserId": userId},
		sq.Eq{"ThreadMemberships.Following": true},
	}
	if opts.TeamOnly {
		fetchConditions = sq.And{
			sq.Eq{"Channels.TeamId": teamId},
			fetchConditions,
		}
	} else {
		fetchConditions = sq.And{
			sq.Or{sq.Eq{"Channels.TeamId": teamId}, sq.Eq{"Channels.TeamId": ""}},
			fetchConditions,
		}
	}
	if !opts.Deleted {
		fetchConditions = sq.And{
			fetchConditions,
			sq.Eq{"COALESCE(Posts.DeleteAt, 0)": 0},
		}
	}

	pageSize := uint64(30)
	if opts.PageSize != 0 {
		pageSize = opts.PageSize
	}

	totalUnreadThreadsChan := make(chan store.StoreResult, 1)
	totalCountChan := make(chan store.StoreResult, 1)
	totalUnreadMentionsChan := make(chan store.StoreResult, 1)
	var threadsChan chan store.StoreResult
	if !opts.TotalsOnly {
		threadsChan = make(chan store.StoreResult, 1)
	}

	go func() {
		repliesQuery, repliesQueryArgs, _ := s.getQueryBuilder().
			Select("COUNT(DISTINCT(Posts.RootId))").
			From("Posts").
			LeftJoin("ThreadMemberships ON Posts.RootId = ThreadMemberships.PostId").
			LeftJoin("Channels ON Posts.ChannelId = Channels.Id").
			Where(fetchConditions).
			Where("Posts.CreateAt > ThreadMemberships.LastViewed").ToSql()

		totalUnreadThreads, err := s.GetMaster().SelectInt(repliesQuery, repliesQueryArgs...)
		totalUnreadThreadsChan <- store.StoreResult{Data: totalUnreadThreads, NErr: errors.Wrapf(err, "failed to get count unread on threads for user id=%s", userId)}
		close(totalUnreadThreadsChan)
	}()
	go func() {
		newFetchConditions := fetchConditions

		if opts.Unread {
			newFetchConditions = sq.And{newFetchConditions, sq.Expr("ThreadMemberships.LastViewed < Threads.LastReplyAt")}
		}

		threadsQuery, threadsQueryArgs, _ := s.getQueryBuilder().
			Select("COUNT(ThreadMemberships.PostId)").
			LeftJoin("Threads ON Threads.PostId = ThreadMemberships.PostId").
			LeftJoin("Channels ON Threads.ChannelId = Channels.Id").
			LeftJoin("Posts ON Posts.Id = ThreadMemberships.PostId").
			From("ThreadMemberships").
			Where(newFetchConditions).ToSql()

		totalCount, err := s.GetMaster().SelectInt(threadsQuery, threadsQueryArgs...)
		totalCountChan <- store.StoreResult{Data: totalCount, NErr: err}
		close(totalCountChan)
	}()
	go func() {
		mentionsQuery, mentionsQueryArgs, _ := s.getQueryBuilder().
			Select("COALESCE(SUM(ThreadMemberships.UnreadMentions),0)").
			From("ThreadMemberships").
			LeftJoin("Threads ON Threads.PostId = ThreadMemberships.PostId").
			LeftJoin("Posts ON Posts.Id = ThreadMemberships.PostId").
			LeftJoin("Channels ON Threads.ChannelId = Channels.Id").
			Where(fetchConditions).ToSql()
		totalUnreadMentions, err := s.GetMaster().SelectInt(mentionsQuery, mentionsQueryArgs...)
		totalUnreadMentionsChan <- store.StoreResult{Data: totalUnreadMentions, NErr: err}
		close(totalUnreadMentionsChan)
	}()

	if !opts.TotalsOnly {
		go func() {
			newFetchConditions := fetchConditions
			if opts.Since > 0 {
				newFetchConditions = sq.And{newFetchConditions, sq.GtOrEq{"ThreadMemberships.LastUpdated": opts.Since}}
			}
			order := "DESC"
			if opts.Before != "" {
				newFetchConditions = sq.And{
					newFetchConditions,
					sq.Expr(`LastReplyAt < (SELECT LastReplyAt FROM Threads WHERE PostId = ?)`, opts.Before),
				}
			}
			if opts.After != "" {
				order = "ASC"
				newFetchConditions = sq.And{
					newFetchConditions,
					sq.Expr(`LastReplyAt > (SELECT LastReplyAt FROM Threads WHERE PostId = ?)`, opts.After),
				}
			}
			if opts.Unread {
				newFetchConditions = sq.And{newFetchConditions, sq.Expr("ThreadMemberships.LastViewed < Threads.LastReplyAt")}
			}

			unreadRepliesFetchConditions := sq.And{
				sq.Expr("Posts.RootId = ThreadMemberships.PostId"),
				sq.Expr("Posts.CreateAt > ThreadMemberships.LastViewed"),
			}
			if !opts.Deleted {
				unreadRepliesFetchConditions = sq.And{
					unreadRepliesFetchConditions,
					sq.Expr("Posts.DeleteAt = 0"),
				}
			}

			unreadRepliesQuery, _ := sq.
				Select("COUNT(Posts.Id)").
				From("Posts").
				Where(unreadRepliesFetchConditions).
				MustSql()

			var threads []*JoinedThread
			query, args, _ := s.getQueryBuilder().
				Select(`Threads.*,
				` + postSliceCoalesceQuery() + `,
				ThreadMemberships.LastViewed as LastViewedAt,
				ThreadMemberships.UnreadMentions as UnreadMentions`).
				From("Threads").
				Column(sq.Alias(sq.Expr(unreadRepliesQuery), "UnreadReplies")).
				LeftJoin("Posts ON Posts.Id = Threads.PostId").
				LeftJoin("Channels ON Posts.ChannelId = Channels.Id").
				LeftJoin("ThreadMemberships ON ThreadMemberships.PostId = Threads.PostId").
				Where(newFetchConditions).
				OrderBy("Threads.LastReplyAt " + order).
				Limit(pageSize).ToSql()

			_, err := s.GetReplica().Select(&threads, query, args...)
			threadsChan <- store.StoreResult{Data: threads, NErr: err}
			close(threadsChan)
		}()
	}

	totalUnreadMentionsResult := <-totalUnreadMentionsChan
	if totalUnreadMentionsResult.NErr != nil {
		return nil, totalUnreadMentionsResult.NErr
	}
	totalUnreadMentions := totalUnreadMentionsResult.Data.(int64)

	totalCountResult := <-totalCountChan
	if totalCountResult.NErr != nil {
		return nil, totalCountResult.NErr
	}
	totalCount := totalCountResult.Data.(int64)

	totalUnreadThreadsResult := <-totalUnreadThreadsChan
	if totalUnreadThreadsResult.NErr != nil {
		return nil, totalUnreadThreadsResult.NErr
	}
	totalUnreadThreads := totalUnreadThreadsResult.Data.(int64)

	var userIds []string
	userIdMap := map[string]bool{}

	result := &model.Threads{
		Total:               totalCount,
		Threads:             []*model.ThreadResponse{},
		TotalUnreadMentions: totalUnreadMentions,
		TotalUnreadThreads:  totalUnreadThreads,
	}

	if !opts.TotalsOnly {
		threadsResult := <-threadsChan
		if threadsResult.NErr != nil {
			return nil, threadsResult.NErr
		}
		threads := threadsResult.Data.([]*JoinedThread)
		for _, thread := range threads {
			for _, participantId := range thread.Participants {
				if _, ok := userIdMap[participantId]; !ok {
					userIdMap[participantId] = true
					userIds = append(userIds, participantId)
				}
			}
		}
		var users []*model.User
		if opts.Extended {
			var err error
			users, err = s.User().GetProfileByIds(context.Background(), userIds, &store.UserGetByIdsOpts{}, true)
			if err != nil {
				return nil, errors.Wrapf(err, "failed to get threads for user id=%s", userId)
			}
		} else {
			for _, userId := range userIds {
				users = append(users, &model.User{Id: userId})
			}
		}

		for _, thread := range threads {
			var participants []*model.User
			for _, participantId := range thread.Participants {
				var participant *model.User
				for _, u := range users {
					if u.Id == participantId {
						participant = u
						break
					}
				}
				if participant == nil {
					return nil, errors.New("cannot find thread participant with id=" + participantId)
				}
				participants = append(participants, participant)
			}
			result.Threads = append(result.Threads, &model.ThreadResponse{
				PostId:         thread.PostId,
				ReplyCount:     thread.ReplyCount,
				LastReplyAt:    thread.LastReplyAt,
				LastViewedAt:   thread.LastViewedAt,
				UnreadReplies:  thread.UnreadReplies,
				UnreadMentions: thread.UnreadMentions,
				Participants:   participants,
				Post:           thread.Post.ToNilIfInvalid(),
			})
		}
	}

	return result, nil
}

func (s *SqlThreadStore) GetThreadFollowers(threadID string) ([]string, error) {
	var users []string
	query, args, _ := s.getQueryBuilder().
		Select("ThreadMemberships.UserId").
		From("ThreadMemberships").
		Where(sq.Eq{"PostId": threadID}).ToSql()
	_, err := s.GetReplica().Select(&users, query, args...)

	if err != nil {
		return nil, err
	}
	return users, nil
}

func (s *SqlThreadStore) GetThreadForUser(teamId string, threadMembership *model.ThreadMembership, extended bool) (*model.ThreadResponse, error) {
	if !threadMembership.Following {
		return nil, nil // in case the thread is not followed anymore - return nil error to be interpreted as 404
	}

	type JoinedThread struct {
		PostId         string
		Following      bool
		ReplyCount     int64
		LastReplyAt    int64
		LastViewedAt   int64
		UnreadReplies  int64
		UnreadMentions int64
		Participants   model.StringArray
		model.Post
	}

	unreadRepliesQuery, unreadRepliesArgs := sq.
		Select("COUNT(Posts.Id)").
		From("Posts").
		Where(sq.And{
			sq.Eq{"Posts.RootId": threadMembership.PostId},
			sq.Gt{"Posts.CreateAt": threadMembership.LastViewed},
			sq.Eq{"Posts.DeleteAt": 0},
		}).MustSql()

	fetchConditions := sq.And{
		sq.Or{sq.Eq{"Channels.TeamId": teamId}, sq.Eq{"Channels.TeamId": ""}},
		sq.Eq{"Threads.PostId": threadMembership.PostId},
	}

	var thread JoinedThread
	query, threadArgs, _ := s.getQueryBuilder().
		Select("Threads.*, Posts.*").
		From("Threads").
		Column(sq.Alias(sq.Expr(unreadRepliesQuery), "UnreadReplies")).
		LeftJoin("Posts ON Posts.Id = Threads.PostId").
		LeftJoin("Channels ON Posts.ChannelId = Channels.Id").
		Where(fetchConditions).ToSql()

	args := append(unreadRepliesArgs, threadArgs...)

	err := s.GetReplica().SelectOne(&thread, query, args...)
	if err != nil {
		return nil, err
	}

	thread.LastViewedAt = threadMembership.LastViewed
	thread.UnreadMentions = threadMembership.UnreadMentions

	var users []*model.User
	if extended {
		var err error
		users, err = s.User().GetProfileByIds(context.Background(), thread.Participants, &store.UserGetByIdsOpts{}, true)
		if err != nil {
			return nil, errors.Wrapf(err, "failed to get thread for user id=%s", threadMembership.UserId)
		}
	} else {
		for _, userId := range thread.Participants {
			users = append(users, &model.User{Id: userId})
		}
	}

	result := &model.ThreadResponse{
		PostId:         thread.PostId,
		ReplyCount:     thread.ReplyCount,
		LastReplyAt:    thread.LastReplyAt,
		LastViewedAt:   thread.LastViewedAt,
		UnreadReplies:  thread.UnreadReplies,
		UnreadMentions: thread.UnreadMentions,
		Participants:   users,
		Post:           thread.Post.ToNilIfInvalid(),
	}

	return result, nil
}
func (s *SqlThreadStore) MarkAllAsReadInChannels(userID string, channelIDs []string) error {
	var threadIDs []string

	query, args, _ := s.getQueryBuilder().
		Select("ThreadMemberships.PostId").
		Join("Threads ON Threads.PostId = ThreadMemberships.PostId").
		Join("Channels ON Threads.ChannelId = Channels.Id").
		From("ThreadMemberships").
		Where(sq.Eq{"Threads.ChannelId": channelIDs}).
		Where(sq.Eq{"ThreadMemberships.UserId": userID}).
		ToSql()

	_, err := s.GetReplica().Select(&threadIDs, query, args...)
	if err != nil {
		return errors.Wrapf(err, "failed to get thread membership with userid=%s", userID)
	}

	timestamp := model.GetMillis()
	query, args, _ = s.getQueryBuilder().
		Update("ThreadMemberships").
		Where(sq.Eq{"PostId": threadIDs}).
		Where(sq.Eq{"UserId": userID}).
		Set("LastViewed", timestamp).
		Set("UnreadMentions", 0).
		ToSql()
	if _, err := s.GetMaster().Exec(query, args...); err != nil {
		return errors.Wrapf(err, "failed to update thread read state for user id=%s", userID)
	}
	return nil

}
func (s *SqlThreadStore) MarkAllAsRead(userId, teamId string) error {
	memberships, err := s.GetMembershipsForUser(userId, teamId)
	if err != nil {
		return err
	}
	var membershipIds []string
	for _, m := range memberships {
		membershipIds = append(membershipIds, m.PostId)
	}
	timestamp := model.GetMillis()
	query, args, _ := s.getQueryBuilder().
		Update("ThreadMemberships").
		Where(sq.Eq{"PostId": membershipIds}).
		Where(sq.Eq{"UserId": userId}).
		Set("LastViewed", timestamp).
		Set("UnreadMentions", 0).
		ToSql()
	if _, err := s.GetMaster().Exec(query, args...); err != nil {
		return errors.Wrapf(err, "failed to update thread read state for user id=%s", userId)
	}
	return nil
}

func (s *SqlThreadStore) MarkAsRead(userId, threadId string, timestamp int64) error {
	query, args, _ := s.getQueryBuilder().
		Update("ThreadMemberships").
		Where(sq.Eq{"UserId": userId}).
		Where(sq.Eq{"PostId": threadId}).
		Set("LastViewed", timestamp).
		ToSql()
	if _, err := s.GetMaster().Exec(query, args...); err != nil {
		return errors.Wrapf(err, "failed to update thread read state for user id=%s thread_id=%v", userId, threadId)
	}
	return nil
}

func (s *SqlThreadStore) Delete(threadId string) error {
	query, args, _ := s.getQueryBuilder().Delete("Threads").Where(sq.Eq{"PostId": threadId}).ToSql()
	if _, err := s.GetMaster().Exec(query, args...); err != nil {
		return errors.Wrap(err, "failed to update threads")
	}

	return nil
}

func (s *SqlThreadStore) SaveMembership(membership *model.ThreadMembership) (*model.ThreadMembership, error) {
	return s.saveMembership(s.GetMaster(), membership)
}

func (s *SqlThreadStore) saveMembership(ex gorp.SqlExecutor, membership *model.ThreadMembership) (*model.ThreadMembership, error) {
	if err := ex.Insert(membership); err != nil {
		return nil, errors.Wrapf(err, "failed to save thread membership with postid=%s userid=%s", membership.PostId, membership.UserId)
	}

	return membership, nil
}

func (s *SqlThreadStore) UpdateMembership(membership *model.ThreadMembership) (*model.ThreadMembership, error) {
	return s.updateMembership(s.GetMaster(), membership)
}

func (s *SqlThreadStore) updateMembership(ex gorp.SqlExecutor, membership *model.ThreadMembership) (*model.ThreadMembership, error) {
	if _, err := ex.Update(membership); err != nil {
		return nil, errors.Wrapf(err, "failed to update thread membership with postid=%s userid=%s", membership.PostId, membership.UserId)
	}

	return membership, nil
}

func (s *SqlThreadStore) GetMembershipsForUser(userId, teamId string) ([]*model.ThreadMembership, error) {
	var memberships []*model.ThreadMembership

	query, args, _ := s.getQueryBuilder().
		Select("ThreadMemberships.*").
		Join("Threads ON Threads.PostId = ThreadMemberships.PostId").
		Join("Channels ON Threads.ChannelId = Channels.Id").
		From("ThreadMemberships").
		Where(sq.Or{sq.Eq{"Channels.TeamId": teamId}, sq.Eq{"Channels.TeamId": ""}}).
		Where(sq.Eq{"ThreadMemberships.UserId": userId}).
		ToSql()

	_, err := s.GetReplica().Select(&memberships, query, args...)
	if err != nil {
		return nil, errors.Wrapf(err, "failed to get thread membership with userid=%s", userId)
	}
	return memberships, nil
}

func (s *SqlThreadStore) GetMembershipForUser(userId, postId string) (*model.ThreadMembership, error) {
	return s.getMembershipForUser(s.GetReplica(), userId, postId)
}

func (s *SqlThreadStore) getMembershipForUser(ex gorp.SqlExecutor, userId, postId string) (*model.ThreadMembership, error) {
	var membership model.ThreadMembership
	err := ex.SelectOne(&membership, "SELECT * from ThreadMemberships WHERE UserId = :UserId AND PostId = :PostId", map[string]interface{}{"UserId": userId, "PostId": postId})
	if err != nil {
		if err == sql.ErrNoRows {
			return nil, store.NewErrNotFound("Thread", postId)
		}
		return nil, errors.Wrapf(err, "failed to get thread membership with userid=%s postid=%s", userId, postId)
	}
	return &membership, nil
}

func (s *SqlThreadStore) DeleteMembershipForUser(userId string, postId string) error {
	if _, err := s.GetMaster().Exec("DELETE FROM ThreadMemberships Where PostId = :PostId AND UserId = :UserId", map[string]interface{}{"PostId": postId, "UserId": userId}); err != nil {
		return errors.Wrap(err, "failed to update thread membership")
	}

	return nil
}

// MaintainMembership creates or updates a thread membership for the given user
// and post. This method is used to update the state of a membership in response
// to some events like:
// - post creation (mentions handling)
// - channel marked unread
// - user explicitly following a thread
func (s *SqlThreadStore) MaintainMembership(userId, postId string, opts store.ThreadMembershipOpts) (*model.ThreadMembership, error) {
	trx, err := s.GetMaster().Begin()
	if err != nil {
		return nil, errors.Wrap(err, "begin_transaction")
	}
	defer finalizeTransaction(trx)

	membership, err := s.getMembershipForUser(trx, userId, postId)
	now := utils.MillisFromTime(time.Now())
	// if memebership exists, update it if:
	// a. user started/stopped following a thread
	// b. mention count changed
	// c. user viewed a thread
	if err == nil {
<<<<<<< HEAD
		followingNeedsUpdate := (opts.UpdateFollowing && !membership.Following || membership.Following != opts.Following)
=======
		followingNeedsUpdate := (opts.UpdateFollowing && (membership.Following != opts.Following))
>>>>>>> 296076bf
		if followingNeedsUpdate || opts.IncrementMentions || opts.UpdateViewedTimestamp {
			if followingNeedsUpdate {
				membership.Following = opts.Following
			}
			if opts.UpdateViewedTimestamp {
				membership.LastViewed = now
			}
			membership.LastUpdated = now
			if opts.IncrementMentions {
				membership.UnreadMentions += 1
			}
			if _, err = s.updateMembership(trx, membership); err != nil {
				return nil, err
			}
		}

		if err = trx.Commit(); err != nil {
			return nil, errors.Wrap(err, "commit_transaction")
		}

		return membership, err
	}

	var nfErr *store.ErrNotFound
	if !errors.As(err, &nfErr) {
		return nil, errors.Wrap(err, "failed to get thread membership")
	}

	membership = &model.ThreadMembership{
		PostId:      postId,
		UserId:      userId,
		Following:   opts.Following,
		LastUpdated: now,
	}
	if opts.IncrementMentions {
		membership.UnreadMentions = 1
	}
	if opts.UpdateViewedTimestamp {
		membership.LastViewed = now
	}
	membership, err = s.saveMembership(trx, membership)
	if err != nil {
		return nil, err
	}

	if opts.UpdateParticipants {
		thread, getErr := s.get(trx, postId)
		if getErr != nil {
			return nil, getErr
		}
		if thread != nil && !thread.Participants.Contains(userId) {
			thread.Participants = append(thread.Participants, userId)
			if _, err = s.update(trx, thread); err != nil {
				return nil, err
			}
		}
	}

	if err = trx.Commit(); err != nil {
		return nil, errors.Wrap(err, "commit_transaction")
	}

	return membership, err
}

func (s *SqlThreadStore) CollectThreadsWithNewerReplies(userId string, channelIds []string, timestamp int64) ([]string, error) {
	var changedThreads []string
	query, args, _ := s.getQueryBuilder().
		Select("Threads.PostId").
		From("Threads").
		LeftJoin("ChannelMembers ON ChannelMembers.ChannelId=Threads.ChannelId").
		Where(sq.And{
			sq.Eq{"Threads.ChannelId": channelIds},
			sq.Eq{"ChannelMembers.UserId": userId},
			sq.Or{
				sq.Expr("Threads.LastReplyAt > ChannelMembers.LastViewedAt"),
				sq.Gt{"Threads.LastReplyAt": timestamp},
			},
		}).
		ToSql()
	if _, err := s.GetReplica().Select(&changedThreads, query, args...); err != nil {
		return nil, errors.Wrap(err, "failed to fetch threads")
	}
	return changedThreads, nil
}

func (s *SqlThreadStore) UpdateUnreadsByChannel(userId string, changedThreads []string, timestamp int64, updateViewedTimestamp bool) error {
	if len(changedThreads) == 0 {
		return nil
	}

	qb := s.getQueryBuilder().
		Update("ThreadMemberships").
		Where(sq.Eq{"UserId": userId, "PostId": changedThreads}).
		Set("LastUpdated", timestamp)

	if updateViewedTimestamp {
		qb = qb.Set("LastViewed", timestamp)
	}
	updateQuery, updateArgs, _ := qb.ToSql()

	if _, err := s.GetMaster().Exec(updateQuery, updateArgs...); err != nil {
		return errors.Wrap(err, "failed to update thread membership")
	}

	return nil
}

func (s *SqlThreadStore) GetPosts(threadId string, since int64) ([]*model.Post, error) {
	query, args, _ := s.getQueryBuilder().
		Select("*").
		From("Posts").
		Where(sq.Eq{"RootId": threadId}).
		Where(sq.Eq{"DeleteAt": 0}).
		Where(sq.GtOrEq{"UpdateAt": since}).ToSql()
	var result []*model.Post
	if _, err := s.GetReplica().Select(&result, query, args...); err != nil {
		return nil, errors.Wrap(err, "failed to fetch thread posts")
	}
	return result, nil
}

// PermanentDeleteBatchForRetentionPolicies deletes a batch of records which are affected by
// the global or a granular retention policy.
// See `genericPermanentDeleteBatchForRetentionPolicies` for details.
func (s *SqlThreadStore) PermanentDeleteBatchForRetentionPolicies(now, globalPolicyEndTime, limit int64, cursor model.RetentionPolicyCursor) (int64, model.RetentionPolicyCursor, error) {
	builder := s.getQueryBuilder().
		Select("Threads.PostId").
		From("Threads")
	return genericPermanentDeleteBatchForRetentionPolicies(RetentionPolicyBatchDeletionInfo{
		BaseBuilder:         builder,
		Table:               "Threads",
		TimeColumn:          "LastReplyAt",
		PrimaryKeys:         []string{"PostId"},
		ChannelIDTable:      "Threads",
		NowMillis:           now,
		GlobalPolicyEndTime: globalPolicyEndTime,
		Limit:               limit,
	}, s.SqlStore, cursor)
}

// PermanentDeleteBatchThreadMembershipsForRetentionPolicies deletes a batch of records
// which are affected by the global or a granular retention policy.
// See `genericPermanentDeleteBatchForRetentionPolicies` for details.
func (s *SqlThreadStore) PermanentDeleteBatchThreadMembershipsForRetentionPolicies(now, globalPolicyEndTime, limit int64, cursor model.RetentionPolicyCursor) (int64, model.RetentionPolicyCursor, error) {
	builder := s.getQueryBuilder().
		Select("ThreadMemberships.PostId").
		From("ThreadMemberships").
		InnerJoin("Threads ON ThreadMemberships.PostId = Threads.PostId")
	return genericPermanentDeleteBatchForRetentionPolicies(RetentionPolicyBatchDeletionInfo{
		BaseBuilder:         builder,
		Table:               "ThreadMemberships",
		TimeColumn:          "LastUpdated",
		PrimaryKeys:         []string{"PostId"},
		ChannelIDTable:      "Threads",
		NowMillis:           now,
		GlobalPolicyEndTime: globalPolicyEndTime,
		Limit:               limit,
	}, s.SqlStore, cursor)
}

// DeleteOrphanedRows removes orphaned rows from Threads and ThreadMemberships
func (s *SqlThreadStore) DeleteOrphanedRows(limit int) (deleted int64, err error) {
	// We need the extra level of nesting to deal with MySQL's locking
	const threadsQuery = `
	DELETE FROM Threads WHERE PostId IN (
		SELECT * FROM (
			SELECT Threads.PostId FROM Threads
			LEFT JOIN Channels ON Threads.ChannelId = Channels.Id
			WHERE Channels.Id IS NULL
			LIMIT :Limit
		) AS A
	)`
	// We only delete a thread membership if the entire thread no longer exists,
	// not if the root post has been deleted
	const threadMembershipsQuery = `
	DELETE FROM ThreadMemberships WHERE PostId IN (
		SELECT * FROM (
			SELECT ThreadMemberships.PostId FROM ThreadMemberships
			LEFT JOIN Threads ON ThreadMemberships.PostId = Threads.PostId
			WHERE Threads.PostId IS NULL
			LIMIT :Limit
		) AS A
	)`
	props := map[string]interface{}{"Limit": limit}
	result, err := s.GetMaster().Exec(threadsQuery, props)
	if err != nil {
		return
	}
	rpcDeleted, err := result.RowsAffected()
	if err != nil {
		return
	}
	result, err = s.GetMaster().Exec(threadMembershipsQuery, props)
	if err != nil {
		return
	}
	rptDeleted, err := result.RowsAffected()
	if err != nil {
		return
	}
	deleted = rpcDeleted + rptDeleted
	return
}<|MERGE_RESOLUTION|>--- conflicted
+++ resolved
@@ -611,11 +611,7 @@
 	// b. mention count changed
 	// c. user viewed a thread
 	if err == nil {
-<<<<<<< HEAD
-		followingNeedsUpdate := (opts.UpdateFollowing && !membership.Following || membership.Following != opts.Following)
-=======
 		followingNeedsUpdate := (opts.UpdateFollowing && (membership.Following != opts.Following))
->>>>>>> 296076bf
 		if followingNeedsUpdate || opts.IncrementMentions || opts.UpdateViewedTimestamp {
 			if followingNeedsUpdate {
 				membership.Following = opts.Following

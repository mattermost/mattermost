// Copyright (c) 2015-present Mattermost, Inc. All Rights Reserved.
// See LICENSE.txt for license information.

package sqlstore

import (
	"context"
	"database/sql"
	"strconv"
	"time"

	sq "github.com/Masterminds/squirrel"
	"github.com/mattermost/gorp"
	"github.com/pkg/errors"

	"github.com/mattermost/mattermost-server/v6/model"
	"github.com/mattermost/mattermost-server/v6/store"
	"github.com/mattermost/mattermost-server/v6/utils"
)

type SqlThreadStore struct {
	*SqlStore
}

func (s *SqlThreadStore) ClearCaches() {
}

func newSqlThreadStore(sqlStore *SqlStore) store.ThreadStore {
	s := &SqlThreadStore{
		SqlStore: sqlStore,
	}

	for _, db := range sqlStore.GetAllConns() {
		tableThreads := db.AddTableWithName(model.Thread{}, "Threads").SetKeys(false, "PostId")
		tableThreads.ColMap("PostId").SetMaxSize(26)
		tableThreads.ColMap("ChannelId").SetMaxSize(26)
		tableThreads.ColMap("Participants").SetDataType(sqlStore.jsonDataType())
		tableThreadMemberships := db.AddTableWithName(model.ThreadMembership{}, "ThreadMemberships").SetKeys(false, "PostId", "UserId")
		tableThreadMemberships.ColMap("PostId").SetMaxSize(26)
		tableThreadMemberships.ColMap("UserId").SetMaxSize(26)
	}

	return s
}

func threadSliceColumns() []string {
	return []string{"PostId", "ChannelId", "LastReplyAt", "ReplyCount", "Participants"}
}

func threadToSlice(thread *model.Thread) []interface{} {
	return []interface{}{
		thread.PostId,
		thread.ChannelId,
		thread.LastReplyAt,
		thread.ReplyCount,
		model.ArrayToJson(thread.Participants),
	}
}

func (s *SqlThreadStore) createIndexesIfNotExists() {
	s.CreateIndexIfNotExists("idx_thread_memberships_last_update_at", "ThreadMemberships", "LastUpdated")
	s.CreateIndexIfNotExists("idx_thread_memberships_last_view_at", "ThreadMemberships", "LastViewed")
	s.CreateIndexIfNotExists("idx_thread_memberships_user_id", "ThreadMemberships", "UserId")
	s.CreateIndexIfNotExists("idx_threads_channel_id", "Threads", "ChannelId")
}

func (s *SqlThreadStore) SaveMultiple(threads []*model.Thread) ([]*model.Thread, int, error) {
	builder := s.getQueryBuilder().Insert("Threads").Columns(threadSliceColumns()...)
	for _, thread := range threads {
		builder = builder.Values(threadToSlice(thread)...)
	}
	query, args, err := builder.ToSql()
	if err != nil {
		return nil, -1, errors.Wrap(err, "thread_tosql")
	}

	if _, err := s.GetMaster().Exec(query, args...); err != nil {
		return nil, -1, errors.Wrap(err, "failed to save Post")
	}

	return threads, -1, nil
}

func (s *SqlThreadStore) Save(thread *model.Thread) (*model.Thread, error) {
	threads, _, err := s.SaveMultiple([]*model.Thread{thread})
	if err != nil {
		return nil, err
	}
	return threads[0], nil
}

func (s *SqlThreadStore) Update(thread *model.Thread) (*model.Thread, error) {
	return s.update(s.GetMaster(), thread)
}

func (s *SqlThreadStore) update(ex gorp.SqlExecutor, thread *model.Thread) (*model.Thread, error) {
	if _, err := ex.Update(thread); err != nil {
		return nil, errors.Wrapf(err, "failed to update thread with id=%s", thread.PostId)
	}

	return thread, nil
}

func (s *SqlThreadStore) Get(id string) (*model.Thread, error) {
	return s.get(s.GetReplica(), id)
}

func (s *SqlThreadStore) get(ex gorp.SqlExecutor, id string) (*model.Thread, error) {
	var thread model.Thread
	query, args, _ := s.getQueryBuilder().Select("*").From("Threads").Where(sq.Eq{"PostId": id}).ToSql()
	err := ex.SelectOne(&thread, query, args...)
	if err != nil {
		if err == sql.ErrNoRows {
			return nil, nil
		}

		return nil, errors.Wrapf(err, "failed to get thread with id=%s", id)
	}
	return &thread, nil
}

func (s *SqlThreadStore) GetThreadsForUser(userId, teamId string, opts model.GetUserThreadsOpts) (*model.Threads, error) {
	type JoinedThread struct {
		PostId         string
		ReplyCount     int64
		LastReplyAt    int64
		LastViewedAt   int64
		UnreadReplies  int64
		UnreadMentions int64
		Participants   model.StringArray
		model.Post
	}

	fetchConditions := sq.And{
		sq.Eq{"ThreadMemberships.UserId": userId},
		sq.Eq{"ThreadMemberships.Following": true},
	}
	if opts.TeamOnly {
		fetchConditions = sq.And{
			sq.Eq{"Channels.TeamId": teamId},
			fetchConditions,
		}
	} else {
		fetchConditions = sq.And{
			sq.Or{sq.Eq{"Channels.TeamId": teamId}, sq.Eq{"Channels.TeamId": ""}},
			fetchConditions,
		}
	}
	if !opts.Deleted {
		fetchConditions = sq.And{
			fetchConditions,
			sq.Eq{"COALESCE(Posts.DeleteAt, 0)": 0},
		}
	}

	pageSize := uint64(30)
	if opts.PageSize != 0 {
		pageSize = opts.PageSize
	}

	totalUnreadThreadsChan := make(chan store.StoreResult, 1)
	totalCountChan := make(chan store.StoreResult, 1)
	totalUnreadMentionsChan := make(chan store.StoreResult, 1)
	var threadsChan chan store.StoreResult
	if !opts.TotalsOnly {
		threadsChan = make(chan store.StoreResult, 1)
	}

	go func() {
		repliesQuery, repliesQueryArgs, _ := s.getQueryBuilder().
			Select("COUNT(DISTINCT(Posts.RootId))").
			From("Posts").
			LeftJoin("ThreadMemberships ON Posts.RootId = ThreadMemberships.PostId").
			LeftJoin("Channels ON Posts.ChannelId = Channels.Id").
			Where(fetchConditions).
			Where("Posts.CreateAt > ThreadMemberships.LastViewed").ToSql()

		totalUnreadThreads, err := s.GetMaster().SelectInt(repliesQuery, repliesQueryArgs...)
		totalUnreadThreadsChan <- store.StoreResult{Data: totalUnreadThreads, NErr: errors.Wrapf(err, "failed to get count unread on threads for user id=%s", userId)}
		close(totalUnreadThreadsChan)
	}()
	go func() {
		newFetchConditions := fetchConditions

		if opts.Unread {
			newFetchConditions = sq.And{newFetchConditions, sq.Expr("ThreadMemberships.LastViewed < Threads.LastReplyAt")}
		}

		threadsQuery, threadsQueryArgs, _ := s.getQueryBuilder().
			Select("COUNT(ThreadMemberships.PostId)").
			LeftJoin("Threads ON Threads.PostId = ThreadMemberships.PostId").
			LeftJoin("Channels ON Threads.ChannelId = Channels.Id").
			LeftJoin("Posts ON Posts.Id = ThreadMemberships.PostId").
			From("ThreadMemberships").
			Where(newFetchConditions).ToSql()

		totalCount, err := s.GetMaster().SelectInt(threadsQuery, threadsQueryArgs...)
		totalCountChan <- store.StoreResult{Data: totalCount, NErr: err}
		close(totalCountChan)
	}()
	go func() {
		mentionsQuery, mentionsQueryArgs, _ := s.getQueryBuilder().
			Select("COALESCE(SUM(ThreadMemberships.UnreadMentions),0)").
			From("ThreadMemberships").
			LeftJoin("Threads ON Threads.PostId = ThreadMemberships.PostId").
			LeftJoin("Posts ON Posts.Id = ThreadMemberships.PostId").
			LeftJoin("Channels ON Threads.ChannelId = Channels.Id").
			Where(fetchConditions).ToSql()
		totalUnreadMentions, err := s.GetMaster().SelectInt(mentionsQuery, mentionsQueryArgs...)
		totalUnreadMentionsChan <- store.StoreResult{Data: totalUnreadMentions, NErr: err}
		close(totalUnreadMentionsChan)
	}()

	if !opts.TotalsOnly {
		go func() {
			newFetchConditions := fetchConditions
			if opts.Since > 0 {
				newFetchConditions = sq.And{newFetchConditions, sq.GtOrEq{"ThreadMemberships.LastUpdated": opts.Since}}
			}
			order := "DESC"
			if opts.Before != "" {
				newFetchConditions = sq.And{
					newFetchConditions,
					sq.Expr(`LastReplyAt < (SELECT LastReplyAt FROM Threads WHERE PostId = ?)`, opts.Before),
				}
			}
			if opts.After != "" {
				order = "ASC"
				newFetchConditions = sq.And{
					newFetchConditions,
					sq.Expr(`LastReplyAt > (SELECT LastReplyAt FROM Threads WHERE PostId = ?)`, opts.After),
				}
			}
			if opts.Unread {
				newFetchConditions = sq.And{newFetchConditions, sq.Expr("ThreadMemberships.LastViewed < Threads.LastReplyAt")}
			}

			unreadRepliesFetchConditions := sq.And{
				sq.Expr("Posts.RootId = ThreadMemberships.PostId"),
				sq.Expr("Posts.CreateAt > ThreadMemberships.LastViewed"),
			}
			if !opts.Deleted {
				unreadRepliesFetchConditions = sq.And{
					unreadRepliesFetchConditions,
					sq.Expr("Posts.DeleteAt = 0"),
				}
			}

			unreadRepliesQuery, _ := sq.
				Select("COUNT(Posts.Id)").
				From("Posts").
				Where(unreadRepliesFetchConditions).
				MustSql()

			var threads []*JoinedThread
			query, args, _ := s.getQueryBuilder().
				Select(`Threads.*,
				` + postSliceCoalesceQuery() + `,
				ThreadMemberships.LastViewed as LastViewedAt,
				ThreadMemberships.UnreadMentions as UnreadMentions`).
				From("Threads").
				Column(sq.Alias(sq.Expr(unreadRepliesQuery), "UnreadReplies")).
				LeftJoin("Posts ON Posts.Id = Threads.PostId").
				LeftJoin("Channels ON Posts.ChannelId = Channels.Id").
				LeftJoin("ThreadMemberships ON ThreadMemberships.PostId = Threads.PostId").
				Where(newFetchConditions).
				OrderBy("Threads.LastReplyAt " + order).
				Limit(pageSize).ToSql()

			_, err := s.GetReplica().Select(&threads, query, args...)
			threadsChan <- store.StoreResult{Data: threads, NErr: err}
			close(threadsChan)
		}()
	}

	totalUnreadMentionsResult := <-totalUnreadMentionsChan
	if totalUnreadMentionsResult.NErr != nil {
		return nil, totalUnreadMentionsResult.NErr
	}
	totalUnreadMentions := totalUnreadMentionsResult.Data.(int64)

	totalCountResult := <-totalCountChan
	if totalCountResult.NErr != nil {
		return nil, totalCountResult.NErr
	}
	totalCount := totalCountResult.Data.(int64)

	totalUnreadThreadsResult := <-totalUnreadThreadsChan
	if totalUnreadThreadsResult.NErr != nil {
		return nil, totalUnreadThreadsResult.NErr
	}
	totalUnreadThreads := totalUnreadThreadsResult.Data.(int64)

	var userIds []string
	userIdMap := map[string]bool{}

	result := &model.Threads{
		Total:               totalCount,
		Threads:             []*model.ThreadResponse{},
		TotalUnreadMentions: totalUnreadMentions,
		TotalUnreadThreads:  totalUnreadThreads,
	}

	if !opts.TotalsOnly {
		threadsResult := <-threadsChan
		if threadsResult.NErr != nil {
			return nil, threadsResult.NErr
		}
		threads := threadsResult.Data.([]*JoinedThread)
		for _, thread := range threads {
			for _, participantId := range thread.Participants {
				if _, ok := userIdMap[participantId]; !ok {
					userIdMap[participantId] = true
					userIds = append(userIds, participantId)
				}
			}
		}
		var users []*model.User
		if opts.Extended {
			var err error
			users, err = s.User().GetProfileByIds(context.Background(), userIds, &store.UserGetByIdsOpts{}, true)
			if err != nil {
				return nil, errors.Wrapf(err, "failed to get threads for user id=%s", userId)
<<<<<<< HEAD
			}
		} else {
			for _, userId := range userIds {
				users = append(users, &model.User{Id: userId})
			}
		}

		for _, thread := range threads {
			var participants []*model.User
			for _, participantId := range thread.Participants {
				var participant *model.User
				for _, u := range users {
					if u.Id == participantId {
						participant = u
						break
					}
				}
				if participant == nil {
					return nil, errors.New("cannot find thread participant with id=" + participantId)
				}
				participants = append(participants, participant)
			}
			result.Threads = append(result.Threads, &model.ThreadResponse{
				PostId:         thread.PostId,
				ReplyCount:     thread.ReplyCount,
				LastReplyAt:    thread.LastReplyAt,
				LastViewedAt:   thread.LastViewedAt,
				UnreadReplies:  thread.UnreadReplies,
				UnreadMentions: thread.UnreadMentions,
				Participants:   participants,
				Post:           thread.Post.ToNilIfInvalid(),
			})
		}
=======
			}
		} else {
			for _, userId := range userIds {
				users = append(users, &model.User{Id: userId})
			}
		}

		for _, thread := range threads {
			var participants []*model.User
			for _, participantId := range thread.Participants {
				var participant *model.User
				for _, u := range users {
					if u.Id == participantId {
						participant = u
						break
					}
				}
				if participant == nil {
					return nil, errors.New("cannot find thread participant with id=" + participantId)
				}
				participants = append(participants, participant)
			}
			result.Threads = append(result.Threads, &model.ThreadResponse{
				PostId:         thread.PostId,
				ReplyCount:     thread.ReplyCount,
				LastReplyAt:    thread.LastReplyAt,
				LastViewedAt:   thread.LastViewedAt,
				UnreadReplies:  thread.UnreadReplies,
				UnreadMentions: thread.UnreadMentions,
				Participants:   participants,
				Post:           thread.Post.ToNilIfInvalid(),
			})
		}
>>>>>>> d0629503
	}

	return result, nil
}

func (s *SqlThreadStore) GetThreadFollowers(threadID string) ([]string, error) {
	var users []string
	query, args, _ := s.getQueryBuilder().
		Select("ThreadMemberships.UserId").
		From("ThreadMemberships").
		Where(sq.Eq{"PostId": threadID}).ToSql()
	_, err := s.GetReplica().Select(&users, query, args...)

	if err != nil {
		return nil, err
	}
	return users, nil
}

func (s *SqlThreadStore) GetThreadForUser(teamId string, threadMembership *model.ThreadMembership, extended bool) (*model.ThreadResponse, error) {
	if !threadMembership.Following {
		return nil, nil // in case the thread is not followed anymore - return nil error to be interpreted as 404
	}

	type JoinedThread struct {
		PostId         string
		Following      bool
		ReplyCount     int64
		LastReplyAt    int64
		LastViewedAt   int64
		UnreadReplies  int64
		UnreadMentions int64
		Participants   model.StringArray
		model.Post
	}

	unreadRepliesQuery, unreadRepliesArgs := sq.
		Select("COUNT(Posts.Id)").
		From("Posts").
		Where(sq.And{
			sq.Eq{"Posts.RootId": threadMembership.PostId},
			sq.Gt{"Posts.CreateAt": threadMembership.LastViewed},
			sq.Eq{"Posts.DeleteAt": 0},
		}).MustSql()

	fetchConditions := sq.And{
		sq.Or{sq.Eq{"Channels.TeamId": teamId}, sq.Eq{"Channels.TeamId": ""}},
		sq.Eq{"Threads.PostId": threadMembership.PostId},
	}

	var thread JoinedThread
	query, threadArgs, _ := s.getQueryBuilder().
		Select("Threads.*, Posts.*").
		From("Threads").
		Column(sq.Alias(sq.Expr(unreadRepliesQuery), "UnreadReplies")).
		LeftJoin("Posts ON Posts.Id = Threads.PostId").
		LeftJoin("Channels ON Posts.ChannelId = Channels.Id").
		Where(fetchConditions).ToSql()

	args := append(unreadRepliesArgs, threadArgs...)

	err := s.GetReplica().SelectOne(&thread, query, args...)
	if err != nil {
		return nil, err
	}

	thread.LastViewedAt = threadMembership.LastViewed
	thread.UnreadMentions = threadMembership.UnreadMentions

	var users []*model.User
	if extended {
		var err error
		users, err = s.User().GetProfileByIds(context.Background(), thread.Participants, &store.UserGetByIdsOpts{}, true)
		if err != nil {
			return nil, errors.Wrapf(err, "failed to get thread for user id=%s", threadMembership.UserId)
		}
	} else {
		for _, userId := range thread.Participants {
			users = append(users, &model.User{Id: userId})
		}
	}

	result := &model.ThreadResponse{
		PostId:         thread.PostId,
		ReplyCount:     thread.ReplyCount,
		LastReplyAt:    thread.LastReplyAt,
		LastViewedAt:   thread.LastViewedAt,
		UnreadReplies:  thread.UnreadReplies,
		UnreadMentions: thread.UnreadMentions,
		Participants:   users,
		Post:           thread.Post.ToNilIfInvalid(),
	}

	return result, nil
}
func (s *SqlThreadStore) MarkAllAsReadInChannels(userID string, channelIDs []string) error {
	var threadIDs []string

	query, args, _ := s.getQueryBuilder().
		Select("ThreadMemberships.PostId").
		Join("Threads ON Threads.PostId = ThreadMemberships.PostId").
		Join("Channels ON Threads.ChannelId = Channels.Id").
		From("ThreadMemberships").
		Where(sq.Eq{"Threads.ChannelId": channelIDs}).
		Where(sq.Eq{"ThreadMemberships.UserId": userID}).
		ToSql()

	_, err := s.GetReplica().Select(&threadIDs, query, args...)
	if err != nil {
		return errors.Wrapf(err, "failed to get thread membership with userid=%s", userID)
	}
<<<<<<< HEAD

	timestamp := model.GetMillis()
	query, args, _ = s.getQueryBuilder().
		Update("ThreadMemberships").
		Where(sq.Eq{"PostId": threadIDs}).
		Where(sq.Eq{"UserId": userID}).
		Set("LastViewed", timestamp).
		Set("UnreadMentions", 0).
		ToSql()
	if _, err := s.GetMaster().Exec(query, args...); err != nil {
		return errors.Wrapf(err, "failed to update thread read state for user id=%s", userID)
	}
	return nil

=======

	timestamp := model.GetMillis()
	query, args, _ = s.getQueryBuilder().
		Update("ThreadMemberships").
		Where(sq.Eq{"PostId": threadIDs}).
		Where(sq.Eq{"UserId": userID}).
		Set("LastViewed", timestamp).
		Set("UnreadMentions", 0).
		ToSql()
	if _, err := s.GetMaster().Exec(query, args...); err != nil {
		return errors.Wrapf(err, "failed to update thread read state for user id=%s", userID)
	}
	return nil

>>>>>>> d0629503
}
func (s *SqlThreadStore) MarkAllAsRead(userId, teamId string) error {
	memberships, err := s.GetMembershipsForUser(userId, teamId)
	if err != nil {
		return err
	}
	var membershipIds []string
	for _, m := range memberships {
		membershipIds = append(membershipIds, m.PostId)
	}
	timestamp := model.GetMillis()
	query, args, _ := s.getQueryBuilder().
		Update("ThreadMemberships").
		Where(sq.Eq{"PostId": membershipIds}).
		Where(sq.Eq{"UserId": userId}).
		Set("LastViewed", timestamp).
		Set("UnreadMentions", 0).
		ToSql()
	if _, err := s.GetMaster().Exec(query, args...); err != nil {
		return errors.Wrapf(err, "failed to update thread read state for user id=%s", userId)
	}
	return nil
}

func (s *SqlThreadStore) MarkAsRead(userId, threadId string, timestamp int64) error {
	query, args, _ := s.getQueryBuilder().
		Update("ThreadMemberships").
		Where(sq.Eq{"UserId": userId}).
		Where(sq.Eq{"PostId": threadId}).
		Set("LastViewed", timestamp).
		ToSql()
	if _, err := s.GetMaster().Exec(query, args...); err != nil {
		return errors.Wrapf(err, "failed to update thread read state for user id=%s thread_id=%v", userId, threadId)
	}
	return nil
}

func (s *SqlThreadStore) Delete(threadId string) error {
	query, args, _ := s.getQueryBuilder().Delete("Threads").Where(sq.Eq{"PostId": threadId}).ToSql()
	if _, err := s.GetMaster().Exec(query, args...); err != nil {
		return errors.Wrap(err, "failed to update threads")
	}

	return nil
}

func (s *SqlThreadStore) SaveMembership(membership *model.ThreadMembership) (*model.ThreadMembership, error) {
	return s.saveMembership(s.GetMaster(), membership)
}

func (s *SqlThreadStore) saveMembership(ex gorp.SqlExecutor, membership *model.ThreadMembership) (*model.ThreadMembership, error) {
	if err := ex.Insert(membership); err != nil {
		return nil, errors.Wrapf(err, "failed to save thread membership with postid=%s userid=%s", membership.PostId, membership.UserId)
	}

	return membership, nil
}

func (s *SqlThreadStore) UpdateMembership(membership *model.ThreadMembership) (*model.ThreadMembership, error) {
	return s.updateMembership(s.GetMaster(), membership)
}

func (s *SqlThreadStore) updateMembership(ex gorp.SqlExecutor, membership *model.ThreadMembership) (*model.ThreadMembership, error) {
	if _, err := ex.Update(membership); err != nil {
		return nil, errors.Wrapf(err, "failed to update thread membership with postid=%s userid=%s", membership.PostId, membership.UserId)
	}

	return membership, nil
}

func (s *SqlThreadStore) GetMembershipsForUser(userId, teamId string) ([]*model.ThreadMembership, error) {
	var memberships []*model.ThreadMembership

	query, args, _ := s.getQueryBuilder().
		Select("ThreadMemberships.*").
		Join("Threads ON Threads.PostId = ThreadMemberships.PostId").
		Join("Channels ON Threads.ChannelId = Channels.Id").
		From("ThreadMemberships").
		Where(sq.Or{sq.Eq{"Channels.TeamId": teamId}, sq.Eq{"Channels.TeamId": ""}}).
		Where(sq.Eq{"ThreadMemberships.UserId": userId}).
		ToSql()

	_, err := s.GetReplica().Select(&memberships, query, args...)
	if err != nil {
		return nil, errors.Wrapf(err, "failed to get thread membership with userid=%s", userId)
	}
	return memberships, nil
}

func (s *SqlThreadStore) GetMembershipForUser(userId, postId string) (*model.ThreadMembership, error) {
	return s.getMembershipForUser(s.GetReplica(), userId, postId)
}

func (s *SqlThreadStore) getMembershipForUser(ex gorp.SqlExecutor, userId, postId string) (*model.ThreadMembership, error) {
	var membership model.ThreadMembership
	err := ex.SelectOne(&membership, "SELECT * from ThreadMemberships WHERE UserId = :UserId AND PostId = :PostId", map[string]interface{}{"UserId": userId, "PostId": postId})
	if err != nil {
		if err == sql.ErrNoRows {
			return nil, store.NewErrNotFound("Thread", postId)
		}
		return nil, errors.Wrapf(err, "failed to get thread membership with userid=%s postid=%s", userId, postId)
	}
	return &membership, nil
}

func (s *SqlThreadStore) DeleteMembershipForUser(userId string, postId string) error {
	if _, err := s.GetMaster().Exec("DELETE FROM ThreadMemberships Where PostId = :PostId AND UserId = :UserId", map[string]interface{}{"PostId": postId, "UserId": userId}); err != nil {
		return errors.Wrap(err, "failed to update thread membership")
	}

	return nil
}

// MaintainMembership creates or updates a thread membership for the given user
// and post. This method is used to update the state of a membership in response
// to some events like:
// - post creation (mentions handling)
// - channel marked unread
// - user explicitly following a thread
func (s *SqlThreadStore) MaintainMembership(userId, postId string, opts store.ThreadMembershipOpts) (*model.ThreadMembership, error) {
	trx, err := s.GetMaster().Begin()
	if err != nil {
		return nil, errors.Wrap(err, "begin_transaction")
	}
	defer finalizeTransaction(trx)

	membership, err := s.getMembershipForUser(trx, userId, postId)
	now := utils.MillisFromTime(time.Now())
	// if memebership exists, update it if:
	// a. user started/stopped following a thread
	// b. mention count changed
	// c. user viewed a thread
	if err == nil {
		followingNeedsUpdate := (opts.UpdateFollowing && (membership.Following != opts.Following))
		if followingNeedsUpdate || opts.IncrementMentions || opts.UpdateViewedTimestamp {
			if followingNeedsUpdate {
				membership.Following = opts.Following
			}
			if opts.UpdateViewedTimestamp {
				membership.LastViewed = now
			}
			membership.LastUpdated = now
			if opts.IncrementMentions {
				membership.UnreadMentions += 1
			}
			if _, err = s.updateMembership(trx, membership); err != nil {
				return nil, err
			}
		}

		if err = trx.Commit(); err != nil {
			return nil, errors.Wrap(err, "commit_transaction")
		}

		return membership, err
	}

	var nfErr *store.ErrNotFound
	if !errors.As(err, &nfErr) {
		return nil, errors.Wrap(err, "failed to get thread membership")
	}

	membership = &model.ThreadMembership{
		PostId:      postId,
		UserId:      userId,
		Following:   opts.Following,
		LastUpdated: now,
	}
	if opts.IncrementMentions {
		membership.UnreadMentions = 1
	}
	if opts.UpdateViewedTimestamp {
		membership.LastViewed = now
	}
	membership, err = s.saveMembership(trx, membership)
	if err != nil {
		return nil, err
	}

	if opts.UpdateParticipants {
<<<<<<< HEAD
		thread, getErr := s.get(trx, postId)
		if getErr != nil {
			return nil, getErr
		}
		if thread != nil && !thread.Participants.Contains(userId) {
			thread.Participants = append(thread.Participants, userId)
			if _, err = s.update(trx, thread); err != nil {
				return nil, err
=======
		if s.DriverName() == model.DatabaseDriverPostgres {
			if _, err2 := trx.Exec(`UPDATE Threads
				SET participants = participants || $1::jsonb
				WHERE postid=$2
				AND NOT participants ? $3`, jsonArray([]string{userId}), postId, userId); err2 != nil {
				return nil, err2
			}
		} else {
			// CONCAT('$[', JSON_LENGTH(Participants), ']') just generates $[n]
			// which is the positional syntax required for appending.
			if _, err2 := trx.Exec(`UPDATE Threads
				SET Participants = JSON_ARRAY_INSERT(Participants, CONCAT('$[', JSON_LENGTH(Participants), ']'), ?)
				WHERE PostId=?
				AND NOT JSON_CONTAINS(Participants, ?)`, userId, postId, strconv.Quote(userId)); err2 != nil {
				return nil, err2
>>>>>>> d0629503
			}
		}
	}

	if err = trx.Commit(); err != nil {
		return nil, errors.Wrap(err, "commit_transaction")
	}

	return membership, err
}

func (s *SqlThreadStore) CollectThreadsWithNewerReplies(userId string, channelIds []string, timestamp int64) ([]string, error) {
	var changedThreads []string
	query, args, _ := s.getQueryBuilder().
		Select("Threads.PostId").
		From("Threads").
		LeftJoin("ChannelMembers ON ChannelMembers.ChannelId=Threads.ChannelId").
		Where(sq.And{
			sq.Eq{"Threads.ChannelId": channelIds},
			sq.Eq{"ChannelMembers.UserId": userId},
			sq.Or{
				sq.Expr("Threads.LastReplyAt > ChannelMembers.LastViewedAt"),
				sq.Gt{"Threads.LastReplyAt": timestamp},
			},
		}).
		ToSql()
	if _, err := s.GetReplica().Select(&changedThreads, query, args...); err != nil {
		return nil, errors.Wrap(err, "failed to fetch threads")
	}
	return changedThreads, nil
}

func (s *SqlThreadStore) UpdateUnreadsByChannel(userId string, changedThreads []string, timestamp int64, updateViewedTimestamp bool) error {
	if len(changedThreads) == 0 {
		return nil
	}

	qb := s.getQueryBuilder().
		Update("ThreadMemberships").
		Where(sq.Eq{"UserId": userId, "PostId": changedThreads}).
		Set("LastUpdated", timestamp)

	if updateViewedTimestamp {
		qb = qb.Set("LastViewed", timestamp)
	}
	updateQuery, updateArgs, _ := qb.ToSql()

	if _, err := s.GetMaster().Exec(updateQuery, updateArgs...); err != nil {
		return errors.Wrap(err, "failed to update thread membership")
	}

	return nil
}

func (s *SqlThreadStore) GetPosts(threadId string, since int64) ([]*model.Post, error) {
	query, args, _ := s.getQueryBuilder().
		Select("*").
		From("Posts").
		Where(sq.Eq{"RootId": threadId}).
		Where(sq.Eq{"DeleteAt": 0}).
		Where(sq.GtOrEq{"UpdateAt": since}).ToSql()
	var result []*model.Post
	if _, err := s.GetReplica().Select(&result, query, args...); err != nil {
		return nil, errors.Wrap(err, "failed to fetch thread posts")
	}
	return result, nil
}

// PermanentDeleteBatchForRetentionPolicies deletes a batch of records which are affected by
// the global or a granular retention policy.
// See `genericPermanentDeleteBatchForRetentionPolicies` for details.
func (s *SqlThreadStore) PermanentDeleteBatchForRetentionPolicies(now, globalPolicyEndTime, limit int64, cursor model.RetentionPolicyCursor) (int64, model.RetentionPolicyCursor, error) {
	builder := s.getQueryBuilder().
		Select("Threads.PostId").
		From("Threads")
	return genericPermanentDeleteBatchForRetentionPolicies(RetentionPolicyBatchDeletionInfo{
		BaseBuilder:         builder,
		Table:               "Threads",
		TimeColumn:          "LastReplyAt",
		PrimaryKeys:         []string{"PostId"},
		ChannelIDTable:      "Threads",
		NowMillis:           now,
		GlobalPolicyEndTime: globalPolicyEndTime,
		Limit:               limit,
	}, s.SqlStore, cursor)
}

// PermanentDeleteBatchThreadMembershipsForRetentionPolicies deletes a batch of records
// which are affected by the global or a granular retention policy.
// See `genericPermanentDeleteBatchForRetentionPolicies` for details.
func (s *SqlThreadStore) PermanentDeleteBatchThreadMembershipsForRetentionPolicies(now, globalPolicyEndTime, limit int64, cursor model.RetentionPolicyCursor) (int64, model.RetentionPolicyCursor, error) {
	builder := s.getQueryBuilder().
		Select("ThreadMemberships.PostId").
		From("ThreadMemberships").
		InnerJoin("Threads ON ThreadMemberships.PostId = Threads.PostId")
	return genericPermanentDeleteBatchForRetentionPolicies(RetentionPolicyBatchDeletionInfo{
		BaseBuilder:         builder,
		Table:               "ThreadMemberships",
		TimeColumn:          "LastUpdated",
		PrimaryKeys:         []string{"PostId"},
		ChannelIDTable:      "Threads",
		NowMillis:           now,
		GlobalPolicyEndTime: globalPolicyEndTime,
		Limit:               limit,
	}, s.SqlStore, cursor)
}

// DeleteOrphanedRows removes orphaned rows from Threads and ThreadMemberships
func (s *SqlThreadStore) DeleteOrphanedRows(limit int) (deleted int64, err error) {
	// We need the extra level of nesting to deal with MySQL's locking
	const threadsQuery = `
	DELETE FROM Threads WHERE PostId IN (
		SELECT * FROM (
			SELECT Threads.PostId FROM Threads
			LEFT JOIN Channels ON Threads.ChannelId = Channels.Id
			WHERE Channels.Id IS NULL
			LIMIT :Limit
		) AS A
	)`
	// We only delete a thread membership if the entire thread no longer exists,
	// not if the root post has been deleted
	const threadMembershipsQuery = `
	DELETE FROM ThreadMemberships WHERE PostId IN (
		SELECT * FROM (
			SELECT ThreadMemberships.PostId FROM ThreadMemberships
			LEFT JOIN Threads ON ThreadMemberships.PostId = Threads.PostId
			WHERE Threads.PostId IS NULL
			LIMIT :Limit
		) AS A
	)`
	props := map[string]interface{}{"Limit": limit}
	result, err := s.GetMaster().Exec(threadsQuery, props)
	if err != nil {
		return
	}
	rpcDeleted, err := result.RowsAffected()
	if err != nil {
		return
	}
	result, err = s.GetMaster().Exec(threadMembershipsQuery, props)
	if err != nil {
		return
	}
	rptDeleted, err := result.RowsAffected()
	if err != nil {
		return
	}
	deleted = rpcDeleted + rptDeleted
	return
}<|MERGE_RESOLUTION|>--- conflicted
+++ resolved
@@ -321,7 +321,6 @@
 			users, err = s.User().GetProfileByIds(context.Background(), userIds, &store.UserGetByIdsOpts{}, true)
 			if err != nil {
 				return nil, errors.Wrapf(err, "failed to get threads for user id=%s", userId)
-<<<<<<< HEAD
 			}
 		} else {
 			for _, userId := range userIds {
@@ -355,41 +354,6 @@
 				Post:           thread.Post.ToNilIfInvalid(),
 			})
 		}
-=======
-			}
-		} else {
-			for _, userId := range userIds {
-				users = append(users, &model.User{Id: userId})
-			}
-		}
-
-		for _, thread := range threads {
-			var participants []*model.User
-			for _, participantId := range thread.Participants {
-				var participant *model.User
-				for _, u := range users {
-					if u.Id == participantId {
-						participant = u
-						break
-					}
-				}
-				if participant == nil {
-					return nil, errors.New("cannot find thread participant with id=" + participantId)
-				}
-				participants = append(participants, participant)
-			}
-			result.Threads = append(result.Threads, &model.ThreadResponse{
-				PostId:         thread.PostId,
-				ReplyCount:     thread.ReplyCount,
-				LastReplyAt:    thread.LastReplyAt,
-				LastViewedAt:   thread.LastViewedAt,
-				UnreadReplies:  thread.UnreadReplies,
-				UnreadMentions: thread.UnreadMentions,
-				Participants:   participants,
-				Post:           thread.Post.ToNilIfInvalid(),
-			})
-		}
->>>>>>> d0629503
 	}
 
 	return result, nil
@@ -501,7 +465,6 @@
 	if err != nil {
 		return errors.Wrapf(err, "failed to get thread membership with userid=%s", userID)
 	}
-<<<<<<< HEAD
 
 	timestamp := model.GetMillis()
 	query, args, _ = s.getQueryBuilder().
@@ -516,22 +479,6 @@
 	}
 	return nil
 
-=======
-
-	timestamp := model.GetMillis()
-	query, args, _ = s.getQueryBuilder().
-		Update("ThreadMemberships").
-		Where(sq.Eq{"PostId": threadIDs}).
-		Where(sq.Eq{"UserId": userID}).
-		Set("LastViewed", timestamp).
-		Set("UnreadMentions", 0).
-		ToSql()
-	if _, err := s.GetMaster().Exec(query, args...); err != nil {
-		return errors.Wrapf(err, "failed to update thread read state for user id=%s", userID)
-	}
-	return nil
-
->>>>>>> d0629503
 }
 func (s *SqlThreadStore) MarkAllAsRead(userId, teamId string) error {
 	memberships, err := s.GetMembershipsForUser(userId, teamId)
@@ -712,16 +659,6 @@
 	}
 
 	if opts.UpdateParticipants {
-<<<<<<< HEAD
-		thread, getErr := s.get(trx, postId)
-		if getErr != nil {
-			return nil, getErr
-		}
-		if thread != nil && !thread.Participants.Contains(userId) {
-			thread.Participants = append(thread.Participants, userId)
-			if _, err = s.update(trx, thread); err != nil {
-				return nil, err
-=======
 		if s.DriverName() == model.DatabaseDriverPostgres {
 			if _, err2 := trx.Exec(`UPDATE Threads
 				SET participants = participants || $1::jsonb
@@ -737,7 +674,6 @@
 				WHERE PostId=?
 				AND NOT JSON_CONTAINS(Participants, ?)`, userId, postId, strconv.Quote(userId)); err2 != nil {
 				return nil, err2
->>>>>>> d0629503
 			}
 		}
 	}

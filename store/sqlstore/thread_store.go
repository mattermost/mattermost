// Copyright (c) 2015-present Mattermost, Inc. All Rights Reserved.
// See LICENSE.txt for license information.

package sqlstore

import (
	"context"
	"database/sql"
	"strconv"
	"time"

	sq "github.com/mattermost/squirrel"
	"github.com/pkg/errors"
	"golang.org/x/sync/errgroup"

	"github.com/mattermost/mattermost-server/v6/model"
	"github.com/mattermost/mattermost-server/v6/store"
	"github.com/mattermost/mattermost-server/v6/utils"
)

// JoinedThread allows querying the Threads + Posts table in a single query, before looking up
// users and unpacking into a model.ThreadResponse.
type JoinedThread struct {
	PostId         string
	ReplyCount     int64
	LastReplyAt    int64
	LastViewedAt   int64
	UnreadReplies  int64
	UnreadMentions int64
	Participants   model.StringArray
	ThreadDeleteAt int64
	TeamId         string
	IsUrgent       bool
	model.Post
}

func (thread *JoinedThread) toThreadResponse(users map[string]*model.User) *model.ThreadResponse {
	threadParticipants := make([]*model.User, 0, len(thread.Participants))
	for _, participantUserId := range thread.Participants {
		if participant, ok := users[participantUserId]; ok {
			threadParticipants = append(threadParticipants, participant)
		}
	}

	return &model.ThreadResponse{
		PostId:         thread.PostId,
		ReplyCount:     thread.ReplyCount,
		LastReplyAt:    thread.LastReplyAt,
		LastViewedAt:   thread.LastViewedAt,
		UnreadReplies:  thread.UnreadReplies,
		UnreadMentions: thread.UnreadMentions,
		Participants:   threadParticipants,
		Post:           thread.Post.ToNilIfInvalid(),
		DeleteAt:       thread.ThreadDeleteAt,
		IsUrgent:       thread.IsUrgent,
	}
}

type SqlThreadStore struct {
	*SqlStore

	// threadsSelectQuery is for querying directly into model.Thread
	threadsSelectQuery sq.SelectBuilder

	// threadsAndPostsSelectQuery is for querying into a struct embedding fields from
	// model.Thread and model.Post.
	threadsAndPostsSelectQuery sq.SelectBuilder
}

func (s *SqlThreadStore) ClearCaches() {
}

func newSqlThreadStore(sqlStore *SqlStore) store.ThreadStore {
	s := SqlThreadStore{
		SqlStore: sqlStore,
	}

	s.initializeQueries()

	return &s
}

func (s *SqlThreadStore) initializeQueries() {
	s.threadsSelectQuery = s.getQueryBuilder().
		Select(
			"Threads.PostId",
			"Threads.ChannelId",
			"Threads.ReplyCount",
			"Threads.LastReplyAt",
			"Threads.Participants",
			"COALESCE(Threads.ThreadDeleteAt, 0) AS DeleteAt",
			"COALESCE(Threads.ThreadTeamId, '') AS TeamId",
		).
		From("Threads")

	s.threadsAndPostsSelectQuery = s.getQueryBuilder().
		Select(
			"Threads.PostId",
			"Threads.ChannelId",
			"Threads.ReplyCount",
			"Threads.LastReplyAt",
			"Threads.Participants",
			"COALESCE(Threads.ThreadDeleteAt, 0) AS ThreadDeleteAt",
			"COALESCE(Threads.ThreadTeamId, '') AS TeamId",
		).
		From("Threads")
}

func (s *SqlThreadStore) Get(id string) (*model.Thread, error) {
	var thread model.Thread

	query := s.threadsSelectQuery.
		Where(sq.Eq{"PostId": id})

	err := s.GetReplicaX().GetBuilder(&thread, query)
	if err != nil {
		if err == sql.ErrNoRows {
			return nil, nil
		}

		return nil, errors.Wrapf(err, "failed to get thread with id=%s", id)
	}
	return &thread, nil
}

func (s *SqlThreadStore) getTotalThreadsQuery(userId, teamId string, opts model.GetUserThreadsOpts) sq.SelectBuilder {
	query := s.getQueryBuilder().
		Select("COUNT(ThreadMemberships.PostId)").
		From("ThreadMemberships").
		LeftJoin("Threads ON Threads.PostId = ThreadMemberships.PostId").
		Where(sq.Eq{
			"ThreadMemberships.UserId":    userId,
			"ThreadMemberships.Following": true,
		})

	if teamId != "" {
		query = query.
			Where(sq.Or{
				sq.Eq{"Threads.ThreadTeamId": teamId},
				sq.Eq{"Threads.ThreadTeamId": ""},
			})
	}

	if !opts.Deleted {
		query = query.Where(sq.Eq{"COALESCE(Threads.ThreadDeleteAt, 0)": 0})
	}

	return query
}

// GetTotalUnreadThreads counts the number of unread threads for the given user, optionally
// constrained to the given team + DMs/GMs.
func (s *SqlThreadStore) GetTotalUnreadThreads(userId, teamId string, opts model.GetUserThreadsOpts) (int64, error) {
	query := s.getTotalThreadsQuery(userId, teamId, opts).
		Where(sq.Expr("ThreadMemberships.LastViewed < Threads.LastReplyAt"))

	var totalUnreadThreads int64
	err := s.GetReplicaX().GetBuilder(&totalUnreadThreads, query)
	if err != nil {
		return 0, errors.Wrapf(err, "failed to count unread threads for user id=%s", userId)
	}

	return totalUnreadThreads, nil
}

// GetTotalUnreadThreads counts the number of threads for the given user, optionally constrained
// to the given team + DMs/GMs.
func (s *SqlThreadStore) GetTotalThreads(userId, teamId string, opts model.GetUserThreadsOpts) (int64, error) {
	if opts.Unread {
		return 0, errors.New("GetTotalThreads does not support the Unread flag; use GetTotalUnreadThreads instead")
	}

	query := s.getTotalThreadsQuery(userId, teamId, opts)

	var totalThreads int64
	err := s.GetReplicaX().GetBuilder(&totalThreads, query)
	if err != nil {
		return 0, errors.Wrapf(err, "failed to count threads for user id=%s", userId)
	}

	return totalThreads, nil
}

// GetTotalUnreadMentions counts the number of unread mentions for the given user, optionally
// constrained to the given team + DMs/GMs.
func (s *SqlThreadStore) GetTotalUnreadMentions(userId, teamId string, opts model.GetUserThreadsOpts) (int64, error) {
	var totalUnreadMentions int64

	query := s.getQueryBuilder().
		Select("COALESCE(SUM(ThreadMemberships.UnreadMentions),0)").
		From("ThreadMemberships").
		LeftJoin("Threads ON Threads.PostId = ThreadMemberships.PostId").
		Where(sq.Eq{
			"ThreadMemberships.UserId":    userId,
			"ThreadMemberships.Following": true,
		})

	if teamId != "" {
		query = query.
			Where(sq.Or{
				sq.Eq{"Threads.ThreadTeamId": teamId},
				sq.Eq{"Threads.ThreadTeamId": ""},
			})
	}

	if !opts.Deleted {
		query = query.Where(sq.Eq{"COALESCE(Threads.ThreadDeleteAt, 0)": 0})
	}

	err := s.GetReplicaX().GetBuilder(&totalUnreadMentions, query)
	if err != nil {
		return 0, errors.Wrapf(err, "failed to count unread mentions for user id=%s", userId)
	}

	return totalUnreadMentions, nil
}

// GetTotalUnreadUrgentMentions counts the number of unread mentions for the given user, optionally
// constrained to the given team + DMs/GMs.
func (s *SqlThreadStore) GetTotalUnreadUrgentMentions(userId, teamId string, opts model.GetUserThreadsOpts) (int64, error) {
	var totalUnreadUrgentMentions int64

	query := s.getQueryBuilder().
		Select("COALESCE(SUM(ThreadMemberships.UnreadMentions),0)").
		From("ThreadMemberships").
<<<<<<< HEAD
		LeftJoin("Threads ON Threads.PostId = ThreadMemberships.PostId").
		LeftJoin("PostsPriority ON PostsPriority.PostId = ThreadMemberships.PostId").
		Where(sq.Eq{
			"ThreadMemberships.UserId":    userId,
			"ThreadMemberships.Following": true,
			"PostsPriority.Priority":      model.PostPropsPriorityUrgent,
		})

	if teamId != "" {
		query = query.
			LeftJoin("Channels ON Threads.ChannelId = Channels.Id").
			Where(sq.Or{
				sq.Eq{"Channels.TeamId": teamId},
				sq.Eq{"Channels.TeamId": ""},
=======
		Join("PostsPriority ON PostsPriority.PostId = ThreadMemberships.PostId").
		Where(sq.Eq{
			"ThreadMemberships.UserId":    userId,
			"ThreadMemberships.Following": true,
			"PostsPriority.Priority":      model.PostPriorityUrgent,
		})

	if teamId != "" || !opts.Deleted {
		query = query.Join("Threads ON Threads.PostId = ThreadMemberships.PostId")
	}

	if teamId != "" {
		query = query.
			Where(sq.Or{
				sq.Eq{"Threads.ThreadTeamId": teamId},
				sq.Eq{"Threads.ThreadTeamId": ""},
>>>>>>> 17468769
			})
	}

	if !opts.Deleted {
<<<<<<< HEAD
		query = query.Where(sq.Eq{"COALESCE(Threads.ThreadDeleteAt, 0)": 0})
=======
		query = query.
			Where(sq.Eq{"COALESCE(Threads.ThreadDeleteAt, 0)": 0})
>>>>>>> 17468769
	}

	err := s.GetReplicaX().GetBuilder(&totalUnreadUrgentMentions, query)
	if err != nil {
		return 0, errors.Wrapf(err, "failed to count unread urgent mentions for user id=%s", userId)
	}

	return totalUnreadUrgentMentions, nil
}

func (s *SqlThreadStore) GetThreadsForUser(userId, teamId string, opts model.GetUserThreadsOpts) ([]*model.ThreadResponse, error) {
	pageSize := uint64(30)
	if opts.PageSize != 0 {
		pageSize = opts.PageSize
	}

	unreadRepliesQuery := sq.
		Select("COUNT(Posts.Id)").
		From("Posts").
		Where(sq.Expr("Posts.RootId = ThreadMemberships.PostId")).
		Where(sq.Expr("Posts.CreateAt > ThreadMemberships.LastViewed"))

	urgencyCase := sq.
		Case().
		When(sq.Eq{"PostsPriority.Priority": model.PostPropsPriorityUrgent}, "true").
		Else("false")

	if !opts.Deleted {
		unreadRepliesQuery = unreadRepliesQuery.Where(sq.Eq{"Posts.DeleteAt": 0})
	}

	query := s.threadsAndPostsSelectQuery.
		Column(postSliceCoalesceQuery()).
		Columns(
			"ThreadMemberships.LastViewed as LastViewedAt",
			"ThreadMemberships.UnreadMentions as UnreadMentions",
		).
		Column(sq.Alias(urgencyCase, "IsUrgent")).
		Column(sq.Alias(unreadRepliesQuery, "UnreadReplies")).
		Join("Posts ON Posts.Id = Threads.PostId").
		Join("ThreadMemberships ON ThreadMemberships.PostId = Threads.PostId").
		LeftJoin("PostsPriority ON PostsPriority.PostId = Threads.PostId")

	query = query.
		Where(sq.Eq{"ThreadMemberships.UserId": userId}).
		Where(sq.Eq{"ThreadMemberships.Following": true})

	if opts.IncludeIsUrgent {
		urgencyCase := sq.
			Case().
			When(sq.Eq{"PostsPriority.Priority": model.PostPriorityUrgent}, "true").
			Else("false")

		query = query.
			Column(sq.Alias(urgencyCase, "IsUrgent")).
			LeftJoin("PostsPriority ON PostsPriority.PostId = Threads.PostId")
	}

	// If a team is specified, constrain to channels in that team or DMs/GMs without
	// a team at all.
	if teamId != "" {
		query = query.
			Where(sq.Or{
				sq.Eq{"Threads.ThreadTeamId": teamId},
				sq.Eq{"Threads.ThreadTeamId": ""},
			})
	}

	if !opts.Deleted {
		query = query.Where(sq.Or{
			sq.Eq{"Threads.ThreadDeleteAt": nil},
			sq.Eq{"Threads.ThreadDeleteAt": 0},
		})
	}

	if opts.Since > 0 {
		query = query.Where(sq.GtOrEq{"ThreadMemberships.LastUpdated": opts.Since})
	}

	if opts.Unread {
		query = query.Where(sq.Expr("ThreadMemberships.LastViewed < Threads.LastReplyAt"))
	}

	order := "DESC"
	if opts.Before != "" {
		query = query.Where(sq.Expr(`Threads.LastReplyAt < (SELECT LastReplyAt FROM Threads WHERE PostId = ?)`, opts.Before))
	}
	if opts.After != "" {
		order = "ASC"
		query = query.Where(sq.Expr(`Threads.LastReplyAt > (SELECT LastReplyAt FROM Threads WHERE PostId = ?)`, opts.After))
	}

	query = query.
		OrderBy("Threads.LastReplyAt " + order).
		Limit(pageSize)

	var threads []*JoinedThread
	err := s.GetReplicaX().SelectBuilder(&threads, query)
	if err != nil {
		return nil, errors.Wrapf(err, "failed to fetch threads for user id=%s", userId)
	}

	// Build the de-duplicated set of user ids representing participants across all threads.
	var participantUserIds []string
	for _, thread := range threads {
		for _, participantUserId := range thread.Participants {
			participantUserIds = append(participantUserIds, participantUserId)
		}
	}
	participantUserIds = model.RemoveDuplicateStrings(participantUserIds)

	// Resolve the user objects for all participants, with extended metadata if requested.
	allParticipants := make(map[string]*model.User, len(participantUserIds))
	if opts.Extended {
		users, err := s.User().GetProfileByIds(context.Background(), participantUserIds, &store.UserGetByIdsOpts{}, true)
		if err != nil {
			return nil, errors.Wrapf(err, "failed to get %d thread profiles for user id=%s", len(participantUserIds), userId)
		}
		for _, user := range users {
			allParticipants[user.Id] = user
		}
	} else {
		for _, participantUserId := range participantUserIds {
			allParticipants[participantUserId] = &model.User{Id: participantUserId}
		}
	}

	result := make([]*model.ThreadResponse, 0, len(threads))
	for _, thread := range threads {
		result = append(result, thread.toThreadResponse(allParticipants))
	}

	return result, nil
}

// GetTeamsUnreadForUser returns the total unread threads and unread mentions
// for a user from all teams.
func (s *SqlThreadStore) GetTeamsUnreadForUser(userID string, teamIDs []string, includeUrgentMentionCount bool) (map[string]*model.TeamUnread, error) {
	fetchConditions := sq.And{
		sq.Eq{"ThreadMemberships.UserId": userID},
		sq.Eq{"ThreadMemberships.Following": true},
		sq.Eq{"Threads.ThreadTeamId": teamIDs},
		sq.Eq{"COALESCE(Threads.ThreadDeleteAt, 0)": 0},
	}

<<<<<<< HEAD
	var wg sync.WaitGroup
	var err1, err2, err3 error
=======
	var eg errgroup.Group
>>>>>>> 17468769

	unreadThreads := []struct {
		Count  int64
		TeamId string
	}{}
	unreadMentions := []struct {
		Count  int64
		TeamId string
	}{}
	unreadUrgentMentions := []struct {
		Count  int64
		TeamId string
	}{}

	// Running these concurrently hasn't shown any major downside
	// than running them serially. So using a bit of perf boost.
	// In any case, they will be replaced by computed columns later.
	eg.Go(func() error {
		repliesQuery := s.getQueryBuilder().
			Select("COUNT(Threads.PostId) AS Count, ThreadTeamId AS TeamId").
			From("Threads").
			LeftJoin("ThreadMemberships ON Threads.PostId = ThreadMemberships.PostId").
			Where(fetchConditions).
			Where("Threads.LastReplyAt > ThreadMemberships.LastViewed").
			GroupBy("Threads.ThreadTeamId")

		return errors.Wrap(s.GetReplicaX().SelectBuilder(&unreadThreads, repliesQuery), "failed to get total unread threads")
	})

	eg.Go(func() error {
		mentionsQuery := s.getQueryBuilder().
			Select("COALESCE(SUM(ThreadMemberships.UnreadMentions),0) AS Count, ThreadTeamId AS TeamId").
			From("ThreadMemberships").
			LeftJoin("Threads ON Threads.PostId = ThreadMemberships.PostId").
			Where(fetchConditions).
			GroupBy("Threads.ThreadTeamId")

		return errors.Wrap(s.GetReplicaX().SelectBuilder(&unreadMentions, mentionsQuery), "failed to get total unread mentions")
	})

	if includeUrgentMentionCount {
		eg.Go(func() error {
			urgentMentionsQuery := s.getQueryBuilder().
				Select("COALESCE(SUM(ThreadMemberships.UnreadMentions),0) AS Count, ThreadTeamId AS TeamId").
				From("ThreadMemberships").
				LeftJoin("Threads ON Threads.PostId = ThreadMemberships.PostId").
				Join("PostsPriority ON PostsPriority.PostId = ThreadMemberships.PostId").
				Where(sq.Eq{"PostsPriority.Priority": model.PostPriorityUrgent}).
				Where(fetchConditions).
				GroupBy("Threads.ThreadTeamId")

			return errors.Wrap(s.GetReplicaX().SelectBuilder(&unreadUrgentMentions, urgentMentionsQuery), "failed to get total unread urgent mentions")
		})
	}

	if includeUrgentMentionCount {
		wg.Add(1)
		go func() {
			defer wg.Done()
			urgentMentionsQuery := s.getQueryBuilder().
				Select("COALESCE(SUM(ThreadMemberships.UnreadMentions),0) AS Count, TeamId").
				From("ThreadMemberships").
				LeftJoin("Threads ON Threads.PostId = ThreadMemberships.PostId").
				LeftJoin("Channels ON Threads.ChannelId = Channels.Id").
				LeftJoin("PostsPriority ON Threads.PostId = PostsPriority.PostId").
				Where(sq.Eq{"PostsPriority.Priority": model.PostPropsPriorityUrgent}).
				Where(fetchConditions).
				GroupBy("Channels.TeamId")

			err := s.GetReplicaX().SelectBuilder(&unreadUrgentMentions, urgentMentionsQuery)
			if err != nil {
				err3 = errors.Wrap(err, "failed to get total unread urgent mentions")
			}
		}()
	}

	// Wait for them to be over
	if err := eg.Wait(); err != nil {
		return nil, err
	}
	if err3 != nil {
		return nil, err3
	}

	res := make(map[string]*model.TeamUnread)
	// A bit of linear complexity here to create and return the map.
	// This makes it easy to consume the output in the app layer.
	for _, item := range unreadThreads {
		res[item.TeamId] = &model.TeamUnread{
			ThreadCount: item.Count,
		}
	}
	for _, item := range unreadMentions {
		if _, ok := res[item.TeamId]; ok {
			res[item.TeamId].ThreadMentionCount = item.Count
		} else {
			res[item.TeamId] = &model.TeamUnread{
				ThreadMentionCount: item.Count,
			}
		}
	}
	for _, item := range unreadUrgentMentions {
		if _, ok := res[item.TeamId]; ok {
			res[item.TeamId].ThreadUrgentMentionCount = item.Count
		} else {
			res[item.TeamId] = &model.TeamUnread{
				ThreadUrgentMentionCount: item.Count,
			}
		}
	}

	return res, nil
}

func (s *SqlThreadStore) GetThreadFollowers(threadID string, fetchOnlyActive bool) ([]string, error) {
	users := []string{}

	fetchConditions := sq.And{
		sq.Eq{"PostId": threadID},
	}

	if fetchOnlyActive {
		fetchConditions = sq.And{
			sq.Eq{"Following": true},
			fetchConditions,
		}
	}

	query := s.getQueryBuilder().
		Select("ThreadMemberships.UserId").
		From("ThreadMemberships").
		Where(fetchConditions)

	err := s.GetReplicaX().SelectBuilder(&users, query)
	if err != nil {
		return nil, errors.Wrapf(err, "failed to get thread followers for thread id=%s", threadID)
	}

	return users, nil
}

func (s *SqlThreadStore) GetThreadForUser(threadMembership *model.ThreadMembership, extended, postPriorityEnabled bool) (*model.ThreadResponse, error) {
	if !threadMembership.Following {
		return nil, nil // in case the thread is not followed anymore - return nil error to be interpreted as 404
	}

	unreadRepliesQuery := sq.
		Select("COUNT(Posts.Id)").
		From("Posts").
		Where(sq.And{
			sq.Eq{"Posts.RootId": threadMembership.PostId},
			sq.Gt{"Posts.CreateAt": threadMembership.LastViewed},
			sq.Eq{"Posts.DeleteAt": 0},
		})

	query := s.threadsAndPostsSelectQuery

	for _, c := range postSliceColumns() {
		query = query.Column("Posts." + c)
	}

	urgencyCase := sq.
		Case().
		When(sq.Eq{"PostsPriority.Priority": model.PostPropsPriorityUrgent}, "true").
		Else("false")

	var thread JoinedThread
	query = query.
		Column(sq.Alias(unreadRepliesQuery, "UnreadReplies")).
		Column(sq.Alias(urgencyCase, "IsUrgent")).
		LeftJoin("Posts ON Posts.Id = Threads.PostId").
<<<<<<< HEAD
		LeftJoin("PostsPriority ON PostsPriority.PostId = Threads.PostId").
		Where(fetchConditions)
=======
		Where(sq.Eq{"Threads.PostId": threadMembership.PostId})

	if postPriorityEnabled {
		urgencyCase := sq.
			Case().
			When(sq.Eq{"PostsPriority.Priority": model.PostPriorityUrgent}, "true").
			Else("false")

		query = query.
			Column(sq.Alias(urgencyCase, "IsUrgent")).
			LeftJoin("PostsPriority ON PostsPriority.PostId = Threads.PostId")
	}
>>>>>>> 17468769

	err := s.GetReplicaX().GetBuilder(&thread, query)
	if err != nil {
		if err == sql.ErrNoRows {
			return nil, store.NewErrNotFound("Thread", threadMembership.PostId)
		}
		return nil, errors.Wrapf(err, "failed to get thread for user id=%s, post id=%s", threadMembership.UserId, threadMembership.PostId)
	}

	thread.LastViewedAt = threadMembership.LastViewed
	thread.UnreadMentions = threadMembership.UnreadMentions

	users := []*model.User{}
	if extended {
		var err error
		users, err = s.User().GetProfileByIds(context.Background(), thread.Participants, &store.UserGetByIdsOpts{}, true)
		if err != nil {
			return nil, errors.Wrapf(err, "failed to get thread for user id=%s", threadMembership.UserId)
		}
	} else {
		for _, userId := range thread.Participants {
			users = append(users, &model.User{Id: userId})
		}
	}

	usersMap := make(map[string]*model.User)
	for _, user := range users {
		usersMap[user.Id] = user
	}

	return thread.toThreadResponse(usersMap), nil
}

// MarkAllAsReadByChannels marks thread membership for the given users in the given channels
// as read. This is used by the application layer to keep threads up-to-date when CRT is disabled
// for the enduser, avoiding an influx of unread threads when first turning the feature on.
func (s *SqlThreadStore) MarkAllAsReadByChannels(userID string, channelIDs []string) error {
	if len(channelIDs) == 0 {
		return nil
	}

	now := model.GetMillis()

	var query sq.UpdateBuilder
	if s.DriverName() == model.DatabaseDriverPostgres {
		query = s.getQueryBuilder().Update("ThreadMemberships").From("Threads")

	} else {
		query = s.getQueryBuilder().Update("ThreadMemberships", "Threads")
	}

	query = query.Set("LastViewed", now).
		Set("UnreadMentions", 0).
		Set("LastUpdated", now).
		Where(sq.Eq{"ThreadMemberships.UserId": userID}).
		Where(sq.Expr("Threads.PostId = ThreadMemberships.PostId")).
		Where(sq.Eq{"Threads.ChannelId": channelIDs}).
		Where(sq.Expr("Threads.LastReplyAt > ThreadMemberships.LastViewed"))

	if _, err := s.GetMasterX().ExecBuilder(query); err != nil {
		return errors.Wrapf(err, "failed to mark all threads as read by channels for user id=%s", userID)
	}

	return nil
}

func (s *SqlThreadStore) MarkAllAsRead(userId string, threadIds []string) error {
	timestamp := model.GetMillis()

	query := s.getQueryBuilder().
		Update("ThreadMemberships").
		Where(sq.Eq{"UserId": userId}).
		Where(sq.Eq{"PostId": threadIds}).
		Set("LastViewed", timestamp).
		Set("UnreadMentions", 0).
		Set("LastUpdated", model.GetMillis())

	_, err := s.GetMasterX().ExecBuilder(query)
	if err != nil {
		return errors.Wrapf(err, "failed to mark %d threads as read for user id=%s", len(threadIds), userId)
	}

	return nil
}

// MarkAllAsReadByTeam marks all threads for the given user in the given team as read from the
// current time.
func (s *SqlThreadStore) MarkAllAsReadByTeam(userId, teamId string) error {
	timestamp := model.GetMillis()

	var query sq.UpdateBuilder
	if s.DriverName() == model.DatabaseDriverPostgres {
		query = s.getQueryBuilder().Update("ThreadMemberships").From("Threads")
	} else {
		query = s.getQueryBuilder().Update("ThreadMemberships", "Threads")
	}

	query = query.
		Where("Threads.PostId = ThreadMemberships.PostId").
		Where(sq.Eq{"ThreadMemberships.UserId": userId}).
		Where(sq.Or{sq.Eq{"Threads.ThreadTeamId": teamId}, sq.Eq{"Threads.ThreadTeamId": ""}}).
		Set("LastViewed", timestamp).
		Set("UnreadMentions", 0).
		Set("LastUpdated", timestamp)

	_, err := s.GetMasterX().ExecBuilder(query)
	if err != nil {
		return errors.Wrapf(err, "failed to update thread read state for user id=%s", userId)
	}

	return nil
}

// MarkAsRead marks the given thread for the given user as unread from the given timestamp.
func (s *SqlThreadStore) MarkAsRead(userId, threadId string, timestamp int64) error {
	query := s.getQueryBuilder().
		Update("ThreadMemberships").
		Where(sq.Eq{"UserId": userId}).
		Where(sq.Eq{"PostId": threadId}).
		Set("LastViewed", timestamp).
		Set("LastUpdated", model.GetMillis())

	_, err := s.GetMasterX().ExecBuilder(query)
	if err != nil {
		return errors.Wrapf(err, "failed to update thread read state for user id=%s thread_id=%v", userId, threadId)
	}
	return nil
}

func (s *SqlThreadStore) saveMembership(ex sqlxExecutor, membership *model.ThreadMembership) (*model.ThreadMembership, error) {
	query := s.getQueryBuilder().
		Insert("ThreadMemberships").
		Columns("PostId", "UserId", "Following", "LastViewed", "LastUpdated", "UnreadMentions").
		Values(membership.PostId, membership.UserId, membership.Following, membership.LastViewed, membership.LastUpdated, membership.UnreadMentions)

	_, err := ex.ExecBuilder(query)
	if err != nil {
		return nil, errors.Wrapf(err, "failed to save thread membership with postid=%s userid=%s", membership.PostId, membership.UserId)
	}

	return membership, nil
}

func (s *SqlThreadStore) UpdateMembership(membership *model.ThreadMembership) (*model.ThreadMembership, error) {
	return s.updateMembership(s.GetMasterX(), membership)
}

func (s *SqlThreadStore) updateMembership(ex sqlxExecutor, membership *model.ThreadMembership) (*model.ThreadMembership, error) {
	query := s.getQueryBuilder().
		Update("ThreadMemberships").
		Set("Following", membership.Following).
		Set("LastViewed", membership.LastViewed).
		Set("LastUpdated", membership.LastUpdated).
		Set("UnreadMentions", membership.UnreadMentions).
		Where(sq.And{
			sq.Eq{"PostId": membership.PostId},
			sq.Eq{"UserId": membership.UserId},
		})

	_, err := ex.ExecBuilder(query)
	if err != nil {
		return nil, errors.Wrapf(err, "failed to update thread membership with postid=%s userid=%s", membership.PostId, membership.UserId)
	}

	return membership, nil
}

func (s *SqlThreadStore) GetMembershipsForUser(userId, teamId string) ([]*model.ThreadMembership, error) {
	memberships := []*model.ThreadMembership{}

	query := s.getQueryBuilder().
		Select("ThreadMemberships.*").
		Join("Threads ON Threads.PostId = ThreadMemberships.PostId").
		From("ThreadMemberships").
		Where(sq.Or{sq.Eq{"Threads.ThreadTeamId": teamId}, sq.Eq{"Threads.ThreadTeamId": ""}}).
		Where(sq.Eq{"ThreadMemberships.UserId": userId})

	err := s.GetReplicaX().SelectBuilder(&memberships, query)
	if err != nil {
		return nil, errors.Wrapf(err, "failed to get thread membership with userid=%s", userId)
	}
	return memberships, nil
}

func (s *SqlThreadStore) GetMembershipForUser(userId, postId string) (*model.ThreadMembership, error) {
	return s.getMembershipForUser(s.GetReplicaX(), userId, postId)
}

func (s *SqlThreadStore) getMembershipForUser(ex sqlxExecutor, userId, postId string) (*model.ThreadMembership, error) {
	var membership model.ThreadMembership
	query := s.getQueryBuilder().
		Select("*").
		From("ThreadMemberships").
		Where(sq.And{
			sq.Eq{"PostId": postId},
			sq.Eq{"UserId": userId},
		})

	err := ex.GetBuilder(&membership, query)
	if err != nil {
		if err == sql.ErrNoRows {
			return nil, store.NewErrNotFound("Thread", postId)
		}
		return nil, errors.Wrapf(err, "failed to get thread membership with userid=%s postid=%s", userId, postId)
	}

	return &membership, nil
}

func (s *SqlThreadStore) DeleteMembershipForUser(userId string, postId string) error {
	query := s.getQueryBuilder().
		Delete("ThreadMemberships").
		Where(sq.And{
			sq.Eq{"PostId": postId},
			sq.Eq{"UserId": userId},
		})

	_, err := s.GetMasterX().ExecBuilder(query)
	if err != nil {
		return errors.Wrap(err, "failed to delete thread membership")
	}

	return nil
}

// MaintainMembership creates or updates a thread membership for the given user
// and post. This method is used to update the state of a membership in response
// to some events like:
// - post creation (mentions handling)
// - channel marked unread
// - user explicitly following a thread
func (s *SqlThreadStore) MaintainMembership(userId, postId string, opts store.ThreadMembershipOpts) (_ *model.ThreadMembership, err error) {
	trx, err := s.GetMasterX().Beginx()
	if err != nil {
		return nil, errors.Wrap(err, "begin_transaction")
	}
	defer finalizeTransactionX(trx, &err)

	membership, err := s.getMembershipForUser(trx, userId, postId)
	now := utils.MillisFromTime(time.Now())
	// if membership exists, update it if:
	// a. user started/stopped following a thread
	// b. mention count changed
	// c. user viewed a thread
	if err == nil {
		followingNeedsUpdate := (opts.UpdateFollowing && (membership.Following != opts.Following))
		if followingNeedsUpdate || opts.IncrementMentions || opts.UpdateViewedTimestamp {
			if followingNeedsUpdate {
				membership.Following = opts.Following
			}
			if opts.UpdateViewedTimestamp {
				membership.LastViewed = now
				membership.UnreadMentions = 0
			} else if opts.IncrementMentions {
				membership.UnreadMentions += 1
			}
			membership.LastUpdated = now
			if _, err = s.updateMembership(trx, membership); err != nil {
				return nil, err
			}
		}

		if err = trx.Commit(); err != nil {
			return nil, errors.Wrap(err, "commit_transaction")
		}

		return membership, err
	}

	var nfErr *store.ErrNotFound
	if !errors.As(err, &nfErr) {
		return nil, errors.Wrap(err, "failed to get thread membership")
	}

	membership = &model.ThreadMembership{
		PostId:      postId,
		UserId:      userId,
		Following:   opts.Following,
		LastUpdated: now,
	}
	if opts.IncrementMentions {
		membership.UnreadMentions = 1
	}
	if opts.UpdateViewedTimestamp {
		membership.LastViewed = now
	}
	membership, err = s.saveMembership(trx, membership)
	if err != nil {
		return nil, err
	}

	if opts.UpdateParticipants {
		if s.DriverName() == model.DatabaseDriverPostgres {
			if _, err2 := trx.ExecRaw(`UPDATE Threads
                        SET participants = participants || $1::jsonb
                        WHERE postid=$2
                        AND NOT participants ? $3`, jsonArray([]string{userId}), postId, userId); err2 != nil {
				return nil, err2
			}
		} else {
			// CONCAT('$[', JSON_LENGTH(Participants), ']') just generates $[n]
			// which is the positional syntax required for appending.
			if _, err2 := trx.Exec(`UPDATE Threads
				SET Participants = JSON_ARRAY_INSERT(Participants, CONCAT('$[', JSON_LENGTH(Participants), ']'), ?)
				WHERE PostId=?
				AND NOT JSON_CONTAINS(Participants, ?)`, userId, postId, strconv.Quote(userId)); err2 != nil {
				return nil, err2
			}
		}
	}

	if err = trx.Commit(); err != nil {
		return nil, errors.Wrap(err, "commit_transaction")
	}

	return membership, err
}

// PermanentDeleteBatchForRetentionPolicies deletes a batch of records which are affected by
// the global or a granular retention policy.
// See `genericPermanentDeleteBatchForRetentionPolicies` for details.
func (s *SqlThreadStore) PermanentDeleteBatchForRetentionPolicies(now, globalPolicyEndTime, limit int64, cursor model.RetentionPolicyCursor) (int64, model.RetentionPolicyCursor, error) {
	builder := s.getQueryBuilder().
		Select("Threads.PostId").
		From("Threads")
	return genericPermanentDeleteBatchForRetentionPolicies(RetentionPolicyBatchDeletionInfo{
		BaseBuilder:         builder,
		Table:               "Threads",
		TimeColumn:          "LastReplyAt",
		PrimaryKeys:         []string{"PostId"},
		ChannelIDTable:      "Threads",
		NowMillis:           now,
		GlobalPolicyEndTime: globalPolicyEndTime,
		Limit:               limit,
	}, s.SqlStore, cursor)
}

// PermanentDeleteBatchThreadMembershipsForRetentionPolicies deletes a batch of records
// which are affected by the global or a granular retention policy.
// See `genericPermanentDeleteBatchForRetentionPolicies` for details.
func (s *SqlThreadStore) PermanentDeleteBatchThreadMembershipsForRetentionPolicies(now, globalPolicyEndTime, limit int64, cursor model.RetentionPolicyCursor) (int64, model.RetentionPolicyCursor, error) {
	builder := s.getQueryBuilder().
		Select("ThreadMemberships.PostId").
		From("ThreadMemberships").
		InnerJoin("Threads ON ThreadMemberships.PostId = Threads.PostId")
	return genericPermanentDeleteBatchForRetentionPolicies(RetentionPolicyBatchDeletionInfo{
		BaseBuilder:         builder,
		Table:               "ThreadMemberships",
		TimeColumn:          "LastUpdated",
		PrimaryKeys:         []string{"PostId"},
		ChannelIDTable:      "Threads",
		NowMillis:           now,
		GlobalPolicyEndTime: globalPolicyEndTime,
		Limit:               limit,
	}, s.SqlStore, cursor)
}

// DeleteOrphanedRows removes orphaned rows from Threads and ThreadMemberships
func (s *SqlThreadStore) DeleteOrphanedRows(limit int) (deleted int64, err error) {
	// We need the extra level of nesting to deal with MySQL's locking
	const threadsQuery = `
	DELETE FROM Threads WHERE PostId IN (
		SELECT * FROM (
			SELECT Threads.PostId FROM Threads
			LEFT JOIN Channels ON Threads.ChannelId = Channels.Id
			WHERE Channels.Id IS NULL
			LIMIT ?
		) AS A
	)`
	// We only delete a thread membership if the entire thread no longer exists,
	// not if the root post has been deleted
	const threadMembershipsQuery = `
	DELETE FROM ThreadMemberships WHERE PostId IN (
		SELECT * FROM (
			SELECT ThreadMemberships.PostId FROM ThreadMemberships
			LEFT JOIN Threads ON ThreadMemberships.PostId = Threads.PostId
			WHERE Threads.PostId IS NULL
			LIMIT ?
		) AS A
	)`
	result, err := s.GetMasterX().Exec(threadsQuery, limit)
	if err != nil {
		return
	}
	rpcDeleted, err := result.RowsAffected()
	if err != nil {
		return
	}
	result, err = s.GetMasterX().Exec(threadMembershipsQuery, limit)
	if err != nil {
		return
	}
	rptDeleted, err := result.RowsAffected()
	if err != nil {
		return
	}
	deleted = rpcDeleted + rptDeleted
	return
}

// return number of unread replies for a single thread
func (s *SqlThreadStore) GetThreadUnreadReplyCount(threadMembership *model.ThreadMembership) (int64, error) {
	query := s.getQueryBuilder().
		Select("COUNT(Posts.Id)").
		From("Posts").
		Where(sq.And{
			sq.Eq{"Posts.RootId": threadMembership.PostId},
			sq.Gt{"Posts.CreateAt": threadMembership.LastViewed},
			sq.Eq{"Posts.DeleteAt": 0},
		})

	var unreadReplies int64
	err := s.GetReplicaX().GetBuilder(&unreadReplies, query)
	if err != nil {
		return 0, errors.Wrapf(err, "failed to count unread reply count for post id=%s", threadMembership.PostId)
	}

	return unreadReplies, nil
}

// Top threads in all public channels and private channels userID is a member of. Returns a list of threads ranked by interactions.
func (s *SqlThreadStore) GetTopThreadsForTeamSince(teamID string, userID string, since int64, offset int, limit int) (*model.TopThreadList, error) {
	var args []any
	query := `select
		threads_list.PostId,
		threads_list.ReplyCount,
		threads_list.ChannelId,
		threads_list.DisplayName,
		threads_list.Name,
		threads_list.Participants,
		p.UserId
	from((
		SELECT
			t.PostId,
			t.ReplyCount,
			t.ChannelId,
			t.Participants,
			c.DisplayName,
			c.Name
		FROM
			Threads t
			LEFT JOIN PublicChannels c ON t.ChannelId = c.Id
		WHERE
			t.threaddeleteat IS NULL
			AND t.LastReplyAt > ?
			AND c.TeamId = ?
		GROUP BY
			t.PostId,
			c.DisplayName,
			c.Name,
			t.Participants
	)
	UNION
	ALL (
		SELECT
			t.PostId,
			t.ReplyCount,
			t.ChannelId,
			t.Participants,
			c.DisplayName,
			c.Name
		FROM
			Threads t
			LEFT JOIN ChannelMembers cm ON t.ChannelId = cm.ChannelId
			LEFT JOIN Channels c ON t.ChannelId = c.Id
		WHERE
			t.threaddeleteat IS NULL
			AND cm.UserId = ?
			AND c.Type = 'P'
			AND c.TeamId = ?
			AND t.LastReplyAt > ?
		GROUP BY
			t.PostId,
			c.DisplayName,
			c.Name,
			t.Participants
	)) as threads_list
	LEFT JOIN Posts as p on p.Id = threads_list.PostId
	ORDER BY ReplyCount DESC
	limit ? offset ?`

	args = append(args, since, teamID, userID, teamID, since, limit+1, offset)

	topThreads := make([]*model.TopThread, 0)
	err := s.GetReplicaX().Select(&topThreads, query, args...)
	if err != nil {
		return nil, errors.Wrapf(err, "failed to get top threads=%s", teamID)
	}
	topThreads, err = postProcessTopThreads(topThreads, s, teamID)
	if err != nil {
		return nil, err
	}
	return model.GetTopThreadListWithPagination(topThreads, limit), nil
}

func (s *SqlThreadStore) GetTopThreadsForUserSince(teamID string, userID string, since int64, offset int, limit int) (*model.TopThreadList, error) {
	var args []any

	// gets all threads within the team which user follows.
	query := `select
		threads_list.PostId,
		threads_list.ReplyCount,
		threads_list.ChannelId,
		threads_list.DisplayName,
		threads_list.Name,
		threads_list.Participants,
		p.UserId
	from((
		SELECT
			t.PostId,
			t.ReplyCount,
			t.ChannelId,
			t.Participants,
			c.DisplayName,
			c.Name
		FROM
			Threads t
			LEFT JOIN PublicChannels c ON t.ChannelId = c.Id
			LEFT JOIN ThreadMemberships as tm on t.PostId = tm.PostId
		WHERE
			t.threaddeleteat IS NULL
			AND t.LastReplyAt > ?
			AND c.TeamId = ?
			AND tm.UserId = ?
            AND tm.Following = TRUE
		GROUP BY
			t.PostId,
			c.DisplayName,
			c.Name,
			t.Participants
	)
	UNION
	ALL (
		SELECT
			t.PostId,
			t.ReplyCount,
			t.ChannelId,
			t.Participants,
			c.DisplayName,
			c.Name
		FROM
			Threads t
			LEFT JOIN ChannelMembers cm ON t.ChannelId = cm.ChannelId
			LEFT JOIN Channels c ON t.ChannelId = c.Id
			LEFT JOIN ThreadMemberships as tm on t.PostId = tm.PostId
		WHERE
			cm.UserId = ?
			AND c.Type = 'P'
			AND c.TeamId = ?
			AND t.threaddeleteat IS NULL
			AND t.LastReplyAt > ?
			AND tm.UserId = ?
            AND tm.Following = TRUE
		GROUP BY
			t.PostId,
			c.DisplayName,
			c.Name,
			t.Participants
	)) as threads_list
	LEFT JOIN Posts as p on p.Id = threads_list.PostId
	ORDER BY ReplyCount DESC
	limit ? offset ?`

	args = append(args, since, teamID, userID, userID, teamID, since, userID, limit+1, offset)

	topThreads := make([]*model.TopThread, 0)
	err := s.GetReplicaX().Select(&topThreads, query, args...)
	if err != nil {
		return nil, errors.Wrapf(err, "failed to get top threads=%s", teamID)
	}
	topThreads, err = postProcessTopThreads(topThreads, s, teamID)
	if err != nil {
		return nil, err
	}
	return model.GetTopThreadListWithPagination(topThreads, limit), nil
}

func userContains(userIDs []string, searchedUserID string) bool {
	for _, userID := range userIDs {
		if userID == searchedUserID {
			return true
		}
	}
	return false
}

func postProcessTopThreads(topThreads []*model.TopThread, s *SqlThreadStore, teamID string) ([]*model.TopThread, error) {
	// create list of userIDs
	var userIDs []string
	for _, topThread := range topThreads {
		userID := topThread.UserId
		if !userContains(userIDs, userID) {
			userIDs = append(userIDs, userID)
		}
	}

	usersMap := map[string]*model.User{}

	users, err := s.User().GetProfileByIds(context.Background(), userIDs, &store.UserGetByIdsOpts{}, true)
	if err != nil {
		return nil, errors.Wrapf(err, "failed to get users for top threads in team=%s", teamID)
	}
	for _, user := range users {
		usersMap[user.Id] = user
	}

	// resolve user, root post for each top thread
	for _, topThread := range topThreads {
		postCreator := usersMap[topThread.UserId]
		topThread.UserInformation = &model.InsightUserInformation{
			Id:                postCreator.Id,
			LastPictureUpdate: postCreator.LastPictureUpdate,
			FirstName:         postCreator.FirstName,
			LastName:          postCreator.LastName,
			Username:          postCreator.Username,
			NickName:          postCreator.Nickname,
		}
		post, err := s.Post().GetSingle(topThread.PostId, false)
		if err != nil {
			return nil, errors.Wrapf(err, "failed to get extended post for post id=%s", topThread.PostId)
		}
		topThread.Post = post
	}
	return topThreads, nil
}<|MERGE_RESOLUTION|>--- conflicted
+++ resolved
@@ -223,22 +223,6 @@
 	query := s.getQueryBuilder().
 		Select("COALESCE(SUM(ThreadMemberships.UnreadMentions),0)").
 		From("ThreadMemberships").
-<<<<<<< HEAD
-		LeftJoin("Threads ON Threads.PostId = ThreadMemberships.PostId").
-		LeftJoin("PostsPriority ON PostsPriority.PostId = ThreadMemberships.PostId").
-		Where(sq.Eq{
-			"ThreadMemberships.UserId":    userId,
-			"ThreadMemberships.Following": true,
-			"PostsPriority.Priority":      model.PostPropsPriorityUrgent,
-		})
-
-	if teamId != "" {
-		query = query.
-			LeftJoin("Channels ON Threads.ChannelId = Channels.Id").
-			Where(sq.Or{
-				sq.Eq{"Channels.TeamId": teamId},
-				sq.Eq{"Channels.TeamId": ""},
-=======
 		Join("PostsPriority ON PostsPriority.PostId = ThreadMemberships.PostId").
 		Where(sq.Eq{
 			"ThreadMemberships.UserId":    userId,
@@ -255,17 +239,12 @@
 			Where(sq.Or{
 				sq.Eq{"Threads.ThreadTeamId": teamId},
 				sq.Eq{"Threads.ThreadTeamId": ""},
->>>>>>> 17468769
 			})
 	}
 
 	if !opts.Deleted {
-<<<<<<< HEAD
-		query = query.Where(sq.Eq{"COALESCE(Threads.ThreadDeleteAt, 0)": 0})
-=======
 		query = query.
 			Where(sq.Eq{"COALESCE(Threads.ThreadDeleteAt, 0)": 0})
->>>>>>> 17468769
 	}
 
 	err := s.GetReplicaX().GetBuilder(&totalUnreadUrgentMentions, query)
@@ -287,11 +266,6 @@
 		From("Posts").
 		Where(sq.Expr("Posts.RootId = ThreadMemberships.PostId")).
 		Where(sq.Expr("Posts.CreateAt > ThreadMemberships.LastViewed"))
-
-	urgencyCase := sq.
-		Case().
-		When(sq.Eq{"PostsPriority.Priority": model.PostPropsPriorityUrgent}, "true").
-		Else("false")
 
 	if !opts.Deleted {
 		unreadRepliesQuery = unreadRepliesQuery.Where(sq.Eq{"Posts.DeleteAt": 0})
@@ -303,11 +277,9 @@
 			"ThreadMemberships.LastViewed as LastViewedAt",
 			"ThreadMemberships.UnreadMentions as UnreadMentions",
 		).
-		Column(sq.Alias(urgencyCase, "IsUrgent")).
 		Column(sq.Alias(unreadRepliesQuery, "UnreadReplies")).
 		Join("Posts ON Posts.Id = Threads.PostId").
-		Join("ThreadMemberships ON ThreadMemberships.PostId = Threads.PostId").
-		LeftJoin("PostsPriority ON PostsPriority.PostId = Threads.PostId")
+		Join("ThreadMemberships ON ThreadMemberships.PostId = Threads.PostId")
 
 	query = query.
 		Where(sq.Eq{"ThreadMemberships.UserId": userId}).
@@ -411,12 +383,7 @@
 		sq.Eq{"COALESCE(Threads.ThreadDeleteAt, 0)": 0},
 	}
 
-<<<<<<< HEAD
-	var wg sync.WaitGroup
-	var err1, err2, err3 error
-=======
 	var eg errgroup.Group
->>>>>>> 17468769
 
 	unreadThreads := []struct {
 		Count  int64
@@ -472,33 +439,9 @@
 		})
 	}
 
-	if includeUrgentMentionCount {
-		wg.Add(1)
-		go func() {
-			defer wg.Done()
-			urgentMentionsQuery := s.getQueryBuilder().
-				Select("COALESCE(SUM(ThreadMemberships.UnreadMentions),0) AS Count, TeamId").
-				From("ThreadMemberships").
-				LeftJoin("Threads ON Threads.PostId = ThreadMemberships.PostId").
-				LeftJoin("Channels ON Threads.ChannelId = Channels.Id").
-				LeftJoin("PostsPriority ON Threads.PostId = PostsPriority.PostId").
-				Where(sq.Eq{"PostsPriority.Priority": model.PostPropsPriorityUrgent}).
-				Where(fetchConditions).
-				GroupBy("Channels.TeamId")
-
-			err := s.GetReplicaX().SelectBuilder(&unreadUrgentMentions, urgentMentionsQuery)
-			if err != nil {
-				err3 = errors.Wrap(err, "failed to get total unread urgent mentions")
-			}
-		}()
-	}
-
 	// Wait for them to be over
 	if err := eg.Wait(); err != nil {
 		return nil, err
-	}
-	if err3 != nil {
-		return nil, err3
 	}
 
 	res := make(map[string]*model.TeamUnread)
@@ -578,20 +521,10 @@
 		query = query.Column("Posts." + c)
 	}
 
-	urgencyCase := sq.
-		Case().
-		When(sq.Eq{"PostsPriority.Priority": model.PostPropsPriorityUrgent}, "true").
-		Else("false")
-
 	var thread JoinedThread
 	query = query.
 		Column(sq.Alias(unreadRepliesQuery, "UnreadReplies")).
-		Column(sq.Alias(urgencyCase, "IsUrgent")).
 		LeftJoin("Posts ON Posts.Id = Threads.PostId").
-<<<<<<< HEAD
-		LeftJoin("PostsPriority ON PostsPriority.PostId = Threads.PostId").
-		Where(fetchConditions)
-=======
 		Where(sq.Eq{"Threads.PostId": threadMembership.PostId})
 
 	if postPriorityEnabled {
@@ -604,7 +537,6 @@
 			Column(sq.Alias(urgencyCase, "IsUrgent")).
 			LeftJoin("PostsPriority ON PostsPriority.PostId = Threads.PostId")
 	}
->>>>>>> 17468769
 
 	err := s.GetReplicaX().GetBuilder(&thread, query)
 	if err != nil {

--- conflicted
+++ resolved
@@ -754,34 +754,22 @@
 	return size, nil
 }
 
-<<<<<<< HEAD
-// GetUptoNSizeFileTime returns the CreateAt time of the last accessible file with a total size upto n bits.
-=======
 // GetUptoNSizeFileTime returns the CreateAt time of the last accessible file with a running-total size upto n bytes.
->>>>>>> 8bc38552
 func (fs *SqlFileInfoStore) GetUptoNSizeFileTime(n int64) (int64, error) {
 	if n <= 0 {
 		return 0, errors.New("n can't be less than 1")
 	}
 
-<<<<<<< HEAD
-	sizeSubQuery := sq.Select("SUM(fi.Size) OVER(ORDER BY CreateAt DESC, fi.Id) RunningTotal", "fi.CreateAt").From("FileInfo fi")
-=======
 	sizeSubQuery := sq.
 		Select("SUM(fi.Size) OVER(ORDER BY CreateAt DESC, fi.Id) RunningTotal", "fi.CreateAt").
 		From("FileInfo fi").
 		Where(sq.Eq{"fi.DeleteAt": 0})
->>>>>>> 8bc38552
 
 	builder := fs.getQueryBuilder().
 		Select("fi2.CreateAt").
 		FromSelect(sizeSubQuery, "fi2").
 		Where(sq.LtOrEq{"fi2.RunningTotal": n}).
-<<<<<<< HEAD
-		OrderBy("fi2.CreateAt DESC").
-=======
 		OrderBy("fi2.CreateAt").
->>>>>>> 8bc38552
 		Limit(1)
 
 	query, queryArgs, err := builder.ToSql()

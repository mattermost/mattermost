--- conflicted
+++ resolved
@@ -13,13 +13,8 @@
 	"github.com/pkg/errors"
 
 	"github.com/mattermost/gorp"
-<<<<<<< HEAD
-	"github.com/mattermost/mattermost-server/v5/model"
-	"github.com/mattermost/mattermost-server/v5/store"
-=======
 	"github.com/mattermost/mattermost-server/v6/model"
 	"github.com/mattermost/mattermost-server/v6/store"
->>>>>>> 296076bf
 )
 
 type SqlStatusStore struct {
@@ -115,11 +110,7 @@
 		From("Status").
 		Where(
 			sq.And{
-<<<<<<< HEAD
-				sq.Eq{"Status": model.STATUS_DND},
-=======
 				sq.Eq{"Status": model.StatusDnd},
->>>>>>> 296076bf
 				sq.Gt{"DNDEndTime": 0},
 				sq.LtOrEq{"DNDEndTime": currUnixTime},
 			},
@@ -135,21 +126,13 @@
 		Update("Status").
 		Where(
 			sq.And{
-<<<<<<< HEAD
-				sq.Eq{"Status": model.STATUS_DND},
-=======
 				sq.Eq{"Status": model.StatusDnd},
->>>>>>> 296076bf
 				sq.Gt{"DNDEndTime": 0},
 				sq.LtOrEq{"DNDEndTime": currUnixTime},
 			},
 		).
 		Set("Status", sq.Expr("PrevStatus")).
-<<<<<<< HEAD
-		Set("PrevStatus", model.STATUS_DND).
-=======
 		Set("PrevStatus", model.StatusDnd).
->>>>>>> 296076bf
 		Set("DNDEndTime", 0).
 		Set("Manual", false).
 		ToSql()
@@ -166,11 +149,7 @@
 }
 
 func (s SqlStatusStore) UpdateExpiredDNDStatuses() ([]*model.Status, error) {
-<<<<<<< HEAD
-	if s.DriverName() == model.DATABASE_DRIVER_MYSQL {
-=======
 	if s.DriverName() == model.DatabaseDriverMysql {
->>>>>>> 296076bf
 		transaction, err := s.GetMaster().Begin()
 		if err != nil {
 			return nil, errors.Wrap(err, "UpdateExpiredDNDStatuses: begin_transaction")
@@ -186,11 +165,7 @@
 
 		for _, status := range statuses {
 			status.Status = status.PrevStatus
-<<<<<<< HEAD
-			status.PrevStatus = model.STATUS_DND
-=======
 			status.PrevStatus = model.StatusDnd
->>>>>>> 296076bf
 			status.DNDEndTime = 0
 			status.Manual = false
 		}
@@ -202,21 +177,13 @@
 		Update("Status").
 		Where(
 			sq.And{
-<<<<<<< HEAD
-				sq.Eq{"Status": model.STATUS_DND},
-=======
 				sq.Eq{"Status": model.StatusDnd},
->>>>>>> 296076bf
 				sq.Gt{"DNDEndTime": 0},
 				sq.LtOrEq{"DNDEndTime": time.Now().UTC().Unix()},
 			},
 		).
 		Set("Status", sq.Expr("PrevStatus")).
-<<<<<<< HEAD
-		Set("PrevStatus", model.STATUS_DND).
-=======
 		Set("PrevStatus", model.StatusDnd).
->>>>>>> 296076bf
 		Set("DNDEndTime", 0).
 		Set("Manual", false).
 		Suffix("RETURNING *").

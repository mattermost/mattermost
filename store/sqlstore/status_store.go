--- conflicted
+++ resolved
@@ -6,10 +6,6 @@
 import (
 	"database/sql"
 	"fmt"
-<<<<<<< HEAD
-	"strings"
-=======
->>>>>>> de5efdb8
 	"time"
 
 	sq "github.com/Masterminds/squirrel"
@@ -31,25 +27,11 @@
 		table := db.AddTableWithName(model.Status{}, "Status").SetKeys(false, "UserId")
 		table.ColMap("UserId").SetMaxSize(26)
 		table.ColMap("Status").SetMaxSize(32)
-<<<<<<< HEAD
-=======
 		table.ColMap("ActiveChannel").SetMaxSize(26)
->>>>>>> de5efdb8
 		table.ColMap("PrevStatus").SetMaxSize(32)
 	}
 
 	return s
-}
-
-<<<<<<< HEAD
-func (s SqlStatusStore) SaveOrUpdate(status *model.Status) error {
-	if err := s.GetReplica().SelectOne(&model.Status{}, "SELECT * FROM Status WHERE UserId = :UserId", map[string]interface{}{"UserId": status.UserId}); err == nil {
-		if _, err := s.GetMaster().Update(status); err != nil {
-			return errors.Wrap(err, "failed to update Status")
-		}
-=======
-func (s SqlStatusStore) createIndexesIfNotExists() {
-	s.CreateIndexIfNotExists("idx_status_status", "Status", "Status")
 }
 
 func (s SqlStatusStore) SaveOrUpdate(st *model.Status) error {
@@ -61,7 +43,6 @@
 	if s.DriverName() == model.DATABASE_DRIVER_MYSQL {
 		query = query.SuffixExpr(sq.Expr("ON DUPLICATE KEY UPDATE Status = ?, Manual = ?, LastActivityAt = ?, DNDEndTime = ?, PrevStatus = ?",
 			st.Status, st.Manual, st.LastActivityAt, st.DNDEndTime, st.PrevStatus))
->>>>>>> de5efdb8
 	} else {
 		query = query.SuffixExpr(sq.Expr("ON CONFLICT (userid) DO UPDATE SET Status = ?, Manual = ?, LastActivityAt = ?, DNDEndTime = ?, PrevStatus = ?",
 			st.Status, st.Manual, st.LastActivityAt, st.DNDEndTime, st.PrevStatus))
@@ -211,11 +192,7 @@
 		Set("PrevStatus", model.STATUS_DND).
 		Set("DNDEndTime", 0).
 		Set("Manual", false).
-<<<<<<< HEAD
 		Suffix("RETURNING UserId, Status, Manual, LastActivityAt, DNDEndTime, PrevStatus").
-=======
-		Suffix("RETURNING *").
->>>>>>> de5efdb8
 		ToSql()
 
 	if err != nil {

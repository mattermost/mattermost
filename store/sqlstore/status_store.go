--- conflicted
+++ resolved
@@ -34,25 +34,12 @@
 	return s
 }
 
-<<<<<<< HEAD
 func (s SqlStatusStore) SaveOrUpdate(st *model.Status) error {
 	query := s.getQueryBuilder().
 		Insert("Status").
 		Columns("UserId", "Status", "Manual", "LastActivityAt", "DNDEndTime", "PrevStatus").
 		Values(st.UserId, st.Status, st.Manual, st.LastActivityAt, st.DNDEndTime, st.PrevStatus)
 
-=======
-func (s SqlStatusStore) createIndexesIfNotExists() {
-	s.CreateIndexIfNotExists("idx_status_status", "Status", "Status")
-}
-
-func (s SqlStatusStore) SaveOrUpdate(st *model.Status) error {
-	query := s.getQueryBuilder().
-		Insert("Status").
-		Columns("UserId", "Status", "Manual", "LastActivityAt", "DNDEndTime", "PrevStatus").
-		Values(st.UserId, st.Status, st.Manual, st.LastActivityAt, st.DNDEndTime, st.PrevStatus)
-
->>>>>>> bf88d605
 	if s.DriverName() == model.DATABASE_DRIVER_MYSQL {
 		query = query.SuffixExpr(sq.Expr("ON DUPLICATE KEY UPDATE Status = ?, Manual = ?, LastActivityAt = ?, DNDEndTime = ?, PrevStatus = ?",
 			st.Status, st.Manual, st.LastActivityAt, st.DNDEndTime, st.PrevStatus))
@@ -205,11 +192,7 @@
 		Set("PrevStatus", model.STATUS_DND).
 		Set("DNDEndTime", 0).
 		Set("Manual", false).
-<<<<<<< HEAD
-		Suffix("RETURNING UserId, Status, Manual, LastActivityAt, DNDEndTime, PrevStatus").
-=======
 		Suffix("RETURNING *").
->>>>>>> bf88d605
 		ToSql()
 
 	if err != nil {

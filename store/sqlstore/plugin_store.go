--- conflicted
+++ resolved
@@ -263,24 +263,6 @@
 func (ps SqlPluginStore) Get(pluginId, key string) (*model.PluginKeyValue, *model.AppError) {
 	currentTime := model.GetMillis()
 
-<<<<<<< HEAD
-	query := ps.getQueryBuilder().
-		Select("*").
-		From("PluginKeyValueStore").
-		Where(sq.Eq{"PluginId": pluginId}).
-		Where(sq.Eq{"PKey": key}).
-		Where(sq.Or{
-			sq.Eq{"ExpireAt": int(0)},
-			sq.Gt{"ExpireAt": currentTime},
-		})
-
-	queryString, args, err := query.ToSql()
-	if err != nil {
-		return nil, model.NewAppError("SqlPluginStore.Get", "store.sql.build_query.app_error", nil, fmt.Sprintf("plugin_id=%v, key=%v, err=%v", pluginId, key, err.Error()), http.StatusInternalServerError)
-	}
-
-	if err := ps.GetReplica().SelectOne(&kv, queryString, args...); err != nil {
-=======
 	failure := func(err error, statusCode int) *model.AppError {
 		return model.NewAppError(
 			"SqlPluginStore.Get",
@@ -303,7 +285,6 @@
 	row := ps.GetReplica().Db.QueryRow(queryString, args...)
 	var kv model.PluginKeyValue
 	if err := row.Scan(&kv.PluginId, &kv.Key, &kv.Value, &kv.ExpireAt); err != nil {
->>>>>>> 87dfbc13
 		if err == sql.ErrNoRows {
 			return nil, failure(err, http.StatusNotFound)
 		}

--- conflicted
+++ resolved
@@ -69,11 +69,7 @@
 		return nil, errors.Wrap(err, "plugin_tosql")
 	}
 
-<<<<<<< HEAD
-	if _, err := ps.GetMaster().Exec(queryString, args...); err != nil {
-=======
 	if _, err := ps.GetMasterX().Exec(queryString, args...); err != nil {
->>>>>>> 3181a376
 		return nil, errors.Wrap(err, "failed to upsert PluginKeyValue")
 	}
 

// Copyright (c) 2016-present Mattermost, Inc. All Rights Reserved.
// See License.txt for license information.

package sqlstore

import (
	"encoding/json"
	"fmt"
	"os"
	"strings"
	"time"

	"github.com/mattermost/mattermost-server/mlog"
	"github.com/mattermost/mattermost-server/model"
)

const (
	VERSION_5_6_0            = "5.6.0"
	VERSION_5_5_0            = "5.5.0"
	VERSION_5_4_0            = "5.4.0"
	VERSION_5_3_0            = "5.3.0"
	VERSION_5_2_0            = "5.2.0"
	VERSION_5_1_0            = "5.1.0"
	VERSION_5_0_0            = "5.0.0"
	VERSION_4_10_0           = "4.10.0"
	VERSION_4_9_0            = "4.9.0"
	VERSION_4_8_1            = "4.8.1"
	VERSION_4_8_0            = "4.8.0"
	VERSION_4_7_2            = "4.7.2"
	VERSION_4_7_1            = "4.7.1"
	VERSION_4_7_0            = "4.7.0"
	VERSION_4_6_0            = "4.6.0"
	VERSION_4_5_0            = "4.5.0"
	VERSION_4_4_0            = "4.4.0"
	VERSION_4_3_0            = "4.3.0"
	VERSION_4_2_0            = "4.2.0"
	VERSION_4_1_0            = "4.1.0"
	VERSION_4_0_0            = "4.0.0"
	VERSION_3_10_0           = "3.10.0"
	VERSION_3_9_0            = "3.9.0"
	VERSION_3_8_0            = "3.8.0"
	VERSION_3_7_0            = "3.7.0"
	VERSION_3_6_0            = "3.6.0"
	VERSION_3_5_0            = "3.5.0"
	VERSION_3_4_0            = "3.4.0"
	VERSION_3_3_0            = "3.3.0"
	VERSION_3_2_0            = "3.2.0"
	VERSION_3_1_0            = "3.1.0"
	VERSION_3_0_0            = "3.0.0"
	OLDEST_SUPPORTED_VERSION = VERSION_3_0_0
)

const (
	EXIT_VERSION_SAVE_MISSING = 1001
	EXIT_TOO_OLD              = 1002
	EXIT_VERSION_SAVE         = 1003
	EXIT_THEME_MIGRATION      = 1004
)

func UpgradeDatabase(sqlStore SqlStore) {

	UpgradeDatabaseToVersion31(sqlStore)
	UpgradeDatabaseToVersion32(sqlStore)
	UpgradeDatabaseToVersion33(sqlStore)
	UpgradeDatabaseToVersion34(sqlStore)
	UpgradeDatabaseToVersion35(sqlStore)
	UpgradeDatabaseToVersion36(sqlStore)
	UpgradeDatabaseToVersion37(sqlStore)
	UpgradeDatabaseToVersion38(sqlStore)
	UpgradeDatabaseToVersion39(sqlStore)
	UpgradeDatabaseToVersion310(sqlStore)
	UpgradeDatabaseToVersion40(sqlStore)
	UpgradeDatabaseToVersion41(sqlStore)
	UpgradeDatabaseToVersion42(sqlStore)
	UpgradeDatabaseToVersion43(sqlStore)
	UpgradeDatabaseToVersion44(sqlStore)
	UpgradeDatabaseToVersion45(sqlStore)
	UpgradeDatabaseToVersion46(sqlStore)
	UpgradeDatabaseToVersion47(sqlStore)
	UpgradeDatabaseToVersion471(sqlStore)
	UpgradeDatabaseToVersion472(sqlStore)
	UpgradeDatabaseToVersion48(sqlStore)
	UpgradeDatabaseToVersion481(sqlStore)
	UpgradeDatabaseToVersion49(sqlStore)
	UpgradeDatabaseToVersion410(sqlStore)
	UpgradeDatabaseToVersion50(sqlStore)
	UpgradeDatabaseToVersion51(sqlStore)
	UpgradeDatabaseToVersion52(sqlStore)
	UpgradeDatabaseToVersion53(sqlStore)
	UpgradeDatabaseToVersion54(sqlStore)
	UpgradeDatabaseToVersion55(sqlStore)
	UpgradeDatabaseToVersion56(sqlStore)

	// If the SchemaVersion is empty this this is the first time it has ran
	// so lets set it to the current version.
	if sqlStore.GetCurrentSchemaVersion() == "" {
		if result := <-sqlStore.System().SaveOrUpdate(&model.System{Name: "Version", Value: model.CurrentVersion}); result.Err != nil {
			mlog.Critical(result.Err.Error())
			time.Sleep(time.Second)
			os.Exit(EXIT_VERSION_SAVE_MISSING)
		}

		mlog.Info(fmt.Sprintf("The database schema has been set to version %v", model.CurrentVersion))
	}

	// If we're not on the current version then it's too old to be upgraded
	if sqlStore.GetCurrentSchemaVersion() != model.CurrentVersion {
		mlog.Critical(fmt.Sprintf("Database schema version %v is no longer supported. This Mattermost server supports automatic upgrades from schema version %v through schema version %v. Downgrades are not supported. Please manually upgrade to at least version %v before continuing", sqlStore.GetCurrentSchemaVersion(), OLDEST_SUPPORTED_VERSION, model.CurrentVersion, OLDEST_SUPPORTED_VERSION))
		time.Sleep(time.Second)
		os.Exit(EXIT_TOO_OLD)
	}
}

func saveSchemaVersion(sqlStore SqlStore, version string) {
	if result := <-sqlStore.System().Update(&model.System{Name: "Version", Value: version}); result.Err != nil {
		mlog.Critical(result.Err.Error())
		time.Sleep(time.Second)
		os.Exit(EXIT_VERSION_SAVE)
	}

	mlog.Warn(fmt.Sprintf("The database schema has been upgraded to version %v", version))
}

func shouldPerformUpgrade(sqlStore SqlStore, currentSchemaVersion string, expectedSchemaVersion string) bool {
	if sqlStore.GetCurrentSchemaVersion() == currentSchemaVersion {
		mlog.Warn(fmt.Sprintf("The database schema version of %v appears to be out of date", currentSchemaVersion))
		mlog.Warn(fmt.Sprintf("Attempting to upgrade the database schema version to %v", expectedSchemaVersion))

		return true
	}

	return false
}

func UpgradeDatabaseToVersion31(sqlStore SqlStore) {
	if shouldPerformUpgrade(sqlStore, VERSION_3_0_0, VERSION_3_1_0) {
		sqlStore.CreateColumnIfNotExists("OutgoingWebhooks", "ContentType", "varchar(128)", "varchar(128)", "")
		saveSchemaVersion(sqlStore, VERSION_3_1_0)
	}
}

func UpgradeDatabaseToVersion32(sqlStore SqlStore) {
	if shouldPerformUpgrade(sqlStore, VERSION_3_1_0, VERSION_3_2_0) {
		sqlStore.CreateColumnIfNotExists("TeamMembers", "DeleteAt", "bigint(20)", "bigint", "0")

		saveSchemaVersion(sqlStore, VERSION_3_2_0)
	}
}

func themeMigrationFailed(err error) {
	mlog.Critical(fmt.Sprintf("Failed to migrate User.ThemeProps to Preferences table %v", err))
	time.Sleep(time.Second)
	os.Exit(EXIT_THEME_MIGRATION)
}

func UpgradeDatabaseToVersion33(sqlStore SqlStore) {
	if shouldPerformUpgrade(sqlStore, VERSION_3_2_0, VERSION_3_3_0) {
		if sqlStore.DoesColumnExist("Users", "ThemeProps") {
			params := map[string]interface{}{
				"Category": model.PREFERENCE_CATEGORY_THEME,
				"Name":     "",
			}

			transaction, err := sqlStore.GetMaster().Begin()
			if err != nil {
				themeMigrationFailed(err)
			}

			// increase size of Value column of Preferences table to match the size of the ThemeProps column
			if sqlStore.DriverName() == model.DATABASE_DRIVER_POSTGRES {
				if _, err := transaction.Exec("ALTER TABLE Preferences ALTER COLUMN Value TYPE varchar(2000)"); err != nil {
					themeMigrationFailed(err)
				}
			} else if sqlStore.DriverName() == model.DATABASE_DRIVER_MYSQL {
				if _, err := transaction.Exec("ALTER TABLE Preferences MODIFY Value text"); err != nil {
					themeMigrationFailed(err)
				}
			}

			// copy data across
			if _, err := transaction.Exec(
				`INSERT INTO
					Preferences(UserId, Category, Name, Value)
				SELECT
					Id, '`+model.PREFERENCE_CATEGORY_THEME+`', '', ThemeProps
				FROM
					Users
				WHERE
					Users.ThemeProps != 'null'`, params); err != nil {
				themeMigrationFailed(err)
			}

			// delete old data
			if _, err := transaction.Exec("ALTER TABLE Users DROP COLUMN ThemeProps"); err != nil {
				themeMigrationFailed(err)
			}

			if err := transaction.Commit(); err != nil {
				themeMigrationFailed(err)
			}

			// rename solarized_* code themes to solarized-* to match client changes in 3.0
			var data model.Preferences
			if _, err := sqlStore.GetMaster().Select(&data, "SELECT * FROM Preferences WHERE Category = '"+model.PREFERENCE_CATEGORY_THEME+"' AND Value LIKE '%solarized_%'"); err == nil {
				for i := range data {
					data[i].Value = strings.Replace(data[i].Value, "solarized_", "solarized-", -1)
				}

				sqlStore.Preference().Save(&data)
			}
		}

		sqlStore.CreateColumnIfNotExists("OAuthApps", "IsTrusted", "tinyint(1)", "boolean", "0")
		sqlStore.CreateColumnIfNotExists("OAuthApps", "IconURL", "varchar(512)", "varchar(512)", "")
		sqlStore.CreateColumnIfNotExists("OAuthAccessData", "ClientId", "varchar(26)", "varchar(26)", "")
		sqlStore.CreateColumnIfNotExists("OAuthAccessData", "UserId", "varchar(26)", "varchar(26)", "")
		sqlStore.CreateColumnIfNotExists("OAuthAccessData", "ExpiresAt", "bigint", "bigint", "0")

		if sqlStore.DoesColumnExist("OAuthAccessData", "AuthCode") {
			sqlStore.RemoveIndexIfExists("idx_oauthaccessdata_auth_code", "OAuthAccessData")
			sqlStore.RemoveColumnIfExists("OAuthAccessData", "AuthCode")
		}

		sqlStore.RemoveColumnIfExists("Users", "LastActivityAt")
		sqlStore.RemoveColumnIfExists("Users", "LastPingAt")

		sqlStore.CreateColumnIfNotExists("OutgoingWebhooks", "TriggerWhen", "tinyint", "integer", "0")

		saveSchemaVersion(sqlStore, VERSION_3_3_0)
	}
}

func UpgradeDatabaseToVersion34(sqlStore SqlStore) {
	if shouldPerformUpgrade(sqlStore, VERSION_3_3_0, VERSION_3_4_0) {
		sqlStore.CreateColumnIfNotExists("Status", "Manual", "BOOLEAN", "BOOLEAN", "0")
		sqlStore.CreateColumnIfNotExists("Status", "ActiveChannel", "varchar(26)", "varchar(26)", "")

		saveSchemaVersion(sqlStore, VERSION_3_4_0)
	}
}

func UpgradeDatabaseToVersion35(sqlStore SqlStore) {
	if shouldPerformUpgrade(sqlStore, VERSION_3_4_0, VERSION_3_5_0) {
		sqlStore.GetMaster().Exec("UPDATE Users SET Roles = 'system_user' WHERE Roles = ''")
		sqlStore.GetMaster().Exec("UPDATE Users SET Roles = 'system_user system_admin' WHERE Roles = 'system_admin'")
		sqlStore.GetMaster().Exec("UPDATE TeamMembers SET Roles = 'team_user' WHERE Roles = ''")
		sqlStore.GetMaster().Exec("UPDATE TeamMembers SET Roles = 'team_user team_admin' WHERE Roles = 'admin'")
		sqlStore.GetMaster().Exec("UPDATE ChannelMembers SET Roles = 'channel_user' WHERE Roles = ''")
		sqlStore.GetMaster().Exec("UPDATE ChannelMembers SET Roles = 'channel_user channel_admin' WHERE Roles = 'admin'")

		// The rest of the migration from Filenames -> FileIds is done lazily in api.GetFileInfosForPost
		sqlStore.CreateColumnIfNotExists("Posts", "FileIds", "varchar(150)", "varchar(150)", "[]")

		// Increase maximum length of the Channel table Purpose column.
		if sqlStore.GetMaxLengthOfColumnIfExists("Channels", "Purpose") != "250" {
			sqlStore.AlterColumnTypeIfExists("Channels", "Purpose", "varchar(250)", "varchar(250)")
		}

		sqlStore.Session().RemoveAllSessions()

		saveSchemaVersion(sqlStore, VERSION_3_5_0)
	}
}

func UpgradeDatabaseToVersion36(sqlStore SqlStore) {
	if shouldPerformUpgrade(sqlStore, VERSION_3_5_0, VERSION_3_6_0) {
		sqlStore.CreateColumnIfNotExists("Posts", "HasReactions", "tinyint", "boolean", "0")

		// Create Team Description column
		sqlStore.CreateColumnIfNotExists("Teams", "Description", "varchar(255)", "varchar(255)", "")

		// Add a Position column to users.
		sqlStore.CreateColumnIfNotExists("Users", "Position", "varchar(64)", "varchar(64)", "")

		// Remove ActiveChannel column from Status
		sqlStore.RemoveColumnIfExists("Status", "ActiveChannel")

		saveSchemaVersion(sqlStore, VERSION_3_6_0)
	}
}

func UpgradeDatabaseToVersion37(sqlStore SqlStore) {
	if shouldPerformUpgrade(sqlStore, VERSION_3_6_0, VERSION_3_7_0) {
		// Add EditAt column to Posts
		sqlStore.CreateColumnIfNotExists("Posts", "EditAt", " bigint", " bigint", "0")

		saveSchemaVersion(sqlStore, VERSION_3_7_0)
	}
}

func UpgradeDatabaseToVersion38(sqlStore SqlStore) {
	if shouldPerformUpgrade(sqlStore, VERSION_3_7_0, VERSION_3_8_0) {
		// Add the IsPinned column to posts.
		sqlStore.CreateColumnIfNotExists("Posts", "IsPinned", "boolean", "boolean", "0")

		saveSchemaVersion(sqlStore, VERSION_3_8_0)
	}
}

func UpgradeDatabaseToVersion39(sqlStore SqlStore) {
	if shouldPerformUpgrade(sqlStore, VERSION_3_8_0, VERSION_3_9_0) {
		sqlStore.CreateColumnIfNotExists("OAuthAccessData", "Scope", "varchar(128)", "varchar(128)", model.DEFAULT_SCOPE)
		sqlStore.RemoveTableIfExists("PasswordRecovery")

		saveSchemaVersion(sqlStore, VERSION_3_9_0)
	}
}

func UpgradeDatabaseToVersion310(sqlStore SqlStore) {
	if shouldPerformUpgrade(sqlStore, VERSION_3_9_0, VERSION_3_10_0) {
		saveSchemaVersion(sqlStore, VERSION_3_10_0)
	}
}

func UpgradeDatabaseToVersion40(sqlStore SqlStore) {
	if shouldPerformUpgrade(sqlStore, VERSION_3_10_0, VERSION_4_0_0) {
		saveSchemaVersion(sqlStore, VERSION_4_0_0)
	}
}

func UpgradeDatabaseToVersion41(sqlStore SqlStore) {
	if shouldPerformUpgrade(sqlStore, VERSION_4_0_0, VERSION_4_1_0) {
		// Increase maximum length of the Users table Roles column.
		if sqlStore.GetMaxLengthOfColumnIfExists("Users", "Roles") != "256" {
			sqlStore.AlterColumnTypeIfExists("Users", "Roles", "varchar(256)", "varchar(256)")
		}

		sqlStore.RemoveTableIfExists("JobStatuses")

		saveSchemaVersion(sqlStore, VERSION_4_1_0)
	}
}

func UpgradeDatabaseToVersion42(sqlStore SqlStore) {
	if shouldPerformUpgrade(sqlStore, VERSION_4_1_0, VERSION_4_2_0) {
		saveSchemaVersion(sqlStore, VERSION_4_2_0)
	}
}

func UpgradeDatabaseToVersion43(sqlStore SqlStore) {
	if shouldPerformUpgrade(sqlStore, VERSION_4_2_0, VERSION_4_3_0) {
		saveSchemaVersion(sqlStore, VERSION_4_3_0)
	}
}

func UpgradeDatabaseToVersion44(sqlStore SqlStore) {
	if shouldPerformUpgrade(sqlStore, VERSION_4_3_0, VERSION_4_4_0) {
		// Add the IsActive column to UserAccessToken.
		sqlStore.CreateColumnIfNotExists("UserAccessTokens", "IsActive", "boolean", "boolean", "1")

		saveSchemaVersion(sqlStore, VERSION_4_4_0)
	}
}

func UpgradeDatabaseToVersion45(sqlStore SqlStore) {
	if shouldPerformUpgrade(sqlStore, VERSION_4_4_0, VERSION_4_5_0) {
		saveSchemaVersion(sqlStore, VERSION_4_5_0)
	}
}

func UpgradeDatabaseToVersion46(sqlStore SqlStore) {
	if shouldPerformUpgrade(sqlStore, VERSION_4_5_0, VERSION_4_6_0) {
		sqlStore.CreateColumnIfNotExists("IncomingWebhooks", "Username", "varchar(64)", "varchar(64)", "")
		sqlStore.CreateColumnIfNotExists("IncomingWebhooks", "IconURL", "varchar(1024)", "varchar(1024)", "")
		saveSchemaVersion(sqlStore, VERSION_4_6_0)
	}
}

func UpgradeDatabaseToVersion47(sqlStore SqlStore) {
	if shouldPerformUpgrade(sqlStore, VERSION_4_6_0, VERSION_4_7_0) {
		sqlStore.AlterColumnTypeIfExists("Users", "Position", "varchar(128)", "varchar(128)")
		sqlStore.AlterColumnTypeIfExists("OAuthAuthData", "State", "varchar(1024)", "varchar(1024)")
		sqlStore.RemoveColumnIfExists("ChannelMemberHistory", "Email")
		sqlStore.RemoveColumnIfExists("ChannelMemberHistory", "Username")
		saveSchemaVersion(sqlStore, VERSION_4_7_0)
	}
}

// If any new instances started with 4.7, they would have the bad Email column on the
// ChannelMemberHistory table. So for those cases we need to do an upgrade between
// 4.7.0 and 4.7.1
func UpgradeDatabaseToVersion471(sqlStore SqlStore) {
	if shouldPerformUpgrade(sqlStore, VERSION_4_7_0, VERSION_4_7_1) {
		sqlStore.RemoveColumnIfExists("ChannelMemberHistory", "Email")
		saveSchemaVersion(sqlStore, VERSION_4_7_1)
	}
}

func UpgradeDatabaseToVersion472(sqlStore SqlStore) {
	if shouldPerformUpgrade(sqlStore, VERSION_4_7_1, VERSION_4_7_2) {
		sqlStore.RemoveIndexIfExists("idx_channels_displayname", "Channels")
		saveSchemaVersion(sqlStore, VERSION_4_7_2)
	}
}

func UpgradeDatabaseToVersion48(sqlStore SqlStore) {
	if shouldPerformUpgrade(sqlStore, VERSION_4_7_2, VERSION_4_8_0) {
		saveSchemaVersion(sqlStore, VERSION_4_8_0)
	}
}

func UpgradeDatabaseToVersion481(sqlStore SqlStore) {
	if shouldPerformUpgrade(sqlStore, VERSION_4_8_0, VERSION_4_8_1) {
		sqlStore.RemoveIndexIfExists("idx_channels_displayname", "Channels")
		saveSchemaVersion(sqlStore, VERSION_4_8_1)
	}
}

func UpgradeDatabaseToVersion49(sqlStore SqlStore) {
	// This version of Mattermost includes an App-Layer migration which migrates from hard-coded roles configured by
	// a number of parameters in `config.json` to a `Roles` table in the database. The migration code can be seen
	// in the file `app/app.go` in the function `DoAdvancedPermissionsMigration()`.

	if shouldPerformUpgrade(sqlStore, VERSION_4_8_1, VERSION_4_9_0) {
		sqlStore.CreateColumnIfNotExists("Teams", "LastTeamIconUpdate", "bigint", "bigint", "0")
		defaultTimezone := model.DefaultUserTimezone()
		defaultTimezoneValue, err := json.Marshal(defaultTimezone)
		if err != nil {
			mlog.Critical(fmt.Sprint(err))
		}
		sqlStore.CreateColumnIfNotExists("Users", "Timezone", "varchar(256)", "varchar(256)", string(defaultTimezoneValue))
		sqlStore.RemoveIndexIfExists("idx_channels_displayname", "Channels")
		saveSchemaVersion(sqlStore, VERSION_4_9_0)
	}
}

func UpgradeDatabaseToVersion410(sqlStore SqlStore) {
	if shouldPerformUpgrade(sqlStore, VERSION_4_9_0, VERSION_4_10_0) {

		sqlStore.RemoveIndexIfExists("Name_2", "Channels")
		sqlStore.RemoveIndexIfExists("Name_2", "Emoji")
		sqlStore.RemoveIndexIfExists("ClientId_2", "OAuthAccessData")

		saveSchemaVersion(sqlStore, VERSION_4_10_0)
		sqlStore.GetMaster().Exec("UPDATE Users SET AuthData=LOWER(AuthData) WHERE AuthService = 'saml'")
	}
}

func UpgradeDatabaseToVersion50(sqlStore SqlStore) {
	// This version of Mattermost includes an App-Layer migration which migrates from hard-coded emojis configured
	// in `config.json` to a `Permission` in the database. The migration code can be seen
	// in the file `app/app.go` in the function `DoEmojisPermissionsMigration()`.

	// This version of Mattermost also includes a online-migration which migrates some roles from the `Roles` columns of
	// TeamMember and ChannelMember rows to the new SchemeAdmin and SchemeUser columns. If you need to downgrade to a
	// version of Mattermost prior to 5.0, you should take your server offline and run the following SQL statements
	// prior to launching the downgraded version:
	//
	//    UPDATE Teams SET SchemeId = NULL;
	//    UPDATE Channels SET SchemeId = NULL;
	//    UPDATE TeamMembers SET Roles = CONCAT(Roles, ' team_user'), SchemeUser = NULL where SchemeUser = 1;
	//    UPDATE TeamMembers SET Roles = CONCAT(Roles, ' team_admin'), SchemeAdmin = NULL where SchemeAdmin = 1;
	//    UPDATE ChannelMembers SET Roles = CONCAT(Roles, ' channel_user'), SchemeUser = NULL where SchemeUser = 1;
	//    UPDATE ChannelMembers SET Roles = CONCAT(Roles, ' channel_admin'), SchemeAdmin = NULL where SchemeAdmin = 1;
	//    DELETE from Systems WHERE Name = 'migration_advanced_permissions_phase_2';

	if shouldPerformUpgrade(sqlStore, VERSION_4_10_0, VERSION_5_0_0) {

		sqlStore.CreateColumnIfNotExistsNoDefault("Teams", "SchemeId", "varchar(26)", "varchar(26)")
		sqlStore.CreateColumnIfNotExistsNoDefault("Channels", "SchemeId", "varchar(26)", "varchar(26)")

		sqlStore.CreateColumnIfNotExistsNoDefault("TeamMembers", "SchemeUser", "boolean", "boolean")
		sqlStore.CreateColumnIfNotExistsNoDefault("TeamMembers", "SchemeAdmin", "boolean", "boolean")
		sqlStore.CreateColumnIfNotExistsNoDefault("ChannelMembers", "SchemeUser", "boolean", "boolean")
		sqlStore.CreateColumnIfNotExistsNoDefault("ChannelMembers", "SchemeAdmin", "boolean", "boolean")

		sqlStore.CreateColumnIfNotExists("Roles", "BuiltIn", "boolean", "boolean", "0")
		sqlStore.GetMaster().Exec("UPDATE Roles SET BuiltIn=true")
		sqlStore.GetMaster().Exec("UPDATE Roles SET SchemeManaged=false WHERE Name NOT IN ('system_user', 'system_admin', 'team_user', 'team_admin', 'channel_user', 'channel_admin')")
		sqlStore.CreateColumnIfNotExists("IncomingWebhooks", "ChannelLocked", "boolean", "boolean", "0")

		sqlStore.RemoveIndexIfExists("idx_channels_txt", "Channels")

		saveSchemaVersion(sqlStore, VERSION_5_0_0)
	}
}

func UpgradeDatabaseToVersion51(sqlStore SqlStore) {
	if shouldPerformUpgrade(sqlStore, VERSION_5_0_0, VERSION_5_1_0) {
		saveSchemaVersion(sqlStore, VERSION_5_1_0)
	}
}

func UpgradeDatabaseToVersion52(sqlStore SqlStore) {
	if shouldPerformUpgrade(sqlStore, VERSION_5_1_0, VERSION_5_2_0) {
		sqlStore.CreateColumnIfNotExists("OutgoingWebhooks", "Username", "varchar(64)", "varchar(64)", "")
		sqlStore.CreateColumnIfNotExists("OutgoingWebhooks", "IconURL", "varchar(1024)", "varchar(1024)", "")
		saveSchemaVersion(sqlStore, VERSION_5_2_0)
	}
}

func UpgradeDatabaseToVersion53(sqlStore SqlStore) {
	if shouldPerformUpgrade(sqlStore, VERSION_5_2_0, VERSION_5_3_0) {
		saveSchemaVersion(sqlStore, VERSION_5_3_0)
	}
}

func UpgradeDatabaseToVersion54(sqlStore SqlStore) {
	if shouldPerformUpgrade(sqlStore, VERSION_5_3_0, VERSION_5_4_0) {
		sqlStore.AlterColumnTypeIfExists("OutgoingWebhooks", "Description", "varchar(500)", "varchar(500)")
		sqlStore.AlterColumnTypeIfExists("IncomingWebhooks", "Description", "varchar(500)", "varchar(500)")
		if err := sqlStore.Channel().MigratePublicChannels(); err != nil {
			mlog.Critical("Failed to migrate PublicChannels table", mlog.Err(err))
			time.Sleep(time.Second)
			os.Exit(EXIT_GENERIC_FAILURE)
		}
		saveSchemaVersion(sqlStore, VERSION_5_4_0)
	}
}

func UpgradeDatabaseToVersion55(sqlStore SqlStore) {
	if shouldPerformUpgrade(sqlStore, VERSION_5_4_0, VERSION_5_5_0) {
		saveSchemaVersion(sqlStore, VERSION_5_5_0)
	}
}

func UpgradeDatabaseToVersion56(sqlStore SqlStore) {
	// TODO: Uncomment following condition when version 5.5.0 is released
	//if shouldPerformUpgrade(sqlStore, VERSION_5_5_0, VERSION_5_6_0) {
	sqlStore.CreateColumnIfNotExists("PluginKeyValueStore", "ExpireAt", "bigint(20)", "bigint", "0")
<<<<<<< HEAD
	// 	saveSchemaVersion(sqlStore, VERSION_5_5_0)
	// }
}

func UpgradeDatabaseToVersion56(sqlStore SqlStore) {
	// TODO: Uncomment following condition when version 5.6.0 is released
	//if shouldPerformUpgrade(sqlStore, VERSION_5_5_0, VERSION_5_6_0) {

	// migrating user's accepted terms of service data into the new table
	if sqlStore.DoesColumnExist("Users", "AcceptedTermsOfServiceId") {
		sqlStore.GetMaster().Exec("INSERT INTO UserTermsOfService SELECT Id, AcceptedTermsOfServiceId as TermsOfServiceId, :CreateAt FROM Users WHERE AcceptedTermsOfServiceId != \"\" AND AcceptedTermsOfServiceId IS NOT NULL", map[string]interface{}{"CreateAt": model.GetMillis()})
		sqlStore.RemoveColumnIfExists("Users", "AcceptedTermsOfServiceId")
	}
	//saveSchemaVersion(sqlStore, VERSION_5_6_0)
=======
	//	saveSchemaVersion(sqlStore, VERSION_5_5_0)
>>>>>>> 93e581d6
	//}
}<|MERGE_RESOLUTION|>--- conflicted
+++ resolved
@@ -518,9 +518,8 @@
 	// TODO: Uncomment following condition when version 5.5.0 is released
 	//if shouldPerformUpgrade(sqlStore, VERSION_5_5_0, VERSION_5_6_0) {
 	sqlStore.CreateColumnIfNotExists("PluginKeyValueStore", "ExpireAt", "bigint(20)", "bigint", "0")
-<<<<<<< HEAD
-	// 	saveSchemaVersion(sqlStore, VERSION_5_5_0)
-	// }
+	//	saveSchemaVersion(sqlStore, VERSION_5_5_0)
+	//}
 }
 
 func UpgradeDatabaseToVersion56(sqlStore SqlStore) {
@@ -533,8 +532,5 @@
 		sqlStore.RemoveColumnIfExists("Users", "AcceptedTermsOfServiceId")
 	}
 	//saveSchemaVersion(sqlStore, VERSION_5_6_0)
-=======
-	//	saveSchemaVersion(sqlStore, VERSION_5_5_0)
->>>>>>> 93e581d6
 	//}
 }
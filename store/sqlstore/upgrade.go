// Copyright (c) 2015-present Mattermost, Inc. All Rights Reserved.
// See LICENSE.txt for license information.

package sqlstore

import (
	"database/sql"
	"encoding/json"
	"strings"

	"github.com/blang/semver"
	"github.com/pkg/errors"

	"github.com/mattermost/mattermost-server/v6/model"
	"github.com/mattermost/mattermost-server/v6/services/timezones"
	"github.com/mattermost/mattermost-server/v6/shared/mlog"
)

const (
	CurrentSchemaVersion   = Version630
	Version640             = "6.4.0"
	Version630             = "6.3.0"
	Version620             = "6.2.0"
	Version610             = "6.1.0"
	Version600             = "6.0.0"
	Version5390            = "5.39.0"
	Version5380            = "5.38.0"
	Version5370            = "5.37.0"
	Version5360            = "5.36.0"
	Version5350            = "5.35.0"
	Version5340            = "5.34.0"
	Version5330            = "5.33.0"
	Version5320            = "5.32.0"
	Version5310            = "5.31.0"
	Version5300            = "5.30.0"
	Version5291            = "5.29.1"
	Version5290            = "5.29.0"
	Version5281            = "5.28.1"
	Version5280            = "5.28.0"
	Version5270            = "5.27.0"
	Version5260            = "5.26.0"
	Version5250            = "5.25.0"
	Version5240            = "5.24.0"
	Version5230            = "5.23.0"
	Version5220            = "5.22.0"
	Version5210            = "5.21.0"
	Version5200            = "5.20.0"
	Version5190            = "5.19.0"
	Version5180            = "5.18.0"
	Version5170            = "5.17.0"
	Version5160            = "5.16.0"
	Version5150            = "5.15.0"
	Version5140            = "5.14.0"
	Version5130            = "5.13.0"
	Version5120            = "5.12.0"
	Version5110            = "5.11.0"
	Version5100            = "5.10.0"
	Version590             = "5.9.0"
	Version580             = "5.8.0"
	Version570             = "5.7.0"
	Version560             = "5.6.0"
	Version550             = "5.5.0"
	Version540             = "5.4.0"
	Version530             = "5.3.0"
	Version520             = "5.2.0"
	Version510             = "5.1.0"
	Version500             = "5.0.0"
	Version4100            = "4.10.0"
	Version490             = "4.9.0"
	Version481             = "4.8.1"
	Version480             = "4.8.0"
	Version472             = "4.7.2"
	Version471             = "4.7.1"
	Version470             = "4.7.0"
	Version460             = "4.6.0"
	Version450             = "4.5.0"
	Version440             = "4.4.0"
	Version430             = "4.3.0"
	Version420             = "4.2.0"
	Version410             = "4.1.0"
	Version400             = "4.0.0"
	Version3100            = "3.10.0"
	Version390             = "3.9.0"
	Version380             = "3.8.0"
	Version370             = "3.7.0"
	Version360             = "3.6.0"
	Version350             = "3.5.0"
	Version340             = "3.4.0"
	Version330             = "3.3.0"
	Version320             = "3.2.0"
	Version310             = "3.1.0"
	Version300             = "3.0.0"
	OldestSupportedVersion = Version300
)

const (
	ExitVersionSave                 = 1003
	ExitThemeMigration              = 1004
	ExitTeamInviteIDMigrationFailed = 1006
)

// upgradeDatabase attempts to migrate the schema to the latest supported version.
// The value of model.CurrentVersion is accepted as a parameter for unit testing, but it is not
// used to stop migrations at that version.
func upgradeDatabase(sqlStore *SqlStore, currentModelVersionString string) error {
	currentModelVersion, err := semver.Parse(currentModelVersionString)
	if err != nil {
		return errors.Wrapf(err, "failed to parse current model version %s", currentModelVersionString)
	}

	nextUnsupportedMajorVersion := semver.Version{
		Major: currentModelVersion.Major + 1,
	}

	oldestSupportedVersion, err := semver.Parse(OldestSupportedVersion)
	if err != nil {
		return errors.Wrapf(err, "failed to parse oldest supported version %s", OldestSupportedVersion)
	}

	var currentSchemaVersion *semver.Version
	currentSchemaVersionString := sqlStore.GetCurrentSchemaVersion()
	if currentSchemaVersionString != "" {
		currentSchemaVersion, err = semver.New(currentSchemaVersionString)
		if err != nil {
			return errors.Wrapf(err, "failed to parse database schema version %s", currentSchemaVersionString)
		}
	}

	// Assume a fresh database if no schema version has been recorded.
	if currentSchemaVersion == nil {
		if err := sqlStore.System().SaveOrUpdate(&model.System{Name: "Version", Value: currentModelVersion.String()}); err != nil {
			return errors.Wrap(err, "failed to initialize schema version for fresh database")
		}

		currentSchemaVersion = &currentModelVersion
		mlog.Info("The database schema version has been set", mlog.String("version", currentSchemaVersion.String()))
		return nil
	}

	// Upgrades prior to the oldest supported version are not supported.
	if currentSchemaVersion.LT(oldestSupportedVersion) {
		return errors.Errorf("Database schema version %s is no longer supported. This Mattermost server supports automatic upgrades from schema version %s through schema version %s. Please manually upgrade to at least version %s before continuing.", *currentSchemaVersion, oldestSupportedVersion, currentModelVersion, oldestSupportedVersion)
	}

	// Allow forwards compatibility only within the same major version.
	if currentSchemaVersion.GTE(nextUnsupportedMajorVersion) {
		return errors.Errorf("Database schema version %s is not supported. This Mattermost server supports only >=%s, <%s. Please upgrade to at least version %s before continuing.", *currentSchemaVersion, currentModelVersion, nextUnsupportedMajorVersion, nextUnsupportedMajorVersion)
	} else if currentSchemaVersion.GT(currentModelVersion) {
		mlog.Warn("The database schema version and model versions do not match", mlog.String("schema_version", currentSchemaVersion.String()), mlog.String("model_version", currentModelVersion.String()))
	}

	// Otherwise, apply any necessary migrations. Note that these methods currently invoke
	// os.Exit instead of returning an error.
	upgradeDatabaseToVersion31(sqlStore)
	upgradeDatabaseToVersion32(sqlStore)
	upgradeDatabaseToVersion33(sqlStore)
	upgradeDatabaseToVersion34(sqlStore)
	upgradeDatabaseToVersion35(sqlStore)
	upgradeDatabaseToVersion36(sqlStore)
	upgradeDatabaseToVersion37(sqlStore)
	upgradeDatabaseToVersion38(sqlStore)
	upgradeDatabaseToVersion39(sqlStore)
	upgradeDatabaseToVersion310(sqlStore)
	upgradeDatabaseToVersion40(sqlStore)
	upgradeDatabaseToVersion41(sqlStore)
	upgradeDatabaseToVersion42(sqlStore)
	upgradeDatabaseToVersion43(sqlStore)
	upgradeDatabaseToVersion44(sqlStore)
	upgradeDatabaseToVersion45(sqlStore)
	upgradeDatabaseToVersion46(sqlStore)
	upgradeDatabaseToVersion47(sqlStore)
	upgradeDatabaseToVersion471(sqlStore)
	upgradeDatabaseToVersion472(sqlStore)
	upgradeDatabaseToVersion48(sqlStore)
	upgradeDatabaseToVersion481(sqlStore)
	upgradeDatabaseToVersion49(sqlStore)
	upgradeDatabaseToVersion410(sqlStore)
	upgradeDatabaseToVersion50(sqlStore)
	upgradeDatabaseToVersion51(sqlStore)
	upgradeDatabaseToVersion52(sqlStore)
	upgradeDatabaseToVersion53(sqlStore)
	upgradeDatabaseToVersion54(sqlStore)
	upgradeDatabaseToVersion55(sqlStore)
	upgradeDatabaseToVersion56(sqlStore)
	upgradeDatabaseToVersion57(sqlStore)
	upgradeDatabaseToVersion58(sqlStore)
	upgradeDatabaseToVersion59(sqlStore)
	upgradeDatabaseToVersion510(sqlStore)
	upgradeDatabaseToVersion511(sqlStore)
	upgradeDatabaseToVersion512(sqlStore)
	upgradeDatabaseToVersion513(sqlStore)
	upgradeDatabaseToVersion514(sqlStore)
	upgradeDatabaseToVersion515(sqlStore)
	upgradeDatabaseToVersion516(sqlStore)
	upgradeDatabaseToVersion517(sqlStore)
	upgradeDatabaseToVersion518(sqlStore)
	upgradeDatabaseToVersion519(sqlStore)
	upgradeDatabaseToVersion520(sqlStore)
	upgradeDatabaseToVersion521(sqlStore)
	upgradeDatabaseToVersion522(sqlStore)
	upgradeDatabaseToVersion523(sqlStore)
	upgradeDatabaseToVersion524(sqlStore)
	upgradeDatabaseToVersion525(sqlStore)
	upgradeDatabaseToVersion526(sqlStore)
	upgradeDatabaseToVersion527(sqlStore)
	upgradeDatabaseToVersion528(sqlStore)
	upgradeDatabaseToVersion5281(sqlStore)
	upgradeDatabaseToVersion529(sqlStore)
	upgradeDatabaseToVersion5291(sqlStore)
	upgradeDatabaseToVersion530(sqlStore)
	upgradeDatabaseToVersion531(sqlStore)
	upgradeDatabaseToVersion532(sqlStore)
	upgradeDatabaseToVersion533(sqlStore)
	upgradeDatabaseToVersion534(sqlStore)
	upgradeDatabaseToVersion535(sqlStore)
	upgradeDatabaseToVersion536(sqlStore)
	upgradeDatabaseToVersion537(sqlStore)
	upgradeDatabaseToVersion538(sqlStore)
	upgradeDatabaseToVersion539(sqlStore)
	upgradeDatabaseToVersion600(sqlStore)
	upgradeDatabaseToVersion610(sqlStore)
	upgradeDatabaseToVersion620(sqlStore)
	upgradeDatabaseToVersion630(sqlStore)
	upgradeDatabaseToVersion640(sqlStore)

	return nil
}

func saveSchemaVersion(sqlStore *SqlStore, version string) {
	if err := sqlStore.System().SaveOrUpdate(&model.System{Name: "Version", Value: version}); err != nil {
		mlog.Fatal(err.Error())
	}

	mlog.Warn("The database schema version has been upgraded", mlog.String("version", version))
}

func shouldPerformUpgrade(sqlStore *SqlStore, currentSchemaVersion string, expectedSchemaVersion string) bool {
	storedSchemaVersion := sqlStore.GetCurrentSchemaVersion()

	storedVersion, err := semver.Parse(storedSchemaVersion)
	if err != nil {
		mlog.Error("Error parsing stored schema version", mlog.Err(err))
		return false
	}

	currentVersion, err := semver.Parse(currentSchemaVersion)
	if err != nil {
		mlog.Error("Error parsing current schema version", mlog.Err(err))
		return false
	}

	if storedVersion.Major == currentVersion.Major && storedVersion.Minor == currentVersion.Minor {
		mlog.Warn("Attempting to upgrade the database schema version",
			mlog.String("stored_version", storedSchemaVersion), mlog.String("current_version", currentSchemaVersion), mlog.String("new_version", expectedSchemaVersion))
		return true
	}

	return false
}

func upgradeDatabaseToVersion31(sqlStore *SqlStore) {
	if shouldPerformUpgrade(sqlStore, Version300, Version310) {
		sqlStore.CreateColumnIfNotExists("OutgoingWebhooks", "ContentType", "varchar(128)", "varchar(128)", "")
		saveSchemaVersion(sqlStore, Version310)
	}
}

func upgradeDatabaseToVersion32(sqlStore *SqlStore) {
	if shouldPerformUpgrade(sqlStore, Version310, Version320) {
		saveSchemaVersion(sqlStore, Version320)
	}
}

func themeMigrationFailed(err error) {
	mlog.Fatal("Failed to migrate User.ThemeProps to Preferences table", mlog.Err(err))
}

func upgradeDatabaseToVersion33(sqlStore *SqlStore) {
	if shouldPerformUpgrade(sqlStore, Version320, Version330) {
		if sqlStore.DoesColumnExist("Users", "ThemeProps") {
			params := map[string]interface{}{
				"Category": model.PreferenceCategoryTheme,
				"Name":     "",
			}

			transaction, err := sqlStore.GetMaster().Begin()
			if err != nil {
				themeMigrationFailed(err)
			}
			defer finalizeTransaction(transaction)

			// increase size of Value column of Preferences table to match the size of the ThemeProps column
			if sqlStore.DriverName() == model.DatabaseDriverPostgres {
				if _, err := transaction.ExecNoTimeout("ALTER TABLE Preferences ALTER COLUMN Value TYPE varchar(2000)"); err != nil {
					themeMigrationFailed(err)
					return
				}
			} else if sqlStore.DriverName() == model.DatabaseDriverMysql {
				if _, err := transaction.ExecNoTimeout("ALTER TABLE Preferences MODIFY Value text"); err != nil {
					themeMigrationFailed(err)
					return
				}
			}

			// copy data across
			if _, err := transaction.ExecNoTimeout(
				`INSERT INTO
					Preferences(UserId, Category, Name, Value)
				SELECT
					Id, '`+model.PreferenceCategoryTheme+`', '', ThemeProps
				FROM
					Users
				WHERE
					Users.ThemeProps != 'null'`, params); err != nil {
				themeMigrationFailed(err)
				return
			}

			// delete old data
			if _, err := transaction.ExecNoTimeout("ALTER TABLE Users DROP COLUMN ThemeProps"); err != nil {
				themeMigrationFailed(err)
				return
			}

			if err := transaction.Commit(); err != nil {
				themeMigrationFailed(err)
				return
			}

			// rename solarized_* code themes to solarized-* to match client changes in 3.0
			var data model.Preferences
			if _, err := sqlStore.GetMaster().Select(&data, "SELECT * FROM Preferences WHERE Category = '"+model.PreferenceCategoryTheme+"' AND Value LIKE '%solarized_%'"); err == nil {
				for i := range data {
					data[i].Value = strings.Replace(data[i].Value, "solarized_", "solarized-", -1)
				}

				sqlStore.Preference().Save(data)
			}
		}

		sqlStore.CreateColumnIfNotExists("OAuthApps", "IsTrusted", "tinyint(1)", "boolean", "0")
		sqlStore.CreateColumnIfNotExists("OAuthApps", "IconURL", "varchar(512)", "varchar(512)", "")
		sqlStore.CreateColumnIfNotExists("OAuthAccessData", "ClientId", "varchar(26)", "varchar(26)", "")
		sqlStore.CreateColumnIfNotExists("OAuthAccessData", "UserId", "varchar(26)", "varchar(26)", "")
		sqlStore.CreateColumnIfNotExists("OAuthAccessData", "ExpiresAt", "bigint", "bigint", "0")

		if sqlStore.DoesColumnExist("OAuthAccessData", "AuthCode") {
			sqlStore.RemoveIndexIfExists("idx_oauthaccessdata_auth_code", "OAuthAccessData")
			sqlStore.RemoveColumnIfExists("OAuthAccessData", "AuthCode")
		}

		sqlStore.RemoveColumnIfExists("Users", "LastActivityAt")
		sqlStore.RemoveColumnIfExists("Users", "LastPingAt")

		sqlStore.CreateColumnIfNotExists("OutgoingWebhooks", "TriggerWhen", "tinyint", "integer", "0")

		saveSchemaVersion(sqlStore, Version330)
	}
}

func upgradeDatabaseToVersion34(sqlStore *SqlStore) {
	if shouldPerformUpgrade(sqlStore, Version330, Version340) {
		sqlStore.CreateColumnIfNotExists("Status", "Manual", "BOOLEAN", "BOOLEAN", "0")
		sqlStore.CreateColumnIfNotExists("Status", "ActiveChannel", "varchar(26)", "varchar(26)", "")

		saveSchemaVersion(sqlStore, Version340)
	}
}

func upgradeDatabaseToVersion35(sqlStore *SqlStore) {
	if shouldPerformUpgrade(sqlStore, Version340, Version350) {
		sqlStore.GetMaster().ExecNoTimeout("UPDATE Users SET Roles = 'system_user' WHERE Roles = ''")
		sqlStore.GetMaster().ExecNoTimeout("UPDATE Users SET Roles = 'system_user system_admin' WHERE Roles = 'system_admin'")
		sqlStore.GetMaster().ExecNoTimeout("UPDATE TeamMembers SET Roles = 'team_user' WHERE Roles = ''")
		sqlStore.GetMaster().ExecNoTimeout("UPDATE TeamMembers SET Roles = 'team_user team_admin' WHERE Roles = 'admin'")
		sqlStore.GetMaster().ExecNoTimeout("UPDATE ChannelMembers SET Roles = 'channel_user' WHERE Roles = ''")
		sqlStore.GetMaster().ExecNoTimeout("UPDATE ChannelMembers SET Roles = 'channel_user channel_admin' WHERE Roles = 'admin'")

		// The rest of the migration from Filenames -> FileIds is done lazily in api.GetFileInfosForPost
		sqlStore.CreateColumnIfNotExists("Posts", "FileIds", "varchar(150)", "varchar(150)", "[]")

		// Increase maximum length of the Channel table Purpose column.
		if sqlStore.GetMaxLengthOfColumnIfExists("Channels", "Purpose") != "250" {
			sqlStore.AlterColumnTypeIfExists("Channels", "Purpose", "varchar(250)", "varchar(250)")
		}

		sqlStore.Session().RemoveAllSessions()

		saveSchemaVersion(sqlStore, Version350)
	}
}

func upgradeDatabaseToVersion36(sqlStore *SqlStore) {
	if shouldPerformUpgrade(sqlStore, Version350, Version360) {
		sqlStore.CreateColumnIfNotExists("Posts", "HasReactions", "tinyint", "boolean", "0")

		// Add a Position column to users.
		sqlStore.CreateColumnIfNotExists("Users", "Position", "varchar(64)", "varchar(64)", "")

		// Remove ActiveChannel column from Status
		sqlStore.RemoveColumnIfExists("Status", "ActiveChannel")

		saveSchemaVersion(sqlStore, Version360)
	}
}

func upgradeDatabaseToVersion37(sqlStore *SqlStore) {
	if shouldPerformUpgrade(sqlStore, Version360, Version370) {
		// Add EditAt column to Posts
		sqlStore.CreateColumnIfNotExists("Posts", "EditAt", " bigint", " bigint", "0")

		saveSchemaVersion(sqlStore, Version370)
	}
}

func upgradeDatabaseToVersion38(sqlStore *SqlStore) {
	if shouldPerformUpgrade(sqlStore, Version370, Version380) {
		// Add the IsPinned column to posts.
		sqlStore.CreateColumnIfNotExists("Posts", "IsPinned", "boolean", "boolean", "0")

		saveSchemaVersion(sqlStore, Version380)
	}
}

func upgradeDatabaseToVersion39(sqlStore *SqlStore) {
	if shouldPerformUpgrade(sqlStore, Version380, Version390) {
		sqlStore.CreateColumnIfNotExists("OAuthAccessData", "Scope", "varchar(128)", "varchar(128)", model.DefaultScope)
		sqlStore.RemoveTableIfExists("PasswordRecovery")

		saveSchemaVersion(sqlStore, Version390)
	}
}

func upgradeDatabaseToVersion310(sqlStore *SqlStore) {
	if shouldPerformUpgrade(sqlStore, Version390, Version3100) {
		saveSchemaVersion(sqlStore, Version3100)
	}
}

func upgradeDatabaseToVersion40(sqlStore *SqlStore) {
	if shouldPerformUpgrade(sqlStore, Version3100, Version400) {
		saveSchemaVersion(sqlStore, Version400)
	}
}

func upgradeDatabaseToVersion41(sqlStore *SqlStore) {
	if shouldPerformUpgrade(sqlStore, Version400, Version410) {
		// Increase maximum length of the Users table Roles column.
		if sqlStore.GetMaxLengthOfColumnIfExists("Users", "Roles") != "256" {
			sqlStore.AlterColumnTypeIfExists("Users", "Roles", "varchar(256)", "varchar(256)")
		}

		sqlStore.RemoveTableIfExists("JobStatuses")

		saveSchemaVersion(sqlStore, Version410)
	}
}

func upgradeDatabaseToVersion42(sqlStore *SqlStore) {
	if shouldPerformUpgrade(sqlStore, Version410, Version420) {
		saveSchemaVersion(sqlStore, Version420)
	}
}

func upgradeDatabaseToVersion43(sqlStore *SqlStore) {
	if shouldPerformUpgrade(sqlStore, Version420, Version430) {
		saveSchemaVersion(sqlStore, Version430)
	}
}

func upgradeDatabaseToVersion44(sqlStore *SqlStore) {
	if shouldPerformUpgrade(sqlStore, Version430, Version440) {
		// Add the IsActive column to UserAccessToken.
		sqlStore.CreateColumnIfNotExists("UserAccessTokens", "IsActive", "boolean", "boolean", "1")

		saveSchemaVersion(sqlStore, Version440)
	}
}

func upgradeDatabaseToVersion45(sqlStore *SqlStore) {
	if shouldPerformUpgrade(sqlStore, Version440, Version450) {
		saveSchemaVersion(sqlStore, Version450)
	}
}

func upgradeDatabaseToVersion46(sqlStore *SqlStore) {
	if shouldPerformUpgrade(sqlStore, Version450, Version460) {
		sqlStore.CreateColumnIfNotExists("IncomingWebhooks", "Username", "varchar(64)", "varchar(64)", "")
		sqlStore.CreateColumnIfNotExists("IncomingWebhooks", "IconURL", "varchar(1024)", "varchar(1024)", "")
		saveSchemaVersion(sqlStore, Version460)
	}
}

func upgradeDatabaseToVersion47(sqlStore *SqlStore) {
	if shouldPerformUpgrade(sqlStore, Version460, Version470) {
		sqlStore.AlterColumnTypeIfExists("Users", "Position", "varchar(128)", "varchar(128)")
		sqlStore.AlterColumnTypeIfExists("OAuthAuthData", "State", "varchar(1024)", "varchar(1024)")
		sqlStore.RemoveColumnIfExists("ChannelMemberHistory", "Email")
		sqlStore.RemoveColumnIfExists("ChannelMemberHistory", "Username")
		saveSchemaVersion(sqlStore, Version470)
	}
}

func upgradeDatabaseToVersion471(sqlStore *SqlStore) {
	// If any new instances started with 4.7, they would have the bad Email column on the
	// ChannelMemberHistory table. So for those cases we need to do an upgrade between
	// 4.7.0 and 4.7.1
	if shouldPerformUpgrade(sqlStore, Version470, Version471) {
		sqlStore.RemoveColumnIfExists("ChannelMemberHistory", "Email")
		saveSchemaVersion(sqlStore, Version471)
	}
}

func upgradeDatabaseToVersion472(sqlStore *SqlStore) {
	if shouldPerformUpgrade(sqlStore, Version471, Version472) {
		sqlStore.RemoveIndexIfExists("idx_channels_displayname", "Channels")
		saveSchemaVersion(sqlStore, Version472)
	}
}

func upgradeDatabaseToVersion48(sqlStore *SqlStore) {
	if shouldPerformUpgrade(sqlStore, Version472, Version480) {
		saveSchemaVersion(sqlStore, Version480)
	}
}

func upgradeDatabaseToVersion481(sqlStore *SqlStore) {
	if shouldPerformUpgrade(sqlStore, Version480, Version481) {
		sqlStore.RemoveIndexIfExists("idx_channels_displayname", "Channels")
		saveSchemaVersion(sqlStore, Version481)
	}
}

func upgradeDatabaseToVersion49(sqlStore *SqlStore) {
	// This version of Mattermost includes an App-Layer migration which migrates from hard-coded roles configured by
	// a number of parameters in `config.json` to a `Roles` table in the database. The migration code can be seen
	// in the file `app/app.go` in the function `DoAdvancedPermissionsMigration()`.

	if shouldPerformUpgrade(sqlStore, Version481, Version490) {
		defaultTimezone := timezones.DefaultUserTimezone()
		defaultTimezoneValue, err := json.Marshal(defaultTimezone)
		if err != nil {
			mlog.Fatal(err.Error())
		}
		sqlStore.CreateColumnIfNotExists("Users", "Timezone", "varchar(256)", "varchar(256)", string(defaultTimezoneValue))
		sqlStore.RemoveIndexIfExists("idx_channels_displayname", "Channels")
		saveSchemaVersion(sqlStore, Version490)
	}
}

func upgradeDatabaseToVersion410(sqlStore *SqlStore) {
	if shouldPerformUpgrade(sqlStore, Version490, Version4100) {

		sqlStore.RemoveIndexIfExists("Name_2", "Channels")
		sqlStore.RemoveIndexIfExists("Name_2", "Emoji")
		sqlStore.RemoveIndexIfExists("ClientId_2", "OAuthAccessData")

		saveSchemaVersion(sqlStore, Version4100)
		sqlStore.GetMaster().ExecNoTimeout("UPDATE Users SET AuthData=LOWER(AuthData) WHERE AuthService = 'saml'")
	}
}

func upgradeDatabaseToVersion50(sqlStore *SqlStore) {
	// This version of Mattermost includes an App-Layer migration which migrates from hard-coded emojis configured
	// in `config.json` to a `Permission` in the database. The migration code can be seen
	// in the file `app/app.go` in the function `DoEmojisPermissionsMigration()`.

	// This version of Mattermost also includes a online-migration which migrates some roles from the `Roles` columns of
	// TeamMember and ChannelMember rows to the new SchemeAdmin and SchemeUser columns. If you need to downgrade to a
	// version of Mattermost prior to 5.0, you should take your server offline and run the following SQL statements
	// prior to launching the downgraded version:
	//
	//    UPDATE Teams SET SchemeId = NULL;
	//    UPDATE Channels SET SchemeId = NULL;
	//    UPDATE TeamMembers SET Roles = CONCAT(Roles, ' team_user'), SchemeUser = NULL where SchemeUser = 1;
	//    UPDATE TeamMembers SET Roles = CONCAT(Roles, ' team_admin'), SchemeAdmin = NULL where SchemeAdmin = 1;
	//    UPDATE ChannelMembers SET Roles = CONCAT(Roles, ' channel_user'), SchemeUser = NULL where SchemeUser = 1;
	//    UPDATE ChannelMembers SET Roles = CONCAT(Roles, ' channel_admin'), SchemeAdmin = NULL where SchemeAdmin = 1;
	//    DELETE from Systems WHERE Name = 'migration_advanced_permissions_phase_2';

	if shouldPerformUpgrade(sqlStore, Version4100, Version500) {
		sqlStore.CreateColumnIfNotExistsNoDefault("Channels", "SchemeId", "varchar(26)", "varchar(26)")

		sqlStore.CreateColumnIfNotExistsNoDefault("ChannelMembers", "SchemeUser", "boolean", "boolean")
		sqlStore.CreateColumnIfNotExistsNoDefault("ChannelMembers", "SchemeAdmin", "boolean", "boolean")

		sqlStore.CreateColumnIfNotExists("Roles", "BuiltIn", "boolean", "boolean", "0")
		sqlStore.GetMaster().ExecNoTimeout("UPDATE Roles SET BuiltIn=true")
		sqlStore.GetMaster().ExecNoTimeout("UPDATE Roles SET SchemeManaged=false WHERE Name NOT IN ('system_user', 'system_admin', 'team_user', 'team_admin', 'channel_user', 'channel_admin')")
		sqlStore.CreateColumnIfNotExists("IncomingWebhooks", "ChannelLocked", "boolean", "boolean", "0")

		sqlStore.RemoveIndexIfExists("idx_channels_txt", "Channels")

		saveSchemaVersion(sqlStore, Version500)
	}
}

func upgradeDatabaseToVersion51(sqlStore *SqlStore) {
	if shouldPerformUpgrade(sqlStore, Version500, Version510) {
		saveSchemaVersion(sqlStore, Version510)
	}
}

func upgradeDatabaseToVersion52(sqlStore *SqlStore) {
	if shouldPerformUpgrade(sqlStore, Version510, Version520) {
		sqlStore.CreateColumnIfNotExists("OutgoingWebhooks", "Username", "varchar(64)", "varchar(64)", "")
		sqlStore.CreateColumnIfNotExists("OutgoingWebhooks", "IconURL", "varchar(1024)", "varchar(1024)", "")
		saveSchemaVersion(sqlStore, Version520)
	}
}

func upgradeDatabaseToVersion53(sqlStore *SqlStore) {
	if shouldPerformUpgrade(sqlStore, Version520, Version530) {
		saveSchemaVersion(sqlStore, Version530)
	}
}

func upgradeDatabaseToVersion54(sqlStore *SqlStore) {
	if shouldPerformUpgrade(sqlStore, Version530, Version540) {
		sqlStore.AlterColumnTypeIfExists("OutgoingWebhooks", "Description", "varchar(500)", "varchar(500)")
		sqlStore.AlterColumnTypeIfExists("IncomingWebhooks", "Description", "varchar(500)", "varchar(500)")
		if err := sqlStore.Channel().MigratePublicChannels(); err != nil {
			mlog.Fatal("Failed to migrate PublicChannels table", mlog.Err(err))
		}
		saveSchemaVersion(sqlStore, Version540)
	}
}

func upgradeDatabaseToVersion55(sqlStore *SqlStore) {
	if shouldPerformUpgrade(sqlStore, Version540, Version550) {
		saveSchemaVersion(sqlStore, Version550)
	}
}

func upgradeDatabaseToVersion56(sqlStore *SqlStore) {
	if shouldPerformUpgrade(sqlStore, Version550, Version560) {
		sqlStore.CreateColumnIfNotExists("PluginKeyValueStore", "ExpireAt", "bigint(20)", "bigint", "0")

		// migrating user's accepted terms of service data into the new table
		sqlStore.GetMaster().ExecNoTimeout("INSERT INTO UserTermsOfService SELECT Id, AcceptedTermsOfServiceId as TermsOfServiceId, :CreateAt FROM Users WHERE AcceptedTermsOfServiceId != \"\" AND AcceptedTermsOfServiceId IS NOT NULL", map[string]interface{}{"CreateAt": model.GetMillis()})

		if sqlStore.DriverName() == model.DatabaseDriverPostgres {
			sqlStore.RemoveIndexIfExists("idx_users_email_lower", "lower(Email)")
			sqlStore.RemoveIndexIfExists("idx_users_username_lower", "lower(Username)")
			sqlStore.RemoveIndexIfExists("idx_users_nickname_lower", "lower(Nickname)")
			sqlStore.RemoveIndexIfExists("idx_users_firstname_lower", "lower(FirstName)")
			sqlStore.RemoveIndexIfExists("idx_users_lastname_lower", "lower(LastName)")
		}

		saveSchemaVersion(sqlStore, Version560)
	}

}

func upgradeDatabaseToVersion57(sqlStore *SqlStore) {
	if shouldPerformUpgrade(sqlStore, Version560, Version570) {
		saveSchemaVersion(sqlStore, Version570)
	}
}

func upgradeDatabaseToVersion58(sqlStore *SqlStore) {
	if shouldPerformUpgrade(sqlStore, Version570, Version580) {
		// idx_channels_txt was removed in `upgradeDatabaseToVersion50`, but merged as part of
		// v5.1, so the migration wouldn't apply to anyone upgrading from v5.0. Remove it again to
		// bring the upgraded (from v5.0) and fresh install schemas back in sync.
		sqlStore.RemoveIndexIfExists("idx_channels_txt", "Channels")

		// Fix column types and defaults where gorp converged on a different schema value than the
		// original migration.
		sqlStore.AlterColumnTypeIfExists("OutgoingWebhooks", "Description", "text", "VARCHAR(500)")
		sqlStore.AlterColumnTypeIfExists("IncomingWebhooks", "Description", "text", "VARCHAR(500)")
		sqlStore.AlterColumnTypeIfExists("OutgoingWebhooks", "IconURL", "text", "VARCHAR(1024)")
		sqlStore.RemoveDefaultIfColumnExists("OutgoingWebhooks", "Username")
		if sqlStore.DriverName() == model.DatabaseDriverPostgres {
			sqlStore.RemoveDefaultIfColumnExists("OutgoingWebhooks", "IconURL")
		}
		sqlStore.AlterDefaultIfColumnExists("OutgoingWebhooks", "Username", model.NewString("NULL"), nil)
		sqlStore.AlterDefaultIfColumnExists("PluginKeyValueStore", "ExpireAt", model.NewString("NULL"), model.NewString("NULL"))

		saveSchemaVersion(sqlStore, Version580)
	}
}

func upgradeDatabaseToVersion59(sqlStore *SqlStore) {
	if shouldPerformUpgrade(sqlStore, Version580, Version590) {
		saveSchemaVersion(sqlStore, Version590)
	}
}

func upgradeDatabaseToVersion510(sqlStore *SqlStore) {
	if shouldPerformUpgrade(sqlStore, Version590, Version5100) {
		sqlStore.CreateColumnIfNotExistsNoDefault("Channels", "GroupConstrained", "tinyint(4)", "boolean")

		sqlStore.CreateIndexIfNotExists("idx_groupteams_teamid", "GroupTeams", "TeamId")
		sqlStore.CreateIndexIfNotExists("idx_groupchannels_channelid", "GroupChannels", "ChannelId")

		saveSchemaVersion(sqlStore, Version5100)
	}
}

func upgradeDatabaseToVersion511(sqlStore *SqlStore) {
	if shouldPerformUpgrade(sqlStore, Version5100, Version5110) {
		// Enforce all teams have an InviteID set
		var teams []*model.Team
		if _, err := sqlStore.GetReplica().Select(&teams, "SELECT * FROM Teams WHERE InviteId = ''"); err != nil {
			mlog.Error("Error fetching Teams without InviteID", mlog.Err(err))
		} else {
			for _, team := range teams {
				team.InviteId = model.NewId()
				if _, err := sqlStore.Team().Update(team); err != nil {
					mlog.Error("Error updating Team InviteIDs", mlog.String("team_id", team.Id), mlog.Err(err))
				}
			}
		}

		saveSchemaVersion(sqlStore, Version5110)
	}
}

func upgradeDatabaseToVersion512(sqlStore *SqlStore) {
	if shouldPerformUpgrade(sqlStore, Version5110, Version5120) {
		sqlStore.CreateColumnIfNotExistsNoDefault("ChannelMembers", "SchemeGuest", "boolean", "boolean")
		sqlStore.CreateColumnIfNotExistsNoDefault("Schemes", "DefaultTeamGuestRole", "text", "VARCHAR(64)")
		sqlStore.CreateColumnIfNotExistsNoDefault("Schemes", "DefaultChannelGuestRole", "text", "VARCHAR(64)")

		sqlStore.GetMaster().ExecNoTimeout("UPDATE Schemes SET DefaultTeamGuestRole = '', DefaultChannelGuestRole = ''")

		// Saturday, January 24, 2065 5:20:00 AM GMT. To remove all personal access token sessions.
		sqlStore.GetMaster().ExecNoTimeout("DELETE FROM Sessions WHERE ExpiresAt > 3000000000000")

		saveSchemaVersion(sqlStore, Version5120)
	}
}

func upgradeDatabaseToVersion513(sqlStore *SqlStore) {
	if shouldPerformUpgrade(sqlStore, Version5120, Version5130) {
		// The previous jobs ran once per minute, cluttering the Jobs table with somewhat useless entries. Clean that up.
		sqlStore.GetMaster().ExecNoTimeout("DELETE FROM Jobs WHERE Type = 'plugins'")

		saveSchemaVersion(sqlStore, Version5130)
	}
}

func upgradeDatabaseToVersion514(sqlStore *SqlStore) {
	if shouldPerformUpgrade(sqlStore, Version5130, Version5140) {
		saveSchemaVersion(sqlStore, Version5140)
	}
}

func upgradeDatabaseToVersion515(sqlStore *SqlStore) {
	if shouldPerformUpgrade(sqlStore, Version5140, Version5150) {
		saveSchemaVersion(sqlStore, Version5150)
	}
}

func upgradeDatabaseToVersion516(sqlStore *SqlStore) {
	if shouldPerformUpgrade(sqlStore, Version5150, Version5160) {
		if sqlStore.DriverName() == model.DatabaseDriverPostgres {
			sqlStore.GetMaster().ExecNoTimeout("ALTER TABLE Tokens ALTER COLUMN Extra TYPE varchar(2048)")
		} else if sqlStore.DriverName() == model.DatabaseDriverMysql {
			sqlStore.GetMaster().ExecNoTimeout("ALTER TABLE Tokens MODIFY Extra text")
		}
		saveSchemaVersion(sqlStore, Version5160)

		// Fix mismatches between the canonical and migrated schemas.
		sqlStore.AlterColumnTypeIfExists("Schemes", "DefaultTeamGuestRole", "varchar(64)", "VARCHAR(64)")
		sqlStore.AlterColumnTypeIfExists("Schemes", "DefaultChannelGuestRole", "varchar(64)", "VARCHAR(64)")
		sqlStore.AlterColumnTypeIfExists("Teams", "AllowedDomains", "text", "VARCHAR(1000)")
		sqlStore.AlterColumnTypeIfExists("Channels", "GroupConstrained", "tinyint(1)", "boolean")
		sqlStore.AlterColumnTypeIfExists("Teams", "GroupConstrained", "tinyint(1)", "boolean")

		// One known mismatch remains: ChannelMembers.SchemeGuest. The requisite migration
		// is left here for posterity, but we're avoiding fix this given the corresponding
		// table rewrite in most MySQL and Postgres instances.
		// sqlStore.AlterColumnTypeIfExists("ChannelMembers", "SchemeGuest", "tinyint(4)", "boolean")

		sqlStore.CreateIndexIfNotExists("idx_groupteams_teamid", "GroupTeams", "TeamId")
		sqlStore.CreateIndexIfNotExists("idx_groupchannels_channelid", "GroupChannels", "ChannelId")
	}
}

func upgradeDatabaseToVersion517(sqlStore *SqlStore) {
	if shouldPerformUpgrade(sqlStore, Version5160, Version5170) {
		saveSchemaVersion(sqlStore, Version5170)
	}
}

func upgradeDatabaseToVersion518(sqlStore *SqlStore) {
	if shouldPerformUpgrade(sqlStore, Version5170, Version5180) {
		saveSchemaVersion(sqlStore, Version5180)
	}
}

func upgradeDatabaseToVersion519(sqlStore *SqlStore) {
	if shouldPerformUpgrade(sqlStore, Version5180, Version5190) {
		saveSchemaVersion(sqlStore, Version5190)
	}
}

func upgradeDatabaseToVersion520(sqlStore *SqlStore) {
	if shouldPerformUpgrade(sqlStore, Version5190, Version5200) {
		sqlStore.CreateColumnIfNotExistsNoDefault("Bots", "LastIconUpdate", "bigint", "bigint")

		sqlStore.CreateColumnIfNotExists("GroupTeams", "SchemeAdmin", "boolean", "boolean", "0")
		sqlStore.CreateIndexIfNotExists("idx_groupteams_schemeadmin", "GroupTeams", "SchemeAdmin")

		sqlStore.CreateColumnIfNotExists("GroupChannels", "SchemeAdmin", "boolean", "boolean", "0")
		sqlStore.CreateIndexIfNotExists("idx_groupchannels_schemeadmin", "GroupChannels", "SchemeAdmin")

		saveSchemaVersion(sqlStore, Version5200)
	}
}

func upgradeDatabaseToVersion521(sqlStore *SqlStore) {
	if shouldPerformUpgrade(sqlStore, Version5200, Version5210) {
		saveSchemaVersion(sqlStore, Version5210)
	}
}

func upgradeDatabaseToVersion522(sqlStore *SqlStore) {
	if shouldPerformUpgrade(sqlStore, Version5210, Version5220) {
		sqlStore.CreateIndexIfNotExists("idx_teams_scheme_id", "Teams", "SchemeId")
		sqlStore.CreateIndexIfNotExists("idx_channels_scheme_id", "Channels", "SchemeId")
		sqlStore.CreateIndexIfNotExists("idx_schemes_channel_guest_role", "Schemes", "DefaultChannelGuestRole")
		sqlStore.CreateIndexIfNotExists("idx_schemes_channel_user_role", "Schemes", "DefaultChannelUserRole")
		sqlStore.CreateIndexIfNotExists("idx_schemes_channel_admin_role", "Schemes", "DefaultChannelAdminRole")

		saveSchemaVersion(sqlStore, Version5220)
	}
}

func upgradeDatabaseToVersion523(sqlStore *SqlStore) {
	if shouldPerformUpgrade(sqlStore, Version5220, Version5230) {
		saveSchemaVersion(sqlStore, Version5230)
	}
}

func upgradeDatabaseToVersion524(sqlStore *SqlStore) {
	if shouldPerformUpgrade(sqlStore, Version5230, Version5240) {
		sqlStore.CreateColumnIfNotExists("UserGroups", "AllowReference", "boolean", "boolean", "0")
		sqlStore.GetMaster().ExecNoTimeout("UPDATE UserGroups SET Name = null, AllowReference = false")
		sqlStore.AlterPrimaryKey("Reactions", []string{"PostId", "UserId", "EmojiName"})

		saveSchemaVersion(sqlStore, Version5240)
	}
}

func upgradeDatabaseToVersion525(sqlStore *SqlStore) {
	if shouldPerformUpgrade(sqlStore, Version5240, Version5250) {
		saveSchemaVersion(sqlStore, Version5250)
	}
}

func upgradeDatabaseToVersion526(sqlStore *SqlStore) {
	if shouldPerformUpgrade(sqlStore, Version5250, Version5260) {
		sqlStore.CreateColumnIfNotExists("Sessions", "ExpiredNotify", "boolean", "boolean", "0")

		saveSchemaVersion(sqlStore, Version5260)
	}
}

func upgradeDatabaseToVersion527(sqlStore *SqlStore) {
	if shouldPerformUpgrade(sqlStore, Version5260, Version5270) {
		saveSchemaVersion(sqlStore, Version5270)
	}
}

func upgradeDatabaseToVersion528(sqlStore *SqlStore) {
	if shouldPerformUpgrade(sqlStore, Version5270, Version5280) {
		if err := precheckMigrationToVersion528(sqlStore); err != nil {
			mlog.Fatal("Error upgrading DB schema to 5.28.0", mlog.Err(err))
		}

		sqlStore.CreateColumnIfNotExistsNoDefault("Commands", "PluginId", "VARCHAR(190)", "VARCHAR(190)")
		sqlStore.GetMaster().ExecNoTimeout("UPDATE Commands SET PluginId = '' WHERE PluginId IS NULL")

		sqlStore.AlterColumnTypeIfExists("Teams", "Type", "VARCHAR(255)", "VARCHAR(255)")
		sqlStore.AlterColumnTypeIfExists("Teams", "SchemeId", "VARCHAR(26)", "VARCHAR(26)")
		sqlStore.AlterColumnTypeIfExists("IncomingWebhooks", "Username", "varchar(255)", "varchar(255)")
		sqlStore.AlterColumnTypeIfExists("IncomingWebhooks", "IconURL", "text", "varchar(1024)")

		saveSchemaVersion(sqlStore, Version5280)
	}
}

func upgradeDatabaseToVersion5281(sqlStore *SqlStore) {
	if shouldPerformUpgrade(sqlStore, Version5280, Version5281) {
		sqlStore.CreateColumnIfNotExistsNoDefault("FileInfo", "MiniPreview", "MEDIUMBLOB", "bytea")

		saveSchemaVersion(sqlStore, Version5281)
	}
}

func precheckMigrationToVersion528(sqlStore *SqlStore) error {
	teamsQuery, _, err := sqlStore.getQueryBuilder().Select(`COALESCE(SUM(CASE
				WHEN CHAR_LENGTH(SchemeId) > 26 THEN 1
				ELSE 0
			END),0) as schemeidwrong,
			COALESCE(SUM(CASE
				WHEN CHAR_LENGTH(Type) > 255 THEN 1
				ELSE 0
			END),0) as typewrong`).
		From("Teams").ToSql()
	if err != nil {
		return err
	}
	webhooksQuery, _, err := sqlStore.getQueryBuilder().Select(`COALESCE(SUM(CASE
				WHEN CHAR_LENGTH(Username) > 255 THEN 1
				ELSE 0
			END),0) as usernamewrong,
			COALESCE(SUM(CASE
				WHEN CHAR_LENGTH(IconURL) > 1024 THEN 1
				ELSE 0
			END),0) as iconurlwrong`).
		From("IncomingWebhooks").ToSql()
	if err != nil {
		return err
	}

	var schemeIDWrong, typeWrong int
	row := sqlStore.GetMaster().Db.QueryRow(teamsQuery)
	if err = row.Scan(&schemeIDWrong, &typeWrong); err != nil && err != sql.ErrNoRows {
		return err
	} else if err == nil && schemeIDWrong > 0 {
		return errors.New("Migration failure: " +
			"Teams column SchemeId has data larger that 26 characters")
	} else if err == nil && typeWrong > 0 {
		return errors.New("Migration failure: " +
			"Teams column Type has data larger that 255 characters")
	}

	var usernameWrong, iconURLWrong int
	row = sqlStore.GetMaster().Db.QueryRow(webhooksQuery)
	if err = row.Scan(&usernameWrong, &iconURLWrong); err != nil && err != sql.ErrNoRows {
		mlog.Error("Error fetching IncomingWebhooks columns data", mlog.Err(err))
	} else if err == nil && usernameWrong > 0 {
		return errors.New("Migration failure: " +
			"IncomingWebhooks column Username has data larger that 255 characters")
	} else if err == nil && iconURLWrong > 0 {
		return errors.New("Migration failure: " +
			"IncomingWebhooks column IconURL has data larger that 1024 characters")
	}

	return nil
}

func upgradeDatabaseToVersion529(sqlStore *SqlStore) {
	if shouldPerformUpgrade(sqlStore, Version5281, Version5290) {
		sqlStore.AlterColumnTypeIfExists("SidebarCategories", "Id", "VARCHAR(128)", "VARCHAR(128)")
		sqlStore.RemoveDefaultIfColumnExists("SidebarCategories", "Id")
		sqlStore.AlterColumnTypeIfExists("SidebarChannels", "CategoryId", "VARCHAR(128)", "VARCHAR(128)")
		sqlStore.RemoveDefaultIfColumnExists("SidebarChannels", "CategoryId")

		sqlStore.CreateColumnIfNotExistsNoDefault("Threads", "ChannelId", "VARCHAR(26)", "VARCHAR(26)")

		updateThreadChannelsQuery := "UPDATE Threads INNER JOIN Posts ON Posts.Id=Threads.PostId SET Threads.ChannelId=Posts.ChannelId WHERE Threads.ChannelId IS NULL"
		if sqlStore.DriverName() == model.DatabaseDriverPostgres {
			updateThreadChannelsQuery = "UPDATE Threads SET ChannelId=Posts.ChannelId FROM Posts WHERE Posts.Id=Threads.PostId AND Threads.ChannelId IS NULL"
		}
		if _, err := sqlStore.GetMaster().ExecNoTimeout(updateThreadChannelsQuery); err != nil {
			mlog.Error("Error updating ChannelId in Threads table", mlog.Err(err))
		}

		saveSchemaVersion(sqlStore, Version5290)
	}
}

func upgradeDatabaseToVersion5291(sqlStore *SqlStore) {
	if shouldPerformUpgrade(sqlStore, Version5290, Version5291) {
		saveSchemaVersion(sqlStore, Version5291)
	}
}

func upgradeDatabaseToVersion530(sqlStore *SqlStore) {
	if shouldPerformUpgrade(sqlStore, Version5291, Version5300) {
		sqlStore.CreateColumnIfNotExistsNoDefault("FileInfo", "Content", "longtext", "text")

		sqlStore.CreateColumnIfNotExists("SidebarCategories", "Muted", "tinyint(1)", "boolean", "0")

		saveSchemaVersion(sqlStore, Version5300)
	}
}

func upgradeDatabaseToVersion531(sqlStore *SqlStore) {
	if shouldPerformUpgrade(sqlStore, Version5300, Version5310) {
		saveSchemaVersion(sqlStore, Version5310)
	}
}

const RemoteClusterSiteURLUniqueIndex = "remote_clusters_site_url_unique"

func hasMissingMigrationsVersion532(sqlStore *SqlStore) bool {
	scIdInfo, err := sqlStore.GetColumnInfo("Posts", "FileIds")
	if err != nil {
		mlog.Error("Error getting column info for migration check",
			mlog.String("table", "Posts"),
			mlog.String("column", "FileIds"),
			mlog.Err(err),
		)
		return true
	}

	if sqlStore.DriverName() == model.DatabaseDriverPostgres {
		if !sqlStore.IsVarchar(scIdInfo.DataType) || scIdInfo.CharMaximumLength != 300 {
			return true
		}
	}

	if !sqlStore.DoesColumnExist("Channels", "Shared") {
		return true
	}

	if !sqlStore.DoesColumnExist("ThreadMemberships", "UnreadMentions") {
		return true
	}

	if !sqlStore.DoesColumnExist("Reactions", "UpdateAt") {
		return true
	}

	if !sqlStore.DoesColumnExist("Reactions", "DeleteAt") {
		return true
	}

	return false
}

func upgradeDatabaseToVersion532(sqlStore *SqlStore) {
	if hasMissingMigrationsVersion532(sqlStore) {
		// this migration was reverted on MySQL due to performance reasons. Doing
		// it only on PostgreSQL for the time being.
		if sqlStore.DriverName() == model.DatabaseDriverPostgres {
			// allow 10 files per post
			sqlStore.AlterColumnTypeIfExists("Posts", "FileIds", "text", "varchar(300)")
		}

		sqlStore.CreateColumnIfNotExists("ThreadMemberships", "UnreadMentions", "bigint", "bigint", "0")
		// Shared channels support
		sqlStore.CreateColumnIfNotExistsNoDefault("Channels", "Shared", "tinyint(1)", "boolean")
		sqlStore.CreateColumnIfNotExistsNoDefault("Reactions", "UpdateAt", "bigint", "bigint")
		sqlStore.CreateColumnIfNotExistsNoDefault("Reactions", "DeleteAt", "bigint", "bigint")
	}

	if shouldPerformUpgrade(sqlStore, Version5310, Version5320) {
		saveSchemaVersion(sqlStore, Version5320)
	}
}

func upgradeDatabaseToVersion533(sqlStore *SqlStore) {
	if shouldPerformUpgrade(sqlStore, Version5320, Version5330) {
		saveSchemaVersion(sqlStore, Version5330)
	}
}

func upgradeDatabaseToVersion534(sqlStore *SqlStore) {
	if shouldPerformUpgrade(sqlStore, Version5330, Version5340) {
		saveSchemaVersion(sqlStore, Version5340)
	}
}

func upgradeDatabaseToVersion535(sqlStore *SqlStore) {
	if shouldPerformUpgrade(sqlStore, Version5340, Version5350) {
		sqlStore.AlterColumnTypeIfExists("Roles", "Permissions", "longtext", "text")

		sqlStore.CreateColumnIfNotExists("SidebarCategories", "Collapsed", "tinyint(1)", "boolean", "0")

		// Shared channels support
		sqlStore.CreateColumnIfNotExistsNoDefault("Reactions", "RemoteId", "VARCHAR(26)", "VARCHAR(26)")
		sqlStore.CreateColumnIfNotExistsNoDefault("Users", "RemoteId", "VARCHAR(26)", "VARCHAR(26)")
		sqlStore.CreateColumnIfNotExistsNoDefault("Posts", "RemoteId", "VARCHAR(26)", "VARCHAR(26)")
		sqlStore.CreateColumnIfNotExistsNoDefault("FileInfo", "RemoteId", "VARCHAR(26)", "VARCHAR(26)")
		sqlStore.CreateColumnIfNotExists("UploadSessions", "RemoteId", "VARCHAR(26)", "VARCHAR(26)", "")
		sqlStore.CreateColumnIfNotExists("UploadSessions", "ReqFileId", "VARCHAR(26)", "VARCHAR(26)", "")
		if _, err := sqlStore.GetMaster().ExecNoTimeout("UPDATE UploadSessions SET RemoteId='', ReqFileId='' WHERE RemoteId IS NULL"); err != nil {
			mlog.Error("Error updating RemoteId,ReqFileId in UploadsSession table", mlog.Err(err))
		}
		uniquenessColumns := []string{"SiteUrl", "RemoteTeamId"}
		if sqlStore.DriverName() == model.DatabaseDriverMysql {
			uniquenessColumns = []string{"RemoteTeamId", "SiteUrl(168)"}
		}
		sqlStore.CreateUniqueCompositeIndexIfNotExists(RemoteClusterSiteURLUniqueIndex, "RemoteClusters", uniquenessColumns)

		rootCountMigration(sqlStore)

		saveSchemaVersion(sqlStore, Version5350)
	}
}

func upgradeDatabaseToVersion536(sqlStore *SqlStore) {
	if shouldPerformUpgrade(sqlStore, Version5350, Version5360) {
		sqlStore.CreateColumnIfNotExists("SharedChannelUsers", "ChannelId", "VARCHAR(26)", "VARCHAR(26)", "")
		sqlStore.CreateColumnIfNotExists("SharedChannelRemotes", "LastPostUpdateAt", "bigint", "bigint", "0")
		sqlStore.CreateColumnIfNotExists("SharedChannelRemotes", "LastPostId", "VARCHAR(26)", "VARCHAR(26)", "")

		saveSchemaVersion(sqlStore, Version5360)
	}
}

func rootCountMigration(sqlStore *SqlStore) {
	totalMsgCountRootExists := sqlStore.DoesColumnExist("Channels", "TotalMsgCountRoot")
	msgCountRootExists := sqlStore.DoesColumnExist("ChannelMembers", "MsgCountRoot")

	sqlStore.CreateColumnIfNotExists("ChannelMembers", "MentionCountRoot", "bigint", "bigint", "0")
	sqlStore.AlterDefaultIfColumnExists("ChannelMembers", "MentionCountRoot", model.NewString("0"), model.NewString("0"))

	mentionCountRootCTE := `
		SELECT ChannelId, COALESCE(SUM(UnreadMentions), 0) AS UnreadMentions, UserId
		FROM ThreadMemberships
		LEFT JOIN Threads ON ThreadMemberships.PostId = Threads.PostId
		GROUP BY Threads.ChannelId, ThreadMemberships.UserId
	`
	updateMentionCountRootQuery := `
		UPDATE ChannelMembers INNER JOIN (` + mentionCountRootCTE + `) AS q ON
			q.ChannelId = ChannelMembers.ChannelId AND
			q.UserId=ChannelMembers.UserId AND
			ChannelMembers.MentionCount > 0
		SET MentionCountRoot = ChannelMembers.MentionCount - q.UnreadMentions
	`
	if sqlStore.DriverName() == model.DatabaseDriverPostgres {
		updateMentionCountRootQuery = `
			WITH q AS (` + mentionCountRootCTE + `)
			UPDATE channelmembers
			SET MentionCountRoot = ChannelMembers.MentionCount - q.UnreadMentions
			FROM q
			WHERE
				q.ChannelId = ChannelMembers.ChannelId AND
				q.UserId = ChannelMembers.UserId AND
				ChannelMembers.MentionCount > 0
		`
	}
	if _, err := sqlStore.GetMaster().ExecNoTimeout(updateMentionCountRootQuery); err != nil {
		mlog.Error("Error updating ChannelId in Threads table", mlog.Err(err))
	}
	sqlStore.CreateColumnIfNotExists("Channels", "TotalMsgCountRoot", "bigint", "bigint", "0")
	sqlStore.CreateColumnIfNotExistsNoDefault("Channels", "LastRootAt", "bigint", "bigint")
	defer sqlStore.RemoveColumnIfExists("Channels", "LastRootAt")

	sqlStore.CreateColumnIfNotExists("ChannelMembers", "MsgCountRoot", "bigint", "bigint", "0")
	sqlStore.AlterDefaultIfColumnExists("ChannelMembers", "MsgCountRoot", model.NewString("0"), model.NewString("0"))

	forceIndex := ""
	if sqlStore.DriverName() == model.DatabaseDriverMysql {
		forceIndex = "FORCE INDEX(idx_posts_channel_id_update_at)"
	}
	totalMsgCountRootCTE := `
		SELECT Channels.Id channelid, COALESCE(COUNT(*),0) newcount, COALESCE(MAX(Posts.CreateAt), 0) as lastpost
		FROM Channels
		LEFT JOIN Posts ` + forceIndex + ` ON Channels.Id = Posts.ChannelId
		WHERE Posts.RootId = ''
		GROUP BY Channels.Id
	`
	channelsCTE := "SELECT TotalMsgCountRoot, Id, LastRootAt from Channels"
	updateChannels := `
		WITH q AS (` + totalMsgCountRootCTE + `)
		UPDATE Channels SET TotalMsgCountRoot = q.newcount, LastRootAt=q.lastpost
		FROM q where q.channelid=Channels.Id;
	`
	updateChannelMembers := `
		WITH q as (` + channelsCTE + `)
		UPDATE ChannelMembers CM SET MsgCountRoot=TotalMsgCountRoot
		FROM q WHERE q.id=CM.ChannelId AND LastViewedAt >= q.lastrootat;
	`
	if sqlStore.DriverName() == model.DatabaseDriverMysql {
		updateChannels = `
			UPDATE Channels
			INNER Join (` + totalMsgCountRootCTE + `) as q
			ON q.channelid=Channels.Id
			SET TotalMsgCountRoot = q.newcount, LastRootAt=q.lastpost;
		`
		updateChannelMembers = `
			UPDATE ChannelMembers CM
			INNER JOIN (` + channelsCTE + `) as q
			ON q.id=CM.ChannelId and LastViewedAt >= q.lastrootat
			SET MsgCountRoot=TotalMsgCountRoot
			`
	}

	if !totalMsgCountRootExists {
		if _, err := sqlStore.GetMaster().ExecNoTimeout(updateChannels); err != nil {
			mlog.Error("Error updating Channels table", mlog.Err(err))
		}
	}
	if !msgCountRootExists {
		if _, err := sqlStore.GetMaster().ExecNoTimeout(updateChannelMembers); err != nil {
			mlog.Error("Error updating ChannelMembers table", mlog.Err(err))
		}
	}
}

func upgradeDatabaseToVersion537(sqlStore *SqlStore) {
	if shouldPerformUpgrade(sqlStore, Version5360, Version5370) {
		sqlStore.RemoveIndexIfExists("idx_posts_channel_id", "Posts")
		sqlStore.RemoveIndexIfExists("idx_channels_name", "Channels")
		sqlStore.RemoveIndexIfExists("idx_publicchannels_name", "PublicChannels")
		sqlStore.RemoveIndexIfExists("idx_channelmembers_channel_id", "ChannelMembers")
		sqlStore.RemoveIndexIfExists("idx_emoji_name", "Emoji")
		sqlStore.RemoveIndexIfExists("idx_oauthaccessdata_client_id", "OAuthAccessData")
		sqlStore.RemoveIndexIfExists("idx_oauthauthdata_client_id", "OAuthAuthData")
		sqlStore.RemoveIndexIfExists("idx_preferences_user_id", "Preferences")
		sqlStore.RemoveIndexIfExists("idx_notice_views_user_id", "ProductNoticeViewState")
		sqlStore.RemoveIndexIfExists("idx_notice_views_user_notice", "ProductNoticeViewState")
		sqlStore.RemoveIndexIfExists("idx_status_user_id", "Status")
		sqlStore.RemoveIndexIfExists("idx_teammembers_team_id", "TeamMembers")
		sqlStore.RemoveIndexIfExists("idx_teams_name", "Teams")
		sqlStore.RemoveIndexIfExists("idx_user_access_tokens_token", "UserAccessTokens")
		sqlStore.RemoveIndexIfExists("idx_user_terms_of_service_user_id", "UserTermsOfService")
		sqlStore.RemoveIndexIfExists("idx_users_email", "Users")
		sqlStore.RemoveIndexIfExists("idx_sharedchannelusers_user_id", "SharedChannelUsers")
		sqlStore.RemoveIndexIfExists("IDX_RetentionPolicies_DisplayName_Id", "RetentionPolicies")
		sqlStore.CreateIndexIfNotExists("IDX_RetentionPolicies_DisplayName", "RetentionPolicies", "DisplayName")

		sqlStore.CreateColumnIfNotExistsNoDefault("Status", "DNDEndTime", "bigint", "bigint")
		sqlStore.CreateColumnIfNotExistsNoDefault("Status", "PrevStatus", "VARCHAR(32)", "VARCHAR(32)")

		saveSchemaVersion(sqlStore, Version5370)
	}
}

func upgradeDatabaseToVersion538(sqlStore *SqlStore) {
	if shouldPerformUpgrade(sqlStore, Version5370, Version5380) {
		fixCRTChannelMembershipCounts(sqlStore)
		fixCRTThreadCountsAndUnreads(sqlStore)

		saveSchemaVersion(sqlStore, Version5380)
	}
}

// fixCRTThreadCountsAndUnreads Marks threads as read for users where the last
// reply time of the thread is earlier than the time the user viewed the channel.
// Marking a thread means setting the mention count to zero and setting the
// last viewed at time of the the thread as the last viewed at time
// of the channel
func fixCRTThreadCountsAndUnreads(sqlStore *SqlStore) {
	var system model.System
	if err := sqlStore.GetMaster().SelectOne(&system, "SELECT * FROM Systems WHERE Name = 'CRTThreadCountsAndUnreadsMigrationComplete'"); err == nil {
		return
	}

	threadMembershipsCTE := `
		SELECT PostId, UserId, ChannelMembers.LastViewedAt as CM_LastViewedAt, Threads.LastReplyAt
		FROM Threads
		INNER JOIN ChannelMembers on ChannelMembers.ChannelId = Threads.ChannelId
		WHERE Threads.LastReplyAt <= ChannelMembers.LastViewedAt
	`
	updateThreadMembershipQuery := `
		WITH q as (` + threadMembershipsCTE + `)
		UPDATE ThreadMemberships set LastViewed = q.CM_LastViewedAt + 1, UnreadMentions = 0, LastUpdated = :Now
		FROM q WHERE ThreadMemberships.Postid = q.PostId AND ThreadMemberships.UserId = q.UserId
	`
	if sqlStore.DriverName() == model.DatabaseDriverMysql {
		updateThreadMembershipQuery = `
			UPDATE ThreadMemberships
			INNER JOIN (` + threadMembershipsCTE + `) as q
			ON ThreadMemberships.Postid = q.PostId AND ThreadMemberships.UserId = q.UserId
			SET LastViewed = q.CM_LastViewedAt + 1, UnreadMentions = 0, LastUpdated = :Now
		`
	}

	if _, err := sqlStore.GetMaster().ExecNoTimeout(updateThreadMembershipQuery, map[string]interface{}{"Now": model.GetMillis()}); err != nil {
		mlog.Error("Error updating lastviewedat and unreadmentions of threadmemberships", mlog.Err(err))
		return
	}

	if _, err := sqlStore.GetMaster().ExecNoTimeout("INSERT INTO Systems VALUES ('CRTThreadCountsAndUnreadsMigrationComplete', 'true')"); err != nil {
		mlog.Error("Error marking migration as done", mlog.Err(err))
	}
}

// fixCRTChannelMembershipCounts fixes the channel counts, i.e. the total message count,
// total root message count, mention count, and mention count in root messages for users
// who have viewed the channel after the last post in the channel
func fixCRTChannelMembershipCounts(sqlStore *SqlStore) {
	var system model.System
	if err := sqlStore.GetMaster().SelectOne(&system, "SELECT * FROM Systems WHERE Name = 'CRTChannelMembershipCountsMigrationComplete'"); err == nil {
		return
	}
	channelMembershipsCountsAndMentions := `
		UPDATE ChannelMembers
		SET MentionCount=0, MentionCountRoot=0, MsgCount=Channels.TotalMsgCount, MsgCountRoot=Channels.TotalMsgCountRoot, LastUpdateAt = :Now
		FROM Channels
		WHERE ChannelMembers.Channelid = Channels.Id AND ChannelMembers.LastViewedAt >= Channels.LastPostAt;
	`

	if sqlStore.DriverName() == model.DatabaseDriverMysql {
		channelMembershipsCountsAndMentions = `
			UPDATE ChannelMembers
			INNER JOIN Channels on Channels.Id = ChannelMembers.ChannelId
			SET MentionCount=0, MentionCountRoot=0, MsgCount=Channels.TotalMsgCount, MsgCountRoot=Channels.TotalMsgCountRoot, LastUpdateAt = :Now
			WHERE ChannelMembers.LastViewedAt >= Channels.LastPostAt;
		`
	}

	if _, err := sqlStore.GetMaster().ExecNoTimeout(channelMembershipsCountsAndMentions, map[string]interface{}{"Now": model.GetMillis()}); err != nil {
		mlog.Error("Error updating counts and unreads for channelmemberships", mlog.Err(err))
		return
	}
	if _, err := sqlStore.GetMaster().ExecNoTimeout("INSERT INTO Systems VALUES ('CRTChannelMembershipCountsMigrationComplete', 'true')"); err != nil {
		mlog.Error("Error marking migration as done", mlog.Err(err))
	}
}

func upgradeDatabaseToVersion539(sqlStore *SqlStore) {
	if shouldPerformUpgrade(sqlStore, Version5380, Version5390) {
		saveSchemaVersion(sqlStore, Version5390)
	}
}

func upgradeDatabaseToVersion600(sqlStore *SqlStore) {
	if shouldPerformUpgrade(sqlStore, Version5390, Version600) {
		sqlStore.GetMaster().ExecNoTimeout("UPDATE Posts SET RootId = ParentId WHERE RootId = '' AND RootId != ParentId")
		if sqlStore.DriverName() == model.DatabaseDriverMysql {
			if sqlStore.DoesColumnExist("Posts", "ParentId") {
				sqlStore.GetMaster().ExecNoTimeout("ALTER TABLE Posts MODIFY COLUMN FileIds text, MODIFY COLUMN Props JSON, DROP COLUMN ParentId")
			} else {
				sqlStore.GetMaster().ExecNoTimeout("ALTER TABLE Posts MODIFY COLUMN FileIds text, MODIFY COLUMN Props JSON")
			}
		} else {
			sqlStore.AlterColumnTypeIfExists("Posts", "FileIds", "text", "varchar(300)")
			sqlStore.AlterColumnTypeIfExists("Posts", "Props", "JSON", "jsonb")
			sqlStore.RemoveColumnIfExists("Posts", "ParentId")
		}

		sqlStore.AlterColumnTypeIfExists("ChannelMembers", "NotifyProps", "JSON", "jsonb")
		sqlStore.AlterColumnTypeIfExists("Jobs", "Data", "JSON", "jsonb")
		sqlStore.AlterColumnTypeIfExists("LinkMetadata", "Data", "JSON", "jsonb")

		sqlStore.AlterColumnTypeIfExists("Sessions", "Props", "JSON", "jsonb")
		sqlStore.AlterColumnTypeIfExists("Threads", "Participants", "JSON", "jsonb")
		sqlStore.AlterColumnTypeIfExists("Users", "Props", "JSON", "jsonb")
		sqlStore.AlterColumnTypeIfExists("Users", "NotifyProps", "JSON", "jsonb")
		info, err := sqlStore.GetColumnInfo("Users", "Timezone")
		if err != nil {
			mlog.Error("Error getting column info",
				mlog.String("table", "Users"),
				mlog.String("column", "Timezone"),
				mlog.Err(err),
			)
		} else if info.DefaultValue != "" {
			sqlStore.RemoveDefaultIfColumnExists("Users", "Timezone")
		}
		sqlStore.AlterColumnTypeIfExists("Users", "Timezone", "JSON", "jsonb")

		sqlStore.GetMaster().ExecNoTimeout("UPDATE CommandWebhooks SET RootId = ParentId WHERE RootId = '' AND RootId != ParentId")
		sqlStore.RemoveColumnIfExists("CommandWebhooks", "ParentId")

		sqlStore.CreateCompositeIndexIfNotExists("idx_posts_root_id_delete_at", "Posts", []string{"RootId", "DeleteAt"})
		sqlStore.RemoveIndexIfExists("idx_posts_root_id", "Posts")

		sqlStore.CreateCompositeIndexIfNotExists("idx_channels_team_id_display_name", "Channels", []string{"TeamId", "DisplayName"})
		sqlStore.CreateCompositeIndexIfNotExists("idx_channels_team_id_type", "Channels", []string{"TeamId", "Type"})
		sqlStore.RemoveIndexIfExists("idx_channels_team_id", "Channels")

		sqlStore.CreateCompositeIndexIfNotExists("idx_threads_channel_id_last_reply_at", "Threads", []string{"ChannelId", "LastReplyAt"})
		sqlStore.RemoveIndexIfExists("idx_threads_channel_id", "Threads")

		sqlStore.CreateCompositeIndexIfNotExists("idx_channelmembers_user_id_channel_id_last_viewed_at", "ChannelMembers", []string{"UserId", "ChannelId", "LastViewedAt"})
		sqlStore.CreateCompositeIndexIfNotExists("idx_channelmembers_channel_id_scheme_guest_user_id", "ChannelMembers", []string{"ChannelId", "SchemeGuest", "UserId"})
		sqlStore.RemoveIndexIfExists("idx_channelmembers_user_id", "ChannelMembers")

		sqlStore.CreateCompositeIndexIfNotExists("idx_status_status_dndendtime", "Status", []string{"Status", "DNDEndTime"})
		sqlStore.RemoveIndexIfExists("idx_status_status", "Status")

		saveSchemaVersion(sqlStore, Version600)
	}
}

func upgradeDatabaseToVersion610(sqlStore *SqlStore) {
	if shouldPerformUpgrade(sqlStore, Version600, Version610) {

		sqlStore.AlterColumnTypeIfExists("Sessions", "Roles", "text", "varchar(256)")
		sqlStore.AlterColumnTypeIfExists("ChannelMembers", "Roles", "text", "varchar(256)")
		sqlStore.AlterColumnTypeIfExists("TeamMembers", "Roles", "text", "varchar(256)")
		sqlStore.CreateCompositeIndexIfNotExists("idx_jobs_status_type", "Jobs", []string{"Status", "Type"})

		forceIndex := ""
		if sqlStore.DriverName() == model.DatabaseDriverMysql {
			forceIndex = "FORCE INDEX(idx_posts_channel_id_update_at)"
		}

		lastRootPostAtExists := sqlStore.DoesColumnExist("Channels", "LastRootPostAt")
		sqlStore.CreateColumnIfNotExists("Channels", "LastRootPostAt", "bigint", "bigint", "0")

		lastRootPostAtCTE := `
		SELECT Channels.Id channelid, COALESCE(MAX(Posts.CreateAt), 0) as lastrootpost
		FROM Channels
		LEFT JOIN Posts ` + forceIndex + ` ON Channels.Id = Posts.ChannelId
		WHERE Posts.RootId = ''
		GROUP BY Channels.Id
	`

		updateChannels := `
		WITH q AS (` + lastRootPostAtCTE + `)
		UPDATE Channels SET LastRootPostAt=q.lastrootpost
		FROM q where q.channelid=Channels.Id;
	`

		if sqlStore.DriverName() == model.DatabaseDriverMysql {
			updateChannels = `
			UPDATE Channels
			INNER Join (` + lastRootPostAtCTE + `) as q
			ON q.channelid=Channels.Id
			SET LastRootPostAt=lastrootpost;
		`
		}

		if !lastRootPostAtExists {
			if _, err := sqlStore.GetMaster().ExecNoTimeout(updateChannels); err != nil {
				mlog.Error("Error updating Channels table", mlog.Err(err))
			}
		}

		saveSchemaVersion(sqlStore, Version610)
	}
}

func upgradeDatabaseToVersion620(sqlStore *SqlStore) {
	if shouldPerformUpgrade(sqlStore, Version610, Version620) {
		saveSchemaVersion(sqlStore, Version620)
	}
}

func upgradeDatabaseToVersion630(sqlStore *SqlStore) {
	if shouldPerformUpgrade(sqlStore, Version620, Version630) {
		sqlStore.CreateColumnIfNotExists("Schemes", "DefaultPlaybookAdminRole", "VARCHAR(64)", "VARCHAR(64)", "")
		sqlStore.CreateColumnIfNotExists("Schemes", "DefaultPlaybookMemberRole", "VARCHAR(64)", "VARCHAR(64)", "")
		sqlStore.CreateColumnIfNotExists("Schemes", "DefaultRunAdminRole", "VARCHAR(64)", "VARCHAR(64)", "")
		sqlStore.CreateColumnIfNotExists("Schemes", "DefaultRunMemberRole", "VARCHAR(64)", "VARCHAR(64)", "")

		sqlStore.AlterColumnTypeIfExists("PluginKeyValueStore", "PKey", "VARCHAR(150)", "VARCHAR(150)")

		saveSchemaVersion(sqlStore, Version630)
	}
}

func upgradeDatabaseToVersion640(sqlStore *SqlStore) {
	// if shouldPerformUpgrade(sqlStore, Version630, Version640) {
	if sqlStore.DoesColumnExist("Users", "AcceptedTermsOfServiceId") {
		sqlStore.GetMaster().ExecNoTimeout("ALTER TABLE Users DROP COLUMN AcceptedTermsOfServiceId")
	}

<<<<<<< HEAD
	sqlStore.CreateColumnIfNotExists("OAuthApps", "MattermostAppID", "VARCHAR(32)", "VARCHAR(32)", "")

	// 	saveSchemaVersion(sqlStore, Version630)
=======
	// 	saveSchemaVersion(sqlStore, Version640)
>>>>>>> 4ce7d993
	// }
}<|MERGE_RESOLUTION|>--- conflicted
+++ resolved
@@ -1438,12 +1438,8 @@
 		sqlStore.GetMaster().ExecNoTimeout("ALTER TABLE Users DROP COLUMN AcceptedTermsOfServiceId")
 	}
 
-<<<<<<< HEAD
 	sqlStore.CreateColumnIfNotExists("OAuthApps", "MattermostAppID", "VARCHAR(32)", "VARCHAR(32)", "")
-
-	// 	saveSchemaVersion(sqlStore, Version630)
-=======
+	
 	// 	saveSchemaVersion(sqlStore, Version640)
->>>>>>> 4ce7d993
 	// }
 }
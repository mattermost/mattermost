// Copyright (c) 2015-present Mattermost, Inc. All Rights Reserved.
// See LICENSE.txt for license information.

package sqlstore

import (
	"database/sql"
	"os"
	"time"

	"github.com/blang/semver"
	"github.com/pkg/errors"

	"github.com/mattermost/mattermost-server/v5/model"
	"github.com/mattermost/mattermost-server/v5/shared/mlog"
)

const (
<<<<<<< HEAD
	CurrentSchemaVersion   = Version5360
=======
	CurrentSchemaVersion   = Version5380
	Version5380            = "5.38.0"
>>>>>>> de5efdb8
	Version5370            = "5.37.0"
	Version5360            = "5.36.0"
	Version5350            = "5.35.0"
	Version5340            = "5.34.0"
	Version5330            = "5.33.0"
	Version5320            = "5.32.0"
	Version5310            = "5.31.0"
	Version5300            = "5.30.0"
	Version5291            = "5.29.1"
	Version5290            = "5.29.0"
	Version5281            = "5.28.1"
	Version5280            = "5.28.0"
	Version5270            = "5.27.0"
	Version5260            = "5.26.0"
	Version5250            = "5.25.0"
	Version5240            = "5.24.0"
	Version5230            = "5.23.0"
	Version5220            = "5.22.0"
	Version5210            = "5.21.0"
	Version5200            = "5.20.0"
	Version5190            = "5.19.0"
	Version5180            = "5.18.0"
	Version5170            = "5.17.0"
	Version5160            = "5.16.0"
	Version5150            = "5.15.0"
	Version5140            = "5.14.0"
	Version5130            = "5.13.0"
	Version5120            = "5.12.0"
	Version5110            = "5.11.0"
	Version5100            = "5.10.0"
	Version590             = "5.9.0"
	Version580             = "5.8.0"
	Version570             = "5.7.0"
	Version560             = "5.6.0"
	Version550             = "5.5.0"
	Version540             = "5.4.0"
	Version530             = "5.3.0"
	Version520             = "5.2.0"
	Version510             = "5.1.0"
	Version500             = "5.0.0"
	Version4100            = "4.10.0"
	Version490             = "4.9.0"
	Version481             = "4.8.1"
	Version480             = "4.8.0"
	Version472             = "4.7.2"
	Version471             = "4.7.1"
	Version470             = "4.7.0"
	Version460             = "4.6.0"
	Version450             = "4.5.0"
	Version440             = "4.4.0"
	Version430             = "4.3.0"
	Version420             = "4.2.0"
	Version410             = "4.1.0"
	Version400             = "4.0.0"
	Version3100            = "3.10.0"
	Version390             = "3.9.0"
	Version380             = "3.8.0"
	Version370             = "3.7.0"
	Version360             = "3.6.0"
	Version350             = "3.5.0"
	Version340             = "3.4.0"
	Version330             = "3.3.0"
	Version320             = "3.2.0"
	Version310             = "3.1.0"
	Version300             = "3.0.0"
	OldestSupportedVersion = Version300
)

const (
	ExitVersionSave                 = 1003
	ExitThemeMigration              = 1004
	ExitTeamInviteIDMigrationFailed = 1006
)

// upgradeDatabase attempts to migrate the schema to the latest supported version.
// The value of model.CurrentVersion is accepted as a parameter for unit testing, but it is not
// used to stop migrations at that version.
func upgradeDatabase(sqlStore *SqlStore, currentModelVersionString string) error {
	currentModelVersion, err := semver.Parse(currentModelVersionString)
	if err != nil {
		return errors.Wrapf(err, "failed to parse current model version %s", currentModelVersionString)
	}

	nextUnsupportedMajorVersion := semver.Version{
		Major: currentModelVersion.Major + 1,
	}

	oldestSupportedVersion, err := semver.Parse(OldestSupportedVersion)
	if err != nil {
		return errors.Wrapf(err, "failed to parse oldest supported version %s", OldestSupportedVersion)
	}

	var currentSchemaVersion *semver.Version
	currentSchemaVersionString := sqlStore.GetCurrentSchemaVersion()
	if currentSchemaVersionString != "" {
		currentSchemaVersion, err = semver.New(currentSchemaVersionString)
		if err != nil {
			return errors.Wrapf(err, "failed to parse database schema version %s", currentSchemaVersionString)
		}
	}

	// Assume a fresh database if no schema version has been recorded.
	if currentSchemaVersion == nil {
		if err := sqlStore.System().SaveOrUpdate(&model.System{Name: "Version", Value: currentModelVersion.String()}); err != nil {
			return errors.Wrap(err, "failed to initialize schema version for fresh database")
		}

		currentSchemaVersion = &currentModelVersion
		mlog.Info("The database schema version has been set", mlog.String("version", currentSchemaVersion.String()))
		return nil
	}

	// Upgrades prior to the oldest supported version are not supported.
	if currentSchemaVersion.LT(oldestSupportedVersion) {
		return errors.Errorf("Database schema version %s is no longer supported. This Mattermost server supports automatic upgrades from schema version %s through schema version %s. Please manually upgrade to at least version %s before continuing.", *currentSchemaVersion, oldestSupportedVersion, currentModelVersion, oldestSupportedVersion)
	}

	// Allow forwards compatibility only within the same major version.
	if currentSchemaVersion.GTE(nextUnsupportedMajorVersion) {
		return errors.Errorf("Database schema version %s is not supported. This Mattermost server supports only >=%s, <%s. Please upgrade to at least version %s before continuing.", *currentSchemaVersion, currentModelVersion, nextUnsupportedMajorVersion, nextUnsupportedMajorVersion)
	} else if currentSchemaVersion.GT(currentModelVersion) {
		mlog.Warn("The database schema version and model versions do not match", mlog.String("schema_version", currentSchemaVersion.String()), mlog.String("model_version", currentModelVersion.String()))
	}

	// Otherwise, apply any necessary migrations. Note that these methods currently invoke
	// os.Exit instead of returning an error.
	upgradeDatabaseToVersion31(sqlStore)
	upgradeDatabaseToVersion32(sqlStore)
	upgradeDatabaseToVersion33(sqlStore)
	upgradeDatabaseToVersion34(sqlStore)
	upgradeDatabaseToVersion35(sqlStore)
	upgradeDatabaseToVersion36(sqlStore)
	upgradeDatabaseToVersion37(sqlStore)
	upgradeDatabaseToVersion38(sqlStore)
	upgradeDatabaseToVersion39(sqlStore)
	upgradeDatabaseToVersion310(sqlStore)
	upgradeDatabaseToVersion40(sqlStore)
	upgradeDatabaseToVersion41(sqlStore)
	upgradeDatabaseToVersion42(sqlStore)
	upgradeDatabaseToVersion43(sqlStore)
	upgradeDatabaseToVersion44(sqlStore)
	upgradeDatabaseToVersion45(sqlStore)
	upgradeDatabaseToVersion46(sqlStore)
	upgradeDatabaseToVersion47(sqlStore)
	upgradeDatabaseToVersion471(sqlStore)
	upgradeDatabaseToVersion472(sqlStore)
	upgradeDatabaseToVersion48(sqlStore)
	upgradeDatabaseToVersion481(sqlStore)
	upgradeDatabaseToVersion49(sqlStore)
	upgradeDatabaseToVersion410(sqlStore)
	upgradeDatabaseToVersion50(sqlStore)
	upgradeDatabaseToVersion51(sqlStore)
	upgradeDatabaseToVersion52(sqlStore)
	upgradeDatabaseToVersion53(sqlStore)
	upgradeDatabaseToVersion54(sqlStore)
	upgradeDatabaseToVersion55(sqlStore)
	upgradeDatabaseToVersion56(sqlStore)
	upgradeDatabaseToVersion57(sqlStore)
	upgradeDatabaseToVersion58(sqlStore)
	upgradeDatabaseToVersion59(sqlStore)
	upgradeDatabaseToVersion510(sqlStore)
	upgradeDatabaseToVersion511(sqlStore)
	upgradeDatabaseToVersion512(sqlStore)
	upgradeDatabaseToVersion513(sqlStore)
	upgradeDatabaseToVersion514(sqlStore)
	upgradeDatabaseToVersion515(sqlStore)
	upgradeDatabaseToVersion516(sqlStore)
	upgradeDatabaseToVersion517(sqlStore)
	upgradeDatabaseToVersion518(sqlStore)
	upgradeDatabaseToVersion519(sqlStore)
	upgradeDatabaseToVersion520(sqlStore)
	upgradeDatabaseToVersion521(sqlStore)
	upgradeDatabaseToVersion522(sqlStore)
	upgradeDatabaseToVersion523(sqlStore)
	upgradeDatabaseToVersion524(sqlStore)
	upgradeDatabaseToVersion525(sqlStore)
	upgradeDatabaseToVersion526(sqlStore)
	upgradeDatabaseToVersion527(sqlStore)
	upgradeDatabaseToVersion528(sqlStore)
	upgradeDatabaseToVersion5281(sqlStore)
	upgradeDatabaseToVersion529(sqlStore)
	upgradeDatabaseToVersion5291(sqlStore)
	upgradeDatabaseToVersion530(sqlStore)
	upgradeDatabaseToVersion531(sqlStore)
	upgradeDatabaseToVersion532(sqlStore)
	upgradeDatabaseToVersion533(sqlStore)
	upgradeDatabaseToVersion534(sqlStore)
	upgradeDatabaseToVersion535(sqlStore)
	upgradeDatabaseToVersion536(sqlStore)
	upgradeDatabaseToVersion537(sqlStore)
<<<<<<< HEAD
=======
	upgradeDatabaseToVersion538(sqlStore)
>>>>>>> de5efdb8

	return nil
}

func saveSchemaVersion(sqlStore *SqlStore, version string) {
	if err := sqlStore.System().SaveOrUpdate(&model.System{Name: "Version", Value: version}); err != nil {
		mlog.Critical(err.Error())
		time.Sleep(time.Second)
		os.Exit(ExitVersionSave)
	}

	mlog.Warn("The database schema version has been upgraded", mlog.String("version", version))
}

func shouldPerformUpgrade(sqlStore *SqlStore, currentSchemaVersion string, expectedSchemaVersion string) bool {
	storedSchemaVersion := sqlStore.GetCurrentSchemaVersion()

	storedVersion, err := semver.Parse(storedSchemaVersion)
	if err != nil {
		mlog.Error("Error parsing stored schema version", mlog.Err(err))
		return false
	}

	currentVersion, err := semver.Parse(currentSchemaVersion)
	if err != nil {
		mlog.Error("Error parsing current schema version", mlog.Err(err))
		return false
	}

	if storedVersion.Major == currentVersion.Major && storedVersion.Minor == currentVersion.Minor {
		mlog.Warn("Attempting to upgrade the database schema version",
			mlog.String("stored_version", storedSchemaVersion), mlog.String("current_version", currentSchemaVersion), mlog.String("new_version", expectedSchemaVersion))
		return true
	}

	return false
}

func upgradeDatabaseToVersion31(sqlStore *SqlStore) {
	if shouldPerformUpgrade(sqlStore, Version300, Version310) {
		saveSchemaVersion(sqlStore, Version310)
	}
}

func upgradeDatabaseToVersion32(sqlStore *SqlStore) {
	if shouldPerformUpgrade(sqlStore, Version310, Version320) {
		saveSchemaVersion(sqlStore, Version320)
	}
}

func themeMigrationFailed(err error) {
	mlog.Critical("Failed to migrate User.ThemeProps to Preferences table", mlog.Err(err))
	time.Sleep(time.Second)
	os.Exit(ExitThemeMigration)
}

func upgradeDatabaseToVersion33(sqlStore *SqlStore) {
	if shouldPerformUpgrade(sqlStore, Version320, Version330) {
		if sqlStore.DoesColumnExist("Users", "ThemeProps") {
			params := map[string]interface{}{
				"Category": model.PREFERENCE_CATEGORY_THEME,
				"Name":     "",
			}

			transaction, err := sqlStore.GetMaster().Begin()
			if err != nil {
				themeMigrationFailed(err)
			}
			defer finalizeTransaction(transaction)

			// copy data across
			if _, err := transaction.ExecNoTimeout(
				`INSERT INTO
					Preferences(UserId, Category, Name, Value)
				SELECT
					Id, '`+model.PREFERENCE_CATEGORY_THEME+`', '', ThemeProps
				FROM
					Users
				WHERE
					Users.ThemeProps != 'null'`, params); err != nil {
				themeMigrationFailed(err)
				return
			}

			// delete old data
			if _, err := transaction.ExecNoTimeout("ALTER TABLE Users DROP COLUMN ThemeProps"); err != nil {
				themeMigrationFailed(err)
				return
			}

			if err := transaction.Commit(); err != nil {
				themeMigrationFailed(err)
				return
			}
		}

		saveSchemaVersion(sqlStore, Version330)
	}
}

func upgradeDatabaseToVersion34(sqlStore *SqlStore) {
	if shouldPerformUpgrade(sqlStore, Version330, Version340) {
		saveSchemaVersion(sqlStore, Version340)
	}
}

func upgradeDatabaseToVersion35(sqlStore *SqlStore) {
	if shouldPerformUpgrade(sqlStore, Version340, Version350) {
		sqlStore.GetMaster().Exec("UPDATE TeamMembers SET Roles = 'team_user' WHERE Roles = ''")
		sqlStore.GetMaster().Exec("UPDATE TeamMembers SET Roles = 'team_user team_admin' WHERE Roles = 'admin'")
		sqlStore.GetMaster().Exec("UPDATE ChannelMembers SET Roles = 'channel_user' WHERE Roles = ''")
		sqlStore.GetMaster().Exec("UPDATE ChannelMembers SET Roles = 'channel_user channel_admin' WHERE Roles = 'admin'")

		// The rest of the migration from Filenames -> FileIds is done lazily in api.GetFileInfosForPost
		sqlStore.CreateColumnIfNotExists("Posts", "FileIds", "varchar(150)", "varchar(150)", "[]")

		sqlStore.Session().RemoveAllSessions()

		saveSchemaVersion(sqlStore, Version350)
	}
}

func upgradeDatabaseToVersion36(sqlStore *SqlStore) {
	if shouldPerformUpgrade(sqlStore, Version350, Version360) {
		saveSchemaVersion(sqlStore, Version360)
	}
}

func upgradeDatabaseToVersion37(sqlStore *SqlStore) {
	if shouldPerformUpgrade(sqlStore, Version360, Version370) {
		saveSchemaVersion(sqlStore, Version370)
	}
}

func upgradeDatabaseToVersion38(sqlStore *SqlStore) {
	if shouldPerformUpgrade(sqlStore, Version370, Version380) {
		saveSchemaVersion(sqlStore, Version380)
	}
}

func upgradeDatabaseToVersion39(sqlStore *SqlStore) {
	if shouldPerformUpgrade(sqlStore, Version380, Version390) {
		sqlStore.RemoveTableIfExists("PasswordRecovery")

		saveSchemaVersion(sqlStore, Version390)
	}
}

func upgradeDatabaseToVersion310(sqlStore *SqlStore) {
	if shouldPerformUpgrade(sqlStore, Version390, Version3100) {
		saveSchemaVersion(sqlStore, Version3100)
	}
}

func upgradeDatabaseToVersion40(sqlStore *SqlStore) {
	if shouldPerformUpgrade(sqlStore, Version3100, Version400) {
		saveSchemaVersion(sqlStore, Version400)
	}
}

func upgradeDatabaseToVersion41(sqlStore *SqlStore) {
	if shouldPerformUpgrade(sqlStore, Version400, Version410) {
		sqlStore.RemoveTableIfExists("JobStatuses")

		saveSchemaVersion(sqlStore, Version410)
	}
}

func upgradeDatabaseToVersion42(sqlStore *SqlStore) {
	if shouldPerformUpgrade(sqlStore, Version410, Version420) {
		saveSchemaVersion(sqlStore, Version420)
	}
}

func upgradeDatabaseToVersion43(sqlStore *SqlStore) {
	if shouldPerformUpgrade(sqlStore, Version420, Version430) {
		saveSchemaVersion(sqlStore, Version430)
	}
}

func upgradeDatabaseToVersion44(sqlStore *SqlStore) {
	if shouldPerformUpgrade(sqlStore, Version430, Version440) {
		saveSchemaVersion(sqlStore, Version440)
	}
}

func upgradeDatabaseToVersion45(sqlStore *SqlStore) {
	if shouldPerformUpgrade(sqlStore, Version440, Version450) {
		saveSchemaVersion(sqlStore, Version450)
	}
}

func upgradeDatabaseToVersion46(sqlStore *SqlStore) {
	if shouldPerformUpgrade(sqlStore, Version450, Version460) {
		saveSchemaVersion(sqlStore, Version460)
	}
}

func upgradeDatabaseToVersion47(sqlStore *SqlStore) {
	if shouldPerformUpgrade(sqlStore, Version460, Version470) {
		saveSchemaVersion(sqlStore, Version470)
	}
}

func upgradeDatabaseToVersion471(sqlStore *SqlStore) {
	if shouldPerformUpgrade(sqlStore, Version470, Version471) {
		saveSchemaVersion(sqlStore, Version471)
	}
}

func upgradeDatabaseToVersion472(sqlStore *SqlStore) {
	if shouldPerformUpgrade(sqlStore, Version471, Version472) {
		saveSchemaVersion(sqlStore, Version472)
	}
}

func upgradeDatabaseToVersion48(sqlStore *SqlStore) {
	if shouldPerformUpgrade(sqlStore, Version472, Version480) {
		saveSchemaVersion(sqlStore, Version480)
	}
}

func upgradeDatabaseToVersion481(sqlStore *SqlStore) {
	if shouldPerformUpgrade(sqlStore, Version480, Version481) {
		saveSchemaVersion(sqlStore, Version481)
	}
}

func upgradeDatabaseToVersion49(sqlStore *SqlStore) {
	// This version of Mattermost includes an App-Layer migration which migrates from hard-coded roles configured by
	// a number of parameters in `config.json` to a `Roles` table in the database. The migration code can be seen
	// in the file `app/app.go` in the function `DoAdvancedPermissionsMigration()`.

	if shouldPerformUpgrade(sqlStore, Version481, Version490) {
		saveSchemaVersion(sqlStore, Version490)
	}
}

func upgradeDatabaseToVersion410(sqlStore *SqlStore) {
	if shouldPerformUpgrade(sqlStore, Version490, Version4100) {
		saveSchemaVersion(sqlStore, Version4100)
	}
}

func upgradeDatabaseToVersion50(sqlStore *SqlStore) {
	// This version of Mattermost includes an App-Layer migration which migrates from hard-coded emojis configured
	// in `config.json` to a `Permission` in the database. The migration code can be seen
	// in the file `app/app.go` in the function `DoEmojisPermissionsMigration()`.

	// This version of Mattermost also includes a online-migration which migrates some roles from the `Roles` columns of
	// TeamMember and ChannelMember rows to the new SchemeAdmin and SchemeUser columns. If you need to downgrade to a
	// version of Mattermost prior to 5.0, you should take your server offline and run the following SQL statements
	// prior to launching the downgraded version:
	//
	//    UPDATE Teams SET SchemeId = NULL;
	//    UPDATE Channels SET SchemeId = NULL;
	//    UPDATE TeamMembers SET Roles = CONCAT(Roles, ' team_user'), SchemeUser = NULL where SchemeUser = 1;
	//    UPDATE TeamMembers SET Roles = CONCAT(Roles, ' team_admin'), SchemeAdmin = NULL where SchemeAdmin = 1;
	//    UPDATE ChannelMembers SET Roles = CONCAT(Roles, ' channel_user'), SchemeUser = NULL where SchemeUser = 1;
	//    UPDATE ChannelMembers SET Roles = CONCAT(Roles, ' channel_admin'), SchemeAdmin = NULL where SchemeAdmin = 1;
	//    DELETE from Systems WHERE Name = 'migration_advanced_permissions_phase_2';

	if shouldPerformUpgrade(sqlStore, Version4100, Version500) {
		saveSchemaVersion(sqlStore, Version500)
	}
}

func upgradeDatabaseToVersion51(sqlStore *SqlStore) {
	if shouldPerformUpgrade(sqlStore, Version500, Version510) {
		saveSchemaVersion(sqlStore, Version510)
	}
}

func upgradeDatabaseToVersion52(sqlStore *SqlStore) {
	if shouldPerformUpgrade(sqlStore, Version510, Version520) {
		saveSchemaVersion(sqlStore, Version520)
	}
}

func upgradeDatabaseToVersion53(sqlStore *SqlStore) {
	if shouldPerformUpgrade(sqlStore, Version520, Version530) {
		saveSchemaVersion(sqlStore, Version530)
	}
}

func upgradeDatabaseToVersion54(sqlStore *SqlStore) {
	if shouldPerformUpgrade(sqlStore, Version530, Version540) {
		saveSchemaVersion(sqlStore, Version540)
	}
}

func upgradeDatabaseToVersion55(sqlStore *SqlStore) {
	if shouldPerformUpgrade(sqlStore, Version540, Version550) {
		saveSchemaVersion(sqlStore, Version550)
	}
}

func upgradeDatabaseToVersion56(sqlStore *SqlStore) {
	if shouldPerformUpgrade(sqlStore, Version550, Version560) {
		saveSchemaVersion(sqlStore, Version560)
	}

}

func upgradeDatabaseToVersion57(sqlStore *SqlStore) {
	if shouldPerformUpgrade(sqlStore, Version560, Version570) {
		saveSchemaVersion(sqlStore, Version570)
	}
}

func upgradeDatabaseToVersion58(sqlStore *SqlStore) {
	if shouldPerformUpgrade(sqlStore, Version570, Version580) {
		// Fix column types and defaults where gorp converged on a different schema value than the
		// original migration.
		sqlStore.AlterColumnTypeIfExists("OutgoingWebhooks", "Description", "text", "VARCHAR(500)")
		sqlStore.AlterColumnTypeIfExists("IncomingWebhooks", "Description", "text", "VARCHAR(500)")
		sqlStore.AlterColumnTypeIfExists("OutgoingWebhooks", "IconURL", "text", "VARCHAR(1024)")
		sqlStore.RemoveDefaultIfColumnExists("OutgoingWebhooks", "Username")
		if sqlStore.DriverName() == model.DATABASE_DRIVER_POSTGRES {
			sqlStore.RemoveDefaultIfColumnExists("OutgoingWebhooks", "IconURL")
		}
		sqlStore.AlterDefaultIfColumnExists("OutgoingWebhooks", "Username", model.NewString("NULL"), nil)
<<<<<<< HEAD
=======
		sqlStore.AlterDefaultIfColumnExists("PluginKeyValueStore", "ExpireAt", model.NewString("NULL"), model.NewString("NULL"))
>>>>>>> de5efdb8

		saveSchemaVersion(sqlStore, Version580)
	}
}

func upgradeDatabaseToVersion59(sqlStore *SqlStore) {
	if shouldPerformUpgrade(sqlStore, Version580, Version590) {
		saveSchemaVersion(sqlStore, Version590)
	}
}

func upgradeDatabaseToVersion510(sqlStore *SqlStore) {
	if shouldPerformUpgrade(sqlStore, Version590, Version5100) {
		sqlStore.CreateIndexIfNotExists("idx_groupchannels_channelid", "GroupChannels", "ChannelId")

		saveSchemaVersion(sqlStore, Version5100)
	}
}

func upgradeDatabaseToVersion511(sqlStore *SqlStore) {
	if shouldPerformUpgrade(sqlStore, Version5100, Version5110) {
		// Enforce all teams have an InviteID set
		var teams []*model.Team
		if _, err := sqlStore.GetReplica().Select(&teams, "SELECT * FROM Teams WHERE InviteId = ''"); err != nil {
			mlog.Error("Error fetching Teams without InviteID", mlog.Err(err))
		} else {
			for _, team := range teams {
				team.InviteId = model.NewId()
				if _, err := sqlStore.Team().Update(team); err != nil {
					mlog.Error("Error updating Team InviteIDs", mlog.String("team_id", team.Id), mlog.Err(err))
				}
			}
		}

		saveSchemaVersion(sqlStore, Version5110)
	}
}

func upgradeDatabaseToVersion512(sqlStore *SqlStore) {
	if shouldPerformUpgrade(sqlStore, Version5110, Version5120) {
		saveSchemaVersion(sqlStore, Version5120)
	}
}

func upgradeDatabaseToVersion513(sqlStore *SqlStore) {
	if shouldPerformUpgrade(sqlStore, Version5120, Version5130) {
		saveSchemaVersion(sqlStore, Version5130)
	}
}

func upgradeDatabaseToVersion514(sqlStore *SqlStore) {
	if shouldPerformUpgrade(sqlStore, Version5130, Version5140) {
		saveSchemaVersion(sqlStore, Version5140)
	}
}

func upgradeDatabaseToVersion515(sqlStore *SqlStore) {
	if shouldPerformUpgrade(sqlStore, Version5140, Version5150) {
		saveSchemaVersion(sqlStore, Version5150)
	}
}

func upgradeDatabaseToVersion516(sqlStore *SqlStore) {
	if shouldPerformUpgrade(sqlStore, Version5150, Version5160) {
		// Fix mismatches between the canonical and migrated schemas.
		sqlStore.AlterColumnTypeIfExists("Teams", "AllowedDomains", "text", "VARCHAR(1000)")
		sqlStore.AlterColumnTypeIfExists("Teams", "GroupConstrained", "tinyint(1)", "boolean")

		// One known mismatch remains: ChannelMembers.SchemeGuest. The requisite migration
		// is left here for posterity, but we're avoiding fix this given the corresponding
		// table rewrite in most MySQL and Postgres instances.
		// sqlStore.AlterColumnTypeIfExists("ChannelMembers", "SchemeGuest", "tinyint(4)", "boolean")

		sqlStore.CreateIndexIfNotExists("idx_groupchannels_channelid", "GroupChannels", "ChannelId")

		saveSchemaVersion(sqlStore, Version5160)
	}
}

func upgradeDatabaseToVersion517(sqlStore *SqlStore) {
	if shouldPerformUpgrade(sqlStore, Version5160, Version5170) {
		saveSchemaVersion(sqlStore, Version5170)
	}
}

func upgradeDatabaseToVersion518(sqlStore *SqlStore) {
	if shouldPerformUpgrade(sqlStore, Version5170, Version5180) {
		saveSchemaVersion(sqlStore, Version5180)
	}
}

func upgradeDatabaseToVersion519(sqlStore *SqlStore) {
	if shouldPerformUpgrade(sqlStore, Version5180, Version5190) {
		saveSchemaVersion(sqlStore, Version5190)
	}
}

func upgradeDatabaseToVersion520(sqlStore *SqlStore) {
	if shouldPerformUpgrade(sqlStore, Version5190, Version5200) {
		saveSchemaVersion(sqlStore, Version5200)
	}
}

func upgradeDatabaseToVersion521(sqlStore *SqlStore) {
	if shouldPerformUpgrade(sqlStore, Version5200, Version5210) {
		saveSchemaVersion(sqlStore, Version5210)
	}
}

func upgradeDatabaseToVersion522(sqlStore *SqlStore) {
	if shouldPerformUpgrade(sqlStore, Version5210, Version5220) {
		sqlStore.CreateIndexIfNotExists("idx_teams_scheme_id", "Teams", "SchemeId")

		saveSchemaVersion(sqlStore, Version5220)
	}
}

func upgradeDatabaseToVersion523(sqlStore *SqlStore) {
	if shouldPerformUpgrade(sqlStore, Version5220, Version5230) {
		saveSchemaVersion(sqlStore, Version5230)
	}
}

func upgradeDatabaseToVersion524(sqlStore *SqlStore) {
	if shouldPerformUpgrade(sqlStore, Version5230, Version5240) {
		saveSchemaVersion(sqlStore, Version5240)
	}
}

func upgradeDatabaseToVersion525(sqlStore *SqlStore) {
	if shouldPerformUpgrade(sqlStore, Version5240, Version5250) {
		saveSchemaVersion(sqlStore, Version5250)
	}
}

func upgradeDatabaseToVersion526(sqlStore *SqlStore) {
	if shouldPerformUpgrade(sqlStore, Version5250, Version5260) {
		saveSchemaVersion(sqlStore, Version5260)
	}
}

func upgradeDatabaseToVersion527(sqlStore *SqlStore) {
	if shouldPerformUpgrade(sqlStore, Version5260, Version5270) {
		saveSchemaVersion(sqlStore, Version5270)
	}
}

func upgradeDatabaseToVersion528(sqlStore *SqlStore) {
	if shouldPerformUpgrade(sqlStore, Version5270, Version5280) {
		if err := precheckMigrationToVersion528(sqlStore); err != nil {
			mlog.Critical("Error upgrading DB schema to 5.28.0", mlog.Err(err))
			os.Exit(ExitGenericFailure)
		}

		sqlStore.AlterColumnTypeIfExists("Teams", "Type", "VARCHAR(255)", "VARCHAR(255)")
		sqlStore.AlterColumnTypeIfExists("Teams", "SchemeId", "VARCHAR(26)", "VARCHAR(26)")

		saveSchemaVersion(sqlStore, Version5280)
	}
}

func upgradeDatabaseToVersion5281(sqlStore *SqlStore) {
	if shouldPerformUpgrade(sqlStore, Version5280, Version5281) {
		saveSchemaVersion(sqlStore, Version5281)
	}
}

func precheckMigrationToVersion528(sqlStore *SqlStore) error {
	teamsQuery, _, err := sqlStore.getQueryBuilder().Select(`COALESCE(SUM(CASE
				WHEN CHAR_LENGTH(SchemeId) > 26 THEN 1
				ELSE 0
			END),0) as schemeidwrong,
			COALESCE(SUM(CASE
				WHEN CHAR_LENGTH(Type) > 255 THEN 1
				ELSE 0
			END),0) as typewrong`).
		From("Teams").ToSql()
	if err != nil {
		return err
	}

	var schemeIDWrong, typeWrong int
	row := sqlStore.GetMaster().Db.QueryRow(teamsQuery)
	if err = row.Scan(&schemeIDWrong, &typeWrong); err != nil && err != sql.ErrNoRows {
		return err
	} else if err == nil && schemeIDWrong > 0 {
		return errors.New("Migration failure: " +
			"Teams column SchemeId has data larger that 26 characters")
	} else if err == nil && typeWrong > 0 {
		return errors.New("Migration failure: " +
			"Teams column Type has data larger that 255 characters")
	}

	return nil
}

func upgradeDatabaseToVersion529(sqlStore *SqlStore) {
<<<<<<< HEAD
=======
	if hasMissingMigrationsVersion529(sqlStore) {
		mlog.Info("Applying migrations for version 5.29")
		sqlStore.AlterColumnTypeIfExists("SidebarCategories", "Id", "VARCHAR(128)", "VARCHAR(128)")
		sqlStore.RemoveDefaultIfColumnExists("SidebarCategories", "Id")
		sqlStore.AlterColumnTypeIfExists("SidebarChannels", "CategoryId", "VARCHAR(128)", "VARCHAR(128)")
		sqlStore.RemoveDefaultIfColumnExists("SidebarChannels", "CategoryId")

		sqlStore.CreateColumnIfNotExistsNoDefault("Threads", "ChannelId", "VARCHAR(26)", "VARCHAR(26)")

		updateThreadChannelsQuery := "UPDATE Threads INNER JOIN Posts ON Posts.Id=Threads.PostId SET Threads.ChannelId=Posts.ChannelId WHERE Threads.ChannelId IS NULL"
		if sqlStore.DriverName() == model.DATABASE_DRIVER_POSTGRES {
			updateThreadChannelsQuery = "UPDATE Threads SET ChannelId=Posts.ChannelId FROM Posts WHERE Posts.Id=Threads.PostId AND Threads.ChannelId IS NULL"
		}
		if _, err := sqlStore.GetMaster().ExecNoTimeout(updateThreadChannelsQuery); err != nil {
			mlog.Error("Error updating ChannelId in Threads table", mlog.Err(err))
		}
	}

>>>>>>> de5efdb8
	if shouldPerformUpgrade(sqlStore, Version5281, Version5290) {
		saveSchemaVersion(sqlStore, Version5290)
	}
}

func hasMissingMigrationsVersion529(sqlStore *SqlStore) bool {
	scIdInfo, err := sqlStore.GetColumnInfo("SidebarCategories", "Id")
	if err != nil {
		mlog.Error("Error getting column info for migration check",
			mlog.String("table", "SidebarCategories"),
			mlog.String("column", "Id"),
			mlog.Err(err),
		)
		return true
	}
	if !sqlStore.IsVarchar(scIdInfo.DataType) || scIdInfo.CharMaximumLength != 128 {
		return true
	}
	scCategoryIdInfo, err := sqlStore.GetColumnInfo("SidebarChannels", "CategoryId")
	if err != nil {
		mlog.Error("Error getting column info for migration check",
			mlog.String("table", "SidebarChannels"),
			mlog.String("column", "CategoryId"),
			mlog.Err(err),
		)
		return true
	}
	if !sqlStore.IsVarchar(scCategoryIdInfo.DataType) || scCategoryIdInfo.CharMaximumLength != 128 {
		return true
	}
	if !sqlStore.DoesColumnExist("Threads", "ChannelId") {
		return true
	}
	return false
}

func upgradeDatabaseToVersion5291(sqlStore *SqlStore) {
	if shouldPerformUpgrade(sqlStore, Version5290, Version5291) {
		saveSchemaVersion(sqlStore, Version5291)
	}
}

func upgradeDatabaseToVersion530(sqlStore *SqlStore) {
<<<<<<< HEAD
=======
	if hasMissingMigrationsVersion530(sqlStore) {
		mlog.Info("Applying migrations for version 5.30")
		sqlStore.CreateColumnIfNotExistsNoDefault("FileInfo", "Content", "longtext", "text")
		sqlStore.CreateColumnIfNotExists("SidebarCategories", "Muted", "tinyint(1)", "boolean", "0")
	}
>>>>>>> de5efdb8
	if shouldPerformUpgrade(sqlStore, Version5291, Version5300) {
		saveSchemaVersion(sqlStore, Version5300)
	}
}

func hasMissingMigrationsVersion530(sqlStore *SqlStore) bool {
	if !sqlStore.DoesColumnExist("FileInfo", "Content") {
		return true
	}
	if !sqlStore.DoesColumnExist("SidebarCategories", "Muted") {
		return true
	}
	return false
}

func upgradeDatabaseToVersion531(sqlStore *SqlStore) {
	if shouldPerformUpgrade(sqlStore, Version5300, Version5310) {
		saveSchemaVersion(sqlStore, Version5310)
	}
}

<<<<<<< HEAD
=======
const RemoteClusterSiteURLUniqueIndex = "remote_clusters_site_url_unique"

func upgradeDatabaseToVersion532(sqlStore *SqlStore) {
	if hasMissingMigrationsVersion532(sqlStore) {
		// this migration was reverted on MySQL due to performance reasons. Doing
		// it only on PostgreSQL for the time being.
		if sqlStore.DriverName() == model.DATABASE_DRIVER_POSTGRES {
			// allow 10 files per post
			sqlStore.AlterColumnTypeIfExists("Posts", "FileIds", "text", "varchar(300)")
		}

		sqlStore.CreateColumnIfNotExists("ThreadMemberships", "UnreadMentions", "bigint", "bigint", "0")
		// Shared channels support
		sqlStore.CreateColumnIfNotExistsNoDefault("Channels", "Shared", "tinyint(1)", "boolean")
		sqlStore.CreateColumnIfNotExistsNoDefault("Reactions", "UpdateAt", "bigint", "bigint")
		sqlStore.CreateColumnIfNotExistsNoDefault("Reactions", "DeleteAt", "bigint", "bigint")
	}

	if shouldPerformUpgrade(sqlStore, Version5310, Version5320) {
		saveSchemaVersion(sqlStore, Version5320)
	}
}

>>>>>>> de5efdb8
func hasMissingMigrationsVersion532(sqlStore *SqlStore) bool {
	scIdInfo, err := sqlStore.GetColumnInfo("Posts", "FileIds")
	if err != nil {
		mlog.Error("Error getting column info for migration check",
			mlog.String("table", "Posts"),
			mlog.String("column", "FileIds"),
			mlog.Err(err),
		)
		return true
	}

	if sqlStore.DriverName() == model.DATABASE_DRIVER_POSTGRES {
		if !sqlStore.IsVarchar(scIdInfo.DataType) || scIdInfo.CharMaximumLength != 300 {
			return true
		}
	}

	if !sqlStore.DoesColumnExist("ThreadMemberships", "UnreadMentions") {
		return true
	}

	if !sqlStore.DoesColumnExist("Reactions", "UpdateAt") {
		return true
	}

	if !sqlStore.DoesColumnExist("Reactions", "DeleteAt") {
		return true
	}

	return false
}

<<<<<<< HEAD
func upgradeDatabaseToVersion532(sqlStore *SqlStore) {
	if hasMissingMigrationsVersion532(sqlStore) {
		// this migration was reverted on MySQL due to performance reasons. Doing
		// it only on PostgreSQL for the time being.
		if sqlStore.DriverName() == model.DATABASE_DRIVER_POSTGRES {
			// allow 10 files per post
			sqlStore.AlterColumnTypeIfExists("Posts", "FileIds", "text", "varchar(300)")
		}
	}

	if shouldPerformUpgrade(sqlStore, Version5310, Version5320) {
		saveSchemaVersion(sqlStore, Version5320)
	}
}

=======
>>>>>>> de5efdb8
func upgradeDatabaseToVersion533(sqlStore *SqlStore) {
	if shouldPerformUpgrade(sqlStore, Version5320, Version5330) {
		saveSchemaVersion(sqlStore, Version5330)
	}
}

func upgradeDatabaseToVersion534(sqlStore *SqlStore) {
	if shouldPerformUpgrade(sqlStore, Version5330, Version5340) {
		saveSchemaVersion(sqlStore, Version5340)
	}
}

func upgradeDatabaseToVersion535(sqlStore *SqlStore) {
<<<<<<< HEAD
	if shouldPerformUpgrade(sqlStore, Version5340, Version5350) {
		// Shared channels support
		if _, err := sqlStore.GetMaster().ExecNoTimeout("UPDATE UploadSessions SET RemoteId='', ReqFileId='' WHERE RemoteId IS NULL"); err != nil {
			mlog.Error("Error updating RemoteId,ReqFileId in UploadsSession table", mlog.Err(err))
		}

		saveSchemaVersion(sqlStore, Version5350)
	}
}

func upgradeDatabaseToVersion536(sqlStore *SqlStore) {
	if shouldPerformUpgrade(sqlStore, Version5350, Version5360) {
		saveSchemaVersion(sqlStore, Version5360)
	}
}

func upgradeDatabaseToVersion537(sqlStore *SqlStore) {
	// if shouldPerformUpgrade(sqlStore, Version5360, Version5370) {
	sqlStore.RemoveIndexIfExists("idx_posts_channel_id", "Posts")
	sqlStore.RemoveIndexIfExists("idx_emoji_name", "Emoji")
	sqlStore.RemoveIndexIfExists("idx_oauthaccessdata_client_id", "OAuthAccessData")
	sqlStore.RemoveIndexIfExists("idx_oauthauthdata_client_id", "OAuthAuthData")
	sqlStore.RemoveIndexIfExists("idx_preferences_user_id", "Preferences")
	sqlStore.RemoveIndexIfExists("idx_notice_views_user_id", "ProductNoticeViewState")
	sqlStore.RemoveIndexIfExists("idx_notice_views_user_notice", "ProductNoticeViewState")
	sqlStore.RemoveIndexIfExists("idx_status_user_id", "Status")
	sqlStore.RemoveIndexIfExists("idx_teammembers_team_id", "TeamMembers")
	sqlStore.RemoveIndexIfExists("idx_teams_name", "Teams")
	sqlStore.RemoveIndexIfExists("idx_user_access_tokens_token", "UserAccessTokens")
	sqlStore.RemoveIndexIfExists("idx_user_terms_of_service_user_id", "UserTermsOfService")
	sqlStore.RemoveIndexIfExists("idx_users_email", "Users")
	sqlStore.RemoveIndexIfExists("idx_sharedchannelusers_user_id", "SharedChannelUsers")
	sqlStore.RemoveIndexIfExists("IDX_RetentionPolicies_DisplayName_Id", "RetentionPolicies")
	sqlStore.CreateIndexIfNotExists("IDX_RetentionPolicies_DisplayName", "RetentionPolicies", "DisplayName")

	// saveSchemaVersion(sqlStore, Version5370)
	// }
=======
	if hasMissingMigrationsVersion535(sqlStore) {
		sqlStore.AlterColumnTypeIfExists("Roles", "Permissions", "longtext", "text")

		sqlStore.CreateColumnIfNotExists("SidebarCategories", "Collapsed", "tinyint(1)", "boolean", "0")

		// Shared channels support
		sqlStore.CreateColumnIfNotExistsNoDefault("Reactions", "RemoteId", "VARCHAR(26)", "VARCHAR(26)")
		sqlStore.CreateColumnIfNotExistsNoDefault("Users", "RemoteId", "VARCHAR(26)", "VARCHAR(26)")
		sqlStore.CreateColumnIfNotExistsNoDefault("Posts", "RemoteId", "VARCHAR(26)", "VARCHAR(26)")
		sqlStore.CreateColumnIfNotExistsNoDefault("FileInfo", "RemoteId", "VARCHAR(26)", "VARCHAR(26)")
		sqlStore.CreateColumnIfNotExists("UploadSessions", "RemoteId", "VARCHAR(26)", "VARCHAR(26)", "")
		sqlStore.CreateColumnIfNotExists("UploadSessions", "ReqFileId", "VARCHAR(26)", "VARCHAR(26)", "")

		if _, err := sqlStore.GetMaster().ExecNoTimeout("UPDATE UploadSessions SET RemoteId='', ReqFileId='' WHERE RemoteId IS NULL"); err != nil {
			mlog.Error("Error updating RemoteId,ReqFileId in UploadsSession table", mlog.Err(err))
		}
		uniquenessColumns := []string{"SiteUrl", "RemoteTeamId"}
		if sqlStore.DriverName() == model.DATABASE_DRIVER_MYSQL {
			uniquenessColumns = []string{"RemoteTeamId", "SiteUrl(168)"}
		}
		sqlStore.CreateUniqueCompositeIndexIfNotExists(RemoteClusterSiteURLUniqueIndex, "RemoteClusters", uniquenessColumns)
		sqlStore.CreateColumnIfNotExists("SharedChannelUsers", "ChannelId", "VARCHAR(26)", "VARCHAR(26)", "")

		rootCountMigration(sqlStore)
	}

	if shouldPerformUpgrade(sqlStore, Version5340, Version5350) {
		saveSchemaVersion(sqlStore, Version5350)
	}
}

func rootCountMigration(sqlStore *SqlStore) {
	totalMsgCountRootExists := sqlStore.DoesColumnExist("Channels", "TotalMsgCountRoot")
	msgCountRootExists := sqlStore.DoesColumnExist("ChannelMembers", "MsgCountRoot")

	sqlStore.CreateColumnIfNotExists("ChannelMembers", "MentionCountRoot", "bigint", "bigint", "0")
	sqlStore.AlterDefaultIfColumnExists("ChannelMembers", "MentionCountRoot", model.NewString("0"), model.NewString("0"))

	mentionCountRootCTE := `
		SELECT ChannelId, COALESCE(SUM(UnreadMentions), 0) AS UnreadMentions, UserId
		FROM ThreadMemberships
		LEFT JOIN Threads ON ThreadMemberships.PostId = Threads.PostId
		GROUP BY Threads.ChannelId, ThreadMemberships.UserId
	`
	updateMentionCountRootQuery := `
		UPDATE ChannelMembers INNER JOIN (` + mentionCountRootCTE + `) AS q ON
			q.ChannelId = ChannelMembers.ChannelId AND
			q.UserId=ChannelMembers.UserId AND
			ChannelMembers.MentionCount > 0
		SET MentionCountRoot = ChannelMembers.MentionCount - q.UnreadMentions
	`
	if sqlStore.DriverName() == model.DATABASE_DRIVER_POSTGRES {
		updateMentionCountRootQuery = `
			WITH q AS (` + mentionCountRootCTE + `)
			UPDATE channelmembers
			SET MentionCountRoot = ChannelMembers.MentionCount - q.UnreadMentions
			FROM q
			WHERE
				q.ChannelId = ChannelMembers.ChannelId AND
				q.UserId = ChannelMembers.UserId AND
				ChannelMembers.MentionCount > 0
		`
	}
	if _, err := sqlStore.GetMaster().ExecNoTimeout(updateMentionCountRootQuery); err != nil {
		mlog.Error("Error updating ChannelId in Threads table", mlog.Err(err))
	}
	sqlStore.CreateColumnIfNotExists("Channels", "TotalMsgCountRoot", "bigint", "bigint", "0")
	sqlStore.CreateColumnIfNotExistsNoDefault("Channels", "LastRootPostAt", "bigint", "bigint")
	defer sqlStore.RemoveColumnIfExists("Channels", "LastRootPostAt")

	sqlStore.CreateColumnIfNotExists("ChannelMembers", "MsgCountRoot", "bigint", "bigint", "0")
	sqlStore.AlterDefaultIfColumnExists("ChannelMembers", "MsgCountRoot", model.NewString("0"), model.NewString("0"))

	forceIndex := ""
	if sqlStore.DriverName() == model.DATABASE_DRIVER_MYSQL {
		forceIndex = "FORCE INDEX(idx_posts_channel_id_update_at)"
	}
	totalMsgCountRootCTE := `
	SELECT Channels.Id channelid, COALESCE(COUNT(*),0) newcount, COALESCE(MAX(Posts.CreateAt), 0) as lastpost
	FROM Channels
	LEFT JOIN Posts ` + forceIndex + ` ON Channels.Id = Posts.ChannelId
	WHERE Posts.RootId = ''
	GROUP BY Channels.Id
`
	channelsCTE := "SELECT TotalMsgCountRoot, Id, LastRootPostAt from Channels"
	updateChannels := `
	WITH q AS (` + totalMsgCountRootCTE + `)
	UPDATE Channels SET TotalMsgCountRoot = q.newcount, LastRootPostAt=q.lastpost
	FROM q where q.channelid=Channels.Id;
`
	updateChannelMembers := `
	WITH q as (` + channelsCTE + `)
	UPDATE ChannelMembers CM SET MsgCountRoot=TotalMsgCountRoot
	FROM q WHERE q.id=CM.ChannelId AND LastViewedAt >= q.lastrootpostat;
`
	if sqlStore.DriverName() == model.DATABASE_DRIVER_MYSQL {
		updateChannels = `
		UPDATE Channels
		INNER Join (` + totalMsgCountRootCTE + `) as q
		ON q.channelid=Channels.Id
		SET TotalMsgCountRoot = q.newcount, LastRootPostAt=q.lastpost;
	`
		updateChannelMembers = `
		UPDATE ChannelMembers CM
		INNER JOIN (` + channelsCTE + `) as q
		ON q.id=CM.ChannelId and LastViewedAt >= q.lastrootpostat
		SET MsgCountRoot=TotalMsgCountRoot
		`
	}

	if !totalMsgCountRootExists {
		if _, err := sqlStore.GetMaster().ExecNoTimeout(updateChannels); err != nil {
			mlog.Error("Error updating Channels table", mlog.Err(err))
		}
	}
	if !msgCountRootExists {
		if _, err := sqlStore.GetMaster().ExecNoTimeout(updateChannelMembers); err != nil {
			mlog.Error("Error updating ChannelMembers table", mlog.Err(err))
		}
	}
}

func hasMissingMigrationsVersion535(sqlStore *SqlStore) bool {
	if !sqlStore.DoesColumnExist("SidebarCategories", "Collapsed") {
		return true
	}
	if !sqlStore.DoesColumnExist("Reactions", "RemoteId") {
		return true
	}
	if !sqlStore.DoesColumnExist("Users", "RemoteId") {
		return true
	}
	if !sqlStore.DoesColumnExist("Posts", "RemoteId") {
		return true
	}
	if !sqlStore.DoesColumnExist("FileInfo", "RemoteId") {
		return true
	}
	if !sqlStore.DoesColumnExist("UploadSessions", "RemoteId") {
		return true
	}
	if !sqlStore.DoesColumnExist("UploadSessions", "ReqFileId") {
		return true
	}
	if !sqlStore.DoesColumnExist("SharedChannelUsers", "ChannelId") {
		return true
	}

	rolesPermissionsInfo, err := sqlStore.GetColumnInfo("Roles", "Permissions")
	if err != nil {
		mlog.Error("Error getting column info for migration check",
			mlog.String("table", "Roles"),
			mlog.String("column", "Permissions"),
			mlog.Err(err),
		)
		return true
	}

	if sqlStore.DriverName() == model.DATABASE_DRIVER_POSTGRES {
		if rolesPermissionsInfo.DataType != "text" {
			return true
		}
	} else if sqlStore.DriverName() == model.DATABASE_DRIVER_MYSQL {
		if rolesPermissionsInfo.DataType != "longtext" {
			return true
		}
	}

	if !sqlStore.DoesColumnExist("ChannelMembers", "MentionCountRoot") {
		return true
	}
	if !sqlStore.DoesColumnExist("Channels", "TotalMsgCountRoot") {
		return true
	}
	if !sqlStore.DoesColumnExist("ChannelMembers", "MsgCountRoot") {
		return true
	}

	// Check if the collapsable threads queries were applied
	msgRootCount, _, err := sqlStore.getQueryBuilder().Select(`COUNT(*) as countRoot`).
		From("ChannelMembers").
		Where("MsgCountRoot is NULL or MentionCountRoot is NULL").
		ToSql()
	if err != nil {
		mlog.Error("Error creating msg count root query", mlog.Err(err))
		return true
	}
	countRoot, err := sqlStore.GetMaster().SelectInt(msgRootCount)
	if err != nil {
		mlog.Error("Error fetching msg count root", mlog.Err(err))
		return true
	} else if countRoot > 0 {
		return true
	}

	return false
}

func upgradeDatabaseToVersion536(sqlStore *SqlStore) {
	if hasMissingMigrationsVersion536(sqlStore) {
		sqlStore.CreateColumnIfNotExists("SharedChannelUsers", "ChannelId", "VARCHAR(26)", "VARCHAR(26)", "")
		sqlStore.CreateColumnIfNotExists("SharedChannelRemotes", "LastPostUpdateAt", "bigint", "bigint", "0")
		sqlStore.CreateColumnIfNotExists("SharedChannelRemotes", "LastPostId", "VARCHAR(26)", "VARCHAR(26)", "")

		sqlStore.CreateColumnIfNotExistsNoDefault("Status", "DNDEndTime", "bigint", "bigint")
		sqlStore.CreateColumnIfNotExistsNoDefault("Status", "PrevStatus", "VARCHAR(32)", "VARCHAR(32)")
	}

	if shouldPerformUpgrade(sqlStore, Version5350, Version5360) {
		saveSchemaVersion(sqlStore, Version5360)
	}
}

func hasMissingMigrationsVersion536(sqlStore *SqlStore) bool {
	if !sqlStore.DoesColumnExist("SharedChannelUsers", "ChannelId") {
		return true
	}
	if !sqlStore.DoesColumnExist("SharedChannelRemotes", "LastPostUpdateAt") {
		return true
	}
	if !sqlStore.DoesColumnExist("SharedChannelRemotes", "LastPostId") {
		return true
	}
	if !sqlStore.DoesColumnExist("Status", "DNDEndTime") {
		return true
	}
	if !sqlStore.DoesColumnExist("Status", "PrevStatus") {
		return true
	}

	return false
}

func upgradeDatabaseToVersion537(sqlStore *SqlStore) {
	if hasMissingMigrationsVersion537(sqlStore) {
		sqlStore.RemoveIndexIfExists("idx_posts_channel_id", "Posts")
		sqlStore.RemoveIndexIfExists("idx_channels_name", "Channels")
		sqlStore.RemoveIndexIfExists("idx_publicchannels_name", "PublicChannels")
		sqlStore.RemoveIndexIfExists("idx_channelmembers_channel_id", "ChannelMembers")
		sqlStore.RemoveIndexIfExists("idx_emoji_name", "Emoji")
		sqlStore.RemoveIndexIfExists("idx_oauthaccessdata_client_id", "OAuthAccessData")
		sqlStore.RemoveIndexIfExists("idx_oauthauthdata_client_id", "OAuthAuthData")
		sqlStore.RemoveIndexIfExists("idx_preferences_user_id", "Preferences")
		sqlStore.RemoveIndexIfExists("idx_notice_views_user_id", "ProductNoticeViewState")
		sqlStore.RemoveIndexIfExists("idx_notice_views_user_notice", "ProductNoticeViewState")
		sqlStore.RemoveIndexIfExists("idx_status_user_id", "Status")
		sqlStore.RemoveIndexIfExists("idx_teammembers_team_id", "TeamMembers")
		sqlStore.RemoveIndexIfExists("idx_teams_name", "Teams")
		sqlStore.RemoveIndexIfExists("idx_user_access_tokens_token", "UserAccessTokens")
		sqlStore.RemoveIndexIfExists("idx_user_terms_of_service_user_id", "UserTermsOfService")
		sqlStore.RemoveIndexIfExists("idx_users_email", "Users")
		sqlStore.RemoveIndexIfExists("idx_sharedchannelusers_user_id", "SharedChannelUsers")
		sqlStore.RemoveIndexIfExists("IDX_RetentionPolicies_DisplayName_Id", "RetentionPolicies")
		sqlStore.CreateIndexIfNotExists("IDX_RetentionPolicies_DisplayName", "RetentionPolicies", "DisplayName")
	}

	if shouldPerformUpgrade(sqlStore, Version5360, Version5370) {
		saveSchemaVersion(sqlStore, Version5370)
	}
}

func hasMissingMigrationsVersion537(sqlStore *SqlStore) bool {
	if sqlStore.DoesIndexExist("idx_posts_create_at", "Posts") {
		return true
	}
	if sqlStore.DoesIndexExist("idx_channels_name", "Channels") {
		return true
	}
	if sqlStore.DoesIndexExist("idx_publicchannels_name", "PublicChannels") {
		return true
	}
	if sqlStore.DoesIndexExist("idx_channelmembers_channel_id", "ChannelMembers") {
		return true
	}
	if sqlStore.DoesIndexExist("idx_emoji_name", "Emoji") {
		return true
	}
	if sqlStore.DoesIndexExist("idx_oauthaccessdata_client_id", "OAuthAccessData") {
		return true
	}
	if sqlStore.DoesIndexExist("idx_oauthauthdata_client_id", "OAuthAuthData") {
		return true
	}
	if sqlStore.DoesIndexExist("idx_preferences_user_id", "Preferences") {
		return true
	}
	if sqlStore.DoesIndexExist("idx_notice_views_user_id", "ProductNoticeViewState") {
		return true
	}
	if sqlStore.DoesIndexExist("idx_notice_views_user_notice", "ProductNoticeViewState") {
		return true
	}
	if sqlStore.DoesIndexExist("idx_status_user_id", "Status") {
		return true
	}
	if sqlStore.DoesIndexExist("idx_teammembers_team_id", "TeamMembers") {
		return true
	}
	if sqlStore.DoesIndexExist("idx_teams_name", "Teams") {
		return true
	}
	if sqlStore.DoesIndexExist("idx_user_access_tokens_token", "UserAccessTokens") {
		return true
	}
	if sqlStore.DoesIndexExist("idx_user_terms_of_service_user_id", "UserTermsOfService") {
		return true
	}
	if sqlStore.DoesIndexExist("idx_users_email", "Users") {
		return true
	}
	if sqlStore.DoesIndexExist("idx_sharedchannelusers_user_id", "SharedChannelUsers") {
		return true
	}
	if sqlStore.DoesIndexExist("IDX_RetentionPolicies_DisplayName_Id", "RetentionPolicies") {
		return true
	}
	if !sqlStore.DoesIndexExist("IDX_RetentionPolicies_DisplayName", "RetentionPolicies") {
		return true
	}

	return false
}

func upgradeDatabaseToVersion538(sqlStore *SqlStore) {
	if shouldPerformUpgrade(sqlStore, Version5370, Version5380) {
		fixCRTChannelMembershipCounts(sqlStore)
		fixCRTThreadCountsAndUnreads(sqlStore)

		saveSchemaVersion(sqlStore, Version5380)
	}
}

// fixCRTThreadCountsAndUnreads Marks threads as read for users where the last
// reply time of the thread is earlier than the time the user viewed the channel.
// Marking a thread means setting the mention count to zero and setting the
// last viewed at time of the the thread as the last viewed at time
// of the channel
func fixCRTThreadCountsAndUnreads(sqlStore *SqlStore) {
	var system model.System
	if err := sqlStore.GetMaster().SelectOne(&system, "SELECT * FROM Systems WHERE Name = 'CRTThreadCountsAndUnreadsMigrationComplete'"); err == nil {
		return
	}

	threadMembershipsCTE := `
		SELECT PostId, UserId, ChannelMembers.LastViewedAt as CM_LastViewedAt, Threads.LastReplyAt
		FROM Threads
		INNER JOIN ChannelMembers on ChannelMembers.ChannelId = Threads.ChannelId
		WHERE Threads.LastReplyAt <= ChannelMembers.LastViewedAt
	`
	updateThreadMembershipQuery := `
		WITH q as (` + threadMembershipsCTE + `)
		UPDATE ThreadMemberships set LastViewed = q.CM_LastViewedAt + 1, UnreadMentions = 0, LastUpdated = :Now
		FROM q WHERE ThreadMemberships.Postid = q.PostId AND ThreadMemberships.UserId = q.UserId
	`
	if sqlStore.DriverName() == model.DATABASE_DRIVER_MYSQL {
		updateThreadMembershipQuery = `
			UPDATE ThreadMemberships
			INNER JOIN (` + threadMembershipsCTE + `) as q
			ON ThreadMemberships.Postid = q.PostId AND ThreadMemberships.UserId = q.UserId
			SET LastViewed = q.CM_LastViewedAt + 1, UnreadMentions = 0, LastUpdated = :Now
		`
	}

	if _, err := sqlStore.GetMaster().ExecNoTimeout(updateThreadMembershipQuery, map[string]interface{}{"Now": model.GetMillis()}); err != nil {
		mlog.Error("Error updating lastviewedat and unreadmentions of threadmemberships", mlog.Err(err))
		return
	}

	if _, err := sqlStore.GetMaster().ExecNoTimeout("INSERT INTO Systems VALUES ('CRTThreadCountsAndUnreadsMigrationComplete', 'true')"); err != nil {
		mlog.Error("Error marking migration as done", mlog.Err(err))
	}
}

// fixCRTChannelMembershipCounts fixes the channel counts, i.e. the total message count,
// total root message count, mention count, and mention count in root messages for users
// who have viewed the channel after the last post in the channel
func fixCRTChannelMembershipCounts(sqlStore *SqlStore) {
	var system model.System
	if err := sqlStore.GetMaster().SelectOne(&system, "SELECT * FROM Systems WHERE Name = 'CRTChannelMembershipCountsMigrationComplete'"); err == nil {
		return
	}
	channelMembershipsCountsAndMentions := `
		UPDATE ChannelMembers
		SET MentionCount=0, MentionCountRoot=0, MsgCount=Channels.TotalMsgCount, MsgCountRoot=Channels.TotalMsgCountRoot, LastUpdateAt = :Now
		FROM Channels
		WHERE ChannelMembers.Channelid = Channels.Id AND ChannelMembers.LastViewedAt >= Channels.LastPostAt;
	`

	if sqlStore.DriverName() == model.DATABASE_DRIVER_MYSQL {
		channelMembershipsCountsAndMentions = `
			UPDATE ChannelMembers
			INNER JOIN Channels on Channels.Id = ChannelMembers.ChannelId
			SET MentionCount=0, MentionCountRoot=0, MsgCount=Channels.TotalMsgCount, MsgCountRoot=Channels.TotalMsgCountRoot, LastUpdateAt = :Now
			WHERE ChannelMembers.LastViewedAt >= Channels.LastPostAt;
		`
	}

	if _, err := sqlStore.GetMaster().ExecNoTimeout(channelMembershipsCountsAndMentions, map[string]interface{}{"Now": model.GetMillis()}); err != nil {
		mlog.Error("Error updating counts and unreads for channelmemberships", mlog.Err(err))
		return
	}
	if _, err := sqlStore.GetMaster().ExecNoTimeout("INSERT INTO Systems VALUES ('CRTChannelMembershipCountsMigrationComplete', 'true')"); err != nil {
		mlog.Error("Error marking migration as done", mlog.Err(err))
	}
>>>>>>> de5efdb8
}<|MERGE_RESOLUTION|>--- conflicted
+++ resolved
@@ -16,12 +16,8 @@
 )
 
 const (
-<<<<<<< HEAD
-	CurrentSchemaVersion   = Version5360
-=======
 	CurrentSchemaVersion   = Version5380
 	Version5380            = "5.38.0"
->>>>>>> de5efdb8
 	Version5370            = "5.37.0"
 	Version5360            = "5.36.0"
 	Version5350            = "5.35.0"
@@ -212,10 +208,7 @@
 	upgradeDatabaseToVersion535(sqlStore)
 	upgradeDatabaseToVersion536(sqlStore)
 	upgradeDatabaseToVersion537(sqlStore)
-<<<<<<< HEAD
-=======
 	upgradeDatabaseToVersion538(sqlStore)
->>>>>>> de5efdb8
 
 	return nil
 }
@@ -538,10 +531,6 @@
 			sqlStore.RemoveDefaultIfColumnExists("OutgoingWebhooks", "IconURL")
 		}
 		sqlStore.AlterDefaultIfColumnExists("OutgoingWebhooks", "Username", model.NewString("NULL"), nil)
-<<<<<<< HEAD
-=======
-		sqlStore.AlterDefaultIfColumnExists("PluginKeyValueStore", "ExpireAt", model.NewString("NULL"), model.NewString("NULL"))
->>>>>>> de5efdb8
 
 		saveSchemaVersion(sqlStore, Version580)
 	}
@@ -739,61 +728,9 @@
 }
 
 func upgradeDatabaseToVersion529(sqlStore *SqlStore) {
-<<<<<<< HEAD
-=======
-	if hasMissingMigrationsVersion529(sqlStore) {
-		mlog.Info("Applying migrations for version 5.29")
-		sqlStore.AlterColumnTypeIfExists("SidebarCategories", "Id", "VARCHAR(128)", "VARCHAR(128)")
-		sqlStore.RemoveDefaultIfColumnExists("SidebarCategories", "Id")
-		sqlStore.AlterColumnTypeIfExists("SidebarChannels", "CategoryId", "VARCHAR(128)", "VARCHAR(128)")
-		sqlStore.RemoveDefaultIfColumnExists("SidebarChannels", "CategoryId")
-
-		sqlStore.CreateColumnIfNotExistsNoDefault("Threads", "ChannelId", "VARCHAR(26)", "VARCHAR(26)")
-
-		updateThreadChannelsQuery := "UPDATE Threads INNER JOIN Posts ON Posts.Id=Threads.PostId SET Threads.ChannelId=Posts.ChannelId WHERE Threads.ChannelId IS NULL"
-		if sqlStore.DriverName() == model.DATABASE_DRIVER_POSTGRES {
-			updateThreadChannelsQuery = "UPDATE Threads SET ChannelId=Posts.ChannelId FROM Posts WHERE Posts.Id=Threads.PostId AND Threads.ChannelId IS NULL"
-		}
-		if _, err := sqlStore.GetMaster().ExecNoTimeout(updateThreadChannelsQuery); err != nil {
-			mlog.Error("Error updating ChannelId in Threads table", mlog.Err(err))
-		}
-	}
-
->>>>>>> de5efdb8
 	if shouldPerformUpgrade(sqlStore, Version5281, Version5290) {
 		saveSchemaVersion(sqlStore, Version5290)
 	}
-}
-
-func hasMissingMigrationsVersion529(sqlStore *SqlStore) bool {
-	scIdInfo, err := sqlStore.GetColumnInfo("SidebarCategories", "Id")
-	if err != nil {
-		mlog.Error("Error getting column info for migration check",
-			mlog.String("table", "SidebarCategories"),
-			mlog.String("column", "Id"),
-			mlog.Err(err),
-		)
-		return true
-	}
-	if !sqlStore.IsVarchar(scIdInfo.DataType) || scIdInfo.CharMaximumLength != 128 {
-		return true
-	}
-	scCategoryIdInfo, err := sqlStore.GetColumnInfo("SidebarChannels", "CategoryId")
-	if err != nil {
-		mlog.Error("Error getting column info for migration check",
-			mlog.String("table", "SidebarChannels"),
-			mlog.String("column", "CategoryId"),
-			mlog.Err(err),
-		)
-		return true
-	}
-	if !sqlStore.IsVarchar(scCategoryIdInfo.DataType) || scCategoryIdInfo.CharMaximumLength != 128 {
-		return true
-	}
-	if !sqlStore.DoesColumnExist("Threads", "ChannelId") {
-		return true
-	}
-	return false
 }
 
 func upgradeDatabaseToVersion5291(sqlStore *SqlStore) {
@@ -803,27 +740,9 @@
 }
 
 func upgradeDatabaseToVersion530(sqlStore *SqlStore) {
-<<<<<<< HEAD
-=======
-	if hasMissingMigrationsVersion530(sqlStore) {
-		mlog.Info("Applying migrations for version 5.30")
-		sqlStore.CreateColumnIfNotExistsNoDefault("FileInfo", "Content", "longtext", "text")
-		sqlStore.CreateColumnIfNotExists("SidebarCategories", "Muted", "tinyint(1)", "boolean", "0")
-	}
->>>>>>> de5efdb8
 	if shouldPerformUpgrade(sqlStore, Version5291, Version5300) {
 		saveSchemaVersion(sqlStore, Version5300)
 	}
-}
-
-func hasMissingMigrationsVersion530(sqlStore *SqlStore) bool {
-	if !sqlStore.DoesColumnExist("FileInfo", "Content") {
-		return true
-	}
-	if !sqlStore.DoesColumnExist("SidebarCategories", "Muted") {
-		return true
-	}
-	return false
 }
 
 func upgradeDatabaseToVersion531(sqlStore *SqlStore) {
@@ -832,32 +751,6 @@
 	}
 }
 
-<<<<<<< HEAD
-=======
-const RemoteClusterSiteURLUniqueIndex = "remote_clusters_site_url_unique"
-
-func upgradeDatabaseToVersion532(sqlStore *SqlStore) {
-	if hasMissingMigrationsVersion532(sqlStore) {
-		// this migration was reverted on MySQL due to performance reasons. Doing
-		// it only on PostgreSQL for the time being.
-		if sqlStore.DriverName() == model.DATABASE_DRIVER_POSTGRES {
-			// allow 10 files per post
-			sqlStore.AlterColumnTypeIfExists("Posts", "FileIds", "text", "varchar(300)")
-		}
-
-		sqlStore.CreateColumnIfNotExists("ThreadMemberships", "UnreadMentions", "bigint", "bigint", "0")
-		// Shared channels support
-		sqlStore.CreateColumnIfNotExistsNoDefault("Channels", "Shared", "tinyint(1)", "boolean")
-		sqlStore.CreateColumnIfNotExistsNoDefault("Reactions", "UpdateAt", "bigint", "bigint")
-		sqlStore.CreateColumnIfNotExistsNoDefault("Reactions", "DeleteAt", "bigint", "bigint")
-	}
-
-	if shouldPerformUpgrade(sqlStore, Version5310, Version5320) {
-		saveSchemaVersion(sqlStore, Version5320)
-	}
-}
-
->>>>>>> de5efdb8
 func hasMissingMigrationsVersion532(sqlStore *SqlStore) bool {
 	scIdInfo, err := sqlStore.GetColumnInfo("Posts", "FileIds")
 	if err != nil {
@@ -890,7 +783,6 @@
 	return false
 }
 
-<<<<<<< HEAD
 func upgradeDatabaseToVersion532(sqlStore *SqlStore) {
 	if hasMissingMigrationsVersion532(sqlStore) {
 		// this migration was reverted on MySQL due to performance reasons. Doing
@@ -906,8 +798,6 @@
 	}
 }
 
-=======
->>>>>>> de5efdb8
 func upgradeDatabaseToVersion533(sqlStore *SqlStore) {
 	if shouldPerformUpgrade(sqlStore, Version5320, Version5330) {
 		saveSchemaVersion(sqlStore, Version5330)
@@ -921,7 +811,6 @@
 }
 
 func upgradeDatabaseToVersion535(sqlStore *SqlStore) {
-<<<<<<< HEAD
 	if shouldPerformUpgrade(sqlStore, Version5340, Version5350) {
 		// Shared channels support
 		if _, err := sqlStore.GetMaster().ExecNoTimeout("UPDATE UploadSessions SET RemoteId='', ReqFileId='' WHERE RemoteId IS NULL"); err != nil {
@@ -939,266 +828,8 @@
 }
 
 func upgradeDatabaseToVersion537(sqlStore *SqlStore) {
-	// if shouldPerformUpgrade(sqlStore, Version5360, Version5370) {
-	sqlStore.RemoveIndexIfExists("idx_posts_channel_id", "Posts")
-	sqlStore.RemoveIndexIfExists("idx_emoji_name", "Emoji")
-	sqlStore.RemoveIndexIfExists("idx_oauthaccessdata_client_id", "OAuthAccessData")
-	sqlStore.RemoveIndexIfExists("idx_oauthauthdata_client_id", "OAuthAuthData")
-	sqlStore.RemoveIndexIfExists("idx_preferences_user_id", "Preferences")
-	sqlStore.RemoveIndexIfExists("idx_notice_views_user_id", "ProductNoticeViewState")
-	sqlStore.RemoveIndexIfExists("idx_notice_views_user_notice", "ProductNoticeViewState")
-	sqlStore.RemoveIndexIfExists("idx_status_user_id", "Status")
-	sqlStore.RemoveIndexIfExists("idx_teammembers_team_id", "TeamMembers")
-	sqlStore.RemoveIndexIfExists("idx_teams_name", "Teams")
-	sqlStore.RemoveIndexIfExists("idx_user_access_tokens_token", "UserAccessTokens")
-	sqlStore.RemoveIndexIfExists("idx_user_terms_of_service_user_id", "UserTermsOfService")
-	sqlStore.RemoveIndexIfExists("idx_users_email", "Users")
-	sqlStore.RemoveIndexIfExists("idx_sharedchannelusers_user_id", "SharedChannelUsers")
-	sqlStore.RemoveIndexIfExists("IDX_RetentionPolicies_DisplayName_Id", "RetentionPolicies")
-	sqlStore.CreateIndexIfNotExists("IDX_RetentionPolicies_DisplayName", "RetentionPolicies", "DisplayName")
-
-	// saveSchemaVersion(sqlStore, Version5370)
-	// }
-=======
-	if hasMissingMigrationsVersion535(sqlStore) {
-		sqlStore.AlterColumnTypeIfExists("Roles", "Permissions", "longtext", "text")
-
-		sqlStore.CreateColumnIfNotExists("SidebarCategories", "Collapsed", "tinyint(1)", "boolean", "0")
-
-		// Shared channels support
-		sqlStore.CreateColumnIfNotExistsNoDefault("Reactions", "RemoteId", "VARCHAR(26)", "VARCHAR(26)")
-		sqlStore.CreateColumnIfNotExistsNoDefault("Users", "RemoteId", "VARCHAR(26)", "VARCHAR(26)")
-		sqlStore.CreateColumnIfNotExistsNoDefault("Posts", "RemoteId", "VARCHAR(26)", "VARCHAR(26)")
-		sqlStore.CreateColumnIfNotExistsNoDefault("FileInfo", "RemoteId", "VARCHAR(26)", "VARCHAR(26)")
-		sqlStore.CreateColumnIfNotExists("UploadSessions", "RemoteId", "VARCHAR(26)", "VARCHAR(26)", "")
-		sqlStore.CreateColumnIfNotExists("UploadSessions", "ReqFileId", "VARCHAR(26)", "VARCHAR(26)", "")
-
-		if _, err := sqlStore.GetMaster().ExecNoTimeout("UPDATE UploadSessions SET RemoteId='', ReqFileId='' WHERE RemoteId IS NULL"); err != nil {
-			mlog.Error("Error updating RemoteId,ReqFileId in UploadsSession table", mlog.Err(err))
-		}
-		uniquenessColumns := []string{"SiteUrl", "RemoteTeamId"}
-		if sqlStore.DriverName() == model.DATABASE_DRIVER_MYSQL {
-			uniquenessColumns = []string{"RemoteTeamId", "SiteUrl(168)"}
-		}
-		sqlStore.CreateUniqueCompositeIndexIfNotExists(RemoteClusterSiteURLUniqueIndex, "RemoteClusters", uniquenessColumns)
-		sqlStore.CreateColumnIfNotExists("SharedChannelUsers", "ChannelId", "VARCHAR(26)", "VARCHAR(26)", "")
-
-		rootCountMigration(sqlStore)
-	}
-
-	if shouldPerformUpgrade(sqlStore, Version5340, Version5350) {
-		saveSchemaVersion(sqlStore, Version5350)
-	}
-}
-
-func rootCountMigration(sqlStore *SqlStore) {
-	totalMsgCountRootExists := sqlStore.DoesColumnExist("Channels", "TotalMsgCountRoot")
-	msgCountRootExists := sqlStore.DoesColumnExist("ChannelMembers", "MsgCountRoot")
-
-	sqlStore.CreateColumnIfNotExists("ChannelMembers", "MentionCountRoot", "bigint", "bigint", "0")
-	sqlStore.AlterDefaultIfColumnExists("ChannelMembers", "MentionCountRoot", model.NewString("0"), model.NewString("0"))
-
-	mentionCountRootCTE := `
-		SELECT ChannelId, COALESCE(SUM(UnreadMentions), 0) AS UnreadMentions, UserId
-		FROM ThreadMemberships
-		LEFT JOIN Threads ON ThreadMemberships.PostId = Threads.PostId
-		GROUP BY Threads.ChannelId, ThreadMemberships.UserId
-	`
-	updateMentionCountRootQuery := `
-		UPDATE ChannelMembers INNER JOIN (` + mentionCountRootCTE + `) AS q ON
-			q.ChannelId = ChannelMembers.ChannelId AND
-			q.UserId=ChannelMembers.UserId AND
-			ChannelMembers.MentionCount > 0
-		SET MentionCountRoot = ChannelMembers.MentionCount - q.UnreadMentions
-	`
-	if sqlStore.DriverName() == model.DATABASE_DRIVER_POSTGRES {
-		updateMentionCountRootQuery = `
-			WITH q AS (` + mentionCountRootCTE + `)
-			UPDATE channelmembers
-			SET MentionCountRoot = ChannelMembers.MentionCount - q.UnreadMentions
-			FROM q
-			WHERE
-				q.ChannelId = ChannelMembers.ChannelId AND
-				q.UserId = ChannelMembers.UserId AND
-				ChannelMembers.MentionCount > 0
-		`
-	}
-	if _, err := sqlStore.GetMaster().ExecNoTimeout(updateMentionCountRootQuery); err != nil {
-		mlog.Error("Error updating ChannelId in Threads table", mlog.Err(err))
-	}
-	sqlStore.CreateColumnIfNotExists("Channels", "TotalMsgCountRoot", "bigint", "bigint", "0")
-	sqlStore.CreateColumnIfNotExistsNoDefault("Channels", "LastRootPostAt", "bigint", "bigint")
-	defer sqlStore.RemoveColumnIfExists("Channels", "LastRootPostAt")
-
-	sqlStore.CreateColumnIfNotExists("ChannelMembers", "MsgCountRoot", "bigint", "bigint", "0")
-	sqlStore.AlterDefaultIfColumnExists("ChannelMembers", "MsgCountRoot", model.NewString("0"), model.NewString("0"))
-
-	forceIndex := ""
-	if sqlStore.DriverName() == model.DATABASE_DRIVER_MYSQL {
-		forceIndex = "FORCE INDEX(idx_posts_channel_id_update_at)"
-	}
-	totalMsgCountRootCTE := `
-	SELECT Channels.Id channelid, COALESCE(COUNT(*),0) newcount, COALESCE(MAX(Posts.CreateAt), 0) as lastpost
-	FROM Channels
-	LEFT JOIN Posts ` + forceIndex + ` ON Channels.Id = Posts.ChannelId
-	WHERE Posts.RootId = ''
-	GROUP BY Channels.Id
-`
-	channelsCTE := "SELECT TotalMsgCountRoot, Id, LastRootPostAt from Channels"
-	updateChannels := `
-	WITH q AS (` + totalMsgCountRootCTE + `)
-	UPDATE Channels SET TotalMsgCountRoot = q.newcount, LastRootPostAt=q.lastpost
-	FROM q where q.channelid=Channels.Id;
-`
-	updateChannelMembers := `
-	WITH q as (` + channelsCTE + `)
-	UPDATE ChannelMembers CM SET MsgCountRoot=TotalMsgCountRoot
-	FROM q WHERE q.id=CM.ChannelId AND LastViewedAt >= q.lastrootpostat;
-`
-	if sqlStore.DriverName() == model.DATABASE_DRIVER_MYSQL {
-		updateChannels = `
-		UPDATE Channels
-		INNER Join (` + totalMsgCountRootCTE + `) as q
-		ON q.channelid=Channels.Id
-		SET TotalMsgCountRoot = q.newcount, LastRootPostAt=q.lastpost;
-	`
-		updateChannelMembers = `
-		UPDATE ChannelMembers CM
-		INNER JOIN (` + channelsCTE + `) as q
-		ON q.id=CM.ChannelId and LastViewedAt >= q.lastrootpostat
-		SET MsgCountRoot=TotalMsgCountRoot
-		`
-	}
-
-	if !totalMsgCountRootExists {
-		if _, err := sqlStore.GetMaster().ExecNoTimeout(updateChannels); err != nil {
-			mlog.Error("Error updating Channels table", mlog.Err(err))
-		}
-	}
-	if !msgCountRootExists {
-		if _, err := sqlStore.GetMaster().ExecNoTimeout(updateChannelMembers); err != nil {
-			mlog.Error("Error updating ChannelMembers table", mlog.Err(err))
-		}
-	}
-}
-
-func hasMissingMigrationsVersion535(sqlStore *SqlStore) bool {
-	if !sqlStore.DoesColumnExist("SidebarCategories", "Collapsed") {
-		return true
-	}
-	if !sqlStore.DoesColumnExist("Reactions", "RemoteId") {
-		return true
-	}
-	if !sqlStore.DoesColumnExist("Users", "RemoteId") {
-		return true
-	}
-	if !sqlStore.DoesColumnExist("Posts", "RemoteId") {
-		return true
-	}
-	if !sqlStore.DoesColumnExist("FileInfo", "RemoteId") {
-		return true
-	}
-	if !sqlStore.DoesColumnExist("UploadSessions", "RemoteId") {
-		return true
-	}
-	if !sqlStore.DoesColumnExist("UploadSessions", "ReqFileId") {
-		return true
-	}
-	if !sqlStore.DoesColumnExist("SharedChannelUsers", "ChannelId") {
-		return true
-	}
-
-	rolesPermissionsInfo, err := sqlStore.GetColumnInfo("Roles", "Permissions")
-	if err != nil {
-		mlog.Error("Error getting column info for migration check",
-			mlog.String("table", "Roles"),
-			mlog.String("column", "Permissions"),
-			mlog.Err(err),
-		)
-		return true
-	}
-
-	if sqlStore.DriverName() == model.DATABASE_DRIVER_POSTGRES {
-		if rolesPermissionsInfo.DataType != "text" {
-			return true
-		}
-	} else if sqlStore.DriverName() == model.DATABASE_DRIVER_MYSQL {
-		if rolesPermissionsInfo.DataType != "longtext" {
-			return true
-		}
-	}
-
-	if !sqlStore.DoesColumnExist("ChannelMembers", "MentionCountRoot") {
-		return true
-	}
-	if !sqlStore.DoesColumnExist("Channels", "TotalMsgCountRoot") {
-		return true
-	}
-	if !sqlStore.DoesColumnExist("ChannelMembers", "MsgCountRoot") {
-		return true
-	}
-
-	// Check if the collapsable threads queries were applied
-	msgRootCount, _, err := sqlStore.getQueryBuilder().Select(`COUNT(*) as countRoot`).
-		From("ChannelMembers").
-		Where("MsgCountRoot is NULL or MentionCountRoot is NULL").
-		ToSql()
-	if err != nil {
-		mlog.Error("Error creating msg count root query", mlog.Err(err))
-		return true
-	}
-	countRoot, err := sqlStore.GetMaster().SelectInt(msgRootCount)
-	if err != nil {
-		mlog.Error("Error fetching msg count root", mlog.Err(err))
-		return true
-	} else if countRoot > 0 {
-		return true
-	}
-
-	return false
-}
-
-func upgradeDatabaseToVersion536(sqlStore *SqlStore) {
-	if hasMissingMigrationsVersion536(sqlStore) {
-		sqlStore.CreateColumnIfNotExists("SharedChannelUsers", "ChannelId", "VARCHAR(26)", "VARCHAR(26)", "")
-		sqlStore.CreateColumnIfNotExists("SharedChannelRemotes", "LastPostUpdateAt", "bigint", "bigint", "0")
-		sqlStore.CreateColumnIfNotExists("SharedChannelRemotes", "LastPostId", "VARCHAR(26)", "VARCHAR(26)", "")
-
-		sqlStore.CreateColumnIfNotExistsNoDefault("Status", "DNDEndTime", "bigint", "bigint")
-		sqlStore.CreateColumnIfNotExistsNoDefault("Status", "PrevStatus", "VARCHAR(32)", "VARCHAR(32)")
-	}
-
-	if shouldPerformUpgrade(sqlStore, Version5350, Version5360) {
-		saveSchemaVersion(sqlStore, Version5360)
-	}
-}
-
-func hasMissingMigrationsVersion536(sqlStore *SqlStore) bool {
-	if !sqlStore.DoesColumnExist("SharedChannelUsers", "ChannelId") {
-		return true
-	}
-	if !sqlStore.DoesColumnExist("SharedChannelRemotes", "LastPostUpdateAt") {
-		return true
-	}
-	if !sqlStore.DoesColumnExist("SharedChannelRemotes", "LastPostId") {
-		return true
-	}
-	if !sqlStore.DoesColumnExist("Status", "DNDEndTime") {
-		return true
-	}
-	if !sqlStore.DoesColumnExist("Status", "PrevStatus") {
-		return true
-	}
-
-	return false
-}
-
-func upgradeDatabaseToVersion537(sqlStore *SqlStore) {
-	if hasMissingMigrationsVersion537(sqlStore) {
+	if shouldPerformUpgrade(sqlStore, Version5360, Version5370) {
 		sqlStore.RemoveIndexIfExists("idx_posts_channel_id", "Posts")
-		sqlStore.RemoveIndexIfExists("idx_channels_name", "Channels")
-		sqlStore.RemoveIndexIfExists("idx_publicchannels_name", "PublicChannels")
-		sqlStore.RemoveIndexIfExists("idx_channelmembers_channel_id", "ChannelMembers")
 		sqlStore.RemoveIndexIfExists("idx_emoji_name", "Emoji")
 		sqlStore.RemoveIndexIfExists("idx_oauthaccessdata_client_id", "OAuthAccessData")
 		sqlStore.RemoveIndexIfExists("idx_oauthauthdata_client_id", "OAuthAuthData")
@@ -1214,73 +845,9 @@
 		sqlStore.RemoveIndexIfExists("idx_sharedchannelusers_user_id", "SharedChannelUsers")
 		sqlStore.RemoveIndexIfExists("IDX_RetentionPolicies_DisplayName_Id", "RetentionPolicies")
 		sqlStore.CreateIndexIfNotExists("IDX_RetentionPolicies_DisplayName", "RetentionPolicies", "DisplayName")
-	}
-
-	if shouldPerformUpgrade(sqlStore, Version5360, Version5370) {
+
 		saveSchemaVersion(sqlStore, Version5370)
 	}
-}
-
-func hasMissingMigrationsVersion537(sqlStore *SqlStore) bool {
-	if sqlStore.DoesIndexExist("idx_posts_create_at", "Posts") {
-		return true
-	}
-	if sqlStore.DoesIndexExist("idx_channels_name", "Channels") {
-		return true
-	}
-	if sqlStore.DoesIndexExist("idx_publicchannels_name", "PublicChannels") {
-		return true
-	}
-	if sqlStore.DoesIndexExist("idx_channelmembers_channel_id", "ChannelMembers") {
-		return true
-	}
-	if sqlStore.DoesIndexExist("idx_emoji_name", "Emoji") {
-		return true
-	}
-	if sqlStore.DoesIndexExist("idx_oauthaccessdata_client_id", "OAuthAccessData") {
-		return true
-	}
-	if sqlStore.DoesIndexExist("idx_oauthauthdata_client_id", "OAuthAuthData") {
-		return true
-	}
-	if sqlStore.DoesIndexExist("idx_preferences_user_id", "Preferences") {
-		return true
-	}
-	if sqlStore.DoesIndexExist("idx_notice_views_user_id", "ProductNoticeViewState") {
-		return true
-	}
-	if sqlStore.DoesIndexExist("idx_notice_views_user_notice", "ProductNoticeViewState") {
-		return true
-	}
-	if sqlStore.DoesIndexExist("idx_status_user_id", "Status") {
-		return true
-	}
-	if sqlStore.DoesIndexExist("idx_teammembers_team_id", "TeamMembers") {
-		return true
-	}
-	if sqlStore.DoesIndexExist("idx_teams_name", "Teams") {
-		return true
-	}
-	if sqlStore.DoesIndexExist("idx_user_access_tokens_token", "UserAccessTokens") {
-		return true
-	}
-	if sqlStore.DoesIndexExist("idx_user_terms_of_service_user_id", "UserTermsOfService") {
-		return true
-	}
-	if sqlStore.DoesIndexExist("idx_users_email", "Users") {
-		return true
-	}
-	if sqlStore.DoesIndexExist("idx_sharedchannelusers_user_id", "SharedChannelUsers") {
-		return true
-	}
-	if sqlStore.DoesIndexExist("IDX_RetentionPolicies_DisplayName_Id", "RetentionPolicies") {
-		return true
-	}
-	if !sqlStore.DoesIndexExist("IDX_RetentionPolicies_DisplayName", "RetentionPolicies") {
-		return true
-	}
-
-	return false
 }
 
 func upgradeDatabaseToVersion538(sqlStore *SqlStore) {
@@ -1364,5 +931,4 @@
 	if _, err := sqlStore.GetMaster().ExecNoTimeout("INSERT INTO Systems VALUES ('CRTChannelMembershipCountsMigrationComplete', 'true')"); err != nil {
 		mlog.Error("Error marking migration as done", mlog.Err(err))
 	}
->>>>>>> de5efdb8
 }
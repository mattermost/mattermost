--- conflicted
+++ resolved
@@ -12,11 +12,7 @@
 	"github.com/pkg/errors"
 
 	"github.com/mattermost/mattermost-server/v5/model"
-<<<<<<< HEAD
-=======
-	"github.com/mattermost/mattermost-server/v5/services/timezones"
 	"github.com/mattermost/mattermost-server/v5/shared/mlog"
->>>>>>> 6ac9cdc9
 )
 
 const (
@@ -310,12 +306,7 @@
 		sqlStore.CreateColumnIfNotExists("OAuthApps", "IsTrusted", "tinyint(1)", "boolean", "0")
 		sqlStore.CreateColumnIfNotExists("OAuthApps", "IconURL", "varchar(512)", "varchar(512)", "")
 
-<<<<<<< HEAD
 		sqlStore.CreateColumnIfNotExists("OutgoingWebhooks", "TriggerWhen", "tinyint", "integer", "0")
-=======
-		sqlStore.RemoveColumnIfExists("Users", "LastActivityAt")
-		sqlStore.RemoveColumnIfExists("Users", "LastPingAt")
->>>>>>> 6ac9cdc9
 
 		saveSchemaVersion(sqlStore, Version330)
 	}
@@ -329,7 +320,6 @@
 
 func upgradeDatabaseToVersion35(sqlStore *SqlStore) {
 	if shouldPerformUpgrade(sqlStore, Version340, Version350) {
-<<<<<<< HEAD
 		sqlStore.GetMaster().Exec("UPDATE TeamMembers SET Roles = 'team_user' WHERE Roles = ''")
 		sqlStore.GetMaster().Exec("UPDATE TeamMembers SET Roles = 'team_user team_admin' WHERE Roles = 'admin'")
 		sqlStore.GetMaster().Exec("UPDATE ChannelMembers SET Roles = 'channel_user' WHERE Roles = ''")
@@ -337,14 +327,6 @@
 
 		// The rest of the migration from Filenames -> FileIds is done lazily in api.GetFileInfosForPost
 		sqlStore.CreateColumnIfNotExists("Posts", "FileIds", "varchar(150)", "varchar(150)", "[]")
-=======
-		sqlStore.GetMaster().ExecNoTimeout("UPDATE Users SET Roles = 'system_user' WHERE Roles = ''")
-		sqlStore.GetMaster().ExecNoTimeout("UPDATE Users SET Roles = 'system_user system_admin' WHERE Roles = 'system_admin'")
-		sqlStore.GetMaster().ExecNoTimeout("UPDATE TeamMembers SET Roles = 'team_user' WHERE Roles = ''")
-		sqlStore.GetMaster().ExecNoTimeout("UPDATE TeamMembers SET Roles = 'team_user team_admin' WHERE Roles = 'admin'")
-		sqlStore.GetMaster().ExecNoTimeout("UPDATE ChannelMembers SET Roles = 'channel_user' WHERE Roles = ''")
-		sqlStore.GetMaster().ExecNoTimeout("UPDATE ChannelMembers SET Roles = 'channel_user channel_admin' WHERE Roles = 'admin'")
->>>>>>> 6ac9cdc9
 
 		// Increase maximum length of the Channel table Purpose column.
 		if sqlStore.GetMaxLengthOfColumnIfExists("Channels", "Purpose") != "250" {
@@ -359,16 +341,6 @@
 
 func upgradeDatabaseToVersion36(sqlStore *SqlStore) {
 	if shouldPerformUpgrade(sqlStore, Version350, Version360) {
-<<<<<<< HEAD
-		sqlStore.CreateColumnIfNotExists("Posts", "HasReactions", "tinyint", "boolean", "0")
-
-		// Remove ActiveChannel column from Status
-		sqlStore.RemoveColumnIfExists("Status", "ActiveChannel")
-=======
-		// Add a Position column to users.
-		sqlStore.CreateColumnIfNotExists("Users", "Position", "varchar(64)", "varchar(64)", "")
->>>>>>> 6ac9cdc9
-
 		saveSchemaVersion(sqlStore, Version360)
 	}
 }
@@ -496,10 +468,6 @@
 func upgradeDatabaseToVersion410(sqlStore *SqlStore) {
 	if shouldPerformUpgrade(sqlStore, Version490, Version4100) {
 		saveSchemaVersion(sqlStore, Version4100)
-<<<<<<< HEAD
-=======
-		sqlStore.GetMaster().ExecNoTimeout("UPDATE Users SET AuthData=LOWER(AuthData) WHERE AuthService = 'saml'")
->>>>>>> 6ac9cdc9
 	}
 }
 
@@ -573,20 +541,7 @@
 		sqlStore.CreateColumnIfNotExists("PluginKeyValueStore", "ExpireAt", "bigint(20)", "bigint", "0")
 
 		// migrating user's accepted terms of service data into the new table
-<<<<<<< HEAD
 		sqlStore.GetMaster().Exec("INSERT INTO UserTermsOfService SELECT Id, AcceptedTermsOfServiceId as TermsOfServiceId, :CreateAt FROM Users WHERE AcceptedTermsOfServiceId != \"\" AND AcceptedTermsOfServiceId IS NOT NULL", map[string]interface{}{"CreateAt": model.GetMillis()})
-=======
-		sqlStore.GetMaster().ExecNoTimeout("INSERT INTO UserTermsOfService SELECT Id, AcceptedTermsOfServiceId as TermsOfServiceId, :CreateAt FROM Users WHERE AcceptedTermsOfServiceId != \"\" AND AcceptedTermsOfServiceId IS NOT NULL", map[string]interface{}{"CreateAt": model.GetMillis()})
-
-		if sqlStore.DriverName() == model.DATABASE_DRIVER_POSTGRES {
-			sqlStore.RemoveIndexIfExists("idx_users_email_lower", "lower(Email)")
-			sqlStore.RemoveIndexIfExists("idx_users_username_lower", "lower(Username)")
-			sqlStore.RemoveIndexIfExists("idx_users_nickname_lower", "lower(Nickname)")
-			sqlStore.RemoveIndexIfExists("idx_users_firstname_lower", "lower(FirstName)")
-			sqlStore.RemoveIndexIfExists("idx_users_lastname_lower", "lower(LastName)")
-		}
-
->>>>>>> 6ac9cdc9
 		saveSchemaVersion(sqlStore, Version560)
 	}
 

// Copyright (c) 2015-present Mattermost, Inc. All Rights Reserved.
// See LICENSE.txt for license information.

package sqlstore

import (
	"database/sql"
	"encoding/json"
	"os"
	"strings"
	"time"

	"github.com/blang/semver"
	"github.com/pkg/errors"

	"github.com/mattermost/mattermost-server/v6/model"
	"github.com/mattermost/mattermost-server/v6/services/timezones"
	"github.com/mattermost/mattermost-server/v6/shared/mlog"
)

const (
	CurrentSchemaVersion   = Version600
	Version600             = "6.0.0"
	Version5380            = "5.38.0"
	Version5370            = "5.37.0"
	Version5360            = "5.36.0"
	Version5350            = "5.35.0"
	Version5340            = "5.34.0"
	Version5330            = "5.33.0"
	Version5320            = "5.32.0"
	Version5310            = "5.31.0"
	Version5300            = "5.30.0"
	Version5291            = "5.29.1"
	Version5290            = "5.29.0"
	Version5281            = "5.28.1"
	Version5280            = "5.28.0"
	Version5270            = "5.27.0"
	Version5260            = "5.26.0"
	Version5250            = "5.25.0"
	Version5240            = "5.24.0"
	Version5230            = "5.23.0"
	Version5220            = "5.22.0"
	Version5210            = "5.21.0"
	Version5200            = "5.20.0"
	Version5190            = "5.19.0"
	Version5180            = "5.18.0"
	Version5170            = "5.17.0"
	Version5160            = "5.16.0"
	Version5150            = "5.15.0"
	Version5140            = "5.14.0"
	Version5130            = "5.13.0"
	Version5120            = "5.12.0"
	Version5110            = "5.11.0"
	Version5100            = "5.10.0"
	Version590             = "5.9.0"
	Version580             = "5.8.0"
	Version570             = "5.7.0"
	Version560             = "5.6.0"
	Version550             = "5.5.0"
	Version540             = "5.4.0"
	Version530             = "5.3.0"
	Version520             = "5.2.0"
	Version510             = "5.1.0"
	Version500             = "5.0.0"
	Version4100            = "4.10.0"
	Version490             = "4.9.0"
	Version481             = "4.8.1"
	Version480             = "4.8.0"
	Version472             = "4.7.2"
	Version471             = "4.7.1"
	Version470             = "4.7.0"
	Version460             = "4.6.0"
	Version450             = "4.5.0"
	Version440             = "4.4.0"
	Version430             = "4.3.0"
	Version420             = "4.2.0"
	Version410             = "4.1.0"
	Version400             = "4.0.0"
	Version3100            = "3.10.0"
	Version390             = "3.9.0"
	Version380             = "3.8.0"
	Version370             = "3.7.0"
	Version360             = "3.6.0"
	Version350             = "3.5.0"
	Version340             = "3.4.0"
	Version330             = "3.3.0"
	Version320             = "3.2.0"
	Version310             = "3.1.0"
	Version300             = "3.0.0"
	OldestSupportedVersion = Version300
)

const (
	ExitVersionSave                 = 1003
	ExitThemeMigration              = 1004
	ExitTeamInviteIDMigrationFailed = 1006
)

// upgradeDatabase attempts to migrate the schema to the latest supported version.
// The value of model.CurrentVersion is accepted as a parameter for unit testing, but it is not
// used to stop migrations at that version.
func upgradeDatabase(sqlStore *SqlStore, currentModelVersionString string) error {
	currentModelVersion, err := semver.Parse(currentModelVersionString)
	if err != nil {
		return errors.Wrapf(err, "failed to parse current model version %s", currentModelVersionString)
	}

	nextUnsupportedMajorVersion := semver.Version{
		Major: currentModelVersion.Major + 1,
	}

	oldestSupportedVersion, err := semver.Parse(OldestSupportedVersion)
	if err != nil {
		return errors.Wrapf(err, "failed to parse oldest supported version %s", OldestSupportedVersion)
	}

	var currentSchemaVersion *semver.Version
	currentSchemaVersionString := sqlStore.GetCurrentSchemaVersion()
	if currentSchemaVersionString != "" {
		currentSchemaVersion, err = semver.New(currentSchemaVersionString)
		if err != nil {
			return errors.Wrapf(err, "failed to parse database schema version %s", currentSchemaVersionString)
		}
	}

	// Assume a fresh database if no schema version has been recorded.
	if currentSchemaVersion == nil {
		if err := sqlStore.System().SaveOrUpdate(&model.System{Name: "Version", Value: currentModelVersion.String()}); err != nil {
			return errors.Wrap(err, "failed to initialize schema version for fresh database")
		}

		currentSchemaVersion = &currentModelVersion
		mlog.Info("The database schema version has been set", mlog.String("version", currentSchemaVersion.String()))
		return nil
	}

	// Upgrades prior to the oldest supported version are not supported.
	if currentSchemaVersion.LT(oldestSupportedVersion) {
		return errors.Errorf("Database schema version %s is no longer supported. This Mattermost server supports automatic upgrades from schema version %s through schema version %s. Please manually upgrade to at least version %s before continuing.", *currentSchemaVersion, oldestSupportedVersion, currentModelVersion, oldestSupportedVersion)
	}

	// Allow forwards compatibility only within the same major version.
	if currentSchemaVersion.GTE(nextUnsupportedMajorVersion) {
		return errors.Errorf("Database schema version %s is not supported. This Mattermost server supports only >=%s, <%s. Please upgrade to at least version %s before continuing.", *currentSchemaVersion, currentModelVersion, nextUnsupportedMajorVersion, nextUnsupportedMajorVersion)
	} else if currentSchemaVersion.GT(currentModelVersion) {
		mlog.Warn("The database schema version and model versions do not match", mlog.String("schema_version", currentSchemaVersion.String()), mlog.String("model_version", currentModelVersion.String()))
	}

	// Otherwise, apply any necessary migrations. Note that these methods currently invoke
	// os.Exit instead of returning an error.
	upgradeDatabaseToVersion31(sqlStore)
	upgradeDatabaseToVersion32(sqlStore)
	upgradeDatabaseToVersion33(sqlStore)
	upgradeDatabaseToVersion34(sqlStore)
	upgradeDatabaseToVersion35(sqlStore)
	upgradeDatabaseToVersion36(sqlStore)
	upgradeDatabaseToVersion37(sqlStore)
	upgradeDatabaseToVersion38(sqlStore)
	upgradeDatabaseToVersion39(sqlStore)
	upgradeDatabaseToVersion310(sqlStore)
	upgradeDatabaseToVersion40(sqlStore)
	upgradeDatabaseToVersion41(sqlStore)
	upgradeDatabaseToVersion42(sqlStore)
	upgradeDatabaseToVersion43(sqlStore)
	upgradeDatabaseToVersion44(sqlStore)
	upgradeDatabaseToVersion45(sqlStore)
	upgradeDatabaseToVersion46(sqlStore)
	upgradeDatabaseToVersion47(sqlStore)
	upgradeDatabaseToVersion471(sqlStore)
	upgradeDatabaseToVersion472(sqlStore)
	upgradeDatabaseToVersion48(sqlStore)
	upgradeDatabaseToVersion481(sqlStore)
	upgradeDatabaseToVersion49(sqlStore)
	upgradeDatabaseToVersion410(sqlStore)
	upgradeDatabaseToVersion50(sqlStore)
	upgradeDatabaseToVersion51(sqlStore)
	upgradeDatabaseToVersion52(sqlStore)
	upgradeDatabaseToVersion53(sqlStore)
	upgradeDatabaseToVersion54(sqlStore)
	upgradeDatabaseToVersion55(sqlStore)
	upgradeDatabaseToVersion56(sqlStore)
	upgradeDatabaseToVersion57(sqlStore)
	upgradeDatabaseToVersion58(sqlStore)
	upgradeDatabaseToVersion59(sqlStore)
	upgradeDatabaseToVersion510(sqlStore)
	upgradeDatabaseToVersion511(sqlStore)
	upgradeDatabaseToVersion512(sqlStore)
	upgradeDatabaseToVersion513(sqlStore)
	upgradeDatabaseToVersion514(sqlStore)
	upgradeDatabaseToVersion515(sqlStore)
	upgradeDatabaseToVersion516(sqlStore)
	upgradeDatabaseToVersion517(sqlStore)
	upgradeDatabaseToVersion518(sqlStore)
	upgradeDatabaseToVersion519(sqlStore)
	upgradeDatabaseToVersion520(sqlStore)
	upgradeDatabaseToVersion521(sqlStore)
	upgradeDatabaseToVersion522(sqlStore)
	upgradeDatabaseToVersion523(sqlStore)
	upgradeDatabaseToVersion524(sqlStore)
	upgradeDatabaseToVersion525(sqlStore)
	upgradeDatabaseToVersion526(sqlStore)
	upgradeDatabaseToVersion527(sqlStore)
	upgradeDatabaseToVersion528(sqlStore)
	upgradeDatabaseToVersion5281(sqlStore)
	upgradeDatabaseToVersion529(sqlStore)
	upgradeDatabaseToVersion5291(sqlStore)
	upgradeDatabaseToVersion530(sqlStore)
	upgradeDatabaseToVersion531(sqlStore)
	upgradeDatabaseToVersion532(sqlStore)
	upgradeDatabaseToVersion533(sqlStore)
	upgradeDatabaseToVersion534(sqlStore)
	upgradeDatabaseToVersion535(sqlStore)
	upgradeDatabaseToVersion536(sqlStore)
	upgradeDatabaseToVersion537(sqlStore)
	upgradeDatabaseToVersion538(sqlStore)
	upgradeDatabaseToVersion600(sqlStore)

	return nil
}

func saveSchemaVersion(sqlStore *SqlStore, version string) {
	if err := sqlStore.System().SaveOrUpdate(&model.System{Name: "Version", Value: version}); err != nil {
		mlog.Critical(err.Error())
		time.Sleep(time.Second)
		os.Exit(ExitVersionSave)
	}

	mlog.Warn("The database schema version has been upgraded", mlog.String("version", version))
}

func shouldPerformUpgrade(sqlStore *SqlStore, currentSchemaVersion string, expectedSchemaVersion string) bool {
	storedSchemaVersion := sqlStore.GetCurrentSchemaVersion()

	storedVersion, err := semver.Parse(storedSchemaVersion)
	if err != nil {
		mlog.Error("Error parsing stored schema version", mlog.Err(err))
		return false
	}

	currentVersion, err := semver.Parse(currentSchemaVersion)
	if err != nil {
		mlog.Error("Error parsing current schema version", mlog.Err(err))
		return false
	}

	if storedVersion.Major == currentVersion.Major && storedVersion.Minor == currentVersion.Minor {
		mlog.Warn("Attempting to upgrade the database schema version",
			mlog.String("stored_version", storedSchemaVersion), mlog.String("current_version", currentSchemaVersion), mlog.String("new_version", expectedSchemaVersion))
		return true
	}

	return false
}

func upgradeDatabaseToVersion31(sqlStore *SqlStore) {
	if shouldPerformUpgrade(sqlStore, Version300, Version310) {
		sqlStore.CreateColumnIfNotExists("OutgoingWebhooks", "ContentType", "varchar(128)", "varchar(128)", "")
		saveSchemaVersion(sqlStore, Version310)
	}
}

func upgradeDatabaseToVersion32(sqlStore *SqlStore) {
	if shouldPerformUpgrade(sqlStore, Version310, Version320) {
		saveSchemaVersion(sqlStore, Version320)
	}
}

func themeMigrationFailed(err error) {
	mlog.Critical("Failed to migrate User.ThemeProps to Preferences table", mlog.Err(err))
	time.Sleep(time.Second)
	os.Exit(ExitThemeMigration)
}

func upgradeDatabaseToVersion33(sqlStore *SqlStore) {
	if shouldPerformUpgrade(sqlStore, Version320, Version330) {
		if sqlStore.DoesColumnExist("Users", "ThemeProps") {
			params := map[string]interface{}{
				"Category": model.PreferenceCategoryTheme,
				"Name":     "",
			}

			transaction, err := sqlStore.GetMaster().Begin()
			if err != nil {
				themeMigrationFailed(err)
			}
			defer finalizeTransaction(transaction)

			// increase size of Value column of Preferences table to match the size of the ThemeProps column
			if sqlStore.DriverName() == model.DatabaseDriverPostgres {
				if _, err := transaction.ExecNoTimeout("ALTER TABLE Preferences ALTER COLUMN Value TYPE varchar(2000)"); err != nil {
					themeMigrationFailed(err)
					return
				}
			} else if sqlStore.DriverName() == model.DatabaseDriverMysql {
				if _, err := transaction.ExecNoTimeout("ALTER TABLE Preferences MODIFY Value text"); err != nil {
					themeMigrationFailed(err)
					return
				}
			}

			// copy data across
			if _, err := transaction.ExecNoTimeout(
				`INSERT INTO
					Preferences(UserId, Category, Name, Value)
				SELECT
					Id, '`+model.PreferenceCategoryTheme+`', '', ThemeProps
				FROM
					Users
				WHERE
					Users.ThemeProps != 'null'`, params); err != nil {
				themeMigrationFailed(err)
				return
			}

			// delete old data
			if _, err := transaction.ExecNoTimeout("ALTER TABLE Users DROP COLUMN ThemeProps"); err != nil {
				themeMigrationFailed(err)
				return
			}

			if err := transaction.Commit(); err != nil {
				themeMigrationFailed(err)
				return
			}

			// rename solarized_* code themes to solarized-* to match client changes in 3.0
			var data model.Preferences
			if _, err := sqlStore.GetMaster().Select(&data, "SELECT * FROM Preferences WHERE Category = '"+model.PreferenceCategoryTheme+"' AND Value LIKE '%solarized_%'"); err == nil {
				for i := range data {
					data[i].Value = strings.Replace(data[i].Value, "solarized_", "solarized-", -1)
				}

				sqlStore.Preference().Save(data)
			}
		}

		sqlStore.CreateColumnIfNotExists("OAuthApps", "IsTrusted", "tinyint(1)", "boolean", "0")
		sqlStore.CreateColumnIfNotExists("OAuthApps", "IconURL", "varchar(512)", "varchar(512)", "")
		sqlStore.CreateColumnIfNotExists("OAuthAccessData", "ClientId", "varchar(26)", "varchar(26)", "")
		sqlStore.CreateColumnIfNotExists("OAuthAccessData", "UserId", "varchar(26)", "varchar(26)", "")
		sqlStore.CreateColumnIfNotExists("OAuthAccessData", "ExpiresAt", "bigint", "bigint", "0")

		if sqlStore.DoesColumnExist("OAuthAccessData", "AuthCode") {
			sqlStore.RemoveIndexIfExists("idx_oauthaccessdata_auth_code", "OAuthAccessData")
			sqlStore.RemoveColumnIfExists("OAuthAccessData", "AuthCode")
		}

		sqlStore.RemoveColumnIfExists("Users", "LastActivityAt")
		sqlStore.RemoveColumnIfExists("Users", "LastPingAt")

		sqlStore.CreateColumnIfNotExists("OutgoingWebhooks", "TriggerWhen", "tinyint", "integer", "0")

		saveSchemaVersion(sqlStore, Version330)
	}
}

func upgradeDatabaseToVersion34(sqlStore *SqlStore) {
	if shouldPerformUpgrade(sqlStore, Version330, Version340) {
		sqlStore.CreateColumnIfNotExists("Status", "Manual", "BOOLEAN", "BOOLEAN", "0")
		sqlStore.CreateColumnIfNotExists("Status", "ActiveChannel", "varchar(26)", "varchar(26)", "")

		saveSchemaVersion(sqlStore, Version340)
	}
}

func upgradeDatabaseToVersion35(sqlStore *SqlStore) {
	if shouldPerformUpgrade(sqlStore, Version340, Version350) {
		sqlStore.GetMaster().ExecNoTimeout("UPDATE Users SET Roles = 'system_user' WHERE Roles = ''")
		sqlStore.GetMaster().ExecNoTimeout("UPDATE Users SET Roles = 'system_user system_admin' WHERE Roles = 'system_admin'")
		sqlStore.GetMaster().ExecNoTimeout("UPDATE TeamMembers SET Roles = 'team_user' WHERE Roles = ''")
		sqlStore.GetMaster().ExecNoTimeout("UPDATE TeamMembers SET Roles = 'team_user team_admin' WHERE Roles = 'admin'")
		sqlStore.GetMaster().ExecNoTimeout("UPDATE ChannelMembers SET Roles = 'channel_user' WHERE Roles = ''")
		sqlStore.GetMaster().ExecNoTimeout("UPDATE ChannelMembers SET Roles = 'channel_user channel_admin' WHERE Roles = 'admin'")

		// The rest of the migration from Filenames -> FileIds is done lazily in api.GetFileInfosForPost
		sqlStore.CreateColumnIfNotExists("Posts", "FileIds", "varchar(150)", "varchar(150)", "[]")

		// Increase maximum length of the Channel table Purpose column.
		if sqlStore.GetMaxLengthOfColumnIfExists("Channels", "Purpose") != "250" {
			sqlStore.AlterColumnTypeIfExists("Channels", "Purpose", "varchar(250)", "varchar(250)")
		}

		sqlStore.Session().RemoveAllSessions()

		saveSchemaVersion(sqlStore, Version350)
	}
}

func upgradeDatabaseToVersion36(sqlStore *SqlStore) {
	if shouldPerformUpgrade(sqlStore, Version350, Version360) {
		sqlStore.CreateColumnIfNotExists("Posts", "HasReactions", "tinyint", "boolean", "0")

		// Add a Position column to users.
		sqlStore.CreateColumnIfNotExists("Users", "Position", "varchar(64)", "varchar(64)", "")

		// Remove ActiveChannel column from Status
		sqlStore.RemoveColumnIfExists("Status", "ActiveChannel")

		saveSchemaVersion(sqlStore, Version360)
	}
}

func upgradeDatabaseToVersion37(sqlStore *SqlStore) {
	if shouldPerformUpgrade(sqlStore, Version360, Version370) {
		// Add EditAt column to Posts
		sqlStore.CreateColumnIfNotExists("Posts", "EditAt", " bigint", " bigint", "0")

		saveSchemaVersion(sqlStore, Version370)
	}
}

func upgradeDatabaseToVersion38(sqlStore *SqlStore) {
	if shouldPerformUpgrade(sqlStore, Version370, Version380) {
		// Add the IsPinned column to posts.
		sqlStore.CreateColumnIfNotExists("Posts", "IsPinned", "boolean", "boolean", "0")

		saveSchemaVersion(sqlStore, Version380)
	}
}

func upgradeDatabaseToVersion39(sqlStore *SqlStore) {
	if shouldPerformUpgrade(sqlStore, Version380, Version390) {
		sqlStore.CreateColumnIfNotExists("OAuthAccessData", "Scope", "varchar(128)", "varchar(128)", model.DefaultScope)
		sqlStore.RemoveTableIfExists("PasswordRecovery")

		saveSchemaVersion(sqlStore, Version390)
	}
}

func upgradeDatabaseToVersion310(sqlStore *SqlStore) {
	if shouldPerformUpgrade(sqlStore, Version390, Version3100) {
		saveSchemaVersion(sqlStore, Version3100)
	}
}

func upgradeDatabaseToVersion40(sqlStore *SqlStore) {
	if shouldPerformUpgrade(sqlStore, Version3100, Version400) {
		saveSchemaVersion(sqlStore, Version400)
	}
}

func upgradeDatabaseToVersion41(sqlStore *SqlStore) {
	if shouldPerformUpgrade(sqlStore, Version400, Version410) {
		// Increase maximum length of the Users table Roles column.
		if sqlStore.GetMaxLengthOfColumnIfExists("Users", "Roles") != "256" {
			sqlStore.AlterColumnTypeIfExists("Users", "Roles", "varchar(256)", "varchar(256)")
		}

		sqlStore.RemoveTableIfExists("JobStatuses")

		saveSchemaVersion(sqlStore, Version410)
	}
}

func upgradeDatabaseToVersion42(sqlStore *SqlStore) {
	if shouldPerformUpgrade(sqlStore, Version410, Version420) {
		saveSchemaVersion(sqlStore, Version420)
	}
}

func upgradeDatabaseToVersion43(sqlStore *SqlStore) {
	if shouldPerformUpgrade(sqlStore, Version420, Version430) {
		saveSchemaVersion(sqlStore, Version430)
	}
}

func upgradeDatabaseToVersion44(sqlStore *SqlStore) {
	if shouldPerformUpgrade(sqlStore, Version430, Version440) {
		// Add the IsActive column to UserAccessToken.
		sqlStore.CreateColumnIfNotExists("UserAccessTokens", "IsActive", "boolean", "boolean", "1")

		saveSchemaVersion(sqlStore, Version440)
	}
}

func upgradeDatabaseToVersion45(sqlStore *SqlStore) {
	if shouldPerformUpgrade(sqlStore, Version440, Version450) {
		saveSchemaVersion(sqlStore, Version450)
	}
}

func upgradeDatabaseToVersion46(sqlStore *SqlStore) {
	if shouldPerformUpgrade(sqlStore, Version450, Version460) {
		sqlStore.CreateColumnIfNotExists("IncomingWebhooks", "Username", "varchar(64)", "varchar(64)", "")
		sqlStore.CreateColumnIfNotExists("IncomingWebhooks", "IconURL", "varchar(1024)", "varchar(1024)", "")
		saveSchemaVersion(sqlStore, Version460)
	}
}

func upgradeDatabaseToVersion47(sqlStore *SqlStore) {
	if shouldPerformUpgrade(sqlStore, Version460, Version470) {
		sqlStore.AlterColumnTypeIfExists("Users", "Position", "varchar(128)", "varchar(128)")
		sqlStore.AlterColumnTypeIfExists("OAuthAuthData", "State", "varchar(1024)", "varchar(1024)")
		sqlStore.RemoveColumnIfExists("ChannelMemberHistory", "Email")
		sqlStore.RemoveColumnIfExists("ChannelMemberHistory", "Username")
		saveSchemaVersion(sqlStore, Version470)
	}
}

func upgradeDatabaseToVersion471(sqlStore *SqlStore) {
	// If any new instances started with 4.7, they would have the bad Email column on the
	// ChannelMemberHistory table. So for those cases we need to do an upgrade between
	// 4.7.0 and 4.7.1
	if shouldPerformUpgrade(sqlStore, Version470, Version471) {
		sqlStore.RemoveColumnIfExists("ChannelMemberHistory", "Email")
		saveSchemaVersion(sqlStore, Version471)
	}
}

func upgradeDatabaseToVersion472(sqlStore *SqlStore) {
	if shouldPerformUpgrade(sqlStore, Version471, Version472) {
		sqlStore.RemoveIndexIfExists("idx_channels_displayname", "Channels")
		saveSchemaVersion(sqlStore, Version472)
	}
}

func upgradeDatabaseToVersion48(sqlStore *SqlStore) {
	if shouldPerformUpgrade(sqlStore, Version472, Version480) {
		saveSchemaVersion(sqlStore, Version480)
	}
}

func upgradeDatabaseToVersion481(sqlStore *SqlStore) {
	if shouldPerformUpgrade(sqlStore, Version480, Version481) {
		sqlStore.RemoveIndexIfExists("idx_channels_displayname", "Channels")
		saveSchemaVersion(sqlStore, Version481)
	}
}

func upgradeDatabaseToVersion49(sqlStore *SqlStore) {
	// This version of Mattermost includes an App-Layer migration which migrates from hard-coded roles configured by
	// a number of parameters in `config.json` to a `Roles` table in the database. The migration code can be seen
	// in the file `app/app.go` in the function `DoAdvancedPermissionsMigration()`.

	if shouldPerformUpgrade(sqlStore, Version481, Version490) {
		defaultTimezone := timezones.DefaultUserTimezone()
		defaultTimezoneValue, err := json.Marshal(defaultTimezone)
		if err != nil {
			mlog.Critical(err.Error())
		}
		sqlStore.CreateColumnIfNotExists("Users", "Timezone", "varchar(256)", "varchar(256)", string(defaultTimezoneValue))
		sqlStore.RemoveIndexIfExists("idx_channels_displayname", "Channels")
		saveSchemaVersion(sqlStore, Version490)
	}
}

func upgradeDatabaseToVersion410(sqlStore *SqlStore) {
	if shouldPerformUpgrade(sqlStore, Version490, Version4100) {

		sqlStore.RemoveIndexIfExists("Name_2", "Channels")
		sqlStore.RemoveIndexIfExists("Name_2", "Emoji")
		sqlStore.RemoveIndexIfExists("ClientId_2", "OAuthAccessData")

		saveSchemaVersion(sqlStore, Version4100)
		sqlStore.GetMaster().ExecNoTimeout("UPDATE Users SET AuthData=LOWER(AuthData) WHERE AuthService = 'saml'")
	}
}

func upgradeDatabaseToVersion50(sqlStore *SqlStore) {
	// This version of Mattermost includes an App-Layer migration which migrates from hard-coded emojis configured
	// in `config.json` to a `Permission` in the database. The migration code can be seen
	// in the file `app/app.go` in the function `DoEmojisPermissionsMigration()`.

	// This version of Mattermost also includes a online-migration which migrates some roles from the `Roles` columns of
	// TeamMember and ChannelMember rows to the new SchemeAdmin and SchemeUser columns. If you need to downgrade to a
	// version of Mattermost prior to 5.0, you should take your server offline and run the following SQL statements
	// prior to launching the downgraded version:
	//
	//    UPDATE Teams SET SchemeId = NULL;
	//    UPDATE Channels SET SchemeId = NULL;
	//    UPDATE TeamMembers SET Roles = CONCAT(Roles, ' team_user'), SchemeUser = NULL where SchemeUser = 1;
	//    UPDATE TeamMembers SET Roles = CONCAT(Roles, ' team_admin'), SchemeAdmin = NULL where SchemeAdmin = 1;
	//    UPDATE ChannelMembers SET Roles = CONCAT(Roles, ' channel_user'), SchemeUser = NULL where SchemeUser = 1;
	//    UPDATE ChannelMembers SET Roles = CONCAT(Roles, ' channel_admin'), SchemeAdmin = NULL where SchemeAdmin = 1;
	//    DELETE from Systems WHERE Name = 'migration_advanced_permissions_phase_2';

	if shouldPerformUpgrade(sqlStore, Version4100, Version500) {
		sqlStore.CreateColumnIfNotExistsNoDefault("Channels", "SchemeId", "varchar(26)", "varchar(26)")

		sqlStore.CreateColumnIfNotExistsNoDefault("ChannelMembers", "SchemeUser", "boolean", "boolean")
		sqlStore.CreateColumnIfNotExistsNoDefault("ChannelMembers", "SchemeAdmin", "boolean", "boolean")

		sqlStore.CreateColumnIfNotExists("Roles", "BuiltIn", "boolean", "boolean", "0")
		sqlStore.GetMaster().ExecNoTimeout("UPDATE Roles SET BuiltIn=true")
		sqlStore.GetMaster().ExecNoTimeout("UPDATE Roles SET SchemeManaged=false WHERE Name NOT IN ('system_user', 'system_admin', 'team_user', 'team_admin', 'channel_user', 'channel_admin')")
		sqlStore.CreateColumnIfNotExists("IncomingWebhooks", "ChannelLocked", "boolean", "boolean", "0")

		sqlStore.RemoveIndexIfExists("idx_channels_txt", "Channels")

		saveSchemaVersion(sqlStore, Version500)
	}
}

func upgradeDatabaseToVersion51(sqlStore *SqlStore) {
	if shouldPerformUpgrade(sqlStore, Version500, Version510) {
		saveSchemaVersion(sqlStore, Version510)
	}
}

func upgradeDatabaseToVersion52(sqlStore *SqlStore) {
	if shouldPerformUpgrade(sqlStore, Version510, Version520) {
		sqlStore.CreateColumnIfNotExists("OutgoingWebhooks", "Username", "varchar(64)", "varchar(64)", "")
		sqlStore.CreateColumnIfNotExists("OutgoingWebhooks", "IconURL", "varchar(1024)", "varchar(1024)", "")
		saveSchemaVersion(sqlStore, Version520)
	}
}

func upgradeDatabaseToVersion53(sqlStore *SqlStore) {
	if shouldPerformUpgrade(sqlStore, Version520, Version530) {
		saveSchemaVersion(sqlStore, Version530)
	}
}

func upgradeDatabaseToVersion54(sqlStore *SqlStore) {
	if shouldPerformUpgrade(sqlStore, Version530, Version540) {
		sqlStore.AlterColumnTypeIfExists("OutgoingWebhooks", "Description", "varchar(500)", "varchar(500)")
		sqlStore.AlterColumnTypeIfExists("IncomingWebhooks", "Description", "varchar(500)", "varchar(500)")
		if err := sqlStore.Channel().MigratePublicChannels(); err != nil {
			mlog.Critical("Failed to migrate PublicChannels table", mlog.Err(err))
			time.Sleep(time.Second)
			os.Exit(ExitGenericFailure)
		}
		saveSchemaVersion(sqlStore, Version540)
	}
}

func upgradeDatabaseToVersion55(sqlStore *SqlStore) {
	if shouldPerformUpgrade(sqlStore, Version540, Version550) {
		saveSchemaVersion(sqlStore, Version550)
	}
}

func upgradeDatabaseToVersion56(sqlStore *SqlStore) {
	if shouldPerformUpgrade(sqlStore, Version550, Version560) {
		sqlStore.CreateColumnIfNotExists("PluginKeyValueStore", "ExpireAt", "bigint(20)", "bigint", "0")

		// migrating user's accepted terms of service data into the new table
		sqlStore.GetMaster().ExecNoTimeout("INSERT INTO UserTermsOfService SELECT Id, AcceptedTermsOfServiceId as TermsOfServiceId, :CreateAt FROM Users WHERE AcceptedTermsOfServiceId != \"\" AND AcceptedTermsOfServiceId IS NOT NULL", map[string]interface{}{"CreateAt": model.GetMillis()})

		if sqlStore.DriverName() == model.DatabaseDriverPostgres {
			sqlStore.RemoveIndexIfExists("idx_users_email_lower", "lower(Email)")
			sqlStore.RemoveIndexIfExists("idx_users_username_lower", "lower(Username)")
			sqlStore.RemoveIndexIfExists("idx_users_nickname_lower", "lower(Nickname)")
			sqlStore.RemoveIndexIfExists("idx_users_firstname_lower", "lower(FirstName)")
			sqlStore.RemoveIndexIfExists("idx_users_lastname_lower", "lower(LastName)")
		}

		saveSchemaVersion(sqlStore, Version560)
	}

}

func upgradeDatabaseToVersion57(sqlStore *SqlStore) {
	if shouldPerformUpgrade(sqlStore, Version560, Version570) {
		saveSchemaVersion(sqlStore, Version570)
	}
}

func upgradeDatabaseToVersion58(sqlStore *SqlStore) {
	if shouldPerformUpgrade(sqlStore, Version570, Version580) {
		// idx_channels_txt was removed in `upgradeDatabaseToVersion50`, but merged as part of
		// v5.1, so the migration wouldn't apply to anyone upgrading from v5.0. Remove it again to
		// bring the upgraded (from v5.0) and fresh install schemas back in sync.
		sqlStore.RemoveIndexIfExists("idx_channels_txt", "Channels")

		// Fix column types and defaults where gorp converged on a different schema value than the
		// original migration.
		sqlStore.AlterColumnTypeIfExists("OutgoingWebhooks", "Description", "text", "VARCHAR(500)")
		sqlStore.AlterColumnTypeIfExists("IncomingWebhooks", "Description", "text", "VARCHAR(500)")
		sqlStore.AlterColumnTypeIfExists("OutgoingWebhooks", "IconURL", "text", "VARCHAR(1024)")
		sqlStore.RemoveDefaultIfColumnExists("OutgoingWebhooks", "Username")
		if sqlStore.DriverName() == model.DatabaseDriverPostgres {
			sqlStore.RemoveDefaultIfColumnExists("OutgoingWebhooks", "IconURL")
		}
		sqlStore.AlterDefaultIfColumnExists("OutgoingWebhooks", "Username", model.NewString("NULL"), nil)
		sqlStore.AlterDefaultIfColumnExists("PluginKeyValueStore", "ExpireAt", model.NewString("NULL"), model.NewString("NULL"))

		saveSchemaVersion(sqlStore, Version580)
	}
}

func upgradeDatabaseToVersion59(sqlStore *SqlStore) {
	if shouldPerformUpgrade(sqlStore, Version580, Version590) {
		saveSchemaVersion(sqlStore, Version590)
	}
}

func upgradeDatabaseToVersion510(sqlStore *SqlStore) {
	if shouldPerformUpgrade(sqlStore, Version590, Version5100) {
		sqlStore.CreateColumnIfNotExistsNoDefault("Channels", "GroupConstrained", "tinyint(4)", "boolean")

		sqlStore.CreateIndexIfNotExists("idx_groupteams_teamid", "GroupTeams", "TeamId")
		sqlStore.CreateIndexIfNotExists("idx_groupchannels_channelid", "GroupChannels", "ChannelId")

		saveSchemaVersion(sqlStore, Version5100)
	}
}

func upgradeDatabaseToVersion511(sqlStore *SqlStore) {
	if shouldPerformUpgrade(sqlStore, Version5100, Version5110) {
		// Enforce all teams have an InviteID set
		var teams []*model.Team
		if _, err := sqlStore.GetReplica().Select(&teams, "SELECT * FROM Teams WHERE InviteId = ''"); err != nil {
			mlog.Error("Error fetching Teams without InviteID", mlog.Err(err))
		} else {
			for _, team := range teams {
				team.InviteId = model.NewId()
				if _, err := sqlStore.Team().Update(team); err != nil {
					mlog.Error("Error updating Team InviteIDs", mlog.String("team_id", team.Id), mlog.Err(err))
				}
			}
		}

		saveSchemaVersion(sqlStore, Version5110)
	}
}

func upgradeDatabaseToVersion512(sqlStore *SqlStore) {
	if shouldPerformUpgrade(sqlStore, Version5110, Version5120) {
		sqlStore.CreateColumnIfNotExistsNoDefault("ChannelMembers", "SchemeGuest", "boolean", "boolean")
		sqlStore.CreateColumnIfNotExistsNoDefault("Schemes", "DefaultTeamGuestRole", "text", "VARCHAR(64)")
		sqlStore.CreateColumnIfNotExistsNoDefault("Schemes", "DefaultChannelGuestRole", "text", "VARCHAR(64)")

		sqlStore.GetMaster().ExecNoTimeout("UPDATE Schemes SET DefaultTeamGuestRole = '', DefaultChannelGuestRole = ''")

		// Saturday, January 24, 2065 5:20:00 AM GMT. To remove all personal access token sessions.
		sqlStore.GetMaster().ExecNoTimeout("DELETE FROM Sessions WHERE ExpiresAt > 3000000000000")

		saveSchemaVersion(sqlStore, Version5120)
	}
}

func upgradeDatabaseToVersion513(sqlStore *SqlStore) {
	if shouldPerformUpgrade(sqlStore, Version5120, Version5130) {
		// The previous jobs ran once per minute, cluttering the Jobs table with somewhat useless entries. Clean that up.
		sqlStore.GetMaster().ExecNoTimeout("DELETE FROM Jobs WHERE Type = 'plugins'")

		saveSchemaVersion(sqlStore, Version5130)
	}
}

func upgradeDatabaseToVersion514(sqlStore *SqlStore) {
	if shouldPerformUpgrade(sqlStore, Version5130, Version5140) {
		saveSchemaVersion(sqlStore, Version5140)
	}
}

func upgradeDatabaseToVersion515(sqlStore *SqlStore) {
	if shouldPerformUpgrade(sqlStore, Version5140, Version5150) {
		saveSchemaVersion(sqlStore, Version5150)
	}
}

func upgradeDatabaseToVersion516(sqlStore *SqlStore) {
	if shouldPerformUpgrade(sqlStore, Version5150, Version5160) {
		if sqlStore.DriverName() == model.DatabaseDriverPostgres {
			sqlStore.GetMaster().ExecNoTimeout("ALTER TABLE Tokens ALTER COLUMN Extra TYPE varchar(2048)")
		} else if sqlStore.DriverName() == model.DatabaseDriverMysql {
			sqlStore.GetMaster().ExecNoTimeout("ALTER TABLE Tokens MODIFY Extra text")
		}
		saveSchemaVersion(sqlStore, Version5160)

		// Fix mismatches between the canonical and migrated schemas.
		sqlStore.AlterColumnTypeIfExists("Schemes", "DefaultTeamGuestRole", "varchar(64)", "VARCHAR(64)")
		sqlStore.AlterColumnTypeIfExists("Schemes", "DefaultChannelGuestRole", "varchar(64)", "VARCHAR(64)")
		sqlStore.AlterColumnTypeIfExists("Teams", "AllowedDomains", "text", "VARCHAR(1000)")
		sqlStore.AlterColumnTypeIfExists("Channels", "GroupConstrained", "tinyint(1)", "boolean")
		sqlStore.AlterColumnTypeIfExists("Teams", "GroupConstrained", "tinyint(1)", "boolean")

		// One known mismatch remains: ChannelMembers.SchemeGuest. The requisite migration
		// is left here for posterity, but we're avoiding fix this given the corresponding
		// table rewrite in most MySQL and Postgres instances.
		// sqlStore.AlterColumnTypeIfExists("ChannelMembers", "SchemeGuest", "tinyint(4)", "boolean")

		sqlStore.CreateIndexIfNotExists("idx_groupteams_teamid", "GroupTeams", "TeamId")
		sqlStore.CreateIndexIfNotExists("idx_groupchannels_channelid", "GroupChannels", "ChannelId")
	}
}

func upgradeDatabaseToVersion517(sqlStore *SqlStore) {
	if shouldPerformUpgrade(sqlStore, Version5160, Version5170) {
		saveSchemaVersion(sqlStore, Version5170)
	}
}

func upgradeDatabaseToVersion518(sqlStore *SqlStore) {
	if shouldPerformUpgrade(sqlStore, Version5170, Version5180) {
		saveSchemaVersion(sqlStore, Version5180)
	}
}

func upgradeDatabaseToVersion519(sqlStore *SqlStore) {
	if shouldPerformUpgrade(sqlStore, Version5180, Version5190) {
		saveSchemaVersion(sqlStore, Version5190)
	}
}

func upgradeDatabaseToVersion520(sqlStore *SqlStore) {
	if shouldPerformUpgrade(sqlStore, Version5190, Version5200) {
		sqlStore.CreateColumnIfNotExistsNoDefault("Bots", "LastIconUpdate", "bigint", "bigint")

		sqlStore.CreateColumnIfNotExists("GroupTeams", "SchemeAdmin", "boolean", "boolean", "0")
		sqlStore.CreateIndexIfNotExists("idx_groupteams_schemeadmin", "GroupTeams", "SchemeAdmin")

		sqlStore.CreateColumnIfNotExists("GroupChannels", "SchemeAdmin", "boolean", "boolean", "0")
		sqlStore.CreateIndexIfNotExists("idx_groupchannels_schemeadmin", "GroupChannels", "SchemeAdmin")

		saveSchemaVersion(sqlStore, Version5200)
	}
}

func upgradeDatabaseToVersion521(sqlStore *SqlStore) {
	if shouldPerformUpgrade(sqlStore, Version5200, Version5210) {
		saveSchemaVersion(sqlStore, Version5210)
	}
}

func upgradeDatabaseToVersion522(sqlStore *SqlStore) {
	if shouldPerformUpgrade(sqlStore, Version5210, Version5220) {
		sqlStore.CreateIndexIfNotExists("idx_teams_scheme_id", "Teams", "SchemeId")
		sqlStore.CreateIndexIfNotExists("idx_channels_scheme_id", "Channels", "SchemeId")
		sqlStore.CreateIndexIfNotExists("idx_channels_scheme_id", "Channels", "SchemeId")
		sqlStore.CreateIndexIfNotExists("idx_schemes_channel_guest_role", "Schemes", "DefaultChannelGuestRole")
		sqlStore.CreateIndexIfNotExists("idx_schemes_channel_user_role", "Schemes", "DefaultChannelUserRole")
		sqlStore.CreateIndexIfNotExists("idx_schemes_channel_admin_role", "Schemes", "DefaultChannelAdminRole")

		saveSchemaVersion(sqlStore, Version5220)
	}
}

func upgradeDatabaseToVersion523(sqlStore *SqlStore) {
	if shouldPerformUpgrade(sqlStore, Version5220, Version5230) {
		saveSchemaVersion(sqlStore, Version5230)
	}
}

func upgradeDatabaseToVersion524(sqlStore *SqlStore) {
	if shouldPerformUpgrade(sqlStore, Version5230, Version5240) {
		sqlStore.CreateColumnIfNotExists("UserGroups", "AllowReference", "boolean", "boolean", "0")
		sqlStore.GetMaster().ExecNoTimeout("UPDATE UserGroups SET Name = null, AllowReference = false")
		sqlStore.AlterPrimaryKey("Reactions", []string{"PostId", "UserId", "EmojiName"})

		saveSchemaVersion(sqlStore, Version5240)
	}
}

func upgradeDatabaseToVersion525(sqlStore *SqlStore) {
	if shouldPerformUpgrade(sqlStore, Version5240, Version5250) {
		saveSchemaVersion(sqlStore, Version5250)
	}
}

func upgradeDatabaseToVersion526(sqlStore *SqlStore) {
	if shouldPerformUpgrade(sqlStore, Version5250, Version5260) {
		sqlStore.CreateColumnIfNotExists("Sessions", "ExpiredNotify", "boolean", "boolean", "0")

		saveSchemaVersion(sqlStore, Version5260)
	}
}

func upgradeDatabaseToVersion527(sqlStore *SqlStore) {
	if shouldPerformUpgrade(sqlStore, Version5260, Version5270) {
		saveSchemaVersion(sqlStore, Version5270)
	}
}

func upgradeDatabaseToVersion528(sqlStore *SqlStore) {
	if shouldPerformUpgrade(sqlStore, Version5270, Version5280) {
		if err := precheckMigrationToVersion528(sqlStore); err != nil {
			mlog.Critical("Error upgrading DB schema to 5.28.0", mlog.Err(err))
			os.Exit(ExitGenericFailure)
		}

		sqlStore.CreateColumnIfNotExistsNoDefault("Commands", "PluginId", "VARCHAR(190)", "VARCHAR(190)")
		sqlStore.GetMaster().ExecNoTimeout("UPDATE Commands SET PluginId = '' WHERE PluginId IS NULL")

		sqlStore.AlterColumnTypeIfExists("Teams", "Type", "VARCHAR(255)", "VARCHAR(255)")
		sqlStore.AlterColumnTypeIfExists("Teams", "SchemeId", "VARCHAR(26)", "VARCHAR(26)")
		sqlStore.AlterColumnTypeIfExists("IncomingWebhooks", "Username", "varchar(255)", "varchar(255)")
		sqlStore.AlterColumnTypeIfExists("IncomingWebhooks", "IconURL", "text", "varchar(1024)")

		saveSchemaVersion(sqlStore, Version5280)
	}
}

func upgradeDatabaseToVersion5281(sqlStore *SqlStore) {
	if shouldPerformUpgrade(sqlStore, Version5280, Version5281) {
		sqlStore.CreateColumnIfNotExistsNoDefault("FileInfo", "MiniPreview", "MEDIUMBLOB", "bytea")

		saveSchemaVersion(sqlStore, Version5281)
	}
}

func precheckMigrationToVersion528(sqlStore *SqlStore) error {
	teamsQuery, _, err := sqlStore.getQueryBuilder().Select(`COALESCE(SUM(CASE
				WHEN CHAR_LENGTH(SchemeId) > 26 THEN 1
				ELSE 0
			END),0) as schemeidwrong,
			COALESCE(SUM(CASE
				WHEN CHAR_LENGTH(Type) > 255 THEN 1
				ELSE 0
			END),0) as typewrong`).
		From("Teams").ToSql()
	if err != nil {
		return err
	}
	webhooksQuery, _, err := sqlStore.getQueryBuilder().Select(`COALESCE(SUM(CASE
				WHEN CHAR_LENGTH(Username) > 255 THEN 1
				ELSE 0
			END),0) as usernamewrong,
			COALESCE(SUM(CASE
				WHEN CHAR_LENGTH(IconURL) > 1024 THEN 1
				ELSE 0
			END),0) as iconurlwrong`).
		From("IncomingWebhooks").ToSql()
	if err != nil {
		return err
	}

	var schemeIDWrong, typeWrong int
	row := sqlStore.GetMaster().Db.QueryRow(teamsQuery)
	if err = row.Scan(&schemeIDWrong, &typeWrong); err != nil && err != sql.ErrNoRows {
		return err
	} else if err == nil && schemeIDWrong > 0 {
		return errors.New("Migration failure: " +
			"Teams column SchemeId has data larger that 26 characters")
	} else if err == nil && typeWrong > 0 {
		return errors.New("Migration failure: " +
			"Teams column Type has data larger that 255 characters")
	}

	var usernameWrong, iconURLWrong int
	row = sqlStore.GetMaster().Db.QueryRow(webhooksQuery)
	if err = row.Scan(&usernameWrong, &iconURLWrong); err != nil && err != sql.ErrNoRows {
		mlog.Error("Error fetching IncomingWebhooks columns data", mlog.Err(err))
	} else if err == nil && usernameWrong > 0 {
		return errors.New("Migration failure: " +
			"IncomingWebhooks column Username has data larger that 255 characters")
	} else if err == nil && iconURLWrong > 0 {
		return errors.New("Migration failure: " +
			"IncomingWebhooks column IconURL has data larger that 1024 characters")
	}

	return nil
}

func upgradeDatabaseToVersion529(sqlStore *SqlStore) {
	if hasMissingMigrationsVersion529(sqlStore) {
		mlog.Info("Applying migrations for version 5.29")
		sqlStore.AlterColumnTypeIfExists("SidebarCategories", "Id", "VARCHAR(128)", "VARCHAR(128)")
		sqlStore.RemoveDefaultIfColumnExists("SidebarCategories", "Id")
		sqlStore.AlterColumnTypeIfExists("SidebarChannels", "CategoryId", "VARCHAR(128)", "VARCHAR(128)")
		sqlStore.RemoveDefaultIfColumnExists("SidebarChannels", "CategoryId")

		sqlStore.CreateColumnIfNotExistsNoDefault("Threads", "ChannelId", "VARCHAR(26)", "VARCHAR(26)")

		updateThreadChannelsQuery := "UPDATE Threads INNER JOIN Posts ON Posts.Id=Threads.PostId SET Threads.ChannelId=Posts.ChannelId WHERE Threads.ChannelId IS NULL"
		if sqlStore.DriverName() == model.DatabaseDriverPostgres {
			updateThreadChannelsQuery = "UPDATE Threads SET ChannelId=Posts.ChannelId FROM Posts WHERE Posts.Id=Threads.PostId AND Threads.ChannelId IS NULL"
		}
		if _, err := sqlStore.GetMaster().ExecNoTimeout(updateThreadChannelsQuery); err != nil {
			mlog.Error("Error updating ChannelId in Threads table", mlog.Err(err))
		}
	}

	if shouldPerformUpgrade(sqlStore, Version5281, Version5290) {
		saveSchemaVersion(sqlStore, Version5290)
	}
}

func hasMissingMigrationsVersion529(sqlStore *SqlStore) bool {
	scIdInfo, err := sqlStore.GetColumnInfo("SidebarCategories", "Id")
	if err != nil {
		mlog.Error("Error getting column info for migration check",
			mlog.String("table", "SidebarCategories"),
			mlog.String("column", "Id"),
			mlog.Err(err),
		)
		return true
	}
	if !sqlStore.IsVarchar(scIdInfo.DataType) || scIdInfo.CharMaximumLength != 128 {
		return true
	}
	scCategoryIdInfo, err := sqlStore.GetColumnInfo("SidebarChannels", "CategoryId")
	if err != nil {
		mlog.Error("Error getting column info for migration check",
			mlog.String("table", "SidebarChannels"),
			mlog.String("column", "CategoryId"),
			mlog.Err(err),
		)
		return true
	}
	if !sqlStore.IsVarchar(scCategoryIdInfo.DataType) || scCategoryIdInfo.CharMaximumLength != 128 {
		return true
	}
	if !sqlStore.DoesColumnExist("Threads", "ChannelId") {
		return true
	}
	return false
}

func upgradeDatabaseToVersion5291(sqlStore *SqlStore) {
	if shouldPerformUpgrade(sqlStore, Version5290, Version5291) {
		saveSchemaVersion(sqlStore, Version5291)
	}
}

func upgradeDatabaseToVersion530(sqlStore *SqlStore) {
	if hasMissingMigrationsVersion530(sqlStore) {
		mlog.Info("Applying migrations for version 5.30")
		sqlStore.CreateColumnIfNotExistsNoDefault("FileInfo", "Content", "longtext", "text")
		sqlStore.CreateColumnIfNotExists("SidebarCategories", "Muted", "tinyint(1)", "boolean", "0")
	}
	if shouldPerformUpgrade(sqlStore, Version5291, Version5300) {
		saveSchemaVersion(sqlStore, Version5300)
	}
}

func hasMissingMigrationsVersion530(sqlStore *SqlStore) bool {
	if !sqlStore.DoesColumnExist("FileInfo", "Content") {
		return true
	}
	if !sqlStore.DoesColumnExist("SidebarCategories", "Muted") {
		return true
	}
	return false
}

func upgradeDatabaseToVersion531(sqlStore *SqlStore) {
	if shouldPerformUpgrade(sqlStore, Version5300, Version5310) {
		saveSchemaVersion(sqlStore, Version5310)
	}
}

const RemoteClusterSiteURLUniqueIndex = "remote_clusters_site_url_unique"

func upgradeDatabaseToVersion532(sqlStore *SqlStore) {
	if hasMissingMigrationsVersion532(sqlStore) {
		// this migration was reverted on MySQL due to performance reasons. Doing
		// it only on PostgreSQL for the time being.
		if sqlStore.DriverName() == model.DatabaseDriverPostgres {
			// allow 10 files per post
			sqlStore.AlterColumnTypeIfExists("Posts", "FileIds", "text", "varchar(300)")
		}

		sqlStore.CreateColumnIfNotExists("ThreadMemberships", "UnreadMentions", "bigint", "bigint", "0")
		// Shared channels support
		sqlStore.CreateColumnIfNotExistsNoDefault("Channels", "Shared", "tinyint(1)", "boolean")
		sqlStore.CreateColumnIfNotExistsNoDefault("Reactions", "UpdateAt", "bigint", "bigint")
		sqlStore.CreateColumnIfNotExistsNoDefault("Reactions", "DeleteAt", "bigint", "bigint")
	}

	if shouldPerformUpgrade(sqlStore, Version5310, Version5320) {
		saveSchemaVersion(sqlStore, Version5320)
	}
}

func hasMissingMigrationsVersion532(sqlStore *SqlStore) bool {
	scIdInfo, err := sqlStore.GetColumnInfo("Posts", "FileIds")
	if err != nil {
		mlog.Error("Error getting column info for migration check",
			mlog.String("table", "Posts"),
			mlog.String("column", "FileIds"),
			mlog.Err(err),
		)
		return true
	}

	if sqlStore.DriverName() == model.DatabaseDriverPostgres {
		if !sqlStore.IsVarchar(scIdInfo.DataType) || scIdInfo.CharMaximumLength != 300 {
			return true
		}
	}

	if !sqlStore.DoesColumnExist("Channels", "Shared") {
		return true
	}

	if !sqlStore.DoesColumnExist("ThreadMemberships", "UnreadMentions") {
		return true
	}

	if !sqlStore.DoesColumnExist("Reactions", "UpdateAt") {
		return true
	}

	if !sqlStore.DoesColumnExist("Reactions", "DeleteAt") {
		return true
	}

	return false
}

func upgradeDatabaseToVersion533(sqlStore *SqlStore) {
	if shouldPerformUpgrade(sqlStore, Version5320, Version5330) {
		saveSchemaVersion(sqlStore, Version5330)
	}
}

func upgradeDatabaseToVersion534(sqlStore *SqlStore) {
	if shouldPerformUpgrade(sqlStore, Version5330, Version5340) {
		saveSchemaVersion(sqlStore, Version5340)
	}
}

func upgradeDatabaseToVersion535(sqlStore *SqlStore) {
	if hasMissingMigrationsVersion535(sqlStore) {
		sqlStore.AlterColumnTypeIfExists("Roles", "Permissions", "longtext", "text")

		sqlStore.CreateColumnIfNotExists("SidebarCategories", "Collapsed", "tinyint(1)", "boolean", "0")

		// Shared channels support
		sqlStore.CreateColumnIfNotExistsNoDefault("Reactions", "RemoteId", "VARCHAR(26)", "VARCHAR(26)")
		sqlStore.CreateColumnIfNotExistsNoDefault("Users", "RemoteId", "VARCHAR(26)", "VARCHAR(26)")
		sqlStore.CreateColumnIfNotExistsNoDefault("Posts", "RemoteId", "VARCHAR(26)", "VARCHAR(26)")
		sqlStore.CreateColumnIfNotExistsNoDefault("FileInfo", "RemoteId", "VARCHAR(26)", "VARCHAR(26)")
		sqlStore.CreateColumnIfNotExists("UploadSessions", "RemoteId", "VARCHAR(26)", "VARCHAR(26)", "")
		sqlStore.CreateColumnIfNotExists("UploadSessions", "ReqFileId", "VARCHAR(26)", "VARCHAR(26)", "")

		if _, err := sqlStore.GetMaster().ExecNoTimeout("UPDATE UploadSessions SET RemoteId='', ReqFileId='' WHERE RemoteId IS NULL"); err != nil {
			mlog.Error("Error updating RemoteId,ReqFileId in UploadsSession table", mlog.Err(err))
		}
		uniquenessColumns := []string{"SiteUrl", "RemoteTeamId"}
		if sqlStore.DriverName() == model.DatabaseDriverMysql {
			uniquenessColumns = []string{"RemoteTeamId", "SiteUrl(168)"}
		}
		sqlStore.CreateUniqueCompositeIndexIfNotExists(RemoteClusterSiteURLUniqueIndex, "RemoteClusters", uniquenessColumns)
		sqlStore.CreateColumnIfNotExists("SharedChannelUsers", "ChannelId", "VARCHAR(26)", "VARCHAR(26)", "")

		rootCountMigration(sqlStore)
	}

	if shouldPerformUpgrade(sqlStore, Version5340, Version5350) {
		saveSchemaVersion(sqlStore, Version5350)
	}
}

func rootCountMigration(sqlStore *SqlStore) {
	totalMsgCountRootExists := sqlStore.DoesColumnExist("Channels", "TotalMsgCountRoot")
	msgCountRootExists := sqlStore.DoesColumnExist("ChannelMembers", "MsgCountRoot")

	sqlStore.CreateColumnIfNotExists("ChannelMembers", "MentionCountRoot", "bigint", "bigint", "0")
	sqlStore.AlterDefaultIfColumnExists("ChannelMembers", "MentionCountRoot", model.NewString("0"), model.NewString("0"))

	mentionCountRootCTE := `
		SELECT ChannelId, COALESCE(SUM(UnreadMentions), 0) AS UnreadMentions, UserId
		FROM ThreadMemberships
		LEFT JOIN Threads ON ThreadMemberships.PostId = Threads.PostId
		GROUP BY Threads.ChannelId, ThreadMemberships.UserId
	`
	updateMentionCountRootQuery := `
		UPDATE ChannelMembers INNER JOIN (` + mentionCountRootCTE + `) AS q ON
			q.ChannelId = ChannelMembers.ChannelId AND
			q.UserId=ChannelMembers.UserId AND
			ChannelMembers.MentionCount > 0
		SET MentionCountRoot = ChannelMembers.MentionCount - q.UnreadMentions
	`
	if sqlStore.DriverName() == model.DatabaseDriverPostgres {
		updateMentionCountRootQuery = `
			WITH q AS (` + mentionCountRootCTE + `)
			UPDATE channelmembers
			SET MentionCountRoot = ChannelMembers.MentionCount - q.UnreadMentions
			FROM q
			WHERE
				q.ChannelId = ChannelMembers.ChannelId AND
				q.UserId = ChannelMembers.UserId AND
				ChannelMembers.MentionCount > 0
		`
	}
	if _, err := sqlStore.GetMaster().ExecNoTimeout(updateMentionCountRootQuery); err != nil {
		mlog.Error("Error updating ChannelId in Threads table", mlog.Err(err))
	}
	sqlStore.CreateColumnIfNotExists("Channels", "TotalMsgCountRoot", "bigint", "bigint", "0")
	sqlStore.CreateColumnIfNotExistsNoDefault("Channels", "LastRootPostAt", "bigint", "bigint")
	defer sqlStore.RemoveColumnIfExists("Channels", "LastRootPostAt")

	sqlStore.CreateColumnIfNotExists("ChannelMembers", "MsgCountRoot", "bigint", "bigint", "0")
	sqlStore.AlterDefaultIfColumnExists("ChannelMembers", "MsgCountRoot", model.NewString("0"), model.NewString("0"))

	forceIndex := ""
	if sqlStore.DriverName() == model.DatabaseDriverMysql {
		forceIndex = "FORCE INDEX(idx_posts_channel_id_update_at)"
	}
	totalMsgCountRootCTE := `
	SELECT Channels.Id channelid, COALESCE(COUNT(*),0) newcount, COALESCE(MAX(Posts.CreateAt), 0) as lastpost
	FROM Channels
	LEFT JOIN Posts ` + forceIndex + ` ON Channels.Id = Posts.ChannelId
	WHERE Posts.RootId = ''
	GROUP BY Channels.Id
`
	channelsCTE := "SELECT TotalMsgCountRoot, Id, LastRootPostAt from Channels"
	updateChannels := `
	WITH q AS (` + totalMsgCountRootCTE + `)
	UPDATE Channels SET TotalMsgCountRoot = q.newcount, LastRootPostAt=q.lastpost
	FROM q where q.channelid=Channels.Id;
`
	updateChannelMembers := `
	WITH q as (` + channelsCTE + `)
	UPDATE ChannelMembers CM SET MsgCountRoot=TotalMsgCountRoot
	FROM q WHERE q.id=CM.ChannelId AND LastViewedAt >= q.lastrootpostat;
	`
	if sqlStore.DriverName() == model.DatabaseDriverMysql {
		updateChannels = `
		UPDATE Channels
		INNER Join (` + totalMsgCountRootCTE + `) as q
		ON q.channelid=Channels.Id
		SET TotalMsgCountRoot = q.newcount, LastRootPostAt=q.lastpost;
	`
		updateChannelMembers = `
		UPDATE ChannelMembers CM
		INNER JOIN (` + channelsCTE + `) as q
		ON q.id=CM.ChannelId and LastViewedAt >= q.lastrootpostat
		SET MsgCountRoot=TotalMsgCountRoot
		`
	}

	if !totalMsgCountRootExists {
		if _, err := sqlStore.GetMaster().ExecNoTimeout(updateChannels); err != nil {
			mlog.Error("Error updating Channels table", mlog.Err(err))
		}
	}
	if !msgCountRootExists {
		if _, err := sqlStore.GetMaster().ExecNoTimeout(updateChannelMembers); err != nil {
			mlog.Error("Error updating ChannelMembers table", mlog.Err(err))
		}
	}
}

func hasMissingMigrationsVersion535(sqlStore *SqlStore) bool {
	if !sqlStore.DoesColumnExist("SidebarCategories", "Collapsed") {
		return true
	}
	if !sqlStore.DoesColumnExist("Reactions", "RemoteId") {
		return true
	}
	if !sqlStore.DoesColumnExist("Users", "RemoteId") {
		return true
	}
	if !sqlStore.DoesColumnExist("Posts", "RemoteId") {
		return true
	}
	if !sqlStore.DoesColumnExist("FileInfo", "RemoteId") {
		return true
	}
	if !sqlStore.DoesColumnExist("UploadSessions", "RemoteId") {
		return true
	}
	if !sqlStore.DoesColumnExist("UploadSessions", "ReqFileId") {
		return true
	}
	if !sqlStore.DoesColumnExist("SharedChannelUsers", "ChannelId") {
		return true
	}

	rolesPermissionsInfo, err := sqlStore.GetColumnInfo("Roles", "Permissions")
	if err != nil {
		mlog.Error("Error getting column info for migration check",
			mlog.String("table", "Roles"),
			mlog.String("column", "Permissions"),
			mlog.Err(err),
		)
		return true
	}

	if sqlStore.DriverName() == model.DatabaseDriverPostgres {
		if rolesPermissionsInfo.DataType != "text" {
			return true
		}
	} else if sqlStore.DriverName() == model.DatabaseDriverMysql {
		if rolesPermissionsInfo.DataType != "longtext" {
			return true
		}
	}

	if !sqlStore.DoesColumnExist("ChannelMembers", "MentionCountRoot") {
		return true
	}
	if !sqlStore.DoesColumnExist("Channels", "TotalMsgCountRoot") {
		return true
	}
	if !sqlStore.DoesColumnExist("ChannelMembers", "MsgCountRoot") {
		return true
	}

	// Check if the collapsable threads queries were applied
	msgRootCount, _, err := sqlStore.getQueryBuilder().Select(`COUNT(*) as countRoot`).
		From("ChannelMembers").
		Where("MsgCountRoot is NULL or MentionCountRoot is NULL").
		ToSql()
	if err != nil {
		mlog.Error("Error creating msg count root query", mlog.Err(err))
		return true
	}
	countRoot, err := sqlStore.GetMaster().SelectInt(msgRootCount)
	if err != nil {
		mlog.Error("Error fetching msg count root", mlog.Err(err))
		return true
	} else if countRoot > 0 {
		return true
	}

	return false
}

func upgradeDatabaseToVersion536(sqlStore *SqlStore) {
	if hasMissingMigrationsVersion536(sqlStore) {
		sqlStore.CreateColumnIfNotExists("SharedChannelUsers", "ChannelId", "VARCHAR(26)", "VARCHAR(26)", "")
		sqlStore.CreateColumnIfNotExists("SharedChannelRemotes", "LastPostUpdateAt", "bigint", "bigint", "0")
		sqlStore.CreateColumnIfNotExists("SharedChannelRemotes", "LastPostId", "VARCHAR(26)", "VARCHAR(26)", "")

		sqlStore.CreateColumnIfNotExistsNoDefault("Status", "DNDEndTime", "bigint", "bigint")
		sqlStore.CreateColumnIfNotExistsNoDefault("Status", "PrevStatus", "VARCHAR(32)", "VARCHAR(32)")
	}

	if shouldPerformUpgrade(sqlStore, Version5350, Version5360) {
		saveSchemaVersion(sqlStore, Version5360)
	}
}

func hasMissingMigrationsVersion536(sqlStore *SqlStore) bool {
	if !sqlStore.DoesColumnExist("SharedChannelUsers", "ChannelId") {
		return true
	}
	if !sqlStore.DoesColumnExist("SharedChannelRemotes", "LastPostUpdateAt") {
		return true
	}
	if !sqlStore.DoesColumnExist("SharedChannelRemotes", "LastPostId") {
		return true
	}
	if !sqlStore.DoesColumnExist("Status", "DNDEndTime") {
		return true
	}
	if !sqlStore.DoesColumnExist("Status", "PrevStatus") {
		return true
	}

	return false
}

func upgradeDatabaseToVersion537(sqlStore *SqlStore) {
	if hasMissingMigrationsVersion537(sqlStore) {
		sqlStore.RemoveIndexIfExists("idx_posts_channel_id", "Posts")
		sqlStore.RemoveIndexIfExists("idx_channels_name", "Channels")
		sqlStore.RemoveIndexIfExists("idx_publicchannels_name", "PublicChannels")
		sqlStore.RemoveIndexIfExists("idx_channelmembers_channel_id", "ChannelMembers")
		sqlStore.RemoveIndexIfExists("idx_emoji_name", "Emoji")
		sqlStore.RemoveIndexIfExists("idx_oauthaccessdata_client_id", "OAuthAccessData")
		sqlStore.RemoveIndexIfExists("idx_oauthauthdata_client_id", "OAuthAuthData")
		sqlStore.RemoveIndexIfExists("idx_preferences_user_id", "Preferences")
		sqlStore.RemoveIndexIfExists("idx_notice_views_user_id", "ProductNoticeViewState")
		sqlStore.RemoveIndexIfExists("idx_notice_views_user_notice", "ProductNoticeViewState")
		sqlStore.RemoveIndexIfExists("idx_status_user_id", "Status")
		sqlStore.RemoveIndexIfExists("idx_teammembers_team_id", "TeamMembers")
		sqlStore.RemoveIndexIfExists("idx_teams_name", "Teams")
		sqlStore.RemoveIndexIfExists("idx_user_access_tokens_token", "UserAccessTokens")
		sqlStore.RemoveIndexIfExists("idx_user_terms_of_service_user_id", "UserTermsOfService")
		sqlStore.RemoveIndexIfExists("idx_users_email", "Users")
		sqlStore.RemoveIndexIfExists("idx_sharedchannelusers_user_id", "SharedChannelUsers")
		sqlStore.RemoveIndexIfExists("IDX_RetentionPolicies_DisplayName_Id", "RetentionPolicies")
		sqlStore.CreateIndexIfNotExists("IDX_RetentionPolicies_DisplayName", "RetentionPolicies", "DisplayName")
	}

	if shouldPerformUpgrade(sqlStore, Version5360, Version5370) {
		saveSchemaVersion(sqlStore, Version5370)
	}
}

func hasMissingMigrationsVersion537(sqlStore *SqlStore) bool {
	if sqlStore.DoesIndexExist("idx_posts_create_at", "Posts") {
		return true
	}
	if sqlStore.DoesIndexExist("idx_channels_name", "Channels") {
		return true
	}
	if sqlStore.DoesIndexExist("idx_publicchannels_name", "PublicChannels") {
		return true
	}
	if sqlStore.DoesIndexExist("idx_channelmembers_channel_id", "ChannelMembers") {
		return true
	}
	if sqlStore.DoesIndexExist("idx_emoji_name", "Emoji") {
		return true
	}
	if sqlStore.DoesIndexExist("idx_oauthaccessdata_client_id", "OAuthAccessData") {
		return true
	}
	if sqlStore.DoesIndexExist("idx_oauthauthdata_client_id", "OAuthAuthData") {
		return true
	}
	if sqlStore.DoesIndexExist("idx_preferences_user_id", "Preferences") {
		return true
	}
	if sqlStore.DoesIndexExist("idx_notice_views_user_id", "ProductNoticeViewState") {
		return true
	}
	if sqlStore.DoesIndexExist("idx_notice_views_user_notice", "ProductNoticeViewState") {
		return true
	}
	if sqlStore.DoesIndexExist("idx_status_user_id", "Status") {
		return true
	}
	if sqlStore.DoesIndexExist("idx_teammembers_team_id", "TeamMembers") {
		return true
	}
	if sqlStore.DoesIndexExist("idx_teams_name", "Teams") {
		return true
	}
	if sqlStore.DoesIndexExist("idx_user_access_tokens_token", "UserAccessTokens") {
		return true
	}
	if sqlStore.DoesIndexExist("idx_user_terms_of_service_user_id", "UserTermsOfService") {
		return true
	}
	if sqlStore.DoesIndexExist("idx_users_email", "Users") {
		return true
	}
	if sqlStore.DoesIndexExist("idx_sharedchannelusers_user_id", "SharedChannelUsers") {
		return true
	}
	if sqlStore.DoesIndexExist("IDX_RetentionPolicies_DisplayName_Id", "RetentionPolicies") {
		return true
	}
	if !sqlStore.DoesIndexExist("IDX_RetentionPolicies_DisplayName", "RetentionPolicies") {
		return true
	}

	return false
}

func upgradeDatabaseToVersion538(sqlStore *SqlStore) {
	if shouldPerformUpgrade(sqlStore, Version5370, Version5380) {
		fixCRTChannelMembershipCounts(sqlStore)
		fixCRTThreadCountsAndUnreads(sqlStore)

		saveSchemaVersion(sqlStore, Version5380)
	}
}

// fixCRTThreadCountsAndUnreads Marks threads as read for users where the last
// reply time of the thread is earlier than the time the user viewed the channel.
// Marking a thread means setting the mention count to zero and setting the
// last viewed at time of the the thread as the last viewed at time
// of the channel
func fixCRTThreadCountsAndUnreads(sqlStore *SqlStore) {
	var system model.System
	if err := sqlStore.GetMaster().SelectOne(&system, "SELECT * FROM Systems WHERE Name = 'CRTThreadCountsAndUnreadsMigrationComplete'"); err == nil {
		return
	}

	threadMembershipsCTE := `
		SELECT PostId, UserId, ChannelMembers.LastViewedAt as CM_LastViewedAt, Threads.LastReplyAt
		FROM Threads
		INNER JOIN ChannelMembers on ChannelMembers.ChannelId = Threads.ChannelId
		WHERE Threads.LastReplyAt <= ChannelMembers.LastViewedAt
	`
	updateThreadMembershipQuery := `
		WITH q as (` + threadMembershipsCTE + `)
		UPDATE ThreadMemberships set LastViewed = q.CM_LastViewedAt + 1, UnreadMentions = 0, LastUpdated = :Now
		FROM q WHERE ThreadMemberships.Postid = q.PostId AND ThreadMemberships.UserId = q.UserId
	`
	if sqlStore.DriverName() == model.DatabaseDriverMysql {
		updateThreadMembershipQuery = `
			UPDATE ThreadMemberships
			INNER JOIN (` + threadMembershipsCTE + `) as q
			ON ThreadMemberships.Postid = q.PostId AND ThreadMemberships.UserId = q.UserId
			SET LastViewed = q.CM_LastViewedAt + 1, UnreadMentions = 0, LastUpdated = :Now
		`
	}

	if _, err := sqlStore.GetMaster().ExecNoTimeout(updateThreadMembershipQuery, map[string]interface{}{"Now": model.GetMillis()}); err != nil {
		mlog.Error("Error updating lastviewedat and unreadmentions of threadmemberships", mlog.Err(err))
		return
	}

	if _, err := sqlStore.GetMaster().ExecNoTimeout("INSERT INTO Systems VALUES ('CRTThreadCountsAndUnreadsMigrationComplete', 'true')"); err != nil {
		mlog.Error("Error marking migration as done", mlog.Err(err))
	}
}

// fixCRTChannelMembershipCounts fixes the channel counts, i.e. the total message count,
// total root message count, mention count, and mention count in root messages for users
// who have viewed the channel after the last post in the channel
func fixCRTChannelMembershipCounts(sqlStore *SqlStore) {
	var system model.System
	if err := sqlStore.GetMaster().SelectOne(&system, "SELECT * FROM Systems WHERE Name = 'CRTChannelMembershipCountsMigrationComplete'"); err == nil {
		return
	}
	channelMembershipsCountsAndMentions := `
		UPDATE ChannelMembers
		SET MentionCount=0, MentionCountRoot=0, MsgCount=Channels.TotalMsgCount, MsgCountRoot=Channels.TotalMsgCountRoot, LastUpdateAt = :Now
		FROM Channels
		WHERE ChannelMembers.Channelid = Channels.Id AND ChannelMembers.LastViewedAt >= Channels.LastPostAt;
	`

	if sqlStore.DriverName() == model.DatabaseDriverMysql {
		channelMembershipsCountsAndMentions = `
			UPDATE ChannelMembers
			INNER JOIN Channels on Channels.Id = ChannelMembers.ChannelId
			SET MentionCount=0, MentionCountRoot=0, MsgCount=Channels.TotalMsgCount, MsgCountRoot=Channels.TotalMsgCountRoot, LastUpdateAt = :Now
			WHERE ChannelMembers.LastViewedAt >= Channels.LastPostAt;
		`
	}

	if _, err := sqlStore.GetMaster().ExecNoTimeout(channelMembershipsCountsAndMentions, map[string]interface{}{"Now": model.GetMillis()}); err != nil {
		mlog.Error("Error updating counts and unreads for channelmemberships", mlog.Err(err))
		return
	}
	if _, err := sqlStore.GetMaster().ExecNoTimeout("INSERT INTO Systems VALUES ('CRTChannelMembershipCountsMigrationComplete', 'true')"); err != nil {
		mlog.Error("Error marking migration as done", mlog.Err(err))
	}
}

func upgradeDatabaseToVersion600(sqlStore *SqlStore) {
<<<<<<< HEAD
	if hasMissingMigrationsVersion600(sqlStore) {
		sqlStore.AlterColumnTypeIfExists("ChannelMembers", "NotifyProps", "JSON", "jsonb")
		sqlStore.AlterColumnTypeIfExists("Jobs", "Data", "JSON", "jsonb")
		sqlStore.AlterColumnTypeIfExists("LinkMetadata", "Data", "JSON", "jsonb")
		sqlStore.AlterColumnTypeIfExists("Posts", "Props", "JSON", "jsonb")
		sqlStore.AlterColumnTypeIfExists("Sessions", "Props", "JSON", "jsonb")
		sqlStore.AlterColumnTypeIfExists("Threads", "Participants", "JSON", "jsonb")
		sqlStore.AlterColumnTypeIfExists("Users", "Props", "JSON", "jsonb")
		sqlStore.AlterColumnTypeIfExists("Users", "NotifyProps", "JSON", "jsonb")
		sqlStore.AlterColumnTypeIfExists("Users", "Timezone", "JSON", "jsonb")
	}

	if shouldPerformUpgrade(sqlStore, Version5380, Version600) {
		saveSchemaVersion(sqlStore, Version600)
	}
}

func hasMissingMigrationsVersion600(sqlStore *SqlStore) bool {
	jsonBFn := func(tableName, columnName string) bool {
		info, err := sqlStore.GetColumnInfo(tableName, columnName)
		if err != nil {
			mlog.Error("Error getting column info for migration check",
				mlog.String("table", tableName),
				mlog.String("column", columnName),
				mlog.Err(err),
			)
			return true
		}

		if sqlStore.DriverName() == model.DatabaseDriverPostgres {
			if info.DataType != "jsonb" {
				return true
			}
		} else if sqlStore.DriverName() == model.DatabaseDriverMysql {
			if info.DataType != "JSON" {
				return true
			}
		}

		return false
	}

	if jsonBFn("ChannelMembers", "NotifyProps") {
		return true
	}
	if jsonBFn("Jobs", "Data") {
		return true
	}
	if jsonBFn("LinkMetadata", "Data") {
		return true
	}
	if jsonBFn("Posts", "Props") {
		return true
	}
	if jsonBFn("Sessions", "Props") {
		return true
	}
	if jsonBFn("Threads", "Participants") {
		return true
	}
	if jsonBFn("Users", "Props") {
		return true
	}
	if jsonBFn("Users", "NotifyProps") {
		return true
	}
	if jsonBFn("Users", "Timezone") {
		return true
	}

	return false
=======
	// if shouldPerformUpgrade(sqlStore, Version5380, Version600) {

	sqlStore.AlterColumnTypeIfExists("ChannelMembers", "NotifyProps", "JSON", "jsonb")
	sqlStore.AlterColumnTypeIfExists("Jobs", "Data", "JSON", "jsonb")
	sqlStore.AlterColumnTypeIfExists("LinkMetadata", "Data", "JSON", "jsonb")
	sqlStore.AlterColumnTypeIfExists("Posts", "Props", "JSON", "jsonb")
	sqlStore.AlterColumnTypeIfExists("Sessions", "Props", "JSON", "jsonb")
	sqlStore.AlterColumnTypeIfExists("Threads", "Participants", "JSON", "jsonb")
	sqlStore.AlterColumnTypeIfExists("Users", "Props", "JSON", "jsonb")
	sqlStore.AlterColumnTypeIfExists("Users", "NotifyProps", "JSON", "jsonb")
	sqlStore.AlterColumnTypeIfExists("Users", "Timezone", "JSON", "jsonb")

	sqlStore.GetMaster().ExecNoTimeout("UPDATE Posts SET RootId = ParentId WHERE RootId = '' AND RootId != ParentId")
	sqlStore.RemoveColumnIfExists("Posts", "ParentId")
	sqlStore.GetMaster().ExecNoTimeout("UPDATE CommandWebhooks SET RootId = ParentId WHERE RootId = '' AND RootId != ParentId")
	sqlStore.RemoveColumnIfExists("CommandWebhooks", "ParentId")

	// saveSchemaVersion(sqlStore, Version600)
	// }
>>>>>>> 04b27ce9
}<|MERGE_RESOLUTION|>--- conflicted
+++ resolved
@@ -1511,7 +1511,6 @@
 }
 
 func upgradeDatabaseToVersion600(sqlStore *SqlStore) {
-<<<<<<< HEAD
 	if hasMissingMigrationsVersion600(sqlStore) {
 		sqlStore.AlterColumnTypeIfExists("ChannelMembers", "NotifyProps", "JSON", "jsonb")
 		sqlStore.AlterColumnTypeIfExists("Jobs", "Data", "JSON", "jsonb")
@@ -1522,6 +1521,11 @@
 		sqlStore.AlterColumnTypeIfExists("Users", "Props", "JSON", "jsonb")
 		sqlStore.AlterColumnTypeIfExists("Users", "NotifyProps", "JSON", "jsonb")
 		sqlStore.AlterColumnTypeIfExists("Users", "Timezone", "JSON", "jsonb")
+
+		sqlStore.GetMaster().ExecNoTimeout("UPDATE Posts SET RootId = ParentId WHERE RootId = '' AND RootId != ParentId")
+		sqlStore.RemoveColumnIfExists("Posts", "ParentId")
+		sqlStore.GetMaster().ExecNoTimeout("UPDATE CommandWebhooks SET RootId = ParentId WHERE RootId = '' AND RootId != ParentId")
+		sqlStore.RemoveColumnIfExists("CommandWebhooks", "ParentId")
 	}
 
 	if shouldPerformUpgrade(sqlStore, Version5380, Version600) {
@@ -1582,26 +1586,12 @@
 		return true
 	}
 
+	if sqlStore.DoesColumnExist("Posts", "ParentId") {
+		return true
+	}
+	if sqlStore.DoesColumnExist("CommandWebhooks", "ParentId") {
+		return true
+	}
+
 	return false
-=======
-	// if shouldPerformUpgrade(sqlStore, Version5380, Version600) {
-
-	sqlStore.AlterColumnTypeIfExists("ChannelMembers", "NotifyProps", "JSON", "jsonb")
-	sqlStore.AlterColumnTypeIfExists("Jobs", "Data", "JSON", "jsonb")
-	sqlStore.AlterColumnTypeIfExists("LinkMetadata", "Data", "JSON", "jsonb")
-	sqlStore.AlterColumnTypeIfExists("Posts", "Props", "JSON", "jsonb")
-	sqlStore.AlterColumnTypeIfExists("Sessions", "Props", "JSON", "jsonb")
-	sqlStore.AlterColumnTypeIfExists("Threads", "Participants", "JSON", "jsonb")
-	sqlStore.AlterColumnTypeIfExists("Users", "Props", "JSON", "jsonb")
-	sqlStore.AlterColumnTypeIfExists("Users", "NotifyProps", "JSON", "jsonb")
-	sqlStore.AlterColumnTypeIfExists("Users", "Timezone", "JSON", "jsonb")
-
-	sqlStore.GetMaster().ExecNoTimeout("UPDATE Posts SET RootId = ParentId WHERE RootId = '' AND RootId != ParentId")
-	sqlStore.RemoveColumnIfExists("Posts", "ParentId")
-	sqlStore.GetMaster().ExecNoTimeout("UPDATE CommandWebhooks SET RootId = ParentId WHERE RootId = '' AND RootId != ParentId")
-	sqlStore.RemoveColumnIfExists("CommandWebhooks", "ParentId")
-
-	// saveSchemaVersion(sqlStore, Version600)
-	// }
->>>>>>> 04b27ce9
 }
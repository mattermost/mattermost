--- conflicted
+++ resolved
@@ -20,10 +20,7 @@
 
 const (
 	CurrentSchemaVersion   = Version5360
-<<<<<<< HEAD
-=======
 	Version5370            = "5.37.0"
->>>>>>> df224571
 	Version5360            = "5.36.0"
 	Version5350            = "5.35.0"
 	Version5340            = "5.34.0"
@@ -1009,12 +1006,8 @@
 		mlog.Info("Applying migrations for version 5.30")
 		sqlStore.CreateColumnIfNotExistsNoDefault("FileInfo", "Content", "longtext", "text")
 		sqlStore.CreateColumnIfNotExists("SidebarCategories", "Muted", "tinyint(1)", "boolean", "0")
-<<<<<<< HEAD
 	}
 	if shouldPerformUpgrade(sqlStore, Version5291, Version5300) {
-=======
-
->>>>>>> df224571
 		saveSchemaVersion(sqlStore, Version5300)
 	}
 }
@@ -1138,22 +1131,6 @@
 	}
 }
 
-<<<<<<< HEAD
-=======
-func upgradeDatabaseToVersion536(sqlStore *SqlStore) {
-	if shouldPerformUpgrade(sqlStore, Version5350, Version5360) {
-		sqlStore.CreateColumnIfNotExists("SharedChannelUsers", "ChannelId", "VARCHAR(26)", "VARCHAR(26)", "")
-		sqlStore.CreateColumnIfNotExists("SharedChannelRemotes", "LastPostUpdateAt", "bigint", "bigint", "0")
-		sqlStore.CreateColumnIfNotExists("SharedChannelRemotes", "LastPostId", "VARCHAR(26)", "VARCHAR(26)", "")
-
-		sqlStore.CreateColumnIfNotExistsNoDefault("Status", "DNDEndTime", "bigint", "bigint")
-		sqlStore.CreateColumnIfNotExistsNoDefault("Status", "PrevStatus", "VARCHAR(32)", "VARCHAR(32)")
-
-		saveSchemaVersion(sqlStore, Version5360)
-	}
-}
-
->>>>>>> df224571
 func rootCountMigration(sqlStore *SqlStore) {
 	totalMsgCountRootExists := sqlStore.DoesColumnExist("Channels", "TotalMsgCountRoot")
 	msgCountRootExists := sqlStore.DoesColumnExist("ChannelMembers", "MsgCountRoot")
@@ -1245,7 +1222,6 @@
 	}
 }
 
-<<<<<<< HEAD
 func hasMissingMigrationsVersion535(sqlStore *SqlStore) bool {
 	if !sqlStore.DoesColumnExist("SidebarCategories", "Collapsed") {
 		return true
@@ -1327,6 +1303,9 @@
 		sqlStore.CreateColumnIfNotExists("SharedChannelUsers", "ChannelId", "VARCHAR(26)", "VARCHAR(26)", "")
 		sqlStore.CreateColumnIfNotExists("SharedChannelRemotes", "LastPostUpdateAt", "bigint", "bigint", "0")
 		sqlStore.CreateColumnIfNotExists("SharedChannelRemotes", "LastPostId", "VARCHAR(26)", "VARCHAR(26)", "")
+
+		sqlStore.CreateColumnIfNotExistsNoDefault("Status", "DNDEndTime", "bigint", "bigint")
+		sqlStore.CreateColumnIfNotExistsNoDefault("Status", "PrevStatus", "VARCHAR(32)", "VARCHAR(32)")
 	}
 
 	if shouldPerformUpgrade(sqlStore, Version5350, Version5360) {
@@ -1344,9 +1323,16 @@
 	if !sqlStore.DoesColumnExist("SharedChannelRemotes", "LastPostId") {
 		return true
 	}
+	if !sqlStore.DoesColumnExist("Status", "DNDEndTime") {
+		return true
+	}
+	if !sqlStore.DoesColumnExist("Status", "PrevStatus") {
+		return true
+	}
 
 	return false
-=======
+}
+
 func upgradeDatabaseToVersion537(sqlStore *SqlStore) {
 	// if shouldPerformUpgrade(sqlStore, Version5360, Version5370) {
 	sqlStore.RemoveIndexIfExists("idx_posts_channel_id", "Posts")
@@ -1371,5 +1357,4 @@
 
 	// saveSchemaVersion(sqlStore, Version5370)
 	// }
->>>>>>> df224571
 }
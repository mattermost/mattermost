// Copyright (c) 2016-present Mattermost, Inc. All Rights Reserved.
// See License.txt for license information.

package sqlstore

import (
	"database/sql"
	"encoding/json"
	"fmt"
	"os"
	"strings"
	"time"

	"github.com/blang/semver"
	"github.com/pkg/errors"

	"github.com/mattermost/mattermost-server/mlog"
	"github.com/mattermost/mattermost-server/model"
	"github.com/mattermost/mattermost-server/services/timezones"
)

const (
	VERSION_5_11_0           = "5.11.0"
	VERSION_5_10_0           = "5.10.0"
	VERSION_5_9_0            = "5.9.0"
	VERSION_5_8_0            = "5.8.0"
	VERSION_5_7_0            = "5.7.0"
	VERSION_5_6_0            = "5.6.0"
	VERSION_5_5_0            = "5.5.0"
	VERSION_5_4_0            = "5.4.0"
	VERSION_5_3_0            = "5.3.0"
	VERSION_5_2_0            = "5.2.0"
	VERSION_5_1_0            = "5.1.0"
	VERSION_5_0_0            = "5.0.0"
	VERSION_4_10_0           = "4.10.0"
	VERSION_4_9_0            = "4.9.0"
	VERSION_4_8_1            = "4.8.1"
	VERSION_4_8_0            = "4.8.0"
	VERSION_4_7_2            = "4.7.2"
	VERSION_4_7_1            = "4.7.1"
	VERSION_4_7_0            = "4.7.0"
	VERSION_4_6_0            = "4.6.0"
	VERSION_4_5_0            = "4.5.0"
	VERSION_4_4_0            = "4.4.0"
	VERSION_4_3_0            = "4.3.0"
	VERSION_4_2_0            = "4.2.0"
	VERSION_4_1_0            = "4.1.0"
	VERSION_4_0_0            = "4.0.0"
	VERSION_3_10_0           = "3.10.0"
	VERSION_3_9_0            = "3.9.0"
	VERSION_3_8_0            = "3.8.0"
	VERSION_3_7_0            = "3.7.0"
	VERSION_3_6_0            = "3.6.0"
	VERSION_3_5_0            = "3.5.0"
	VERSION_3_4_0            = "3.4.0"
	VERSION_3_3_0            = "3.3.0"
	VERSION_3_2_0            = "3.2.0"
	VERSION_3_1_0            = "3.1.0"
	VERSION_3_0_0            = "3.0.0"
	OLDEST_SUPPORTED_VERSION = VERSION_3_0_0
)

const (
<<<<<<< HEAD
	EXIT_VERSION_SAVE_MISSING           = 1001
	EXIT_TOO_OLD                        = 1002
	EXIT_VERSION_SAVE                   = 1003
	EXIT_THEME_MIGRATION                = 1004
	EXIT_ROLE_MIGRATION_FAILED          = 1005
	EXIT_TEAM_INVITEID_MIGRATION_FAILED = 1006
=======
	EXIT_VERSION_SAVE    = 1003
	EXIT_THEME_MIGRATION = 1004
>>>>>>> 357065e2
)

// UpgradeDatabase attempts to migrate the schema to the latest supported version.
// The value of model.CurrentVersion is accepted as a parameter for unit testing, but it is not
// used to stop migrations at that version.
func UpgradeDatabase(sqlStore SqlStore, currentModelVersionString string) error {
	currentModelVersion, err := semver.Parse(currentModelVersionString)
	if err != nil {
		return errors.Wrapf(err, "failed to parse current model version %s", currentModelVersionString)
	}

	nextUnsupportedMajorVersion := semver.Version{
		Major: currentModelVersion.Major + 1,
	}

	oldestSupportedVersion, err := semver.Parse(OLDEST_SUPPORTED_VERSION)
	if err != nil {
		return errors.Wrapf(err, "failed to parse oldest supported version %s", OLDEST_SUPPORTED_VERSION)
	}

	var currentSchemaVersion *semver.Version
	currentSchemaVersionString := sqlStore.GetCurrentSchemaVersion()
	if currentSchemaVersionString != "" {
		currentSchemaVersion, err = semver.New(currentSchemaVersionString)
		if err != nil {
			return errors.Wrapf(err, "failed to parse database schema version %s", currentSchemaVersionString)
		}
	}

	// Assume a fresh database if no schema version has been recorded.
	if currentSchemaVersion == nil {
		if result := <-sqlStore.System().SaveOrUpdate(&model.System{Name: "Version", Value: currentModelVersion.String()}); result.Err != nil {
			return errors.Wrap(err, "failed to initialize schema version for fresh database")
		}

		currentSchemaVersion = &currentModelVersion
		mlog.Info(fmt.Sprintf("The database schema has been set to version %s", *currentSchemaVersion))
		return nil
	}

	// Upgrades prior to the oldest supported version are not supported.
	if currentSchemaVersion.LT(oldestSupportedVersion) {
		return errors.Errorf("Database schema version %s is no longer supported. This Mattermost server supports automatic upgrades from schema version %s through schema version %s. Please manually upgrade to at least version %s before continuing.", *currentSchemaVersion, oldestSupportedVersion, currentModelVersion, oldestSupportedVersion)
	}

	// Allow forwards compatibility only within the same major version.
	if currentSchemaVersion.GTE(nextUnsupportedMajorVersion) {
		return errors.Errorf("Database schema version %s is not supported. This Mattermost server supports only >=%s, <%s. Please upgrade to at least version %s before continuing.", *currentSchemaVersion, currentModelVersion, nextUnsupportedMajorVersion, nextUnsupportedMajorVersion)
	} else if currentSchemaVersion.GT(currentModelVersion) {
		mlog.Warn(fmt.Sprintf("The database schema with version %s is newer than Mattermost version %s.", currentSchemaVersion, currentModelVersion))
	}

	// Otherwise, apply any necessary migrations. Note that these methods currently invoke
	// os.Exit instead of returning an error.
	UpgradeDatabaseToVersion31(sqlStore)
	UpgradeDatabaseToVersion32(sqlStore)
	UpgradeDatabaseToVersion33(sqlStore)
	UpgradeDatabaseToVersion34(sqlStore)
	UpgradeDatabaseToVersion35(sqlStore)
	UpgradeDatabaseToVersion36(sqlStore)
	UpgradeDatabaseToVersion37(sqlStore)
	UpgradeDatabaseToVersion38(sqlStore)
	UpgradeDatabaseToVersion39(sqlStore)
	UpgradeDatabaseToVersion310(sqlStore)
	UpgradeDatabaseToVersion40(sqlStore)
	UpgradeDatabaseToVersion41(sqlStore)
	UpgradeDatabaseToVersion42(sqlStore)
	UpgradeDatabaseToVersion43(sqlStore)
	UpgradeDatabaseToVersion44(sqlStore)
	UpgradeDatabaseToVersion45(sqlStore)
	UpgradeDatabaseToVersion46(sqlStore)
	UpgradeDatabaseToVersion47(sqlStore)
	UpgradeDatabaseToVersion471(sqlStore)
	UpgradeDatabaseToVersion472(sqlStore)
	UpgradeDatabaseToVersion48(sqlStore)
	UpgradeDatabaseToVersion481(sqlStore)
	UpgradeDatabaseToVersion49(sqlStore)
	UpgradeDatabaseToVersion410(sqlStore)
	UpgradeDatabaseToVersion50(sqlStore)
	UpgradeDatabaseToVersion51(sqlStore)
	UpgradeDatabaseToVersion52(sqlStore)
	UpgradeDatabaseToVersion53(sqlStore)
	UpgradeDatabaseToVersion54(sqlStore)
	UpgradeDatabaseToVersion55(sqlStore)
	UpgradeDatabaseToVersion56(sqlStore)
	UpgradeDatabaseToVersion57(sqlStore)
	UpgradeDatabaseToVersion58(sqlStore)
	UpgradeDatabaseToVersion59(sqlStore)
	UpgradeDatabaseToVersion510(sqlStore)
	UpgradeDatabaseToVersion511(sqlStore)

	return nil
}

func saveSchemaVersion(sqlStore SqlStore, version string) {
	if result := <-sqlStore.System().SaveOrUpdate(&model.System{Name: "Version", Value: version}); result.Err != nil {
		mlog.Critical(result.Err.Error())
		time.Sleep(time.Second)
		os.Exit(EXIT_VERSION_SAVE)
	}

	mlog.Warn(fmt.Sprintf("The database schema has been upgraded to version %v", version))
}

func shouldPerformUpgrade(sqlStore SqlStore, currentSchemaVersion string, expectedSchemaVersion string) bool {
	if sqlStore.GetCurrentSchemaVersion() == currentSchemaVersion {
		mlog.Warn(fmt.Sprintf("Attempting to upgrade the database schema version from %s to %v", currentSchemaVersion, expectedSchemaVersion))

		return true
	}

	return false
}

func UpgradeDatabaseToVersion31(sqlStore SqlStore) {
	if shouldPerformUpgrade(sqlStore, VERSION_3_0_0, VERSION_3_1_0) {
		sqlStore.CreateColumnIfNotExists("OutgoingWebhooks", "ContentType", "varchar(128)", "varchar(128)", "")
		saveSchemaVersion(sqlStore, VERSION_3_1_0)
	}
}

func UpgradeDatabaseToVersion32(sqlStore SqlStore) {
	if shouldPerformUpgrade(sqlStore, VERSION_3_1_0, VERSION_3_2_0) {
		sqlStore.CreateColumnIfNotExists("TeamMembers", "DeleteAt", "bigint(20)", "bigint", "0")

		saveSchemaVersion(sqlStore, VERSION_3_2_0)
	}
}

func themeMigrationFailed(err error) {
	mlog.Critical(fmt.Sprintf("Failed to migrate User.ThemeProps to Preferences table %v", err))
	time.Sleep(time.Second)
	os.Exit(EXIT_THEME_MIGRATION)
}

func UpgradeDatabaseToVersion33(sqlStore SqlStore) {
	if shouldPerformUpgrade(sqlStore, VERSION_3_2_0, VERSION_3_3_0) {
		if sqlStore.DoesColumnExist("Users", "ThemeProps") {
			params := map[string]interface{}{
				"Category": model.PREFERENCE_CATEGORY_THEME,
				"Name":     "",
			}

			transaction, err := sqlStore.GetMaster().Begin()
			if err != nil {
				themeMigrationFailed(err)
			}
			defer finalizeTransaction(transaction)

			// increase size of Value column of Preferences table to match the size of the ThemeProps column
			if sqlStore.DriverName() == model.DATABASE_DRIVER_POSTGRES {
				if _, err := transaction.Exec("ALTER TABLE Preferences ALTER COLUMN Value TYPE varchar(2000)"); err != nil {
					themeMigrationFailed(err)
					return
				}
			} else if sqlStore.DriverName() == model.DATABASE_DRIVER_MYSQL {
				if _, err := transaction.Exec("ALTER TABLE Preferences MODIFY Value text"); err != nil {
					themeMigrationFailed(err)
					return
				}
			}

			// copy data across
			if _, err := transaction.Exec(
				`INSERT INTO
					Preferences(UserId, Category, Name, Value)
				SELECT
					Id, '`+model.PREFERENCE_CATEGORY_THEME+`', '', ThemeProps
				FROM
					Users
				WHERE
					Users.ThemeProps != 'null'`, params); err != nil {
				themeMigrationFailed(err)
				return
			}

			// delete old data
			if _, err := transaction.Exec("ALTER TABLE Users DROP COLUMN ThemeProps"); err != nil {
				themeMigrationFailed(err)
				return
			}

			if err := transaction.Commit(); err != nil {
				themeMigrationFailed(err)
				return
			}

			// rename solarized_* code themes to solarized-* to match client changes in 3.0
			var data model.Preferences
			if _, err := sqlStore.GetMaster().Select(&data, "SELECT * FROM Preferences WHERE Category = '"+model.PREFERENCE_CATEGORY_THEME+"' AND Value LIKE '%solarized_%'"); err == nil {
				for i := range data {
					data[i].Value = strings.Replace(data[i].Value, "solarized_", "solarized-", -1)
				}

				sqlStore.Preference().Save(&data)
			}
		}

		sqlStore.CreateColumnIfNotExists("OAuthApps", "IsTrusted", "tinyint(1)", "boolean", "0")
		sqlStore.CreateColumnIfNotExists("OAuthApps", "IconURL", "varchar(512)", "varchar(512)", "")
		sqlStore.CreateColumnIfNotExists("OAuthAccessData", "ClientId", "varchar(26)", "varchar(26)", "")
		sqlStore.CreateColumnIfNotExists("OAuthAccessData", "UserId", "varchar(26)", "varchar(26)", "")
		sqlStore.CreateColumnIfNotExists("OAuthAccessData", "ExpiresAt", "bigint", "bigint", "0")

		if sqlStore.DoesColumnExist("OAuthAccessData", "AuthCode") {
			sqlStore.RemoveIndexIfExists("idx_oauthaccessdata_auth_code", "OAuthAccessData")
			sqlStore.RemoveColumnIfExists("OAuthAccessData", "AuthCode")
		}

		sqlStore.RemoveColumnIfExists("Users", "LastActivityAt")
		sqlStore.RemoveColumnIfExists("Users", "LastPingAt")

		sqlStore.CreateColumnIfNotExists("OutgoingWebhooks", "TriggerWhen", "tinyint", "integer", "0")

		saveSchemaVersion(sqlStore, VERSION_3_3_0)
	}
}

func UpgradeDatabaseToVersion34(sqlStore SqlStore) {
	if shouldPerformUpgrade(sqlStore, VERSION_3_3_0, VERSION_3_4_0) {
		sqlStore.CreateColumnIfNotExists("Status", "Manual", "BOOLEAN", "BOOLEAN", "0")
		sqlStore.CreateColumnIfNotExists("Status", "ActiveChannel", "varchar(26)", "varchar(26)", "")

		saveSchemaVersion(sqlStore, VERSION_3_4_0)
	}
}

func UpgradeDatabaseToVersion35(sqlStore SqlStore) {
	if shouldPerformUpgrade(sqlStore, VERSION_3_4_0, VERSION_3_5_0) {
		sqlStore.GetMaster().Exec("UPDATE Users SET Roles = 'system_user' WHERE Roles = ''")
		sqlStore.GetMaster().Exec("UPDATE Users SET Roles = 'system_user system_admin' WHERE Roles = 'system_admin'")
		sqlStore.GetMaster().Exec("UPDATE TeamMembers SET Roles = 'team_user' WHERE Roles = ''")
		sqlStore.GetMaster().Exec("UPDATE TeamMembers SET Roles = 'team_user team_admin' WHERE Roles = 'admin'")
		sqlStore.GetMaster().Exec("UPDATE ChannelMembers SET Roles = 'channel_user' WHERE Roles = ''")
		sqlStore.GetMaster().Exec("UPDATE ChannelMembers SET Roles = 'channel_user channel_admin' WHERE Roles = 'admin'")

		// The rest of the migration from Filenames -> FileIds is done lazily in api.GetFileInfosForPost
		sqlStore.CreateColumnIfNotExists("Posts", "FileIds", "varchar(150)", "varchar(150)", "[]")

		// Increase maximum length of the Channel table Purpose column.
		if sqlStore.GetMaxLengthOfColumnIfExists("Channels", "Purpose") != "250" {
			sqlStore.AlterColumnTypeIfExists("Channels", "Purpose", "varchar(250)", "varchar(250)")
		}

		sqlStore.Session().RemoveAllSessions()

		saveSchemaVersion(sqlStore, VERSION_3_5_0)
	}
}

func UpgradeDatabaseToVersion36(sqlStore SqlStore) {
	if shouldPerformUpgrade(sqlStore, VERSION_3_5_0, VERSION_3_6_0) {
		sqlStore.CreateColumnIfNotExists("Posts", "HasReactions", "tinyint", "boolean", "0")

		// Create Team Description column
		sqlStore.CreateColumnIfNotExists("Teams", "Description", "varchar(255)", "varchar(255)", "")

		// Add a Position column to users.
		sqlStore.CreateColumnIfNotExists("Users", "Position", "varchar(64)", "varchar(64)", "")

		// Remove ActiveChannel column from Status
		sqlStore.RemoveColumnIfExists("Status", "ActiveChannel")

		saveSchemaVersion(sqlStore, VERSION_3_6_0)
	}
}

func UpgradeDatabaseToVersion37(sqlStore SqlStore) {
	if shouldPerformUpgrade(sqlStore, VERSION_3_6_0, VERSION_3_7_0) {
		// Add EditAt column to Posts
		sqlStore.CreateColumnIfNotExists("Posts", "EditAt", " bigint", " bigint", "0")

		saveSchemaVersion(sqlStore, VERSION_3_7_0)
	}
}

func UpgradeDatabaseToVersion38(sqlStore SqlStore) {
	if shouldPerformUpgrade(sqlStore, VERSION_3_7_0, VERSION_3_8_0) {
		// Add the IsPinned column to posts.
		sqlStore.CreateColumnIfNotExists("Posts", "IsPinned", "boolean", "boolean", "0")

		saveSchemaVersion(sqlStore, VERSION_3_8_0)
	}
}

func UpgradeDatabaseToVersion39(sqlStore SqlStore) {
	if shouldPerformUpgrade(sqlStore, VERSION_3_8_0, VERSION_3_9_0) {
		sqlStore.CreateColumnIfNotExists("OAuthAccessData", "Scope", "varchar(128)", "varchar(128)", model.DEFAULT_SCOPE)
		sqlStore.RemoveTableIfExists("PasswordRecovery")

		saveSchemaVersion(sqlStore, VERSION_3_9_0)
	}
}

func UpgradeDatabaseToVersion310(sqlStore SqlStore) {
	if shouldPerformUpgrade(sqlStore, VERSION_3_9_0, VERSION_3_10_0) {
		saveSchemaVersion(sqlStore, VERSION_3_10_0)
	}
}

func UpgradeDatabaseToVersion40(sqlStore SqlStore) {
	if shouldPerformUpgrade(sqlStore, VERSION_3_10_0, VERSION_4_0_0) {
		saveSchemaVersion(sqlStore, VERSION_4_0_0)
	}
}

func UpgradeDatabaseToVersion41(sqlStore SqlStore) {
	if shouldPerformUpgrade(sqlStore, VERSION_4_0_0, VERSION_4_1_0) {
		// Increase maximum length of the Users table Roles column.
		if sqlStore.GetMaxLengthOfColumnIfExists("Users", "Roles") != "256" {
			sqlStore.AlterColumnTypeIfExists("Users", "Roles", "varchar(256)", "varchar(256)")
		}

		sqlStore.RemoveTableIfExists("JobStatuses")

		saveSchemaVersion(sqlStore, VERSION_4_1_0)
	}
}

func UpgradeDatabaseToVersion42(sqlStore SqlStore) {
	if shouldPerformUpgrade(sqlStore, VERSION_4_1_0, VERSION_4_2_0) {
		saveSchemaVersion(sqlStore, VERSION_4_2_0)
	}
}

func UpgradeDatabaseToVersion43(sqlStore SqlStore) {
	if shouldPerformUpgrade(sqlStore, VERSION_4_2_0, VERSION_4_3_0) {
		saveSchemaVersion(sqlStore, VERSION_4_3_0)
	}
}

func UpgradeDatabaseToVersion44(sqlStore SqlStore) {
	if shouldPerformUpgrade(sqlStore, VERSION_4_3_0, VERSION_4_4_0) {
		// Add the IsActive column to UserAccessToken.
		sqlStore.CreateColumnIfNotExists("UserAccessTokens", "IsActive", "boolean", "boolean", "1")

		saveSchemaVersion(sqlStore, VERSION_4_4_0)
	}
}

func UpgradeDatabaseToVersion45(sqlStore SqlStore) {
	if shouldPerformUpgrade(sqlStore, VERSION_4_4_0, VERSION_4_5_0) {
		saveSchemaVersion(sqlStore, VERSION_4_5_0)
	}
}

func UpgradeDatabaseToVersion46(sqlStore SqlStore) {
	if shouldPerformUpgrade(sqlStore, VERSION_4_5_0, VERSION_4_6_0) {
		sqlStore.CreateColumnIfNotExists("IncomingWebhooks", "Username", "varchar(64)", "varchar(64)", "")
		sqlStore.CreateColumnIfNotExists("IncomingWebhooks", "IconURL", "varchar(1024)", "varchar(1024)", "")
		saveSchemaVersion(sqlStore, VERSION_4_6_0)
	}
}

func UpgradeDatabaseToVersion47(sqlStore SqlStore) {
	if shouldPerformUpgrade(sqlStore, VERSION_4_6_0, VERSION_4_7_0) {
		sqlStore.AlterColumnTypeIfExists("Users", "Position", "varchar(128)", "varchar(128)")
		sqlStore.AlterColumnTypeIfExists("OAuthAuthData", "State", "varchar(1024)", "varchar(1024)")
		sqlStore.RemoveColumnIfExists("ChannelMemberHistory", "Email")
		sqlStore.RemoveColumnIfExists("ChannelMemberHistory", "Username")
		saveSchemaVersion(sqlStore, VERSION_4_7_0)
	}
}

// If any new instances started with 4.7, they would have the bad Email column on the
// ChannelMemberHistory table. So for those cases we need to do an upgrade between
// 4.7.0 and 4.7.1
func UpgradeDatabaseToVersion471(sqlStore SqlStore) {
	if shouldPerformUpgrade(sqlStore, VERSION_4_7_0, VERSION_4_7_1) {
		sqlStore.RemoveColumnIfExists("ChannelMemberHistory", "Email")
		saveSchemaVersion(sqlStore, VERSION_4_7_1)
	}
}

func UpgradeDatabaseToVersion472(sqlStore SqlStore) {
	if shouldPerformUpgrade(sqlStore, VERSION_4_7_1, VERSION_4_7_2) {
		sqlStore.RemoveIndexIfExists("idx_channels_displayname", "Channels")
		saveSchemaVersion(sqlStore, VERSION_4_7_2)
	}
}

func UpgradeDatabaseToVersion48(sqlStore SqlStore) {
	if shouldPerformUpgrade(sqlStore, VERSION_4_7_2, VERSION_4_8_0) {
		saveSchemaVersion(sqlStore, VERSION_4_8_0)
	}
}

func UpgradeDatabaseToVersion481(sqlStore SqlStore) {
	if shouldPerformUpgrade(sqlStore, VERSION_4_8_0, VERSION_4_8_1) {
		sqlStore.RemoveIndexIfExists("idx_channels_displayname", "Channels")
		saveSchemaVersion(sqlStore, VERSION_4_8_1)
	}
}

func UpgradeDatabaseToVersion49(sqlStore SqlStore) {
	// This version of Mattermost includes an App-Layer migration which migrates from hard-coded roles configured by
	// a number of parameters in `config.json` to a `Roles` table in the database. The migration code can be seen
	// in the file `app/app.go` in the function `DoAdvancedPermissionsMigration()`.

	if shouldPerformUpgrade(sqlStore, VERSION_4_8_1, VERSION_4_9_0) {
		sqlStore.CreateColumnIfNotExists("Teams", "LastTeamIconUpdate", "bigint", "bigint", "0")
		defaultTimezone := timezones.DefaultUserTimezone()
		defaultTimezoneValue, err := json.Marshal(defaultTimezone)
		if err != nil {
			mlog.Critical(fmt.Sprint(err))
		}
		sqlStore.CreateColumnIfNotExists("Users", "Timezone", "varchar(256)", "varchar(256)", string(defaultTimezoneValue))
		sqlStore.RemoveIndexIfExists("idx_channels_displayname", "Channels")
		saveSchemaVersion(sqlStore, VERSION_4_9_0)
	}
}

func UpgradeDatabaseToVersion410(sqlStore SqlStore) {
	if shouldPerformUpgrade(sqlStore, VERSION_4_9_0, VERSION_4_10_0) {

		sqlStore.RemoveIndexIfExists("Name_2", "Channels")
		sqlStore.RemoveIndexIfExists("Name_2", "Emoji")
		sqlStore.RemoveIndexIfExists("ClientId_2", "OAuthAccessData")

		saveSchemaVersion(sqlStore, VERSION_4_10_0)
		sqlStore.GetMaster().Exec("UPDATE Users SET AuthData=LOWER(AuthData) WHERE AuthService = 'saml'")
	}
}

func UpgradeDatabaseToVersion50(sqlStore SqlStore) {
	// This version of Mattermost includes an App-Layer migration which migrates from hard-coded emojis configured
	// in `config.json` to a `Permission` in the database. The migration code can be seen
	// in the file `app/app.go` in the function `DoEmojisPermissionsMigration()`.

	// This version of Mattermost also includes a online-migration which migrates some roles from the `Roles` columns of
	// TeamMember and ChannelMember rows to the new SchemeAdmin and SchemeUser columns. If you need to downgrade to a
	// version of Mattermost prior to 5.0, you should take your server offline and run the following SQL statements
	// prior to launching the downgraded version:
	//
	//    UPDATE Teams SET SchemeId = NULL;
	//    UPDATE Channels SET SchemeId = NULL;
	//    UPDATE TeamMembers SET Roles = CONCAT(Roles, ' team_user'), SchemeUser = NULL where SchemeUser = 1;
	//    UPDATE TeamMembers SET Roles = CONCAT(Roles, ' team_admin'), SchemeAdmin = NULL where SchemeAdmin = 1;
	//    UPDATE ChannelMembers SET Roles = CONCAT(Roles, ' channel_user'), SchemeUser = NULL where SchemeUser = 1;
	//    UPDATE ChannelMembers SET Roles = CONCAT(Roles, ' channel_admin'), SchemeAdmin = NULL where SchemeAdmin = 1;
	//    DELETE from Systems WHERE Name = 'migration_advanced_permissions_phase_2';

	if shouldPerformUpgrade(sqlStore, VERSION_4_10_0, VERSION_5_0_0) {

		sqlStore.CreateColumnIfNotExistsNoDefault("Teams", "SchemeId", "varchar(26)", "varchar(26)")
		sqlStore.CreateColumnIfNotExistsNoDefault("Channels", "SchemeId", "varchar(26)", "varchar(26)")

		sqlStore.CreateColumnIfNotExistsNoDefault("TeamMembers", "SchemeUser", "boolean", "boolean")
		sqlStore.CreateColumnIfNotExistsNoDefault("TeamMembers", "SchemeAdmin", "boolean", "boolean")
		sqlStore.CreateColumnIfNotExistsNoDefault("ChannelMembers", "SchemeUser", "boolean", "boolean")
		sqlStore.CreateColumnIfNotExistsNoDefault("ChannelMembers", "SchemeAdmin", "boolean", "boolean")

		sqlStore.CreateColumnIfNotExists("Roles", "BuiltIn", "boolean", "boolean", "0")
		sqlStore.GetMaster().Exec("UPDATE Roles SET BuiltIn=true")
		sqlStore.GetMaster().Exec("UPDATE Roles SET SchemeManaged=false WHERE Name NOT IN ('system_user', 'system_admin', 'team_user', 'team_admin', 'channel_user', 'channel_admin')")
		sqlStore.CreateColumnIfNotExists("IncomingWebhooks", "ChannelLocked", "boolean", "boolean", "0")

		sqlStore.RemoveIndexIfExists("idx_channels_txt", "Channels")

		saveSchemaVersion(sqlStore, VERSION_5_0_0)
	}
}

func UpgradeDatabaseToVersion51(sqlStore SqlStore) {
	if shouldPerformUpgrade(sqlStore, VERSION_5_0_0, VERSION_5_1_0) {
		saveSchemaVersion(sqlStore, VERSION_5_1_0)
	}
}

func UpgradeDatabaseToVersion52(sqlStore SqlStore) {
	if shouldPerformUpgrade(sqlStore, VERSION_5_1_0, VERSION_5_2_0) {
		sqlStore.CreateColumnIfNotExists("OutgoingWebhooks", "Username", "varchar(64)", "varchar(64)", "")
		sqlStore.CreateColumnIfNotExists("OutgoingWebhooks", "IconURL", "varchar(1024)", "varchar(1024)", "")
		saveSchemaVersion(sqlStore, VERSION_5_2_0)
	}
}

func UpgradeDatabaseToVersion53(sqlStore SqlStore) {
	if shouldPerformUpgrade(sqlStore, VERSION_5_2_0, VERSION_5_3_0) {
		saveSchemaVersion(sqlStore, VERSION_5_3_0)
	}
}

func UpgradeDatabaseToVersion54(sqlStore SqlStore) {
	if shouldPerformUpgrade(sqlStore, VERSION_5_3_0, VERSION_5_4_0) {
		sqlStore.AlterColumnTypeIfExists("OutgoingWebhooks", "Description", "varchar(500)", "varchar(500)")
		sqlStore.AlterColumnTypeIfExists("IncomingWebhooks", "Description", "varchar(500)", "varchar(500)")
		if err := sqlStore.Channel().MigratePublicChannels(); err != nil {
			mlog.Critical("Failed to migrate PublicChannels table", mlog.Err(err))
			time.Sleep(time.Second)
			os.Exit(EXIT_GENERIC_FAILURE)
		}
		saveSchemaVersion(sqlStore, VERSION_5_4_0)
	}
}

func UpgradeDatabaseToVersion55(sqlStore SqlStore) {
	if shouldPerformUpgrade(sqlStore, VERSION_5_4_0, VERSION_5_5_0) {
		saveSchemaVersion(sqlStore, VERSION_5_5_0)
	}
}

func UpgradeDatabaseToVersion56(sqlStore SqlStore) {
	if shouldPerformUpgrade(sqlStore, VERSION_5_5_0, VERSION_5_6_0) {
		sqlStore.CreateColumnIfNotExists("PluginKeyValueStore", "ExpireAt", "bigint(20)", "bigint", "0")

		// migrating user's accepted terms of service data into the new table
		sqlStore.GetMaster().Exec("INSERT INTO UserTermsOfService SELECT Id, AcceptedTermsOfServiceId as TermsOfServiceId, :CreateAt FROM Users WHERE AcceptedTermsOfServiceId != \"\" AND AcceptedTermsOfServiceId IS NOT NULL", map[string]interface{}{"CreateAt": model.GetMillis()})

		if sqlStore.DriverName() == model.DATABASE_DRIVER_POSTGRES {
			sqlStore.RemoveIndexIfExists("idx_users_email_lower", "lower(Email)")
			sqlStore.RemoveIndexIfExists("idx_users_username_lower", "lower(Username)")
			sqlStore.RemoveIndexIfExists("idx_users_nickname_lower", "lower(Nickname)")
			sqlStore.RemoveIndexIfExists("idx_users_firstname_lower", "lower(FirstName)")
			sqlStore.RemoveIndexIfExists("idx_users_lastname_lower", "lower(LastName)")
		}

		saveSchemaVersion(sqlStore, VERSION_5_6_0)
	}

}

func UpgradeDatabaseToVersion57(sqlStore SqlStore) {
	if shouldPerformUpgrade(sqlStore, VERSION_5_6_0, VERSION_5_7_0) {
		saveSchemaVersion(sqlStore, VERSION_5_7_0)
	}
}

func getRole(sqlStore SqlStore, name string) (*model.Role, error) {
	var dbRole Role

	if err := sqlStore.GetReplica().SelectOne(&dbRole, "SELECT * from Roles WHERE Name = :Name", map[string]interface{}{"Name": name}); err != nil {
		if err == sql.ErrNoRows {
			return nil, errors.Wrapf(err, "failed to find role %s", name)
		} else {
			return nil, errors.Wrapf(err, "failed to query role %s", name)
		}
	}

	return dbRole.ToModel(), nil
}

func saveRole(sqlStore SqlStore, role *model.Role) error {
	dbRole := NewRoleFromModel(role)

	dbRole.UpdateAt = model.GetMillis()
	if rowsChanged, err := sqlStore.GetMaster().Update(dbRole); err != nil {
		return errors.Wrap(err, "failed to update role")
	} else if rowsChanged != 1 {
		return errors.New("found no role to update")
	}

	return nil
}

func UpgradeDatabaseToVersion58(sqlStore SqlStore) {
	if shouldPerformUpgrade(sqlStore, VERSION_5_7_0, VERSION_5_8_0) {
		// idx_channels_txt was removed in `UpgradeDatabaseToVersion50`, but merged as part of
		// v5.1, so the migration wouldn't apply to anyone upgrading from v5.0. Remove it again to
		// bring the upgraded (from v5.0) and fresh install schemas back in sync.
		sqlStore.RemoveIndexIfExists("idx_channels_txt", "Channels")

		// Fix column types and defaults where gorp converged on a different schema value than the
		// original migration.
		sqlStore.AlterColumnTypeIfExists("OutgoingWebhooks", "Description", "text", "VARCHAR(500)")
		sqlStore.AlterColumnTypeIfExists("IncomingWebhooks", "Description", "text", "VARCHAR(500)")
		sqlStore.AlterColumnTypeIfExists("OutgoingWebhooks", "IconURL", "text", "VARCHAR(1024)")
		sqlStore.AlterColumnDefaultIfExists("OutgoingWebhooks", "Username", model.NewString("NULL"), model.NewString(""))
		sqlStore.AlterColumnDefaultIfExists("OutgoingWebhooks", "IconURL", nil, model.NewString(""))
		sqlStore.AlterColumnDefaultIfExists("PluginKeyValueStore", "ExpireAt", model.NewString("NULL"), model.NewString("NULL"))

		saveSchemaVersion(sqlStore, VERSION_5_8_0)
	}
}

func UpgradeDatabaseToVersion59(sqlStore SqlStore) {
	if shouldPerformUpgrade(sqlStore, VERSION_5_8_0, VERSION_5_9_0) {
		saveSchemaVersion(sqlStore, VERSION_5_9_0)
	}
}

func UpgradeDatabaseToVersion510(sqlStore SqlStore) {
	if shouldPerformUpgrade(sqlStore, VERSION_5_9_0, VERSION_5_10_0) {
		sqlStore.CreateColumnIfNotExistsNoDefault("Channels", "GroupConstrained", "tinyint(4)", "boolean")
		sqlStore.CreateColumnIfNotExistsNoDefault("Teams", "GroupConstrained", "tinyint(4)", "boolean")

		sqlStore.CreateIndexIfNotExists("idx_groupteams_teamid", "GroupTeams", "TeamId")
		sqlStore.CreateIndexIfNotExists("idx_groupchannels_channelid", "GroupChannels", "ChannelId")

		saveSchemaVersion(sqlStore, VERSION_5_10_0)
	}
}

func UpgradeDatabaseToVersion511(sqlStore SqlStore) {
	// TODO: Uncomment following condition when version 5.11.0 is released
	// if shouldPerformUpgrade(sqlStore, VERSION_5_10_0, VERSION_5_11_0) {

	// Enforce all teams have an InviteID set
	res := <-sqlStore.Team().GetAll()
	if res.Err != nil {
		mlog.Critical(res.Err.Error())
		time.Sleep(time.Second)
		os.Exit(EXIT_TEAM_INVITEID_MIGRATION_FAILED)
	}

	teams := res.Data.([]*model.Team)

	for _, team := range teams {
		if len(team.InviteId) > 0 {
			continue
		}

		team.InviteId = model.NewId()
		if res = <-sqlStore.Team().Update(team); res.Err != nil {
			mlog.Critical(res.Err.Error())
			time.Sleep(time.Second)
			os.Exit(EXIT_TEAM_INVITEID_MIGRATION_FAILED)
		}
	}

	// 	saveSchemaVersion(sqlStore, VERSION_5_11_0)
	// }
}<|MERGE_RESOLUTION|>--- conflicted
+++ resolved
@@ -61,17 +61,9 @@
 )
 
 const (
-<<<<<<< HEAD
-	EXIT_VERSION_SAVE_MISSING           = 1001
-	EXIT_TOO_OLD                        = 1002
 	EXIT_VERSION_SAVE                   = 1003
 	EXIT_THEME_MIGRATION                = 1004
-	EXIT_ROLE_MIGRATION_FAILED          = 1005
 	EXIT_TEAM_INVITEID_MIGRATION_FAILED = 1006
-=======
-	EXIT_VERSION_SAVE    = 1003
-	EXIT_THEME_MIGRATION = 1004
->>>>>>> 357065e2
 )
 
 // UpgradeDatabase attempts to migrate the schema to the latest supported version.

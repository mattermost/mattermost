// Copyright (c) 2015-present Mattermost, Inc. All Rights Reserved.
// See LICENSE.txt for license information.

package sqlstore

import (
	"database/sql"
	"encoding/json"
	"strings"

	"github.com/blang/semver"
	"github.com/pkg/errors"

	"github.com/mattermost/mattermost-server/v6/model"
	"github.com/mattermost/mattermost-server/v6/services/timezones"
	"github.com/mattermost/mattermost-server/v6/shared/mlog"
)

const (
	CurrentSchemaVersion   = Version620
	Version630             = "6.3.0"
	Version620             = "6.2.0"
	Version610             = "6.1.0"
	Version600             = "6.0.0"
	Version5390            = "5.39.0"
	Version5380            = "5.38.0"
	Version5370            = "5.37.0"
	Version5360            = "5.36.0"
	Version5350            = "5.35.0"
	Version5340            = "5.34.0"
	Version5330            = "5.33.0"
	Version5320            = "5.32.0"
	Version5310            = "5.31.0"
	Version5300            = "5.30.0"
	Version5291            = "5.29.1"
	Version5290            = "5.29.0"
	Version5281            = "5.28.1"
	Version5280            = "5.28.0"
	Version5270            = "5.27.0"
	Version5260            = "5.26.0"
	Version5250            = "5.25.0"
	Version5240            = "5.24.0"
	Version5230            = "5.23.0"
	Version5220            = "5.22.0"
	Version5210            = "5.21.0"
	Version5200            = "5.20.0"
	Version5190            = "5.19.0"
	Version5180            = "5.18.0"
	Version5170            = "5.17.0"
	Version5160            = "5.16.0"
	Version5150            = "5.15.0"
	Version5140            = "5.14.0"
	Version5130            = "5.13.0"
	Version5120            = "5.12.0"
	Version5110            = "5.11.0"
	Version5100            = "5.10.0"
	Version590             = "5.9.0"
	Version580             = "5.8.0"
	Version570             = "5.7.0"
	Version560             = "5.6.0"
	Version550             = "5.5.0"
	Version540             = "5.4.0"
	Version530             = "5.3.0"
	Version520             = "5.2.0"
	Version510             = "5.1.0"
	Version500             = "5.0.0"
	Version4100            = "4.10.0"
	Version490             = "4.9.0"
	Version481             = "4.8.1"
	Version480             = "4.8.0"
	Version472             = "4.7.2"
	Version471             = "4.7.1"
	Version470             = "4.7.0"
	Version460             = "4.6.0"
	Version450             = "4.5.0"
	Version440             = "4.4.0"
	Version430             = "4.3.0"
	Version420             = "4.2.0"
	Version410             = "4.1.0"
	Version400             = "4.0.0"
	Version3100            = "3.10.0"
	Version390             = "3.9.0"
	Version380             = "3.8.0"
	Version370             = "3.7.0"
	Version360             = "3.6.0"
	Version350             = "3.5.0"
	Version340             = "3.4.0"
	Version330             = "3.3.0"
	Version320             = "3.2.0"
	Version310             = "3.1.0"
	Version300             = "3.0.0"
	OldestSupportedVersion = Version300
)

const (
	ExitVersionSave                 = 1003
	ExitThemeMigration              = 1004
	ExitTeamInviteIDMigrationFailed = 1006
)

// upgradeDatabase attempts to migrate the schema to the latest supported version.
// The value of model.CurrentVersion is accepted as a parameter for unit testing, but it is not
// used to stop migrations at that version.
func upgradeDatabase(sqlStore *SqlStore, currentModelVersionString string) error {
	currentModelVersion, err := semver.Parse(currentModelVersionString)
	if err != nil {
		return errors.Wrapf(err, "failed to parse current model version %s", currentModelVersionString)
	}

	nextUnsupportedMajorVersion := semver.Version{
		Major: currentModelVersion.Major + 1,
	}

	oldestSupportedVersion, err := semver.Parse(OldestSupportedVersion)
	if err != nil {
		return errors.Wrapf(err, "failed to parse oldest supported version %s", OldestSupportedVersion)
	}

	var currentSchemaVersion *semver.Version
	currentSchemaVersionString := sqlStore.GetCurrentSchemaVersion()
	if currentSchemaVersionString != "" {
		currentSchemaVersion, err = semver.New(currentSchemaVersionString)
		if err != nil {
			return errors.Wrapf(err, "failed to parse database schema version %s", currentSchemaVersionString)
		}
	}

	// Assume a fresh database if no schema version has been recorded.
	if currentSchemaVersion == nil {
		if err := sqlStore.System().SaveOrUpdate(&model.System{Name: "Version", Value: currentModelVersion.String()}); err != nil {
			return errors.Wrap(err, "failed to initialize schema version for fresh database")
		}

		currentSchemaVersion = &currentModelVersion
		mlog.Info("The database schema version has been set", mlog.String("version", currentSchemaVersion.String()))
		return nil
	}

	// Upgrades prior to the oldest supported version are not supported.
	if currentSchemaVersion.LT(oldestSupportedVersion) {
		return errors.Errorf("Database schema version %s is no longer supported. This Mattermost server supports automatic upgrades from schema version %s through schema version %s. Please manually upgrade to at least version %s before continuing.", *currentSchemaVersion, oldestSupportedVersion, currentModelVersion, oldestSupportedVersion)
	}

	// Allow forwards compatibility only within the same major version.
	if currentSchemaVersion.GTE(nextUnsupportedMajorVersion) {
		return errors.Errorf("Database schema version %s is not supported. This Mattermost server supports only >=%s, <%s. Please upgrade to at least version %s before continuing.", *currentSchemaVersion, currentModelVersion, nextUnsupportedMajorVersion, nextUnsupportedMajorVersion)
	} else if currentSchemaVersion.GT(currentModelVersion) {
		mlog.Warn("The database schema version and model versions do not match", mlog.String("schema_version", currentSchemaVersion.String()), mlog.String("model_version", currentModelVersion.String()))
	}

	// Otherwise, apply any necessary migrations. Note that these methods currently invoke
	// os.Exit instead of returning an error.
	upgradeDatabaseToVersion31(sqlStore)
	upgradeDatabaseToVersion32(sqlStore)
	upgradeDatabaseToVersion33(sqlStore)
	upgradeDatabaseToVersion34(sqlStore)
	upgradeDatabaseToVersion35(sqlStore)
	upgradeDatabaseToVersion36(sqlStore)
	upgradeDatabaseToVersion37(sqlStore)
	upgradeDatabaseToVersion38(sqlStore)
	upgradeDatabaseToVersion39(sqlStore)
	upgradeDatabaseToVersion310(sqlStore)
	upgradeDatabaseToVersion40(sqlStore)
	upgradeDatabaseToVersion41(sqlStore)
	upgradeDatabaseToVersion42(sqlStore)
	upgradeDatabaseToVersion43(sqlStore)
	upgradeDatabaseToVersion44(sqlStore)
	upgradeDatabaseToVersion45(sqlStore)
	upgradeDatabaseToVersion46(sqlStore)
	upgradeDatabaseToVersion47(sqlStore)
	upgradeDatabaseToVersion471(sqlStore)
	upgradeDatabaseToVersion472(sqlStore)
	upgradeDatabaseToVersion48(sqlStore)
	upgradeDatabaseToVersion481(sqlStore)
	upgradeDatabaseToVersion49(sqlStore)
	upgradeDatabaseToVersion410(sqlStore)
	upgradeDatabaseToVersion50(sqlStore)
	upgradeDatabaseToVersion51(sqlStore)
	upgradeDatabaseToVersion52(sqlStore)
	upgradeDatabaseToVersion53(sqlStore)
	upgradeDatabaseToVersion54(sqlStore)
	upgradeDatabaseToVersion55(sqlStore)
	upgradeDatabaseToVersion56(sqlStore)
	upgradeDatabaseToVersion57(sqlStore)
	upgradeDatabaseToVersion58(sqlStore)
	upgradeDatabaseToVersion59(sqlStore)
	upgradeDatabaseToVersion510(sqlStore)
	upgradeDatabaseToVersion511(sqlStore)
	upgradeDatabaseToVersion512(sqlStore)
	upgradeDatabaseToVersion513(sqlStore)
	upgradeDatabaseToVersion514(sqlStore)
	upgradeDatabaseToVersion515(sqlStore)
	upgradeDatabaseToVersion516(sqlStore)
	upgradeDatabaseToVersion517(sqlStore)
	upgradeDatabaseToVersion518(sqlStore)
	upgradeDatabaseToVersion519(sqlStore)
	upgradeDatabaseToVersion520(sqlStore)
	upgradeDatabaseToVersion521(sqlStore)
	upgradeDatabaseToVersion522(sqlStore)
	upgradeDatabaseToVersion523(sqlStore)
	upgradeDatabaseToVersion524(sqlStore)
	upgradeDatabaseToVersion525(sqlStore)
	upgradeDatabaseToVersion526(sqlStore)
	upgradeDatabaseToVersion527(sqlStore)
	upgradeDatabaseToVersion528(sqlStore)
	upgradeDatabaseToVersion5281(sqlStore)
	upgradeDatabaseToVersion529(sqlStore)
	upgradeDatabaseToVersion5291(sqlStore)
	upgradeDatabaseToVersion530(sqlStore)
	upgradeDatabaseToVersion531(sqlStore)
	upgradeDatabaseToVersion532(sqlStore)
	upgradeDatabaseToVersion533(sqlStore)
	upgradeDatabaseToVersion534(sqlStore)
	upgradeDatabaseToVersion535(sqlStore)
	upgradeDatabaseToVersion536(sqlStore)
	upgradeDatabaseToVersion537(sqlStore)
	upgradeDatabaseToVersion538(sqlStore)
	upgradeDatabaseToVersion539(sqlStore)
	upgradeDatabaseToVersion600(sqlStore)
	upgradeDatabaseToVersion610(sqlStore)
	upgradeDatabaseToVersion620(sqlStore)
	upgradeDatabaseToVersion630(sqlStore)

	return nil
}

func saveSchemaVersion(sqlStore *SqlStore, version string) {
	if err := sqlStore.System().SaveOrUpdate(&model.System{Name: "Version", Value: version}); err != nil {
		mlog.Fatal(err.Error())
	}

	mlog.Warn("The database schema version has been upgraded", mlog.String("version", version))
}

func shouldPerformUpgrade(sqlStore *SqlStore, currentSchemaVersion string, expectedSchemaVersion string) bool {
	storedSchemaVersion := sqlStore.GetCurrentSchemaVersion()

	storedVersion, err := semver.Parse(storedSchemaVersion)
	if err != nil {
		mlog.Error("Error parsing stored schema version", mlog.Err(err))
		return false
	}

	currentVersion, err := semver.Parse(currentSchemaVersion)
	if err != nil {
		mlog.Error("Error parsing current schema version", mlog.Err(err))
		return false
	}

	if storedVersion.Major == currentVersion.Major && storedVersion.Minor == currentVersion.Minor {
		mlog.Warn("Attempting to upgrade the database schema version",
			mlog.String("stored_version", storedSchemaVersion), mlog.String("current_version", currentSchemaVersion), mlog.String("new_version", expectedSchemaVersion))
		return true
	}

	return false
}

func upgradeDatabaseToVersion31(sqlStore *SqlStore) {
	if shouldPerformUpgrade(sqlStore, Version300, Version310) {
		sqlStore.CreateColumnIfNotExists("OutgoingWebhooks", "ContentType", "varchar(128)", "varchar(128)", "")
		saveSchemaVersion(sqlStore, Version310)
	}
}

func upgradeDatabaseToVersion32(sqlStore *SqlStore) {
	if shouldPerformUpgrade(sqlStore, Version310, Version320) {
		saveSchemaVersion(sqlStore, Version320)
	}
}

func themeMigrationFailed(err error) {
	mlog.Fatal("Failed to migrate User.ThemeProps to Preferences table", mlog.Err(err))
}

func upgradeDatabaseToVersion33(sqlStore *SqlStore) {
	if shouldPerformUpgrade(sqlStore, Version320, Version330) {
		if sqlStore.DoesColumnExist("Users", "ThemeProps") {
			params := map[string]interface{}{
				"Category": model.PreferenceCategoryTheme,
				"Name":     "",
			}

			transaction, err := sqlStore.GetMaster().Begin()
			if err != nil {
				themeMigrationFailed(err)
			}
			defer finalizeTransaction(transaction)

			// increase size of Value column of Preferences table to match the size of the ThemeProps column
			if sqlStore.DriverName() == model.DatabaseDriverPostgres {
				if _, err := transaction.ExecNoTimeout("ALTER TABLE Preferences ALTER COLUMN Value TYPE varchar(2000)"); err != nil {
					themeMigrationFailed(err)
					return
				}
			} else if sqlStore.DriverName() == model.DatabaseDriverMysql {
				if _, err := transaction.ExecNoTimeout("ALTER TABLE Preferences MODIFY Value text"); err != nil {
					themeMigrationFailed(err)
					return
				}
			}

			// copy data across
			if _, err := transaction.ExecNoTimeout(
				`INSERT INTO
					Preferences(UserId, Category, Name, Value)
				SELECT
					Id, '`+model.PreferenceCategoryTheme+`', '', ThemeProps
				FROM
					Users
				WHERE
					Users.ThemeProps != 'null'`, params); err != nil {
				themeMigrationFailed(err)
				return
			}

			// delete old data
			if _, err := transaction.ExecNoTimeout("ALTER TABLE Users DROP COLUMN ThemeProps"); err != nil {
				themeMigrationFailed(err)
				return
			}

			if err := transaction.Commit(); err != nil {
				themeMigrationFailed(err)
				return
			}

			// rename solarized_* code themes to solarized-* to match client changes in 3.0
			var data model.Preferences
			if _, err := sqlStore.GetMaster().Select(&data, "SELECT * FROM Preferences WHERE Category = '"+model.PreferenceCategoryTheme+"' AND Value LIKE '%solarized_%'"); err == nil {
				for i := range data {
					data[i].Value = strings.Replace(data[i].Value, "solarized_", "solarized-", -1)
				}

				sqlStore.Preference().Save(data)
			}
		}

		sqlStore.CreateColumnIfNotExists("OAuthApps", "IsTrusted", "tinyint(1)", "boolean", "0")
		sqlStore.CreateColumnIfNotExists("OAuthApps", "IconURL", "varchar(512)", "varchar(512)", "")
		sqlStore.CreateColumnIfNotExists("OAuthAccessData", "ClientId", "varchar(26)", "varchar(26)", "")
		sqlStore.CreateColumnIfNotExists("OAuthAccessData", "UserId", "varchar(26)", "varchar(26)", "")
		sqlStore.CreateColumnIfNotExists("OAuthAccessData", "ExpiresAt", "bigint", "bigint", "0")

		if sqlStore.DoesColumnExist("OAuthAccessData", "AuthCode") {
			sqlStore.RemoveIndexIfExists("idx_oauthaccessdata_auth_code", "OAuthAccessData")
			sqlStore.RemoveColumnIfExists("OAuthAccessData", "AuthCode")
		}

		sqlStore.RemoveColumnIfExists("Users", "LastActivityAt")
		sqlStore.RemoveColumnIfExists("Users", "LastPingAt")

		sqlStore.CreateColumnIfNotExists("OutgoingWebhooks", "TriggerWhen", "tinyint", "integer", "0")

		saveSchemaVersion(sqlStore, Version330)
	}
}

func upgradeDatabaseToVersion34(sqlStore *SqlStore) {
	if shouldPerformUpgrade(sqlStore, Version330, Version340) {
		sqlStore.CreateColumnIfNotExists("Status", "Manual", "BOOLEAN", "BOOLEAN", "0")
		sqlStore.CreateColumnIfNotExists("Status", "ActiveChannel", "varchar(26)", "varchar(26)", "")

		saveSchemaVersion(sqlStore, Version340)
	}
}

func upgradeDatabaseToVersion35(sqlStore *SqlStore) {
	if shouldPerformUpgrade(sqlStore, Version340, Version350) {
		sqlStore.GetMaster().ExecNoTimeout("UPDATE Users SET Roles = 'system_user' WHERE Roles = ''")
		sqlStore.GetMaster().ExecNoTimeout("UPDATE Users SET Roles = 'system_user system_admin' WHERE Roles = 'system_admin'")
		sqlStore.GetMaster().ExecNoTimeout("UPDATE TeamMembers SET Roles = 'team_user' WHERE Roles = ''")
		sqlStore.GetMaster().ExecNoTimeout("UPDATE TeamMembers SET Roles = 'team_user team_admin' WHERE Roles = 'admin'")
		sqlStore.GetMaster().ExecNoTimeout("UPDATE ChannelMembers SET Roles = 'channel_user' WHERE Roles = ''")
		sqlStore.GetMaster().ExecNoTimeout("UPDATE ChannelMembers SET Roles = 'channel_user channel_admin' WHERE Roles = 'admin'")

		// The rest of the migration from Filenames -> FileIds is done lazily in api.GetFileInfosForPost
		sqlStore.CreateColumnIfNotExists("Posts", "FileIds", "varchar(150)", "varchar(150)", "[]")

		// Increase maximum length of the Channel table Purpose column.
		if sqlStore.GetMaxLengthOfColumnIfExists("Channels", "Purpose") != "250" {
			sqlStore.AlterColumnTypeIfExists("Channels", "Purpose", "varchar(250)", "varchar(250)")
		}

		sqlStore.Session().RemoveAllSessions()

		saveSchemaVersion(sqlStore, Version350)
	}
}

func upgradeDatabaseToVersion36(sqlStore *SqlStore) {
	if shouldPerformUpgrade(sqlStore, Version350, Version360) {
		sqlStore.CreateColumnIfNotExists("Posts", "HasReactions", "tinyint", "boolean", "0")

		// Add a Position column to users.
		sqlStore.CreateColumnIfNotExists("Users", "Position", "varchar(64)", "varchar(64)", "")

		// Remove ActiveChannel column from Status
		sqlStore.RemoveColumnIfExists("Status", "ActiveChannel")

		saveSchemaVersion(sqlStore, Version360)
	}
}

func upgradeDatabaseToVersion37(sqlStore *SqlStore) {
	if shouldPerformUpgrade(sqlStore, Version360, Version370) {
		// Add EditAt column to Posts
		sqlStore.CreateColumnIfNotExists("Posts", "EditAt", " bigint", " bigint", "0")

		saveSchemaVersion(sqlStore, Version370)
	}
}

func upgradeDatabaseToVersion38(sqlStore *SqlStore) {
	if shouldPerformUpgrade(sqlStore, Version370, Version380) {
		// Add the IsPinned column to posts.
		sqlStore.CreateColumnIfNotExists("Posts", "IsPinned", "boolean", "boolean", "0")

		saveSchemaVersion(sqlStore, Version380)
	}
}

func upgradeDatabaseToVersion39(sqlStore *SqlStore) {
	if shouldPerformUpgrade(sqlStore, Version380, Version390) {
		sqlStore.CreateColumnIfNotExists("OAuthAccessData", "Scope", "varchar(128)", "varchar(128)", model.DefaultScope)
		sqlStore.RemoveTableIfExists("PasswordRecovery")

		saveSchemaVersion(sqlStore, Version390)
	}
}

func upgradeDatabaseToVersion310(sqlStore *SqlStore) {
	if shouldPerformUpgrade(sqlStore, Version390, Version3100) {
		saveSchemaVersion(sqlStore, Version3100)
	}
}

func upgradeDatabaseToVersion40(sqlStore *SqlStore) {
	if shouldPerformUpgrade(sqlStore, Version3100, Version400) {
		saveSchemaVersion(sqlStore, Version400)
	}
}

func upgradeDatabaseToVersion41(sqlStore *SqlStore) {
	if shouldPerformUpgrade(sqlStore, Version400, Version410) {
		// Increase maximum length of the Users table Roles column.
		if sqlStore.GetMaxLengthOfColumnIfExists("Users", "Roles") != "256" {
			sqlStore.AlterColumnTypeIfExists("Users", "Roles", "varchar(256)", "varchar(256)")
		}

		sqlStore.RemoveTableIfExists("JobStatuses")

		saveSchemaVersion(sqlStore, Version410)
	}
}

func upgradeDatabaseToVersion42(sqlStore *SqlStore) {
	if shouldPerformUpgrade(sqlStore, Version410, Version420) {
		saveSchemaVersion(sqlStore, Version420)
	}
}

func upgradeDatabaseToVersion43(sqlStore *SqlStore) {
	if shouldPerformUpgrade(sqlStore, Version420, Version430) {
		saveSchemaVersion(sqlStore, Version430)
	}
}

func upgradeDatabaseToVersion44(sqlStore *SqlStore) {
	if shouldPerformUpgrade(sqlStore, Version430, Version440) {
		// Add the IsActive column to UserAccessToken.
		sqlStore.CreateColumnIfNotExists("UserAccessTokens", "IsActive", "boolean", "boolean", "1")

		saveSchemaVersion(sqlStore, Version440)
	}
}

func upgradeDatabaseToVersion45(sqlStore *SqlStore) {
	if shouldPerformUpgrade(sqlStore, Version440, Version450) {
		saveSchemaVersion(sqlStore, Version450)
	}
}

func upgradeDatabaseToVersion46(sqlStore *SqlStore) {
	if shouldPerformUpgrade(sqlStore, Version450, Version460) {
		sqlStore.CreateColumnIfNotExists("IncomingWebhooks", "Username", "varchar(64)", "varchar(64)", "")
		sqlStore.CreateColumnIfNotExists("IncomingWebhooks", "IconURL", "varchar(1024)", "varchar(1024)", "")
		saveSchemaVersion(sqlStore, Version460)
	}
}

func upgradeDatabaseToVersion47(sqlStore *SqlStore) {
	if shouldPerformUpgrade(sqlStore, Version460, Version470) {
		sqlStore.AlterColumnTypeIfExists("Users", "Position", "varchar(128)", "varchar(128)")
		sqlStore.AlterColumnTypeIfExists("OAuthAuthData", "State", "varchar(1024)", "varchar(1024)")
		sqlStore.RemoveColumnIfExists("ChannelMemberHistory", "Email")
		sqlStore.RemoveColumnIfExists("ChannelMemberHistory", "Username")
		saveSchemaVersion(sqlStore, Version470)
	}
}

func upgradeDatabaseToVersion471(sqlStore *SqlStore) {
	// If any new instances started with 4.7, they would have the bad Email column on the
	// ChannelMemberHistory table. So for those cases we need to do an upgrade between
	// 4.7.0 and 4.7.1
	if shouldPerformUpgrade(sqlStore, Version470, Version471) {
		sqlStore.RemoveColumnIfExists("ChannelMemberHistory", "Email")
		saveSchemaVersion(sqlStore, Version471)
	}
}

func upgradeDatabaseToVersion472(sqlStore *SqlStore) {
	if shouldPerformUpgrade(sqlStore, Version471, Version472) {
		sqlStore.RemoveIndexIfExists("idx_channels_displayname", "Channels")
		saveSchemaVersion(sqlStore, Version472)
	}
}

func upgradeDatabaseToVersion48(sqlStore *SqlStore) {
	if shouldPerformUpgrade(sqlStore, Version472, Version480) {
		saveSchemaVersion(sqlStore, Version480)
	}
}

func upgradeDatabaseToVersion481(sqlStore *SqlStore) {
	if shouldPerformUpgrade(sqlStore, Version480, Version481) {
		sqlStore.RemoveIndexIfExists("idx_channels_displayname", "Channels")
		saveSchemaVersion(sqlStore, Version481)
	}
}

func upgradeDatabaseToVersion49(sqlStore *SqlStore) {
	// This version of Mattermost includes an App-Layer migration which migrates from hard-coded roles configured by
	// a number of parameters in `config.json` to a `Roles` table in the database. The migration code can be seen
	// in the file `app/app.go` in the function `DoAdvancedPermissionsMigration()`.

	if shouldPerformUpgrade(sqlStore, Version481, Version490) {
		defaultTimezone := timezones.DefaultUserTimezone()
		defaultTimezoneValue, err := json.Marshal(defaultTimezone)
		if err != nil {
			mlog.Fatal(err.Error())
		}
		sqlStore.CreateColumnIfNotExists("Users", "Timezone", "varchar(256)", "varchar(256)", string(defaultTimezoneValue))
		sqlStore.RemoveIndexIfExists("idx_channels_displayname", "Channels")
		saveSchemaVersion(sqlStore, Version490)
	}
}

func upgradeDatabaseToVersion410(sqlStore *SqlStore) {
	if shouldPerformUpgrade(sqlStore, Version490, Version4100) {

		sqlStore.RemoveIndexIfExists("Name_2", "Channels")
		sqlStore.RemoveIndexIfExists("Name_2", "Emoji")
		sqlStore.RemoveIndexIfExists("ClientId_2", "OAuthAccessData")

		saveSchemaVersion(sqlStore, Version4100)
		sqlStore.GetMaster().ExecNoTimeout("UPDATE Users SET AuthData=LOWER(AuthData) WHERE AuthService = 'saml'")
	}
}

func upgradeDatabaseToVersion50(sqlStore *SqlStore) {
	// This version of Mattermost includes an App-Layer migration which migrates from hard-coded emojis configured
	// in `config.json` to a `Permission` in the database. The migration code can be seen
	// in the file `app/app.go` in the function `DoEmojisPermissionsMigration()`.

	// This version of Mattermost also includes a online-migration which migrates some roles from the `Roles` columns of
	// TeamMember and ChannelMember rows to the new SchemeAdmin and SchemeUser columns. If you need to downgrade to a
	// version of Mattermost prior to 5.0, you should take your server offline and run the following SQL statements
	// prior to launching the downgraded version:
	//
	//    UPDATE Teams SET SchemeId = NULL;
	//    UPDATE Channels SET SchemeId = NULL;
	//    UPDATE TeamMembers SET Roles = CONCAT(Roles, ' team_user'), SchemeUser = NULL where SchemeUser = 1;
	//    UPDATE TeamMembers SET Roles = CONCAT(Roles, ' team_admin'), SchemeAdmin = NULL where SchemeAdmin = 1;
	//    UPDATE ChannelMembers SET Roles = CONCAT(Roles, ' channel_user'), SchemeUser = NULL where SchemeUser = 1;
	//    UPDATE ChannelMembers SET Roles = CONCAT(Roles, ' channel_admin'), SchemeAdmin = NULL where SchemeAdmin = 1;
	//    DELETE from Systems WHERE Name = 'migration_advanced_permissions_phase_2';

	if shouldPerformUpgrade(sqlStore, Version4100, Version500) {
		sqlStore.CreateColumnIfNotExistsNoDefault("Channels", "SchemeId", "varchar(26)", "varchar(26)")

		sqlStore.CreateColumnIfNotExistsNoDefault("ChannelMembers", "SchemeUser", "boolean", "boolean")
		sqlStore.CreateColumnIfNotExistsNoDefault("ChannelMembers", "SchemeAdmin", "boolean", "boolean")

		sqlStore.CreateColumnIfNotExists("Roles", "BuiltIn", "boolean", "boolean", "0")
		sqlStore.GetMaster().ExecNoTimeout("UPDATE Roles SET BuiltIn=true")
		sqlStore.GetMaster().ExecNoTimeout("UPDATE Roles SET SchemeManaged=false WHERE Name NOT IN ('system_user', 'system_admin', 'team_user', 'team_admin', 'channel_user', 'channel_admin')")
		sqlStore.CreateColumnIfNotExists("IncomingWebhooks", "ChannelLocked", "boolean", "boolean", "0")

		sqlStore.RemoveIndexIfExists("idx_channels_txt", "Channels")

		saveSchemaVersion(sqlStore, Version500)
	}
}

func upgradeDatabaseToVersion51(sqlStore *SqlStore) {
	if shouldPerformUpgrade(sqlStore, Version500, Version510) {
		saveSchemaVersion(sqlStore, Version510)
	}
}

func upgradeDatabaseToVersion52(sqlStore *SqlStore) {
	if shouldPerformUpgrade(sqlStore, Version510, Version520) {
		sqlStore.CreateColumnIfNotExists("OutgoingWebhooks", "Username", "varchar(64)", "varchar(64)", "")
		sqlStore.CreateColumnIfNotExists("OutgoingWebhooks", "IconURL", "varchar(1024)", "varchar(1024)", "")
		saveSchemaVersion(sqlStore, Version520)
	}
}

func upgradeDatabaseToVersion53(sqlStore *SqlStore) {
	if shouldPerformUpgrade(sqlStore, Version520, Version530) {
		saveSchemaVersion(sqlStore, Version530)
	}
}

func upgradeDatabaseToVersion54(sqlStore *SqlStore) {
	if shouldPerformUpgrade(sqlStore, Version530, Version540) {
		sqlStore.AlterColumnTypeIfExists("OutgoingWebhooks", "Description", "varchar(500)", "varchar(500)")
		sqlStore.AlterColumnTypeIfExists("IncomingWebhooks", "Description", "varchar(500)", "varchar(500)")
		if err := sqlStore.Channel().MigratePublicChannels(); err != nil {
			mlog.Fatal("Failed to migrate PublicChannels table", mlog.Err(err))
		}
		saveSchemaVersion(sqlStore, Version540)
	}
}

func upgradeDatabaseToVersion55(sqlStore *SqlStore) {
	if shouldPerformUpgrade(sqlStore, Version540, Version550) {
		saveSchemaVersion(sqlStore, Version550)
	}
}

func upgradeDatabaseToVersion56(sqlStore *SqlStore) {
	if shouldPerformUpgrade(sqlStore, Version550, Version560) {
		sqlStore.CreateColumnIfNotExists("PluginKeyValueStore", "ExpireAt", "bigint(20)", "bigint", "0")

		// migrating user's accepted terms of service data into the new table
		sqlStore.GetMaster().ExecNoTimeout("INSERT INTO UserTermsOfService SELECT Id, AcceptedTermsOfServiceId as TermsOfServiceId, :CreateAt FROM Users WHERE AcceptedTermsOfServiceId != \"\" AND AcceptedTermsOfServiceId IS NOT NULL", map[string]interface{}{"CreateAt": model.GetMillis()})

		if sqlStore.DriverName() == model.DatabaseDriverPostgres {
			sqlStore.RemoveIndexIfExists("idx_users_email_lower", "lower(Email)")
			sqlStore.RemoveIndexIfExists("idx_users_username_lower", "lower(Username)")
			sqlStore.RemoveIndexIfExists("idx_users_nickname_lower", "lower(Nickname)")
			sqlStore.RemoveIndexIfExists("idx_users_firstname_lower", "lower(FirstName)")
			sqlStore.RemoveIndexIfExists("idx_users_lastname_lower", "lower(LastName)")
		}

		saveSchemaVersion(sqlStore, Version560)
	}

}

func upgradeDatabaseToVersion57(sqlStore *SqlStore) {
	if shouldPerformUpgrade(sqlStore, Version560, Version570) {
		saveSchemaVersion(sqlStore, Version570)
	}
}

func upgradeDatabaseToVersion58(sqlStore *SqlStore) {
	if shouldPerformUpgrade(sqlStore, Version570, Version580) {
		// idx_channels_txt was removed in `upgradeDatabaseToVersion50`, but merged as part of
		// v5.1, so the migration wouldn't apply to anyone upgrading from v5.0. Remove it again to
		// bring the upgraded (from v5.0) and fresh install schemas back in sync.
		sqlStore.RemoveIndexIfExists("idx_channels_txt", "Channels")

		// Fix column types and defaults where gorp converged on a different schema value than the
		// original migration.
		sqlStore.AlterColumnTypeIfExists("OutgoingWebhooks", "Description", "text", "VARCHAR(500)")
		sqlStore.AlterColumnTypeIfExists("IncomingWebhooks", "Description", "text", "VARCHAR(500)")
		sqlStore.AlterColumnTypeIfExists("OutgoingWebhooks", "IconURL", "text", "VARCHAR(1024)")
		sqlStore.RemoveDefaultIfColumnExists("OutgoingWebhooks", "Username")
		if sqlStore.DriverName() == model.DatabaseDriverPostgres {
			sqlStore.RemoveDefaultIfColumnExists("OutgoingWebhooks", "IconURL")
		}
		sqlStore.AlterDefaultIfColumnExists("OutgoingWebhooks", "Username", model.NewString("NULL"), nil)
		sqlStore.AlterDefaultIfColumnExists("PluginKeyValueStore", "ExpireAt", model.NewString("NULL"), model.NewString("NULL"))

		saveSchemaVersion(sqlStore, Version580)
	}
}

func upgradeDatabaseToVersion59(sqlStore *SqlStore) {
	if shouldPerformUpgrade(sqlStore, Version580, Version590) {
		saveSchemaVersion(sqlStore, Version590)
	}
}

func upgradeDatabaseToVersion510(sqlStore *SqlStore) {
	if shouldPerformUpgrade(sqlStore, Version590, Version5100) {
		sqlStore.CreateColumnIfNotExistsNoDefault("Channels", "GroupConstrained", "tinyint(4)", "boolean")

		sqlStore.CreateIndexIfNotExists("idx_groupteams_teamid", "GroupTeams", "TeamId")
		sqlStore.CreateIndexIfNotExists("idx_groupchannels_channelid", "GroupChannels", "ChannelId")

		saveSchemaVersion(sqlStore, Version5100)
	}
}

func upgradeDatabaseToVersion511(sqlStore *SqlStore) {
	if shouldPerformUpgrade(sqlStore, Version5100, Version5110) {
		// Enforce all teams have an InviteID set
		var teams []*model.Team
		if _, err := sqlStore.GetReplica().Select(&teams, "SELECT * FROM Teams WHERE InviteId = ''"); err != nil {
			mlog.Error("Error fetching Teams without InviteID", mlog.Err(err))
		} else {
			for _, team := range teams {
				team.InviteId = model.NewId()
				if _, err := sqlStore.Team().Update(team); err != nil {
					mlog.Error("Error updating Team InviteIDs", mlog.String("team_id", team.Id), mlog.Err(err))
				}
			}
		}

		saveSchemaVersion(sqlStore, Version5110)
	}
}

func upgradeDatabaseToVersion512(sqlStore *SqlStore) {
	if shouldPerformUpgrade(sqlStore, Version5110, Version5120) {
		sqlStore.CreateColumnIfNotExistsNoDefault("ChannelMembers", "SchemeGuest", "boolean", "boolean")
		sqlStore.CreateColumnIfNotExistsNoDefault("Schemes", "DefaultTeamGuestRole", "text", "VARCHAR(64)")
		sqlStore.CreateColumnIfNotExistsNoDefault("Schemes", "DefaultChannelGuestRole", "text", "VARCHAR(64)")

		sqlStore.GetMaster().ExecNoTimeout("UPDATE Schemes SET DefaultTeamGuestRole = '', DefaultChannelGuestRole = ''")

		// Saturday, January 24, 2065 5:20:00 AM GMT. To remove all personal access token sessions.
		sqlStore.GetMaster().ExecNoTimeout("DELETE FROM Sessions WHERE ExpiresAt > 3000000000000")

		saveSchemaVersion(sqlStore, Version5120)
	}
}

func upgradeDatabaseToVersion513(sqlStore *SqlStore) {
	if shouldPerformUpgrade(sqlStore, Version5120, Version5130) {
		// The previous jobs ran once per minute, cluttering the Jobs table with somewhat useless entries. Clean that up.
		sqlStore.GetMaster().ExecNoTimeout("DELETE FROM Jobs WHERE Type = 'plugins'")

		saveSchemaVersion(sqlStore, Version5130)
	}
}

func upgradeDatabaseToVersion514(sqlStore *SqlStore) {
	if shouldPerformUpgrade(sqlStore, Version5130, Version5140) {
		saveSchemaVersion(sqlStore, Version5140)
	}
}

func upgradeDatabaseToVersion515(sqlStore *SqlStore) {
	if shouldPerformUpgrade(sqlStore, Version5140, Version5150) {
		saveSchemaVersion(sqlStore, Version5150)
	}
}

func upgradeDatabaseToVersion516(sqlStore *SqlStore) {
	if shouldPerformUpgrade(sqlStore, Version5150, Version5160) {
		if sqlStore.DriverName() == model.DatabaseDriverPostgres {
			sqlStore.GetMaster().ExecNoTimeout("ALTER TABLE Tokens ALTER COLUMN Extra TYPE varchar(2048)")
		} else if sqlStore.DriverName() == model.DatabaseDriverMysql {
			sqlStore.GetMaster().ExecNoTimeout("ALTER TABLE Tokens MODIFY Extra text")
		}
		saveSchemaVersion(sqlStore, Version5160)

		// Fix mismatches between the canonical and migrated schemas.
		sqlStore.AlterColumnTypeIfExists("Schemes", "DefaultTeamGuestRole", "varchar(64)", "VARCHAR(64)")
		sqlStore.AlterColumnTypeIfExists("Schemes", "DefaultChannelGuestRole", "varchar(64)", "VARCHAR(64)")
		sqlStore.AlterColumnTypeIfExists("Teams", "AllowedDomains", "text", "VARCHAR(1000)")
		sqlStore.AlterColumnTypeIfExists("Channels", "GroupConstrained", "tinyint(1)", "boolean")
		sqlStore.AlterColumnTypeIfExists("Teams", "GroupConstrained", "tinyint(1)", "boolean")

		// One known mismatch remains: ChannelMembers.SchemeGuest. The requisite migration
		// is left here for posterity, but we're avoiding fix this given the corresponding
		// table rewrite in most MySQL and Postgres instances.
		// sqlStore.AlterColumnTypeIfExists("ChannelMembers", "SchemeGuest", "tinyint(4)", "boolean")

		sqlStore.CreateIndexIfNotExists("idx_groupteams_teamid", "GroupTeams", "TeamId")
		sqlStore.CreateIndexIfNotExists("idx_groupchannels_channelid", "GroupChannels", "ChannelId")
	}
}

func upgradeDatabaseToVersion517(sqlStore *SqlStore) {
	if shouldPerformUpgrade(sqlStore, Version5160, Version5170) {
		saveSchemaVersion(sqlStore, Version5170)
	}
}

func upgradeDatabaseToVersion518(sqlStore *SqlStore) {
	if shouldPerformUpgrade(sqlStore, Version5170, Version5180) {
		saveSchemaVersion(sqlStore, Version5180)
	}
}

func upgradeDatabaseToVersion519(sqlStore *SqlStore) {
	if shouldPerformUpgrade(sqlStore, Version5180, Version5190) {
		saveSchemaVersion(sqlStore, Version5190)
	}
}

func upgradeDatabaseToVersion520(sqlStore *SqlStore) {
	if shouldPerformUpgrade(sqlStore, Version5190, Version5200) {
		sqlStore.CreateColumnIfNotExistsNoDefault("Bots", "LastIconUpdate", "bigint", "bigint")

		sqlStore.CreateColumnIfNotExists("GroupTeams", "SchemeAdmin", "boolean", "boolean", "0")
		sqlStore.CreateIndexIfNotExists("idx_groupteams_schemeadmin", "GroupTeams", "SchemeAdmin")

		sqlStore.CreateColumnIfNotExists("GroupChannels", "SchemeAdmin", "boolean", "boolean", "0")
		sqlStore.CreateIndexIfNotExists("idx_groupchannels_schemeadmin", "GroupChannels", "SchemeAdmin")

		saveSchemaVersion(sqlStore, Version5200)
	}
}

func upgradeDatabaseToVersion521(sqlStore *SqlStore) {
	if shouldPerformUpgrade(sqlStore, Version5200, Version5210) {
		saveSchemaVersion(sqlStore, Version5210)
	}
}

func upgradeDatabaseToVersion522(sqlStore *SqlStore) {
	if shouldPerformUpgrade(sqlStore, Version5210, Version5220) {
		sqlStore.CreateIndexIfNotExists("idx_teams_scheme_id", "Teams", "SchemeId")
		sqlStore.CreateIndexIfNotExists("idx_channels_scheme_id", "Channels", "SchemeId")
		sqlStore.CreateIndexIfNotExists("idx_schemes_channel_guest_role", "Schemes", "DefaultChannelGuestRole")
		sqlStore.CreateIndexIfNotExists("idx_schemes_channel_user_role", "Schemes", "DefaultChannelUserRole")
		sqlStore.CreateIndexIfNotExists("idx_schemes_channel_admin_role", "Schemes", "DefaultChannelAdminRole")

		saveSchemaVersion(sqlStore, Version5220)
	}
}

func upgradeDatabaseToVersion523(sqlStore *SqlStore) {
	if shouldPerformUpgrade(sqlStore, Version5220, Version5230) {
		saveSchemaVersion(sqlStore, Version5230)
	}
}

func upgradeDatabaseToVersion524(sqlStore *SqlStore) {
	if shouldPerformUpgrade(sqlStore, Version5230, Version5240) {
		sqlStore.CreateColumnIfNotExists("UserGroups", "AllowReference", "boolean", "boolean", "0")
		sqlStore.GetMaster().ExecNoTimeout("UPDATE UserGroups SET Name = null, AllowReference = false")
		sqlStore.AlterPrimaryKey("Reactions", []string{"PostId", "UserId", "EmojiName"})

		saveSchemaVersion(sqlStore, Version5240)
	}
}

func upgradeDatabaseToVersion525(sqlStore *SqlStore) {
	if shouldPerformUpgrade(sqlStore, Version5240, Version5250) {
		saveSchemaVersion(sqlStore, Version5250)
	}
}

func upgradeDatabaseToVersion526(sqlStore *SqlStore) {
	if shouldPerformUpgrade(sqlStore, Version5250, Version5260) {
		sqlStore.CreateColumnIfNotExists("Sessions", "ExpiredNotify", "boolean", "boolean", "0")

		saveSchemaVersion(sqlStore, Version5260)
	}
}

func upgradeDatabaseToVersion527(sqlStore *SqlStore) {
	if shouldPerformUpgrade(sqlStore, Version5260, Version5270) {
		saveSchemaVersion(sqlStore, Version5270)
	}
}

func upgradeDatabaseToVersion528(sqlStore *SqlStore) {
	if shouldPerformUpgrade(sqlStore, Version5270, Version5280) {
		if err := precheckMigrationToVersion528(sqlStore); err != nil {
			mlog.Fatal("Error upgrading DB schema to 5.28.0", mlog.Err(err))
		}

		sqlStore.CreateColumnIfNotExistsNoDefault("Commands", "PluginId", "VARCHAR(190)", "VARCHAR(190)")
		sqlStore.GetMaster().ExecNoTimeout("UPDATE Commands SET PluginId = '' WHERE PluginId IS NULL")

		sqlStore.AlterColumnTypeIfExists("Teams", "Type", "VARCHAR(255)", "VARCHAR(255)")
		sqlStore.AlterColumnTypeIfExists("Teams", "SchemeId", "VARCHAR(26)", "VARCHAR(26)")
		sqlStore.AlterColumnTypeIfExists("IncomingWebhooks", "Username", "varchar(255)", "varchar(255)")
		sqlStore.AlterColumnTypeIfExists("IncomingWebhooks", "IconURL", "text", "varchar(1024)")

		saveSchemaVersion(sqlStore, Version5280)
	}
}

func upgradeDatabaseToVersion5281(sqlStore *SqlStore) {
	if shouldPerformUpgrade(sqlStore, Version5280, Version5281) {
		sqlStore.CreateColumnIfNotExistsNoDefault("FileInfo", "MiniPreview", "MEDIUMBLOB", "bytea")

		saveSchemaVersion(sqlStore, Version5281)
	}
}

func precheckMigrationToVersion528(sqlStore *SqlStore) error {
	teamsQuery, _, err := sqlStore.getQueryBuilder().Select(`COALESCE(SUM(CASE
				WHEN CHAR_LENGTH(SchemeId) > 26 THEN 1
				ELSE 0
			END),0) as schemeidwrong,
			COALESCE(SUM(CASE
				WHEN CHAR_LENGTH(Type) > 255 THEN 1
				ELSE 0
			END),0) as typewrong`).
		From("Teams").ToSql()
	if err != nil {
		return err
	}
	webhooksQuery, _, err := sqlStore.getQueryBuilder().Select(`COALESCE(SUM(CASE
				WHEN CHAR_LENGTH(Username) > 255 THEN 1
				ELSE 0
			END),0) as usernamewrong,
			COALESCE(SUM(CASE
				WHEN CHAR_LENGTH(IconURL) > 1024 THEN 1
				ELSE 0
			END),0) as iconurlwrong`).
		From("IncomingWebhooks").ToSql()
	if err != nil {
		return err
	}

	var schemeIDWrong, typeWrong int
	row := sqlStore.GetMaster().Db.QueryRow(teamsQuery)
	if err = row.Scan(&schemeIDWrong, &typeWrong); err != nil && err != sql.ErrNoRows {
		return err
	} else if err == nil && schemeIDWrong > 0 {
		return errors.New("Migration failure: " +
			"Teams column SchemeId has data larger that 26 characters")
	} else if err == nil && typeWrong > 0 {
		return errors.New("Migration failure: " +
			"Teams column Type has data larger that 255 characters")
	}

	var usernameWrong, iconURLWrong int
	row = sqlStore.GetMaster().Db.QueryRow(webhooksQuery)
	if err = row.Scan(&usernameWrong, &iconURLWrong); err != nil && err != sql.ErrNoRows {
		mlog.Error("Error fetching IncomingWebhooks columns data", mlog.Err(err))
	} else if err == nil && usernameWrong > 0 {
		return errors.New("Migration failure: " +
			"IncomingWebhooks column Username has data larger that 255 characters")
	} else if err == nil && iconURLWrong > 0 {
		return errors.New("Migration failure: " +
			"IncomingWebhooks column IconURL has data larger that 1024 characters")
	}

	return nil
}

func upgradeDatabaseToVersion529(sqlStore *SqlStore) {
	if shouldPerformUpgrade(sqlStore, Version5281, Version5290) {
		sqlStore.AlterColumnTypeIfExists("SidebarCategories", "Id", "VARCHAR(128)", "VARCHAR(128)")
		sqlStore.RemoveDefaultIfColumnExists("SidebarCategories", "Id")
		sqlStore.AlterColumnTypeIfExists("SidebarChannels", "CategoryId", "VARCHAR(128)", "VARCHAR(128)")
		sqlStore.RemoveDefaultIfColumnExists("SidebarChannels", "CategoryId")

		sqlStore.CreateColumnIfNotExistsNoDefault("Threads", "ChannelId", "VARCHAR(26)", "VARCHAR(26)")

		updateThreadChannelsQuery := "UPDATE Threads INNER JOIN Posts ON Posts.Id=Threads.PostId SET Threads.ChannelId=Posts.ChannelId WHERE Threads.ChannelId IS NULL"
		if sqlStore.DriverName() == model.DatabaseDriverPostgres {
			updateThreadChannelsQuery = "UPDATE Threads SET ChannelId=Posts.ChannelId FROM Posts WHERE Posts.Id=Threads.PostId AND Threads.ChannelId IS NULL"
		}
		if _, err := sqlStore.GetMaster().ExecNoTimeout(updateThreadChannelsQuery); err != nil {
			mlog.Error("Error updating ChannelId in Threads table", mlog.Err(err))
		}

		saveSchemaVersion(sqlStore, Version5290)
	}
}

func upgradeDatabaseToVersion5291(sqlStore *SqlStore) {
	if shouldPerformUpgrade(sqlStore, Version5290, Version5291) {
		saveSchemaVersion(sqlStore, Version5291)
	}
}

func upgradeDatabaseToVersion530(sqlStore *SqlStore) {
	if shouldPerformUpgrade(sqlStore, Version5291, Version5300) {
		sqlStore.CreateColumnIfNotExistsNoDefault("FileInfo", "Content", "longtext", "text")

		sqlStore.CreateColumnIfNotExists("SidebarCategories", "Muted", "tinyint(1)", "boolean", "0")

		saveSchemaVersion(sqlStore, Version5300)
	}
}

func upgradeDatabaseToVersion531(sqlStore *SqlStore) {
	if shouldPerformUpgrade(sqlStore, Version5300, Version5310) {
		saveSchemaVersion(sqlStore, Version5310)
	}
}

const RemoteClusterSiteURLUniqueIndex = "remote_clusters_site_url_unique"

func hasMissingMigrationsVersion532(sqlStore *SqlStore) bool {
	scIdInfo, err := sqlStore.GetColumnInfo("Posts", "FileIds")
	if err != nil {
		mlog.Error("Error getting column info for migration check",
			mlog.String("table", "Posts"),
			mlog.String("column", "FileIds"),
			mlog.Err(err),
		)
		return true
	}

	if sqlStore.DriverName() == model.DatabaseDriverPostgres {
		if !sqlStore.IsVarchar(scIdInfo.DataType) || scIdInfo.CharMaximumLength != 300 {
			return true
		}
	}

	if !sqlStore.DoesColumnExist("Channels", "Shared") {
		return true
	}

	if !sqlStore.DoesColumnExist("ThreadMemberships", "UnreadMentions") {
		return true
	}

	if !sqlStore.DoesColumnExist("Reactions", "UpdateAt") {
		return true
	}

	if !sqlStore.DoesColumnExist("Reactions", "DeleteAt") {
		return true
	}

	return false
}

func upgradeDatabaseToVersion532(sqlStore *SqlStore) {
	if hasMissingMigrationsVersion532(sqlStore) {
		// this migration was reverted on MySQL due to performance reasons. Doing
		// it only on PostgreSQL for the time being.
		if sqlStore.DriverName() == model.DatabaseDriverPostgres {
			// allow 10 files per post
			sqlStore.AlterColumnTypeIfExists("Posts", "FileIds", "text", "varchar(300)")
		}

		sqlStore.CreateColumnIfNotExists("ThreadMemberships", "UnreadMentions", "bigint", "bigint", "0")
		// Shared channels support
		sqlStore.CreateColumnIfNotExistsNoDefault("Channels", "Shared", "tinyint(1)", "boolean")
		sqlStore.CreateColumnIfNotExistsNoDefault("Reactions", "UpdateAt", "bigint", "bigint")
		sqlStore.CreateColumnIfNotExistsNoDefault("Reactions", "DeleteAt", "bigint", "bigint")
	}

	if shouldPerformUpgrade(sqlStore, Version5310, Version5320) {
		saveSchemaVersion(sqlStore, Version5320)
	}
}

func upgradeDatabaseToVersion533(sqlStore *SqlStore) {
	if shouldPerformUpgrade(sqlStore, Version5320, Version5330) {
		saveSchemaVersion(sqlStore, Version5330)
	}
}

func upgradeDatabaseToVersion534(sqlStore *SqlStore) {
	if shouldPerformUpgrade(sqlStore, Version5330, Version5340) {
		saveSchemaVersion(sqlStore, Version5340)
	}
}

func upgradeDatabaseToVersion535(sqlStore *SqlStore) {
	if shouldPerformUpgrade(sqlStore, Version5340, Version5350) {
		sqlStore.AlterColumnTypeIfExists("Roles", "Permissions", "longtext", "text")

		sqlStore.CreateColumnIfNotExists("SidebarCategories", "Collapsed", "tinyint(1)", "boolean", "0")

		// Shared channels support
		sqlStore.CreateColumnIfNotExistsNoDefault("Reactions", "RemoteId", "VARCHAR(26)", "VARCHAR(26)")
		sqlStore.CreateColumnIfNotExistsNoDefault("Users", "RemoteId", "VARCHAR(26)", "VARCHAR(26)")
		sqlStore.CreateColumnIfNotExistsNoDefault("Posts", "RemoteId", "VARCHAR(26)", "VARCHAR(26)")
		sqlStore.CreateColumnIfNotExistsNoDefault("FileInfo", "RemoteId", "VARCHAR(26)", "VARCHAR(26)")
		sqlStore.CreateColumnIfNotExists("UploadSessions", "RemoteId", "VARCHAR(26)", "VARCHAR(26)", "")
		sqlStore.CreateColumnIfNotExists("UploadSessions", "ReqFileId", "VARCHAR(26)", "VARCHAR(26)", "")
		if _, err := sqlStore.GetMaster().ExecNoTimeout("UPDATE UploadSessions SET RemoteId='', ReqFileId='' WHERE RemoteId IS NULL"); err != nil {
			mlog.Error("Error updating RemoteId,ReqFileId in UploadsSession table", mlog.Err(err))
		}
		uniquenessColumns := []string{"SiteUrl", "RemoteTeamId"}
		if sqlStore.DriverName() == model.DatabaseDriverMysql {
			uniquenessColumns = []string{"RemoteTeamId", "SiteUrl(168)"}
		}
		sqlStore.CreateUniqueCompositeIndexIfNotExists(RemoteClusterSiteURLUniqueIndex, "RemoteClusters", uniquenessColumns)

		rootCountMigration(sqlStore)

		saveSchemaVersion(sqlStore, Version5350)
	}
}

func upgradeDatabaseToVersion536(sqlStore *SqlStore) {
	if shouldPerformUpgrade(sqlStore, Version5350, Version5360) {
		sqlStore.CreateColumnIfNotExists("SharedChannelUsers", "ChannelId", "VARCHAR(26)", "VARCHAR(26)", "")
		sqlStore.CreateColumnIfNotExists("SharedChannelRemotes", "LastPostUpdateAt", "bigint", "bigint", "0")
		sqlStore.CreateColumnIfNotExists("SharedChannelRemotes", "LastPostId", "VARCHAR(26)", "VARCHAR(26)", "")

		saveSchemaVersion(sqlStore, Version5360)
	}
}

func rootCountMigration(sqlStore *SqlStore) {
	totalMsgCountRootExists := sqlStore.DoesColumnExist("Channels", "TotalMsgCountRoot")
	msgCountRootExists := sqlStore.DoesColumnExist("ChannelMembers", "MsgCountRoot")

	sqlStore.CreateColumnIfNotExists("ChannelMembers", "MentionCountRoot", "bigint", "bigint", "0")
	sqlStore.AlterDefaultIfColumnExists("ChannelMembers", "MentionCountRoot", model.NewString("0"), model.NewString("0"))

	mentionCountRootCTE := `
		SELECT ChannelId, COALESCE(SUM(UnreadMentions), 0) AS UnreadMentions, UserId
		FROM ThreadMemberships
		LEFT JOIN Threads ON ThreadMemberships.PostId = Threads.PostId
		GROUP BY Threads.ChannelId, ThreadMemberships.UserId
	`
	updateMentionCountRootQuery := `
		UPDATE ChannelMembers INNER JOIN (` + mentionCountRootCTE + `) AS q ON
			q.ChannelId = ChannelMembers.ChannelId AND
			q.UserId=ChannelMembers.UserId AND
			ChannelMembers.MentionCount > 0
		SET MentionCountRoot = ChannelMembers.MentionCount - q.UnreadMentions
	`
	if sqlStore.DriverName() == model.DatabaseDriverPostgres {
		updateMentionCountRootQuery = `
			WITH q AS (` + mentionCountRootCTE + `)
			UPDATE channelmembers
			SET MentionCountRoot = ChannelMembers.MentionCount - q.UnreadMentions
			FROM q
			WHERE
				q.ChannelId = ChannelMembers.ChannelId AND
				q.UserId = ChannelMembers.UserId AND
				ChannelMembers.MentionCount > 0
		`
	}
	if _, err := sqlStore.GetMaster().ExecNoTimeout(updateMentionCountRootQuery); err != nil {
		mlog.Error("Error updating ChannelId in Threads table", mlog.Err(err))
	}
	sqlStore.CreateColumnIfNotExists("Channels", "TotalMsgCountRoot", "bigint", "bigint", "0")
	sqlStore.CreateColumnIfNotExistsNoDefault("Channels", "LastRootAt", "bigint", "bigint")
	defer sqlStore.RemoveColumnIfExists("Channels", "LastRootAt")

	sqlStore.CreateColumnIfNotExists("ChannelMembers", "MsgCountRoot", "bigint", "bigint", "0")
	sqlStore.AlterDefaultIfColumnExists("ChannelMembers", "MsgCountRoot", model.NewString("0"), model.NewString("0"))

	forceIndex := ""
	if sqlStore.DriverName() == model.DatabaseDriverMysql {
		forceIndex = "FORCE INDEX(idx_posts_channel_id_update_at)"
	}
	totalMsgCountRootCTE := `
		SELECT Channels.Id channelid, COALESCE(COUNT(*),0) newcount, COALESCE(MAX(Posts.CreateAt), 0) as lastpost
		FROM Channels
		LEFT JOIN Posts ` + forceIndex + ` ON Channels.Id = Posts.ChannelId
		WHERE Posts.RootId = ''
		GROUP BY Channels.Id
	`
	channelsCTE := "SELECT TotalMsgCountRoot, Id, LastRootAt from Channels"
	updateChannels := `
		WITH q AS (` + totalMsgCountRootCTE + `)
		UPDATE Channels SET TotalMsgCountRoot = q.newcount, LastRootAt=q.lastpost
		FROM q where q.channelid=Channels.Id;
	`
	updateChannelMembers := `
		WITH q as (` + channelsCTE + `)
		UPDATE ChannelMembers CM SET MsgCountRoot=TotalMsgCountRoot
		FROM q WHERE q.id=CM.ChannelId AND LastViewedAt >= q.lastrootat;
	`
	if sqlStore.DriverName() == model.DatabaseDriverMysql {
		updateChannels = `
			UPDATE Channels
			INNER Join (` + totalMsgCountRootCTE + `) as q
			ON q.channelid=Channels.Id
			SET TotalMsgCountRoot = q.newcount, LastRootAt=q.lastpost;
		`
		updateChannelMembers = `
			UPDATE ChannelMembers CM
			INNER JOIN (` + channelsCTE + `) as q
			ON q.id=CM.ChannelId and LastViewedAt >= q.lastrootat
			SET MsgCountRoot=TotalMsgCountRoot
			`
	}

	if !totalMsgCountRootExists {
		if _, err := sqlStore.GetMaster().ExecNoTimeout(updateChannels); err != nil {
			mlog.Error("Error updating Channels table", mlog.Err(err))
		}
	}
	if !msgCountRootExists {
		if _, err := sqlStore.GetMaster().ExecNoTimeout(updateChannelMembers); err != nil {
			mlog.Error("Error updating ChannelMembers table", mlog.Err(err))
		}
	}
}

func upgradeDatabaseToVersion537(sqlStore *SqlStore) {
	if shouldPerformUpgrade(sqlStore, Version5360, Version5370) {
		sqlStore.RemoveIndexIfExists("idx_posts_channel_id", "Posts")
		sqlStore.RemoveIndexIfExists("idx_channels_name", "Channels")
		sqlStore.RemoveIndexIfExists("idx_publicchannels_name", "PublicChannels")
		sqlStore.RemoveIndexIfExists("idx_channelmembers_channel_id", "ChannelMembers")
		sqlStore.RemoveIndexIfExists("idx_emoji_name", "Emoji")
		sqlStore.RemoveIndexIfExists("idx_oauthaccessdata_client_id", "OAuthAccessData")
		sqlStore.RemoveIndexIfExists("idx_oauthauthdata_client_id", "OAuthAuthData")
		sqlStore.RemoveIndexIfExists("idx_preferences_user_id", "Preferences")
		sqlStore.RemoveIndexIfExists("idx_notice_views_user_id", "ProductNoticeViewState")
		sqlStore.RemoveIndexIfExists("idx_notice_views_user_notice", "ProductNoticeViewState")
		sqlStore.RemoveIndexIfExists("idx_status_user_id", "Status")
		sqlStore.RemoveIndexIfExists("idx_teammembers_team_id", "TeamMembers")
		sqlStore.RemoveIndexIfExists("idx_teams_name", "Teams")
		sqlStore.RemoveIndexIfExists("idx_user_access_tokens_token", "UserAccessTokens")
		sqlStore.RemoveIndexIfExists("idx_user_terms_of_service_user_id", "UserTermsOfService")
		sqlStore.RemoveIndexIfExists("idx_users_email", "Users")
		sqlStore.RemoveIndexIfExists("idx_sharedchannelusers_user_id", "SharedChannelUsers")
		sqlStore.RemoveIndexIfExists("IDX_RetentionPolicies_DisplayName_Id", "RetentionPolicies")
		sqlStore.CreateIndexIfNotExists("IDX_RetentionPolicies_DisplayName", "RetentionPolicies", "DisplayName")

		sqlStore.CreateColumnIfNotExistsNoDefault("Status", "DNDEndTime", "bigint", "bigint")
		sqlStore.CreateColumnIfNotExistsNoDefault("Status", "PrevStatus", "VARCHAR(32)", "VARCHAR(32)")

		saveSchemaVersion(sqlStore, Version5370)
	}
}

func upgradeDatabaseToVersion538(sqlStore *SqlStore) {
	if shouldPerformUpgrade(sqlStore, Version5370, Version5380) {
		fixCRTChannelMembershipCounts(sqlStore)
		fixCRTThreadCountsAndUnreads(sqlStore)

		saveSchemaVersion(sqlStore, Version5380)
	}
}

// fixCRTThreadCountsAndUnreads Marks threads as read for users where the last
// reply time of the thread is earlier than the time the user viewed the channel.
// Marking a thread means setting the mention count to zero and setting the
// last viewed at time of the the thread as the last viewed at time
// of the channel
func fixCRTThreadCountsAndUnreads(sqlStore *SqlStore) {
	var system model.System
	if err := sqlStore.GetMaster().SelectOne(&system, "SELECT * FROM Systems WHERE Name = 'CRTThreadCountsAndUnreadsMigrationComplete'"); err == nil {
		return
	}

	threadMembershipsCTE := `
		SELECT PostId, UserId, ChannelMembers.LastViewedAt as CM_LastViewedAt, Threads.LastReplyAt
		FROM Threads
		INNER JOIN ChannelMembers on ChannelMembers.ChannelId = Threads.ChannelId
		WHERE Threads.LastReplyAt <= ChannelMembers.LastViewedAt
	`
	updateThreadMembershipQuery := `
		WITH q as (` + threadMembershipsCTE + `)
		UPDATE ThreadMemberships set LastViewed = q.CM_LastViewedAt + 1, UnreadMentions = 0, LastUpdated = :Now
		FROM q WHERE ThreadMemberships.Postid = q.PostId AND ThreadMemberships.UserId = q.UserId
	`
	if sqlStore.DriverName() == model.DatabaseDriverMysql {
		updateThreadMembershipQuery = `
			UPDATE ThreadMemberships
			INNER JOIN (` + threadMembershipsCTE + `) as q
			ON ThreadMemberships.Postid = q.PostId AND ThreadMemberships.UserId = q.UserId
			SET LastViewed = q.CM_LastViewedAt + 1, UnreadMentions = 0, LastUpdated = :Now
		`
	}

	if _, err := sqlStore.GetMaster().ExecNoTimeout(updateThreadMembershipQuery, map[string]interface{}{"Now": model.GetMillis()}); err != nil {
		mlog.Error("Error updating lastviewedat and unreadmentions of threadmemberships", mlog.Err(err))
		return
	}

	if _, err := sqlStore.GetMaster().ExecNoTimeout("INSERT INTO Systems VALUES ('CRTThreadCountsAndUnreadsMigrationComplete', 'true')"); err != nil {
		mlog.Error("Error marking migration as done", mlog.Err(err))
	}
}

// fixCRTChannelMembershipCounts fixes the channel counts, i.e. the total message count,
// total root message count, mention count, and mention count in root messages for users
// who have viewed the channel after the last post in the channel
func fixCRTChannelMembershipCounts(sqlStore *SqlStore) {
	var system model.System
	if err := sqlStore.GetMaster().SelectOne(&system, "SELECT * FROM Systems WHERE Name = 'CRTChannelMembershipCountsMigrationComplete'"); err == nil {
		return
	}
	channelMembershipsCountsAndMentions := `
		UPDATE ChannelMembers
		SET MentionCount=0, MentionCountRoot=0, MsgCount=Channels.TotalMsgCount, MsgCountRoot=Channels.TotalMsgCountRoot, LastUpdateAt = :Now
		FROM Channels
		WHERE ChannelMembers.Channelid = Channels.Id AND ChannelMembers.LastViewedAt >= Channels.LastPostAt;
	`

	if sqlStore.DriverName() == model.DatabaseDriverMysql {
		channelMembershipsCountsAndMentions = `
			UPDATE ChannelMembers
			INNER JOIN Channels on Channels.Id = ChannelMembers.ChannelId
			SET MentionCount=0, MentionCountRoot=0, MsgCount=Channels.TotalMsgCount, MsgCountRoot=Channels.TotalMsgCountRoot, LastUpdateAt = :Now
			WHERE ChannelMembers.LastViewedAt >= Channels.LastPostAt;
		`
	}

	if _, err := sqlStore.GetMaster().ExecNoTimeout(channelMembershipsCountsAndMentions, map[string]interface{}{"Now": model.GetMillis()}); err != nil {
		mlog.Error("Error updating counts and unreads for channelmemberships", mlog.Err(err))
		return
	}
	if _, err := sqlStore.GetMaster().ExecNoTimeout("INSERT INTO Systems VALUES ('CRTChannelMembershipCountsMigrationComplete', 'true')"); err != nil {
		mlog.Error("Error marking migration as done", mlog.Err(err))
	}
}

func upgradeDatabaseToVersion539(sqlStore *SqlStore) {
	if shouldPerformUpgrade(sqlStore, Version5380, Version5390) {
		saveSchemaVersion(sqlStore, Version5390)
	}
}

func upgradeDatabaseToVersion600(sqlStore *SqlStore) {
	if shouldPerformUpgrade(sqlStore, Version5390, Version600) {
		sqlStore.GetMaster().ExecNoTimeout("UPDATE Posts SET RootId = ParentId WHERE RootId = '' AND RootId != ParentId")
		if sqlStore.DriverName() == model.DatabaseDriverMysql {
			if sqlStore.DoesColumnExist("Posts", "ParentId") {
				sqlStore.GetMaster().ExecNoTimeout("ALTER TABLE Posts MODIFY COLUMN FileIds text, MODIFY COLUMN Props JSON, DROP COLUMN ParentId")
			} else {
				sqlStore.GetMaster().ExecNoTimeout("ALTER TABLE Posts MODIFY COLUMN FileIds text, MODIFY COLUMN Props JSON")
			}
		} else {
			sqlStore.AlterColumnTypeIfExists("Posts", "FileIds", "text", "varchar(300)")
			sqlStore.AlterColumnTypeIfExists("Posts", "Props", "JSON", "jsonb")
			sqlStore.RemoveColumnIfExists("Posts", "ParentId")
		}

		sqlStore.AlterColumnTypeIfExists("ChannelMembers", "NotifyProps", "JSON", "jsonb")
		sqlStore.AlterColumnTypeIfExists("Jobs", "Data", "JSON", "jsonb")
		sqlStore.AlterColumnTypeIfExists("LinkMetadata", "Data", "JSON", "jsonb")

		sqlStore.AlterColumnTypeIfExists("Sessions", "Props", "JSON", "jsonb")
		sqlStore.AlterColumnTypeIfExists("Threads", "Participants", "JSON", "jsonb")
		sqlStore.AlterColumnTypeIfExists("Users", "Props", "JSON", "jsonb")
		sqlStore.AlterColumnTypeIfExists("Users", "NotifyProps", "JSON", "jsonb")
		info, err := sqlStore.GetColumnInfo("Users", "Timezone")
		if err != nil {
			mlog.Error("Error getting column info",
				mlog.String("table", "Users"),
				mlog.String("column", "Timezone"),
				mlog.Err(err),
			)
		} else if info.DefaultValue != "" {
			sqlStore.RemoveDefaultIfColumnExists("Users", "Timezone")
		}
		sqlStore.AlterColumnTypeIfExists("Users", "Timezone", "JSON", "jsonb")

		sqlStore.GetMaster().ExecNoTimeout("UPDATE CommandWebhooks SET RootId = ParentId WHERE RootId = '' AND RootId != ParentId")
		sqlStore.RemoveColumnIfExists("CommandWebhooks", "ParentId")

		sqlStore.CreateCompositeIndexIfNotExists("idx_posts_root_id_delete_at", "Posts", []string{"RootId", "DeleteAt"})
		sqlStore.RemoveIndexIfExists("idx_posts_root_id", "Posts")

		sqlStore.CreateCompositeIndexIfNotExists("idx_channels_team_id_display_name", "Channels", []string{"TeamId", "DisplayName"})
		sqlStore.CreateCompositeIndexIfNotExists("idx_channels_team_id_type", "Channels", []string{"TeamId", "Type"})
		sqlStore.RemoveIndexIfExists("idx_channels_team_id", "Channels")

		sqlStore.CreateCompositeIndexIfNotExists("idx_threads_channel_id_last_reply_at", "Threads", []string{"ChannelId", "LastReplyAt"})
		sqlStore.RemoveIndexIfExists("idx_threads_channel_id", "Threads")

		sqlStore.CreateCompositeIndexIfNotExists("idx_channelmembers_user_id_channel_id_last_viewed_at", "ChannelMembers", []string{"UserId", "ChannelId", "LastViewedAt"})
		sqlStore.CreateCompositeIndexIfNotExists("idx_channelmembers_channel_id_scheme_guest_user_id", "ChannelMembers", []string{"ChannelId", "SchemeGuest", "UserId"})
		sqlStore.RemoveIndexIfExists("idx_channelmembers_user_id", "ChannelMembers")

		sqlStore.CreateCompositeIndexIfNotExists("idx_status_status_dndendtime", "Status", []string{"Status", "DNDEndTime"})
		sqlStore.RemoveIndexIfExists("idx_status_status", "Status")

		saveSchemaVersion(sqlStore, Version600)
	}
}

func upgradeDatabaseToVersion610(sqlStore *SqlStore) {
	if shouldPerformUpgrade(sqlStore, Version600, Version610) {

		sqlStore.AlterColumnTypeIfExists("Sessions", "Roles", "text", "varchar(256)")
		sqlStore.AlterColumnTypeIfExists("ChannelMembers", "Roles", "text", "varchar(256)")
		sqlStore.AlterColumnTypeIfExists("TeamMembers", "Roles", "text", "varchar(256)")
		sqlStore.CreateCompositeIndexIfNotExists("idx_jobs_status_type", "Jobs", []string{"Status", "Type"})

		forceIndex := ""
		if sqlStore.DriverName() == model.DatabaseDriverMysql {
			forceIndex = "FORCE INDEX(idx_posts_channel_id_update_at)"
		}

		lastRootPostAtExists := sqlStore.DoesColumnExist("Channels", "LastRootPostAt")
		sqlStore.CreateColumnIfNotExists("Channels", "LastRootPostAt", "bigint", "bigint", "0")

		lastRootPostAtCTE := `
		SELECT Channels.Id channelid, COALESCE(MAX(Posts.CreateAt), 0) as lastrootpost
		FROM Channels
		LEFT JOIN Posts ` + forceIndex + ` ON Channels.Id = Posts.ChannelId
		WHERE Posts.RootId = ''
		GROUP BY Channels.Id
	`

		updateChannels := `
		WITH q AS (` + lastRootPostAtCTE + `)
		UPDATE Channels SET LastRootPostAt=q.lastrootpost
		FROM q where q.channelid=Channels.Id;
	`

		if sqlStore.DriverName() == model.DatabaseDriverMysql {
			updateChannels = `
			UPDATE Channels
			INNER Join (` + lastRootPostAtCTE + `) as q
			ON q.channelid=Channels.Id
			SET LastRootPostAt=lastrootpost;
		`
		}

		if !lastRootPostAtExists {
			if _, err := sqlStore.GetMaster().ExecNoTimeout(updateChannels); err != nil {
				mlog.Error("Error updating Channels table", mlog.Err(err))
			}
		}

		saveSchemaVersion(sqlStore, Version610)
	}
}

func upgradeDatabaseToVersion620(sqlStore *SqlStore) {
	if shouldPerformUpgrade(sqlStore, Version610, Version620) {
		saveSchemaVersion(sqlStore, Version620)
	}
}

func upgradeDatabaseToVersion630(sqlStore *SqlStore) {
	// TODO: uncomment when the time arrive to upgrade the DB for 6.3
	// if shouldPerformUpgrade(sqlStore, Version620, Version630) {

<<<<<<< HEAD
	sqlStore.AlterColumnTypeIfExists("PluginKeyValueStore", "PKey", "VARCHAR(150)", "VARCHAR(150)")
	//saveSchemaVersion(sqlStore, Version620)
=======
	// 	saveSchemaVersion(sqlStore, Version630)
>>>>>>> 9fde5aa5
	// }
}<|MERGE_RESOLUTION|>--- conflicted
+++ resolved
@@ -1421,11 +1421,8 @@
 	// TODO: uncomment when the time arrive to upgrade the DB for 6.3
 	// if shouldPerformUpgrade(sqlStore, Version620, Version630) {
 
-<<<<<<< HEAD
 	sqlStore.AlterColumnTypeIfExists("PluginKeyValueStore", "PKey", "VARCHAR(150)", "VARCHAR(150)")
-	//saveSchemaVersion(sqlStore, Version620)
-=======
+
 	// 	saveSchemaVersion(sqlStore, Version630)
->>>>>>> 9fde5aa5
 	// }
 }
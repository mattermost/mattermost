--- conflicted
+++ resolved
@@ -857,12 +857,6 @@
 }
 
 func upgradeDatabaseToVersion630(sqlStore *SqlStore) {
-<<<<<<< HEAD
-	// TODO: uncomment when the time arrive to upgrade the DB for 6.3
-	// if shouldPerformUpgrade(sqlStore, Version620, Version630) {
-	// 	saveSchemaVersion(sqlStore, Version630)
-	// }
-=======
 	if shouldPerformUpgrade(sqlStore, Version620, Version630) {
 		sqlStore.CreateColumnIfNotExists("Schemes", "DefaultPlaybookAdminRole", "VARCHAR(64)", "VARCHAR(64)", "")
 		sqlStore.CreateColumnIfNotExists("Schemes", "DefaultPlaybookMemberRole", "VARCHAR(64)", "VARCHAR(64)", "")
@@ -873,5 +867,4 @@
 
 		saveSchemaVersion(sqlStore, Version630)
 	}
->>>>>>> aa0b717a
 }
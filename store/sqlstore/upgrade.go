--- conflicted
+++ resolved
@@ -212,10 +212,7 @@
 	upgradeDatabaseToVersion536(sqlStore)
 	upgradeDatabaseToVersion537(sqlStore)
 	upgradeDatabaseToVersion538(sqlStore)
-<<<<<<< HEAD
-=======
 	upgradeDatabaseToVersion600(sqlStore)
->>>>>>> 296076bf
 
 	return nil
 }
@@ -671,11 +668,7 @@
 		sqlStore.AlterColumnTypeIfExists("IncomingWebhooks", "Description", "text", "VARCHAR(500)")
 		sqlStore.AlterColumnTypeIfExists("OutgoingWebhooks", "IconURL", "text", "VARCHAR(1024)")
 		sqlStore.RemoveDefaultIfColumnExists("OutgoingWebhooks", "Username")
-<<<<<<< HEAD
-		if sqlStore.DriverName() == model.DATABASE_DRIVER_POSTGRES {
-=======
 		if sqlStore.DriverName() == model.DatabaseDriverPostgres {
->>>>>>> 296076bf
 			sqlStore.RemoveDefaultIfColumnExists("OutgoingWebhooks", "IconURL")
 		}
 		sqlStore.AlterDefaultIfColumnExists("OutgoingWebhooks", "Username", model.NewString("NULL"), nil)
@@ -1016,12 +1009,8 @@
 		mlog.Info("Applying migrations for version 5.30")
 		sqlStore.CreateColumnIfNotExistsNoDefault("FileInfo", "Content", "longtext", "text")
 		sqlStore.CreateColumnIfNotExists("SidebarCategories", "Muted", "tinyint(1)", "boolean", "0")
-<<<<<<< HEAD
 	}
 	if shouldPerformUpgrade(sqlStore, Version5291, Version5300) {
-=======
-
->>>>>>> 296076bf
 		saveSchemaVersion(sqlStore, Version5300)
 	}
 }
@@ -1048,7 +1037,7 @@
 	if hasMissingMigrationsVersion532(sqlStore) {
 		// this migration was reverted on MySQL due to performance reasons. Doing
 		// it only on PostgreSQL for the time being.
-		if sqlStore.DriverName() == model.DATABASE_DRIVER_POSTGRES {
+		if sqlStore.DriverName() == model.DatabaseDriverPostgres {
 			// allow 10 files per post
 			sqlStore.AlterColumnTypeIfExists("Posts", "FileIds", "text", "varchar(300)")
 		}
@@ -1101,30 +1090,6 @@
 	return false
 }
 
-<<<<<<< HEAD
-=======
-func upgradeDatabaseToVersion532(sqlStore *SqlStore) {
-	if hasMissingMigrationsVersion532(sqlStore) {
-		// this migration was reverted on MySQL due to performance reasons. Doing
-		// it only on PostgreSQL for the time being.
-		if sqlStore.DriverName() == model.DatabaseDriverPostgres {
-			// allow 10 files per post
-			sqlStore.AlterColumnTypeIfExists("Posts", "FileIds", "text", "varchar(300)")
-		}
-
-		sqlStore.CreateColumnIfNotExists("ThreadMemberships", "UnreadMentions", "bigint", "bigint", "0")
-		// Shared channels support
-		sqlStore.CreateColumnIfNotExistsNoDefault("Channels", "Shared", "tinyint(1)", "boolean")
-		sqlStore.CreateColumnIfNotExistsNoDefault("Reactions", "UpdateAt", "bigint", "bigint")
-		sqlStore.CreateColumnIfNotExistsNoDefault("Reactions", "DeleteAt", "bigint", "bigint")
-	}
-
-	if shouldPerformUpgrade(sqlStore, Version5310, Version5320) {
-		saveSchemaVersion(sqlStore, Version5320)
-	}
-}
-
->>>>>>> 296076bf
 func upgradeDatabaseToVersion533(sqlStore *SqlStore) {
 	if shouldPerformUpgrade(sqlStore, Version5320, Version5330) {
 		saveSchemaVersion(sqlStore, Version5330)
@@ -1169,19 +1134,6 @@
 	}
 }
 
-<<<<<<< HEAD
-=======
-func upgradeDatabaseToVersion536(sqlStore *SqlStore) {
-	if shouldPerformUpgrade(sqlStore, Version5350, Version5360) {
-		sqlStore.CreateColumnIfNotExists("SharedChannelUsers", "ChannelId", "VARCHAR(26)", "VARCHAR(26)", "")
-		sqlStore.CreateColumnIfNotExists("SharedChannelRemotes", "LastPostUpdateAt", "bigint", "bigint", "0")
-		sqlStore.CreateColumnIfNotExists("SharedChannelRemotes", "LastPostId", "VARCHAR(26)", "VARCHAR(26)", "")
-
-		saveSchemaVersion(sqlStore, Version5360)
-	}
-}
-
->>>>>>> 296076bf
 func rootCountMigration(sqlStore *SqlStore) {
 	totalMsgCountRootExists := sqlStore.DoesColumnExist("Channels", "TotalMsgCountRoot")
 	msgCountRootExists := sqlStore.DoesColumnExist("ChannelMembers", "MsgCountRoot")
@@ -1225,11 +1177,7 @@
 	sqlStore.AlterDefaultIfColumnExists("ChannelMembers", "MsgCountRoot", model.NewString("0"), model.NewString("0"))
 
 	forceIndex := ""
-<<<<<<< HEAD
-	if sqlStore.DriverName() == model.DATABASE_DRIVER_MYSQL {
-=======
 	if sqlStore.DriverName() == model.DatabaseDriverMysql {
->>>>>>> 296076bf
 		forceIndex = "FORCE INDEX(idx_posts_channel_id_update_at)"
 	}
 	totalMsgCountRootCTE := `
@@ -1246,19 +1194,11 @@
 	FROM q where q.channelid=Channels.Id;
 `
 	updateChannelMembers := `
-<<<<<<< HEAD
 	WITH q as (` + channelsCTE + `)
 	UPDATE ChannelMembers CM SET MsgCountRoot=TotalMsgCountRoot
 	FROM q WHERE q.id=CM.ChannelId AND LastViewedAt >= q.lastrootpostat;
-`
-	if sqlStore.DriverName() == model.DATABASE_DRIVER_MYSQL {
-=======
-		WITH q as (` + channelsCTE + `)
-		UPDATE ChannelMembers CM SET MsgCountRoot=TotalMsgCountRoot
-		FROM q WHERE q.id=CM.ChannelId AND LastViewedAt >= q.lastrootpostat;
 	`
 	if sqlStore.DriverName() == model.DatabaseDriverMysql {
->>>>>>> 296076bf
 		updateChannels = `
 		UPDATE Channels
 		INNER Join (` + totalMsgCountRootCTE + `) as q
@@ -1285,7 +1225,6 @@
 	}
 }
 
-<<<<<<< HEAD
 func hasMissingMigrationsVersion535(sqlStore *SqlStore) bool {
 	if !sqlStore.DoesColumnExist("SidebarCategories", "Collapsed") {
 		return true
@@ -1322,11 +1261,11 @@
 		return true
 	}
 
-	if sqlStore.DriverName() == model.DATABASE_DRIVER_POSTGRES {
+	if sqlStore.DriverName() == model.DatabaseDriverPostgres {
 		if rolesPermissionsInfo.DataType != "text" {
 			return true
 		}
-	} else if sqlStore.DriverName() == model.DATABASE_DRIVER_MYSQL {
+	} else if sqlStore.DriverName() == model.DatabaseDriverMysql {
 		if rolesPermissionsInfo.DataType != "longtext" {
 			return true
 		}
@@ -1399,10 +1338,6 @@
 
 func upgradeDatabaseToVersion537(sqlStore *SqlStore) {
 	if hasMissingMigrationsVersion537(sqlStore) {
-=======
-func upgradeDatabaseToVersion537(sqlStore *SqlStore) {
-	if shouldPerformUpgrade(sqlStore, Version5360, Version5370) {
->>>>>>> 296076bf
 		sqlStore.RemoveIndexIfExists("idx_posts_channel_id", "Posts")
 		sqlStore.RemoveIndexIfExists("idx_channels_name", "Channels")
 		sqlStore.RemoveIndexIfExists("idx_publicchannels_name", "PublicChannels")
@@ -1422,7 +1357,6 @@
 		sqlStore.RemoveIndexIfExists("idx_sharedchannelusers_user_id", "SharedChannelUsers")
 		sqlStore.RemoveIndexIfExists("IDX_RetentionPolicies_DisplayName_Id", "RetentionPolicies")
 		sqlStore.CreateIndexIfNotExists("IDX_RetentionPolicies_DisplayName", "RetentionPolicies", "DisplayName")
-<<<<<<< HEAD
 	}
 
 	if shouldPerformUpgrade(sqlStore, Version5360, Version5370) {
@@ -1490,14 +1424,6 @@
 	}
 
 	return false
-=======
-
-		sqlStore.CreateColumnIfNotExistsNoDefault("Status", "DNDEndTime", "bigint", "bigint")
-		sqlStore.CreateColumnIfNotExistsNoDefault("Status", "PrevStatus", "VARCHAR(32)", "VARCHAR(32)")
-
-		saveSchemaVersion(sqlStore, Version5370)
-	}
->>>>>>> 296076bf
 }
 
 func upgradeDatabaseToVersion538(sqlStore *SqlStore) {
@@ -1531,11 +1457,7 @@
 		UPDATE ThreadMemberships set LastViewed = q.CM_LastViewedAt + 1, UnreadMentions = 0, LastUpdated = :Now
 		FROM q WHERE ThreadMemberships.Postid = q.PostId AND ThreadMemberships.UserId = q.UserId
 	`
-<<<<<<< HEAD
-	if sqlStore.DriverName() == model.DATABASE_DRIVER_MYSQL {
-=======
 	if sqlStore.DriverName() == model.DatabaseDriverMysql {
->>>>>>> 296076bf
 		updateThreadMembershipQuery = `
 			UPDATE ThreadMemberships
 			INNER JOIN (` + threadMembershipsCTE + `) as q
@@ -1569,11 +1491,7 @@
 		WHERE ChannelMembers.Channelid = Channels.Id AND ChannelMembers.LastViewedAt >= Channels.LastPostAt;
 	`
 
-<<<<<<< HEAD
-	if sqlStore.DriverName() == model.DATABASE_DRIVER_MYSQL {
-=======
 	if sqlStore.DriverName() == model.DatabaseDriverMysql {
->>>>>>> 296076bf
 		channelMembershipsCountsAndMentions = `
 			UPDATE ChannelMembers
 			INNER JOIN Channels on Channels.Id = ChannelMembers.ChannelId
@@ -1589,8 +1507,6 @@
 	if _, err := sqlStore.GetMaster().ExecNoTimeout("INSERT INTO Systems VALUES ('CRTChannelMembershipCountsMigrationComplete', 'true')"); err != nil {
 		mlog.Error("Error marking migration as done", mlog.Err(err))
 	}
-<<<<<<< HEAD
-=======
 }
 
 func upgradeDatabaseToVersion600(sqlStore *SqlStore) {
@@ -1608,5 +1524,4 @@
 
 	// saveSchemaVersion(sqlStore, Version600)
 	// }
->>>>>>> 296076bf
 }
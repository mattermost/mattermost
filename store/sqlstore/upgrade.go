--- conflicted
+++ resolved
@@ -925,26 +925,17 @@
 		sqlStore.AlterColumnTypeIfExists("SidebarChannels", "CategoryId", "VARCHAR(128)", "VARCHAR(128)")
 		sqlStore.AlterColumnDefaultIfExists("SidebarChannels", "CategoryId", model.NewString(""), nil)
 
-<<<<<<< HEAD
-	sqlStore.AlterColumnTypeIfExists("SidebarCategories", "Id", "VARCHAR(128)", "VARCHAR(128)")
-	sqlStore.AlterColumnDefaultIfExists("SidebarCategories", "Id", model.NewString(""), nil)
-	sqlStore.AlterColumnTypeIfExists("SidebarChannels", "CategoryId", "VARCHAR(128)", "VARCHAR(128)")
-	sqlStore.AlterColumnDefaultIfExists("SidebarChannels", "CategoryId", model.NewString(""), nil)
-
-	sqlStore.CreateColumnIfNotExistsNoDefault("Threads", "ChannelId", "VARCHAR(26)", "VARCHAR(26)")
-
-	updateThreadChannelsQuery := "UPDATE Threads INNER JOIN Posts ON Posts.Id=Threads.PostId SET Threads.ChannelId=Posts.ChannelId WHERE Threads.ChannelId IS NULL"
-	if sqlStore.DriverName() == model.DATABASE_DRIVER_POSTGRES {
-		updateThreadChannelsQuery = "UPDATE Threads SET ChannelId=Posts.ChannelId FROM Posts WHERE Posts.Id=Threads.PostId AND Threads.ChannelId IS NULL"
-	}
-	if _, err := sqlStore.GetMaster().Exec(updateThreadChannelsQuery); err != nil {
-		mlog.Error("Error updating ChannelId in Threads table", mlog.Err(err))
-	}
-
-	// 	saveSchemaVersion(sqlStore, VERSION_5_29_0)
-	// }
-=======
+
+  	sqlStore.CreateColumnIfNotExistsNoDefault("Threads", "ChannelId", "VARCHAR(26)", "VARCHAR(26)")
+
+	  updateThreadChannelsQuery := "UPDATE Threads INNER JOIN Posts ON Posts.Id=Threads.PostId SET Threads.ChannelId=Posts.ChannelId WHERE Threads.ChannelId IS NULL"
+	  if sqlStore.DriverName() == model.DATABASE_DRIVER_POSTGRES {
+  		updateThreadChannelsQuery = "UPDATE Threads SET ChannelId=Posts.ChannelId FROM Posts WHERE Posts.Id=Threads.PostId AND Threads.ChannelId IS NULL"
+  	}
+  	if _, err := sqlStore.GetMaster().Exec(updateThreadChannelsQuery); err != nil {
+  		mlog.Error("Error updating ChannelId in Threads table", mlog.Err(err))
+  	}
+
 		saveSchemaVersion(sqlStore, VERSION_5_29_0)
 	}
->>>>>>> 17292393
 }
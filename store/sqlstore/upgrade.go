--- conflicted
+++ resolved
@@ -806,15 +806,7 @@
 }
 
 func upgradeDatabaseToVersion640(sqlStore *SqlStore) {
-<<<<<<< HEAD
-	// if shouldPerformUpgrade(sqlStore, Version630, Version640) {
-	sqlStore.CreateColumnIfNotExists("OAuthApps", "MattermostAppID", "VARCHAR(32)", "VARCHAR(32)", "")
-
-	// 	saveSchemaVersion(sqlStore, Version640)
-	// }
-=======
 	if shouldPerformUpgrade(sqlStore, Version630, Version640) {
 		saveSchemaVersion(sqlStore, Version640)
 	}
->>>>>>> 3c48be04
 }
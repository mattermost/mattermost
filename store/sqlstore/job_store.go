// Copyright (c) 2015-present Mattermost, Inc. All Rights Reserved.
// See LICENSE.txt for license information.

package sqlstore

import (
	"database/sql"
	"encoding/json"
	"fmt"
	"strings"
	"time"

	sq "github.com/Masterminds/squirrel"
	"github.com/pkg/errors"

	"github.com/mattermost/mattermost-server/v6/model"
	"github.com/mattermost/mattermost-server/v6/store"
<<<<<<< HEAD
=======
)

const (
	jobsCleanupDelay = 100 * time.Millisecond
>>>>>>> 929caaff
)

type SqlJobStore struct {
	*SqlStore
}

func newSqlJobStore(sqlStore *SqlStore) store.JobStore {
	s := &SqlJobStore{sqlStore}

	for _, db := range sqlStore.GetAllConns() {
		table := db.AddTableWithName(model.Job{}, "Jobs").SetKeys(false, "Id")
		table.ColMap("Id").SetMaxSize(26)
		table.ColMap("Type").SetMaxSize(32)
		table.ColMap("Status").SetMaxSize(32)
		table.ColMap("Data").SetDataType(sqlStore.jsonDataType())
	}

	return s
}

<<<<<<< HEAD
=======
func (jss SqlJobStore) createIndexesIfNotExists() {
	jss.CreateIndexIfNotExists("idx_jobs_type", "Jobs", "Type")
	jss.CreateCompositeIndexIfNotExists("idx_jobs_status_type", "Jobs", []string{"Status", "Type"})
}

>>>>>>> 929caaff
func (jss SqlJobStore) Save(job *model.Job) (*model.Job, error) {
	jsonData, err := json.Marshal(job.Data)
	if err != nil {
		return nil, errors.Wrap(err, "failed marshalling job data")
	}
	query := jss.getQueryBuilder().
		Insert("Jobs").
		Columns("Id", "Type", "Priority", "CreateAt", "StartAt", "LastActivityAt", "Status", "Progress", "Data").
		Values(job.Id, job.Type, job.Priority, job.CreateAt, job.StartAt, job.LastActivityAt, job.Status, job.Progress, string(jsonData))

	queryString, args, err := query.ToSql()
	if err != nil {
		return nil, errors.Wrap(err, "failed to generate sqlquery")
	}

	if _, err = jss.GetMasterX().Exec(queryString, args...); err != nil {
		return nil, errors.Wrap(err, "failed to save Preference")
	}

	return job, nil
}

func (jss SqlJobStore) UpdateOptimistically(job *model.Job, currentStatus string) (bool, error) {
	dataJSON, jsonErr := json.Marshal(job.Data)
	if jsonErr != nil {
		return false, errors.Wrap(jsonErr, "failed to encode job's data to JSON")
	}
	query, args, err := jss.getQueryBuilder().
		Update("Jobs").
		Set("LastActivityAt", model.GetMillis()).
		Set("Status", job.Status).
		Set("Data", string(dataJSON)).
		Set("Progress", job.Progress).
		Where(sq.Eq{"Id": job.Id, "Status": currentStatus}).ToSql()
	if err != nil {
		return false, errors.Wrap(err, "job_tosql")
	}
	sqlResult, err := jss.GetMasterX().Exec(query, args...)
	if err != nil {
		return false, errors.Wrap(err, "failed to update Job")
	}

	rows, err := sqlResult.RowsAffected()

	if err != nil {
		return false, errors.Wrap(err, "unable to get rows affected")
	}

	if rows != 1 {
		return false, nil
	}

	return true, nil
}

func (jss SqlJobStore) UpdateStatus(id string, status string) (*model.Job, error) {
	job := &model.Job{
		Id:             id,
		Status:         status,
		LastActivityAt: model.GetMillis(),
	}

	if _, err := jss.GetMasterX().NamedExec(`UPDATE Jobs
		SET Status=:Status, LastActivityAt=:LastActivityAt
		WHERE Id=:Id`, job); err != nil {
		return nil, errors.Wrapf(err, "failed to update Job with id=%s", id)
	}

	return job, nil
}

func (jss SqlJobStore) UpdateStatusOptimistically(id string, currentStatus string, newStatus string) (bool, error) {
	builder := jss.getQueryBuilder().
		Update("Jobs").
		Set("LastActivityAt", model.GetMillis()).
		Set("Status", newStatus).
		Where(sq.Eq{"Id": id, "Status": currentStatus})

	if newStatus == model.JobStatusInProgress {
		builder = builder.Set("StartAt", model.GetMillis())
	}
	query, args, err := builder.ToSql()
	if err != nil {
		return false, errors.Wrap(err, "job_tosql")
	}

	sqlResult, err := jss.GetMasterX().Exec(query, args...)
	if err != nil {
		return false, errors.Wrapf(err, "failed to update Job with id=%s", id)
	}
	rows, err := sqlResult.RowsAffected()
	if err != nil {
		return false, errors.Wrap(err, "unable to get rows affected")
	}
	if rows != 1 {
		return false, nil
	}

	return true, nil
}

func (jss SqlJobStore) Get(id string) (*model.Job, error) {
	query, args, err := jss.getQueryBuilder().
		Select("*").
		From("Jobs").
		Where(sq.Eq{"Id": id}).ToSql()
	if err != nil {
		return nil, errors.Wrap(err, "job_tosql")
	}
	var status model.Job
	if err = jss.GetReplicaX().Get(&status, query, args...); err != nil {
		if err == sql.ErrNoRows {
			return nil, store.NewErrNotFound("Job", id)
		}
		return nil, errors.Wrapf(err, "failed to get Job with id=%s", id)
	}
	return &status, nil
}

func (jss SqlJobStore) GetAllPage(offset int, limit int) ([]*model.Job, error) {
	query, args, err := jss.getQueryBuilder().
		Select("*").
		From("Jobs").
		OrderBy("CreateAt DESC").
		Limit(uint64(limit)).
		Offset(uint64(offset)).ToSql()
	if err != nil {
		return nil, errors.Wrap(err, "job_tosql")
	}

	statuses := []*model.Job{}
	if err = jss.GetReplicaX().Select(&statuses, query, args...); err != nil {
		return nil, errors.Wrap(err, "failed to find Jobs")
	}
	return statuses, nil
}

func (jss SqlJobStore) GetAllByTypesPage(jobTypes []string, offset int, limit int) ([]*model.Job, error) {
	query, args, err := jss.getQueryBuilder().
		Select("*").
		From("Jobs").
		Where(sq.Eq{"Type": jobTypes}).
		OrderBy("CreateAt DESC").
		Limit(uint64(limit)).
		Offset(uint64(offset)).ToSql()
	if err != nil {
		return nil, errors.Wrap(err, "job_tosql")
	}

	var jobs []*model.Job
	if err = jss.GetReplicaX().Select(&jobs, query, args...); err != nil {
		return nil, errors.Wrapf(err, "failed to find Jobs with types")
	}
	return jobs, nil
}

func (jss SqlJobStore) GetAllByType(jobType string) ([]*model.Job, error) {
	query, args, err := jss.getQueryBuilder().
		Select("*").
		From("Jobs").
		Where(sq.Eq{"Type": jobType}).
		OrderBy("CreateAt DESC").ToSql()
	if err != nil {
		return nil, errors.Wrap(err, "job_tosql")
	}
	statuses := []*model.Job{}
	if err = jss.GetReplicaX().Select(&statuses, query, args...); err != nil {
		return nil, errors.Wrapf(err, "failed to find Jobs with type=%s", jobType)
	}
	return statuses, nil
}

func (jss SqlJobStore) GetAllByTypePage(jobType string, offset int, limit int) ([]*model.Job, error) {
	query, args, err := jss.getQueryBuilder().
		Select("*").
		From("Jobs").
		Where(sq.Eq{"Type": jobType}).
		OrderBy("CreateAt DESC").
		Limit(uint64(limit)).
		Offset(uint64(offset)).ToSql()
	if err != nil {
		return nil, errors.Wrap(err, "job_tosql")
	}

	statuses := []*model.Job{}
	if err = jss.GetReplicaX().Select(&statuses, query, args...); err != nil {
		return nil, errors.Wrapf(err, "failed to find Jobs with type=%s", jobType)
	}
	return statuses, nil
}

func (jss SqlJobStore) GetAllByStatus(status string) ([]*model.Job, error) {
	statuses := []*model.Job{}
	query, args, err := jss.getQueryBuilder().
		Select("*").
		From("Jobs").
		Where(sq.Eq{"Status": status}).
		OrderBy("CreateAt ASC").ToSql()
	if err != nil {
		return nil, errors.Wrap(err, "job_tosql")
	}

	if err = jss.GetReplicaX().Select(&statuses, query, args...); err != nil {
		return nil, errors.Wrapf(err, "failed to find Jobs with status=%s", status)
	}
	return statuses, nil
}

func (jss SqlJobStore) GetNewestJobByStatusAndType(status string, jobType string) (*model.Job, error) {
	return jss.GetNewestJobByStatusesAndType([]string{status}, jobType)
}

func (jss SqlJobStore) GetNewestJobByStatusesAndType(status []string, jobType string) (*model.Job, error) {
	query, args, err := jss.getQueryBuilder().
		Select("*").
		From("Jobs").
		Where(sq.Eq{"Status": status, "Type": jobType}).
		OrderBy("CreateAt DESC").
		Limit(1).ToSql()
	if err != nil {
		return nil, errors.Wrap(err, "job_tosql")
	}

	var job model.Job
	if err = jss.GetReplicaX().Get(&job, query, args...); err != nil {
		if err == sql.ErrNoRows {
			return nil, store.NewErrNotFound("Job", fmt.Sprintf("<status, type>=<%s, %s>", strings.Join(status, ","), jobType))
		}
		return nil, errors.Wrapf(err, "failed to find Job with statuses=%s and type=%s", strings.Join(status, ","), jobType)
	}
	return &job, nil
}

func (jss SqlJobStore) GetCountByStatusAndType(status string, jobType string) (int64, error) {
	query, args, err := jss.getQueryBuilder().
		Select("COUNT(*)").
		From("Jobs").
		Where(sq.Eq{"Status": status, "Type": jobType}).ToSql()
	if err != nil {
		return 0, errors.Wrap(err, "job_tosql")
	}

	var count int64
	err = jss.GetReplicaX().Get(&count, query, args...)
	if err != nil {
		return int64(0), errors.Wrapf(err, "failed to count Jobs with status=%s and type=%s", status, jobType)
	}
	return count, nil
}

func (jss SqlJobStore) Delete(id string) (string, error) {
	query, args, err := jss.getQueryBuilder().
		Delete("Jobs").
		Where(sq.Eq{"Id": id}).ToSql()
	if err != nil {
		return "", errors.Wrap(err, "job_tosql")
	}

	if _, err = jss.GetMasterX().Exec(query, args...); err != nil {
		return "", errors.Wrapf(err, "failed to delete Job with id=%s", id)
	}
	return id, nil
}

func (jss SqlJobStore) Cleanup(expiryTime int64, batchSize int) error {
	var query string
	if jss.DriverName() == model.DatabaseDriverPostgres {
		query = "DELETE FROM Jobs WHERE Id IN (SELECT Id FROM Jobs WHERE CreateAt < ? AND (Status != ? AND Status != ?) ORDER BY CreateAt ASC LIMIT ?)"
	} else {
		query = "DELETE FROM Jobs WHERE CreateAt < ? AND (Status != ? AND Status != ?) ORDER BY CreateAt ASC LIMIT ?"
	}

	var rowsAffected int64 = 1

	for rowsAffected > 0 {
		sqlResult, err := jss.GetMasterX().Exec(query,
			expiryTime, model.JobStatusInProgress, model.JobStatusPending, batchSize)
		if err != nil {
			return errors.Wrap(err, "unable to delete jobs")
		}
		var rowErr error
		rowsAffected, rowErr = sqlResult.RowsAffected()
		if rowErr != nil {
			return errors.Wrap(err, "unable to delete jobs")
		}

		time.Sleep(jobsCleanupDelay)
	}

	return nil
}<|MERGE_RESOLUTION|>--- conflicted
+++ resolved
@@ -15,13 +15,10 @@
 
 	"github.com/mattermost/mattermost-server/v6/model"
 	"github.com/mattermost/mattermost-server/v6/store"
-<<<<<<< HEAD
-=======
 )
 
 const (
 	jobsCleanupDelay = 100 * time.Millisecond
->>>>>>> 929caaff
 )
 
 type SqlJobStore struct {
@@ -42,14 +39,6 @@
 	return s
 }
 
-<<<<<<< HEAD
-=======
-func (jss SqlJobStore) createIndexesIfNotExists() {
-	jss.CreateIndexIfNotExists("idx_jobs_type", "Jobs", "Type")
-	jss.CreateCompositeIndexIfNotExists("idx_jobs_status_type", "Jobs", []string{"Status", "Type"})
-}
-
->>>>>>> 929caaff
 func (jss SqlJobStore) Save(job *model.Job) (*model.Job, error) {
 	jsonData, err := json.Marshal(job.Data)
 	if err != nil {

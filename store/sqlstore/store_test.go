--- conflicted
+++ resolved
@@ -740,7 +740,6 @@
 	require.NoError(t, err)
 }
 
-<<<<<<< HEAD
 func TestRemoveIndexIfExists(t *testing.T) {
 	StoreTest(t, func(t *testing.T, ss store.Store) {
 		sqlStore := ss.(*SqlStore)
@@ -762,7 +761,9 @@
 
 		ok = sqlStore.RemoveIndexIfExists("idx_posts_create_at", "Posts")
 		require.False(t, ok)
-=======
+	})
+}
+
 func TestAlterDefaultIfColumnExists(t *testing.T) {
 	StoreTest(t, func(t *testing.T, ss store.Store) {
 		var query string
@@ -871,6 +872,5 @@
 			ok = sqlStore.RemoveDefaultIfColumnExists("Posts", "UpdateAt")
 			require.True(t, ok)
 		})
->>>>>>> fb452d85
 	})
 }
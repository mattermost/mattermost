--- conflicted
+++ resolved
@@ -607,8 +607,6 @@
 	}
 }
 
-<<<<<<< HEAD
-=======
 func TestAppendMultipleStatementsFlagMysql(t *testing.T) {
 	testCases := []struct {
 		Scenario    string
@@ -647,7 +645,6 @@
 	}
 }
 
->>>>>>> 368b6421
 func makeSqlSettings(driver string) *model.SqlSettings {
 	switch driver {
 	case model.DATABASE_DRIVER_POSTGRES:

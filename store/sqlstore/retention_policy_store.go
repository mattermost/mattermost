// Copyright (c) 2015-present Mattermost, Inc. All Rights Reserved.
// See LICENSE.txt for license information.

package sqlstore

import (
	"database/sql"
	"strconv"
	"strings"

	sq "github.com/Masterminds/squirrel"
	"github.com/go-sql-driver/mysql"
	"github.com/lib/pq"
	"github.com/mattermost/gorp"
	"github.com/mattermost/mattermost-server/v6/einterfaces"
	"github.com/mattermost/mattermost-server/v6/model"
	"github.com/mattermost/mattermost-server/v6/store"
	"github.com/pkg/errors"
)

type SqlRetentionPolicyStore struct {
	*SqlStore
	metrics einterfaces.MetricsInterface
}

func newSqlRetentionPolicyStore(sqlStore *SqlStore, metrics einterfaces.MetricsInterface) store.RetentionPolicyStore {
	s := &SqlRetentionPolicyStore{
		SqlStore: sqlStore,
		metrics:  metrics,
	}

	for _, db := range sqlStore.GetAllConns() {
		table := db.AddTableWithName(model.RetentionPolicy{}, "RetentionPolicies")
		table.SetKeys(false, "Id")
		table.ColMap("Id").SetMaxSize(26)
		table.ColMap("DisplayName").SetMaxSize(64)

		tableC := db.AddTableWithName(model.RetentionPolicyChannel{}, "RetentionPoliciesChannels")
		tableC.SetKeys(false, "ChannelId")
		tableC.ColMap("PolicyId").SetMaxSize(26)
		tableC.ColMap("ChannelId").SetMaxSize(26)

		tableT := db.AddTableWithName(model.RetentionPolicyTeam{}, "RetentionPoliciesTeams")
		tableT.SetKeys(false, "TeamId")
		tableT.ColMap("PolicyId").SetMaxSize(26)
		tableT.ColMap("TeamId").SetMaxSize(26)
	}

	return s
}

func (s *SqlRetentionPolicyStore) createIndexesIfNotExists() {
	s.CreateIndexIfNotExists("IDX_RetentionPolicies_DisplayName", "RetentionPolicies", "DisplayName")
	s.CreateIndexIfNotExists("IDX_RetentionPoliciesChannels_PolicyId", "RetentionPoliciesChannels", "PolicyId")
	s.CreateIndexIfNotExists("IDX_RetentionPoliciesTeams_PolicyId", "RetentionPoliciesTeams", "PolicyId")
	s.CreateForeignKeyIfNotExists("RetentionPoliciesChannels", "PolicyId", "RetentionPolicies", "Id", true)
	s.CreateForeignKeyIfNotExists("RetentionPoliciesTeams", "PolicyId", "RetentionPolicies", "Id", true)
}

// executePossiblyEmptyQuery only executes the query if it is non-empty. This helps avoid
// having to check for MySQL, which, unlike Postgres, does not allow empty queries.
func executePossiblyEmptyQuery(txn *gorp.Transaction, query string, args ...interface{}) (sql.Result, error) {
	if query == "" {
		return nil, nil
	}
	return txn.Exec(query, args...)
}

func (s *SqlRetentionPolicyStore) Save(policy *model.RetentionPolicyWithTeamAndChannelIDs) (*model.RetentionPolicyWithTeamAndChannelCounts, error) {
	// Strategy:
	// 1. Insert new policy
	// 2. Insert new channels into policy
	// 3. Insert new teams into policy

	if err := s.checkTeamsExist(policy.TeamIDs); err != nil {
		return nil, err
	}
	if err := s.checkChannelsExist(policy.ChannelIDs); err != nil {
		return nil, err
	}

	policy.ID = model.NewId()

	policyInsertQuery, policyInsertArgs, err := s.getQueryBuilder().
		Insert("RetentionPolicies").
		Columns("Id", "DisplayName", "PostDuration").
		Values(policy.ID, policy.DisplayName, policy.PostDuration).
		ToSql()
	if err != nil {
		return nil, err
	}

	channelsInsertQuery, channelsInsertArgs, err := s.buildInsertRetentionPoliciesChannelsQuery(policy.ID, policy.ChannelIDs)
	if err != nil {
		return nil, err
	}

	teamsInsertQuery, teamsInsertArgs, err := s.buildInsertRetentionPoliciesTeamsQuery(policy.ID, policy.TeamIDs)
	if err != nil {
		return nil, err
	}

	policySelectQuery, policySelectProps := s.buildGetPolicyQuery(policy.ID)

	txn, err := s.GetMaster().Begin()
	if err != nil {
		return nil, err
	}
	defer finalizeTransaction(txn)
	// Create a new policy in RetentionPolicies
	if _, err = txn.Exec(policyInsertQuery, policyInsertArgs...); err != nil {
		return nil, err
	}
	// Insert the channel IDs into RetentionPoliciesChannels
	if _, err = executePossiblyEmptyQuery(txn, channelsInsertQuery, channelsInsertArgs...); err != nil {
		return nil, err
	}
	// Insert the team IDs into RetentionPoliciesTeams
	if _, err = executePossiblyEmptyQuery(txn, teamsInsertQuery, teamsInsertArgs...); err != nil {
		return nil, err
	}
	// Select the new policy (with team/channel counts) which we just created
	var newPolicy model.RetentionPolicyWithTeamAndChannelCounts
	if err = txn.SelectOne(&newPolicy, policySelectQuery, policySelectProps); err != nil {
		return nil, err
	}
	if err = txn.Commit(); err != nil {
		return nil, err
	}
	return &newPolicy, nil
}

func (s *SqlRetentionPolicyStore) checkTeamsExist(teamIDs []string) error {
	if len(teamIDs) > 0 {
		teamsSelectQuery, teamsSelectArgs, err := s.getQueryBuilder().
			Select("Id").
			From("Teams").
			Where(sq.Eq{"Id": teamIDs}).
			ToSql()
		if err != nil {
			return err
		}
		var rows []*string
		_, err = s.GetReplica().Select(&rows, teamsSelectQuery, teamsSelectArgs...)
		if err != nil {
			return err
		}
		if len(rows) == len(teamIDs) {
			return nil
		}
		retrievedIDs := make(map[string]bool)
		for _, teamID := range rows {
			retrievedIDs[*teamID] = true
		}
		for _, teamID := range teamIDs {
			if _, ok := retrievedIDs[teamID]; !ok {
				return store.NewErrNotFound("Team", teamID)
			}
		}
	}
	return nil
}

func (s *SqlRetentionPolicyStore) checkChannelsExist(channelIDs []string) error {
	if len(channelIDs) > 0 {
		channelsSelectQuery, channelsSelectArgs, err := s.getQueryBuilder().
			Select("Id").
			From("Channels").
			Where(sq.Eq{"Id": channelIDs}).
			ToSql()
		if err != nil {
			return err
		}
		var rows []*string
		_, err = s.GetReplica().Select(&rows, channelsSelectQuery, channelsSelectArgs...)
		if err != nil {
			return err
		}
		if len(rows) == len(channelIDs) {
			return nil
		}
		retrievedIDs := make(map[string]bool)
		for _, channelID := range rows {
			retrievedIDs[*channelID] = true
		}
		for _, channelID := range channelIDs {
			if _, ok := retrievedIDs[channelID]; !ok {
				return store.NewErrNotFound("Channel", channelID)
			}
		}
	}
	return nil
}

func (s *SqlRetentionPolicyStore) buildInsertRetentionPoliciesChannelsQuery(policyID string, channelIDs []string) (query string, args []interface{}, err error) {
	if len(channelIDs) > 0 {
		builder := s.getQueryBuilder().
			Insert("RetentionPoliciesChannels").
			Columns("PolicyId", "ChannelId")
		for _, channelID := range channelIDs {
			builder = builder.Values(policyID, channelID)
		}
		query, args, err = builder.ToSql()
	}
	return
}

func (s *SqlRetentionPolicyStore) buildInsertRetentionPoliciesTeamsQuery(policyID string, teamIDs []string) (query string, args []interface{}, err error) {
	if len(teamIDs) > 0 {
		builder := s.getQueryBuilder().
			Insert("RetentionPoliciesTeams").
			Columns("PolicyId", "TeamId")
		for _, teamID := range teamIDs {
			builder = builder.Values(policyID, teamID)
		}
		query, args, err = builder.ToSql()
	}
	return
}

func (s *SqlRetentionPolicyStore) Patch(patch *model.RetentionPolicyWithTeamAndChannelIDs) (*model.RetentionPolicyWithTeamAndChannelCounts, error) {
	// Strategy:
	// 1. Update policy attributes
	// 2. Delete existing channels from policy
	// 3. Insert new channels into policy
	// 4. Delete existing teams from policy
	// 5. Insert new teams into policy
	// 6. Read new policy

	var err error
	if err = s.checkTeamsExist(patch.TeamIDs); err != nil {
		return nil, err
	}
	if err = s.checkChannelsExist(patch.ChannelIDs); err != nil {
		return nil, err
	}

	policyUpdateQuery := ""
	policyUpdateArgs := []interface{}{}
	if patch.DisplayName != "" || patch.PostDuration != nil {
		builder := s.getQueryBuilder().Update("RetentionPolicies")
		if patch.DisplayName != "" {
			builder = builder.Set("DisplayName", patch.DisplayName)
		}
		if patch.PostDuration != nil {
			builder = builder.Set("PostDuration", *patch.PostDuration)
		}
		policyUpdateQuery, policyUpdateArgs, err = builder.
			Where(sq.Eq{"Id": patch.ID}).
			ToSql()
		if err != nil {
			return nil, err
		}
	}

	channelsDeleteQuery := ""
	channelsDeleteArgs := []interface{}{}
	channelsInsertQuery := ""
	channelsInsertArgs := []interface{}{}
	if patch.ChannelIDs != nil {
		channelsDeleteQuery, channelsDeleteArgs, err = s.getQueryBuilder().
			Delete("RetentionPoliciesChannels").
			Where(sq.Eq{"PolicyId": patch.ID}).
			ToSql()
		if err != nil {
			return nil, err
		}

		channelsInsertQuery, channelsInsertArgs, err = s.buildInsertRetentionPoliciesChannelsQuery(patch.ID, patch.ChannelIDs)
		if err != nil {
			return nil, err
		}
	}

	teamsDeleteQuery := ""
	teamsDeleteArgs := []interface{}{}
	teamsInsertQuery := ""
	teamsInsertArgs := []interface{}{}
	if patch.TeamIDs != nil {
		teamsDeleteQuery, teamsDeleteArgs, err = s.getQueryBuilder().
			Delete("RetentionPoliciesTeams").
			Where(sq.Eq{"PolicyId": patch.ID}).
			ToSql()
		if err != nil {
			return nil, err
		}

		teamsInsertQuery, teamsInsertArgs, err = s.buildInsertRetentionPoliciesTeamsQuery(patch.ID, patch.TeamIDs)
		if err != nil {
			return nil, err
		}
	}

	policySelectQuery, policySelectProps := s.buildGetPolicyQuery(patch.ID)

	txn, err := s.GetMaster().Begin()
	if err != nil {
		return nil, err
	}
	defer finalizeTransaction(txn)
	// Update the fields of the policy in RetentionPolicies
	if _, err = executePossiblyEmptyQuery(txn, policyUpdateQuery, policyUpdateArgs...); err != nil {
		return nil, err
	}
	// Remove all channels from the policy in RetentionPoliciesChannels
	if _, err = executePossiblyEmptyQuery(txn, channelsDeleteQuery, channelsDeleteArgs...); err != nil {
		return nil, err
	}
	// Insert the new channels for the policy in RetentionPoliciesChannels
	if _, err = executePossiblyEmptyQuery(txn, channelsInsertQuery, channelsInsertArgs...); err != nil {
		return nil, err
	}
	// Remove all teams from the policy in RetentionPoliciesTeams
	if _, err = executePossiblyEmptyQuery(txn, teamsDeleteQuery, teamsDeleteArgs...); err != nil {
		return nil, err
	}
	// Insert the new teams for the policy in RetentionPoliciesTeams
	if _, err = executePossiblyEmptyQuery(txn, teamsInsertQuery, teamsInsertArgs...); err != nil {
		return nil, err
	}
	// Select the policy which we just updated
	var newPolicy model.RetentionPolicyWithTeamAndChannelCounts
	if err = txn.SelectOne(&newPolicy, policySelectQuery, policySelectProps); err != nil {
		return nil, err
	}
	if err = txn.Commit(); err != nil {
		return nil, err
	}
	return &newPolicy, nil
}

func (s *SqlRetentionPolicyStore) buildGetPolicyQuery(id string) (query string, props map[string]interface{}) {
	return s.buildGetPoliciesQuery(id, 0, 1)
}

// buildGetPoliciesQuery builds a query to select information for the policy with the specified
// ID, or, if `id` is the empty string, from all policies. The results returned will be sorted by
// policy display name and ID.
func (s *SqlRetentionPolicyStore) buildGetPoliciesQuery(id string, offset, limit int) (query string, props map[string]interface{}) {
	props = map[string]interface{}{"Offset": offset, "Limit": limit}
	whereIdEqualsPolicyId := ""
	if id != "" {
		whereIdEqualsPolicyId = "WHERE RetentionPolicies.Id = :PolicyId"
		props["PolicyId"] = id
	}
	query = `
	SELECT RetentionPolicies.Id,
	       RetentionPolicies.DisplayName,
	       RetentionPolicies.PostDuration,
	       A.Count AS ChannelCount,
	       B.Count AS TeamCount
	FROM RetentionPolicies
	INNER JOIN (
		SELECT RetentionPolicies.Id,
		       COUNT(RetentionPoliciesChannels.ChannelId) AS Count
		FROM RetentionPolicies
		LEFT JOIN RetentionPoliciesChannels ON RetentionPolicies.Id = RetentionPoliciesChannels.PolicyId
		` + whereIdEqualsPolicyId + `
		GROUP BY RetentionPolicies.Id
		ORDER BY RetentionPolicies.DisplayName, RetentionPolicies.Id
		LIMIT :Limit
		OFFSET :Offset
	) AS A ON RetentionPolicies.Id = A.Id
	INNER JOIN (
		SELECT RetentionPolicies.Id,
		       COUNT(RetentionPoliciesTeams.TeamId) AS Count
		FROM RetentionPolicies
		LEFT JOIN RetentionPoliciesTeams ON RetentionPolicies.Id = RetentionPoliciesTeams.PolicyId
		` + whereIdEqualsPolicyId + `
		GROUP BY RetentionPolicies.Id
		ORDER BY RetentionPolicies.DisplayName, RetentionPolicies.Id
		LIMIT :Limit
		OFFSET :Offset
	) AS B ON RetentionPolicies.Id = B.Id
	ORDER BY RetentionPolicies.DisplayName, RetentionPolicies.Id`
	return
}

func (s *SqlRetentionPolicyStore) Get(id string) (*model.RetentionPolicyWithTeamAndChannelCounts, error) {
	query, props := s.buildGetPolicyQuery(id)
	var policy model.RetentionPolicyWithTeamAndChannelCounts
	if err := s.GetReplica().SelectOne(&policy, query, props); err != nil {
		return nil, err
	}
	return &policy, nil
}

func (s *SqlRetentionPolicyStore) GetAll(offset, limit int) (policies []*model.RetentionPolicyWithTeamAndChannelCounts, err error) {
	query, props := s.buildGetPoliciesQuery("", offset, limit)
	_, err = s.GetReplica().Select(&policies, query, props)
	return
}

func (s *SqlRetentionPolicyStore) GetCount() (int64, error) {
	return s.GetReplica().SelectInt("SELECT COUNT(*) FROM RetentionPolicies")
}

func (s *SqlRetentionPolicyStore) Delete(id string) error {
	builder := s.getQueryBuilder().
		Delete("RetentionPolicies").
		Where(sq.Eq{"Id": id})
	result, err := builder.RunWith(s.GetMaster()).Exec()
	if err != nil {
		return err
	}
	numRowsAffected, err := result.RowsAffected()
	if err != nil {
		return err
	} else if numRowsAffected == 0 {
		return errors.New("policy not found")
	}
	return nil
}

func (s *SqlRetentionPolicyStore) GetChannels(policyId string, offset, limit int) (channels model.ChannelListWithTeamData, err error) {
	const query = `
	SELECT Channels.*,
	       Teams.DisplayName AS TeamDisplayName,
	       Teams.Name AS TeamName,
	       Teams.UpdateAt AS TeamUpdateAt
	FROM RetentionPoliciesChannels
	INNER JOIN Channels ON RetentionPoliciesChannels.ChannelId = Channels.Id
	INNER JOIN Teams ON Channels.TeamId = Teams.Id
	WHERE RetentionPoliciesChannels.PolicyId = :PolicyId
	ORDER BY Channels.DisplayName, Channels.Id
	LIMIT :Limit
	OFFSET :Offset`
	props := map[string]interface{}{"PolicyId": policyId, "Limit": limit, "Offset": offset}
	_, err = s.GetReplica().Select(&channels, query, props)
	for _, channel := range channels {
		channel.PolicyID = model.NewString(policyId)
	}
	return
}

func (s *SqlRetentionPolicyStore) GetChannelsCount(policyId string) (int64, error) {
	const query = `
	SELECT COUNT(*)
	FROM RetentionPolicies
	INNER JOIN RetentionPoliciesChannels ON RetentionPolicies.Id = RetentionPoliciesChannels.PolicyId
	WHERE RetentionPolicies.Id = :PolicyId`
	props := map[string]interface{}{"PolicyId": policyId}
	return s.GetReplica().SelectInt(query, props)
}

func (s *SqlRetentionPolicyStore) AddChannels(policyId string, channelIds []string) error {
	if len(channelIds) == 0 {
		return nil
	}
	if err := s.checkChannelsExist(channelIds); err != nil {
		return err
	}
	builder := s.getQueryBuilder().
		Insert("RetentionPoliciesChannels").
		Columns("policyId", "channelId")
	for _, channelId := range channelIds {
		builder = builder.Values(policyId, channelId)
	}
	_, err := builder.RunWith(s.GetMaster()).Exec()
	if err != nil {
		switch dbErr := err.(type) {
		case *pq.Error:
			if dbErr.Code == PGForeignKeyViolationErrorCode {
				return store.NewErrNotFound("RetentionPolicy", policyId)
			}
		case *mysql.MySQLError:
			if dbErr.Number == MySQLForeignKeyViolationErrorCode {
				return store.NewErrNotFound("RetentionPolicy", policyId)
			}
		}
	}
	return err
}

func (s *SqlRetentionPolicyStore) RemoveChannels(policyId string, channelIds []string) error {
	if len(channelIds) == 0 {
		return nil
	}
	builder := s.getQueryBuilder().
		Delete("RetentionPoliciesChannels").
		Where(sq.And{
			sq.Eq{"PolicyId": policyId},
			sq.Eq{"ChannelId": channelIds},
		})
	_, err := builder.RunWith(s.GetMaster()).Exec()
	return err
}

func (s *SqlRetentionPolicyStore) GetTeams(policyId string, offset, limit int) (teams []*model.Team, err error) {
	const query = `
	SELECT Teams.* FROM RetentionPoliciesTeams
	INNER JOIN Teams ON RetentionPoliciesTeams.TeamId = Teams.Id
	WHERE RetentionPoliciesTeams.PolicyId = :PolicyId
	ORDER BY Teams.DisplayName, Teams.Id
	LIMIT :Limit
	OFFSET :Offset`
	props := map[string]interface{}{"PolicyId": policyId, "Limit": limit, "Offset": offset}
	_, err = s.GetReplica().Select(&teams, query, props)
	for _, team := range teams {
		team.PolicyID = &policyId
	}
	return
}

func (s *SqlRetentionPolicyStore) GetTeamsCount(policyId string) (int64, error) {
	const query = `
	SELECT COUNT(*)
	FROM RetentionPolicies
	INNER JOIN RetentionPoliciesTeams ON RetentionPolicies.Id = RetentionPoliciesTeams.PolicyId
	WHERE RetentionPolicies.Id = :PolicyId`
	props := map[string]interface{}{"PolicyId": policyId}
	return s.GetReplica().SelectInt(query, props)
}

func (s *SqlRetentionPolicyStore) AddTeams(policyId string, teamIds []string) error {
	if len(teamIds) == 0 {
		return nil
	}
	if err := s.checkTeamsExist(teamIds); err != nil {
		return err
	}
	builder := s.getQueryBuilder().
		Insert("RetentionPoliciesTeams").
		Columns("PolicyId", "TeamId")
	for _, teamId := range teamIds {
		builder = builder.Values(policyId, teamId)
	}
	_, err := builder.RunWith(s.GetMaster()).Exec()
	return err
}

func (s *SqlRetentionPolicyStore) RemoveTeams(policyId string, teamIds []string) error {
	if len(teamIds) == 0 {
		return nil
	}
	builder := s.getQueryBuilder().
		Delete("RetentionPoliciesTeams").
		Where(sq.And{
			sq.Eq{"PolicyId": policyId},
			sq.Eq{"TeamId": teamIds},
		})
	_, err := builder.RunWith(s.GetMaster()).Exec()
	return err
}

// DeleteOrphanedRows removes entries from RetentionPoliciesChannels and RetentionPoliciesTeams
// where a channel or team no longer exists.
func (s *SqlRetentionPolicyStore) DeleteOrphanedRows(limit int) (deleted int64, err error) {
	// We need the extra level of nesting to deal with MySQL's locking
	const rpcDeleteQuery = `
	DELETE FROM RetentionPoliciesChannels WHERE ChannelId IN (
		SELECT * FROM (
			SELECT ChannelId FROM RetentionPoliciesChannels
			LEFT JOIN Channels ON RetentionPoliciesChannels.ChannelId = Channels.Id
			WHERE Channels.Id IS NULL
			LIMIT :Limit
		) AS A
	)`
	const rptDeleteQuery = `
	DELETE FROM RetentionPoliciesTeams WHERE TeamId IN (
		SELECT * FROM (
			SELECT TeamId FROM RetentionPoliciesTeams
			LEFT JOIN Teams ON RetentionPoliciesTeams.TeamId = Teams.Id
			WHERE Teams.Id IS NULL
			LIMIT :Limit
		) AS A
	)`
	props := map[string]interface{}{"Limit": limit}
	result, err := s.GetMaster().Exec(rpcDeleteQuery, props)
	if err != nil {
		return
	}
	rpcDeleted, err := result.RowsAffected()
	if err != nil {
		return
	}
	result, err = s.GetMaster().Exec(rptDeleteQuery, props)
	if err != nil {
		return
	}
	rptDeleted, err := result.RowsAffected()
	if err != nil {
		return
	}
	deleted = rpcDeleted + rptDeleted
	return
}

func (s *SqlRetentionPolicyStore) GetTeamPoliciesForUser(userID string, offset, limit int) (policies []*model.RetentionPolicyForTeam, err error) {
	const query = `
	SELECT Teams.Id, RetentionPolicies.PostDuration
	FROM Users
	INNER JOIN TeamMembers ON Users.Id = TeamMembers.UserId
	INNER JOIN Teams ON TeamMembers.TeamId = Teams.Id
	INNER JOIN RetentionPoliciesTeams ON Teams.Id = RetentionPoliciesTeams.TeamId
	INNER JOIN RetentionPolicies ON RetentionPoliciesTeams.PolicyId = RetentionPolicies.Id
	WHERE Users.Id = :UserId
		AND TeamMembers.DeleteAt = 0
		AND Teams.DeleteAt = 0
	ORDER BY Teams.Id
	LIMIT :Limit
	OFFSET :Offset`
	props := map[string]interface{}{"UserId": userID, "Limit": limit, "Offset": offset}
	_, err = s.GetReplica().Select(&policies, query, props)
	return
}

func (s *SqlRetentionPolicyStore) GetTeamPoliciesCountForUser(userID string) (int64, error) {
	const query = `
	SELECT COUNT(*)
	FROM Users
	INNER JOIN TeamMembers ON Users.Id = TeamMembers.UserId
	INNER JOIN Teams ON TeamMembers.TeamId = Teams.Id
	INNER JOIN RetentionPoliciesTeams ON Teams.Id = RetentionPoliciesTeams.TeamId
	INNER JOIN RetentionPolicies ON RetentionPoliciesTeams.PolicyId = RetentionPolicies.Id
	WHERE Users.Id = :UserId
		AND TeamMembers.DeleteAt = 0
		AND Teams.DeleteAt = 0`
	props := map[string]interface{}{"UserId": userID}
	return s.GetReplica().SelectInt(query, props)
}

func (s *SqlRetentionPolicyStore) GetChannelPoliciesForUser(userID string, offset, limit int) (policies []*model.RetentionPolicyForChannel, err error) {
	const query = `
	SELECT Channels.Id, RetentionPolicies.PostDuration
	FROM Users
	INNER JOIN ChannelMembers ON Users.Id = ChannelMembers.UserId
	INNER JOIN Channels ON ChannelMembers.ChannelId = Channels.Id
	INNER JOIN RetentionPoliciesChannels ON Channels.Id = RetentionPoliciesChannels.ChannelId
	INNER JOIN RetentionPolicies ON RetentionPoliciesChannels.PolicyId = RetentionPolicies.Id
	WHERE Users.Id = :UserId
		AND Channels.DeleteAt = 0
	ORDER BY Channels.Id
	LIMIT :Limit
	OFFSET :Offset`
	props := map[string]interface{}{"UserId": userID, "Limit": limit, "Offset": offset}
	_, err = s.GetReplica().Select(&policies, query, props)
	return
}

func (s *SqlRetentionPolicyStore) GetChannelPoliciesCountForUser(userID string) (int64, error) {
	const query = `
	SELECT COUNT(*)
	FROM Users
	INNER JOIN ChannelMembers ON Users.Id = ChannelMembers.UserId
	INNER JOIN Channels ON ChannelMembers.ChannelId = Channels.Id
	INNER JOIN RetentionPoliciesChannels ON Channels.Id = RetentionPoliciesChannels.ChannelId
	INNER JOIN RetentionPolicies ON RetentionPoliciesChannels.PolicyId = RetentionPolicies.Id
	WHERE Users.Id = :UserId
		AND Channels.DeleteAt = 0`
	props := map[string]interface{}{"UserId": userID}
	return s.GetReplica().SelectInt(query, props)
}

// RetentionPolicyBatchDeletionInfo gives information on how to delete records
// under a retention policy; see `genericPermanentDeleteBatchForRetentionPolicies`.
//
// `BaseBuilder` should already have selected the primary key(s) for the main table
// and should be joined to a table with a ChannelId column, which will be used to join
// on the Channels table.
// `Table` is the name of the table from which records are being deleted.
// `TimeColumn` is the name of the column which contains the timestamp of the record.
// `PrimaryKeys` contains the primary keys of `table`. It should be the same as the
// `From` clause in `baseBuilder`.
// `ChannelIDTable` is the table which contains the ChannelId column, it may be the
// same as `table`, or will be different if a join was used.
// `NowMillis` must be a Unix timestamp in milliseconds and is used by the granular
// policies; if `nowMillis - timestamp(record)` is greater than
// the post duration of a granular policy, than the record will be deleted.
// `GlobalPolicyEndTime` is used by the global policy; any record older than this time
// will be deleted by the global policy if it does not fall under a granular policy.
// To disable the granular policies, set `NowMillis` to 0.
// To disable the global policy, set `GlobalPolicyEndTime` to 0.
type RetentionPolicyBatchDeletionInfo struct {
	BaseBuilder         sq.SelectBuilder
	Table               string
	TimeColumn          string
	PrimaryKeys         []string
	ChannelIDTable      string
	NowMillis           int64
	GlobalPolicyEndTime int64
	Limit               int64
}

// genericPermanentDeleteBatchForRetentionPolicies is a helper function for tables
// which need to delete records for granular and global policies.
func genericPermanentDeleteBatchForRetentionPolicies(
	r RetentionPolicyBatchDeletionInfo,
	s *SqlStore,
	cursor model.RetentionPolicyCursor,
) (int64, model.RetentionPolicyCursor, error) {
	baseBuilder := r.BaseBuilder.InnerJoin("Channels ON " + r.ChannelIDTable + ".ChannelId = Channels.Id")

	scopedTimeColumn := r.Table + "." + r.TimeColumn
	nowStr := strconv.FormatInt(r.NowMillis, 10)
	// A record falls under the scope of a granular retention policy if:
	// 1. The policy's post duration is >= 0
	// 2. The record's lifespan has not exceeded the policy's post duration
	const millisecondsInADay = 24 * 60 * 60 * 1000
	fallsUnderGranularPolicy := sq.And{
		sq.GtOrEq{"RetentionPolicies.PostDuration": 0},
		sq.Expr(nowStr + " - " + scopedTimeColumn + " > RetentionPolicies.PostDuration * " + strconv.FormatInt(millisecondsInADay, 10)),
	}

	// If the caller wants to disable the global policy from running
	if r.GlobalPolicyEndTime <= 0 {
		cursor.GlobalPoliciesDone = true
	}
	// If the caller wants to disable the granular policies from running
	if r.NowMillis <= 0 {
		cursor.ChannelPoliciesDone = true
		cursor.TeamPoliciesDone = true
	}

	var totalRowsAffected int64

	// First, delete all of the records which fall under the scope of a channel-specific policy
	if !cursor.ChannelPoliciesDone {
		channelPoliciesBuilder := baseBuilder.
			InnerJoin("RetentionPoliciesChannels ON " + r.ChannelIDTable + ".ChannelId = RetentionPoliciesChannels.ChannelId").
			InnerJoin("RetentionPolicies ON RetentionPoliciesChannels.PolicyId = RetentionPolicies.Id").
			Where(fallsUnderGranularPolicy).
			Limit(uint64(r.Limit))
		rowsAffected, err := genericRetentionPoliciesDeletion(channelPoliciesBuilder, r, s)
		if err != nil {
			return 0, cursor, err
		}
		if rowsAffected < r.Limit {
			cursor.ChannelPoliciesDone = true
		}
		totalRowsAffected += rowsAffected
		r.Limit -= rowsAffected
	}

	// Next, delete all of the records which fall under the scope of a team-specific policy
	if cursor.ChannelPoliciesDone && !cursor.TeamPoliciesDone {
		// Channel-specific policies override team-specific policies.
		teamPoliciesBuilder := baseBuilder.
			LeftJoin("RetentionPoliciesChannels ON " + r.ChannelIDTable + ".ChannelId = RetentionPoliciesChannels.ChannelId").
			InnerJoin("RetentionPoliciesTeams ON Channels.TeamId = RetentionPoliciesTeams.TeamId").
			InnerJoin("RetentionPolicies ON RetentionPoliciesTeams.PolicyId = RetentionPolicies.Id").
			Where(sq.And{
				sq.Eq{"RetentionPoliciesChannels.PolicyId": nil},
				sq.Expr("RetentionPoliciesTeams.PolicyId = RetentionPolicies.Id"),
			}).
			Where(fallsUnderGranularPolicy).
			Limit(uint64(r.Limit))
		rowsAffected, err := genericRetentionPoliciesDeletion(teamPoliciesBuilder, r, s)
		if err != nil {
			return 0, cursor, err
		}
		if rowsAffected < r.Limit {
			cursor.TeamPoliciesDone = true
		}
		totalRowsAffected += rowsAffected
		r.Limit -= rowsAffected
	}

	// Finally, delete all of the records which fall under the scope of the global policy
	if cursor.ChannelPoliciesDone && cursor.TeamPoliciesDone && !cursor.GlobalPoliciesDone {
		// Granular policies override the global policy.
		globalPolicyBuilder := baseBuilder.
			LeftJoin("RetentionPoliciesChannels ON " + r.ChannelIDTable + ".ChannelId = RetentionPoliciesChannels.ChannelId").
			LeftJoin("RetentionPoliciesTeams ON Channels.TeamId = RetentionPoliciesTeams.TeamId").
			LeftJoin("RetentionPolicies ON RetentionPoliciesChannels.PolicyId = RetentionPolicies.Id").
			Where(sq.And{
				sq.Eq{"RetentionPoliciesChannels.PolicyId": nil},
				sq.Eq{"RetentionPoliciesTeams.PolicyId": nil},
			}).
			Where(sq.Lt{scopedTimeColumn: r.GlobalPolicyEndTime}).
			Limit(uint64(r.Limit))
		rowsAffected, err := genericRetentionPoliciesDeletion(globalPolicyBuilder, r, s)
		if err != nil {
			return 0, cursor, err
		}
		if rowsAffected < r.Limit {
			cursor.GlobalPoliciesDone = true
		}
		totalRowsAffected += rowsAffected
	}

	return totalRowsAffected, cursor, nil
}

// genericRetentionPoliciesDeletion actually executes the DELETE query using a sq.SelectBuilder
// which selects the rows to delete.
func genericRetentionPoliciesDeletion(
	builder sq.SelectBuilder,
	r RetentionPolicyBatchDeletionInfo,
	s *SqlStore,
) (rowsAffected int64, err error) {
	query, args, err := builder.ToSql()
	if err != nil {
		return 0, errors.Wrap(err, r.Table+"_tosql")
	}
<<<<<<< HEAD
	if s.DriverName() == model.DATABASE_DRIVER_POSTGRES {
=======
	if s.DriverName() == model.DatabaseDriverPostgres {
>>>>>>> 296076bf
		primaryKeysStr := "(" + strings.Join(r.PrimaryKeys, ",") + ")"
		query = `
		DELETE FROM ` + r.Table + ` WHERE ` + primaryKeysStr + ` IN (
		` + query + `
		)`
	} else {
		// MySQL does not support the LIMIT clause in a subquery with IN
		clauses := make([]string, len(r.PrimaryKeys))
		for i, key := range r.PrimaryKeys {
			clauses[i] = r.Table + "." + key + " = A." + key
		}
		joinClause := strings.Join(clauses, " AND ")
		query = `
		DELETE ` + r.Table + ` FROM ` + r.Table + ` INNER JOIN (
		` + query + `
		) AS A ON ` + joinClause
	}
	result, err := s.GetMaster().Exec(query, args...)
	if err != nil {
		return 0, errors.Wrap(err, "failed to delete "+r.Table)
	}
	rowsAffected, err = result.RowsAffected()
	if err != nil {
		return 0, errors.Wrap(err, "failed to get rows affected for "+r.Table)
	}
	return
}<|MERGE_RESOLUTION|>--- conflicted
+++ resolved
@@ -793,11 +793,7 @@
 	if err != nil {
 		return 0, errors.Wrap(err, r.Table+"_tosql")
 	}
-<<<<<<< HEAD
-	if s.DriverName() == model.DATABASE_DRIVER_POSTGRES {
-=======
 	if s.DriverName() == model.DatabaseDriverPostgres {
->>>>>>> 296076bf
 		primaryKeysStr := "(" + strings.Join(r.PrimaryKeys, ",") + ")"
 		query = `
 		DELETE FROM ` + r.Table + ` WHERE ` + primaryKeysStr + ` IN (

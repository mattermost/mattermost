// Copyright (c) 2015-present Mattermost, Inc. All Rights Reserved.
// See LICENSE.txt for license information.

package sqlstore

import (
	"database/sql"
	"fmt"
	"net/http"
	"regexp"
	"strconv"
	"strings"
	"sync"

	sq "github.com/Masterminds/squirrel"
	"github.com/mattermost/mattermost-server/v5/einterfaces"
	"github.com/mattermost/mattermost-server/v5/mlog"
	"github.com/mattermost/mattermost-server/v5/model"
	"github.com/mattermost/mattermost-server/v5/store"
	"github.com/mattermost/mattermost-server/v5/utils"
)

type SqlPostStore struct {
	SqlStore
	metrics           einterfaces.MetricsInterface
	maxPostSizeOnce   sync.Once
	maxPostSizeCached int
}

func (s *SqlPostStore) ClearCaches() {
}

func postSliceColumns() []string {
	return []string{"Id", "CreateAt", "UpdateAt", "EditAt", "DeleteAt", "IsPinned", "UserId", "ChannelId", "RootId", "ParentId", "OriginalId", "Message", "Type", "Props", "Hashtags", "Filenames", "FileIds", "HasReactions"}
}

func postToSlice(post *model.Post) []interface{} {
	return []interface{}{
		post.Id,
		post.CreateAt,
		post.UpdateAt,
		post.EditAt,
		post.DeleteAt,
		post.IsPinned,
		post.UserId,
		post.ChannelId,
		post.RootId,
		post.ParentId,
		post.OriginalId,
		post.Message,
		post.Type,
		model.StringInterfaceToJson(post.Props),
		post.Hashtags,
		model.ArrayToJson(post.Filenames),
		model.ArrayToJson(post.FileIds),
		post.HasReactions,
	}
}

func newSqlPostStore(sqlStore SqlStore, metrics einterfaces.MetricsInterface) store.PostStore {
	s := &SqlPostStore{
		SqlStore:          sqlStore,
		metrics:           metrics,
		maxPostSizeCached: model.POST_MESSAGE_MAX_RUNES_V1,
	}

	for _, db := range sqlStore.GetAllConns() {
		table := db.AddTableWithName(model.Post{}, "Posts").SetKeys(false, "Id")
		table.ColMap("Id").SetMaxSize(26)
		table.ColMap("UserId").SetMaxSize(26)
		table.ColMap("ChannelId").SetMaxSize(26)
		table.ColMap("RootId").SetMaxSize(26)
		table.ColMap("ParentId").SetMaxSize(26)
		table.ColMap("OriginalId").SetMaxSize(26)
		table.ColMap("Message").SetMaxSize(model.POST_MESSAGE_MAX_BYTES_V2)
		table.ColMap("Type").SetMaxSize(26)
		table.ColMap("Hashtags").SetMaxSize(1000)
		table.ColMap("Props").SetMaxSize(8000)
		table.ColMap("Filenames").SetMaxSize(model.POST_FILENAMES_MAX_RUNES)
		table.ColMap("FileIds").SetMaxSize(150)
	}

	return s
}

func (s *SqlPostStore) createIndexesIfNotExists() {
	s.CreateIndexIfNotExists("idx_posts_update_at", "Posts", "UpdateAt")
	s.CreateIndexIfNotExists("idx_posts_create_at", "Posts", "CreateAt")
	s.CreateIndexIfNotExists("idx_posts_delete_at", "Posts", "DeleteAt")
	s.CreateIndexIfNotExists("idx_posts_channel_id", "Posts", "ChannelId")
	s.CreateIndexIfNotExists("idx_posts_root_id", "Posts", "RootId")
	s.CreateIndexIfNotExists("idx_posts_user_id", "Posts", "UserId")
	s.CreateIndexIfNotExists("idx_posts_is_pinned", "Posts", "IsPinned")

	s.CreateCompositeIndexIfNotExists("idx_posts_channel_id_update_at", "Posts", []string{"ChannelId", "UpdateAt"})
	s.CreateCompositeIndexIfNotExists("idx_posts_channel_id_delete_at_create_at", "Posts", []string{"ChannelId", "DeleteAt", "CreateAt"})

	s.CreateFullTextIndexIfNotExists("idx_posts_message_txt", "Posts", "Message")
	s.CreateFullTextIndexIfNotExists("idx_posts_hashtags_txt", "Posts", "Hashtags")
}

func (s *SqlPostStore) SaveMultiple(posts []*model.Post) ([]*model.Post, int, *model.AppError) {
	channelNewPosts := make(map[string]int)
	maxDateNewPosts := make(map[string]int64)
	rootIds := make(map[string]int)
	maxDateRootIds := make(map[string]int64)
	for idx, post := range posts {
		if len(post.Id) > 0 {
			return nil, idx, model.NewAppError("SqlPostStore.Save", "store.sql_post.save.existing.app_error", nil, "id="+post.Id, http.StatusBadRequest)
		}
		post.PreSave()
		maxPostSize := s.GetMaxPostSize()
		if err := post.IsValid(maxPostSize); err != nil {
			return nil, idx, err
		}

		currentChannelCount, ok := channelNewPosts[post.ChannelId]
		if !ok {
			if post.IsJoinLeaveMessage() {
				channelNewPosts[post.ChannelId] = 0
			} else {
				channelNewPosts[post.ChannelId] = 1
			}
			maxDateNewPosts[post.ChannelId] = post.CreateAt
		} else {
			if !post.IsJoinLeaveMessage() {
				channelNewPosts[post.ChannelId] = currentChannelCount + 1
			}
			if post.CreateAt > maxDateNewPosts[post.ChannelId] {
				maxDateNewPosts[post.ChannelId] = post.CreateAt
			}
		}

		if len(post.RootId) == 0 {
			continue
		}

		currentRootCount, ok := rootIds[post.RootId]
		if !ok {
			rootIds[post.RootId] = 1
			maxDateRootIds[post.RootId] = post.CreateAt
		} else {
			rootIds[post.RootId] = currentRootCount + 1
			if post.CreateAt > maxDateRootIds[post.RootId] {
				maxDateRootIds[post.RootId] = post.CreateAt
			}
		}
	}

	query := s.getQueryBuilder().Insert("Posts").Columns(postSliceColumns()...)
	for _, post := range posts {
		query = query.Values(postToSlice(post)...)
	}
	sql, args, err := query.ToSql()
	if err != nil {
		return nil, -1, model.NewAppError("SqlPostStore.Save", "store.sql_post.save.app_error", nil, err.Error(), http.StatusInternalServerError)
	}

	if _, err := s.GetMaster().Exec(sql, args...); err != nil {
		return nil, -1, model.NewAppError("SqlPostStore.Save", "store.sql_post.save.app_error", nil, err.Error(), http.StatusInternalServerError)
	}

	for channelId, count := range channelNewPosts {
		if _, err := s.GetMaster().Exec("UPDATE Channels SET LastPostAt = GREATEST(:LastPostAt, LastPostAt), TotalMsgCount = TotalMsgCount + :Count WHERE Id = :ChannelId", map[string]interface{}{"LastPostAt": maxDateNewPosts[channelId], "ChannelId": channelId, "Count": count}); err != nil {
			mlog.Error("Error updating Channel LastPostAt.", mlog.Err(err))
		}
	}

	for rootId := range rootIds {
		if _, err := s.GetMaster().Exec("UPDATE Posts SET UpdateAt = :UpdateAt WHERE Id = :RootId", map[string]interface{}{"UpdateAt": maxDateRootIds[rootId], "RootId": rootId}); err != nil {
			mlog.Error("Error updating Post UpdateAt.", mlog.Err(err))
		}
	}

	unknownRepliesPosts := []*model.Post{}
	for _, post := range posts {
		if len(post.RootId) == 0 {
			count, ok := rootIds[post.Id]
			if ok {
				post.ReplyCount += int64(count)
			}
		} else {
			unknownRepliesPosts = append(unknownRepliesPosts, post)
		}
	}

	if len(unknownRepliesPosts) > 0 {
		if err := s.populateReplyCount(unknownRepliesPosts); err != nil {
			mlog.Error("Unable to populate the reply count in some posts.", mlog.Err(err))
		}
	}

	return posts, -1, nil
}

func (s *SqlPostStore) Save(post *model.Post) (*model.Post, *model.AppError) {
	posts, _, err := s.SaveMultiple([]*model.Post{post})
	if err != nil {
		return nil, err
	}
	return posts[0], nil
}

func (s *SqlPostStore) populateReplyCount(posts []*model.Post) *model.AppError {
	rootIds := []string{}
	for _, post := range posts {
		rootIds = append(rootIds, post.RootId)
	}
	countList := []struct {
		RootId string
		Count  int64
	}{}
	query := s.getQueryBuilder().Select("RootId, COUNT(Id) AS Count").From("Posts").Where(sq.Eq{"RootId": rootIds}).Where(sq.Eq{"DeleteAt": 0}).GroupBy("RootId")

	queryString, args, err := query.ToSql()
	if err != nil {
		return model.NewAppError("SqlPostStore.populateReplyCount", "store.sql_post.populate_reply_count.app_error", nil, err.Error(), http.StatusInternalServerError)
	}
	_, err = s.GetMaster().Select(&countList, queryString, args...)
	if err != nil {
		return model.NewAppError("SqlPostStore.populateReplyCount", "store.sql_post.populate_reply_count.app_error", nil, err.Error(), http.StatusInternalServerError)
	}

	counts := map[string]int64{}
	for _, count := range countList {
		counts[count.RootId] = count.Count
	}

	for _, post := range posts {
		count, ok := counts[post.RootId]
		if !ok {
			post.ReplyCount = 0
		}
		post.ReplyCount = count
	}

	return nil
}

func (s *SqlPostStore) Update(newPost *model.Post, oldPost *model.Post) (*model.Post, *model.AppError) {
	newPost.UpdateAt = model.GetMillis()
	newPost.PreCommit()

	oldPost.DeleteAt = newPost.UpdateAt
	oldPost.UpdateAt = newPost.UpdateAt
	oldPost.OriginalId = oldPost.Id
	oldPost.Id = model.NewId()
	oldPost.PreCommit()

	maxPostSize := s.GetMaxPostSize()

	if err := newPost.IsValid(maxPostSize); err != nil {
		return nil, err
	}

	if _, err := s.GetMaster().Update(newPost); err != nil {
		return nil, model.NewAppError("SqlPostStore.Update", "store.sql_post.update.app_error", nil, "id="+newPost.Id+", "+err.Error(), http.StatusInternalServerError)
	}

	time := model.GetMillis()
	s.GetMaster().Exec("UPDATE Channels SET LastPostAt = :LastPostAt  WHERE Id = :ChannelId AND LastPostAt < :LastPostAt", map[string]interface{}{"LastPostAt": time, "ChannelId": newPost.ChannelId})

	if len(newPost.RootId) > 0 {
		s.GetMaster().Exec("UPDATE Posts SET UpdateAt = :UpdateAt WHERE Id = :RootId AND UpdateAt < :UpdateAt", map[string]interface{}{"UpdateAt": time, "RootId": newPost.RootId})
	}

	// mark the old post as deleted
	s.GetMaster().Insert(oldPost)

	return newPost, nil
}

func (s *SqlPostStore) OverwriteMultiple(posts []*model.Post) ([]*model.Post, int, *model.AppError) {
	updateAt := model.GetMillis()
	maxPostSize := s.GetMaxPostSize()
	for idx, post := range posts {
		post.UpdateAt = updateAt
		if appErr := post.IsValid(maxPostSize); appErr != nil {
			return nil, idx, appErr
		}
	}

	tx, err := s.GetMaster().Begin()
	if err != nil {
		return nil, -1, model.NewAppError("SqlPostStore.Overwrite", "store.sql_post.overwrite.app_error", nil, err.Error(), http.StatusInternalServerError)
	}
	for idx, post := range posts {
		if _, err = tx.Update(post); err != nil {
			txErr := tx.Rollback()
			if txErr != nil {
				return nil, idx, model.NewAppError("SqlPostStore.Overwrite", "store.sql_post.overwrite.app_error", nil, txErr.Error(), http.StatusInternalServerError)
			}

			return nil, idx, model.NewAppError("SqlPostStore.Overwrite", "store.sql_post.overwrite.app_error", nil, "id="+post.Id+", "+err.Error(), http.StatusInternalServerError)
		}
	}
	err = tx.Commit()
	if err != nil {
		return nil, -1, model.NewAppError("SqlPostStore.Overwrite", "store.sql_post.overwrite.app_error", nil, err.Error(), http.StatusInternalServerError)
	}

	return posts, -1, nil
}

func (s *SqlPostStore) Overwrite(post *model.Post) (*model.Post, *model.AppError) {
	posts, _, err := s.OverwriteMultiple([]*model.Post{post})
	if err != nil {
		return nil, err
	}

	return posts[0], nil
}

func (s *SqlPostStore) GetFlaggedPosts(userId string, offset int, limit int) (*model.PostList, *model.AppError) {
	pl := model.NewPostList()

	var posts []*model.Post
	if _, err := s.GetReplica().Select(&posts, "SELECT *, (SELECT count(Posts.Id) FROM Posts WHERE Posts.RootId = (CASE WHEN p.RootId = '' THEN p.Id ELSE p.RootId END) AND Posts.DeleteAt = 0) as ReplyCount FROM Posts p WHERE Id IN (SELECT Name FROM Preferences WHERE UserId = :UserId AND Category = :Category) AND DeleteAt = 0 ORDER BY CreateAt DESC LIMIT :Limit OFFSET :Offset", map[string]interface{}{"UserId": userId, "Category": model.PREFERENCE_CATEGORY_FLAGGED_POST, "Offset": offset, "Limit": limit}); err != nil {
		return nil, model.NewAppError("SqlPostStore.GetFlaggedPosts", "store.sql_post.get_flagged_posts.app_error", nil, err.Error(), http.StatusInternalServerError)
	}

	for _, post := range posts {
		pl.AddPost(post)
		pl.AddOrder(post.Id)
	}

	return pl, nil
}

func (s *SqlPostStore) GetFlaggedPostsForTeam(userId, teamId string, offset int, limit int) (*model.PostList, *model.AppError) {
	pl := model.NewPostList()

	var posts []*model.Post

	query := `
            SELECT
                A.*, (SELECT count(Posts.Id) FROM Posts WHERE Posts.RootId = (CASE WHEN A.RootId = '' THEN A.Id ELSE A.RootId END) AND Posts.DeleteAt = 0) as ReplyCount
            FROM
                (SELECT
                    *
                FROM
                    Posts
                WHERE
                    Id
                IN
                    (SELECT
                        Name
                    FROM
                        Preferences
                    WHERE
                        UserId = :UserId
                        AND Category = :Category)
                        AND DeleteAt = 0
                ) as A
            INNER JOIN Channels as B
                ON B.Id = A.ChannelId
            WHERE B.TeamId = :TeamId OR B.TeamId = ''
            ORDER BY CreateAt DESC
            LIMIT :Limit OFFSET :Offset`

	if _, err := s.GetReplica().Select(&posts, query, map[string]interface{}{"UserId": userId, "Category": model.PREFERENCE_CATEGORY_FLAGGED_POST, "Offset": offset, "Limit": limit, "TeamId": teamId}); err != nil {
		return nil, model.NewAppError("SqlPostStore.GetFlaggedPostsForTeam", "store.sql_post.get_flagged_posts.app_error", nil, err.Error(), http.StatusInternalServerError)
	}

	for _, post := range posts {
		pl.AddPost(post)
		pl.AddOrder(post.Id)
	}

	return pl, nil
}

func (s *SqlPostStore) GetFlaggedPostsForChannel(userId, channelId string, offset int, limit int) (*model.PostList, *model.AppError) {
	pl := model.NewPostList()

	var posts []*model.Post
	query := `
		SELECT
			*, (SELECT count(Posts.Id) FROM Posts WHERE Posts.RootId = (CASE WHEN p.RootId = '' THEN p.Id ELSE p.RootId END) AND Posts.DeleteAt = 0) as ReplyCount
		FROM Posts p
		WHERE
			Id IN (SELECT Name FROM Preferences WHERE UserId = :UserId AND Category = :Category)
			AND ChannelId = :ChannelId
			AND DeleteAt = 0
		ORDER BY CreateAt DESC
		LIMIT :Limit OFFSET :Offset`

	if _, err := s.GetReplica().Select(&posts, query, map[string]interface{}{"UserId": userId, "Category": model.PREFERENCE_CATEGORY_FLAGGED_POST, "ChannelId": channelId, "Offset": offset, "Limit": limit}); err != nil {
		return nil, model.NewAppError("SqlPostStore.GetFlaggedPostsForChannel", "store.sql_post.get_flagged_posts.app_error", nil, err.Error(), http.StatusInternalServerError)
	}
	for _, post := range posts {
		pl.AddPost(post)
		pl.AddOrder(post.Id)
	}

	return pl, nil
}

func (s *SqlPostStore) Get(id string, skipFetchThreads bool) (*model.PostList, *model.AppError) {
	pl := model.NewPostList()

	if len(id) == 0 {
		return nil, model.NewAppError("SqlPostStore.GetPost", "store.sql_post.get.app_error", nil, "id="+id, http.StatusBadRequest)
	}

	var post model.Post
	postFetchQuery := "SELECT p.*, (SELECT count(Posts.Id) FROM Posts WHERE Posts.RootId = (CASE WHEN p.RootId = '' THEN p.Id ELSE p.RootId END) AND Posts.DeleteAt = 0) as ReplyCount FROM Posts p WHERE p.Id = :Id AND p.DeleteAt = 0"
	err := s.GetReplica().SelectOne(&post, postFetchQuery, map[string]interface{}{"Id": id})
	if err != nil {
		return nil, model.NewAppError("SqlPostStore.GetPost", "store.sql_post.get.app_error", nil, "id="+id+err.Error(), http.StatusNotFound)
	}
	pl.AddPost(&post)
	pl.AddOrder(id)
	if !skipFetchThreads {
		rootId := post.RootId

		if rootId == "" {
			rootId = post.Id
		}

		if len(rootId) == 0 {
			return nil, model.NewAppError("SqlPostStore.GetPost", "store.sql_post.get.app_error", nil, "root_id="+rootId, http.StatusInternalServerError)
		}

		var posts []*model.Post
		_, err = s.GetReplica().Select(&posts, "SELECT *, (SELECT count(Id) FROM Posts WHERE Posts.RootId = (CASE WHEN p.RootId = '' THEN p.Id ELSE p.RootId END) AND Posts.DeleteAt = 0) as ReplyCount FROM Posts p WHERE (Id = :Id OR RootId = :RootId) AND DeleteAt = 0", map[string]interface{}{"Id": rootId, "RootId": rootId})
		if err != nil {
			return nil, model.NewAppError("SqlPostStore.GetPost", "store.sql_post.get.app_error", nil, "root_id="+rootId+err.Error(), http.StatusInternalServerError)
		}

		for _, p := range posts {
			pl.AddPost(p)
			pl.AddOrder(p.Id)
		}
	}
	return pl, nil
}

func (s *SqlPostStore) GetSingle(id string) (*model.Post, *model.AppError) {
	var post model.Post
	err := s.GetReplica().SelectOne(&post, "SELECT * FROM Posts WHERE Id = :Id AND DeleteAt = 0", map[string]interface{}{"Id": id})
	if err != nil {
		return nil, model.NewAppError("SqlPostStore.GetSingle", "store.sql_post.get.app_error", nil, "id="+id+err.Error(), http.StatusNotFound)
	}
	return &post, nil
}

type etagPosts struct {
	Id       string
	UpdateAt int64
}

func (s *SqlPostStore) InvalidateLastPostTimeCache(channelId string) {
}

func (s *SqlPostStore) GetEtag(channelId string, allowFromCache bool) string {
	var et etagPosts
	err := s.GetReplica().SelectOne(&et, "SELECT Id, UpdateAt FROM Posts WHERE ChannelId = :ChannelId ORDER BY UpdateAt DESC LIMIT 1", map[string]interface{}{"ChannelId": channelId})
	var result string
	if err != nil {
		result = fmt.Sprintf("%v.%v", model.CurrentVersion, model.GetMillis())
	} else {
		result = fmt.Sprintf("%v.%v", model.CurrentVersion, et.UpdateAt)
	}

	return result
}

func (s *SqlPostStore) Delete(postId string, time int64, deleteByID string) *model.AppError {

	appErr := func(errMsg string) *model.AppError {
		return model.NewAppError("SqlPostStore.Delete", "store.sql_post.delete.app_error", nil, "id="+postId+", err="+errMsg, http.StatusInternalServerError)
	}

	var post model.Post
	err := s.GetReplica().SelectOne(&post, "SELECT * FROM Posts WHERE Id = :Id AND DeleteAt = 0", map[string]interface{}{"Id": postId})
	if err != nil {
		return appErr(err.Error())
	}

	post.AddProp(model.POST_PROPS_DELETE_BY, deleteByID)

	_, err = s.GetMaster().Exec("UPDATE Posts SET DeleteAt = :DeleteAt, UpdateAt = :UpdateAt, Props = :Props WHERE Id = :Id OR RootId = :RootId", map[string]interface{}{"DeleteAt": time, "UpdateAt": time, "Id": postId, "RootId": postId, "Props": model.StringInterfaceToJson(post.GetProps())})
	if err != nil {
		return appErr(err.Error())
	}

	return nil
}

func (s *SqlPostStore) permanentDelete(postId string) *model.AppError {
	_, err := s.GetMaster().Exec("DELETE FROM Posts WHERE Id = :Id OR RootId = :RootId", map[string]interface{}{"Id": postId, "RootId": postId})
	if err != nil {
		return model.NewAppError("SqlPostStore.Delete", "store.sql_post.permanent_delete.app_error", nil, "id="+postId+", err="+err.Error(), http.StatusInternalServerError)
	}
	return nil
}

func (s *SqlPostStore) permanentDeleteAllCommentByUser(userId string) *model.AppError {
	_, err := s.GetMaster().Exec("DELETE FROM Posts WHERE UserId = :UserId AND RootId != ''", map[string]interface{}{"UserId": userId})
	if err != nil {
		return model.NewAppError("SqlPostStore.permanentDeleteAllCommentByUser", "store.sql_post.permanent_delete_all_comments_by_user.app_error", nil, "userId="+userId+", err="+err.Error(), http.StatusInternalServerError)
	}
	return nil
}

func (s *SqlPostStore) PermanentDeleteByUser(userId string) *model.AppError {
	// First attempt to delete all the comments for a user
	if err := s.permanentDeleteAllCommentByUser(userId); err != nil {
		return err
	}

	// Now attempt to delete all the root posts for a user. This will also
	// delete all the comments for each post
	found := true
	count := 0

	for found {
		var ids []string
		_, err := s.GetMaster().Select(&ids, "SELECT Id FROM Posts WHERE UserId = :UserId LIMIT 1000", map[string]interface{}{"UserId": userId})
		if err != nil {
			return model.NewAppError("SqlPostStore.PermanentDeleteByUser.select", "store.sql_post.permanent_delete_by_user.app_error", nil, "userId="+userId+", err="+err.Error(), http.StatusInternalServerError)
		}

		found = false
		for _, id := range ids {
			found = true
			if err := s.permanentDelete(id); err != nil {
				return err
			}
		}

		// This is a fail safe, give up if more than 10k messages
		count++
		if count >= 10 {
			return model.NewAppError("SqlPostStore.PermanentDeleteByUser.toolarge", "store.sql_post.permanent_delete_by_user.too_many.app_error", nil, "userId="+userId, http.StatusInternalServerError)
		}
	}

	return nil
}

func (s *SqlPostStore) PermanentDeleteByChannel(channelId string) *model.AppError {
	if _, err := s.GetMaster().Exec("DELETE FROM Posts WHERE ChannelId = :ChannelId", map[string]interface{}{"ChannelId": channelId}); err != nil {
		return model.NewAppError("SqlPostStore.PermanentDeleteByChannel", "store.sql_post.permanent_delete_by_channel.app_error", nil, "channel_id="+channelId+", "+err.Error(), http.StatusInternalServerError)
	}
	return nil
}

func (s *SqlPostStore) GetPosts(options model.GetPostsOptions, _ bool) (*model.PostList, *model.AppError) {
	if options.PerPage > 1000 {
		return nil, model.NewAppError("SqlPostStore.GetLinearPosts", "store.sql_post.get_posts.app_error", nil, "channelId="+options.ChannelId, http.StatusBadRequest)
	}
	offset := options.PerPage * options.Page

	rpc := make(chan store.StoreResult, 1)
	go func() {
		posts, err := s.getRootPosts(options.ChannelId, offset, options.PerPage, options.SkipFetchThreads)
		rpc <- store.StoreResult{Data: posts, Err: err}
		close(rpc)
	}()
	cpc := make(chan store.StoreResult, 1)
	go func() {
		posts, err := s.getParentsPosts(options.ChannelId, offset, options.PerPage, options.SkipFetchThreads)
		cpc <- store.StoreResult{Data: posts, Err: err}
		close(cpc)
	}()

	var err *model.AppError
	list := model.NewPostList()

	rpr := <-rpc
	if rpr.Err != nil {
		return nil, rpr.Err
	}

	cpr := <-cpc
	if cpr.Err != nil {
		return nil, cpr.Err
	}

	posts := rpr.Data.([]*model.Post)
	parents := cpr.Data.([]*model.Post)

	for _, p := range posts {
		list.AddPost(p)
		list.AddOrder(p.Id)
	}

	for _, p := range parents {
		list.AddPost(p)
	}

	list.MakeNonNil()

	return list, err
}

func (s *SqlPostStore) GetPostsSince(options model.GetPostsSinceOptions, allowFromCache bool) (*model.PostList, *model.AppError) {
	var posts []*model.Post

	replyCountQuery1 := ""
	replyCountQuery2 := ""
	if options.SkipFetchThreads {
		replyCountQuery1 = `, (SELECT COUNT(Posts.Id) FROM Posts WHERE Posts.RootId = (CASE WHEN p1.RootId = '' THEN p1.Id ELSE p1.RootId END) AND Posts.DeleteAt = 0) as ReplyCount`
		replyCountQuery2 = `, (SELECT COUNT(Posts.Id) FROM Posts WHERE Posts.RootId = (CASE WHEN p2.RootId = '' THEN p2.Id ELSE p2.RootId END) AND Posts.DeleteAt = 0) as ReplyCount`
	}
	var query string

	// union of IDs and then join to get full posts is faster in mysql
	if s.DriverName() == model.DATABASE_DRIVER_MYSQL {
		query = `SELECT *` + replyCountQuery1 + ` FROM Posts p1 JOIN (
			(SELECT
              Id
			  FROM
				  Posts p2
			  WHERE
				  (UpdateAt > :Time
					  AND ChannelId = :ChannelId)
				  LIMIT 1000)
			  UNION
				  (SELECT
					  Id
				  FROM
					  Posts p3
				  WHERE
					  Id
				  IN
					  (SELECT * FROM (SELECT
						  RootId
					  FROM
						  Posts
					  WHERE
						  UpdateAt > :Time
							  AND ChannelId = :ChannelId
					  LIMIT 1000) temp_tab))
			) j ON p1.Id = j.Id
          ORDER BY CreateAt DESC`
	} else if s.DriverName() == model.DATABASE_DRIVER_POSTGRES {
		query = `
			(SELECT
                       *` + replyCountQuery1 + `
               FROM
                       Posts p1
               WHERE
                       (UpdateAt > :Time
                               AND ChannelId = :ChannelId)
                       LIMIT 1000)
               UNION
                       (SELECT
                           *` + replyCountQuery2 + `
                       FROM
                           Posts p2
                       WHERE
                           Id
                       IN
                           (SELECT * FROM (SELECT
                               RootId
                           FROM
                               Posts
                           WHERE
                               UpdateAt > :Time
                                               AND ChannelId = :ChannelId
                               LIMIT 1000) temp_tab))
               ORDER BY CreateAt DESC`
	}
	_, err := s.GetReplica().Select(&posts, query, map[string]interface{}{"ChannelId": options.ChannelId, "Time": options.Time})

	if err != nil {
		return nil, model.NewAppError("SqlPostStore.GetPostsSince", "store.sql_post.get_posts_since.app_error", nil, "channelId="+options.ChannelId+err.Error(), http.StatusInternalServerError)
	}

	list := model.NewPostList()

	for _, p := range posts {
		list.AddPost(p)
		if p.UpdateAt > options.Time {
			list.AddOrder(p.Id)
		}
	}

	return list, nil
}

func (s *SqlPostStore) GetPostsBefore(options model.GetPostsOptions) (*model.PostList, *model.AppError) {
	return s.getPostsAround(true, options)
}

func (s *SqlPostStore) GetPostsAfter(options model.GetPostsOptions) (*model.PostList, *model.AppError) {
	return s.getPostsAround(false, options)
}

func (s *SqlPostStore) getPostsAround(before bool, options model.GetPostsOptions) (*model.PostList, *model.AppError) {
	if options.Page < 0 || options.PerPage < 0 {
		return nil, model.NewAppError("SqlPostStore.GetPostContext", "store.sql_post.get_posts_around.get.app_error", nil,
			fmt.Sprintf("Page=%d and PerPage=%d must be non-negative", options.Page, options.PerPage), http.StatusBadRequest)
	}

	offset := options.Page * options.PerPage
	var posts, parents []*model.Post

	var direction string
	var sort string
	if before {
		direction = "<"
		sort = "DESC"
	} else {
		direction = ">"
		sort = "ASC"
	}
	table := "Posts p"
	// We force MySQL to use the right index to prevent it from accidentally
	// using the index_merge_intersection optimization.
	// See MM-27575.
	if s.DriverName() == model.DATABASE_DRIVER_MYSQL {
		table += " USE INDEX(idx_posts_channel_id_delete_at_create_at)"
	}

	replyCountSubQuery := s.getQueryBuilder().Select("COUNT(Posts.Id)").From("Posts").Where(sq.Expr("Posts.RootId = (CASE WHEN p.RootId = '' THEN p.Id ELSE p.RootId END) AND Posts.DeleteAt = 0"))
	query := s.getQueryBuilder().Select("p.*")
	query = query.Column(sq.Alias(replyCountSubQuery, "ReplyCount"))
	query = query.From(table).
		Where(sq.And{
			sq.Expr(`CreateAt `+direction+` (SELECT CreateAt FROM Posts WHERE Id = ?)`, options.PostId),
			sq.Eq{"ChannelId": options.ChannelId},
			sq.Eq{"DeleteAt": int(0)},
		}).
		// Adding ChannelId and DeleteAt order columns
		// to let mysql choose the "idx_posts_channel_id_delete_at_create_at" index always.
		// See MM-24170.
		OrderBy("ChannelId", "DeleteAt", "CreateAt "+sort).
		Limit(uint64(options.PerPage)).
		Offset(uint64(offset))

	queryString, args, err := query.ToSql()
	if err != nil {
		return nil, model.NewAppError("SqlPostStore.GetPostContext", "store.sql_post.get_posts_around.get.app_error", nil, "channelId="+options.ChannelId+err.Error(), http.StatusInternalServerError)
	}
	_, err = s.GetMaster().Select(&posts, queryString, args...)
	if err != nil {
		return nil, model.NewAppError("SqlPostStore.GetPostContext", "store.sql_post.get_posts_around.get.app_error", nil, "channelId="+options.ChannelId+err.Error(), http.StatusInternalServerError)
	}

	if len(posts) > 0 {
		rootIds := []string{}
		for _, post := range posts {
			rootIds = append(rootIds, post.Id)
			if post.RootId != "" {
				rootIds = append(rootIds, post.RootId)
			}
		}
		rootQuery := s.getQueryBuilder().Select("p.*")
		idQuery := sq.Or{
			sq.Eq{"Id": rootIds},
		}
		rootQuery = rootQuery.Column(sq.Alias(replyCountSubQuery, "ReplyCount"))
		if !options.SkipFetchThreads {
			idQuery = append(idQuery, sq.Eq{"RootId": rootIds}) // preserve original behaviour
		}

		rootQuery = rootQuery.From("Posts p").
			Where(sq.And{
				idQuery,
				sq.Eq{"ChannelId": options.ChannelId},
				sq.Eq{"DeleteAt": 0},
			}).
			OrderBy("CreateAt DESC")

		rootQueryString, rootArgs, err := rootQuery.ToSql()

		if err != nil {
			return nil, model.NewAppError("SqlPostStore.GetPostContext", "store.sql_post.get_posts_around.get_parent.app_error", nil, "channelId="+options.ChannelId+err.Error(), http.StatusInternalServerError)
		}
		_, err = s.GetMaster().Select(&parents, rootQueryString, rootArgs...)
		if err != nil {
			return nil, model.NewAppError("SqlPostStore.GetPostContext", "store.sql_post.get_posts_around.get_parent.app_error", nil, "channelId="+options.ChannelId+err.Error(), http.StatusInternalServerError)
		}
	}

	list := model.NewPostList()

	// We need to flip the order if we selected backwards
	if before {
		for _, p := range posts {
			list.AddPost(p)
			list.AddOrder(p.Id)
		}
	} else {
		l := len(posts)
		for i := range posts {
			list.AddPost(posts[l-i-1])
			list.AddOrder(posts[l-i-1].Id)
		}
	}

	for _, p := range parents {
		list.AddPost(p)
	}

	return list, nil
}

func (s *SqlPostStore) GetPostIdBeforeTime(channelId string, time int64) (string, *model.AppError) {
	return s.getPostIdAroundTime(channelId, time, true)
}

func (s *SqlPostStore) GetPostIdAfterTime(channelId string, time int64) (string, *model.AppError) {
	return s.getPostIdAroundTime(channelId, time, false)
}

func (s *SqlPostStore) getPostIdAroundTime(channelId string, time int64, before bool) (string, *model.AppError) {
	var direction sq.Sqlizer
	var sort string
	if before {
		direction = sq.Lt{"CreateAt": time}
		sort = "DESC"
	} else {
		direction = sq.Gt{"CreateAt": time}
		sort = "ASC"
	}

	table := "Posts"
	// We force MySQL to use the right index to prevent it from accidentally
	// using the index_merge_intersection optimization.
	// See MM-27575.
	if s.DriverName() == model.DATABASE_DRIVER_MYSQL {
		table += " USE INDEX(idx_posts_channel_id_delete_at_create_at)"
	}

	query := s.getQueryBuilder().
		Select("Id").
		From(table).
		Where(sq.And{
			direction,
			sq.Eq{"ChannelId": channelId},
			sq.Eq{"DeleteAt": int(0)},
		}).
		// Adding ChannelId and DeleteAt order columns
		// to let mysql choose the "idx_posts_channel_id_delete_at_create_at" index always.
		// See MM-23369.
		OrderBy("ChannelId", "DeleteAt", "CreateAt "+sort).
		Limit(1)

	queryString, args, err := query.ToSql()
	if err != nil {
		return "", model.NewAppError("SqlPostStore.getPostIdAroundTime", "store.sql_post.get_post_id_around.app_error", nil, err.Error(), http.StatusInternalServerError)
	}

	var postId string
	if err := s.GetMaster().SelectOne(&postId, queryString, args...); err != nil {
		if err != sql.ErrNoRows {
			return "", model.NewAppError("SqlPostStore.getPostIdAroundTime", "store.sql_post.get_post_id_around.app_error", nil, "channelId="+channelId+err.Error(), http.StatusInternalServerError)
		}
	}

	return postId, nil
}

func (s *SqlPostStore) GetPostAfterTime(channelId string, time int64) (*model.Post, *model.AppError) {
	table := "Posts"
	// We force MySQL to use the right index to prevent it from accidentally
	// using the index_merge_intersection optimization.
	// See MM-27575.
	if s.DriverName() == model.DATABASE_DRIVER_MYSQL {
		table += " USE INDEX(idx_posts_channel_id_delete_at_create_at)"
	}

	query := s.getQueryBuilder().
		Select("*").
		From(table).
		Where(sq.And{
			sq.Gt{"CreateAt": time},
			sq.Eq{"ChannelId": channelId},
			sq.Eq{"DeleteAt": int(0)},
		}).
		// Adding ChannelId and DeleteAt order columns
		// to let mysql choose the "idx_posts_channel_id_delete_at_create_at" index always.
		// See MM-23369.
		OrderBy("ChannelId", "DeleteAt", "CreateAt ASC").
		Limit(1)

	queryString, args, err := query.ToSql()
	if err != nil {
		return nil, model.NewAppError("SqlPostStore.GetPostAfterTime", "store.sql_post.get_post_after_time.app_error", nil, err.Error(), http.StatusInternalServerError)
	}

	var post *model.Post
	if err := s.GetMaster().SelectOne(&post, queryString, args...); err != nil {
		if err != sql.ErrNoRows {
			return nil, model.NewAppError("SqlPostStore.GetPostAfterTime", "store.sql_post.get_post_after_time.app_error", nil, "channelId="+channelId+err.Error(), http.StatusInternalServerError)
		}
	}

	return post, nil
}

func (s *SqlPostStore) getRootPosts(channelId string, offset int, limit int, skipFetchThreads bool) ([]*model.Post, *model.AppError) {
	var posts []*model.Post
	var fetchQuery string
	if skipFetchThreads {
		fetchQuery = "SELECT p.*, (SELECT COUNT(Posts.Id) FROM Posts WHERE Posts.RootId = (CASE WHEN p.RootId = '' THEN p.Id ELSE p.RootId END) AND Posts.DeleteAt = 0) as ReplyCount FROM Posts p WHERE ChannelId = :ChannelId AND DeleteAt = 0 ORDER BY CreateAt DESC LIMIT :Limit OFFSET :Offset"
	} else {
		fetchQuery = "SELECT * FROM Posts WHERE ChannelId = :ChannelId AND DeleteAt = 0 ORDER BY CreateAt DESC LIMIT :Limit OFFSET :Offset"
	}
	_, err := s.GetReplica().Select(&posts, fetchQuery, map[string]interface{}{"ChannelId": channelId, "Offset": offset, "Limit": limit})
	if err != nil {
		return nil, model.NewAppError("SqlPostStore.GetLinearPosts", "store.sql_post.get_root_posts.app_error", nil, "channelId="+channelId+err.Error(), http.StatusInternalServerError)
	}
	return posts, nil
}

func (s *SqlPostStore) getParentsPosts(channelId string, offset int, limit int, skipFetchThreads bool) ([]*model.Post, *model.AppError) {
	if s.DriverName() == model.DATABASE_DRIVER_POSTGRES {
		return s.getParentsPostsPostgreSQL(channelId, offset, limit, skipFetchThreads)
	}

	// query parent Ids first
	var roots []*struct {
		RootId string
	}
	rootQuery := `
		SELECT DISTINCT
			q.RootId
		FROM
			(SELECT
				RootId
			FROM
				Posts
			WHERE
				ChannelId = :ChannelId
					AND DeleteAt = 0
			ORDER BY CreateAt DESC
			LIMIT :Limit OFFSET :Offset) q
		WHERE q.RootId != ''`

	_, err := s.GetReplica().Select(&roots, rootQuery, map[string]interface{}{"ChannelId": channelId, "Offset": offset, "Limit": limit})
	if err != nil {
		return nil, model.NewAppError("SqlPostStore.GetLinearPosts", "store.sql_post.get_parents_posts.app_error", nil, "channelId="+channelId+" err="+err.Error(), http.StatusInternalServerError)
	}
	if len(roots) == 0 {
		return nil, nil
	}
	params := make(map[string]interface{})
	placeholders := make([]string, len(roots))
	for idx, r := range roots {
		key := fmt.Sprintf(":Root%v", idx)
		params[key[1:]] = r.RootId
		placeholders[idx] = key
	}
	placeholderString := strings.Join(placeholders, ", ")
	params["ChannelId"] = channelId
	replyCountQuery := ""
	whereStatement := "p.Id IN (" + placeholderString + ")"
	if skipFetchThreads {
		replyCountQuery = `, (SELECT COUNT(Posts.Id) FROM Posts WHERE Posts.RootId = (CASE WHEN p.RootId = '' THEN p.Id ELSE p.RootId END) AND Posts.DeleteAt = 0) as ReplyCount`
	} else {
		whereStatement += " OR p.RootId IN (" + placeholderString + ")"
	}
	var posts []*model.Post
	_, err = s.GetReplica().Select(&posts, `
		SELECT p.*`+replyCountQuery+`
		FROM
			Posts p
		WHERE
			(`+whereStatement+`)
				AND ChannelId = :ChannelId
				AND DeleteAt = 0
		ORDER BY CreateAt`,
		params)
	if err != nil {
		return nil, model.NewAppError("SqlPostStore.GetLinearPosts", "store.sql_post.get_parents_posts.app_error", nil, "channelId="+channelId+" err="+err.Error(), http.StatusInternalServerError)
	}
	return posts, nil
}

func (s *SqlPostStore) getParentsPostsPostgreSQL(channelId string, offset int, limit int, skipFetchThreads bool) ([]*model.Post, *model.AppError) {
	var posts []*model.Post
	replyCountQuery := ""
	onStatement := "q1.RootId = q2.Id"
	if skipFetchThreads {
		replyCountQuery = ` ,(SELECT COUNT(Posts.Id) FROM Posts WHERE Posts.RootId = (CASE WHEN q2.RootId = '' THEN q2.Id ELSE q2.RootId END) AND Posts.DeleteAt = 0) as ReplyCount`
	} else {
		onStatement += " OR q1.RootId = q2.RootId"
	}
	_, err := s.GetReplica().Select(&posts,
		`SELECT q2.*`+replyCountQuery+`
        FROM
            Posts q2
                INNER JOIN
            (SELECT DISTINCT
                q3.RootId
            FROM
                (SELECT
                    RootId
                FROM
                    Posts
                WHERE
                    ChannelId = :ChannelId1
                        AND DeleteAt = 0
                ORDER BY CreateAt DESC
                LIMIT :Limit OFFSET :Offset) q3
            WHERE q3.RootId != '') q1
            ON `+onStatement+`
        WHERE
            ChannelId = :ChannelId2
                AND DeleteAt = 0
        ORDER BY CreateAt`,
		map[string]interface{}{"ChannelId1": channelId, "Offset": offset, "Limit": limit, "ChannelId2": channelId})
	if err != nil {
		return nil, model.NewAppError("SqlPostStore.GetLinearPosts", "store.sql_post.get_parents_posts.app_error", nil, "channelId="+channelId+" err="+err.Error(), http.StatusInternalServerError)
	}
	return posts, nil
}

var specialSearchChar = []string{
	"<",
	">",
	"+",
	"-",
	"(",
	")",
	"~",
	"@",
	":",
}

func (s *SqlPostStore) buildCreateDateFilterClause(params *model.SearchParams, queryParams map[string]interface{}) (string, map[string]interface{}) {
	searchQuery := ""
	// handle after: before: on: filters
	if len(params.OnDate) > 0 {
		onDateStart, onDateEnd := params.GetOnDateMillis()
		queryParams["OnDateStart"] = strconv.FormatInt(onDateStart, 10)
		queryParams["OnDateEnd"] = strconv.FormatInt(onDateEnd, 10)

		// between `on date` start of day and end of day
		searchQuery += "AND CreateAt BETWEEN :OnDateStart AND :OnDateEnd "
	} else {

		if len(params.ExcludedDate) > 0 {
			excludedDateStart, excludedDateEnd := params.GetExcludedDateMillis()
			queryParams["ExcludedDateStart"] = strconv.FormatInt(excludedDateStart, 10)
			queryParams["ExcludedDateEnd"] = strconv.FormatInt(excludedDateEnd, 10)

			searchQuery += "AND CreateAt NOT BETWEEN :ExcludedDateStart AND :ExcludedDateEnd "
		}

		if len(params.AfterDate) > 0 {
			afterDate := params.GetAfterDateMillis()
			queryParams["AfterDate"] = strconv.FormatInt(afterDate, 10)

			// greater than `after date`
			searchQuery += "AND CreateAt >= :AfterDate "
		}

		if len(params.BeforeDate) > 0 {
			beforeDate := params.GetBeforeDateMillis()
			queryParams["BeforeDate"] = strconv.FormatInt(beforeDate, 10)

			// less than `before date`
			searchQuery += "AND CreateAt <= :BeforeDate "
		}

		if len(params.ExcludedAfterDate) > 0 {
			afterDate := params.GetExcludedAfterDateMillis()
			queryParams["ExcludedAfterDate"] = strconv.FormatInt(afterDate, 10)

			searchQuery += "AND CreateAt < :ExcludedAfterDate "
		}

		if len(params.ExcludedBeforeDate) > 0 {
			beforeDate := params.GetExcludedBeforeDateMillis()
			queryParams["ExcludedBeforeDate"] = strconv.FormatInt(beforeDate, 10)

			searchQuery += "AND CreateAt > :ExcludedBeforeDate "
		}
	}

	return searchQuery, queryParams
}

func (s *SqlPostStore) buildSearchChannelFilterClause(channels []string, paramPrefix string, exclusion bool, queryParams map[string]interface{}, byName bool) (string, map[string]interface{}) {
	if len(channels) == 0 {
		return "", queryParams
	}

	clauseSlice := []string{}
	for i, channel := range channels {
		paramName := paramPrefix + strconv.FormatInt(int64(i), 10)
		clauseSlice = append(clauseSlice, ":"+paramName)
		queryParams[paramName] = channel
	}
	clause := strings.Join(clauseSlice, ", ")
	if byName {
		if exclusion {
			return "AND Name NOT IN (" + clause + ")", queryParams
		}
		return "AND Name IN (" + clause + ")", queryParams
	}

	if exclusion {
		return "AND Id NOT IN (" + clause + ")", queryParams
	}
	return "AND Id IN (" + clause + ")", queryParams
}

func (s *SqlPostStore) buildSearchUserFilterClause(users []string, paramPrefix string, exclusion bool, queryParams map[string]interface{}, byUsername bool) (string, map[string]interface{}) {
	if len(users) == 0 {
		return "", queryParams
	}
	clauseSlice := []string{}
	for i, user := range users {
		paramName := paramPrefix + strconv.FormatInt(int64(i), 10)
		clauseSlice = append(clauseSlice, ":"+paramName)
		queryParams[paramName] = user
	}
	clause := strings.Join(clauseSlice, ", ")
	if byUsername {
		if exclusion {
			return "AND Username NOT IN (" + clause + ")", queryParams
		}
		return "AND Username IN (" + clause + ")", queryParams
	}
	if exclusion {
		return "AND Id NOT IN (" + clause + ")", queryParams
	}
	return "AND Id IN (" + clause + ")", queryParams
}

func (s *SqlPostStore) buildSearchPostFilterClause(fromUsers []string, excludedUsers []string, queryParams map[string]interface{}, userByUsername bool) (string, map[string]interface{}) {
	if len(fromUsers) == 0 && len(excludedUsers) == 0 {
		return "", queryParams
	}

	filterQuery := `
		AND UserId IN (
			SELECT
				Id
			FROM
				Users,
				TeamMembers
			WHERE
				TeamMembers.TeamId = :TeamId
				AND Users.Id = TeamMembers.UserId
				FROM_USER_FILTER
				EXCLUDED_USER_FILTER)`

	fromUserClause, queryParams := s.buildSearchUserFilterClause(fromUsers, "FromUser", false, queryParams, userByUsername)
	filterQuery = strings.Replace(filterQuery, "FROM_USER_FILTER", fromUserClause, 1)

	excludedUserClause, queryParams := s.buildSearchUserFilterClause(excludedUsers, "ExcludedUser", true, queryParams, userByUsername)
	filterQuery = strings.Replace(filterQuery, "EXCLUDED_USER_FILTER", excludedUserClause, 1)

	return filterQuery, queryParams
}

func (s *SqlPostStore) Search(teamId string, userId string, params *model.SearchParams) (*model.PostList, *model.AppError) {
	return s.search(teamId, userId, params, true, true)
}

func (s *SqlPostStore) search(teamId string, userId string, params *model.SearchParams, channelsByName bool, userByUsername bool) (*model.PostList, *model.AppError) {
	queryParams := map[string]interface{}{
		"TeamId": teamId,
		"UserId": userId,
	}

	list := model.NewPostList()
	if params.Terms == "" && params.ExcludedTerms == "" &&
		len(params.InChannels) == 0 && len(params.ExcludedChannels) == 0 &&
		len(params.FromUsers) == 0 && len(params.ExcludedUsers) == 0 &&
		len(params.OnDate) == 0 && len(params.AfterDate) == 0 && len(params.BeforeDate) == 0 {
		return list, nil
	}

	var posts []*model.Post

	deletedQueryPart := "AND DeleteAt = 0"
	if params.IncludeDeletedChannels {
		deletedQueryPart = ""
	}

	userIdPart := "AND UserId = :UserId"
	if params.SearchWithoutUserId {
		userIdPart = ""
	}

	searchQuery := `
			SELECT
				* ,(SELECT COUNT(Posts.Id) FROM Posts WHERE Posts.RootId = (CASE WHEN q2.RootId = '' THEN q2.Id ELSE q2.RootId END) AND Posts.DeleteAt = 0) as ReplyCount
			FROM
				Posts q2
			WHERE
				DeleteAt = 0
				AND Type NOT LIKE '` + model.POST_SYSTEM_MESSAGE_PREFIX + `%'
				POST_FILTER
				AND ChannelId IN (
					SELECT
						Id
					FROM
						Channels,
						ChannelMembers
					WHERE
						Id = ChannelId
							AND (TeamId = :TeamId OR TeamId = '')
							` + userIdPart + `
							` + deletedQueryPart + `
							IN_CHANNEL_FILTER
							EXCLUDED_CHANNEL_FILTER)
				CREATEDATE_CLAUSE
				SEARCH_CLAUSE
				ORDER BY CreateAt DESC
			LIMIT 100`

	inChannelClause, queryParams := s.buildSearchChannelFilterClause(params.InChannels, "InChannel", false, queryParams, channelsByName)
	searchQuery = strings.Replace(searchQuery, "IN_CHANNEL_FILTER", inChannelClause, 1)

	excludedChannelClause, queryParams := s.buildSearchChannelFilterClause(params.ExcludedChannels, "ExcludedChannel", true, queryParams, channelsByName)
	searchQuery = strings.Replace(searchQuery, "EXCLUDED_CHANNEL_FILTER", excludedChannelClause, 1)

	postFilterClause, queryParams := s.buildSearchPostFilterClause(params.FromUsers, params.ExcludedUsers, queryParams, userByUsername)
	searchQuery = strings.Replace(searchQuery, "POST_FILTER", postFilterClause, 1)

	createDateFilterClause, queryParams := s.buildCreateDateFilterClause(params, queryParams)
	searchQuery = strings.Replace(searchQuery, "CREATEDATE_CLAUSE", createDateFilterClause, 1)

	termMap := map[string]bool{}
	terms := params.Terms
	excludedTerms := params.ExcludedTerms

	searchType := "Message"
	if params.IsHashtag {
		searchType = "Hashtags"
		for _, term := range strings.Split(terms, " ") {
			termMap[strings.ToUpper(term)] = true
		}
	}

	// these chars have special meaning and can be treated as spaces
	for _, c := range specialSearchChar {
		terms = strings.Replace(terms, c, " ", -1)
		excludedTerms = strings.Replace(excludedTerms, c, " ", -1)
	}

	if terms == "" && excludedTerms == "" {
		// we've already confirmed that we have a channel or user to search for
		searchQuery = strings.Replace(searchQuery, "SEARCH_CLAUSE", "", 1)
	} else if s.DriverName() == model.DATABASE_DRIVER_POSTGRES {
		// Parse text for wildcards
		if wildcard, err := regexp.Compile(`\*($| )`); err == nil {
			terms = wildcard.ReplaceAllLiteralString(terms, ":* ")
			excludedTerms = wildcard.ReplaceAllLiteralString(excludedTerms, ":* ")
		}

		excludeClause := ""
		if excludedTerms != "" {
			excludeClause = " & !(" + strings.Join(strings.Fields(excludedTerms), " | ") + ")"
		}

		if params.OrTerms {
			queryParams["Terms"] = "(" + strings.Join(strings.Fields(terms), " | ") + ")" + excludeClause
		} else {
			queryParams["Terms"] = "(" + strings.Join(strings.Fields(terms), " & ") + ")" + excludeClause
		}

		searchClause := fmt.Sprintf("AND to_tsvector('english', %s) @@  to_tsquery('english', :Terms)", searchType)
		searchQuery = strings.Replace(searchQuery, "SEARCH_CLAUSE", searchClause, 1)
	} else if s.DriverName() == model.DATABASE_DRIVER_MYSQL {
		searchClause := fmt.Sprintf("AND MATCH (%s) AGAINST (:Terms IN BOOLEAN MODE)", searchType)
		searchQuery = strings.Replace(searchQuery, "SEARCH_CLAUSE", searchClause, 1)

		excludeClause := ""
		if excludedTerms != "" {
			excludeClause = " -(" + excludedTerms + ")"
		}

		if params.OrTerms {
			queryParams["Terms"] = terms + excludeClause
		} else {
			splitTerms := []string{}
			for _, t := range strings.Fields(terms) {
				splitTerms = append(splitTerms, "+"+t)
			}
			queryParams["Terms"] = strings.Join(splitTerms, " ") + excludeClause
		}
	}

	_, err := s.GetSearchReplica().Select(&posts, searchQuery, queryParams)
	if err != nil {
		mlog.Warn("Query error searching posts.", mlog.Err(err))
		// Don't return the error to the caller as it is of no use to the user. Instead return an empty set of search results.
	} else {
		for _, p := range posts {
			if searchType == "Hashtags" {
				exactMatch := false
				for _, tag := range strings.Split(p.Hashtags, " ") {
					if termMap[strings.ToUpper(tag)] {
						exactMatch = true
						break
					}
				}
				if !exactMatch {
					continue
				}
			}
			list.AddPost(p)
			list.AddOrder(p.Id)
		}
	}
	list.MakeNonNil()
	return list, nil
}

func (s *SqlPostStore) AnalyticsUserCountsWithPostsByDay(teamId string) (model.AnalyticsRows, *model.AppError) {
	query :=
		`SELECT DISTINCT
		        DATE(FROM_UNIXTIME(Posts.CreateAt / 1000)) AS Name,
		        COUNT(DISTINCT Posts.UserId) AS Value
		FROM Posts`

	if len(teamId) > 0 {
		query += " INNER JOIN Channels ON Posts.ChannelId = Channels.Id AND Channels.TeamId = :TeamId AND"
	} else {
		query += " WHERE"
	}

	query += ` Posts.CreateAt >= :StartTime AND Posts.CreateAt <= :EndTime
		GROUP BY DATE(FROM_UNIXTIME(Posts.CreateAt / 1000))
		ORDER BY Name DESC
		LIMIT 30`

	if s.DriverName() == model.DATABASE_DRIVER_POSTGRES {
		query =
			`SELECT
				TO_CHAR(DATE(TO_TIMESTAMP(Posts.CreateAt / 1000)), 'YYYY-MM-DD') AS Name, COUNT(DISTINCT Posts.UserId) AS Value
			FROM Posts`

		if len(teamId) > 0 {
			query += " INNER JOIN Channels ON Posts.ChannelId = Channels.Id AND Channels.TeamId = :TeamId AND"
		} else {
			query += " WHERE"
		}

		query += ` Posts.CreateAt >= :StartTime AND Posts.CreateAt <= :EndTime
			GROUP BY DATE(TO_TIMESTAMP(Posts.CreateAt / 1000))
			ORDER BY Name DESC
			LIMIT 30`
	}

	end := utils.MillisFromTime(utils.EndOfDay(utils.Yesterday()))
	start := utils.MillisFromTime(utils.StartOfDay(utils.Yesterday().AddDate(0, 0, -31)))

	var rows model.AnalyticsRows
	_, err := s.GetReplica().Select(
		&rows,
		query,
		map[string]interface{}{"TeamId": teamId, "StartTime": start, "EndTime": end})
	if err != nil {
		return nil, model.NewAppError("SqlPostStore.AnalyticsUserCountsWithPostsByDay", "store.sql_post.analytics_user_counts_posts_by_day.app_error", nil, err.Error(), http.StatusInternalServerError)
	}
	return rows, nil
}

func (s *SqlPostStore) AnalyticsPostCountsByDay(options *model.AnalyticsPostCountsOptions) (model.AnalyticsRows, *model.AppError) {

	query :=
		`SELECT
		        DATE(FROM_UNIXTIME(Posts.CreateAt / 1000)) AS Name,
		        COUNT(Posts.Id) AS Value
		    FROM Posts`

	if options.BotsOnly {
		query += " INNER JOIN Bots ON Posts.UserId = Bots.Userid"
	}

	if len(options.TeamId) > 0 {
		query += " INNER JOIN Channels ON Posts.ChannelId = Channels.Id AND Channels.TeamId = :TeamId AND"
	} else {
		query += " WHERE"
	}

	query += ` Posts.CreateAt <= :EndTime
		            AND Posts.CreateAt >= :StartTime
		GROUP BY DATE(FROM_UNIXTIME(Posts.CreateAt / 1000))
		ORDER BY Name DESC
		LIMIT 30`

	if s.DriverName() == model.DATABASE_DRIVER_POSTGRES {
		query =
			`SELECT
				TO_CHAR(DATE(TO_TIMESTAMP(Posts.CreateAt / 1000)), 'YYYY-MM-DD') AS Name, Count(Posts.Id) AS Value
			FROM Posts`

		if options.BotsOnly {
			query += " INNER JOIN Bots ON Posts.UserId = Bots.Userid"
		}

		if len(options.TeamId) > 0 {
			query += " INNER JOIN Channels ON Posts.ChannelId = Channels.Id  AND Channels.TeamId = :TeamId AND"
		} else {
			query += " WHERE"
		}

		query += ` Posts.CreateAt <= :EndTime
			            AND Posts.CreateAt >= :StartTime
			GROUP BY DATE(TO_TIMESTAMP(Posts.CreateAt / 1000))
			ORDER BY Name DESC
			LIMIT 30`
	}

	end := utils.MillisFromTime(utils.EndOfDay(utils.Yesterday()))
	start := utils.MillisFromTime(utils.StartOfDay(utils.Yesterday().AddDate(0, 0, -31)))
	if options.YesterdayOnly {
		start = utils.MillisFromTime(utils.StartOfDay(utils.Yesterday().AddDate(0, 0, -1)))
	}

	var rows model.AnalyticsRows
	_, err := s.GetReplica().Select(
		&rows,
		query,
		map[string]interface{}{"TeamId": options.TeamId, "StartTime": start, "EndTime": end})
	if err != nil {
		return nil, model.NewAppError("SqlPostStore.AnalyticsPostCountsByDay", "store.sql_post.analytics_posts_count_by_day.app_error", nil, err.Error(), http.StatusInternalServerError)
	}
	return rows, nil
}

func (s *SqlPostStore) AnalyticsPostCount(teamId string, mustHaveFile bool, mustHaveHashtag bool) (int64, *model.AppError) {
	query :=
		`SELECT
			COUNT(Posts.Id) AS Value
		FROM
			Posts,
			Channels
		WHERE
			Posts.ChannelId = Channels.Id`

	if len(teamId) > 0 {
		query += " AND Channels.TeamId = :TeamId"
	}

	if mustHaveFile {
		query += " AND (Posts.FileIds != '[]' OR Posts.Filenames != '[]')"
	}

	if mustHaveHashtag {
		query += " AND Posts.Hashtags != ''"
	}

	v, err := s.GetReplica().SelectInt(query, map[string]interface{}{"TeamId": teamId})
	if err != nil {
		return 0, model.NewAppError("SqlPostStore.AnalyticsPostCount", "store.sql_post.analytics_posts_count.app_error", nil, err.Error(), http.StatusInternalServerError)
	}

	return v, nil
}

func (s *SqlPostStore) GetPostsCreatedAt(channelId string, time int64) ([]*model.Post, *model.AppError) {
	query := `SELECT * FROM Posts WHERE CreateAt = :CreateAt AND ChannelId = :ChannelId`

	var posts []*model.Post
	_, err := s.GetReplica().Select(&posts, query, map[string]interface{}{"CreateAt": time, "ChannelId": channelId})

	if err != nil {
		return nil, model.NewAppError("SqlPostStore.GetPostsCreatedAt", "store.sql_post.get_posts_created_att.app_error", nil, "channelId="+channelId+err.Error(), http.StatusInternalServerError)
	}
	return posts, nil
}

func (s *SqlPostStore) GetPostsByIds(postIds []string) ([]*model.Post, *model.AppError) {
	keys, params := MapStringsToQueryParams(postIds, "Post")

	query := `SELECT p.*, (SELECT count(Posts.Id) FROM Posts WHERE Posts.RootId = (CASE WHEN p.RootId = '' THEN p.Id ELSE p.RootId END) AND Posts.DeleteAt = 0) as ReplyCount FROM Posts p WHERE p.Id IN ` + keys + ` ORDER BY CreateAt DESC`

	var posts []*model.Post
	_, err := s.GetReplica().Select(&posts, query, params)

	if err != nil {
		mlog.Error("Query error getting posts.", mlog.Err(err))
		return nil, model.NewAppError("SqlPostStore.GetPostsByIds", "store.sql_post.get_posts_by_ids.app_error", nil, "", http.StatusInternalServerError)
	}
	return posts, nil
}

func (s *SqlPostStore) GetPostsBatchForIndexing(startTime int64, endTime int64, limit int) ([]*model.PostForIndexing, *model.AppError) {
	var posts []*model.PostForIndexing
	_, err := s.GetSearchReplica().Select(&posts,
		`SELECT
			PostsQuery.*, Channels.TeamId, ParentPosts.CreateAt ParentCreateAt
		FROM (
			SELECT
				*
			FROM
				Posts
			WHERE
				Posts.CreateAt >= :StartTime
			AND
				Posts.CreateAt < :EndTime
			ORDER BY
				CreateAt ASC
			LIMIT
				1000
			)
		AS
			PostsQuery
		LEFT JOIN
			Channels
		ON
			PostsQuery.ChannelId = Channels.Id
		LEFT JOIN
			Posts ParentPosts
		ON
			PostsQuery.RootId = ParentPosts.Id`,
		map[string]interface{}{"StartTime": startTime, "EndTime": endTime, "NumPosts": limit})

	if err != nil {
		return nil, model.NewAppError("SqlPostStore.GetPostContext", "store.sql_post.get_posts_batch_for_indexing.get.app_error", nil, err.Error(), http.StatusInternalServerError)
	}
	return posts, nil
}

func (s *SqlPostStore) PermanentDeleteBatch(endTime int64, limit int64) (int64, *model.AppError) {
	var query string
	if s.DriverName() == "postgres" {
		query = "DELETE from Posts WHERE Id = any (array (SELECT Id FROM Posts WHERE CreateAt < :EndTime LIMIT :Limit))"
	} else {
		query = "DELETE from Posts WHERE CreateAt < :EndTime LIMIT :Limit"
	}

	sqlResult, err := s.GetMaster().Exec(query, map[string]interface{}{"EndTime": endTime, "Limit": limit})
	if err != nil {
		return 0, model.NewAppError("SqlPostStore.PermanentDeleteBatch", "store.sql_post.permanent_delete_batch.app_error", nil, ""+err.Error(), http.StatusInternalServerError)
	}

	rowsAffected, err := sqlResult.RowsAffected()
	if err != nil {
		return 0, model.NewAppError("SqlPostStore.PermanentDeleteBatch", "store.sql_post.permanent_delete_batch.app_error", nil, ""+err.Error(), http.StatusInternalServerError)
	}
	return rowsAffected, nil
}

func (s *SqlPostStore) GetOldest() (*model.Post, *model.AppError) {
	var post model.Post
	err := s.GetReplica().SelectOne(&post, "SELECT * FROM Posts ORDER BY CreateAt LIMIT 1")
	if err != nil {
		return nil, model.NewAppError("SqlPostStore.GetOldest", "store.sql_post.get.app_error", nil, err.Error(), http.StatusNotFound)
	}

	return &post, nil
}

func (s *SqlPostStore) determineMaxPostSize() int {
	var maxPostSizeBytes int32

	if s.DriverName() == model.DATABASE_DRIVER_POSTGRES {
		// The Post.Message column in Postgres has historically been VARCHAR(4000), but
		// may be manually enlarged to support longer posts.
		if err := s.GetReplica().SelectOne(&maxPostSizeBytes, `
			SELECT
				COALESCE(character_maximum_length, 0)
			FROM
				information_schema.columns
			WHERE
				table_name = 'posts'
			AND	column_name = 'message'
		`); err != nil {
			mlog.Error("Unable to determine the maximum supported post size", mlog.Err(err))
		}
	} else if s.DriverName() == model.DATABASE_DRIVER_MYSQL {
		// The Post.Message column in MySQL has historically been TEXT, with a maximum
		// limit of 65535.
		if err := s.GetReplica().SelectOne(&maxPostSizeBytes, `
			SELECT
				COALESCE(CHARACTER_MAXIMUM_LENGTH, 0)
			FROM
				INFORMATION_SCHEMA.COLUMNS
			WHERE
				table_schema = DATABASE()
			AND	table_name = 'Posts'
			AND	column_name = 'Message'
			LIMIT 0, 1
		`); err != nil {
			mlog.Error("Unable to determine the maximum supported post size", mlog.Err(err))
		}
	} else {
		mlog.Warn("No implementation found to determine the maximum supported post size")
	}

	// Assume a worst-case representation of four bytes per rune.
	maxPostSize := int(maxPostSizeBytes) / 4

	// To maintain backwards compatibility, don't yield a maximum post
	// size smaller than the previous limit, even though it wasn't
	// actually possible to store 4000 runes in all cases.
	if maxPostSize < model.POST_MESSAGE_MAX_RUNES_V1 {
		maxPostSize = model.POST_MESSAGE_MAX_RUNES_V1
	}

	mlog.Info("Post.Message has size restrictions", mlog.Int("max_characters", maxPostSize), mlog.Int32("max_bytes", maxPostSizeBytes))

	return maxPostSize
}

// GetMaxPostSize returns the maximum number of runes that may be stored in a post.
func (s *SqlPostStore) GetMaxPostSize() int {
	s.maxPostSizeOnce.Do(func() {
		s.maxPostSizeCached = s.determineMaxPostSize()
	})
	return s.maxPostSizeCached
}

func (s *SqlPostStore) GetParentsForExportAfter(limit int, afterId string) ([]*model.PostForExport, *model.AppError) {
	for {
		var rootIds []string
		_, err := s.GetReplica().Select(&rootIds,
			`SELECT
				Id
			FROM
				Posts
			WHERE
				Id > :AfterId
				AND RootId = ''
				AND DeleteAt = 0
			ORDER BY Id
			LIMIT :Limit`,
			map[string]interface{}{"Limit": limit, "AfterId": afterId})
		if err != nil {
			return nil, model.NewAppError("SqlPostStore.GetAllAfterForExport", "store.sql_post.get_posts.app_error",
				nil, err.Error(), http.StatusInternalServerError)
		}

		var postsForExport []*model.PostForExport
		if len(rootIds) == 0 {
			return postsForExport, nil
		}

		keys, params := MapStringsToQueryParams(rootIds, "PostId")
		_, err = s.GetSearchReplica().Select(&postsForExport, `
			SELECT
				p1.*,
				Users.Username as Username,
				Teams.Name as TeamName,
				Channels.Name as ChannelName
			FROM
				(Select * FROM Posts WHERE Id IN `+keys+`) p1
			INNER JOIN
				Channels ON p1.ChannelId = Channels.Id
			INNER JOIN
				Teams ON Channels.TeamId = Teams.Id
			INNER JOIN
				Users ON p1.UserId = Users.Id
			WHERE
				Channels.DeleteAt = 0
				AND Teams.DeleteAt = 0
			ORDER BY
				p1.Id`,
			params)
		if err != nil {
			return nil, model.NewAppError("SqlPostStore.GetAllAfterForExport", "store.sql_post.get_posts.app_error",
				nil, err.Error(), http.StatusInternalServerError)
		}

		if len(postsForExport) == 0 {
			// All of the posts were in channels or teams that were deleted.
			// Update the afterId and try again.
			afterId = rootIds[len(rootIds)-1]
			continue
		}

		return postsForExport, nil
	}
}

func (s *SqlPostStore) GetRepliesForExport(rootId string) ([]*model.ReplyForExport, *model.AppError) {
	var posts []*model.ReplyForExport
	_, err := s.GetSearchReplica().Select(&posts, `
			SELECT
				Posts.*,
				Users.Username as Username
			FROM
				Posts
			INNER JOIN
				Users ON Posts.UserId = Users.Id
			WHERE
				Posts.RootId = :RootId
				AND Posts.DeleteAt = 0
			ORDER BY
				Posts.Id`,
		map[string]interface{}{"RootId": rootId})

	if err != nil {
		return nil, model.NewAppError("SqlPostStore.GetAllAfterForExport", "store.sql_post.get_posts.app_error", nil, err.Error(), http.StatusInternalServerError)
	}

	return posts, nil
}

func (s *SqlPostStore) GetDirectPostParentsForExportAfter(limit int, afterId string) ([]*model.DirectPostForExport, *model.AppError) {
	query := s.getQueryBuilder().
		Select("p.*", "Users.Username as User").
		From("Posts p").
		Join("Channels ON p.ChannelId = Channels.Id").
		Join("Users ON p.UserId = Users.Id").
		Where(sq.And{
			sq.Gt{"p.Id": afterId},
			sq.Eq{"p.ParentId": string("")},
			sq.Eq{"p.DeleteAt": int(0)},
			sq.Eq{"Channels.DeleteAt": int(0)},
			sq.Eq{"Users.DeleteAt": int(0)},
			sq.Eq{"Channels.Type": []string{"D", "G"}},
		}).
		OrderBy("p.Id").
		Limit(uint64(limit))

	queryString, args, err := query.ToSql()
	if err != nil {
		return nil, model.NewAppError("SqlPostStore.GetDirectPostParentsForExportAfter", "store.sql_post.get_direct_posts.app_error", nil, err.Error(), http.StatusInternalServerError)
	}

	var posts []*model.DirectPostForExport
	if _, err = s.GetReplica().Select(&posts, queryString, args...); err != nil {
		return nil, model.NewAppError("SqlPostStore.GetDirectPostParentsForExportAfter", "store.sql_post.get_direct_posts.app_error", nil, err.Error(), http.StatusInternalServerError)
	}
	var channelIds []string
	for _, post := range posts {
		channelIds = append(channelIds, post.ChannelId)
	}
	query = s.getQueryBuilder().
		Select("u.Username as Username, ChannelId, UserId, cm.Roles as Roles, LastViewedAt, MsgCount, MentionCount, cm.NotifyProps as NotifyProps, LastUpdateAt, SchemeUser, SchemeAdmin, (SchemeGuest IS NOT NULL AND SchemeGuest) as SchemeGuest").
		From("ChannelMembers cm").
		Join("Users u ON ( u.Id = cm.UserId )").
		Where(sq.Eq{
			"cm.ChannelId": channelIds,
		})

	queryString, args, err = query.ToSql()
	if err != nil {
		return nil, model.NewAppError("SqlPostStore.GetDirectPostParentsForExportAfter", "store.sql_post.get_direct_posts.app_error", nil, err.Error(), http.StatusInternalServerError)
	}

	var channelMembers []*model.ChannelMemberForExport
	if _, err := s.GetReplica().Select(&channelMembers, queryString, args...); err != nil {
		return nil, model.NewAppError("SqlPostStore.GetDirectPostParentsForExportAfter", "store.sql_post.get_direct_posts.app_error", nil, err.Error(), http.StatusInternalServerError)
	}

	// Build a map of channels and their posts
	postsChannelMap := make(map[string][]*model.DirectPostForExport)
	for _, post := range posts {
		post.ChannelMembers = &[]string{}
		postsChannelMap[post.ChannelId] = append(postsChannelMap[post.ChannelId], post)
	}

	// Build a map of channels and their members
	channelMembersMap := make(map[string][]string)
	for _, member := range channelMembers {
		channelMembersMap[member.ChannelId] = append(channelMembersMap[member.ChannelId], member.Username)
	}

	// Populate each post ChannelMembers extracting it from the channelMembersMap
	for channelId := range channelMembersMap {
		for _, post := range postsChannelMap[channelId] {
			*post.ChannelMembers = channelMembersMap[channelId]
		}
	}
	return posts, nil
}

func (s *SqlPostStore) SearchPostsInTeamForUser(paramsList []*model.SearchParams, userId, teamId string, page, perPage int) (*model.PostSearchResults, *model.AppError) {
	// Since we don't support paging for DB search, we just return nothing for later pages
	if page > 0 {
		return model.MakePostSearchResults(model.NewPostList(), nil), nil
	}

	if err := model.IsSearchParamsListValid(paramsList); err != nil {
		return nil, err
	}

	var wg sync.WaitGroup

	pchan := make(chan store.StoreResult, len(paramsList))

	for _, params := range paramsList {
<<<<<<< HEAD
		// Don't allow users to search for everything.
		if params.Terms == "*" {
			continue
		}
=======
		// remove any unquoted term that contains only non-alphanumeric chars
		// ex: abcd "**" && abc     >>     abcd "**" abc
		params.Terms = removeNonAlphaNumericUnquotedTerms(params.Terms, " ")
		params.IncludeDeletedChannels = includeDeletedChannels
		params.OrTerms = isOrSearch
>>>>>>> e73ff83e

		wg.Add(1)

		go func(params *model.SearchParams) {
			defer wg.Done()
			postList, err := s.search(teamId, userId, params, false, false)
			pchan <- store.StoreResult{Data: postList, Err: err}
		}(params)
	}

	wg.Wait()
	close(pchan)

	posts := model.NewPostList()

	for result := range pchan {
		if result.Err != nil {
			return nil, result.Err
		}
		data := result.Data.(*model.PostList)
		posts.Extend(data)
	}

	posts.SortByCreateAt()

	return model.MakePostSearchResults(posts, nil), nil
}

func (s *SqlPostStore) GetOldestEntityCreationTime() (int64, *model.AppError) {
	query := s.getQueryBuilder().Select("MIN(min_createat) min_createat").
		Suffix(`FROM (
					(SELECT MIN(createat) min_createat FROM Posts)
					UNION
					(SELECT MIN(createat) min_createat FROM Users)
					UNION
					(SELECT MIN(createat) min_createat FROM Channels)
				) entities`)
	queryString, _, err := query.ToSql()
	if err != nil {
		return -1, model.NewAppError("SqlPostStore.GetOldestEntityCreationTime",
			"store.sql_post.get_oldest_entity_creation_time.app_error", nil, err.Error(), http.StatusInternalServerError)
	}
	row := s.GetReplica().Db.QueryRow(queryString)
	var oldest int64
	if err := row.Scan(&oldest); err != nil {
		return -1, model.NewAppError("SqlPostStore.GetOldestEntityCreationTime",
			"store.sql_post.get_oldest_entity_creation_time.app_error", nil, err.Error(), http.StatusInternalServerError)
	}
	return oldest, nil
}<|MERGE_RESOLUTION|>--- conflicted
+++ resolved
@@ -1778,18 +1778,9 @@
 	pchan := make(chan store.StoreResult, len(paramsList))
 
 	for _, params := range paramsList {
-<<<<<<< HEAD
-		// Don't allow users to search for everything.
-		if params.Terms == "*" {
-			continue
-		}
-=======
 		// remove any unquoted term that contains only non-alphanumeric chars
 		// ex: abcd "**" && abc     >>     abcd "**" abc
 		params.Terms = removeNonAlphaNumericUnquotedTerms(params.Terms, " ")
-		params.IncludeDeletedChannels = includeDeletedChannels
-		params.OrTerms = isOrSearch
->>>>>>> e73ff83e
 
 		wg.Add(1)
 

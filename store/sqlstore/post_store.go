--- conflicted
+++ resolved
@@ -6,7 +6,6 @@
 import (
 	"database/sql"
 	"fmt"
-	"github.com/mattermost/gorp"
 	"regexp"
 	"strconv"
 	"strings"
@@ -1932,11 +1931,7 @@
 		}
 		if thread != nil {
 			thread.ReplyCount -= 1
-<<<<<<< HEAD
-			thread.Who = thread.Who.Remove(userId)
-=======
 			thread.Participants = thread.Participants.Remove(userId)
->>>>>>> bb4df5a6
 			if _, err = s.Thread().Update(thread); err != nil {
 				return errors.Wrap(err, "failed to update thread")
 			}
@@ -1989,36 +1984,20 @@
 			}
 			// no metadata entry, create one
 			if err := transaction.Insert(&model.Thread{
-<<<<<<< HEAD
-				PostId:      rootId,
-				ReplyCount:  count,
-				LastReplyAt: now,
-				Who:         participants,
-=======
 				PostId:       rootId,
 				ReplyCount:   count,
 				LastReplyAt:  now,
 				Participants: participants,
->>>>>>> bb4df5a6
 			}); err != nil {
 				return err
 			}
 		} else {
-<<<<<<< HEAD
-			for _, post := range posts {
-				// metadata exists, update it
-				thread.LastReplyAt = now
-				thread.ReplyCount += 1
-				if !thread.Who.Contains(post.UserId) {
-					thread.Who = append(thread.Who, post.UserId)
-=======
 			// metadata exists, update it
 			thread.LastReplyAt = now
 			for _, post := range posts {
 				thread.ReplyCount += 1
 				if !thread.Participants.Contains(post.UserId) {
 					thread.Participants = append(thread.Participants, post.UserId)
->>>>>>> bb4df5a6
 				}
 			}
 			if _, err := transaction.Update(thread); err != nil {

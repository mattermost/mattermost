--- conflicted
+++ resolved
@@ -72,7 +72,6 @@
 }
 
 func postSliceColumns() []string {
-<<<<<<< HEAD
 	colInfos := postSliceColumnsWithTypes()
 	cols := make([]string, len(colInfos))
 	for i, colInfo := range colInfos {
@@ -102,9 +101,6 @@
 		cols[i] = "COALESCE(Posts." + colInfo.Name + "," + defaultValue + ") AS " + colInfo.Name
 	}
 	return strings.Join(cols, ",")
-=======
-	return []string{"Id", "CreateAt", "UpdateAt", "EditAt", "DeleteAt", "IsPinned", "UserId", "ChannelId", "RootId", "ParentId", "OriginalId", "Message", "Type", "Props", "Hashtags", "Filenames", "FileIds", "HasReactions", "RemoteId"}
->>>>>>> 869da7a7
 }
 
 func postToSlice(post *model.Post) []interface{} {

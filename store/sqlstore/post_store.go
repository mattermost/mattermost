// Copyright (c) 2015-present Mattermost, Inc. All Rights Reserved.
// See LICENSE.txt for license information.

package sqlstore

import (
	"context"
	"database/sql"
	"encoding/json"
	"fmt"
	"reflect"
	"regexp"
	"strconv"
	"strings"
	"sync"

	sq "github.com/mattermost/squirrel"
	"github.com/pkg/errors"

	"github.com/mattermost/mattermost-server/v6/einterfaces"
	"github.com/mattermost/mattermost-server/v6/model"
	"github.com/mattermost/mattermost-server/v6/shared/mlog"
	"github.com/mattermost/mattermost-server/v6/store"
	"github.com/mattermost/mattermost-server/v6/store/searchlayer"
	"github.com/mattermost/mattermost-server/v6/utils"
)

type SqlPostStore struct {
	*SqlStore
	metrics           einterfaces.MetricsInterface
	maxPostSizeOnce   sync.Once
	maxPostSizeCached int
}

type postWithExtra struct {
	ThreadReplyCount   int64
	IsFollowing        *bool
	ThreadParticipants model.StringArray
	model.Post
}

func (s *SqlPostStore) ClearCaches() {
}

func postSliceColumnsWithTypes() []struct {
	Name string
	Type reflect.Kind
} {
	return []struct {
		Name string
		Type reflect.Kind
	}{
		{"Id", reflect.String},
		{"CreateAt", reflect.Int64},
		{"UpdateAt", reflect.Int64},
		{"EditAt", reflect.Int64},
		{"DeleteAt", reflect.Int64},
		{"IsPinned", reflect.Bool},
		{"UserId", reflect.String},
		{"ChannelId", reflect.String},
		{"RootId", reflect.String},
		{"OriginalId", reflect.String},
		{"Message", reflect.String},
		{"Type", reflect.String},
		{"Props", reflect.Map},
		{"Hashtags", reflect.String},
		{"Filenames", reflect.Slice},
		{"FileIds", reflect.Slice},
		{"HasReactions", reflect.Bool},
		{"RemoteId", reflect.String},
	}
}

func postToSlice(post *model.Post) []any {
	return []any{
		post.Id,
		post.CreateAt,
		post.UpdateAt,
		post.EditAt,
		post.DeleteAt,
		post.IsPinned,
		post.UserId,
		post.ChannelId,
		post.RootId,
		post.OriginalId,
		post.Message,
		post.Type,
		model.StringInterfaceToJSON(post.Props),
		post.Hashtags,
		model.ArrayToJSON(post.Filenames),
		model.ArrayToJSON(post.FileIds),
		post.HasReactions,
		post.RemoteId,
	}
}

func postSliceColumns() []string {
	colInfos := postSliceColumnsWithTypes()
	cols := make([]string, len(colInfos))
	for i, colInfo := range colInfos {
		cols[i] = colInfo.Name
	}
	return cols
}

func postSliceCoalesceQuery() string {
	colInfos := postSliceColumnsWithTypes()
	cols := make([]string, len(colInfos))
	for i, colInfo := range colInfos {
		var defaultValue string
		switch colInfo.Type {
		case reflect.String:
			defaultValue = "''"
		case reflect.Int64:
			defaultValue = "0"
		case reflect.Bool:
			defaultValue = "false"
		case reflect.Map:
			defaultValue = "'{}'"
		case reflect.Slice:
			defaultValue = "'[]'"
		}
		cols[i] = "COALESCE(Posts." + colInfo.Name + "," + defaultValue + ") AS " + colInfo.Name
	}
	return strings.Join(cols, ",")
}

func newSqlPostStore(sqlStore *SqlStore, metrics einterfaces.MetricsInterface) store.PostStore {
	return &SqlPostStore{
		SqlStore:          sqlStore,
		metrics:           metrics,
		maxPostSizeCached: model.PostMessageMaxRunesV1,
	}
}

func (s *SqlPostStore) SaveMultiple(posts []*model.Post) ([]*model.Post, int, error) {
	channelNewPosts := make(map[string]int)
	channelNewRootPosts := make(map[string]int)
	maxDateNewPosts := make(map[string]int64)
	maxDateNewRootPosts := make(map[string]int64)
	rootIds := make(map[string]int)
	maxDateRootIds := make(map[string]int64)
	for idx, post := range posts {
		if post.Id != "" && !post.IsRemote() {
			return nil, idx, store.NewErrInvalidInput("Post", "id", post.Id)
		}
		post.PreSave()
		maxPostSize := s.GetMaxPostSize()
		if err := post.IsValid(maxPostSize); err != nil {
			return nil, idx, err
		}

		if currentChannelCount, ok := channelNewPosts[post.ChannelId]; !ok {
			if post.IsJoinLeaveMessage() {
				channelNewPosts[post.ChannelId] = 0
			} else {
				channelNewPosts[post.ChannelId] = 1
			}
			maxDateNewPosts[post.ChannelId] = post.CreateAt
		} else {
			if !post.IsJoinLeaveMessage() {
				channelNewPosts[post.ChannelId] = currentChannelCount + 1
			}
			if post.CreateAt > maxDateNewPosts[post.ChannelId] {
				maxDateNewPosts[post.ChannelId] = post.CreateAt
			}
		}

		if post.RootId == "" {
			if currentChannelCount, ok := channelNewRootPosts[post.ChannelId]; !ok {
				if post.IsJoinLeaveMessage() {
					channelNewRootPosts[post.ChannelId] = 0
				} else {
					channelNewRootPosts[post.ChannelId] = 1
				}
				maxDateNewRootPosts[post.ChannelId] = post.CreateAt
			} else {
				if !post.IsJoinLeaveMessage() {
					channelNewRootPosts[post.ChannelId] = currentChannelCount + 1
				}
				if post.CreateAt > maxDateNewRootPosts[post.ChannelId] {
					maxDateNewRootPosts[post.ChannelId] = post.CreateAt
				}
			}
			continue
		}

		if currentRootCount, ok := rootIds[post.RootId]; !ok {
			rootIds[post.RootId] = 1
			maxDateRootIds[post.RootId] = post.CreateAt
		} else {
			rootIds[post.RootId] = currentRootCount + 1
			if post.CreateAt > maxDateRootIds[post.RootId] {
				maxDateRootIds[post.RootId] = post.CreateAt
			}
		}
	}

	builder := s.getQueryBuilder().Insert("Posts").Columns(postSliceColumns()...)
	for _, post := range posts {
		builder = builder.Values(postToSlice(post)...)
	}
	query, args, err := builder.ToSql()
	if err != nil {
		return nil, -1, errors.Wrap(err, "post_tosql")
	}

	transaction, err := s.GetMasterX().Beginx()
	if err != nil {
		return posts, -1, errors.Wrap(err, "begin_transaction")
	}

	defer finalizeTransactionX(transaction)

	if _, err = transaction.Exec(query, args...); err != nil {
		return nil, -1, errors.Wrap(err, "failed to save Post")
	}

	if err = s.updateThreadsFromPosts(transaction, posts); err != nil {
		return nil, -1, errors.Wrap(err, "update thread from posts failed")
	}

	if err = transaction.Commit(); err != nil {
		// don't need to rollback here since the transaction is already closed
		return posts, -1, errors.Wrap(err, "commit_transaction")
	}

	for channelId, count := range channelNewPosts {
		countRoot := channelNewRootPosts[channelId]

		if _, err = s.GetMasterX().NamedExec(`UPDATE Channels
			SET LastPostAt = GREATEST(:lastpostat, LastPostAt),
				LastRootPostAt = GREATEST(:lastrootpostat, LastRootPostAt),
				TotalMsgCount = TotalMsgCount + :count,
				TotalMsgCountRoot = TotalMsgCountRoot + :countroot
			WHERE Id = :channelid`, map[string]any{
			"lastpostat":     maxDateNewPosts[channelId],
			"lastrootpostat": maxDateNewRootPosts[channelId],
			"channelid":      channelId,
			"count":          count,
			"countroot":      countRoot,
		}); err != nil {
			mlog.Warn("Error updating Channel LastPostAt.", mlog.Err(err))
		}
	}

	for rootId := range rootIds {
		if _, err = s.GetMasterX().Exec("UPDATE Posts SET UpdateAt = ? WHERE Id = ?", maxDateRootIds[rootId], rootId); err != nil {
			mlog.Warn("Error updating Post UpdateAt.", mlog.Err(err))
		}
	}

	var unknownRepliesPosts []*model.Post
	for _, post := range posts {
		if post.RootId == "" {
			count, ok := rootIds[post.Id]
			if ok {
				post.ReplyCount += int64(count)
			}
		} else {
			unknownRepliesPosts = append(unknownRepliesPosts, post)
		}
	}

	if len(unknownRepliesPosts) > 0 {
		if err := s.populateReplyCount(unknownRepliesPosts); err != nil {
			mlog.Warn("Unable to populate the reply count in some posts.", mlog.Err(err))
		}
	}

	return posts, -1, nil
}

func (s *SqlPostStore) Save(post *model.Post) (*model.Post, error) {
	posts, _, err := s.SaveMultiple([]*model.Post{post})
	if err != nil {
		return nil, err
	}
	return posts[0], nil
}

func (s *SqlPostStore) populateReplyCount(posts []*model.Post) error {
	rootIds := []string{}
	for _, post := range posts {
		rootIds = append(rootIds, post.RootId)
	}
	countList := []struct {
		RootId string
		Count  int64
	}{}
	query := s.getQueryBuilder().
		Select("RootId, COUNT(Id) AS Count").
		From("Posts").
		Where(sq.Eq{"RootId": rootIds}).
		Where(sq.Eq{"Posts.DeleteAt": 0}).
		GroupBy("RootId")

	queryString, args, err := query.ToSql()
	if err != nil {
		return errors.Wrap(err, "post_tosql")
	}
	err = s.GetMasterX().Select(&countList, queryString, args...)
	if err != nil {
		return errors.Wrap(err, "failed to count Posts")
	}

	counts := map[string]int64{}
	for _, count := range countList {
		counts[count.RootId] = count.Count
	}

	for _, post := range posts {
		count, ok := counts[post.RootId]
		if !ok {
			post.ReplyCount = 0
		}
		post.ReplyCount = count
	}

	return nil
}

func (s *SqlPostStore) Update(newPost *model.Post, oldPost *model.Post) (*model.Post, error) {
	newPost.UpdateAt = model.GetMillis()
	newPost.PreCommit()

	oldPost.DeleteAt = newPost.UpdateAt
	oldPost.UpdateAt = newPost.UpdateAt
	oldPost.OriginalId = oldPost.Id
	oldPost.Id = model.NewId()
	oldPost.PreCommit()

	maxPostSize := s.GetMaxPostSize()

	if err := newPost.IsValid(maxPostSize); err != nil {
		return nil, err
	}

	if _, err := s.GetMasterX().NamedExec(`UPDATE Posts
		SET CreateAt=:CreateAt,
			UpdateAt=:UpdateAt,
			EditAt=:EditAt,
			DeleteAt=:DeleteAt,
			IsPinned=:IsPinned,
			UserId=:UserId,
			ChannelId=:ChannelId,
			RootId=:RootId,
			OriginalId=:OriginalId,
			Message=:Message,
			Type=:Type,
			Props=:Props,
			Hashtags=:Hashtags,
			Filenames=:Filenames,
			FileIds=:FileIds,
			HasReactions=:HasReactions,
			RemoteId=:RemoteId
		WHERE
			Id=:Id
		`, newPost); err != nil {
		return nil, errors.Wrapf(err, "failed to update Post with id=%s", newPost.Id)
	}

	time := model.GetMillis()
	if _, err := s.GetMasterX().Exec("UPDATE Channels SET LastPostAt = ?  WHERE Id = ? AND LastPostAt < ?", time, newPost.ChannelId, time); err != nil {
		return nil, errors.Wrap(err, "failed to update lastpostat of channels")
	}

	if newPost.RootId != "" {
		if _, err := s.GetMasterX().Exec("UPDATE Posts SET UpdateAt = ? WHERE Id = ? AND UpdateAt < ?", time, newPost.RootId, time); err != nil {
			return nil, errors.Wrap(err, "failed to update updateAt of posts")
		}
	}

	// mark the old post as deleted
	builder := s.getQueryBuilder().
		Insert("Posts").
		Columns(postSliceColumns()...).
		Values(postToSlice(oldPost)...)
	query, args, err := builder.ToSql()
	if err != nil {
		return nil, errors.Wrap(err, "post_tosql")
	}
	_, err = s.GetMasterX().Exec(query, args...)
	if err != nil {
		return nil, errors.Wrap(err, "failed to insert the old post")
	}

	return newPost, nil
}

func (s *SqlPostStore) OverwriteMultiple(posts []*model.Post) ([]*model.Post, int, error) {
	updateAt := model.GetMillis()
	maxPostSize := s.GetMaxPostSize()
	for idx, post := range posts {
		post.UpdateAt = updateAt
		if appErr := post.IsValid(maxPostSize); appErr != nil {
			return nil, idx, appErr
		}
	}

	tx, err := s.GetMasterX().Beginx()
	if err != nil {
		return nil, -1, errors.Wrap(err, "begin_transaction")
	}
	defer finalizeTransactionX(tx)

	for idx, post := range posts {
		if _, err2 := tx.NamedExec(`UPDATE Posts
				SET CreateAt=:CreateAt,
					UpdateAt=:UpdateAt,
					EditAt=:EditAt,
					DeleteAt=:DeleteAt,
					IsPinned=:IsPinned,
					UserId=:UserId,
					ChannelId=:ChannelId,
					RootId=:RootId,
					OriginalId=:OriginalId,
					Message=:Message,
					Type=:Type,
					Props=:Props,
					Hashtags=:Hashtags,
					Filenames=:Filenames,
					FileIds=:FileIds,
					HasReactions=:HasReactions,
					RemoteId=:RemoteId
				WHERE
					Id=:Id
			`, post); err2 != nil {
			return nil, idx, errors.Wrapf(err2, "failed to update Post with id=%s", post.Id)
		}
		if post.RootId != "" {
			if _, err2 := tx.Exec("UPDATE Threads SET LastReplyAt = ? WHERE PostId = ?", updateAt, post.Id); err2 != nil {
				return nil, idx, errors.Wrapf(err2, "failed to update Threads with postid=%s", post.Id)
			}
		}
	}
	err = tx.Commit()
	if err != nil {
		return nil, -1, errors.Wrap(err, "commit_transaction")
	}

	return posts, -1, nil
}

func (s *SqlPostStore) Overwrite(post *model.Post) (*model.Post, error) {
	posts, _, err := s.OverwriteMultiple([]*model.Post{post})
	if err != nil {
		return nil, err
	}

	return posts[0], nil
}

func (s *SqlPostStore) GetFlaggedPosts(userId string, offset int, limit int) (*model.PostList, error) {
	return s.getFlaggedPosts(userId, "", "", offset, limit)
}

func (s *SqlPostStore) GetFlaggedPostsForTeam(userId, teamId string, offset int, limit int) (*model.PostList, error) {
	return s.getFlaggedPosts(userId, "", teamId, offset, limit)
}

func (s *SqlPostStore) GetFlaggedPostsForChannel(userId, channelId string, offset int, limit int) (*model.PostList, error) {
	return s.getFlaggedPosts(userId, channelId, "", offset, limit)
}

// TODO: convert to squirrel HW
func (s *SqlPostStore) getFlaggedPosts(userId, channelId, teamId string, offset int, limit int) (*model.PostList, error) {
	pl := model.NewPostList()

	posts := []*model.Post{}
	query := `
            SELECT
                A.*, (SELECT count(*) FROM Posts WHERE Posts.RootId = (CASE WHEN A.RootId = '' THEN A.Id ELSE A.RootId END) AND Posts.DeleteAt = 0) as ReplyCount
            FROM
                (SELECT
                    *
                FROM
                    Posts
                WHERE
                    Id
                IN
                    (
						SELECT
							Name
						FROM
							Preferences
						WHERE
							UserId = ?
							AND Category = ?
					)
					CHANNEL_FILTER
					AND Posts.DeleteAt = 0
                ) as A
            INNER JOIN Channels as B
                ON B.Id = A.ChannelId
			WHERE
				ChannelId IN (
					SELECT
						Id
					FROM
						Channels,
						ChannelMembers
					WHERE
						Id = ChannelId
						AND UserId = ?
				)
				TEAM_FILTER
            ORDER BY CreateAt DESC
            LIMIT ? OFFSET ?`

	queryParams := []any{userId, model.PreferenceCategoryFlaggedPost}

	var channelClause, teamClause string
	channelClause, queryParams = s.buildFlaggedPostChannelFilterClause(channelId, queryParams)
	query = strings.Replace(query, "CHANNEL_FILTER", channelClause, 1)

	queryParams = append(queryParams, userId)

	teamClause, queryParams = s.buildFlaggedPostTeamFilterClause(teamId, queryParams)
	query = strings.Replace(query, "TEAM_FILTER", teamClause, 1)

	queryParams = append(queryParams, limit, offset)

	if err := s.GetReplicaX().Select(&posts, query, queryParams...); err != nil {
		return nil, errors.Wrap(err, "failed to find Posts")
	}

	for _, post := range posts {
		pl.AddPost(post)
		pl.AddOrder(post.Id)
	}

	return pl, nil
}

func (s *SqlPostStore) buildFlaggedPostTeamFilterClause(teamId string, queryParams []any) (string, []any) {
	if teamId == "" {
		return "", queryParams
	}

	return "AND B.TeamId = ? OR B.TeamId = ''", append(queryParams, teamId)
}

func (s *SqlPostStore) buildFlaggedPostChannelFilterClause(channelId string, queryParams []any) (string, []any) {
	if channelId == "" {
		return "", queryParams
	}

	return "AND ChannelId = ?", append(queryParams, channelId)
}

func (s *SqlPostStore) getPostWithCollapsedThreads(id, userID string, opts model.GetPostsOptions, sanitizeOptions map[string]bool) (*model.PostList, error) {
	if id == "" {
		return nil, store.NewErrInvalidInput("Post", "id", id)
	}

	var columns []string
	for _, c := range postSliceColumns() {
		columns = append(columns, "Posts."+c)
	}
	columns = append(columns,
		"COALESCE(Threads.ReplyCount, 0) as ThreadReplyCount",
		"COALESCE(Threads.LastReplyAt, 0) as LastReplyAt",
		"COALESCE(Threads.Participants, '[]') as ThreadParticipants",
		"ThreadMemberships.Following as IsFollowing",
	)
	var post postWithExtra

	postFetchQuery, args, _ := s.getQueryBuilder().
		Select(columns...).
		From("Posts").
		LeftJoin("Threads ON Threads.PostId = Id").
		LeftJoin("ThreadMemberships ON ThreadMemberships.PostId = Id AND ThreadMemberships.UserId = ?", userID).
		Where(sq.Eq{"Posts.DeleteAt": 0}).
		Where(sq.Eq{"Posts.Id": id}).ToSql()

	err := s.GetReplicaX().Get(&post, postFetchQuery, args...)
	if err != nil {
		if err == sql.ErrNoRows {
			return nil, store.NewErrNotFound("Post", id)
		}

		return nil, errors.Wrapf(err, "failed to get Post with id=%s", id)
	}

	posts := []*model.Post{}
	query := s.getQueryBuilder().
		Select("*").
		From("Posts").
		Where(sq.Eq{
			"Posts.RootId":   id,
			"Posts.DeleteAt": 0,
		})

	var sort string
	if opts.Direction != "" {
		if opts.Direction == "up" {
			sort = "DESC"
		} else if opts.Direction == "down" {
			sort = "ASC"
		}
	}
	if sort != "" {
		query = query.OrderBy("CreateAt " + sort + ", Id " + sort)
	}

	if opts.FromCreateAt != 0 {
		if opts.Direction == "down" {
			direction := sq.Gt{"Posts.CreateAt": opts.FromCreateAt}
			if opts.FromPost != "" {
				query = query.Where(sq.Or{
					direction,
					sq.And{
						sq.Eq{"Posts.CreateAt": opts.FromCreateAt},
						sq.Gt{"Posts.Id": opts.FromPost},
					},
				})
			} else {
				query = query.Where(direction)
			}
		} else {
			direction := sq.Lt{"Posts.CreateAt": opts.FromCreateAt}
			if opts.FromPost != "" {
				query = query.Where(sq.Or{
					direction,
					sq.And{
						sq.Eq{"Posts.CreateAt": opts.FromCreateAt},
						sq.Lt{"Posts.Id": opts.FromPost},
					},
				})

			} else {
				query = query.Where(direction)
			}
		}
	}

	if opts.PerPage != 0 {
		query = query.Limit(uint64(opts.PerPage + 1))
	}

	sql, args, err := query.ToSql()
	if err != nil {
		return nil, errors.Wrap(err, "getPostWithCollapsedThreads_Tosql")
	}
	err = s.GetReplicaX().Select(&posts, sql, args...)
	if err != nil {
		return nil, errors.Wrapf(err, "failed to find Posts for thread %s", id)
	}

	var hasNext bool
	if opts.PerPage != 0 {
		if len(posts) == opts.PerPage+1 {
			hasNext = true
		}
	}
	if hasNext {
		// Shave off the last item.
		posts = posts[:len(posts)-1]
	}

	list, err := s.prepareThreadedResponse([]*postWithExtra{&post}, opts.CollapsedThreadsExtended, false, sanitizeOptions)
	if err != nil {
		return nil, err
	}
	for _, p := range posts {
		list.AddPost(p)
		list.AddOrder(p.Id)
	}
	list.HasNext = hasNext

	return list, nil
}

func (s *SqlPostStore) Get(ctx context.Context, id string, opts model.GetPostsOptions, userID string, sanitizeOptions map[string]bool) (*model.PostList, error) {
	if opts.CollapsedThreads {
		return s.getPostWithCollapsedThreads(id, userID, opts, sanitizeOptions)
	}
	pl := model.NewPostList()

	if id == "" {
		return nil, store.NewErrInvalidInput("Post", "id", id)
	}

	var post model.Post
	postFetchQuery := "SELECT p.*, (SELECT count(*) FROM Posts WHERE Posts.RootId = (CASE WHEN p.RootId = '' THEN p.Id ELSE p.RootId END) AND Posts.DeleteAt = 0) as ReplyCount FROM Posts p WHERE p.Id = ? AND p.DeleteAt = 0"
	err := s.DBXFromContext(ctx).Get(&post, postFetchQuery, id)
	if err != nil {
		if err == sql.ErrNoRows {
			return nil, store.NewErrNotFound("Post", id)
		}

		return nil, errors.Wrapf(err, "failed to get Post with id=%s", id)
	}
	pl.AddPost(&post)
	pl.AddOrder(id)
	if !opts.SkipFetchThreads {
		rootId := post.RootId

		if rootId == "" {
			rootId = post.Id
		}

		if rootId == "" {
			return nil, errors.Wrapf(err, "invalid rootId with value=%s", rootId)
		}

		query := s.getQueryBuilder().
			Select("p.*, (SELECT count(*) FROM Posts WHERE Posts.RootId = (CASE WHEN p.RootId = '' THEN p.Id ELSE p.RootId END) AND Posts.DeleteAt = 0) as ReplyCount").
			From("Posts p").
			Where(sq.Or{
				sq.Eq{"p.Id": rootId},
				sq.Eq{"p.RootId": rootId},
			}).
			Where(sq.Eq{"p.DeleteAt": 0})

		var sort string
		if opts.Direction != "" {
			if opts.Direction == "up" {
				sort = "DESC"
			} else if opts.Direction == "down" {
				sort = "ASC"
			}
		}
		if sort != "" {
			query = query.OrderBy("CreateAt " + sort + ", Id " + sort)
		}

		if opts.FromCreateAt != 0 {
			if opts.Direction == "down" {
				direction := sq.Gt{"p.CreateAt": opts.FromCreateAt}
				if opts.FromPost != "" {
					query = query.Where(sq.Or{
						direction,
						sq.And{
							sq.Eq{"p.CreateAt": opts.FromCreateAt},
							sq.Gt{"p.Id": opts.FromPost},
						},
					})
				} else {
					query = query.Where(direction)
				}
			} else {
				direction := sq.Lt{"p.CreateAt": opts.FromCreateAt}
				if opts.FromPost != "" {
					query = query.Where(sq.Or{
						direction,
						sq.And{
							sq.Eq{"p.CreateAt": opts.FromCreateAt},
							sq.Lt{"p.Id": opts.FromPost},
						},
					})

				} else {
					query = query.Where(direction)
				}
			}
		}

		if opts.PerPage != 0 {
			query = query.Limit(uint64(opts.PerPage + 1))
		}

		sql, args, err := query.ToSql()
		if err != nil {
			return nil, errors.Wrap(err, "Get_Tosql")
		}

		posts := []*model.Post{}
		err = s.GetReplicaX().Select(&posts, sql, args...)
		if err != nil {
			return nil, errors.Wrap(err, "failed to find Posts")
		}

		var hasNext bool
		if opts.PerPage != 0 {
			if len(posts) == opts.PerPage+1 {
				hasNext = true
			}
		}
		if hasNext {
			// Shave off the last item
			posts = posts[:len(posts)-1]
		}

		for _, p := range posts {
			pl.AddPost(p)
			pl.AddOrder(p.Id)
		}
		pl.HasNext = hasNext
	}
	return pl, nil
}

func (s *SqlPostStore) GetSingle(id string, inclDeleted bool) (*model.Post, error) {
	query := s.getQueryBuilder().
		Select("p.*").
		From("Posts p").
		Where(sq.Eq{"p.Id": id})

	replyCountSubQuery := s.getQueryBuilder().
		Select("COUNT(Posts.Id)").
		From("Posts").
		Where(sq.Expr("Posts.RootId = (CASE WHEN p.RootId = '' THEN p.Id ELSE p.RootId END) AND Posts.DeleteAt = 0"))

	if !inclDeleted {
		query = query.Where(sq.Eq{"p.DeleteAt": 0})
	}
	query = query.Column(sq.Alias(replyCountSubQuery, "ReplyCount"))

	queryString, args, err := query.ToSql()
	if err != nil {
		return nil, errors.Wrap(err, "getsingleincldeleted_tosql")
	}

	var post model.Post
	err = s.GetReplicaX().Get(&post, queryString, args...)
	if err != nil {
		if err == sql.ErrNoRows {
			return nil, store.NewErrNotFound("Post", id)
		}

		return nil, errors.Wrapf(err, "failed to get Post with id=%s", id)
	}
	return &post, nil
}

type etagPosts struct {
	Id       string
	UpdateAt int64
}

//nolint:unparam
func (s *SqlPostStore) InvalidateLastPostTimeCache(channelId string) {
}

//nolint:unparam
func (s *SqlPostStore) GetEtag(channelId string, allowFromCache, collapsedThreads bool) string {
	q := s.getQueryBuilder().Select("Id", "UpdateAt").From("Posts").Where(sq.Eq{"ChannelId": channelId}).OrderBy("UpdateAt DESC").Limit(1)
	if collapsedThreads {
		q.Where(sq.Eq{"RootId": ""})
	}
	sql, args, _ := q.ToSql()

	var et etagPosts
	err := s.GetReplicaX().Get(&et, sql, args...)
	var result string
	if err != nil {
		result = fmt.Sprintf("%v.%v", model.CurrentVersion, model.GetMillis())
	} else {
		result = fmt.Sprintf("%v.%v", model.CurrentVersion, et.UpdateAt)
	}

	return result
}

// Soft deletes a post
// and cleans up the thread if it's a comment
func (s *SqlPostStore) Delete(postID string, time int64, deleteByID string) error {
	transaction, err := s.GetMasterX().Beginx()
	if err != nil {
		return errors.Wrap(err, "begin_transaction")
	}
	defer finalizeTransactionX(transaction)

	id := postIds{}
	// TODO: change this to later delete thread directly from postID
	err = transaction.Get(&id, "SELECT RootId, UserId FROM Posts WHERE Id = ?", postID)
	if err != nil {
		if err == sql.ErrNoRows {
			return store.NewErrNotFound("Post", postID)
		}

		return errors.Wrapf(err, "failed to delete Post with id=%s", postID)
	}

	if s.DriverName() == model.DatabaseDriverPostgres {
		_, err = transaction.Exec(`UPDATE Posts
			SET DeleteAt = $1,
				UpdateAt = $1,
				Props = jsonb_set(Props, $2, $3)
			WHERE Id = $4 OR RootId = $4`, time, jsonKeyPath(model.PostPropsDeleteBy), jsonStringVal(deleteByID), postID)
	} else {
		// We use ORDER BY clause for MySQL
		// to trigger filesort optimization in the index_merge.
		// Without it, MySQL does a temporary sort.
		// See: https://dev.mysql.com/doc/refman/8.0/en/order-by-optimization.html#order-by-filesort.
		_, err = transaction.Exec(`UPDATE Posts
			SET DeleteAt = ?,
			UpdateAt = ?,
			Props = JSON_SET(Props, ?, ?)
			Where Id = ? OR RootId = ?
			ORDER BY Id`, time, time, "$."+model.PostPropsDeleteBy, deleteByID, postID, postID)
	}

	if err != nil {
		return errors.Wrap(err, "failed to update Posts")
	}

	if id.RootId == "" {
		err = s.deleteThread(transaction, postID, time)
	} else {
		err = s.updateThreadAfterReplyDeletion(transaction, id.RootId, id.UserId)
	}

	if err != nil {
		return errors.Wrapf(err, "failed to cleanup Thread with postid=%s", id.RootId)
	}

	if err = transaction.Commit(); err != nil {
		return errors.Wrap(err, "commit_transaction")
	}

	return nil
}

func (s *SqlPostStore) permanentDelete(postId string) error {
	var post model.Post
	transaction, err := s.GetMasterX().Beginx()
	if err != nil {
		return errors.Wrap(err, "begin_transaction")
	}
	defer finalizeTransactionX(transaction)

	err = transaction.Get(&post, "SELECT * FROM Posts WHERE Id = ?", postId)
	if err != nil && err != sql.ErrNoRows {
		return errors.Wrapf(err, "failed to get Post with id=%s", postId)
	}
	if err = s.permanentDeleteThreads(transaction, post.Id); err != nil {
		return errors.Wrapf(err, "failed to cleanup threads for Post with id=%s", postId)
	}

	if _, err = transaction.NamedExec("DELETE FROM Posts WHERE Id = :id OR RootId = :rootid", map[string]any{"id": postId, "rootid": postId}); err != nil {
		return errors.Wrapf(err, "failed to delete Post with id=%s", postId)
	}

	if err = transaction.Commit(); err != nil {
		return errors.Wrap(err, "commit_transaction")
	}

	return nil
}

type postIds struct {
	Id     string
	RootId string
	UserId string
}

func (s *SqlPostStore) permanentDeleteAllCommentByUser(userId string) error {
	results := []postIds{}
	transaction, err := s.GetMasterX().Beginx()
	if err != nil {
		return errors.Wrap(err, "begin_transaction")
	}
	defer finalizeTransactionX(transaction)

	err = transaction.Select(&results, "Select Id, RootId FROM Posts WHERE UserId = ? AND RootId != ''", userId)
	if err != nil {
		return errors.Wrapf(err, "failed to fetch Posts with userId=%s", userId)
	}

	_, err = transaction.Exec("DELETE FROM Posts WHERE UserId = ? AND RootId != ''", userId)
	if err != nil {
		return errors.Wrapf(err, "failed to delete Posts with userId=%s", userId)
	}

	for _, ids := range results {
		if err = s.updateThreadAfterReplyDeletion(transaction, ids.RootId, userId); err != nil {
			return err
		}
	}

	if err = transaction.Commit(); err != nil {
		return errors.Wrap(err, "commit_transaction")
	}

	return nil
}

// Permanently deletes all comments by user,
// cleans up threads (removes said user from participants and decreases reply count),
// permanent delete all root posts by user,
// and delete threads and thread memberships for those root posts
func (s *SqlPostStore) PermanentDeleteByUser(userId string) error {
	// First attempt to delete all the comments for a user
	if err := s.permanentDeleteAllCommentByUser(userId); err != nil {
		return err
	}

	// Now attempt to delete all the root posts for a user. This will also
	// delete all the comments for each post
	found := true
	count := 0

	for found {
		var ids []string
		err := s.GetMasterX().Select(&ids, "SELECT Id FROM Posts WHERE UserId = ? LIMIT 1000", userId)
		if err != nil {
			return errors.Wrapf(err, "failed to find Posts with userId=%s", userId)
		}

		found = false
		for _, id := range ids {
			found = true
			if err = s.permanentDelete(id); err != nil {
				return err
			}
		}

		// This is a fail safe, give up if more than 10k messages
		count++
		if count >= 10 {
			return errors.Wrapf(err, "too many Posts to delete with userId=%s", userId)
		}
	}

	return nil
}

// Permanent deletes all channel root posts and comments,
// deletes all threads and thread memberships
// no thread comment cleanup needed, since we are deleting threads and thread memberships
func (s *SqlPostStore) PermanentDeleteByChannel(channelId string) error {
	transaction, err := s.GetMasterX().Beginx()
	if err != nil {
		return errors.Wrap(err, "begin_transaction")
	}
	defer finalizeTransactionX(transaction)

	results := []postIds{}
	err = transaction.Select(&results, "SELECT Id, RootId, UserId FROM Posts WHERE ChannelId = ?", channelId)
	if err != nil {
		return errors.Wrapf(err, "failed to fetch Posts with channelId=%s", channelId)
	}

	for _, ids := range results {
		if err = s.permanentDeleteThreads(transaction, ids.Id); err != nil {
			return err
		}
	}

	if _, err = transaction.Exec("DELETE FROM Posts WHERE ChannelId = ?", channelId); err != nil {
		return errors.Wrapf(err, "failed to delete Posts with channelId=%s", channelId)
	}

	if err = transaction.Commit(); err != nil {
		return errors.Wrap(err, "commit_transaction")
	}

	return nil
}

func (s *SqlPostStore) prepareThreadedResponse(posts []*postWithExtra, extended, reversed bool, sanitizeOptions map[string]bool) (*model.PostList, error) {
	list := model.NewPostList()
	var userIds []string
	userIdMap := map[string]bool{}
	for _, thread := range posts {
		for _, participantId := range thread.ThreadParticipants {
			if _, ok := userIdMap[participantId]; !ok {
				userIdMap[participantId] = true
				userIds = append(userIds, participantId)
			}
		}
	}
	// usersMap is the global profile map of all participants from all threads.
	usersMap := make(map[string]*model.User, len(userIds))
	if extended {
		users, err := s.User().GetProfileByIds(context.Background(), userIds, &store.UserGetByIdsOpts{}, true)
		if err != nil {
			return nil, err
		}
		for _, user := range users {
			user.SanitizeProfile(sanitizeOptions)
			usersMap[user.Id] = user
		}
	} else {
		for _, userId := range userIds {
			usersMap[userId] = &model.User{Id: userId}
		}
	}

	processPost := func(p *postWithExtra) error {
		p.Post.ReplyCount = p.ThreadReplyCount
		if p.IsFollowing != nil {
			p.Post.IsFollowing = model.NewBool(*p.IsFollowing)
		}
		for _, userID := range p.ThreadParticipants {
			participant, ok := usersMap[userID]
			if !ok {
				return errors.New("cannot find thread participant with id=" + userID)
			}
			p.Post.Participants = append(p.Post.Participants, participant)
		}
		return nil
	}

	l := len(posts)
	for i := range posts {
		idx := i
		// We need to flip the order if we selected backwards

		if reversed {
			idx = l - i - 1
		}
		if err := processPost(posts[idx]); err != nil {
			return nil, err
		}
		post := &posts[idx].Post
		list.AddPost(post)
		list.AddOrder(posts[idx].Id)
	}

	return list, nil
}

func (s *SqlPostStore) getPostsCollapsedThreads(options model.GetPostsOptions, sanitizeOptions map[string]bool) (*model.PostList, error) {
	var columns []string
	for _, c := range postSliceColumns() {
		columns = append(columns, "Posts."+c)
	}
	columns = append(columns,
		"COALESCE(Threads.ReplyCount, 0) as ThreadReplyCount",
		"COALESCE(Threads.LastReplyAt, 0) as LastReplyAt",
		"COALESCE(Threads.Participants, '[]') as ThreadParticipants",
		"ThreadMemberships.Following as IsFollowing",
	)
	var posts []*postWithExtra
	offset := options.PerPage * options.Page

	postFetchQuery, args, _ := s.getQueryBuilder().
		Select(columns...).
		From("Posts").
		LeftJoin("Threads ON Threads.PostId = Posts.Id").
		LeftJoin("ThreadMemberships ON ThreadMemberships.PostId = Posts.Id AND ThreadMemberships.UserId = ?", options.UserId).
		Where(sq.Eq{"Posts.DeleteAt": 0}).
		Where(sq.Eq{"Posts.ChannelId": options.ChannelId}).
		Where(sq.Eq{"Posts.RootId": ""}).
		Limit(uint64(options.PerPage)).
		Offset(uint64(offset)).
		OrderBy("Posts.CreateAt DESC").ToSql()

	err := s.GetReplicaX().Select(&posts, postFetchQuery, args...)
	if err != nil {
		return nil, errors.Wrapf(err, "failed to find Posts with channelId=%s", options.ChannelId)
	}

	return s.prepareThreadedResponse(posts, options.CollapsedThreadsExtended, false, sanitizeOptions)
}

func (s *SqlPostStore) GetPosts(options model.GetPostsOptions, _ bool, sanitizeOptions map[string]bool) (*model.PostList, error) {
	if options.PerPage > 1000 {
		return nil, store.NewErrInvalidInput("Post", "<options.PerPage>", options.PerPage)
	}
	if options.CollapsedThreads {
		return s.getPostsCollapsedThreads(options, sanitizeOptions)
	}
	offset := options.PerPage * options.Page

	rpc := make(chan store.StoreResult, 1)
	go func() {
		posts, err := s.getRootPosts(options.ChannelId, offset, options.PerPage, options.SkipFetchThreads)
		rpc <- store.StoreResult{Data: posts, NErr: err}
		close(rpc)
	}()
	cpc := make(chan store.StoreResult, 1)
	go func() {
		posts, err := s.getParentsPosts(options.ChannelId, offset, options.PerPage, options.SkipFetchThreads)
		cpc <- store.StoreResult{Data: posts, NErr: err}
		close(cpc)
	}()

	list := model.NewPostList()

	rpr := <-rpc
	if rpr.NErr != nil {
		return nil, rpr.NErr
	}

	cpr := <-cpc
	if cpr.NErr != nil {
		return nil, cpr.NErr
	}

	posts := rpr.Data.([]*model.Post)
	parents := cpr.Data.([]*model.Post)

	for _, p := range posts {
		list.AddPost(p)
		list.AddOrder(p.Id)
	}

	for _, p := range parents {
		list.AddPost(p)
	}

	list.MakeNonNil()

	return list, nil
}

func (s *SqlPostStore) getPostsSinceCollapsedThreads(options model.GetPostsSinceOptions, sanitizeOptions map[string]bool) (*model.PostList, error) {
	var columns []string
	for _, c := range postSliceColumns() {
		columns = append(columns, "Posts."+c)
	}
	columns = append(columns,
		"COALESCE(Threads.ReplyCount, 0) as ThreadReplyCount",
		"COALESCE(Threads.LastReplyAt, 0) as LastReplyAt",
		"COALESCE(Threads.Participants, '[]') as ThreadParticipants",
		"ThreadMemberships.Following as IsFollowing",
	)
	var posts []*postWithExtra

	postFetchQuery, args, _ := s.getQueryBuilder().
		Select(columns...).
		From("Posts").
		LeftJoin("Threads ON Threads.PostId = Posts.Id").
		LeftJoin("ThreadMemberships ON ThreadMemberships.PostId = Posts.Id AND ThreadMemberships.UserId = ?", options.UserId).
		Where(sq.Eq{"Posts.DeleteAt": 0}).
		Where(sq.Eq{"Posts.ChannelId": options.ChannelId}).
		Where(sq.Gt{"Posts.UpdateAt": options.Time}).
		Where(sq.Eq{"Posts.RootId": ""}).
		OrderBy("Posts.CreateAt DESC").ToSql()

	err := s.GetReplicaX().Select(&posts, postFetchQuery, args...)
	if err != nil {
		return nil, errors.Wrapf(err, "failed to find Posts with channelId=%s", options.ChannelId)
	}
	return s.prepareThreadedResponse(posts, options.CollapsedThreadsExtended, false, sanitizeOptions)
}

//nolint:unparam
func (s *SqlPostStore) GetPostsSince(options model.GetPostsSinceOptions, allowFromCache bool, sanitizeOptions map[string]bool) (*model.PostList, error) {
	if options.CollapsedThreads {
		return s.getPostsSinceCollapsedThreads(options, sanitizeOptions)
	}

	posts := []*model.Post{}

	order := "DESC"
	if options.SortAscending {
		order = "ASC"
	}

	replyCountQuery1 := ""
	replyCountQuery2 := ""
	if options.SkipFetchThreads {
		replyCountQuery1 = `, (SELECT COUNT(*) FROM Posts WHERE Posts.RootId = (CASE WHEN p1.RootId = '' THEN p1.Id ELSE p1.RootId END) AND Posts.DeleteAt = 0) as ReplyCount`
		replyCountQuery2 = `, (SELECT COUNT(*) FROM Posts WHERE Posts.RootId = (CASE WHEN cte.RootId = '' THEN cte.Id ELSE cte.RootId END) AND Posts.DeleteAt = 0) as ReplyCount`
	}
	var query string
	var params []any

	// union of IDs and then join to get full posts is faster in mysql
	if s.DriverName() == model.DatabaseDriverMysql {
		query = `SELECT *` + replyCountQuery1 + ` FROM Posts p1 JOIN (
			(SELECT
              Id
			  FROM
				  Posts p2
			  WHERE
				  (UpdateAt > ?
					  AND ChannelId = ?)
				  LIMIT 1000)
			  UNION
				  (SELECT
					  Id
				  FROM
					  Posts p3
				  WHERE
					  Id
				  IN
					  (SELECT * FROM (SELECT
						  RootId
					  FROM
						  Posts
					  WHERE
						  UpdateAt > ?
							  AND ChannelId = ?
					  LIMIT 1000) temp_tab))
			) j ON p1.Id = j.Id
          ORDER BY CreateAt ` + order

		params = []any{options.Time, options.ChannelId, options.Time, options.ChannelId}
	} else if s.DriverName() == model.DatabaseDriverPostgres {
		query = `WITH cte AS (SELECT
		       *
		FROM
		       Posts
		WHERE
		       UpdateAt > ? AND ChannelId = ?
		       LIMIT 1000)
		(SELECT *` + replyCountQuery2 + ` FROM cte)
		UNION
		(SELECT *` + replyCountQuery1 + ` FROM Posts p1 WHERE id in (SELECT rootid FROM cte))
		ORDER BY CreateAt ` + order

		params = []any{options.Time, options.ChannelId}
	}
	err := s.GetReplicaX().Select(&posts, query, params...)
	if err != nil {
		return nil, errors.Wrapf(err, "failed to find Posts with channelId=%s", options.ChannelId)
	}

	list := model.NewPostList()

	for _, p := range posts {
		list.AddPost(p)
		if p.UpdateAt > options.Time {
			list.AddOrder(p.Id)
		}
	}

	return list, nil
}

func (s *SqlPostStore) HasAutoResponsePostByUserSince(options model.GetPostsSinceOptions, userId string) (bool, error) {
	query := `
		SELECT EXISTS (SELECT 1
				FROM
					Posts
				WHERE
					UpdateAt >= ?
					AND
					ChannelId = ?
					AND
					UserId = ?
					AND
					Type = ?
				LIMIT 1)`

	var exist bool
	err := s.GetReplicaX().Get(&exist, query, options.Time, options.ChannelId, userId, model.PostTypeAutoResponder)
	if err != nil {
		return false, errors.Wrapf(err,
			"failed to check if autoresponse posts in channelId=%s for userId=%s since %s", options.ChannelId, userId, model.GetTimeForMillis(options.Time))
	}

	return exist, nil
}

func (s *SqlPostStore) GetPostsSinceForSync(options model.GetPostsSinceForSyncOptions, cursor model.GetPostsSinceForSyncCursor, limit int) ([]*model.Post, model.GetPostsSinceForSyncCursor, error) {
	query := s.getQueryBuilder().
		Select("*").
		From("Posts").
		Where(sq.Or{sq.Gt{"Posts.UpdateAt": cursor.LastPostUpdateAt}, sq.And{sq.Eq{"Posts.UpdateAt": cursor.LastPostUpdateAt}, sq.Gt{"Posts.Id": cursor.LastPostId}}}).
		OrderBy("Posts.UpdateAt", "Id").
		Limit(uint64(limit))

	if options.ChannelId != "" {
		query = query.Where(sq.Eq{"Posts.ChannelId": options.ChannelId})
	}

	if !options.IncludeDeleted {
		query = query.Where(sq.Eq{"Posts.DeleteAt": 0})
	}

	if options.ExcludeRemoteId != "" {
		query = query.Where(sq.NotEq{"COALESCE(Posts.RemoteId,'')": options.ExcludeRemoteId})
	}

	queryString, args, err := query.ToSql()
	if err != nil {
		return nil, cursor, errors.Wrap(err, "getpostssinceforsync_tosql")
	}

	posts := []*model.Post{}
	err = s.GetReplicaX().Select(&posts, queryString, args...)
	if err != nil {
		return nil, cursor, errors.Wrapf(err, "error getting Posts with channelId=%s", options.ChannelId)
	}

	if len(posts) != 0 {
		cursor.LastPostUpdateAt = posts[len(posts)-1].UpdateAt
		cursor.LastPostId = posts[len(posts)-1].Id
	}
	return posts, cursor, nil
}

func (s *SqlPostStore) GetPostsBefore(options model.GetPostsOptions, sanitizeOptions map[string]bool) (*model.PostList, error) {
	return s.getPostsAround(true, options, sanitizeOptions)
}

func (s *SqlPostStore) GetPostsAfter(options model.GetPostsOptions, sanitizeOptions map[string]bool) (*model.PostList, error) {
	return s.getPostsAround(false, options, sanitizeOptions)
}

func (s *SqlPostStore) getPostsAround(before bool, options model.GetPostsOptions, sanitizeOptions map[string]bool) (*model.PostList, error) {
	if options.Page < 0 {
		return nil, store.NewErrInvalidInput("Post", "<options.Page>", options.Page)
	}

	if options.PerPage < 0 {
		return nil, store.NewErrInvalidInput("Post", "<options.PerPage>", options.PerPage)
	}

	offset := options.Page * options.PerPage
	posts := []*postWithExtra{}
	parents := []*model.Post{}

	var direction string
	var sort string
	if before {
		direction = "<"
		sort = "DESC"
	} else {
		direction = ">"
		sort = "ASC"
	}
	table := "Posts p"
	// We force MySQL to use the right index to prevent it from accidentally
	// using the index_merge_intersection optimization.
	// See MM-27575.
	if s.DriverName() == model.DatabaseDriverMysql {
		table += " USE INDEX(idx_posts_channel_id_delete_at_create_at)"
	}
	columns := []string{"p.*"}
	if options.CollapsedThreads {
		columns = append(columns,
			"COALESCE(Threads.ReplyCount, 0) as ThreadReplyCount",
			"COALESCE(Threads.LastReplyAt, 0) as LastReplyAt",
			"COALESCE(Threads.Participants, '[]') as ThreadParticipants",
			"ThreadMemberships.Following as IsFollowing",
		)
	}
	query := s.getQueryBuilder().Select(columns...)
	replyCountSubQuery := s.getQueryBuilder().Select("COUNT(*)").From("Posts").Where(sq.Expr("Posts.RootId = (CASE WHEN p.RootId = '' THEN p.Id ELSE p.RootId END) AND Posts.DeleteAt = 0"))

	conditions := sq.And{
		sq.Expr(`CreateAt `+direction+` (SELECT CreateAt FROM Posts WHERE Id = ?)`, options.PostId),
		sq.Eq{"p.ChannelId": options.ChannelId},
		sq.Eq{"p.DeleteAt": int(0)},
	}
	if options.CollapsedThreads {
		conditions = append(conditions, sq.Eq{"RootId": ""})
		query = query.LeftJoin("Threads ON Threads.PostId = p.Id").LeftJoin("ThreadMemberships ON ThreadMemberships.PostId = p.Id AND ThreadMemberships.UserId=?", options.UserId)
	} else {
		query = query.Column(sq.Alias(replyCountSubQuery, "ReplyCount"))
	}
	query = query.From(table).
		Where(conditions).
		// Adding ChannelId and DeleteAt order columns
		// to let mysql choose the "idx_posts_channel_id_delete_at_create_at" index always.
		// See MM-24170.
		OrderBy("p.ChannelId", "p.DeleteAt", "p.CreateAt "+sort).
		Limit(uint64(options.PerPage)).
		Offset(uint64(offset))

	queryString, args, err := query.ToSql()
	if err != nil {
		return nil, errors.Wrap(err, "post_tosql")
	}
	err = s.GetReplicaX().Select(&posts, queryString, args...)
	if err != nil {
		return nil, errors.Wrapf(err, "failed to find Posts with channelId=%s", options.ChannelId)
	}

	if !options.CollapsedThreads && len(posts) > 0 {
		rootIds := []string{}
		for _, post := range posts {
			rootIds = append(rootIds, post.Id)
			if post.RootId != "" {
				rootIds = append(rootIds, post.RootId)
			}
		}
		rootQuery := s.getQueryBuilder().Select("p.*")
		idQuery := sq.Or{
			sq.Eq{"Id": rootIds},
		}
		rootQuery = rootQuery.Column(sq.Alias(replyCountSubQuery, "ReplyCount"))
		if !options.SkipFetchThreads {
			idQuery = append(idQuery, sq.Eq{"RootId": rootIds}) // preserve original behaviour
		}

		rootQuery = rootQuery.From("Posts p").
			Where(sq.And{
				idQuery,
				sq.Eq{"p.ChannelId": options.ChannelId},
				sq.Eq{"p.DeleteAt": 0},
			}).
			OrderBy("CreateAt DESC")

		rootQueryString, rootArgs, nErr := rootQuery.ToSql()

		if nErr != nil {
			return nil, errors.Wrap(nErr, "post_tosql")
		}
		nErr = s.GetReplicaX().Select(&parents, rootQueryString, rootArgs...)
		if nErr != nil {
			return nil, errors.Wrapf(nErr, "failed to find Posts with channelId=%s", options.ChannelId)
		}
	}

	list, err := s.prepareThreadedResponse(posts, options.CollapsedThreadsExtended, !before, sanitizeOptions)
	if err != nil {
		return nil, err
	}

	for _, p := range parents {
		list.AddPost(p)
	}

	return list, nil
}

func (s *SqlPostStore) GetPostIdBeforeTime(channelId string, time int64, collapsedThreads bool) (string, error) {
	return s.getPostIdAroundTime(channelId, time, true, collapsedThreads)
}

func (s *SqlPostStore) GetPostIdAfterTime(channelId string, time int64, collapsedThreads bool) (string, error) {
	return s.getPostIdAroundTime(channelId, time, false, collapsedThreads)
}

func (s *SqlPostStore) getPostIdAroundTime(channelId string, time int64, before bool, collapsedThreads bool) (string, error) {
	var direction sq.Sqlizer
	var sort string
	if before {
		direction = sq.Lt{"CreateAt": time}
		sort = "DESC"
	} else {
		direction = sq.Gt{"CreateAt": time}
		sort = "ASC"
	}

	table := "Posts"
	// We force MySQL to use the right index to prevent it from accidentally
	// using the index_merge_intersection optimization.
	// See MM-27575.
	if s.DriverName() == model.DatabaseDriverMysql {
		table += " USE INDEX(idx_posts_channel_id_delete_at_create_at)"
	}

	conditions := sq.And{
		direction,
		sq.Eq{"Posts.ChannelId": channelId},
		sq.Eq{"Posts.DeleteAt": int(0)},
	}
	if collapsedThreads {
		conditions = sq.And{conditions, sq.Eq{"Posts.RootId": ""}}
	}
	query := s.getQueryBuilder().
		Select("Id").
		From(table).
		Where(conditions).
		// Adding ChannelId and DeleteAt order columns
		// to let mysql choose the "idx_posts_channel_id_delete_at_create_at" index always.
		// See MM-23369.
		OrderBy("Posts.ChannelId", "Posts.DeleteAt", "Posts.CreateAt "+sort).
		Limit(1)

	queryString, args, err := query.ToSql()
	if err != nil {
		return "", errors.Wrap(err, "post_tosql")
	}

	var postId string
	if err := s.GetMasterX().Get(&postId, queryString, args...); err != nil {
		if err != sql.ErrNoRows {
			return "", errors.Wrapf(err, "failed to get Post id with channelId=%s", channelId)
		}
	}

	return postId, nil
}

func (s *SqlPostStore) GetPostAfterTime(channelId string, time int64, collapsedThreads bool) (*model.Post, error) {
	table := "Posts"
	// We force MySQL to use the right index to prevent it from accidentally
	// using the index_merge_intersection optimization.
	// See MM-27575.
	if s.DriverName() == model.DatabaseDriverMysql {
		table += " USE INDEX(idx_posts_channel_id_delete_at_create_at)"
	}
	conditions := sq.And{
		sq.Gt{"Posts.CreateAt": time},
		sq.Eq{"Posts.ChannelId": channelId},
		sq.Eq{"Posts.DeleteAt": int(0)},
	}
	if collapsedThreads {
		conditions = sq.And{conditions, sq.Eq{"RootId": ""}}
	}
	query := s.getQueryBuilder().
		Select("*").
		From(table).
		Where(conditions).
		// Adding ChannelId and DeleteAt order columns
		// to let mysql choose the "idx_posts_channel_id_delete_at_create_at" index always.
		// See MM-23369.
		OrderBy("Posts.ChannelId", "Posts.DeleteAt", "Posts.CreateAt ASC").
		Limit(1)

	queryString, args, err := query.ToSql()
	if err != nil {
		return nil, errors.Wrap(err, "post_tosql")
	}

	var post model.Post
	if err := s.GetMasterX().Get(&post, queryString, args...); err != nil {
		if err != sql.ErrNoRows {
			return nil, errors.Wrapf(err, "failed to get Post with channelId=%s", channelId)
		}
	}

	return &post, nil
}

func (s *SqlPostStore) getRootPosts(channelId string, offset int, limit int, skipFetchThreads bool) ([]*model.Post, error) {
	posts := []*model.Post{}
	var fetchQuery string
	if skipFetchThreads {
		fetchQuery = "SELECT p.*, (SELECT COUNT(*) FROM Posts WHERE Posts.RootId = (CASE WHEN p.RootId = '' THEN p.Id ELSE p.RootId END) AND Posts.DeleteAt = 0) as ReplyCount FROM Posts p WHERE p.ChannelId = ? AND p.DeleteAt = 0 ORDER BY p.CreateAt DESC LIMIT ? OFFSET ?"
	} else {
		fetchQuery = "SELECT * FROM Posts WHERE Posts.ChannelId = ? AND Posts.DeleteAt = 0 ORDER BY Posts.CreateAt DESC LIMIT ? OFFSET ?"
	}
	err := s.GetReplicaX().Select(&posts, fetchQuery, channelId, limit, offset)
	if err != nil {
		return nil, errors.Wrap(err, "failed to find Posts")
	}
	return posts, nil
}

func (s *SqlPostStore) getParentsPosts(channelId string, offset int, limit int, skipFetchThreads bool) ([]*model.Post, error) {
	if s.DriverName() == model.DatabaseDriverPostgres {
		return s.getParentsPostsPostgreSQL(channelId, offset, limit, skipFetchThreads)
	}

	// query parent Ids first
	roots := []string{}
	rootQuery := `
		SELECT DISTINCT
			q.RootId
		FROM
			(SELECT
				Posts.RootId
			FROM
				Posts
			WHERE
				Posts.ChannelId = ?
					AND Posts.DeleteAt = 0
			ORDER BY Posts.CreateAt DESC
			LIMIT ? OFFSET ?) q
		WHERE q.RootId != ''`

	err := s.GetReplicaX().Select(&roots, rootQuery, channelId, limit, offset)
	if err != nil {
		return nil, errors.Wrap(err, "failed to find Posts")
	}
	if len(roots) == 0 {
		return nil, nil
	}

	cols := []string{"p.*"}
	var where sq.Sqlizer
	where = sq.Eq{"p.Id": roots}
	if skipFetchThreads {
		cols = append(cols, "(SELECT COUNT(*) FROM Posts WHERE Posts.RootId = (CASE WHEN p.RootId = '' THEN p.Id ELSE p.RootId END) AND Posts.DeleteAt = 0) as ReplyCount")
	} else {
		where = sq.Or{
			where,
			sq.Eq{"p.RootId": roots},
		}
	}

	query := s.getQueryBuilder().
		Select(cols...).
		From("Posts p").
		Where(sq.And{
			where,
			sq.Eq{"p.ChannelId": channelId},
			sq.Eq{"p.DeleteAt": 0},
		}).
		OrderBy("p.CreateAt")

	sql, args, err := query.ToSql()
	if err != nil {
		return nil, errors.Wrap(err, "ParentPosts_Tosql")
	}

	posts := []*model.Post{}
	err = s.GetReplicaX().Select(&posts, sql, args...)
	if err != nil {
		return nil, errors.Wrap(err, "failed to find Posts")
	}
	return posts, nil
}

func (s *SqlPostStore) getParentsPostsPostgreSQL(channelId string, offset int, limit int, skipFetchThreads bool) ([]*model.Post, error) {
	posts := []*model.Post{}
	replyCountQuery := ""
	onStatement := "q1.RootId = q2.Id"
	if skipFetchThreads {
		replyCountQuery = ` ,(SELECT COUNT(*) FROM Posts WHERE Posts.RootId = (CASE WHEN q2.RootId = '' THEN q2.Id ELSE q2.RootId END) AND Posts.DeleteAt = 0) as ReplyCount`
	} else {
		onStatement += " OR q1.RootId = q2.RootId"
	}
	err := s.GetReplicaX().Select(&posts,
		`SELECT q2.*`+replyCountQuery+`
        FROM
            Posts q2
                INNER JOIN
            (SELECT DISTINCT
                q3.RootId
            FROM
                (SELECT
                    Posts.RootId
                FROM
                    Posts
                WHERE
                    Posts.ChannelId = ?
                        AND Posts.DeleteAt = 0
                ORDER BY Posts.CreateAt DESC
                LIMIT ? OFFSET ?) q3
            WHERE q3.RootId != '') q1
            ON `+onStatement+`
        WHERE
            q2.ChannelId = ?
            AND q2.DeleteAt = 0
        ORDER BY q2.CreateAt`, channelId, limit, offset, channelId)
	if err != nil {
		return nil, errors.Wrapf(err, "failed to find Posts with channelId=%s", channelId)
	}
	return posts, nil
}

var specialSearchChar = []string{
	"<",
	">",
	"+",
	"-",
	"(",
	")",
	"~",
	"@",
	":",
}

// GetNthRecentPostTime returns the CreateAt time of the nth most recent post.
func (s *SqlPostStore) GetNthRecentPostTime(n int64) (int64, error) {
	if n <= 0 {
		return 0, errors.New("n can't be less than 1")
	}

	builder := s.getQueryBuilder().
		Select("CreateAt").
		From("Posts p").
		// Consider users posts only for cloud limit
		Where(sq.And{
			sq.Eq{"p.Type": ""},
			sq.Expr("p.UserId NOT IN (SELECT UserId FROM Bots)"),
		}).
		OrderBy("p.CreateAt DESC").
		Limit(1).
		Offset(uint64(n - 1))

	query, queryArgs, err := builder.ToSql()
	if err != nil {
		return 0, errors.Wrap(err, "GetNthRecentPostTime_tosql")
	}

	var createAt int64
	if err := s.GetMasterX().Get(&createAt, query, queryArgs...); err != nil {
		if err == sql.ErrNoRows {
			return 0, store.NewErrNotFound("Post", "none")
		}

		return 0, errors.Wrapf(err, "failed to get the Nth Post=%d", n)
	}

	return createAt, nil
}

func (s *SqlPostStore) buildCreateDateFilterClause(params *model.SearchParams, builder sq.SelectBuilder) sq.SelectBuilder {
	// handle after: before: on: filters
	if params.OnDate != "" {
		onDateStart, onDateEnd := params.GetOnDateMillis()
		// between `on date` start of day and end of day
		builder = builder.Where("CreateAt BETWEEN ? AND ?", onDateStart, onDateEnd)
		return builder
	}

	if params.ExcludedDate != "" {
		excludedDateStart, excludedDateEnd := params.GetExcludedDateMillis()
		builder = builder.Where("CreateAt NOT BETWEEN ? AND ?", excludedDateStart, excludedDateEnd)
	}

	if params.AfterDate != "" {
		afterDate := params.GetAfterDateMillis()
		// greater than `after date`
		builder = builder.Where("CreateAt >= ?", afterDate)
	}

	if params.BeforeDate != "" {
		beforeDate := params.GetBeforeDateMillis()
		// less than `before date`
		builder = builder.Where("CreateAt <= ?", beforeDate)
	}

	if params.ExcludedAfterDate != "" {
		afterDate := params.GetExcludedAfterDateMillis()
		builder = builder.Where("CreateAt < ?", afterDate)
	}

	if params.ExcludedBeforeDate != "" {
		beforeDate := params.GetExcludedBeforeDateMillis()
		builder = builder.Where("CreateAt > ?", beforeDate)
	}

	return builder
}

func (s *SqlPostStore) buildSearchTeamFilterClause(teamId string, builder sq.SelectBuilder) sq.SelectBuilder {
	if teamId == "" {
		return builder
	}

	return builder.Where(sq.Or{
		sq.Eq{"TeamId": teamId},
		sq.Eq{"TeamId": ""},
	})
}

func (s *SqlPostStore) buildSearchChannelFilterClause(channels []string, exclusion bool, byName bool, builder sq.SelectBuilder) sq.SelectBuilder {
	if len(channels) == 0 {
		return builder
	}

	if byName {
		if exclusion {
			return builder.Where(sq.NotEq{"Name": channels})
		}
		return builder.Where(sq.Eq{"Name": channels})
	}

	if exclusion {
		return builder.Where(sq.NotEq{"Id": channels})
	}
	return builder.Where(sq.Eq{"Id": channels})
}

func (s *SqlPostStore) buildSearchUserFilterClause(users []string, exclusion bool, byUsername bool, builder sq.SelectBuilder) sq.SelectBuilder {
	if len(users) == 0 {
		return builder
	}

	if byUsername {
		if exclusion {
			return builder.Where(sq.NotEq{"Username": users})
		}
		return builder.Where(sq.Eq{"Username": users})
	}

	if exclusion {
		return builder.Where(sq.NotEq{"Id": users})
	}
	return builder.Where(sq.Eq{"Id": users})
}

func (s *SqlPostStore) buildSearchPostFilterClause(teamID string, fromUsers []string, excludedUsers []string, userByUsername bool, builder sq.SelectBuilder) (sq.SelectBuilder, error) {
	if len(fromUsers) == 0 && len(excludedUsers) == 0 {
		return builder, nil
	}

	// Sub-query builder.
	sb := s.getSubQueryBuilder().
		Select("Id").
		From("Users, TeamMembers").
		Where(sq.Expr("Users.Id = TeamMembers.UserId"))
	if teamID != "" {
		sb = sb.Where(sq.Eq{"TeamMembers.TeamId": teamID})
	}
	sb = s.buildSearchUserFilterClause(fromUsers, false, userByUsername, sb)
	sb = s.buildSearchUserFilterClause(excludedUsers, true, userByUsername, sb)
	subQuery, subQueryArgs, err := sb.ToSql()
	if err != nil {
		return sq.SelectBuilder{}, err
	}

	/*
	 * Squirrel does not support a sub-query in the WHERE condition.
	 * https://github.com/Masterminds/squirrel/issues/299
	 */
	return builder.Where("UserId IN ("+subQuery+")", subQueryArgs...), nil
}

func (s *SqlPostStore) Search(teamId string, userId string, params *model.SearchParams) (*model.PostList, error) {
	return s.search(teamId, userId, params, true, true)
}

func (s *SqlPostStore) search(teamId string, userId string, params *model.SearchParams, channelsByName bool, userByUsername bool) (*model.PostList, error) {
	list := model.NewPostList()
	if params.Terms == "" && params.ExcludedTerms == "" &&
		len(params.InChannels) == 0 && len(params.ExcludedChannels) == 0 &&
		len(params.FromUsers) == 0 && len(params.ExcludedUsers) == 0 &&
		params.OnDate == "" && params.AfterDate == "" && params.BeforeDate == "" {
		return list, nil
	}

	baseQuery := s.getQueryBuilder().Select(
		"*",
		"(SELECT COUNT(*) FROM Posts WHERE Posts.RootId = (CASE WHEN q2.RootId = '' THEN q2.Id ELSE q2.RootId END) AND Posts.DeleteAt = 0) as ReplyCount",
	).From("Posts q2").
		Where("q2.DeleteAt = 0").
		Where(fmt.Sprintf("q2.Type NOT LIKE '%s%%'", model.PostSystemMessagePrefix)).
		OrderByClause("q2.CreateAt DESC").
		Limit(100)

	var err error
	baseQuery, err = s.buildSearchPostFilterClause(teamId, params.FromUsers, params.ExcludedUsers, userByUsername, baseQuery)
	if err != nil {
		return nil, errors.Wrap(err, "failed to build search post filter clause")
	}
	baseQuery = s.buildCreateDateFilterClause(params, baseQuery)

	termMap := map[string]bool{}
	terms := params.Terms
	excludedTerms := params.ExcludedTerms

	searchType := "Message"
	if params.IsHashtag {
		searchType = "Hashtags"
		for _, term := range strings.Split(terms, " ") {
			termMap[strings.ToUpper(term)] = true
		}
	}

	// these chars have special meaning and can be treated as spaces
	for _, c := range specialSearchChar {
		terms = strings.Replace(terms, c, " ", -1)
		excludedTerms = strings.Replace(excludedTerms, c, " ", -1)
	}

	if terms == "" && excludedTerms == "" {
		// we've already confirmed that we have a channel or user to search for
	} else if s.DriverName() == model.DatabaseDriverPostgres {
		// Parse text for wildcards
		var wildcard *regexp.Regexp
		if wildcard, err = regexp.Compile(`\*($| )`); err == nil {
			terms = wildcard.ReplaceAllLiteralString(terms, ":* ")
			excludedTerms = wildcard.ReplaceAllLiteralString(excludedTerms, ":* ")
		}

		excludeClause := ""
		if excludedTerms != "" {
			excludeClause = " & !(" + strings.Join(strings.Fields(excludedTerms), " | ") + ")"
		}

		var termsClause string
		if params.OrTerms {
			termsClause = "(" + strings.Join(strings.Fields(terms), " | ") + ")" + excludeClause
		} else if strings.HasPrefix(terms, `"`) && strings.HasSuffix(terms, `"`) {
			termsClause = "(" + strings.Join(strings.Fields(terms), " <-> ") + ")" + excludeClause
		} else {
			termsClause = "(" + strings.Join(strings.Fields(terms), " & ") + ")" + excludeClause
		}

		searchClause := fmt.Sprintf("to_tsvector('%[1]s', %[2]s) @@  to_tsquery('%[1]s', ?)", s.pgDefaultTextSearchConfig, searchType)
		baseQuery = baseQuery.Where(searchClause, termsClause)
	} else if s.DriverName() == model.DatabaseDriverMysql {
		if searchType == "Message" {
			terms, err = removeMysqlStopWordsFromTerms(terms)
			if err != nil {
				return nil, errors.Wrap(err, "failed to remove Mysql stop-words from terms")
			}

			if terms == "" {
				return list, nil
			}
		}

		excludeClause := ""
		if excludedTerms != "" {
			excludeClause = " -(" + excludedTerms + ")"
		}

		var termsClause string
		if params.OrTerms {
			termsClause = terms + excludeClause
		} else {
			splitTerms := []string{}
			for _, t := range strings.Fields(terms) {
				splitTerms = append(splitTerms, "+"+t)
			}
			termsClause = strings.Join(splitTerms, " ") + excludeClause
		}

		searchClause := fmt.Sprintf("MATCH (%s) AGAINST (? IN BOOLEAN MODE)", searchType)
		baseQuery = baseQuery.Where(searchClause, termsClause)
	}

	inQuery := s.getSubQueryBuilder().Select("Id").
		From("Channels, ChannelMembers").
		Where("Id = ChannelId")

	if !params.IncludeDeletedChannels {
		inQuery = inQuery.Where("Channels.DeleteAt = 0")
	}

	if !params.SearchWithoutUserId {
		inQuery = inQuery.Where("ChannelMembers.UserId = ?", userId)
	}

	inQuery = s.buildSearchTeamFilterClause(teamId, inQuery)
	inQuery = s.buildSearchChannelFilterClause(params.InChannels, false, channelsByName, inQuery)
	inQuery = s.buildSearchChannelFilterClause(params.ExcludedChannels, true, channelsByName, inQuery)

	inQueryClause, inQueryClauseArgs, err := inQuery.ToSql()
	if err != nil {
		return nil, err
	}

	baseQuery = baseQuery.Where(fmt.Sprintf("ChannelId IN (%s)", inQueryClause), inQueryClauseArgs...)

	searchQuery, searchQueryArgs, err := baseQuery.ToSql()
	if err != nil {
		return nil, err
	}

	var posts []*model.Post

	if err := s.GetSearchReplicaX().Select(&posts, searchQuery, searchQueryArgs...); err != nil {
		mlog.Warn("Query error searching posts.", mlog.Err(err))
		// Don't return the error to the caller as it is of no use to the user. Instead return an empty set of search results.
	} else {
		for _, p := range posts {
			if searchType == "Hashtags" {
				exactMatch := false
				for _, tag := range strings.Split(p.Hashtags, " ") {
					if termMap[strings.ToUpper(tag)] {
						exactMatch = true
						break
					}
				}
				if !exactMatch {
					continue
				}
			}
			list.AddPost(p)
			list.AddOrder(p.Id)
		}
	}
	list.MakeNonNil()
	return list, nil
}

func removeMysqlStopWordsFromTerms(terms string) (string, error) {
	stopWords := make([]string, len(searchlayer.MySQLStopWords))
	copy(stopWords, searchlayer.MySQLStopWords)
	re, err := regexp.Compile(fmt.Sprintf(`^(%s)$`, strings.Join(stopWords, "|")))
	if err != nil {
		return "", err
	}

	newTerms := make([]string, 0)
	separatedTerms := strings.Fields(terms)
	for _, term := range separatedTerms {
		term = strings.TrimSpace(term)
		if term = re.ReplaceAllString(term, ""); term != "" {
			newTerms = append(newTerms, term)
		}
	}
	return strings.Join(newTerms, " "), nil
}

// TODO: convert to squirrel HW
func (s *SqlPostStore) AnalyticsUserCountsWithPostsByDay(teamId string) (model.AnalyticsRows, error) {
	var args []any
	query :=
		`SELECT DISTINCT
		        DATE(FROM_UNIXTIME(Posts.CreateAt / 1000)) AS Name,
		        COUNT(DISTINCT Posts.UserId) AS Value
		FROM Posts`

	if teamId != "" {
		query += " INNER JOIN Channels ON Posts.ChannelId = Channels.Id AND Channels.TeamId = ? AND"
		args = []any{teamId}
	} else {
		query += " WHERE"
	}

	query += ` Posts.CreateAt >= ? AND Posts.CreateAt <= ?
		GROUP BY DATE(FROM_UNIXTIME(Posts.CreateAt / 1000))
		ORDER BY Name DESC
		LIMIT 30`

	if s.DriverName() == model.DatabaseDriverPostgres {
		query =
			`SELECT
				TO_CHAR(DATE(TO_TIMESTAMP(Posts.CreateAt / 1000)), 'YYYY-MM-DD') AS Name, COUNT(DISTINCT Posts.UserId) AS Value
			FROM Posts`

		if teamId != "" {
			query += " INNER JOIN Channels ON Posts.ChannelId = Channels.Id AND Channels.TeamId = ? AND"
			args = []any{teamId}
		} else {
			query += " WHERE"
		}

		query += ` Posts.CreateAt >= ? AND Posts.CreateAt <= ?
			GROUP BY DATE(TO_TIMESTAMP(Posts.CreateAt / 1000))
			ORDER BY Name DESC
			LIMIT 30`
	}

	end := utils.MillisFromTime(utils.EndOfDay(utils.Yesterday()))
	start := utils.MillisFromTime(utils.StartOfDay(utils.Yesterday().AddDate(0, 0, -31)))
	args = append(args, start, end)

	rows := model.AnalyticsRows{}
	err := s.GetReplicaX().Select(
		&rows,
		query,
		args...)
	if err != nil {
		return nil, errors.Wrapf(err, "failed to find Posts with teamId=%s", teamId)
	}
	return rows, nil
}

// TODO: convert to squirrel HW
func (s *SqlPostStore) AnalyticsPostCountsByDay(options *model.AnalyticsPostCountsOptions) (model.AnalyticsRows, error) {

	var args []any
	query :=
		`SELECT
		        DATE(FROM_UNIXTIME(Posts.CreateAt / 1000)) AS Name,
		        COUNT(Posts.Id) AS Value
		    FROM Posts`

	if options.BotsOnly {
		query += " INNER JOIN Bots ON Posts.UserId = Bots.Userid"
	}

	if options.TeamId != "" {
		query += " INNER JOIN Channels ON Posts.ChannelId = Channels.Id AND Channels.TeamId = ? AND"
		args = []any{options.TeamId}
	} else {
		query += " WHERE"
	}

	query += ` Posts.CreateAt <= ?
		            AND Posts.CreateAt >= ?
		GROUP BY DATE(FROM_UNIXTIME(Posts.CreateAt / 1000))
		ORDER BY Name DESC
		LIMIT 30`

	if s.DriverName() == model.DatabaseDriverPostgres {
		query =
			`SELECT
				TO_CHAR(DATE(TO_TIMESTAMP(Posts.CreateAt / 1000)), 'YYYY-MM-DD') AS Name, Count(Posts.Id) AS Value
			FROM Posts`

		if options.BotsOnly {
			query += " INNER JOIN Bots ON Posts.UserId = Bots.Userid"
		}

		if options.TeamId != "" {
			query += " INNER JOIN Channels ON Posts.ChannelId = Channels.Id  AND Channels.TeamId = ? AND"
			args = []any{options.TeamId}
		} else {
			query += " WHERE"
		}

		query += ` Posts.CreateAt <= ?
			            AND Posts.CreateAt >= ?
			GROUP BY DATE(TO_TIMESTAMP(Posts.CreateAt / 1000))
			ORDER BY Name DESC
			LIMIT 30`
	}

	end := utils.MillisFromTime(utils.EndOfDay(utils.Yesterday()))
	start := utils.MillisFromTime(utils.StartOfDay(utils.Yesterday().AddDate(0, 0, -31)))
	if options.YesterdayOnly {
		start = utils.MillisFromTime(utils.StartOfDay(utils.Yesterday().AddDate(0, 0, -1)))
	}
	args = append(args, end, start)

	rows := model.AnalyticsRows{}
	err := s.GetReplicaX().Select(
		&rows,
		query,
		args...)
	if err != nil {
		return nil, errors.Wrapf(err, "failed to find Posts with teamId=%s", options.TeamId)
	}
	return rows, nil
}

func (s *SqlPostStore) AnalyticsPostCount(options *model.PostCountOptions) (int64, error) {
	query := s.getQueryBuilder().
		Select("COUNT(p.Id) AS Value").
		From("Posts p")

	if options.TeamId != "" {
		query = query.
			Join("Channels c ON (c.Id = p.ChannelId)").
			Where(sq.Eq{"c.TeamId": options.TeamId})
	}

	if options.UsersPostsOnly {
		query = query.Where(sq.And{
			sq.Eq{"p.Type": ""},
			sq.Expr("p.UserId NOT IN (SELECT UserId FROM Bots)"),
		})
	}

	if options.MustHaveFile {
		query = query.Where(sq.Or{sq.NotEq{"p.FileIds": "[]"}, sq.NotEq{"p.Filenames": "[]"}})
	}

	if options.MustHaveHashtag {
		query = query.Where(sq.NotEq{"p.Hashtags": ""})
	}

	if options.ExcludeDeleted {
		query = query.Where(sq.Eq{"p.DeleteAt": 0})
	}

	queryString, args, err := query.ToSql()
	if err != nil {
		return 0, errors.Wrap(err, "post_tosql")
	}

	var v int64
	err = s.GetReplicaX().Get(&v, queryString, args...)
	if err != nil {
		return 0, errors.Wrap(err, "failed to count Posts")
	}

	return v, nil
}

func (s *SqlPostStore) GetLastPostRowCreateAt() (int64, error) {
	query := `SELECT CREATEAT FROM Posts ORDER BY CREATEAT DESC LIMIT 1`
	var createAt int64
	err := s.GetReplicaX().Get(&createAt, query)
	if err != nil {
		return 0, errors.Wrapf(err, "failed to get last post createat")
	}

	return createAt, nil
}

func (s *SqlPostStore) GetPostsCreatedAt(channelId string, time int64) ([]*model.Post, error) {
	query := `SELECT * FROM Posts WHERE CreateAt = ? AND ChannelId = ?`

	posts := []*model.Post{}
	err := s.GetReplicaX().Select(&posts, query, time, channelId)
	if err != nil {
		return nil, errors.Wrapf(err, "failed to find Posts with channelId=%s", channelId)
	}
	return posts, nil
}

func (s *SqlPostStore) GetPostsByIds(postIds []string) ([]*model.Post, error) {
	baseQuery := s.getQueryBuilder().Select("p.*, (SELECT count(*) FROM Posts WHERE Posts.RootId = (CASE WHEN p.RootId = '' THEN p.Id ELSE p.RootId END) AND Posts.DeleteAt = 0) as ReplyCount").
		From("Posts p").
		Where(sq.Eq{"p.Id": postIds}).
		OrderBy("CreateAt DESC")

	query, args, err := baseQuery.ToSql()
	if err != nil {
		return nil, errors.Wrap(err, "getPostsByIds_tosql")
	}
	posts := []*model.Post{}

	err = s.GetReplicaX().Select(&posts, query, args...)
	if err != nil {
		return nil, errors.Wrap(err, "failed to find Posts")
	}
	if len(posts) == 0 {
		return nil, store.NewErrNotFound("Post", fmt.Sprintf("postIds=%v", postIds))
	}
	return posts, nil
}

func (s *SqlPostStore) GetPostsBatchForIndexing(startTime int64, startPostID string, limit int) ([]*model.PostForIndexing, error) {
	posts := []*model.PostForIndexing{}
	table := "Posts"
	// We force this index to avoid any chances of index merge intersection.
	if s.DriverName() == model.DatabaseDriverMysql {
		table += " USE INDEX(idx_posts_create_at_id)"
	}
	query := `SELECT
			PostsQuery.*, Channels.TeamId
		FROM (
			SELECT
				*
			FROM
				` + table + `
			WHERE
				Posts.CreateAt > ?
			OR
				(Posts.CreateAt = ? AND Posts.Id > ?)
			ORDER BY
				CreateAt ASC, Id ASC
			LIMIT
				?
			)
		AS
			PostsQuery
		LEFT JOIN
			Channels
		ON
			PostsQuery.ChannelId = Channels.Id
		ORDER BY CreateAt ASC, Id ASC`
	err := s.GetSearchReplicaX().Select(&posts, query, startTime, startTime, startPostID, limit)

	if err != nil {
		return nil, errors.Wrap(err, "failed to find Posts")
	}
	return posts, nil
}

// PermanentDeleteBatchForRetentionPolicies deletes a batch of records which are affected by
// the global or a granular retention policy.
// See `genericPermanentDeleteBatchForRetentionPolicies` for details.
func (s *SqlPostStore) PermanentDeleteBatchForRetentionPolicies(now, globalPolicyEndTime, limit int64, cursor model.RetentionPolicyCursor) (int64, model.RetentionPolicyCursor, error) {
	builder := s.getQueryBuilder().
		Select("Posts.Id").
		From("Posts")
	return genericPermanentDeleteBatchForRetentionPolicies(RetentionPolicyBatchDeletionInfo{
		BaseBuilder:         builder,
		Table:               "Posts",
		TimeColumn:          "CreateAt",
		PrimaryKeys:         []string{"Id"},
		ChannelIDTable:      "Posts",
		NowMillis:           now,
		GlobalPolicyEndTime: globalPolicyEndTime,
		Limit:               limit,
	}, s.SqlStore, cursor)
}

// DeleteOrphanedRows removes entries from Posts when a corresponding channel no longer exists.
func (s *SqlPostStore) DeleteOrphanedRows(limit int) (deleted int64, err error) {
	// We need the extra level of nesting to deal with MySQL's locking
	const query = `
	DELETE FROM Posts WHERE Id IN (
		SELECT * FROM (
			SELECT Posts.Id FROM Posts
			LEFT JOIN Channels ON Posts.ChannelId = Channels.Id
			WHERE Channels.Id IS NULL
			LIMIT ?
		) AS A
	)`
	result, err := s.GetMasterX().Exec(query, limit)
	if err != nil {
		return
	}
	deleted, err = result.RowsAffected()
	return
}

func (s *SqlPostStore) PermanentDeleteBatch(endTime int64, limit int64) (int64, error) {
	var query string
	if s.DriverName() == "postgres" {
		query = "DELETE from Posts WHERE Id = any (array (SELECT Id FROM Posts WHERE CreateAt < ? LIMIT ?))"
	} else {
		query = "DELETE from Posts WHERE CreateAt < ? LIMIT ?"
	}

	sqlResult, err := s.GetMasterX().Exec(query, endTime, limit)
	if err != nil {
		return 0, errors.Wrap(err, "failed to delete Posts")
	}

	rowsAffected, err := sqlResult.RowsAffected()
	if err != nil {
		return 0, errors.Wrap(err, "failed to delete Posts")
	}
	return rowsAffected, nil
}

func (s *SqlPostStore) GetOldest() (*model.Post, error) {
	var post model.Post
	err := s.GetReplicaX().Get(&post, "SELECT * FROM Posts ORDER BY CreateAt LIMIT 1")
	if err != nil {
		if err == sql.ErrNoRows {
			return nil, store.NewErrNotFound("Post", "none")
		}

		return nil, errors.Wrap(err, "failed to get oldest Post")
	}

	return &post, nil
}

func (s *SqlPostStore) determineMaxPostSize() int {
	var maxPostSizeBytes int32

	if s.DriverName() == model.DatabaseDriverPostgres {
		// The Post.Message column in Postgres has historically been VARCHAR(4000), but
		// may be manually enlarged to support longer posts.
		if err := s.GetReplicaX().Get(&maxPostSizeBytes, `
			SELECT
				COALESCE(character_maximum_length, 0)
			FROM
				information_schema.columns
			WHERE
				table_name = 'posts'
			AND	column_name = 'message'
		`); err != nil {
			mlog.Warn("Unable to determine the maximum supported post size", mlog.Err(err))
		}
	} else if s.DriverName() == model.DatabaseDriverMysql {
		// The Post.Message column in MySQL has historically been TEXT, with a maximum
		// limit of 65535.
		if err := s.GetReplicaX().Get(&maxPostSizeBytes, `
			SELECT
				COALESCE(CHARACTER_MAXIMUM_LENGTH, 0)
			FROM
				INFORMATION_SCHEMA.COLUMNS
			WHERE
				table_schema = DATABASE()
			AND	table_name = 'Posts'
			AND	column_name = 'Message'
			LIMIT 0, 1
		`); err != nil {
			mlog.Warn("Unable to determine the maximum supported post size", mlog.Err(err))
		}
	} else {
		mlog.Warn("No implementation found to determine the maximum supported post size")
	}

	// Assume a worst-case representation of four bytes per rune.
	maxPostSize := int(maxPostSizeBytes) / 4

	// To maintain backwards compatibility, don't yield a maximum post
	// size smaller than the previous limit, even though it wasn't
	// actually possible to store 4000 runes in all cases.
	if maxPostSize < model.PostMessageMaxRunesV1 {
		maxPostSize = model.PostMessageMaxRunesV1
	}

	mlog.Info("Post.Message has size restrictions", mlog.Int("max_characters", maxPostSize), mlog.Int32("max_bytes", maxPostSizeBytes))

	return maxPostSize
}

// GetMaxPostSize returns the maximum number of runes that may be stored in a post.
func (s *SqlPostStore) GetMaxPostSize() int {
	s.maxPostSizeOnce.Do(func() {
		s.maxPostSizeCached = s.determineMaxPostSize()
	})
	return s.maxPostSizeCached
}

func (s *SqlPostStore) GetParentsForExportAfter(limit int, afterId string) ([]*model.PostForExport, error) {
	for {
		rootIds := []string{}
		err := s.GetReplicaX().Select(&rootIds,
			`SELECT
				Id
			FROM
				Posts
			WHERE
				Posts.Id > ?
				AND Posts.RootId = ''
				AND Posts.DeleteAt = 0
			ORDER BY Posts.Id
			LIMIT ?`,
			afterId, limit)
		if err != nil {
			return nil, errors.Wrap(err, "failed to find Posts")
		}

		postsForExport := []*model.PostForExport{}
		if len(rootIds) == 0 {
			return postsForExport, nil
		}

		builder := s.getQueryBuilder().
			Select("p1.*, Users.Username as Username, Teams.Name as TeamName, Channels.Name as ChannelName").
			FromSelect(sq.Select("*").From("Posts").Where(sq.Eq{"Posts.Id": rootIds}), "p1").
			InnerJoin("Channels ON p1.ChannelId = Channels.Id").
			InnerJoin("Teams ON Channels.TeamId = Teams.Id").
			InnerJoin("Users ON p1.UserId = Users.Id").
			Where(sq.And{
				sq.Eq{"Channels.DeleteAt": 0},
				sq.Eq{"Teams.DeleteAt": 0},
			}).
			OrderBy("p1.Id")

		query, args, err := builder.ToSql()
		if err != nil {
			return nil, errors.Wrap(err, "postsForExport_toSql")
		}

		err = s.GetSearchReplicaX().Select(&postsForExport, query, args...)
		if err != nil {
			return nil, errors.Wrap(err, "failed to find Posts")
		}

		if len(postsForExport) == 0 {
			// All of the posts were in channels or teams that were deleted.
			// Update the afterId and try again.
			afterId = rootIds[len(rootIds)-1]
			continue
		}

		return postsForExport, nil
	}
}

func (s *SqlPostStore) GetRepliesForExport(rootId string) ([]*model.ReplyForExport, error) {
	posts := []*model.ReplyForExport{}
	err := s.GetSearchReplicaX().Select(&posts, `
			SELECT
				Posts.*,
				Users.Username as Username
			FROM
				Posts
			INNER JOIN
				Users ON Posts.UserId = Users.Id
			WHERE
				Posts.RootId = ?
				AND Posts.DeleteAt = 0
			ORDER BY
				Posts.Id`, rootId)
	if err != nil {
		return nil, errors.Wrap(err, "failed to find Posts")
	}

	return posts, nil
}

func (s *SqlPostStore) GetDirectPostParentsForExportAfter(limit int, afterId string) ([]*model.DirectPostForExport, error) {
	query := s.getQueryBuilder().
		Select("p.*", "Users.Username as User").
		From("Posts p").
		Join("Channels ON p.ChannelId = Channels.Id").
		Join("Users ON p.UserId = Users.Id").
		Where(sq.And{
			sq.Gt{"p.Id": afterId},
			sq.Eq{"p.RootId": ""},
			sq.Eq{"p.DeleteAt": 0},
			sq.Eq{"Channels.DeleteAt": 0},
			sq.Eq{"Users.DeleteAt": 0},
			sq.Eq{"Channels.Type": []model.ChannelType{model.ChannelTypeDirect, model.ChannelTypeGroup}},
		}).
		OrderBy("p.Id").
		Limit(uint64(limit))

	queryString, args, err := query.ToSql()
	if err != nil {
		return nil, errors.Wrap(err, "post_tosql")
	}

	posts := []*model.DirectPostForExport{}
	if err2 := s.GetReplicaX().Select(&posts, queryString, args...); err2 != nil {
		return nil, errors.Wrap(err2, "failed to find Posts")
	}
	var channelIds []string
	for _, post := range posts {
		channelIds = append(channelIds, post.ChannelId)
	}
	query = s.getQueryBuilder().
		Select("u.Username as Username, ChannelId, UserId, cm.Roles as Roles, LastViewedAt, MsgCount, MentionCount, MentionCountRoot, cm.NotifyProps as NotifyProps, LastUpdateAt, SchemeUser, SchemeAdmin, (SchemeGuest IS NOT NULL AND SchemeGuest) as SchemeGuest").
		From("ChannelMembers cm").
		Join("Users u ON ( u.Id = cm.UserId )").
		Where(sq.Eq{
			"cm.ChannelId": channelIds,
		})

	queryString, args, err = query.ToSql()
	if err != nil {
		return nil, errors.Wrap(err, "post_tosql")
	}

	channelMembers := []*model.ChannelMemberForExport{}
	if err := s.GetReplicaX().Select(&channelMembers, queryString, args...); err != nil {
		return nil, errors.Wrap(err, "failed to find ChannelMembers")
	}

	// Build a map of channels and their posts
	postsChannelMap := make(map[string][]*model.DirectPostForExport)
	for _, post := range posts {
		post.ChannelMembers = &[]string{}
		postsChannelMap[post.ChannelId] = append(postsChannelMap[post.ChannelId], post)
	}

	// Build a map of channels and their members
	channelMembersMap := make(map[string][]string)
	for _, member := range channelMembers {
		channelMembersMap[member.ChannelId] = append(channelMembersMap[member.ChannelId], member.Username)
	}

	// Populate each post ChannelMembers extracting it from the channelMembersMap
	for channelId := range channelMembersMap {
		for _, post := range postsChannelMap[channelId] {
			*post.ChannelMembers = channelMembersMap[channelId]
		}
	}
	return posts, nil
}

//nolint:unparam
func (s *SqlPostStore) SearchPostsForUser(paramsList []*model.SearchParams, userID, teamId string, page, perPage int) (*model.PostSearchResults, error) {
	// Since we don't support paging for DB search, we just return nothing for later pages
	if page > 0 {
		return model.MakePostSearchResults(model.NewPostList(), nil), nil
	}

	if err := model.IsSearchParamsListValid(paramsList); err != nil {
		return nil, err
	}

	now := model.GetMillis()
	pchan := make(chan store.StoreResult, len(paramsList))

	var wg sync.WaitGroup
	for _, params := range paramsList {
		// Deliberately keeping non-alphanumeric characters to
		// prevent surprises in UI.
		buf, err := json.Marshal(params)
		if err != nil {
			return nil, err
		}
		err = s.LogRecentSearch(userID, buf, now)
		if err != nil {
			return nil, err
		}

		// remove any unquoted term that contains only non-alphanumeric chars
		// ex: abcd "**" && abc     >>     abcd "**" abc
		params.Terms = removeNonAlphaNumericUnquotedTerms(params.Terms, " ")

		wg.Add(1)

		go func(params *model.SearchParams) {
			defer wg.Done()
			postList, err := s.search(teamId, userID, params, false, false)
			pchan <- store.StoreResult{Data: postList, NErr: err}
		}(params)
	}

	wg.Wait()
	close(pchan)

	posts := model.NewPostList()

	for result := range pchan {
		if result.NErr != nil {
			return nil, result.NErr
		}
		data := result.Data.(*model.PostList)
		posts.Extend(data)
	}

	posts.SortByCreateAt()

	return model.MakePostSearchResults(posts, nil), nil
}

const lastSearchesLimit = 5

func (s *SqlPostStore) LogRecentSearch(userID string, searchQuery []byte, createAt int64) error {
	transaction, err := s.GetMasterX().Beginx()
	if err != nil {
		return errors.Wrap(err, "begin_transaction")
	}

	defer finalizeTransactionX(transaction)

	var lastSearchPointer int
	var queryStr string
	// get search_pointer
	// We coalesce to -1 because we want to start from 0
	if s.DriverName() == model.DatabaseDriverPostgres {
		queryStr = `SELECT COALESCE((props->>'last_search_pointer')::integer, -1)
			FROM Users
			WHERE Id=?`
	} else {
		queryStr = `SELECT COALESCE(CAST(JSON_EXTRACT(Props, '$.last_search_pointer') as unsigned), -1)
			FROM Users
			WHERE Id=?`
	}
	err = transaction.Get(&lastSearchPointer, queryStr, userID)
	if err != nil {
		return errors.Wrapf(err, "failed to find last_search_pointer for user=%s", userID)
	}

	// (ptr+1)%lastSearchesLimit
	lastSearchPointer = (lastSearchPointer + 1) % lastSearchesLimit

	if s.IsBinaryParamEnabled() {
		searchQuery = AppendBinaryFlag(searchQuery)
	}

	// insert at pointer
	query := s.getQueryBuilder().
		Insert("RecentSearches").
		Columns("UserId", "SearchPointer", "Query", "CreateAt").
		Values(userID, lastSearchPointer, searchQuery, createAt)

	if s.DriverName() == model.DatabaseDriverPostgres {
		query = query.SuffixExpr(sq.Expr("ON CONFLICT (userid, searchpointer) DO UPDATE SET Query = ?, CreateAt = ?", searchQuery, createAt))
	} else {
		query = query.SuffixExpr(sq.Expr("ON DUPLICATE KEY UPDATE Query = ?, CreateAt = ?", searchQuery, createAt))
	}

	queryString, args, err := query.ToSql()
	if err != nil {
		return errors.Wrap(err, "log_recent_search_tosql")
	}

	if _, err2 := transaction.Exec(queryString, args...); err2 != nil {
		return errors.Wrapf(err2, "failed to upsert recent_search for user=%s", userID)
	}

	// write ptr on users prop
	if s.DriverName() == model.DatabaseDriverPostgres {
		_, err = transaction.Exec(`UPDATE Users
			SET Props = jsonb_set(Props, $1, $2)
			WHERE Id = $3`, jsonKeyPath("last_search_pointer"), jsonStringVal(strconv.Itoa(lastSearchPointer)), userID)
	} else {
		_, err = transaction.Exec(`UPDATE Users
			SET Props = JSON_SET(Props, ?, ?)
			WHERE Id = ?`, "$.last_search_pointer", strconv.Itoa(lastSearchPointer), userID)
	}
	if err != nil {
		return errors.Wrapf(err, "failed to update last_search_pointer for user=%s", userID)
	}

	if err2 := transaction.Commit(); err2 != nil {
		return errors.Wrap(err2, "commit_transaction")
	}

	return nil
}

func (s *SqlPostStore) GetRecentSearchesForUser(userID string) ([]*model.SearchParams, error) {
	params := [][]byte{}
	err := s.GetReplicaX().Select(&params, `SELECT query
		FROM RecentSearches
		WHERE UserId=?
		ORDER BY CreateAt DESC`, userID)
	if err != nil {
		return nil, errors.Wrapf(err, "failed to get recent searches for user=%s", userID)
	}

	res := make([]*model.SearchParams, len(params))
	for i, param := range params {
		err = json.Unmarshal(param, &res[i])
		if err != nil {
			return nil, errors.Wrapf(err, "failed to unmarshal recent search query for user=%s", userID)
		}
	}
	return res, nil
}

func (s *SqlPostStore) GetOldestEntityCreationTime() (int64, error) {
	query := s.getQueryBuilder().Select("MIN(min_createat) min_createat").
		Suffix(`FROM (
					(SELECT MIN(createat) min_createat FROM Posts)
					UNION
					(SELECT MIN(createat) min_createat FROM Users)
					UNION
					(SELECT MIN(createat) min_createat FROM Channels)
				) entities`)
	queryString, args, err := query.ToSql()
	if err != nil {
		return -1, errors.Wrap(err, "post_tosql")
	}

	var oldest int64
	err = s.GetReplicaX().Get(&oldest, queryString, args...)
	if err != nil {
		return -1, errors.Wrap(err, "unable to scan oldest entity creation time")
	}
	return oldest, nil
}

// Deletes a thread and a thread membership if the postId is a root post
func (s *SqlPostStore) permanentDeleteThreads(transaction *sqlxTxWrapper, postId string) error {
	if _, err := transaction.Exec("DELETE FROM Threads WHERE PostId = ?", postId); err != nil {
		return errors.Wrap(err, "failed to delete Threads")
	}
	if _, err := transaction.Exec("DELETE FROM ThreadMemberships WHERE PostId = ?", postId); err != nil {
		return errors.Wrap(err, "failed to delete ThreadMemberships")
	}
	return nil
}

// deleteThread marks a thread as deleted at the given time.
func (s *SqlPostStore) deleteThread(transaction *sqlxTxWrapper, postId string, deleteAtTime int64) error {
	queryString, args, err := s.getQueryBuilder().
		Update("Threads").
		Set("ThreadDeleteAt", deleteAtTime).
		Where(sq.Eq{"PostId": postId}).
		ToSql()
	if err != nil {
		return errors.Wrapf(err, "failed to create SQL query to mark thread for root post %s as deleted", postId)
	}

	_, err = transaction.Exec(queryString, args...)
	if err != nil {
		return errors.Wrapf(err, "failed to mark thread for root post %s as deleted", postId)
	}

	return nil
}

// updateThreadAfterReplyDeletion decrements the thread reply count and adjusts the participants
// list as necessary.
func (s *SqlPostStore) updateThreadAfterReplyDeletion(transaction *sqlxTxWrapper, rootId string, userId string) error {
	if rootId != "" {
		queryString, args, err := s.getQueryBuilder().
			Select("COUNT(Posts.Id)").
			From("Posts").
			Where(sq.And{
				sq.Eq{"Posts.RootId": rootId},
				sq.Eq{"Posts.UserId": userId},
				sq.Eq{"Posts.DeleteAt": 0},
			}).
			ToSql()

		if err != nil {
			return errors.Wrap(err, "failed to create SQL query to count user's posts")
		}

		var count int64
		err = transaction.Get(&count, queryString, args...)

		if err != nil {
			return errors.Wrap(err, "failed to count user's posts in thread")
		}

		// Updating replyCount, and reducing participants if this was the last post in the thread for the user
		updateQuery := s.getQueryBuilder().Update("Threads")

		if count == 0 {
			if s.DriverName() == model.DatabaseDriverPostgres {
				updateQuery = updateQuery.Set("Participants", sq.Expr("Participants - ?", userId))
			} else {
				updateQuery = updateQuery.
					Set("Participants", sq.Expr(
						`IFNULL(JSON_REMOVE(Participants, JSON_UNQUOTE(JSON_SEARCH(Participants, 'one', ?))), Participants)`, userId,
					))
			}
		}

		updateQueryString, updateArgs, err := updateQuery.
			Set("ReplyCount", sq.Expr("ReplyCount - 1")).
			Where(sq.And{
				sq.Eq{"PostId": rootId},
				sq.Gt{"ReplyCount": 0},
			}).
			ToSql()

		if err != nil {
			return errors.Wrap(err, "failed to create SQL query to update thread")
		}

		_, err = transaction.Exec(updateQueryString, updateArgs...)

		if err != nil {
			return errors.Wrap(err, "failed to update Threads")
		}
	}
	return nil
}

func (s *SqlPostStore) updateThreadsFromPosts(transaction *sqlxTxWrapper, posts []*model.Post) error {
	postsByRoot := map[string][]*model.Post{}
	var rootIds []string
	for _, post := range posts {
		// skip if post is not a part of a thread
		if post.RootId == "" {
			continue
		}
		rootIds = append(rootIds, post.RootId)
		postsByRoot[post.RootId] = append(postsByRoot[post.RootId], post)
	}
	if len(rootIds) == 0 {
		return nil
	}
	threadsByRootsSql, threadsByRootsArgs, _ := s.getQueryBuilder().
		Select(
			"Threads.PostId",
			"Threads.ChannelId",
			"Threads.ReplyCount",
			"Threads.LastReplyAt",
			"Threads.Participants",
			"COALESCE(Threads.ThreadDeleteAt, 0) AS DeleteAt",
		).
		From("Threads").
		Where(sq.Eq{"Threads.PostId": rootIds}).
		ToSql()
	threadsByRoots := []*model.Thread{}
	if err := transaction.Select(&threadsByRoots, threadsByRootsSql, threadsByRootsArgs...); err != nil {
		return err
	}

	threadByRoot := map[string]*model.Thread{}
	for _, thread := range threadsByRoots {
		threadByRoot[thread.PostId] = thread
	}

	for rootId, posts := range postsByRoot {
		if thread, found := threadByRoot[rootId]; !found {
			data := []struct {
				UserId    string
				RepliedAt int64
			}{}

			// calculate participants
			if err := transaction.Select(&data, "SELECT Posts.UserId, MAX(Posts.CreateAt) as RepliedAt FROM Posts WHERE Posts.RootId=? AND Posts.DeleteAt=0 GROUP BY Posts.UserId ORDER BY RepliedAt ASC", rootId); err != nil {
				return err
			}

			var participants model.StringArray
			for _, item := range data {
				participants = append(participants, item.UserId)
			}

			// calculate reply count
			var count int64
			err := transaction.Get(&count, "SELECT COUNT(Posts.Id) FROM Posts WHERE Posts.RootId=? And Posts.DeleteAt=0", rootId)
			if err != nil {
				return err
			}
			// calculate last reply at
			var lastReplyAt int64
			err = transaction.Get(&lastReplyAt, "SELECT COALESCE(MAX(Posts.CreateAt), 0) FROM Posts WHERE Posts.RootID=? and Posts.DeleteAt=0", rootId)
			if err != nil {
				return err
			}
			// no metadata entry, create one
			if _, err := transaction.NamedExec(`INSERT INTO Threads
				(PostId, ChannelId, ReplyCount, LastReplyAt, Participants)
				VALUES
				(:PostId, :ChannelId, :ReplyCount, :LastReplyAt, :Participants)`, &model.Thread{
				PostId:       rootId,
				ChannelId:    posts[0].ChannelId,
				ReplyCount:   count,
				LastReplyAt:  lastReplyAt,
				Participants: participants,
			}); err != nil {
				return err
			}
		} else {
			// metadata exists, update it
			for _, post := range posts {
				thread.ReplyCount += 1
				if thread.Participants.Contains(post.UserId) {
					thread.Participants = thread.Participants.Remove(post.UserId)
				}
				thread.Participants = append(thread.Participants, post.UserId)
				if post.CreateAt > thread.LastReplyAt {
					thread.LastReplyAt = post.CreateAt
				}
			}
			if _, err := transaction.NamedExec(`UPDATE Threads
				SET ChannelId = :ChannelId,
					ReplyCount = :ReplyCount,
					LastReplyAt = :LastReplyAt,
					Participants = :Participants
				WHERE PostId=:PostId`, thread); err != nil {
				return err
			}
		}
	}
	return nil
}

<<<<<<< HEAD
func (s *SqlPostStore) GetTopDMsForUserSince(userID string, since int64, offset int, limit int) (*model.TopDMList, error) {
	channelSelector := s.getQueryBuilder().Select("Id", "TotalMsgCount").From("Channels").Join("ChannelMembers as cm on cm.ChannelId = Channels.Id").
		Where(sq.And{
			sq.Expr("Channels.Type = 'D'"),
			sq.Eq{"cm.UserId": userID},
		})
	var aggregator string

	if s.DriverName() == model.DatabaseDriverMysql {
		aggregator = "group_concat(distinct cm.UserId) as Participants"
	} else {
		aggregator = "string_agg(distinct cm.UserId, ',') as Participants"
	}

	topDMsBuilder := s.getQueryBuilder().Select("count(p.id) as MessageCount", aggregator).FromSelect(channelSelector, "vch").
		Join("ChannelMembers as cm on cm.ChannelId = vch.Id").
		Join("Posts as p on p.ChannelId = vch.Id").
		Where(sq.And{
			sq.Gt{
				"p.UpdateAt": since,
			},
			sq.Eq{
				"p.DeleteAt": 0,
			},
		}).GroupBy("vch.id")

	topDMsBuilder = topDMsBuilder.OrderBy("MessageCount DESC").Limit(uint64(limit)).Offset(uint64(offset))

	topDMs := make([]*model.TopDM, 0)
	sql, args, err := topDMsBuilder.ToSql()
	if err != nil {
		return nil, errors.Wrap(err, "GetTopDMsForUserSince_ToSql")
	}
	err = s.GetReplicaX().Select(&topDMs, sql, args...)
	if err != nil {
		return nil, errors.Wrapf(err, "failed to find top DMs for user-id: %s", userID)
	}

	// fill SecondParticipant column
	topDMs, err = postProcessTopDMs(s, userID, topDMs)
	if err != nil {
		return nil, err
	}
	return model.GetTopDMListWithPagination(topDMs, limit), nil
}

func postProcessTopDMs(s *SqlPostStore, userID string, topDMs []*model.TopDM) ([]*model.TopDM, error) {
	var topDMsFiltered = []*model.TopDM{}
	for _, topDM := range topDMs {
		participants := strings.Split(topDM.Participants, ",")
		if len(participants) == 1 {
			// chatting to self
			topDM.SecondParticipant = userID
		} else {
			// divide message count by 2, because it's counted twice due to channel memberships being 2 for dms.
			topDM.MessageCount = topDM.MessageCount / 2

			if participants[0] == userID {
				topDM.SecondParticipant = participants[1]
			} else {
				topDM.SecondParticipant = participants[0]
			}

			// filter topDM out if second user is bot
			users, err := s.User().GetProfileByIds(context.Background(), []string{topDM.SecondParticipant}, &store.UserGetByIdsOpts{}, true)
			if err != nil {
				return nil, errors.Wrapf(err, "failed to get second participant information for user-id: %s", topDM.SecondParticipant)
			}
			if users[0].IsBot {
				continue
			}
		}

		topDMsFiltered = append(topDMsFiltered, topDM)
	}
	return topDMsFiltered, nil
=======
func (s *SqlPostStore) SetPostReminder(reminder *model.PostReminder) error {
	transaction, err := s.GetMasterX().Beginx()
	if err != nil {
		return errors.Wrap(err, "begin_transaction")
	}
	defer finalizeTransactionX(transaction)

	sql := `SELECT EXISTS (SELECT 1 FROM Posts	WHERE Id=?)`
	var exist bool
	err = transaction.Get(&exist, sql, reminder.PostId)
	if err != nil {
		return errors.Wrap(err, "failed to check for post")
	}
	if !exist {
		return store.NewErrNotFound("Post", reminder.PostId)
	}

	query := s.getQueryBuilder().
		Insert("PostReminders").
		Columns("PostId", "UserId", "TargetTime").
		Values(reminder.PostId, reminder.UserId, reminder.TargetTime)

	if s.DriverName() == model.DatabaseDriverMysql {
		query = query.SuffixExpr(sq.Expr("ON DUPLICATE KEY UPDATE TargetTime = ?", reminder.TargetTime))
	} else {
		query = query.SuffixExpr(sq.Expr("ON CONFLICT (postid, userid) DO UPDATE SET TargetTime = ?", reminder.TargetTime))
	}

	sql, args, err := query.ToSql()
	if err != nil {
		return errors.Wrap(err, "setPostReminder_tosql")
	}
	if _, err2 := transaction.Exec(sql, args...); err2 != nil {
		return errors.Wrap(err2, "failed to insert post reminder")
	}
	if err = transaction.Commit(); err != nil {
		return errors.Wrap(err, "commit_transaction")
	}
	return nil
}

func (s *SqlPostStore) GetPostReminders(now int64) ([]*model.PostReminder, error) {
	reminders := []*model.PostReminder{}

	transaction, err := s.GetMasterX().Beginx()
	if err != nil {
		return nil, errors.Wrap(err, "begin_transaction")
	}
	defer finalizeTransactionX(transaction)

	err = transaction.Select(&reminders, `SELECT PostId, UserId
		FROM PostReminders
		WHERE TargetTime < ?`, now)
	if err != nil && err != sql.ErrNoRows {
		return nil, errors.Wrap(err, "failed to get post reminders")
	}

	if err == sql.ErrNoRows {
		// No need to execute delete statement if there's nothing to delete.
		return reminders, nil
	}

	// Postgres supports RETURNING * in a DELETE statement, but MySQL doesn't.
	// So we are stuck with 2 queries. Not taking separate paths for Postgres
	// and MySQL for simplicity.
	_, err = transaction.Exec(`DELETE from PostReminders WHERE TargetTime < ?`, now)
	if err != nil {
		return nil, errors.Wrap(err, "failed to delete post reminders")
	}

	if err = transaction.Commit(); err != nil {
		return nil, errors.Wrap(err, "commit_transaction")
	}

	return reminders, nil
}

func (s *SqlPostStore) GetPostReminderMetadata(postID string) (*store.PostReminderMetadata, error) {
	meta := &store.PostReminderMetadata{}
	err := s.GetReplicaX().Get(meta, `SELECT c.id as ChannelId,
			t.name as TeamName,
			u.locale as UserLocale, u.username as Username
		FROM Posts p, Channels c, Teams t, Users u
		WHERE p.ChannelId=c.Id
		AND c.TeamId=t.Id
		AND p.UserId=u.Id
		AND p.Id=?`, postID)
	if err != nil {
		return nil, errors.Wrap(err, "failed to get post reminder metadata")
	}

	return meta, nil
>>>>>>> eba08cbb
}<|MERGE_RESOLUTION|>--- conflicted
+++ resolved
@@ -2964,7 +2964,6 @@
 	return nil
 }
 
-<<<<<<< HEAD
 func (s *SqlPostStore) GetTopDMsForUserSince(userID string, since int64, offset int, limit int) (*model.TopDMList, error) {
 	channelSelector := s.getQueryBuilder().Select("Id", "TotalMsgCount").From("Channels").Join("ChannelMembers as cm on cm.ChannelId = Channels.Id").
 		Where(sq.And{
@@ -3041,7 +3040,8 @@
 		topDMsFiltered = append(topDMsFiltered, topDM)
 	}
 	return topDMsFiltered, nil
-=======
+}
+
 func (s *SqlPostStore) SetPostReminder(reminder *model.PostReminder) error {
 	transaction, err := s.GetMasterX().Beginx()
 	if err != nil {
@@ -3134,5 +3134,4 @@
 	}
 
 	return meta, nil
->>>>>>> eba08cbb
 }
--- conflicted
+++ resolved
@@ -1378,7 +1378,6 @@
 	return posts, cursor, nil
 }
 
-<<<<<<< HEAD
 /**
  * Query the database to get the top `count` results for hashtag
  * autocompletion
@@ -1437,13 +1436,8 @@
 	// Finally, return the results.
 	return result_list, nil
 }
-
-func (s *SqlPostStore) GetPostsBefore(options model.GetPostsOptions) (*model.PostList, error) {
-	return s.getPostsAround(true, options)
-=======
 func (s *SqlPostStore) GetPostsBefore(options model.GetPostsOptions, sanitizeOptions map[string]bool) (*model.PostList, error) {
 	return s.getPostsAround(true, options, sanitizeOptions)
->>>>>>> 950d1be4
 }
 
 func (s *SqlPostStore) GetPostsAfter(options model.GetPostsOptions, sanitizeOptions map[string]bool) (*model.PostList, error) {

// Copyright (c) 2015-present Mattermost, Inc. All Rights Reserved.
// See LICENSE.txt for license information.

package sqlstore

import (
	"context"
	"database/sql"
	"encoding/json"
	"fmt"
	"reflect"
	"regexp"
	"strconv"
	"strings"
	"sync"

	sq "github.com/mattermost/squirrel"
	"github.com/pkg/errors"

	"github.com/mattermost/mattermost-server/v6/einterfaces"
	"github.com/mattermost/mattermost-server/v6/model"
	"github.com/mattermost/mattermost-server/v6/shared/mlog"
	"github.com/mattermost/mattermost-server/v6/store"
	"github.com/mattermost/mattermost-server/v6/store/searchlayer"
	"github.com/mattermost/mattermost-server/v6/utils"
)

type SqlPostStore struct {
	*SqlStore
	metrics           einterfaces.MetricsInterface
	maxPostSizeOnce   sync.Once
	maxPostSizeCached int
}

type postWithExtra struct {
	ThreadReplyCount   int64
	IsFollowing        *bool
	ThreadParticipants model.StringArray
	model.Post
}

func (s *SqlPostStore) ClearCaches() {
}

func postSliceColumnsWithTypes() []struct {
	Name string
	Type reflect.Kind
} {
	return []struct {
		Name string
		Type reflect.Kind
	}{
		{"Id", reflect.String},
		{"CreateAt", reflect.Int64},
		{"UpdateAt", reflect.Int64},
		{"EditAt", reflect.Int64},
		{"DeleteAt", reflect.Int64},
		{"IsPinned", reflect.Bool},
		{"UserId", reflect.String},
		{"ChannelId", reflect.String},
		{"RootId", reflect.String},
		{"OriginalId", reflect.String},
		{"Message", reflect.String},
		{"Type", reflect.String},
		{"Props", reflect.Map},
		{"Hashtags", reflect.String},
		{"Filenames", reflect.Slice},
		{"FileIds", reflect.Slice},
		{"HasReactions", reflect.Bool},
		{"RemoteId", reflect.String},
	}
}

func postToSlice(post *model.Post) []any {
	return []any{
		post.Id,
		post.CreateAt,
		post.UpdateAt,
		post.EditAt,
		post.DeleteAt,
		post.IsPinned,
		post.UserId,
		post.ChannelId,
		post.RootId,
		post.OriginalId,
		post.Message,
		post.Type,
		model.StringInterfaceToJSON(post.Props),
		post.Hashtags,
		model.ArrayToJSON(post.Filenames),
		model.ArrayToJSON(post.FileIds),
		post.HasReactions,
		post.RemoteId,
	}
}

func postSliceColumns() []string {
	colInfos := postSliceColumnsWithTypes()
	cols := make([]string, len(colInfos))
	for i, colInfo := range colInfos {
		cols[i] = colInfo.Name
	}
	return cols
}

func postSliceCoalesceQuery() string {
	colInfos := postSliceColumnsWithTypes()
	cols := make([]string, len(colInfos))
	for i, colInfo := range colInfos {
		var defaultValue string
		switch colInfo.Type {
		case reflect.String:
			defaultValue = "''"
		case reflect.Int64:
			defaultValue = "0"
		case reflect.Bool:
			defaultValue = "false"
		case reflect.Map:
			defaultValue = "'{}'"
		case reflect.Slice:
			defaultValue = "'[]'"
		}
		cols[i] = "COALESCE(Posts." + colInfo.Name + "," + defaultValue + ") AS " + colInfo.Name
	}
	return strings.Join(cols, ",")
}

func newSqlPostStore(sqlStore *SqlStore, metrics einterfaces.MetricsInterface) store.PostStore {
	return &SqlPostStore{
		SqlStore:          sqlStore,
		metrics:           metrics,
		maxPostSizeCached: model.PostMessageMaxRunesV1,
	}
}

func (s *SqlPostStore) SaveMultiple(posts []*model.Post) ([]*model.Post, int, error) {
	channelNewPosts := make(map[string]int)
	channelNewRootPosts := make(map[string]int)
	maxDateNewPosts := make(map[string]int64)
	maxDateNewRootPosts := make(map[string]int64)
	rootIds := make(map[string]int)

	maxDateRootIds := make(map[string]int64)
	for idx, post := range posts {
		if post.Id != "" && !post.IsRemote() {
			return nil, idx, store.NewErrInvalidInput("Post", "id", post.Id)
		}
		post.PreSave()
		maxPostSize := s.GetMaxPostSize()
		if err := post.IsValid(maxPostSize); err != nil {
			return nil, idx, err
		}

		if currentChannelCount, ok := channelNewPosts[post.ChannelId]; !ok {
			if post.IsJoinLeaveMessage() {
				channelNewPosts[post.ChannelId] = 0
			} else {
				channelNewPosts[post.ChannelId] = 1
			}
			maxDateNewPosts[post.ChannelId] = post.CreateAt
		} else {
			if !post.IsJoinLeaveMessage() {
				channelNewPosts[post.ChannelId] = currentChannelCount + 1
			}
			if post.CreateAt > maxDateNewPosts[post.ChannelId] {
				maxDateNewPosts[post.ChannelId] = post.CreateAt
			}
		}

		if post.RootId == "" {
			if currentChannelCount, ok := channelNewRootPosts[post.ChannelId]; !ok {
				if post.IsJoinLeaveMessage() {
					channelNewRootPosts[post.ChannelId] = 0
				} else {
					channelNewRootPosts[post.ChannelId] = 1
				}
				maxDateNewRootPosts[post.ChannelId] = post.CreateAt
			} else {
				if !post.IsJoinLeaveMessage() {
					channelNewRootPosts[post.ChannelId] = currentChannelCount + 1
				}
				if post.CreateAt > maxDateNewRootPosts[post.ChannelId] {
					maxDateNewRootPosts[post.ChannelId] = post.CreateAt
				}
			}

			continue
		}

		if currentRootCount, ok := rootIds[post.RootId]; !ok {
			rootIds[post.RootId] = 1
			maxDateRootIds[post.RootId] = post.CreateAt
		} else {
			rootIds[post.RootId] = currentRootCount + 1
			if post.CreateAt > maxDateRootIds[post.RootId] {
				maxDateRootIds[post.RootId] = post.CreateAt
			}
		}
	}

	builder := s.getQueryBuilder().Insert("Posts").Columns(postSliceColumns()...)
	for _, post := range posts {
		builder = builder.Values(postToSlice(post)...)
	}
	query, args, err := builder.ToSql()
	if err != nil {
		return nil, -1, errors.Wrap(err, "post_tosql")
	}

	transaction, err := s.GetMasterX().Beginx()
	if err != nil {
		return posts, -1, errors.Wrap(err, "begin_transaction")
	}
	defer finalizeTransactionX(transaction, &err)

	if _, err = transaction.Exec(query, args...); err != nil {
		return nil, -1, errors.Wrap(err, "failed to save Post")
	}

	if err = s.updateThreadsFromPosts(transaction, posts); err != nil {
		return nil, -1, errors.Wrap(err, "update thread from posts failed")
	}

	if err = s.savePostsPriority(transaction, posts); err != nil {
		return nil, -1, errors.Wrap(err, "failed to save PostPriority")
	}

	if err = transaction.Commit(); err != nil {
		// don't need to rollback here since the transaction is already closed
		return posts, -1, errors.Wrap(err, "commit_transaction")
	}

	for channelId, count := range channelNewPosts {
		countRoot := channelNewRootPosts[channelId]

		if _, err = s.GetMasterX().NamedExec(`UPDATE Channels
			SET LastPostAt = GREATEST(:lastpostat, LastPostAt),
				LastRootPostAt = GREATEST(:lastrootpostat, LastRootPostAt),
				TotalMsgCount = TotalMsgCount + :count,
				TotalMsgCountRoot = TotalMsgCountRoot + :countroot
			WHERE Id = :channelid`, map[string]any{
			"lastpostat":     maxDateNewPosts[channelId],
			"lastrootpostat": maxDateNewRootPosts[channelId],
			"channelid":      channelId,
			"count":          count,
			"countroot":      countRoot,
		}); err != nil {
			mlog.Warn("Error updating Channel LastPostAt.", mlog.Err(err))
		}
	}

	for rootId := range rootIds {
		if _, err = s.GetMasterX().Exec("UPDATE Posts SET UpdateAt = ? WHERE Id = ?", maxDateRootIds[rootId], rootId); err != nil {
			mlog.Warn("Error updating Post UpdateAt.", mlog.Err(err))
		}
	}

	var unknownRepliesPosts []*model.Post
	for _, post := range posts {
		if post.RootId == "" {
			count, ok := rootIds[post.Id]
			if ok {
				post.ReplyCount += int64(count)
			}
		} else {
			unknownRepliesPosts = append(unknownRepliesPosts, post)
		}
	}

	if len(unknownRepliesPosts) > 0 {
		if err := s.populateReplyCount(unknownRepliesPosts); err != nil {
			mlog.Warn("Unable to populate the reply count in some posts.", mlog.Err(err))
		}
	}

	return posts, -1, nil
}

func (s *SqlPostStore) Save(post *model.Post) (*model.Post, error) {
	posts, _, err := s.SaveMultiple([]*model.Post{post})
	if err != nil {
		return nil, err
	}
	return posts[0], nil
}

func (s *SqlPostStore) populateReplyCount(posts []*model.Post) error {
	rootIds := []string{}
	for _, post := range posts {
		rootIds = append(rootIds, post.RootId)
	}
	countList := []struct {
		RootId string
		Count  int64
	}{}
	query := s.getQueryBuilder().
		Select("RootId, COUNT(Id) AS Count").
		From("Posts").
		Where(sq.Eq{"RootId": rootIds}).
		Where(sq.Eq{"Posts.DeleteAt": 0}).
		GroupBy("RootId")

	queryString, args, err := query.ToSql()
	if err != nil {
		return errors.Wrap(err, "post_tosql")
	}
	err = s.GetMasterX().Select(&countList, queryString, args...)
	if err != nil {
		return errors.Wrap(err, "failed to count Posts")
	}

	counts := map[string]int64{}
	for _, count := range countList {
		counts[count.RootId] = count.Count
	}

	for _, post := range posts {
		count, ok := counts[post.RootId]
		if !ok {
			post.ReplyCount = 0
		}
		post.ReplyCount = count
	}

	return nil
}

func (s *SqlPostStore) Update(newPost *model.Post, oldPost *model.Post) (*model.Post, error) {
	newPost.UpdateAt = model.GetMillis()
	newPost.PreCommit()

	oldPost.DeleteAt = newPost.UpdateAt
	oldPost.UpdateAt = newPost.UpdateAt
	oldPost.OriginalId = oldPost.Id
	oldPost.Id = model.NewId()
	oldPost.PreCommit()

	maxPostSize := s.GetMaxPostSize()

	if err := newPost.IsValid(maxPostSize); err != nil {
		return nil, err
	}

	if _, err := s.GetMasterX().NamedExec(`UPDATE Posts
		SET CreateAt=:CreateAt,
			UpdateAt=:UpdateAt,
			EditAt=:EditAt,
			DeleteAt=:DeleteAt,
			IsPinned=:IsPinned,
			UserId=:UserId,
			ChannelId=:ChannelId,
			RootId=:RootId,
			OriginalId=:OriginalId,
			Message=:Message,
			Type=:Type,
			Props=:Props,
			Hashtags=:Hashtags,
			Filenames=:Filenames,
			FileIds=:FileIds,
			HasReactions=:HasReactions,
			RemoteId=:RemoteId
		WHERE
			Id=:Id
		`, newPost); err != nil {
		return nil, errors.Wrapf(err, "failed to update Post with id=%s", newPost.Id)
	}

	time := model.GetMillis()
	if _, err := s.GetMasterX().Exec("UPDATE Channels SET LastPostAt = ?  WHERE Id = ? AND LastPostAt < ?", time, newPost.ChannelId, time); err != nil {
		return nil, errors.Wrap(err, "failed to update lastpostat of channels")
	}

	if newPost.RootId != "" {
		if _, err := s.GetMasterX().Exec("UPDATE Posts SET UpdateAt = ? WHERE Id = ? AND UpdateAt < ?", time, newPost.RootId, time); err != nil {
			return nil, errors.Wrap(err, "failed to update updateAt of posts")
		}
	}

	// mark the old post as deleted
	builder := s.getQueryBuilder().
		Insert("Posts").
		Columns(postSliceColumns()...).
		Values(postToSlice(oldPost)...)
	query, args, err := builder.ToSql()
	if err != nil {
		return nil, errors.Wrap(err, "post_tosql")
	}
	_, err = s.GetMasterX().Exec(query, args...)
	if err != nil {
		return nil, errors.Wrap(err, "failed to insert the old post")
	}

	return newPost, nil
}

func (s *SqlPostStore) OverwriteMultiple(posts []*model.Post) (_ []*model.Post, _ int, err error) {
	updateAt := model.GetMillis()
	maxPostSize := s.GetMaxPostSize()
	for idx, post := range posts {
		post.UpdateAt = updateAt
		if appErr := post.IsValid(maxPostSize); appErr != nil {
			return nil, idx, appErr
		}
	}

	tx, err := s.GetMasterX().Beginx()
	if err != nil {
		return nil, -1, errors.Wrap(err, "begin_transaction")
	}
	defer finalizeTransactionX(tx, &err)

	for idx, post := range posts {
		if _, err2 := tx.NamedExec(`UPDATE Posts
				SET CreateAt=:CreateAt,
					UpdateAt=:UpdateAt,
					EditAt=:EditAt,
					DeleteAt=:DeleteAt,
					IsPinned=:IsPinned,
					UserId=:UserId,
					ChannelId=:ChannelId,
					RootId=:RootId,
					OriginalId=:OriginalId,
					Message=:Message,
					Type=:Type,
					Props=:Props,
					Hashtags=:Hashtags,
					Filenames=:Filenames,
					FileIds=:FileIds,
					HasReactions=:HasReactions,
					RemoteId=:RemoteId
				WHERE
					Id=:Id
			`, post); err2 != nil {
			return nil, idx, errors.Wrapf(err2, "failed to update Post with id=%s", post.Id)
		}
		if post.RootId != "" {
			if _, err2 := tx.Exec("UPDATE Threads SET LastReplyAt = ? WHERE PostId = ?", updateAt, post.Id); err2 != nil {
				return nil, idx, errors.Wrapf(err2, "failed to update Threads with postid=%s", post.Id)
			}
		}
	}
	err = tx.Commit()
	if err != nil {
		return nil, -1, errors.Wrap(err, "commit_transaction")
	}

	return posts, -1, nil
}

func (s *SqlPostStore) Overwrite(post *model.Post) (*model.Post, error) {
	posts, _, err := s.OverwriteMultiple([]*model.Post{post})
	if err != nil {
		return nil, err
	}

	return posts[0], nil
}

func (s *SqlPostStore) GetFlaggedPosts(userId string, offset int, limit int) (*model.PostList, error) {
	return s.getFlaggedPosts(userId, "", "", offset, limit)
}

func (s *SqlPostStore) GetFlaggedPostsForTeam(userId, teamId string, offset int, limit int) (*model.PostList, error) {
	return s.getFlaggedPosts(userId, "", teamId, offset, limit)
}

func (s *SqlPostStore) GetFlaggedPostsForChannel(userId, channelId string, offset int, limit int) (*model.PostList, error) {
	return s.getFlaggedPosts(userId, channelId, "", offset, limit)
}

// TODO: convert to squirrel HW
func (s *SqlPostStore) getFlaggedPosts(userId, channelId, teamId string, offset int, limit int) (*model.PostList, error) {
	pl := model.NewPostList()

	posts := []*model.Post{}
	query := `
            SELECT
                A.*, (SELECT count(*) FROM Posts WHERE Posts.RootId = (CASE WHEN A.RootId = '' THEN A.Id ELSE A.RootId END) AND Posts.DeleteAt = 0) as ReplyCount
            FROM
                (SELECT
                    *
                FROM
                    Posts
                WHERE
                    Id
                IN
                    (
						SELECT
							Name
						FROM
							Preferences
						WHERE
							UserId = ?
							AND Category = ?
					)
					CHANNEL_FILTER
					AND Posts.DeleteAt = 0
                ) as A
            INNER JOIN Channels as B
                ON B.Id = A.ChannelId
			WHERE
				ChannelId IN (
					SELECT
						Id
					FROM
						Channels,
						ChannelMembers
					WHERE
						Id = ChannelId
						AND UserId = ?
				)
				TEAM_FILTER
            ORDER BY CreateAt DESC
            LIMIT ? OFFSET ?`

	queryParams := []any{userId, model.PreferenceCategoryFlaggedPost}

	var channelClause, teamClause string
	channelClause, queryParams = s.buildFlaggedPostChannelFilterClause(channelId, queryParams)
	query = strings.Replace(query, "CHANNEL_FILTER", channelClause, 1)

	queryParams = append(queryParams, userId)

	teamClause, queryParams = s.buildFlaggedPostTeamFilterClause(teamId, queryParams)
	query = strings.Replace(query, "TEAM_FILTER", teamClause, 1)

	queryParams = append(queryParams, limit, offset)

	if err := s.GetReplicaX().Select(&posts, query, queryParams...); err != nil {
		return nil, errors.Wrap(err, "failed to find Posts")
	}

	for _, post := range posts {
		pl.AddPost(post)
		pl.AddOrder(post.Id)
	}

	return pl, nil
}

func (s *SqlPostStore) buildFlaggedPostTeamFilterClause(teamId string, queryParams []any) (string, []any) {
	if teamId == "" {
		return "", queryParams
	}

	return "AND B.TeamId = ? OR B.TeamId = ''", append(queryParams, teamId)
}

func (s *SqlPostStore) buildFlaggedPostChannelFilterClause(channelId string, queryParams []any) (string, []any) {
	if channelId == "" {
		return "", queryParams
	}

	return "AND ChannelId = ?", append(queryParams, channelId)
}

func (s *SqlPostStore) getPostWithCollapsedThreads(id, userID string, opts model.GetPostsOptions, sanitizeOptions map[string]bool) (*model.PostList, error) {
	if id == "" {
		return nil, store.NewErrInvalidInput("Post", "id", id)
	}

	var columns []string
	for _, c := range postSliceColumns() {
		columns = append(columns, "Posts."+c)
	}
	columns = append(columns,
		"COALESCE(Threads.ReplyCount, 0) as ThreadReplyCount",
		"COALESCE(Threads.LastReplyAt, 0) as LastReplyAt",
		"COALESCE(Threads.Participants, '[]') as ThreadParticipants",
		"ThreadMemberships.Following as IsFollowing",
	)
	var post postWithExtra

	postFetchQuery, args, err := s.getQueryBuilder().
		Select(columns...).
		From("Posts").
		LeftJoin("Threads ON Threads.PostId = Id").
		LeftJoin("ThreadMemberships ON ThreadMemberships.PostId = Id AND ThreadMemberships.UserId = ?", userID).
		Where(sq.Eq{"Posts.DeleteAt": 0}).
		Where(sq.Eq{"Posts.Id": id}).ToSql()
	if err != nil {
		return nil, errors.Wrap(err, "getPostWithCollapsedThreads_ToSql2")
	}

	err = s.GetReplicaX().Get(&post, postFetchQuery, args...)
	if err != nil {
		if err == sql.ErrNoRows {
			return nil, store.NewErrNotFound("Post", id)
		}

		return nil, errors.Wrapf(err, "failed to get Post with id=%s", id)
	}

	posts := []*model.Post{}
	query := s.getQueryBuilder().
		Select("*").
		From("Posts").
		Where(sq.Eq{
			"Posts.RootId":   id,
			"Posts.DeleteAt": 0,
		})

	var sort string
	if opts.Direction != "" {
		if opts.Direction == "up" {
			sort = "DESC"
		} else if opts.Direction == "down" {
			sort = "ASC"
		}
	}
	if sort != "" {
		query = query.OrderBy("CreateAt " + sort + ", Id " + sort)
	}

	if opts.FromCreateAt != 0 {
		if opts.Direction == "down" {
			direction := sq.Gt{"Posts.CreateAt": opts.FromCreateAt}
			if opts.FromPost != "" {
				query = query.Where(sq.Or{
					direction,
					sq.And{
						sq.Eq{"Posts.CreateAt": opts.FromCreateAt},
						sq.Gt{"Posts.Id": opts.FromPost},
					},
				})
			} else {
				query = query.Where(direction)
			}
		} else {
			direction := sq.Lt{"Posts.CreateAt": opts.FromCreateAt}
			if opts.FromPost != "" {
				query = query.Where(sq.Or{
					direction,
					sq.And{
						sq.Eq{"Posts.CreateAt": opts.FromCreateAt},
						sq.Lt{"Posts.Id": opts.FromPost},
					},
				})

			} else {
				query = query.Where(direction)
			}
		}
	}

	if opts.PerPage != 0 {
		query = query.Limit(uint64(opts.PerPage + 1))
	}

	sql, args, err := query.ToSql()
	if err != nil {
		return nil, errors.Wrap(err, "getPostWithCollapsedThreads_Tosql2")
	}
	err = s.GetReplicaX().Select(&posts, sql, args...)
	if err != nil {
		return nil, errors.Wrapf(err, "failed to find Posts for thread %s", id)
	}

	var hasNext bool
	if opts.PerPage != 0 {
		if len(posts) == opts.PerPage+1 {
			hasNext = true
		}
	}
	if hasNext {
		// Shave off the last item.
		posts = posts[:len(posts)-1]
	}

	list, err := s.prepareThreadedResponse([]*postWithExtra{&post}, opts.CollapsedThreadsExtended, false, sanitizeOptions)
	if err != nil {
		return nil, err
	}
	for _, p := range posts {
		list.AddPost(p)
		list.AddOrder(p.Id)
	}
	list.HasNext = hasNext

	return list, nil
}

func (s *SqlPostStore) Get(ctx context.Context, id string, opts model.GetPostsOptions, userID string, sanitizeOptions map[string]bool) (*model.PostList, error) {
	if opts.CollapsedThreads {
		return s.getPostWithCollapsedThreads(id, userID, opts, sanitizeOptions)
	}
	pl := model.NewPostList()

	if id == "" {
		return nil, store.NewErrInvalidInput("Post", "id", id)
	}

	var post model.Post
	postFetchQuery := "SELECT p.*, (SELECT count(*) FROM Posts WHERE Posts.RootId = (CASE WHEN p.RootId = '' THEN p.Id ELSE p.RootId END) AND Posts.DeleteAt = 0) as ReplyCount FROM Posts p WHERE p.Id = ? AND p.DeleteAt = 0"
	err := s.DBXFromContext(ctx).Get(&post, postFetchQuery, id)
	if err != nil {
		if err == sql.ErrNoRows {
			return nil, store.NewErrNotFound("Post", id)
		}

		return nil, errors.Wrapf(err, "failed to get Post with id=%s", id)
	}
	pl.AddPost(&post)
	pl.AddOrder(id)
	if !opts.SkipFetchThreads {
		rootId := post.RootId

		if rootId == "" {
			rootId = post.Id
		}

		if rootId == "" {
			return nil, errors.Wrapf(err, "invalid rootId with value=%s", rootId)
		}

		query := s.getQueryBuilder().
			Select("p.*, (SELECT count(*) FROM Posts WHERE Posts.RootId = (CASE WHEN p.RootId = '' THEN p.Id ELSE p.RootId END) AND Posts.DeleteAt = 0) as ReplyCount").
			From("Posts p").
			Where(sq.Or{
				sq.Eq{"p.Id": rootId},
				sq.Eq{"p.RootId": rootId},
			}).
			Where(sq.Eq{"p.DeleteAt": 0})

		var sort string
		if opts.Direction != "" {
			if opts.Direction == "up" {
				sort = "DESC"
			} else if opts.Direction == "down" {
				sort = "ASC"
			}
		}
		if sort != "" {
			query = query.OrderBy("CreateAt " + sort + ", Id " + sort)
		}

		if opts.FromCreateAt != 0 {
			if opts.Direction == "down" {
				direction := sq.Gt{"p.CreateAt": opts.FromCreateAt}
				if opts.FromPost != "" {
					query = query.Where(sq.Or{
						direction,
						sq.And{
							sq.Eq{"p.CreateAt": opts.FromCreateAt},
							sq.Gt{"p.Id": opts.FromPost},
						},
					})
				} else {
					query = query.Where(direction)
				}
			} else {
				direction := sq.Lt{"p.CreateAt": opts.FromCreateAt}
				if opts.FromPost != "" {
					query = query.Where(sq.Or{
						direction,
						sq.And{
							sq.Eq{"p.CreateAt": opts.FromCreateAt},
							sq.Lt{"p.Id": opts.FromPost},
						},
					})

				} else {
					query = query.Where(direction)
				}
			}
		}

		if opts.PerPage != 0 {
			query = query.Limit(uint64(opts.PerPage + 1))
		}

		sql, args, err := query.ToSql()
		if err != nil {
			return nil, errors.Wrap(err, "Get_Tosql")
		}

		posts := []*model.Post{}
		err = s.GetReplicaX().Select(&posts, sql, args...)
		if err != nil {
			return nil, errors.Wrap(err, "failed to find Posts")
		}

		var hasNext bool
		if opts.PerPage != 0 {
			if len(posts) == opts.PerPage+1 {
				hasNext = true
			}
		}
		if hasNext {
			// Shave off the last item
			posts = posts[:len(posts)-1]
		}

		for _, p := range posts {
			if p.Id == id {
				// Based on the conditions above such as sq.Or{ sq.Eq{"p.Id": rootId}, sq.Eq{"p.RootId": rootId}, }
				// posts may contain the "id" post which has already been fetched and added in the "pl"
				// So, skip the "id" to avoid duplicate entry of the post
				continue
			}

			pl.AddPost(p)
			pl.AddOrder(p.Id)
		}
		pl.HasNext = hasNext
	}
	return pl, nil
}

func (s *SqlPostStore) GetSingle(id string, inclDeleted bool) (*model.Post, error) {
	query := s.getQueryBuilder().
		Select("p.*").
		From("Posts p").
		Where(sq.Eq{"p.Id": id})

	replyCountSubQuery := s.getQueryBuilder().
		Select("COUNT(Posts.Id)").
		From("Posts").
		Where(sq.Expr("Posts.RootId = (CASE WHEN p.RootId = '' THEN p.Id ELSE p.RootId END) AND Posts.DeleteAt = 0"))

	if !inclDeleted {
		query = query.Where(sq.Eq{"p.DeleteAt": 0})
	}
	query = query.Column(sq.Alias(replyCountSubQuery, "ReplyCount"))

	queryString, args, err := query.ToSql()
	if err != nil {
		return nil, errors.Wrap(err, "getsingleincldeleted_tosql")
	}

	var post model.Post
	err = s.GetReplicaX().Get(&post, queryString, args...)
	if err != nil {
		if err == sql.ErrNoRows {
			return nil, store.NewErrNotFound("Post", id)
		}

		return nil, errors.Wrapf(err, "failed to get Post with id=%s", id)
	}
	return &post, nil
}

type etagPosts struct {
	Id       string
	UpdateAt int64
}

//nolint:unparam
func (s *SqlPostStore) InvalidateLastPostTimeCache(channelId string) {
}

//nolint:unparam
func (s *SqlPostStore) GetEtag(channelId string, allowFromCache, collapsedThreads bool) string {
	q := s.getQueryBuilder().Select("Id", "UpdateAt").From("Posts").Where(sq.Eq{"ChannelId": channelId}).OrderBy("UpdateAt DESC").Limit(1)
	if collapsedThreads {
		q.Where(sq.Eq{"RootId": ""})
	}
	sql, args := q.MustSql()

	var et etagPosts
	err := s.GetReplicaX().Get(&et, sql, args...)
	var result string
	if err != nil {
		result = fmt.Sprintf("%v.%v", model.CurrentVersion, model.GetMillis())
	} else {
		result = fmt.Sprintf("%v.%v", model.CurrentVersion, et.UpdateAt)
	}

	return result
}

// Soft deletes a post
// and cleans up the thread if it's a comment
func (s *SqlPostStore) Delete(postID string, time int64, deleteByID string) (err error) {
	transaction, err := s.GetMasterX().Beginx()
	if err != nil {
		return errors.Wrap(err, "begin_transaction")
	}
	defer finalizeTransactionX(transaction, &err)

	id := postIds{}
	// TODO: change this to later delete thread directly from postID
	err = transaction.Get(&id, "SELECT RootId, UserId FROM Posts WHERE Id = ?", postID)
	if err != nil {
		if err == sql.ErrNoRows {
			return store.NewErrNotFound("Post", postID)
		}

		return errors.Wrapf(err, "failed to delete Post with id=%s", postID)
	}

	if s.DriverName() == model.DatabaseDriverPostgres {
		_, err = transaction.Exec(`UPDATE Posts
			SET DeleteAt = $1,
				UpdateAt = $1,
				Props = jsonb_set(Props, $2, $3)
			WHERE Id = $4 OR RootId = $4`, time, jsonKeyPath(model.PostPropsDeleteBy), jsonStringVal(deleteByID), postID)
	} else {
		// We use ORDER BY clause for MySQL
		// to trigger filesort optimization in the index_merge.
		// Without it, MySQL does a temporary sort.
		// See: https://dev.mysql.com/doc/refman/8.0/en/order-by-optimization.html#order-by-filesort.
		_, err = transaction.Exec(`UPDATE Posts
			SET DeleteAt = ?,
			UpdateAt = ?,
			Props = JSON_SET(Props, ?, ?)
			Where Id = ? OR RootId = ?
			ORDER BY Id`, time, time, "$."+model.PostPropsDeleteBy, deleteByID, postID, postID)
	}

	if err != nil {
		return errors.Wrap(err, "failed to update Posts")
	}

	if id.RootId == "" {
		err = s.deleteThread(transaction, postID, time)
	} else {
		err = s.updateThreadAfterReplyDeletion(transaction, id.RootId, id.UserId)
	}

	if err != nil {
		return errors.Wrapf(err, "failed to cleanup Thread with postid=%s", id.RootId)
	}

	if err = transaction.Commit(); err != nil {
		return errors.Wrap(err, "commit_transaction")
	}

	return nil
}

func (s *SqlPostStore) permanentDelete(postId string) (err error) {
	var post model.Post
	transaction, err := s.GetMasterX().Beginx()
	if err != nil {
		return errors.Wrap(err, "begin_transaction")
	}
	defer finalizeTransactionX(transaction, &err)

	err = transaction.Get(&post, "SELECT * FROM Posts WHERE Id = ?", postId)
	if err != nil && err != sql.ErrNoRows {
		return errors.Wrapf(err, "failed to get Post with id=%s", postId)
	}
	if err = s.permanentDeleteThreads(transaction, post.Id); err != nil {
		return errors.Wrapf(err, "failed to cleanup threads for Post with id=%s", postId)
	}

	if _, err = transaction.NamedExec("DELETE FROM Posts WHERE Id = :id OR RootId = :rootid", map[string]any{"id": postId, "rootid": postId}); err != nil {
		return errors.Wrapf(err, "failed to delete Post with id=%s", postId)
	}

	if err = transaction.Commit(); err != nil {
		return errors.Wrap(err, "commit_transaction")
	}

	return nil
}

type postIds struct {
	Id     string
	RootId string
	UserId string
}

func (s *SqlPostStore) permanentDeleteAllCommentByUser(userId string) (err error) {
	results := []postIds{}
	transaction, err := s.GetMasterX().Beginx()
	if err != nil {
		return errors.Wrap(err, "begin_transaction")
	}
	defer finalizeTransactionX(transaction, &err)

	err = transaction.Select(&results, "Select Id, RootId FROM Posts WHERE UserId = ? AND RootId != ''", userId)
	if err != nil {
		return errors.Wrapf(err, "failed to fetch Posts with userId=%s", userId)
	}

	_, err = transaction.Exec("DELETE FROM Posts WHERE UserId = ? AND RootId != ''", userId)
	if err != nil {
		return errors.Wrapf(err, "failed to delete Posts with userId=%s", userId)
	}

	for _, ids := range results {
		if err = s.updateThreadAfterReplyDeletion(transaction, ids.RootId, userId); err != nil {
			return err
		}
	}

	if err = transaction.Commit(); err != nil {
		return errors.Wrap(err, "commit_transaction")
	}

	return nil
}

// Permanently deletes all comments by user,
// cleans up threads (removes said user from participants and decreases reply count),
// permanent delete all root posts by user,
// and delete threads and thread memberships for those root posts
func (s *SqlPostStore) PermanentDeleteByUser(userId string) error {
	// First attempt to delete all the comments for a user
	if err := s.permanentDeleteAllCommentByUser(userId); err != nil {
		return err
	}

	// Now attempt to delete all the root posts for a user. This will also
	// delete all the comments for each post
	found := true
	count := 0

	for found {
		var ids []string
		err := s.GetMasterX().Select(&ids, "SELECT Id FROM Posts WHERE UserId = ? LIMIT 1000", userId)
		if err != nil {
			return errors.Wrapf(err, "failed to find Posts with userId=%s", userId)
		}

		found = false
		for _, id := range ids {
			found = true
			if err = s.permanentDelete(id); err != nil {
				return err
			}
		}

		// This is a fail safe, give up if more than 10k messages
		count++
		if count >= 10 {
			return errors.Wrapf(err, "too many Posts to delete with userId=%s", userId)
		}
	}

	return nil
}

// Permanent deletes all channel root posts and comments,
// deletes all threads and thread memberships
// no thread comment cleanup needed, since we are deleting threads and thread memberships
func (s *SqlPostStore) PermanentDeleteByChannel(channelId string) (err error) {
	transaction, err := s.GetMasterX().Beginx()
	if err != nil {
		return errors.Wrap(err, "begin_transaction")
	}
	defer finalizeTransactionX(transaction, &err)

	results := []postIds{}
	err = transaction.Select(&results, "SELECT Id, RootId, UserId FROM Posts WHERE ChannelId = ?", channelId)
	if err != nil {
		return errors.Wrapf(err, "failed to fetch Posts with channelId=%s", channelId)
	}

	for _, ids := range results {
		if err = s.permanentDeleteThreads(transaction, ids.Id); err != nil {
			return err
		}
	}

	if _, err = transaction.Exec("DELETE FROM Posts WHERE ChannelId = ?", channelId); err != nil {
		return errors.Wrapf(err, "failed to delete Posts with channelId=%s", channelId)
	}

	if err = transaction.Commit(); err != nil {
		return errors.Wrap(err, "commit_transaction")
	}

	return nil
}

func (s *SqlPostStore) prepareThreadedResponse(posts []*postWithExtra, extended, reversed bool, sanitizeOptions map[string]bool) (*model.PostList, error) {
	list := model.NewPostList()
	var userIds []string
	userIdMap := map[string]bool{}
	for _, thread := range posts {
		for _, participantId := range thread.ThreadParticipants {
			if _, ok := userIdMap[participantId]; !ok {
				userIdMap[participantId] = true
				userIds = append(userIds, participantId)
			}
		}
	}
	// usersMap is the global profile map of all participants from all threads.
	usersMap := make(map[string]*model.User, len(userIds))
	if extended {
		users, err := s.User().GetProfileByIds(context.Background(), userIds, &store.UserGetByIdsOpts{}, true)
		if err != nil {
			return nil, err
		}
		for _, user := range users {
			user.SanitizeProfile(sanitizeOptions)
			usersMap[user.Id] = user
		}
	} else {
		for _, userId := range userIds {
			usersMap[userId] = &model.User{Id: userId}
		}
	}

	processPost := func(p *postWithExtra) error {
		p.Post.ReplyCount = p.ThreadReplyCount
		if p.IsFollowing != nil {
			p.Post.IsFollowing = model.NewBool(*p.IsFollowing)
		}
		for _, userID := range p.ThreadParticipants {
			participant, ok := usersMap[userID]
			if !ok {
				return errors.New("cannot find thread participant with id=" + userID)
			}
			p.Post.Participants = append(p.Post.Participants, participant)
		}
		return nil
	}

	l := len(posts)
	for i := range posts {
		idx := i
		// We need to flip the order if we selected backwards

		if reversed {
			idx = l - i - 1
		}
		if err := processPost(posts[idx]); err != nil {
			return nil, err
		}
		post := &posts[idx].Post
		list.AddPost(post)
		list.AddOrder(posts[idx].Id)
	}

	return list, nil
}

func (s *SqlPostStore) getPostsCollapsedThreads(options model.GetPostsOptions, sanitizeOptions map[string]bool) (*model.PostList, error) {
	var columns []string
	for _, c := range postSliceColumns() {
		columns = append(columns, "Posts."+c)
	}
	columns = append(columns,
		"COALESCE(Threads.ReplyCount, 0) as ThreadReplyCount",
		"COALESCE(Threads.LastReplyAt, 0) as LastReplyAt",
		"COALESCE(Threads.Participants, '[]') as ThreadParticipants",
		"ThreadMemberships.Following as IsFollowing",
	)
	var posts []*postWithExtra
	offset := options.PerPage * options.Page

	postFetchQuery, args, _ := s.getQueryBuilder().
		Select(columns...).
		From("Posts").
		LeftJoin("Threads ON Threads.PostId = Posts.Id").
		LeftJoin("ThreadMemberships ON ThreadMemberships.PostId = Posts.Id AND ThreadMemberships.UserId = ?", options.UserId).
		Where(sq.Eq{"Posts.DeleteAt": 0}).
		Where(sq.Eq{"Posts.ChannelId": options.ChannelId}).
		Where(sq.Eq{"Posts.RootId": ""}).
		Limit(uint64(options.PerPage)).
		Offset(uint64(offset)).
		OrderBy("Posts.CreateAt DESC").ToSql()

	err := s.GetReplicaX().Select(&posts, postFetchQuery, args...)
	if err != nil {
		return nil, errors.Wrapf(err, "failed to find Posts with channelId=%s", options.ChannelId)
	}

	return s.prepareThreadedResponse(posts, options.CollapsedThreadsExtended, false, sanitizeOptions)
}

func (s *SqlPostStore) GetPosts(options model.GetPostsOptions, _ bool, sanitizeOptions map[string]bool) (*model.PostList, error) {
	if options.PerPage > 1000 {
		return nil, store.NewErrInvalidInput("Post", "<options.PerPage>", options.PerPage)
	}
	if options.CollapsedThreads {
		return s.getPostsCollapsedThreads(options, sanitizeOptions)
	}
	offset := options.PerPage * options.Page

	rpc := make(chan store.StoreResult, 1)
	go func() {
		posts, err := s.getRootPosts(options.ChannelId, offset, options.PerPage, options.SkipFetchThreads, options.IncludeDeleted)
		rpc <- store.StoreResult{Data: posts, NErr: err}
		close(rpc)
	}()
	cpc := make(chan store.StoreResult, 1)
	go func() {
		posts, err := s.getParentsPosts(options.ChannelId, offset, options.PerPage, options.SkipFetchThreads, options.IncludeDeleted)
		cpc <- store.StoreResult{Data: posts, NErr: err}
		close(cpc)
	}()

	list := model.NewPostList()

	rpr := <-rpc
	if rpr.NErr != nil {
		return nil, rpr.NErr
	}

	cpr := <-cpc
	if cpr.NErr != nil {
		return nil, cpr.NErr
	}

	posts := rpr.Data.([]*model.Post)
	parents := cpr.Data.([]*model.Post)

	for _, p := range posts {
		list.AddPost(p)
		list.AddOrder(p.Id)
	}

	for _, p := range parents {
		list.AddPost(p)
	}

	list.MakeNonNil()

	return list, nil
}

func (s *SqlPostStore) getPostsSinceCollapsedThreads(options model.GetPostsSinceOptions, sanitizeOptions map[string]bool) (*model.PostList, error) {
	var columns []string
	for _, c := range postSliceColumns() {
		columns = append(columns, "Posts."+c)
	}
	columns = append(columns,
		"COALESCE(Threads.ReplyCount, 0) as ThreadReplyCount",
		"COALESCE(Threads.LastReplyAt, 0) as LastReplyAt",
		"COALESCE(Threads.Participants, '[]') as ThreadParticipants",
		"ThreadMemberships.Following as IsFollowing",
	)
	var posts []*postWithExtra

	postFetchQuery, args, err := s.getQueryBuilder().
		Select(columns...).
		From("Posts").
		LeftJoin("Threads ON Threads.PostId = Posts.Id").
		LeftJoin("ThreadMemberships ON ThreadMemberships.PostId = Posts.Id AND ThreadMemberships.UserId = ?", options.UserId).
		Where(sq.Eq{"Posts.ChannelId": options.ChannelId}).
		Where(sq.Gt{"Posts.UpdateAt": options.Time}).
		Where(sq.Eq{"Posts.RootId": ""}).
		OrderBy("Posts.CreateAt DESC").
		Limit(1000).
		ToSql()

	if err != nil {
		return nil, errors.Wrapf(err, "getPostsSinceCollapsedThreads_ToSql")
	}

	err = s.GetReplicaX().Select(&posts, postFetchQuery, args...)
	if err != nil {
		return nil, errors.Wrapf(err, "failed to find Posts with channelId=%s", options.ChannelId)
	}
	return s.prepareThreadedResponse(posts, options.CollapsedThreadsExtended, false, sanitizeOptions)
}

//nolint:unparam
func (s *SqlPostStore) GetPostsSince(options model.GetPostsSinceOptions, allowFromCache bool, sanitizeOptions map[string]bool) (*model.PostList, error) {
	if options.CollapsedThreads {
		return s.getPostsSinceCollapsedThreads(options, sanitizeOptions)
	}

	posts := []*model.Post{}

	order := "DESC"
	if options.SortAscending {
		order = "ASC"
	}

	replyCountQuery1 := ""
	replyCountQuery2 := ""
	if options.SkipFetchThreads {
		replyCountQuery1 = `, (SELECT COUNT(*) FROM Posts WHERE Posts.RootId = (CASE WHEN p1.RootId = '' THEN p1.Id ELSE p1.RootId END) AND Posts.DeleteAt = 0) as ReplyCount`
		replyCountQuery2 = `, (SELECT COUNT(*) FROM Posts WHERE Posts.RootId = (CASE WHEN cte.RootId = '' THEN cte.Id ELSE cte.RootId END) AND Posts.DeleteAt = 0) as ReplyCount`
	}
	var query string
	var params []any

	// union of IDs and then join to get full posts is faster in mysql
	if s.DriverName() == model.DatabaseDriverMysql {
		query = `SELECT *` + replyCountQuery1 + ` FROM Posts p1 JOIN (
			(SELECT
              Id
			  FROM
				  Posts p2
			  WHERE
				  (UpdateAt > ?
					  AND ChannelId = ?)
				  LIMIT 1000)
			  UNION
				  (SELECT
					  Id
				  FROM
					  Posts p3
				  WHERE
					  Id
				  IN
					  (SELECT * FROM (SELECT
						  RootId
					  FROM
						  Posts
					  WHERE
						  UpdateAt > ?
							  AND ChannelId = ?
					  LIMIT 1000) temp_tab))
			) j ON p1.Id = j.Id
          ORDER BY CreateAt ` + order

		params = []any{options.Time, options.ChannelId, options.Time, options.ChannelId}
	} else if s.DriverName() == model.DatabaseDriverPostgres {
		query = `WITH cte AS (SELECT
		       *
		FROM
		       Posts
		WHERE
		       UpdateAt > ? AND ChannelId = ?
		       LIMIT 1000)
		(SELECT *` + replyCountQuery2 + ` FROM cte)
		UNION
		(SELECT *` + replyCountQuery1 + ` FROM Posts p1 WHERE id in (SELECT rootid FROM cte))
		ORDER BY CreateAt ` + order

		params = []any{options.Time, options.ChannelId}
	}
	err := s.GetReplicaX().Select(&posts, query, params...)
	if err != nil {
		return nil, errors.Wrapf(err, "failed to find Posts with channelId=%s", options.ChannelId)
	}

	list := model.NewPostList()

	for _, p := range posts {
		list.AddPost(p)
		if p.UpdateAt > options.Time {
			list.AddOrder(p.Id)
		}
	}

	return list, nil
}

func (s *SqlPostStore) HasAutoResponsePostByUserSince(options model.GetPostsSinceOptions, userId string) (bool, error) {
	query := `
		SELECT EXISTS (SELECT 1
				FROM
					Posts
				WHERE
					UpdateAt >= ?
					AND
					ChannelId = ?
					AND
					UserId = ?
					AND
					Type = ?
				LIMIT 1)`

	var exist bool
	err := s.GetReplicaX().Get(&exist, query, options.Time, options.ChannelId, userId, model.PostTypeAutoResponder)
	if err != nil {
		return false, errors.Wrapf(err,
			"failed to check if autoresponse posts in channelId=%s for userId=%s since %s", options.ChannelId, userId, model.GetTimeForMillis(options.Time))
	}

	return exist, nil
}

func (s *SqlPostStore) GetPostsSinceForSync(options model.GetPostsSinceForSyncOptions, cursor model.GetPostsSinceForSyncCursor, limit int) ([]*model.Post, model.GetPostsSinceForSyncCursor, error) {
	query := s.getQueryBuilder().
		Select("*").
		From("Posts").
		Where(sq.Or{sq.Gt{"Posts.UpdateAt": cursor.LastPostUpdateAt}, sq.And{sq.Eq{"Posts.UpdateAt": cursor.LastPostUpdateAt}, sq.Gt{"Posts.Id": cursor.LastPostId}}}).
		OrderBy("Posts.UpdateAt", "Id").
		Limit(uint64(limit))

	if options.ChannelId != "" {
		query = query.Where(sq.Eq{"Posts.ChannelId": options.ChannelId})
	}

	if !options.IncludeDeleted {
		query = query.Where(sq.Eq{"Posts.DeleteAt": 0})
	}

	if options.ExcludeRemoteId != "" {
		query = query.Where(sq.NotEq{"COALESCE(Posts.RemoteId,'')": options.ExcludeRemoteId})
	}

	queryString, args, err := query.ToSql()
	if err != nil {
		return nil, cursor, errors.Wrap(err, "getpostssinceforsync_tosql")
	}

	posts := []*model.Post{}
	err = s.GetReplicaX().Select(&posts, queryString, args...)
	if err != nil {
		return nil, cursor, errors.Wrapf(err, "error getting Posts with channelId=%s", options.ChannelId)
	}

	if len(posts) != 0 {
		cursor.LastPostUpdateAt = posts[len(posts)-1].UpdateAt
		cursor.LastPostId = posts[len(posts)-1].Id
	}
	return posts, cursor, nil
}

func (s *SqlPostStore) GetPostsBefore(options model.GetPostsOptions, sanitizeOptions map[string]bool) (*model.PostList, error) {
	return s.getPostsAround(true, options, sanitizeOptions)
}

func (s *SqlPostStore) GetPostsAfter(options model.GetPostsOptions, sanitizeOptions map[string]bool) (*model.PostList, error) {
	return s.getPostsAround(false, options, sanitizeOptions)
}

func (s *SqlPostStore) GetPostsByThread(threadId string, since int64) ([]*model.Post, error) {
	query := s.getQueryBuilder().
		Select("*").
		From("Posts").
		Where(sq.Eq{"RootId": threadId}).
		Where(sq.Eq{"DeleteAt": 0}).
		Where(sq.GtOrEq{"CreateAt": since})

	result := []*model.Post{}
	err := s.GetReplicaX().SelectBuilder(&result, query)
	if err != nil {
		return nil, errors.Wrap(err, "failed to fetch thread posts")
	}

	return result, nil
}

func (s *SqlPostStore) getPostsAround(before bool, options model.GetPostsOptions, sanitizeOptions map[string]bool) (*model.PostList, error) {
	if options.Page < 0 {
		return nil, store.NewErrInvalidInput("Post", "<options.Page>", options.Page)
	}

	if options.PerPage < 0 {
		return nil, store.NewErrInvalidInput("Post", "<options.PerPage>", options.PerPage)
	}

	offset := options.Page * options.PerPage
	posts := []*postWithExtra{}
	parents := []*model.Post{}

	var direction string
	var sort string
	if before {
		direction = "<"
		sort = "DESC"
	} else {
		direction = ">"
		sort = "ASC"
	}
	table := "Posts p"
	// We force MySQL to use the right index to prevent it from accidentally
	// using the index_merge_intersection optimization.
	// See MM-27575.
	if s.DriverName() == model.DatabaseDriverMysql {
		table += " USE INDEX(idx_posts_channel_id_delete_at_create_at)"
	}
	columns := []string{"p.*"}
	if options.CollapsedThreads {
		columns = append(columns,
			"COALESCE(Threads.ReplyCount, 0) as ThreadReplyCount",
			"COALESCE(Threads.LastReplyAt, 0) as LastReplyAt",
			"COALESCE(Threads.Participants, '[]') as ThreadParticipants",
			"ThreadMemberships.Following as IsFollowing",
		)
	}
	query := s.getQueryBuilder().Select(columns...)
	replyCountSubQuery := s.getQueryBuilder().Select("COUNT(*)").From("Posts").Where(sq.Expr("Posts.RootId = (CASE WHEN p.RootId = '' THEN p.Id ELSE p.RootId END)"))

	conditions := sq.And{
		sq.Expr(`CreateAt `+direction+` (SELECT CreateAt FROM Posts WHERE Id = ?)`, options.PostId),
		sq.Eq{"p.ChannelId": options.ChannelId},
	}

	if !options.IncludeDeleted {
		replyCountSubQuery = replyCountSubQuery.Where(sq.Expr("Posts.DeleteAt = 0"))
		conditions = append(conditions, sq.Eq{"p.DeleteAt": int(0)})
	}

	if options.CollapsedThreads {
		conditions = append(conditions, sq.Eq{"RootId": ""})
		query = query.LeftJoin("Threads ON Threads.PostId = p.Id").LeftJoin("ThreadMemberships ON ThreadMemberships.PostId = p.Id AND ThreadMemberships.UserId=?", options.UserId)
	} else {
		query = query.Column(sq.Alias(replyCountSubQuery, "ReplyCount"))
	}
	query = query.From(table).
		Where(conditions).
		// Adding ChannelId and DeleteAt order columns
		// to let mysql choose the "idx_posts_channel_id_delete_at_create_at" index always.
		// See MM-24170.
		OrderBy("p.ChannelId", "p.DeleteAt", "p.CreateAt "+sort).
		Limit(uint64(options.PerPage)).
		Offset(uint64(offset))

	queryString, args, err := query.ToSql()
	if err != nil {
		return nil, errors.Wrap(err, "post_tosql")
	}
	err = s.GetReplicaX().Select(&posts, queryString, args...)
	if err != nil {
		return nil, errors.Wrapf(err, "failed to find Posts with channelId=%s", options.ChannelId)
	}

	if !options.CollapsedThreads && len(posts) > 0 {
		rootIds := []string{}
		for _, post := range posts {
			rootIds = append(rootIds, post.Id)
			if post.RootId != "" {
				rootIds = append(rootIds, post.RootId)
			}
		}
		rootQuery := s.getQueryBuilder().Select("p.*")
		idQuery := sq.Or{
			sq.Eq{"Id": rootIds},
		}
		rootQuery = rootQuery.Column(sq.Alias(replyCountSubQuery, "ReplyCount"))
		if !options.SkipFetchThreads {
			idQuery = append(idQuery, sq.Eq{"RootId": rootIds}) // preserve original behaviour
		}

		rootQuery = rootQuery.From("Posts p").
			Where(sq.And{
				idQuery,
				sq.Eq{"p.ChannelId": options.ChannelId},
			}).
			OrderBy("CreateAt DESC")

		if !options.IncludeDeleted {
			rootQuery = rootQuery.Where(sq.Eq{"p.DeleteAt": 0})
		}

		rootQueryString, rootArgs, nErr := rootQuery.ToSql()

		if nErr != nil {
			return nil, errors.Wrap(nErr, "post_tosql")
		}
		nErr = s.GetReplicaX().Select(&parents, rootQueryString, rootArgs...)
		if nErr != nil {
			return nil, errors.Wrapf(nErr, "failed to find Posts with channelId=%s", options.ChannelId)
		}
	}

	list, err := s.prepareThreadedResponse(posts, options.CollapsedThreadsExtended, !before, sanitizeOptions)
	if err != nil {
		return nil, err
	}

	for _, p := range parents {
		list.AddPost(p)
	}

	return list, nil
}

func (s *SqlPostStore) GetPostIdBeforeTime(channelId string, time int64, collapsedThreads bool) (string, error) {
	return s.getPostIdAroundTime(channelId, time, true, collapsedThreads)
}

func (s *SqlPostStore) GetPostIdAfterTime(channelId string, time int64, collapsedThreads bool) (string, error) {
	return s.getPostIdAroundTime(channelId, time, false, collapsedThreads)
}

func (s *SqlPostStore) getPostIdAroundTime(channelId string, time int64, before bool, collapsedThreads bool) (string, error) {
	var direction sq.Sqlizer
	var sort string
	if before {
		direction = sq.Lt{"CreateAt": time}
		sort = "DESC"
	} else {
		direction = sq.Gt{"CreateAt": time}
		sort = "ASC"
	}

	table := "Posts"
	// We force MySQL to use the right index to prevent it from accidentally
	// using the index_merge_intersection optimization.
	// See MM-27575.
	if s.DriverName() == model.DatabaseDriverMysql {
		table += " USE INDEX(idx_posts_channel_id_delete_at_create_at)"
	}

	conditions := sq.And{
		direction,
		sq.Eq{"Posts.ChannelId": channelId},
		sq.Eq{"Posts.DeleteAt": int(0)},
	}
	if collapsedThreads {
		conditions = sq.And{conditions, sq.Eq{"Posts.RootId": ""}}
	}
	query := s.getQueryBuilder().
		Select("Id").
		From(table).
		Where(conditions).
		// Adding ChannelId and DeleteAt order columns
		// to let mysql choose the "idx_posts_channel_id_delete_at_create_at" index always.
		// See MM-23369.
		OrderBy("Posts.ChannelId", "Posts.DeleteAt", "Posts.CreateAt "+sort).
		Limit(1)

	queryString, args, err := query.ToSql()
	if err != nil {
		return "", errors.Wrap(err, "post_tosql")
	}

	var postId string
	if err := s.GetMasterX().Get(&postId, queryString, args...); err != nil {
		if err != sql.ErrNoRows {
			return "", errors.Wrapf(err, "failed to get Post id with channelId=%s", channelId)
		}
	}

	return postId, nil
}

func (s *SqlPostStore) GetPostAfterTime(channelId string, time int64, collapsedThreads bool) (*model.Post, error) {
	table := "Posts"
	// We force MySQL to use the right index to prevent it from accidentally
	// using the index_merge_intersection optimization.
	// See MM-27575.
	if s.DriverName() == model.DatabaseDriverMysql {
		table += " USE INDEX(idx_posts_channel_id_delete_at_create_at)"
	}
	conditions := sq.And{
		sq.Gt{"Posts.CreateAt": time},
		sq.Eq{"Posts.ChannelId": channelId},
		sq.Eq{"Posts.DeleteAt": int(0)},
	}
	if collapsedThreads {
		conditions = sq.And{conditions, sq.Eq{"RootId": ""}}
	}
	query := s.getQueryBuilder().
		Select("*").
		From(table).
		Where(conditions).
		// Adding ChannelId and DeleteAt order columns
		// to let mysql choose the "idx_posts_channel_id_delete_at_create_at" index always.
		// See MM-23369.
		OrderBy("Posts.ChannelId", "Posts.DeleteAt", "Posts.CreateAt ASC").
		Limit(1)

	queryString, args, err := query.ToSql()
	if err != nil {
		return nil, errors.Wrap(err, "post_tosql")
	}

	var post model.Post
	if err := s.GetMasterX().Get(&post, queryString, args...); err != nil {
		if err != sql.ErrNoRows {
			return nil, errors.Wrapf(err, "failed to get Post with channelId=%s", channelId)
		}
	}

	return &post, nil
}

func (s *SqlPostStore) getRootPosts(channelId string, offset int, limit int, skipFetchThreads bool, includeDeleted bool) ([]*model.Post, error) {
	posts := []*model.Post{}
	var fetchQuery string
	if skipFetchThreads {
		fetchQuery = "SELECT p.*, (SELECT COUNT(*) FROM Posts WHERE Posts.RootId = (CASE WHEN p.RootId = '' THEN p.Id ELSE p.RootId END)) as ReplyCount FROM Posts p WHERE p.ChannelId = ? ORDER BY p.CreateAt DESC LIMIT ? OFFSET ?"
		if !includeDeleted {
			fetchQuery = "SELECT p.*, (SELECT COUNT(*) FROM Posts WHERE Posts.RootId = (CASE WHEN p.RootId = '' THEN p.Id ELSE p.RootId END) AND Posts.DeleteAt = 0) as ReplyCount FROM Posts p WHERE p.ChannelId = ? AND p.DeleteAt = 0 ORDER BY p.CreateAt DESC LIMIT ? OFFSET ?"
		}
	} else {
		fetchQuery = "SELECT * FROM Posts WHERE Posts.ChannelId = ? ORDER BY Posts.CreateAt DESC LIMIT ? OFFSET ?"
		if !includeDeleted {
			fetchQuery = "SELECT * FROM Posts WHERE Posts.ChannelId = ? AND Posts.DeleteAt = 0 ORDER BY Posts.CreateAt DESC LIMIT ? OFFSET ?"
		}
	}

	err := s.GetReplicaX().Select(&posts, fetchQuery, channelId, limit, offset)
	if err != nil {
		return nil, errors.Wrap(err, "failed to find Posts")
	}
	return posts, nil
}

func (s *SqlPostStore) getParentsPosts(channelId string, offset int, limit int, skipFetchThreads bool, includeDeleted bool) ([]*model.Post, error) {
	if s.DriverName() == model.DatabaseDriverPostgres {
		return s.getParentsPostsPostgreSQL(channelId, offset, limit, skipFetchThreads, includeDeleted)
	}

	deleteAtCondition := "AND DeleteAt = 0"
	if includeDeleted {
		deleteAtCondition = ""
	}

	// query parent Ids first
	roots := []string{}
	rootQuery := `
		SELECT DISTINCT
			q.RootId
		FROM
			(SELECT
				Posts.RootId
			FROM
				Posts
			WHERE
				ChannelId = ? ` + deleteAtCondition + `
			ORDER BY CreateAt DESC
			LIMIT ? OFFSET ?) q
		WHERE q.RootId != ''`

	err := s.GetReplicaX().Select(&roots, rootQuery, channelId, limit, offset)
	if err != nil {
		return nil, errors.Wrap(err, "failed to find Posts")
	}
	if len(roots) == 0 {
		return nil, nil
	}

	cols := []string{"p.*"}
	var where sq.Sqlizer
	where = sq.Eq{"p.Id": roots}
	if skipFetchThreads {
		col := "(SELECT COUNT(*) FROM Posts WHERE Posts.RootId = (CASE WHEN p.RootId = '' THEN p.Id ELSE p.RootId END)) as ReplyCount"
		if !includeDeleted {
			col = "(SELECT COUNT(*) FROM Posts WHERE Posts.RootId = (CASE WHEN p.RootId = '' THEN p.Id ELSE p.RootId END) AND Posts.DeleteAt = 0) as ReplyCount"
		}
		cols = append(cols, col)
	} else {
		where = sq.Or{
			where,
			sq.Eq{"p.RootId": roots},
		}
	}

	query := s.getQueryBuilder().
		Select(cols...).
		From("Posts p").
		Where(sq.And{
			where,
			sq.Eq{"p.ChannelId": channelId},
		}).
		OrderBy("p.CreateAt")

	if !includeDeleted {
		query = query.Where(sq.Eq{"p.DeleteAt": 0})
	}

	sql, args, err := query.ToSql()
	if err != nil {
		return nil, errors.Wrap(err, "ParentPosts_Tosql")
	}

	posts := []*model.Post{}
	err = s.GetReplicaX().Select(&posts, sql, args...)
	if err != nil {
		return nil, errors.Wrap(err, "failed to find Posts")
	}
	return posts, nil
}

func (s *SqlPostStore) getParentsPostsPostgreSQL(channelId string, offset int, limit int, skipFetchThreads bool, includeDeleted bool) ([]*model.Post, error) {
	posts := []*model.Post{}
	replyCountQuery := ""
	onStatement := "q1.RootId = q2.Id"
	if skipFetchThreads {
		replyCountQuery = ` ,(SELECT COUNT(*) FROM Posts WHERE Posts.RootId = (CASE WHEN q2.RootId = '' THEN q2.Id ELSE q2.RootId END)) as ReplyCount`
		if !includeDeleted {
			replyCountQuery = ` ,(SELECT COUNT(*) FROM Posts WHERE Posts.RootId = (CASE WHEN q2.RootId = '' THEN q2.Id ELSE q2.RootId END) AND Posts.DeleteAt = 0) as ReplyCount`
		}
	} else {
		onStatement += " OR q1.RootId = q2.RootId"
	}

	deleteAtQueryCondition := "AND q2.DeleteAt = 0"
	deleteAtSubQueryCondition := "AND Posts.DeleteAt = 0"
	if includeDeleted {
		deleteAtQueryCondition, deleteAtSubQueryCondition = "", ""
	}

	err := s.GetReplicaX().Select(&posts,
		`SELECT q2.*`+replyCountQuery+`
        FROM
            Posts q2
                INNER JOIN
            (SELECT DISTINCT
                q3.RootId
            FROM
                (SELECT
                    Posts.RootId
                FROM
                    Posts
                WHERE
                    Posts.ChannelId = ? `+deleteAtSubQueryCondition+`
                ORDER BY Posts.CreateAt DESC
                LIMIT ? OFFSET ?) q3
            WHERE q3.RootId != '') q1
            ON `+onStatement+`
        WHERE
            q2.ChannelId = ? `+deleteAtQueryCondition+`
        ORDER BY q2.CreateAt`, channelId, limit, offset, channelId)
	if err != nil {
		return nil, errors.Wrapf(err, "failed to find Posts with channelId=%s", channelId)
	}
	return posts, nil
}

var specialSearchChar = []string{
	"<",
	">",
	"+",
	"-",
	"(",
	")",
	"~",
	"@",
	":",
}

// GetNthRecentPostTime returns the CreateAt time of the nth most recent post.
func (s *SqlPostStore) GetNthRecentPostTime(n int64) (int64, error) {
	if n <= 0 {
		return 0, errors.New("n can't be less than 1")
	}

	builder := s.getQueryBuilder().
		Select("CreateAt").
		From("Posts p").
		// Consider users posts only for cloud limit
		Where(sq.And{
			sq.Eq{"p.Type": ""},
			sq.Expr("p.UserId NOT IN (SELECT UserId FROM Bots)"),
		}).
		OrderBy("p.CreateAt DESC").
		Limit(1).
		Offset(uint64(n - 1))

	query, queryArgs, err := builder.ToSql()
	if err != nil {
		return 0, errors.Wrap(err, "GetNthRecentPostTime_tosql")
	}

	var createAt int64
	if err := s.GetMasterX().Get(&createAt, query, queryArgs...); err != nil {
		if err == sql.ErrNoRows {
			return 0, store.NewErrNotFound("Post", "none")
		}

		return 0, errors.Wrapf(err, "failed to get the Nth Post=%d", n)
	}

	return createAt, nil
}

func (s *SqlPostStore) buildCreateDateFilterClause(params *model.SearchParams, builder sq.SelectBuilder) sq.SelectBuilder {
	// handle after: before: on: filters
	if params.OnDate != "" {
		onDateStart, onDateEnd := params.GetOnDateMillis()
		// between `on date` start of day and end of day
		builder = builder.Where("CreateAt BETWEEN ? AND ?", onDateStart, onDateEnd)
		return builder
	}

	if params.ExcludedDate != "" {
		excludedDateStart, excludedDateEnd := params.GetExcludedDateMillis()
		builder = builder.Where("CreateAt NOT BETWEEN ? AND ?", excludedDateStart, excludedDateEnd)
	}

	if params.AfterDate != "" {
		afterDate := params.GetAfterDateMillis()
		// greater than `after date`
		builder = builder.Where("CreateAt >= ?", afterDate)
	}

	if params.BeforeDate != "" {
		beforeDate := params.GetBeforeDateMillis()
		// less than `before date`
		builder = builder.Where("CreateAt <= ?", beforeDate)
	}

	if params.ExcludedAfterDate != "" {
		afterDate := params.GetExcludedAfterDateMillis()
		builder = builder.Where("CreateAt < ?", afterDate)
	}

	if params.ExcludedBeforeDate != "" {
		beforeDate := params.GetExcludedBeforeDateMillis()
		builder = builder.Where("CreateAt > ?", beforeDate)
	}

	return builder
}

func (s *SqlPostStore) buildSearchTeamFilterClause(teamId string, builder sq.SelectBuilder) sq.SelectBuilder {
	if teamId == "" {
		return builder
	}

	return builder.Where(sq.Or{
		sq.Eq{"TeamId": teamId},
		sq.Eq{"TeamId": ""},
	})
}

func (s *SqlPostStore) buildSearchChannelFilterClause(channels []string, exclusion bool, byName bool, builder sq.SelectBuilder) sq.SelectBuilder {
	if len(channels) == 0 {
		return builder
	}

	if byName {
		if exclusion {
			return builder.Where(sq.NotEq{"Name": channels})
		}
		return builder.Where(sq.Eq{"Name": channels})
	}

	if exclusion {
		return builder.Where(sq.NotEq{"Id": channels})
	}
	return builder.Where(sq.Eq{"Id": channels})
}

func (s *SqlPostStore) buildSearchUserFilterClause(users []string, exclusion bool, byUsername bool, builder sq.SelectBuilder) sq.SelectBuilder {
	if len(users) == 0 {
		return builder
	}

	if byUsername {
		if exclusion {
			return builder.Where(sq.NotEq{"Username": users})
		}
		return builder.Where(sq.Eq{"Username": users})
	}

	if exclusion {
		return builder.Where(sq.NotEq{"Id": users})
	}
	return builder.Where(sq.Eq{"Id": users})
}

func (s *SqlPostStore) buildSearchPostFilterClause(teamID string, fromUsers []string, excludedUsers []string, userByUsername bool, builder sq.SelectBuilder) (sq.SelectBuilder, error) {
	if len(fromUsers) == 0 && len(excludedUsers) == 0 {
		return builder, nil
	}

	// Sub-query builder.
	sb := s.getSubQueryBuilder().
		Select("Id").
		From("Users, TeamMembers").
		Where(sq.Expr("Users.Id = TeamMembers.UserId"))
	if teamID != "" {
		sb = sb.Where(sq.Eq{"TeamMembers.TeamId": teamID})
	}
	sb = s.buildSearchUserFilterClause(fromUsers, false, userByUsername, sb)
	sb = s.buildSearchUserFilterClause(excludedUsers, true, userByUsername, sb)
	subQuery, subQueryArgs, err := sb.ToSql()
	if err != nil {
		return sq.SelectBuilder{}, err
	}

	/*
	 * Squirrel does not support a sub-query in the WHERE condition.
	 * https://github.com/Masterminds/squirrel/issues/299
	 */
	return builder.Where("UserId IN ("+subQuery+")", subQueryArgs...), nil
}

func (s *SqlPostStore) Search(teamId string, userId string, params *model.SearchParams) (*model.PostList, error) {
	return s.search(teamId, userId, params, true, true)
}

func (s *SqlPostStore) search(teamId string, userId string, params *model.SearchParams, channelsByName bool, userByUsername bool) (*model.PostList, error) {
	list := model.NewPostList()
	if params.Terms == "" && params.ExcludedTerms == "" &&
		len(params.InChannels) == 0 && len(params.ExcludedChannels) == 0 &&
		len(params.FromUsers) == 0 && len(params.ExcludedUsers) == 0 &&
		params.OnDate == "" && params.AfterDate == "" && params.BeforeDate == "" {
		return list, nil
	}

	baseQuery := s.getQueryBuilder().Select(
		"*",
		"(SELECT COUNT(*) FROM Posts WHERE Posts.RootId = (CASE WHEN q2.RootId = '' THEN q2.Id ELSE q2.RootId END) AND Posts.DeleteAt = 0) as ReplyCount",
	).From("Posts q2").
		Where("q2.DeleteAt = 0").
		Where(fmt.Sprintf("q2.Type NOT LIKE '%s%%'", model.PostSystemMessagePrefix)).
		OrderByClause("q2.CreateAt DESC").
		Limit(100)

	var err error
	baseQuery, err = s.buildSearchPostFilterClause(teamId, params.FromUsers, params.ExcludedUsers, userByUsername, baseQuery)
	if err != nil {
		return nil, errors.Wrap(err, "failed to build search post filter clause")
	}
	baseQuery = s.buildCreateDateFilterClause(params, baseQuery)

	termMap := map[string]bool{}
	terms := params.Terms
	excludedTerms := params.ExcludedTerms

	searchType := "Message"
	if params.IsHashtag {
		searchType = "Hashtags"
		for _, term := range strings.Split(terms, " ") {
			termMap[strings.ToUpper(term)] = true
		}
	}

	// these chars have special meaning and can be treated as spaces
	for _, c := range specialSearchChar {
		terms = strings.Replace(terms, c, " ", -1)
		excludedTerms = strings.Replace(excludedTerms, c, " ", -1)
	}

	if terms == "" && excludedTerms == "" {
		// we've already confirmed that we have a channel or user to search for
	} else if s.DriverName() == model.DatabaseDriverPostgres {
		// Parse text for wildcards
		var wildcard *regexp.Regexp
		if wildcard, err = regexp.Compile(`\*($| )`); err == nil {
			terms = wildcard.ReplaceAllLiteralString(terms, ":* ")
			excludedTerms = wildcard.ReplaceAllLiteralString(excludedTerms, ":* ")
		}

		excludeClause := ""
		if excludedTerms != "" {
			excludeClause = " & !(" + strings.Join(strings.Fields(excludedTerms), " | ") + ")"
		}

		var termsClause string
		if params.OrTerms {
			termsClause = "(" + strings.Join(strings.Fields(terms), " | ") + ")" + excludeClause
		} else if strings.HasPrefix(terms, `"`) && strings.HasSuffix(terms, `"`) {
			termsClause = "(" + strings.Join(strings.Fields(terms), " <-> ") + ")" + excludeClause
		} else {
			termsClause = "(" + strings.Join(strings.Fields(terms), " & ") + ")" + excludeClause
		}

		searchClause := fmt.Sprintf("to_tsvector('%[1]s', %[2]s) @@  to_tsquery('%[1]s', ?)", s.pgDefaultTextSearchConfig, searchType)
		baseQuery = baseQuery.Where(searchClause, termsClause)
	} else if s.DriverName() == model.DatabaseDriverMysql {
		if searchType == "Message" {
			terms, err = removeMysqlStopWordsFromTerms(terms)
			if err != nil {
				return nil, errors.Wrap(err, "failed to remove Mysql stop-words from terms")
			}

			if terms == "" {
				return list, nil
			}
		}

		excludeClause := ""
		if excludedTerms != "" {
			excludeClause = " -(" + excludedTerms + ")"
		}

		var termsClause string
		if params.OrTerms {
			termsClause = terms + excludeClause
		} else {
			splitTerms := []string{}
			for _, t := range strings.Fields(terms) {
				splitTerms = append(splitTerms, "+"+t)
			}
			termsClause = strings.Join(splitTerms, " ") + excludeClause
		}

		searchClause := fmt.Sprintf("MATCH (%s) AGAINST (? IN BOOLEAN MODE)", searchType)
		baseQuery = baseQuery.Where(searchClause, termsClause)
	}

	inQuery := s.getSubQueryBuilder().Select("Id").
		From("Channels, ChannelMembers").
		Where("Id = ChannelId")

	if !params.IncludeDeletedChannels {
		inQuery = inQuery.Where("Channels.DeleteAt = 0")
	}

	if !params.SearchWithoutUserId {
		inQuery = inQuery.Where("ChannelMembers.UserId = ?", userId)
	}

	inQuery = s.buildSearchTeamFilterClause(teamId, inQuery)
	inQuery = s.buildSearchChannelFilterClause(params.InChannels, false, channelsByName, inQuery)
	inQuery = s.buildSearchChannelFilterClause(params.ExcludedChannels, true, channelsByName, inQuery)

	inQueryClause, inQueryClauseArgs, err := inQuery.ToSql()
	if err != nil {
		return nil, err
	}

	baseQuery = baseQuery.Where(fmt.Sprintf("ChannelId IN (%s)", inQueryClause), inQueryClauseArgs...)

	searchQuery, searchQueryArgs, err := baseQuery.ToSql()
	if err != nil {
		return nil, err
	}

	var posts []*model.Post

	if err := s.GetSearchReplicaX().Select(&posts, searchQuery, searchQueryArgs...); err != nil {
		mlog.Warn("Query error searching posts.", mlog.Err(err))
		// Don't return the error to the caller as it is of no use to the user. Instead return an empty set of search results.
	} else {
		for _, p := range posts {
			if searchType == "Hashtags" {
				exactMatch := false
				for _, tag := range strings.Split(p.Hashtags, " ") {
					if termMap[strings.ToUpper(tag)] {
						exactMatch = true
						break
					}
				}
				if !exactMatch {
					continue
				}
			}
			list.AddPost(p)
			list.AddOrder(p.Id)
		}
	}
	list.MakeNonNil()
	return list, nil
}

func removeMysqlStopWordsFromTerms(terms string) (string, error) {
	stopWords := make([]string, len(searchlayer.MySQLStopWords))
	copy(stopWords, searchlayer.MySQLStopWords)
	re, err := regexp.Compile(fmt.Sprintf(`^(%s)$`, strings.Join(stopWords, "|")))
	if err != nil {
		return "", err
	}

	newTerms := make([]string, 0)
	separatedTerms := strings.Fields(terms)
	for _, term := range separatedTerms {
		term = strings.TrimSpace(term)
		if term = re.ReplaceAllString(term, ""); term != "" {
			newTerms = append(newTerms, term)
		}
	}
	return strings.Join(newTerms, " "), nil
}

// TODO: convert to squirrel HW
func (s *SqlPostStore) AnalyticsUserCountsWithPostsByDay(teamId string) (model.AnalyticsRows, error) {
	var args []any
	query :=
		`SELECT DISTINCT
		        DATE(FROM_UNIXTIME(Posts.CreateAt / 1000)) AS Name,
		        COUNT(DISTINCT Posts.UserId) AS Value
		FROM Posts`

	if teamId != "" {
		query += " INNER JOIN Channels ON Posts.ChannelId = Channels.Id AND Channels.TeamId = ? AND"
		args = []any{teamId}
	} else {
		query += " WHERE"
	}

	query += ` Posts.CreateAt >= ? AND Posts.CreateAt <= ?
		GROUP BY DATE(FROM_UNIXTIME(Posts.CreateAt / 1000))
		ORDER BY Name DESC
		LIMIT 30`

	if s.DriverName() == model.DatabaseDriverPostgres {
		query =
			`SELECT
				TO_CHAR(DATE(TO_TIMESTAMP(Posts.CreateAt / 1000)), 'YYYY-MM-DD') AS Name, COUNT(DISTINCT Posts.UserId) AS Value
			FROM Posts`

		if teamId != "" {
			query += " INNER JOIN Channels ON Posts.ChannelId = Channels.Id AND Channels.TeamId = ? AND"
			args = []any{teamId}
		} else {
			query += " WHERE"
		}

		query += ` Posts.CreateAt >= ? AND Posts.CreateAt <= ?
			GROUP BY DATE(TO_TIMESTAMP(Posts.CreateAt / 1000))
			ORDER BY Name DESC
			LIMIT 30`
	}

	end := utils.MillisFromTime(utils.EndOfDay(utils.Yesterday()))
	start := utils.MillisFromTime(utils.StartOfDay(utils.Yesterday().AddDate(0, 0, -31)))
	args = append(args, start, end)

	rows := model.AnalyticsRows{}
	err := s.GetReplicaX().Select(
		&rows,
		query,
		args...)
	if err != nil {
		return nil, errors.Wrapf(err, "failed to find Posts with teamId=%s", teamId)
	}
	return rows, nil
}

// TODO: convert to squirrel HW
func (s *SqlPostStore) AnalyticsPostCountsByDay(options *model.AnalyticsPostCountsOptions) (model.AnalyticsRows, error) {

	var args []any
	query :=
		`SELECT
		        DATE(FROM_UNIXTIME(Posts.CreateAt / 1000)) AS Name,
		        COUNT(Posts.Id) AS Value
		    FROM Posts`

	if options.BotsOnly {
		query += " INNER JOIN Bots ON Posts.UserId = Bots.Userid"
	}

	if options.TeamId != "" {
		query += " INNER JOIN Channels ON Posts.ChannelId = Channels.Id AND Channels.TeamId = ? AND"
		args = []any{options.TeamId}
	} else {
		query += " WHERE"
	}

	query += ` Posts.CreateAt <= ?
		            AND Posts.CreateAt >= ?
		GROUP BY DATE(FROM_UNIXTIME(Posts.CreateAt / 1000))
		ORDER BY Name DESC
		LIMIT 30`

	if s.DriverName() == model.DatabaseDriverPostgres {
		query =
			`SELECT
				TO_CHAR(DATE(TO_TIMESTAMP(Posts.CreateAt / 1000)), 'YYYY-MM-DD') AS Name, Count(Posts.Id) AS Value
			FROM Posts`

		if options.BotsOnly {
			query += " INNER JOIN Bots ON Posts.UserId = Bots.Userid"
		}

		if options.TeamId != "" {
			query += " INNER JOIN Channels ON Posts.ChannelId = Channels.Id  AND Channels.TeamId = ? AND"
			args = []any{options.TeamId}
		} else {
			query += " WHERE"
		}

		query += ` Posts.CreateAt <= ?
			            AND Posts.CreateAt >= ?
			GROUP BY DATE(TO_TIMESTAMP(Posts.CreateAt / 1000))
			ORDER BY Name DESC
			LIMIT 30`
	}

	end := utils.MillisFromTime(utils.EndOfDay(utils.Yesterday()))
	start := utils.MillisFromTime(utils.StartOfDay(utils.Yesterday().AddDate(0, 0, -31)))
	if options.YesterdayOnly {
		start = utils.MillisFromTime(utils.StartOfDay(utils.Yesterday().AddDate(0, 0, -1)))
	}
	args = append(args, end, start)

	rows := model.AnalyticsRows{}
	err := s.GetReplicaX().Select(
		&rows,
		query,
		args...)
	if err != nil {
		return nil, errors.Wrapf(err, "failed to find Posts with teamId=%s", options.TeamId)
	}
	return rows, nil
}

func (s *SqlPostStore) AnalyticsPostCount(options *model.PostCountOptions) (int64, error) {
	query := s.getQueryBuilder().
		Select("COUNT(*) AS Value").
		From("Posts p")

	if options.TeamId != "" {
		query = query.
			Join("Channels c ON (c.Id = p.ChannelId)").
			Where(sq.Eq{"c.TeamId": options.TeamId})
	}

	if options.UsersPostsOnly {
		query = query.Where(sq.And{
			sq.Eq{"p.Type": ""},
			sq.Expr("p.UserId NOT IN (SELECT UserId FROM Bots)"),
		})
	}

	if options.MustHaveFile {
		query = query.Where(sq.Or{sq.NotEq{"p.FileIds": "[]"}, sq.NotEq{"p.Filenames": "[]"}})
	}

	if options.MustHaveHashtag {
		query = query.Where(sq.NotEq{"p.Hashtags": ""})
	}

	if options.ExcludeDeleted {
		query = query.Where(sq.Eq{"p.DeleteAt": 0})
	}

	queryString, args, err := query.ToSql()
	if err != nil {
		return 0, errors.Wrap(err, "post_tosql")
	}

	var v int64
	err = s.GetReplicaX().Get(&v, queryString, args...)
	if err != nil {
		return 0, errors.Wrap(err, "failed to count Posts")
	}

	return v, nil
}

func (s *SqlPostStore) GetLastPostRowCreateAt() (int64, error) {
	query := `SELECT CREATEAT FROM Posts ORDER BY CREATEAT DESC LIMIT 1`
	var createAt int64
	err := s.GetReplicaX().Get(&createAt, query)
	if err != nil {
		return 0, errors.Wrapf(err, "failed to get last post createat")
	}

	return createAt, nil
}

func (s *SqlPostStore) GetPostsCreatedAt(channelId string, time int64) ([]*model.Post, error) {
	query := `SELECT * FROM Posts WHERE CreateAt = ? AND ChannelId = ?`

	posts := []*model.Post{}
	err := s.GetReplicaX().Select(&posts, query, time, channelId)
	if err != nil {
		return nil, errors.Wrapf(err, "failed to find Posts with channelId=%s", channelId)
	}
	return posts, nil
}

func (s *SqlPostStore) GetPostsByIds(postIds []string) ([]*model.Post, error) {
	baseQuery := s.getQueryBuilder().Select("p.*, (SELECT count(*) FROM Posts WHERE Posts.RootId = (CASE WHEN p.RootId = '' THEN p.Id ELSE p.RootId END) AND Posts.DeleteAt = 0) as ReplyCount").
		From("Posts p").
		Where(sq.Eq{"p.Id": postIds}).
		OrderBy("CreateAt DESC")

	query, args, err := baseQuery.ToSql()
	if err != nil {
		return nil, errors.Wrap(err, "getPostsByIds_tosql")
	}
	posts := []*model.Post{}

	err = s.GetReplicaX().Select(&posts, query, args...)
	if err != nil {
		return nil, errors.Wrap(err, "failed to find Posts")
	}
	if len(posts) == 0 {
		return nil, store.NewErrNotFound("Post", fmt.Sprintf("postIds=%v", postIds))
	}
	return posts, nil
}

func (s *SqlPostStore) GetPostsBatchForIndexing(startTime int64, startPostID string, limit int) ([]*model.PostForIndexing, error) {
	posts := []*model.PostForIndexing{}
	table := "Posts"
	// We force this index to avoid any chances of index merge intersection.
	if s.DriverName() == model.DatabaseDriverMysql {
		table += " USE INDEX(idx_posts_create_at_id)"
	}
	query := `SELECT
			Posts.*, Channels.TeamId
		FROM ` + table + `
		LEFT JOIN
			Channels
		ON
			Posts.ChannelId = Channels.Id
		WHERE
			Posts.CreateAt > ?
		OR
			(Posts.CreateAt = ? AND Posts.Id > ?)
		ORDER BY
			Posts.CreateAt ASC, Posts.Id ASC
		LIMIT
			?`
	err := s.GetSearchReplicaX().Select(&posts, query, startTime, startTime, startPostID, limit)

	if err != nil {
		return nil, errors.Wrap(err, "failed to find Posts")
	}
	return posts, nil
}

// PermanentDeleteBatchForRetentionPolicies deletes a batch of records which are affected by
// the global or a granular retention policy.
// See `genericPermanentDeleteBatchForRetentionPolicies` for details.
func (s *SqlPostStore) PermanentDeleteBatchForRetentionPolicies(now, globalPolicyEndTime, limit int64, cursor model.RetentionPolicyCursor) (int64, model.RetentionPolicyCursor, error) {
	builder := s.getQueryBuilder().
		Select("Posts.Id").
		From("Posts")
	return genericPermanentDeleteBatchForRetentionPolicies(RetentionPolicyBatchDeletionInfo{
		BaseBuilder:         builder,
		Table:               "Posts",
		TimeColumn:          "CreateAt",
		PrimaryKeys:         []string{"Id"},
		ChannelIDTable:      "Posts",
		NowMillis:           now,
		GlobalPolicyEndTime: globalPolicyEndTime,
		Limit:               limit,
	}, s.SqlStore, cursor)
}

// DeleteOrphanedRows removes entries from Posts when a corresponding channel no longer exists.
func (s *SqlPostStore) DeleteOrphanedRows(limit int) (deleted int64, err error) {
	// We need the extra level of nesting to deal with MySQL's locking
	const query = `
	DELETE FROM Posts WHERE Id IN (
		SELECT * FROM (
			SELECT Posts.Id FROM Posts
			LEFT JOIN Channels ON Posts.ChannelId = Channels.Id
			WHERE Channels.Id IS NULL
			LIMIT ?
		) AS A
	)`
	result, err := s.GetMasterX().Exec(query, limit)
	if err != nil {
		return
	}
	deleted, err = result.RowsAffected()
	return
}

func (s *SqlPostStore) PermanentDeleteBatch(endTime int64, limit int64) (int64, error) {
	var query string
	if s.DriverName() == "postgres" {
		query = "DELETE from Posts WHERE Id = any (array (SELECT Id FROM Posts WHERE CreateAt < ? LIMIT ?))"
	} else {
		query = "DELETE from Posts WHERE CreateAt < ? LIMIT ?"
	}

	sqlResult, err := s.GetMasterX().Exec(query, endTime, limit)
	if err != nil {
		return 0, errors.Wrap(err, "failed to delete Posts")
	}

	rowsAffected, err := sqlResult.RowsAffected()
	if err != nil {
		return 0, errors.Wrap(err, "failed to delete Posts")
	}
	return rowsAffected, nil
}

func (s *SqlPostStore) GetOldest() (*model.Post, error) {
	var post model.Post
	err := s.GetReplicaX().Get(&post, "SELECT * FROM Posts ORDER BY CreateAt LIMIT 1")
	if err != nil {
		if err == sql.ErrNoRows {
			return nil, store.NewErrNotFound("Post", "none")
		}

		return nil, errors.Wrap(err, "failed to get oldest Post")
	}

	return &post, nil
}

func (s *SqlPostStore) determineMaxPostSize() int {
	var maxPostSizeBytes int32

	if s.DriverName() == model.DatabaseDriverPostgres {
		// The Post.Message column in Postgres has historically been VARCHAR(4000), but
		// may be manually enlarged to support longer posts.
		if err := s.GetReplicaX().Get(&maxPostSizeBytes, `
			SELECT
				COALESCE(character_maximum_length, 0)
			FROM
				information_schema.columns
			WHERE
				table_name = 'posts'
			AND	column_name = 'message'
		`); err != nil {
			mlog.Warn("Unable to determine the maximum supported post size", mlog.Err(err))
		}
	} else if s.DriverName() == model.DatabaseDriverMysql {
		// The Post.Message column in MySQL has historically been TEXT, with a maximum
		// limit of 65535.
		if err := s.GetReplicaX().Get(&maxPostSizeBytes, `
			SELECT
				COALESCE(CHARACTER_MAXIMUM_LENGTH, 0)
			FROM
				INFORMATION_SCHEMA.COLUMNS
			WHERE
				table_schema = DATABASE()
			AND	table_name = 'Posts'
			AND	column_name = 'Message'
			LIMIT 0, 1
		`); err != nil {
			mlog.Warn("Unable to determine the maximum supported post size", mlog.Err(err))
		}
	} else {
		mlog.Warn("No implementation found to determine the maximum supported post size")
	}

	// Assume a worst-case representation of four bytes per rune.
	maxPostSize := int(maxPostSizeBytes) / 4

	// To maintain backwards compatibility, don't yield a maximum post
	// size smaller than the previous limit, even though it wasn't
	// actually possible to store 4000 runes in all cases.
	if maxPostSize < model.PostMessageMaxRunesV1 {
		maxPostSize = model.PostMessageMaxRunesV1
	}

	mlog.Info("Post.Message has size restrictions", mlog.Int("max_characters", maxPostSize), mlog.Int32("max_bytes", maxPostSizeBytes))

	return maxPostSize
}

// GetMaxPostSize returns the maximum number of runes that may be stored in a post.
func (s *SqlPostStore) GetMaxPostSize() int {
	s.maxPostSizeOnce.Do(func() {
		s.maxPostSizeCached = s.determineMaxPostSize()
	})
	return s.maxPostSizeCached
}

func (s *SqlPostStore) GetParentsForExportAfter(limit int, afterId string) ([]*model.PostForExport, error) {
	for {
		rootIds := []string{}
		err := s.GetReplicaX().Select(&rootIds,
			`SELECT
				Id
			FROM
				Posts
			WHERE
				Posts.Id > ?
				AND Posts.RootId = ''
				AND Posts.DeleteAt = 0
			ORDER BY Posts.Id
			LIMIT ?`,
			afterId, limit)
		if err != nil {
			return nil, errors.Wrap(err, "failed to find Posts")
		}

		postsForExport := []*model.PostForExport{}
		if len(rootIds) == 0 {
			return postsForExport, nil
		}

		builder := s.getQueryBuilder().
			Select("p1.*, Users.Username as Username, Teams.Name as TeamName, Channels.Name as ChannelName").
			FromSelect(sq.Select("*").From("Posts").Where(sq.Eq{"Posts.Id": rootIds}), "p1").
			InnerJoin("Channels ON p1.ChannelId = Channels.Id").
			InnerJoin("Teams ON Channels.TeamId = Teams.Id").
			InnerJoin("Users ON p1.UserId = Users.Id").
			Where(sq.And{
				sq.Eq{"Channels.DeleteAt": 0},
				sq.Eq{"Teams.DeleteAt": 0},
			}).
			OrderBy("p1.Id")

		query, args, err := builder.ToSql()
		if err != nil {
			return nil, errors.Wrap(err, "postsForExport_toSql")
		}

		err = s.GetSearchReplicaX().Select(&postsForExport, query, args...)
		if err != nil {
			return nil, errors.Wrap(err, "failed to find Posts")
		}

		if len(postsForExport) == 0 {
			// All of the posts were in channels or teams that were deleted.
			// Update the afterId and try again.
			afterId = rootIds[len(rootIds)-1]
			continue
		}

		return postsForExport, nil
	}
}

func (s *SqlPostStore) GetRepliesForExport(rootId string) ([]*model.ReplyForExport, error) {
	posts := []*model.ReplyForExport{}
	err := s.GetSearchReplicaX().Select(&posts, `
			SELECT
				Posts.*,
				Users.Username as Username
			FROM
				Posts
			INNER JOIN
				Users ON Posts.UserId = Users.Id
			WHERE
				Posts.RootId = ?
				AND Posts.DeleteAt = 0
			ORDER BY
				Posts.Id`, rootId)
	if err != nil {
		return nil, errors.Wrap(err, "failed to find Posts")
	}

	return posts, nil
}

func (s *SqlPostStore) GetDirectPostParentsForExportAfter(limit int, afterId string) ([]*model.DirectPostForExport, error) {
	query := s.getQueryBuilder().
		Select("p.*", "Users.Username as User").
		From("Posts p").
		Join("Channels ON p.ChannelId = Channels.Id").
		Join("Users ON p.UserId = Users.Id").
		Where(sq.And{
			sq.Gt{"p.Id": afterId},
			sq.Eq{"p.RootId": ""},
			sq.Eq{"p.DeleteAt": 0},
			sq.Eq{"Channels.DeleteAt": 0},
			sq.Eq{"Users.DeleteAt": 0},
			sq.Eq{"Channels.Type": []model.ChannelType{model.ChannelTypeDirect, model.ChannelTypeGroup}},
		}).
		OrderBy("p.Id").
		Limit(uint64(limit))

	queryString, args, err := query.ToSql()
	if err != nil {
		return nil, errors.Wrap(err, "post_tosql")
	}

	posts := []*model.DirectPostForExport{}
	if err2 := s.GetReplicaX().Select(&posts, queryString, args...); err2 != nil {
		return nil, errors.Wrap(err2, "failed to find Posts")
	}
	var channelIds []string
	for _, post := range posts {
		channelIds = append(channelIds, post.ChannelId)
	}
	query = s.getQueryBuilder().
		Select("u.Username as Username, ChannelId, UserId, cm.Roles as Roles, LastViewedAt, MsgCount, MentionCount, MentionCountRoot, cm.NotifyProps as NotifyProps, LastUpdateAt, SchemeUser, SchemeAdmin, (SchemeGuest IS NOT NULL AND SchemeGuest) as SchemeGuest").
		From("ChannelMembers cm").
		Join("Users u ON ( u.Id = cm.UserId )").
		Where(sq.Eq{
			"cm.ChannelId": channelIds,
		})

	queryString, args, err = query.ToSql()
	if err != nil {
		return nil, errors.Wrap(err, "post_tosql")
	}

	channelMembers := []*model.ChannelMemberForExport{}
	if err := s.GetReplicaX().Select(&channelMembers, queryString, args...); err != nil {
		return nil, errors.Wrap(err, "failed to find ChannelMembers")
	}

	// Build a map of channels and their posts
	postsChannelMap := make(map[string][]*model.DirectPostForExport)
	for _, post := range posts {
		post.ChannelMembers = &[]string{}
		postsChannelMap[post.ChannelId] = append(postsChannelMap[post.ChannelId], post)
	}

	// Build a map of channels and their members
	channelMembersMap := make(map[string][]string)
	for _, member := range channelMembers {
		channelMembersMap[member.ChannelId] = append(channelMembersMap[member.ChannelId], member.Username)
	}

	// Populate each post ChannelMembers extracting it from the channelMembersMap
	for channelId := range channelMembersMap {
		for _, post := range postsChannelMap[channelId] {
			*post.ChannelMembers = channelMembersMap[channelId]
		}
	}
	return posts, nil
}

//nolint:unparam
func (s *SqlPostStore) SearchPostsForUser(paramsList []*model.SearchParams, userID, teamId string, page, perPage int) (*model.PostSearchResults, error) {
	// Since we don't support paging for DB search, we just return nothing for later pages
	if page > 0 {
		return model.MakePostSearchResults(model.NewPostList(), nil), nil
	}

	if err := model.IsSearchParamsListValid(paramsList); err != nil {
		return nil, err
	}

	now := model.GetMillis()
	pchan := make(chan store.StoreResult, len(paramsList))

	var wg sync.WaitGroup
	for _, params := range paramsList {
		// Deliberately keeping non-alphanumeric characters to
		// prevent surprises in UI.
		buf, err := json.Marshal(params)
		if err != nil {
			return nil, err
		}
		err = s.LogRecentSearch(userID, buf, now)
		if err != nil {
			return nil, err
		}

		// remove any unquoted term that contains only non-alphanumeric chars
		// ex: abcd "**" && abc     >>     abcd "**" abc
		params.Terms = removeNonAlphaNumericUnquotedTerms(params.Terms, " ")

		wg.Add(1)

		go func(params *model.SearchParams) {
			defer wg.Done()
			postList, err := s.search(teamId, userID, params, false, false)
			pchan <- store.StoreResult{Data: postList, NErr: err}
		}(params)
	}

	wg.Wait()
	close(pchan)

	posts := model.NewPostList()

	for result := range pchan {
		if result.NErr != nil {
			return nil, result.NErr
		}
		data := result.Data.(*model.PostList)
		posts.Extend(data)
	}

	posts.SortByCreateAt()

	return model.MakePostSearchResults(posts, nil), nil
}

const lastSearchesLimit = 5

func (s *SqlPostStore) LogRecentSearch(userID string, searchQuery []byte, createAt int64) (err error) {
	transaction, err := s.GetMasterX().Beginx()
	if err != nil {
		return errors.Wrap(err, "begin_transaction")
	}

	defer finalizeTransactionX(transaction, &err)

	var lastSearchPointer int
	var queryStr string
	// get search_pointer
	// We coalesce to -1 because we want to start from 0
	if s.DriverName() == model.DatabaseDriverPostgres {
		queryStr = `SELECT COALESCE((props->>'last_search_pointer')::integer, -1)
			FROM Users
			WHERE Id=?`
	} else {
		queryStr = `SELECT COALESCE(CAST(JSON_EXTRACT(Props, '$.last_search_pointer') as unsigned), -1)
			FROM Users
			WHERE Id=?`
	}
	err = transaction.Get(&lastSearchPointer, queryStr, userID)
	if err != nil {
		return errors.Wrapf(err, "failed to find last_search_pointer for user=%s", userID)
	}

	// (ptr+1)%lastSearchesLimit
	lastSearchPointer = (lastSearchPointer + 1) % lastSearchesLimit

	if s.IsBinaryParamEnabled() {
		searchQuery = AppendBinaryFlag(searchQuery)
	}

	// insert at pointer
	query := s.getQueryBuilder().
		Insert("RecentSearches").
		Columns("UserId", "SearchPointer", "Query", "CreateAt").
		Values(userID, lastSearchPointer, searchQuery, createAt)

	if s.DriverName() == model.DatabaseDriverPostgres {
		query = query.SuffixExpr(sq.Expr("ON CONFLICT (userid, searchpointer) DO UPDATE SET Query = ?, CreateAt = ?", searchQuery, createAt))
	} else {
		query = query.SuffixExpr(sq.Expr("ON DUPLICATE KEY UPDATE Query = ?, CreateAt = ?", searchQuery, createAt))
	}

	queryString, args, err := query.ToSql()
	if err != nil {
		return errors.Wrap(err, "log_recent_search_tosql")
	}

	if _, err2 := transaction.Exec(queryString, args...); err2 != nil {
		return errors.Wrapf(err2, "failed to upsert recent_search for user=%s", userID)
	}

	// write ptr on users prop
	if s.DriverName() == model.DatabaseDriverPostgres {
		_, err = transaction.Exec(`UPDATE Users
			SET Props = jsonb_set(Props, $1, $2)
			WHERE Id = $3`, jsonKeyPath("last_search_pointer"), jsonStringVal(strconv.Itoa(lastSearchPointer)), userID)
	} else {
		_, err = transaction.Exec(`UPDATE Users
			SET Props = JSON_SET(Props, ?, ?)
			WHERE Id = ?`, "$.last_search_pointer", strconv.Itoa(lastSearchPointer), userID)
	}
	if err != nil {
		return errors.Wrapf(err, "failed to update last_search_pointer for user=%s", userID)
	}

	if err2 := transaction.Commit(); err2 != nil {
		return errors.Wrap(err2, "commit_transaction")
	}

	return nil
}

func (s *SqlPostStore) GetRecentSearchesForUser(userID string) ([]*model.SearchParams, error) {
	params := [][]byte{}
	err := s.GetReplicaX().Select(&params, `SELECT query
		FROM RecentSearches
		WHERE UserId=?
		ORDER BY CreateAt DESC`, userID)
	if err != nil {
		return nil, errors.Wrapf(err, "failed to get recent searches for user=%s", userID)
	}

	res := make([]*model.SearchParams, len(params))
	for i, param := range params {
		err = json.Unmarshal(param, &res[i])
		if err != nil {
			return nil, errors.Wrapf(err, "failed to unmarshal recent search query for user=%s", userID)
		}
	}
	return res, nil
}

func (s *SqlPostStore) GetOldestEntityCreationTime() (int64, error) {
	query := s.getQueryBuilder().Select("MIN(min_createat) min_createat").
		Suffix(`FROM (
					(SELECT MIN(createat) min_createat FROM Posts)
					UNION
					(SELECT MIN(createat) min_createat FROM Users)
					UNION
					(SELECT MIN(createat) min_createat FROM Channels)
				) entities`)
	queryString, args, err := query.ToSql()
	if err != nil {
		return -1, errors.Wrap(err, "post_tosql")
	}

	var oldest int64
	err = s.GetReplicaX().Get(&oldest, queryString, args...)
	if err != nil {
		return -1, errors.Wrap(err, "unable to scan oldest entity creation time")
	}
	return oldest, nil
}

// Deletes a thread and a thread membership if the postId is a root post
func (s *SqlPostStore) permanentDeleteThreads(transaction *sqlxTxWrapper, postId string) error {
	if _, err := transaction.Exec("DELETE FROM Threads WHERE PostId = ?", postId); err != nil {
		return errors.Wrap(err, "failed to delete Threads")
	}
	if _, err := transaction.Exec("DELETE FROM ThreadMemberships WHERE PostId = ?", postId); err != nil {
		return errors.Wrap(err, "failed to delete ThreadMemberships")
	}
	return nil
}

// deleteThread marks a thread as deleted at the given time.
func (s *SqlPostStore) deleteThread(transaction *sqlxTxWrapper, postId string, deleteAtTime int64) error {
	queryString, args, err := s.getQueryBuilder().
		Update("Threads").
		Set("ThreadDeleteAt", deleteAtTime).
		Where(sq.Eq{"PostId": postId}).
		ToSql()
	if err != nil {
		return errors.Wrapf(err, "failed to create SQL query to mark thread for root post %s as deleted", postId)
	}

	_, err = transaction.Exec(queryString, args...)
	if err != nil {
		return errors.Wrapf(err, "failed to mark thread for root post %s as deleted", postId)
	}

	return nil
}

// updateThreadAfterReplyDeletion decrements the thread reply count and adjusts the participants
// list as necessary.
func (s *SqlPostStore) updateThreadAfterReplyDeletion(transaction *sqlxTxWrapper, rootId string, userId string) error {
	if rootId != "" {
		queryString, args, err := s.getQueryBuilder().
			Select("COUNT(Posts.Id)").
			From("Posts").
			Where(sq.And{
				sq.Eq{"Posts.RootId": rootId},
				sq.Eq{"Posts.UserId": userId},
				sq.Eq{"Posts.DeleteAt": 0},
			}).
			ToSql()

		if err != nil {
			return errors.Wrap(err, "failed to create SQL query to count user's posts")
		}

		var count int64
		err = transaction.Get(&count, queryString, args...)

		if err != nil {
			return errors.Wrap(err, "failed to count user's posts in thread")
		}

		// Updating replyCount, and reducing participants if this was the last post in the thread for the user
		updateQuery := s.getQueryBuilder().Update("Threads")

		if count == 0 {
			if s.DriverName() == model.DatabaseDriverPostgres {
				updateQuery = updateQuery.Set("Participants", sq.Expr("Participants - ?", userId))
			} else {
				updateQuery = updateQuery.
					Set("Participants", sq.Expr(
						`IFNULL(JSON_REMOVE(Participants, JSON_UNQUOTE(JSON_SEARCH(Participants, 'one', ?))), Participants)`, userId,
					))
			}
		}

		lastReplyAtSubquery := sq.Select("COALESCE(MAX(CreateAt), 0)").
			From("Posts").
			Where(sq.Eq{
				"RootId":   rootId,
				"DeleteAt": 0,
			})

		lastReplyCountSubquery := sq.Select("Count(*)").
			From("Posts").
			Where(sq.Eq{
				"RootId":   rootId,
				"DeleteAt": 0,
			})

		updateQueryString, updateArgs, err := updateQuery.
			Set("LastReplyAt", lastReplyAtSubquery).
			Set("ReplyCount", lastReplyCountSubquery).
			Where(sq.And{
				sq.Eq{"PostId": rootId},
				sq.Gt{"ReplyCount": 0},
			}).
			ToSql()

		if err != nil {
			return errors.Wrap(err, "failed to create SQL query to update thread")
		}

		_, err = transaction.Exec(updateQueryString, updateArgs...)

		if err != nil {
			return errors.Wrap(err, "failed to update Threads")
		}
	}
	return nil
}

func (s *SqlPostStore) savePostsPriority(transaction *sqlxTxWrapper, posts []*model.Post) error {
	for _, post := range posts {
<<<<<<< HEAD
		if post.Metadata != nil && post.Metadata.Priority != nil {
=======
		if post.GetPriority() != nil {
>>>>>>> 17468769
			postPriority := &model.PostPriority{
				PostId:                  post.Id,
				ChannelId:               post.ChannelId,
				Priority:                post.Metadata.Priority.Priority,
				RequestedAck:            post.Metadata.Priority.RequestedAck,
				PersistentNotifications: post.Metadata.Priority.PersistentNotifications,
			}
			if _, err := transaction.NamedExec(`INSERT INTO PostsPriority (PostId, ChannelId, Priority, RequestedAck, PersistentNotifications) VALUES (:PostId, :ChannelId, :Priority, :RequestedAck, :PersistentNotifications)`, postPriority); err != nil {
				return err
			}
		}
	}
	return nil
}

func (s *SqlPostStore) updateThreadsFromPosts(transaction *sqlxTxWrapper, posts []*model.Post) error {
	postsByRoot := map[string][]*model.Post{}
	var rootIds []string
	for _, post := range posts {
		// skip if post is not a part of a thread
		if post.RootId == "" {
			continue
		}
		rootIds = append(rootIds, post.RootId)
		postsByRoot[post.RootId] = append(postsByRoot[post.RootId], post)
	}
	if len(rootIds) == 0 {
		return nil
	}
	threadsByRootsSql, threadsByRootsArgs, err := s.getQueryBuilder().
		Select(
			"Threads.PostId",
			"Threads.ChannelId",
			"Threads.ReplyCount",
			"Threads.LastReplyAt",
			"Threads.Participants",
			"COALESCE(Threads.ThreadDeleteAt, 0) AS DeleteAt",
		).
		From("Threads").
		Where(sq.Eq{"Threads.PostId": rootIds}).
		ToSql()
	if err != nil {
		return errors.Wrap(err, "updateThreadsFromPosts_ToSql")
	}

	threadsByRoots := []*model.Thread{}
	err = transaction.Select(&threadsByRoots, threadsByRootsSql, threadsByRootsArgs...)
	if err != nil {
		return err
	}

	threadByRoot := map[string]*model.Thread{}
	for _, thread := range threadsByRoots {
		threadByRoot[thread.PostId] = thread
	}

	teamIdByChannelId := map[string]string{}

	for rootId, posts := range postsByRoot {
		if thread, found := threadByRoot[rootId]; !found {
			data := []struct {
				UserId    string
				RepliedAt int64
			}{}

			// calculate participants
			if err := transaction.Select(&data, "SELECT Posts.UserId, MAX(Posts.CreateAt) as RepliedAt FROM Posts WHERE Posts.RootId=? AND Posts.DeleteAt=0 GROUP BY Posts.UserId ORDER BY RepliedAt ASC", rootId); err != nil {
				return err
			}

			var participants model.StringArray
			for _, item := range data {
				participants = append(participants, item.UserId)
			}

			// calculate reply count
			var count int64
			err := transaction.Get(&count, "SELECT COUNT(Posts.Id) FROM Posts WHERE Posts.RootId=? And Posts.DeleteAt=0", rootId)
			if err != nil {
				return err
			}
			// calculate last reply at
			var lastReplyAt int64
			err = transaction.Get(&lastReplyAt, "SELECT COALESCE(MAX(Posts.CreateAt), 0) FROM Posts WHERE Posts.RootID=? and Posts.DeleteAt=0", rootId)
			if err != nil {
				return err
			}

			channelId := posts[0].ChannelId
			teamId, ok := teamIdByChannelId[channelId]
			if !ok {
				// get teamId for channel
				err = transaction.Get(&teamId, "SELECT COALESCE(Channels.TeamId, '') FROM Channels WHERE Channels.Id=?", channelId)
				if err != nil {
					return err
				}

				// store teamId for channel for efficiency
				teamIdByChannelId[channelId] = teamId
			}
			// no metadata entry, create one
			if _, err := transaction.NamedExec(`INSERT INTO Threads
				(PostId, ChannelId, ReplyCount, LastReplyAt, Participants, ThreadTeamId)
				VALUES
				(:PostId, :ChannelId, :ReplyCount, :LastReplyAt, :Participants, :TeamId)`, &model.Thread{
				PostId:       rootId,
				ChannelId:    channelId,
				ReplyCount:   count,
				LastReplyAt:  lastReplyAt,
				Participants: participants,
				TeamId:       teamId,
			}); err != nil {
				return err
			}
		} else {
			// metadata exists, update it
			for _, post := range posts {
				thread.ReplyCount += 1
				if thread.Participants.Contains(post.UserId) {
					thread.Participants = thread.Participants.Remove(post.UserId)
				}
				thread.Participants = append(thread.Participants, post.UserId)
				if post.CreateAt > thread.LastReplyAt {
					thread.LastReplyAt = post.CreateAt
				}
			}
			if _, err := transaction.NamedExec(`UPDATE Threads
				SET ChannelId = :ChannelId,
					ReplyCount = :ReplyCount,
					LastReplyAt = :LastReplyAt,
					Participants = :Participants
				WHERE PostId=:PostId`, thread); err != nil {
				return err
			}
		}
	}
	return nil
}

func (s *SqlPostStore) GetTopDMsForUserSince(userID string, since int64, offset int, limit int) (*model.TopDMList, error) {
	var botsFilterExpr string
	/*
		Channel.Name is of the format userId1__userId2.
		Using this, self dms, and bot dms can be filtered.
	*/
	if s.DriverName() == model.DatabaseDriverPostgres {
		botsFilterExpr = `SPLIT_PART(Channels.Name, '__', 1) NOT IN (SELECT UserId FROM Bots)
		AND SPLIT_PART(Channels.Name, '__', 2) NOT IN (SELECT UserId FROM Bots)
		`
	} else if s.DriverName() == model.DatabaseDriverMysql {
		botsFilterExpr = `SUBSTRING_INDEX(Channels.Name, '__', 1) NOT IN (SELECT UserId FROM Bots)
		AND SUBSTRING_INDEX(Channels.Name, '__', -1) NOT IN (SELECT UserId FROM Bots)
		`
	}

	channelSelector := s.getQueryBuilder().Select("Id", "TotalMsgCount").From("Channels").Join("ChannelMembers as cm on cm.ChannelId = Channels.Id").
		Where(sq.And{
			sq.Expr("Channels.Type = 'D'"),
			sq.Eq{"cm.UserId": userID},
			sq.NotEq{"Channels.Name": fmt.Sprintf("%s__%s", userID, userID)},
			sq.Expr(botsFilterExpr),
		})
	var aggregator string

	if s.DriverName() == model.DatabaseDriverMysql {
		aggregator = "group_concat(distinct cm.UserId) as Participants"
	} else {
		aggregator = "string_agg(distinct cm.UserId, ',') as Participants"
	}

	topDMsBuilder := s.getQueryBuilder().Select("count(p.Id) as MessageCount", aggregator, "vch.Id as ChannelId").FromSelect(channelSelector, "vch").
		Join("ChannelMembers as cm on cm.ChannelId = vch.Id").
		Join("Posts as p on p.ChannelId = vch.Id").
		Where(sq.And{
			sq.Gt{
				"p.UpdateAt": since,
			},
			sq.Eq{
				"p.DeleteAt": 0,
			},
		}).GroupBy("vch.id")

	topDMsBuilder = topDMsBuilder.OrderBy("MessageCount DESC").Limit(uint64(limit + 1)).Offset(uint64(offset))

	topDMs := make([]*model.TopDM, 0)
	sql, args, err := topDMsBuilder.ToSql()
	if err != nil {
		return nil, errors.Wrap(err, "GetTopDMsForUserSince_ToSql")
	}
	err = s.GetReplicaX().Select(&topDMs, sql, args...)
	if err != nil {
		return nil, errors.Wrapf(err, "failed to find top DMs for user-id: %s", userID)
	}

	// fill SecondParticipant column
	topDMs, err = postProcessTopDMs(s, userID, topDMs, since)
	if err != nil {
		return nil, err
	}
	return model.GetTopDMListWithPagination(topDMs, limit), nil
}

func postProcessTopDMs(s *SqlPostStore, userID string, topDMs []*model.TopDM, since int64) ([]*model.TopDM, error) {
	var topDMsFiltered = []*model.TopDM{}
	var secondParticipantIds []string
	var channelIds []string

	// identify second participant in a list of participants
	for _, topDM := range topDMs {
		participants := strings.Split(topDM.Participants, ",")
		var secondParticipantId string
		// divide message count by 2, because it's counted twice due to channel memberships being 2 for dms.
		topDM.MessageCount = topDM.MessageCount / 2
		if participants[0] == userID {
			secondParticipantId = participants[1]
		} else {
			secondParticipantId = participants[0]
		}
		secondParticipantIds = append(secondParticipantIds, secondParticipantId)
		channelIds = append(channelIds, topDM.ChannelId)
	}

	// get user profiles
	users, err := s.User().GetProfileByIds(context.Background(), secondParticipantIds, &store.UserGetByIdsOpts{}, true)
	if err != nil {
		return nil, errors.Wrapf(err, "failed to get second participants' information")
	}

	// get outgoing message count for userId
	outgoingMessagesQuery := s.getQueryBuilder().Select("ch.Id as ChannelId, count(p.Id) as MessageCount").From("Channels as ch").
		Join("Posts as p on p.ChannelId=ch.Id").Where(
		sq.And{
			sq.Gt{
				"p.UpdateAt": since,
			},
			sq.Eq{
				"p.DeleteAt": 0,
			},
			sq.Eq{
				"ch.Id": channelIds,
			},
			sq.Eq{
				"p.UserId": userID,
			},
		}).GroupBy("ch.Id")

	outgoingMessages := make([]*model.OutgoingMessageQueryResult, 0)
	sql, args, err := outgoingMessagesQuery.ToSql()
	if err != nil {
		return nil, errors.Wrap(err, "GetTopDMsForUserSince_outgoingMessagesQuery_ToSql")
	}
	err = s.GetReplicaX().Select(&outgoingMessages, sql, args...)
	if err != nil {
		return nil, errors.Wrapf(err, "failed to find top DMs for user-id: %s", userID)
	}

	// create map of channelId -> MessageCount
	outgoingMessagesMap := make(map[string]int)
	for _, outgoingMessage := range outgoingMessages {
		outgoingMessagesMap[outgoingMessage.ChannelId] = outgoingMessage.MessageCount
	}

	// create map of userId -> User
	usersMap := make(map[string]*model.User)
	for _, user := range users {
		usersMap[user.Id] = user
	}

	for index, topDM := range topDMs {
		if secondParticipantIds[index] == "-1" {
			return nil, errors.Wrapf(err, "failed to find second user for topDM: %s", userID)
		}
		user := usersMap[secondParticipantIds[index]]
		topDM.SecondParticipant = &model.TopDMInsightUserInformation{
			InsightUserInformation: model.InsightUserInformation{
				Id:                user.Id,
				LastPictureUpdate: user.LastPictureUpdate,
				FirstName:         user.FirstName,
				LastName:          user.LastName,
				Username:          user.Username,
				NickName:          user.Nickname,
			},
			Position: user.Position,
		}

		topDM.OutgoingMessageCount = int64(outgoingMessagesMap[topDM.ChannelId])
		topDMsFiltered = append(topDMsFiltered, topDM)
	}

	return topDMsFiltered, nil
}

func (s *SqlPostStore) SetPostReminder(reminder *model.PostReminder) error {
	transaction, err := s.GetMasterX().Beginx()
	if err != nil {
		return errors.Wrap(err, "begin_transaction")
	}
	defer finalizeTransactionX(transaction, &err)

	sql := `SELECT EXISTS (SELECT 1 FROM Posts	WHERE Id=?)`
	var exist bool
	err = transaction.Get(&exist, sql, reminder.PostId)
	if err != nil {
		return errors.Wrap(err, "failed to check for post")
	}
	if !exist {
		return store.NewErrNotFound("Post", reminder.PostId)
	}

	query := s.getQueryBuilder().
		Insert("PostReminders").
		Columns("PostId", "UserId", "TargetTime").
		Values(reminder.PostId, reminder.UserId, reminder.TargetTime)

	if s.DriverName() == model.DatabaseDriverMysql {
		query = query.SuffixExpr(sq.Expr("ON DUPLICATE KEY UPDATE TargetTime = ?", reminder.TargetTime))
	} else {
		query = query.SuffixExpr(sq.Expr("ON CONFLICT (postid, userid) DO UPDATE SET TargetTime = ?", reminder.TargetTime))
	}

	sql, args, err := query.ToSql()
	if err != nil {
		return errors.Wrap(err, "setPostReminder_tosql")
	}
	if _, err2 := transaction.Exec(sql, args...); err2 != nil {
		return errors.Wrap(err2, "failed to insert post reminder")
	}
	if err = transaction.Commit(); err != nil {
		return errors.Wrap(err, "commit_transaction")
	}
	return nil
}

func (s *SqlPostStore) GetPostReminders(now int64) (_ []*model.PostReminder, err error) {
	reminders := []*model.PostReminder{}

	transaction, err := s.GetMasterX().Beginx()
	if err != nil {
		return nil, errors.Wrap(err, "begin_transaction")
	}
	defer finalizeTransactionX(transaction, &err)

	err = transaction.Select(&reminders, `SELECT PostId, UserId
		FROM PostReminders
		WHERE TargetTime < ?`, now)
	if err != nil && err != sql.ErrNoRows {
		return nil, errors.Wrap(err, "failed to get post reminders")
	}

	if err == sql.ErrNoRows {
		// No need to execute delete statement if there's nothing to delete.
		return reminders, nil
	}

	// Postgres supports RETURNING * in a DELETE statement, but MySQL doesn't.
	// So we are stuck with 2 queries. Not taking separate paths for Postgres
	// and MySQL for simplicity.
	_, err = transaction.Exec(`DELETE from PostReminders WHERE TargetTime < ?`, now)
	if err != nil {
		return nil, errors.Wrap(err, "failed to delete post reminders")
	}

	if err = transaction.Commit(); err != nil {
		return nil, errors.Wrap(err, "commit_transaction")
	}

	return reminders, nil
}

func (s *SqlPostStore) GetPostReminderMetadata(postID string) (*store.PostReminderMetadata, error) {
	meta := &store.PostReminderMetadata{}
	err := s.GetReplicaX().Get(meta, `SELECT c.id as ChannelId,
			t.name as TeamName,
			u.locale as UserLocale, u.username as Username
		FROM Posts p, Channels c, Teams t, Users u
		WHERE p.ChannelId=c.Id
		AND c.TeamId=t.Id
		AND p.UserId=u.Id
		AND p.Id=?`, postID)
	if err != nil {
		return nil, errors.Wrap(err, "failed to get post reminder metadata")
	}

	return meta, nil
}<|MERGE_RESOLUTION|>--- conflicted
+++ resolved
@@ -139,7 +139,6 @@
 	maxDateNewPosts := make(map[string]int64)
 	maxDateNewRootPosts := make(map[string]int64)
 	rootIds := make(map[string]int)
-
 	maxDateRootIds := make(map[string]int64)
 	for idx, post := range posts {
 		if post.Id != "" && !post.IsRemote() {
@@ -183,7 +182,6 @@
 					maxDateNewRootPosts[post.ChannelId] = post.CreateAt
 				}
 			}
-
 			continue
 		}
 
@@ -2941,11 +2939,7 @@
 
 func (s *SqlPostStore) savePostsPriority(transaction *sqlxTxWrapper, posts []*model.Post) error {
 	for _, post := range posts {
-<<<<<<< HEAD
-		if post.Metadata != nil && post.Metadata.Priority != nil {
-=======
 		if post.GetPriority() != nil {
->>>>>>> 17468769
 			postPriority := &model.PostPriority{
 				PostId:                  post.Id,
 				ChannelId:               post.ChannelId,

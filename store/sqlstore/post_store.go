// Copyright (c) 2015-present Mattermost, Inc. All Rights Reserved.
// See LICENSE.txt for license information.

package sqlstore

import (
	"context"
	"database/sql"
	"encoding/json"
	"fmt"
	"reflect"
	"regexp"
	"strconv"
	"strings"
	"sync"

	sq "github.com/mattermost/squirrel"
	"github.com/pkg/errors"

	"github.com/mattermost/mattermost-server/v6/einterfaces"
	"github.com/mattermost/mattermost-server/v6/model"
	"github.com/mattermost/mattermost-server/v6/shared/mlog"
	"github.com/mattermost/mattermost-server/v6/store"
	"github.com/mattermost/mattermost-server/v6/store/searchlayer"
	"github.com/mattermost/mattermost-server/v6/utils"
)

type SqlPostStore struct {
	*SqlStore
	metrics           einterfaces.MetricsInterface
	maxPostSizeOnce   sync.Once
	maxPostSizeCached int
}

type postWithExtra struct {
	ThreadReplyCount   int64
	IsFollowing        *bool
	ThreadParticipants model.StringArray
	model.Post
}

func (s *SqlPostStore) ClearCaches() {
}

func postSliceColumnsWithTypes() []struct {
	Name string
	Type reflect.Kind
} {
	return []struct {
		Name string
		Type reflect.Kind
	}{
		{"Id", reflect.String},
		{"CreateAt", reflect.Int64},
		{"UpdateAt", reflect.Int64},
		{"EditAt", reflect.Int64},
		{"DeleteAt", reflect.Int64},
		{"IsPinned", reflect.Bool},
		{"UserId", reflect.String},
		{"ChannelId", reflect.String},
		{"RootId", reflect.String},
		{"OriginalId", reflect.String},
		{"Message", reflect.String},
		{"Type", reflect.String},
		{"Props", reflect.Map},
		{"Hashtags", reflect.String},
		{"Filenames", reflect.Slice},
		{"FileIds", reflect.Slice},
		{"HasReactions", reflect.Bool},
		{"RemoteId", reflect.String},
	}
}

func postToSlice(post *model.Post) []any {
	return []any{
		post.Id,
		post.CreateAt,
		post.UpdateAt,
		post.EditAt,
		post.DeleteAt,
		post.IsPinned,
		post.UserId,
		post.ChannelId,
		post.RootId,
		post.OriginalId,
		post.Message,
		post.Type,
		model.StringInterfaceToJSON(post.Props),
		post.Hashtags,
		model.ArrayToJSON(post.Filenames),
		model.ArrayToJSON(post.FileIds),
		post.HasReactions,
		post.RemoteId,
	}
}

func postSliceColumns() []string {
	colInfos := postSliceColumnsWithTypes()
	cols := make([]string, len(colInfos))
	for i, colInfo := range colInfos {
		cols[i] = colInfo.Name
	}
	return cols
}

func postSliceCoalesceQuery() string {
	colInfos := postSliceColumnsWithTypes()
	cols := make([]string, len(colInfos))
	for i, colInfo := range colInfos {
		var defaultValue string
		switch colInfo.Type {
		case reflect.String:
			defaultValue = "''"
		case reflect.Int64:
			defaultValue = "0"
		case reflect.Bool:
			defaultValue = "false"
		case reflect.Map:
			defaultValue = "'{}'"
		case reflect.Slice:
			defaultValue = "'[]'"
		}
		cols[i] = "COALESCE(Posts." + colInfo.Name + "," + defaultValue + ") AS " + colInfo.Name
	}
	return strings.Join(cols, ",")
}

func newSqlPostStore(sqlStore *SqlStore, metrics einterfaces.MetricsInterface) store.PostStore {
	return &SqlPostStore{
		SqlStore:          sqlStore,
		metrics:           metrics,
		maxPostSizeCached: model.PostMessageMaxRunesV1,
	}
}

func (s *SqlPostStore) SaveMultiple(posts []*model.Post) ([]*model.Post, int, error) {
	channelNewPosts := make(map[string]int)
	channelNewRootPosts := make(map[string]int)
	maxDateNewPosts := make(map[string]int64)
	maxDateNewRootPosts := make(map[string]int64)
	rootIds := make(map[string]int)
	maxDateRootIds := make(map[string]int64)
	for idx, post := range posts {
		if post.Id != "" && !post.IsRemote() {
			return nil, idx, store.NewErrInvalidInput("Post", "id", post.Id)
		}
		post.PreSave()
		maxPostSize := s.GetMaxPostSize()
		if err := post.IsValid(maxPostSize); err != nil {
			return nil, idx, err
		}

		if currentChannelCount, ok := channelNewPosts[post.ChannelId]; !ok {
			if post.IsJoinLeaveMessage() {
				channelNewPosts[post.ChannelId] = 0
			} else {
				channelNewPosts[post.ChannelId] = 1
			}
			maxDateNewPosts[post.ChannelId] = post.CreateAt
		} else {
			if !post.IsJoinLeaveMessage() {
				channelNewPosts[post.ChannelId] = currentChannelCount + 1
			}
			if post.CreateAt > maxDateNewPosts[post.ChannelId] {
				maxDateNewPosts[post.ChannelId] = post.CreateAt
			}
		}

		if post.RootId == "" {
			if currentChannelCount, ok := channelNewRootPosts[post.ChannelId]; !ok {
				if post.IsJoinLeaveMessage() {
					channelNewRootPosts[post.ChannelId] = 0
				} else {
					channelNewRootPosts[post.ChannelId] = 1
				}
				maxDateNewRootPosts[post.ChannelId] = post.CreateAt
			} else {
				if !post.IsJoinLeaveMessage() {
					channelNewRootPosts[post.ChannelId] = currentChannelCount + 1
				}
				if post.CreateAt > maxDateNewRootPosts[post.ChannelId] {
					maxDateNewRootPosts[post.ChannelId] = post.CreateAt
				}
			}
			continue
		}

		if currentRootCount, ok := rootIds[post.RootId]; !ok {
			rootIds[post.RootId] = 1
			maxDateRootIds[post.RootId] = post.CreateAt
		} else {
			rootIds[post.RootId] = currentRootCount + 1
			if post.CreateAt > maxDateRootIds[post.RootId] {
				maxDateRootIds[post.RootId] = post.CreateAt
			}
		}
	}

	builder := s.getQueryBuilder().Insert("Posts").Columns(postSliceColumns()...)
	for _, post := range posts {
		builder = builder.Values(postToSlice(post)...)
	}
	query, args, err := builder.ToSql()
	if err != nil {
		return nil, -1, errors.Wrap(err, "post_tosql")
	}

	transaction, err := s.GetMasterX().Beginx()
	if err != nil {
		return posts, -1, errors.Wrap(err, "begin_transaction")
	}
	defer finalizeTransactionX(transaction, &err)

	if _, err = transaction.Exec(query, args...); err != nil {
		return nil, -1, errors.Wrap(err, "failed to save Post")
	}

	if err = s.updateThreadsFromPosts(transaction, posts); err != nil {
		return nil, -1, errors.Wrap(err, "update thread from posts failed")
	}

	if err = transaction.Commit(); err != nil {
		// don't need to rollback here since the transaction is already closed
		return posts, -1, errors.Wrap(err, "commit_transaction")
	}

	for channelId, count := range channelNewPosts {
		countRoot := channelNewRootPosts[channelId]

		if _, err = s.GetMasterX().NamedExec(`UPDATE Channels
			SET LastPostAt = GREATEST(:lastpostat, LastPostAt),
				LastRootPostAt = GREATEST(:lastrootpostat, LastRootPostAt),
				TotalMsgCount = TotalMsgCount + :count,
				TotalMsgCountRoot = TotalMsgCountRoot + :countroot
			WHERE Id = :channelid`, map[string]any{
			"lastpostat":     maxDateNewPosts[channelId],
			"lastrootpostat": maxDateNewRootPosts[channelId],
			"channelid":      channelId,
			"count":          count,
			"countroot":      countRoot,
		}); err != nil {
			mlog.Warn("Error updating Channel LastPostAt.", mlog.Err(err))
		}
	}

	for rootId := range rootIds {
		if _, err = s.GetMasterX().Exec("UPDATE Posts SET UpdateAt = ? WHERE Id = ?", maxDateRootIds[rootId], rootId); err != nil {
			mlog.Warn("Error updating Post UpdateAt.", mlog.Err(err))
		}
	}

	var unknownRepliesPosts []*model.Post
	for _, post := range posts {
		if post.RootId == "" {
			count, ok := rootIds[post.Id]
			if ok {
				post.ReplyCount += int64(count)
			}
		} else {
			unknownRepliesPosts = append(unknownRepliesPosts, post)
		}
	}

	if len(unknownRepliesPosts) > 0 {
		if err := s.populateReplyCount(unknownRepliesPosts); err != nil {
			mlog.Warn("Unable to populate the reply count in some posts.", mlog.Err(err))
		}
	}

	return posts, -1, nil
}

func (s *SqlPostStore) Save(post *model.Post) (*model.Post, error) {
	posts, _, err := s.SaveMultiple([]*model.Post{post})
	if err != nil {
		return nil, err
	}
	return posts[0], nil
}

func (s *SqlPostStore) populateReplyCount(posts []*model.Post) error {
	rootIds := []string{}
	for _, post := range posts {
		rootIds = append(rootIds, post.RootId)
	}
	countList := []struct {
		RootId string
		Count  int64
	}{}
	query := s.getQueryBuilder().
		Select("RootId, COUNT(Id) AS Count").
		From("Posts").
		Where(sq.Eq{"RootId": rootIds}).
		Where(sq.Eq{"Posts.DeleteAt": 0}).
		GroupBy("RootId")

	queryString, args, err := query.ToSql()
	if err != nil {
		return errors.Wrap(err, "post_tosql")
	}
	err = s.GetMasterX().Select(&countList, queryString, args...)
	if err != nil {
		return errors.Wrap(err, "failed to count Posts")
	}

	counts := map[string]int64{}
	for _, count := range countList {
		counts[count.RootId] = count.Count
	}

	for _, post := range posts {
		count, ok := counts[post.RootId]
		if !ok {
			post.ReplyCount = 0
		}
		post.ReplyCount = count
	}

	return nil
}

func (s *SqlPostStore) Update(newPost *model.Post, oldPost *model.Post) (*model.Post, error) {
	newPost.UpdateAt = model.GetMillis()
	newPost.PreCommit()

	oldPost.DeleteAt = newPost.UpdateAt
	oldPost.UpdateAt = newPost.UpdateAt
	oldPost.OriginalId = oldPost.Id
	oldPost.Id = model.NewId()
	oldPost.PreCommit()

	maxPostSize := s.GetMaxPostSize()

	if err := newPost.IsValid(maxPostSize); err != nil {
		return nil, err
	}

	if _, err := s.GetMasterX().NamedExec(`UPDATE Posts
		SET CreateAt=:CreateAt,
			UpdateAt=:UpdateAt,
			EditAt=:EditAt,
			DeleteAt=:DeleteAt,
			IsPinned=:IsPinned,
			UserId=:UserId,
			ChannelId=:ChannelId,
			RootId=:RootId,
			OriginalId=:OriginalId,
			Message=:Message,
			Type=:Type,
			Props=:Props,
			Hashtags=:Hashtags,
			Filenames=:Filenames,
			FileIds=:FileIds,
			HasReactions=:HasReactions,
			RemoteId=:RemoteId
		WHERE
			Id=:Id
		`, newPost); err != nil {
		return nil, errors.Wrapf(err, "failed to update Post with id=%s", newPost.Id)
	}

	time := model.GetMillis()
	if _, err := s.GetMasterX().Exec("UPDATE Channels SET LastPostAt = ?  WHERE Id = ? AND LastPostAt < ?", time, newPost.ChannelId, time); err != nil {
		return nil, errors.Wrap(err, "failed to update lastpostat of channels")
	}

	if newPost.RootId != "" {
		if _, err := s.GetMasterX().Exec("UPDATE Posts SET UpdateAt = ? WHERE Id = ? AND UpdateAt < ?", time, newPost.RootId, time); err != nil {
			return nil, errors.Wrap(err, "failed to update updateAt of posts")
		}
	}

	// mark the old post as deleted
	builder := s.getQueryBuilder().
		Insert("Posts").
		Columns(postSliceColumns()...).
		Values(postToSlice(oldPost)...)
	query, args, err := builder.ToSql()
	if err != nil {
		return nil, errors.Wrap(err, "post_tosql")
	}
	_, err = s.GetMasterX().Exec(query, args...)
	if err != nil {
		return nil, errors.Wrap(err, "failed to insert the old post")
	}

	return newPost, nil
}

func (s *SqlPostStore) OverwriteMultiple(posts []*model.Post) (_ []*model.Post, _ int, err error) {
	updateAt := model.GetMillis()
	maxPostSize := s.GetMaxPostSize()
	for idx, post := range posts {
		post.UpdateAt = updateAt
		if appErr := post.IsValid(maxPostSize); appErr != nil {
			return nil, idx, appErr
		}
	}

	tx, err := s.GetMasterX().Beginx()
	if err != nil {
		return nil, -1, errors.Wrap(err, "begin_transaction")
	}
	defer finalizeTransactionX(tx, &err)

	for idx, post := range posts {
		if _, err2 := tx.NamedExec(`UPDATE Posts
				SET CreateAt=:CreateAt,
					UpdateAt=:UpdateAt,
					EditAt=:EditAt,
					DeleteAt=:DeleteAt,
					IsPinned=:IsPinned,
					UserId=:UserId,
					ChannelId=:ChannelId,
					RootId=:RootId,
					OriginalId=:OriginalId,
					Message=:Message,
					Type=:Type,
					Props=:Props,
					Hashtags=:Hashtags,
					Filenames=:Filenames,
					FileIds=:FileIds,
					HasReactions=:HasReactions,
					RemoteId=:RemoteId
				WHERE
					Id=:Id
			`, post); err2 != nil {
			return nil, idx, errors.Wrapf(err2, "failed to update Post with id=%s", post.Id)
		}
		if post.RootId != "" {
			if _, err2 := tx.Exec("UPDATE Threads SET LastReplyAt = ? WHERE PostId = ?", updateAt, post.Id); err2 != nil {
				return nil, idx, errors.Wrapf(err2, "failed to update Threads with postid=%s", post.Id)
			}
		}
	}
	err = tx.Commit()
	if err != nil {
		return nil, -1, errors.Wrap(err, "commit_transaction")
	}

	return posts, -1, nil
}

func (s *SqlPostStore) Overwrite(post *model.Post) (*model.Post, error) {
	posts, _, err := s.OverwriteMultiple([]*model.Post{post})
	if err != nil {
		return nil, err
	}

	return posts[0], nil
}

func (s *SqlPostStore) GetFlaggedPosts(userId string, offset int, limit int) (*model.PostList, error) {
	return s.getFlaggedPosts(userId, "", "", offset, limit)
}

func (s *SqlPostStore) GetFlaggedPostsForTeam(userId, teamId string, offset int, limit int) (*model.PostList, error) {
	return s.getFlaggedPosts(userId, "", teamId, offset, limit)
}

func (s *SqlPostStore) GetFlaggedPostsForChannel(userId, channelId string, offset int, limit int) (*model.PostList, error) {
	return s.getFlaggedPosts(userId, channelId, "", offset, limit)
}

// TODO: convert to squirrel HW
func (s *SqlPostStore) getFlaggedPosts(userId, channelId, teamId string, offset int, limit int) (*model.PostList, error) {
	pl := model.NewPostList()

	posts := []*model.Post{}
	query := `
            SELECT
                A.*, (SELECT count(*) FROM Posts WHERE Posts.RootId = (CASE WHEN A.RootId = '' THEN A.Id ELSE A.RootId END) AND Posts.DeleteAt = 0) as ReplyCount
            FROM
                (SELECT
                    *
                FROM
                    Posts
                WHERE
                    Id
                IN
                    (
						SELECT
							Name
						FROM
							Preferences
						WHERE
							UserId = ?
							AND Category = ?
					)
					CHANNEL_FILTER
					AND Posts.DeleteAt = 0
                ) as A
            INNER JOIN Channels as B
                ON B.Id = A.ChannelId
			WHERE
				ChannelId IN (
					SELECT
						Id
					FROM
						Channels,
						ChannelMembers
					WHERE
						Id = ChannelId
						AND UserId = ?
				)
				TEAM_FILTER
            ORDER BY CreateAt DESC
            LIMIT ? OFFSET ?`

	queryParams := []any{userId, model.PreferenceCategoryFlaggedPost}

	var channelClause, teamClause string
	channelClause, queryParams = s.buildFlaggedPostChannelFilterClause(channelId, queryParams)
	query = strings.Replace(query, "CHANNEL_FILTER", channelClause, 1)

	queryParams = append(queryParams, userId)

	teamClause, queryParams = s.buildFlaggedPostTeamFilterClause(teamId, queryParams)
	query = strings.Replace(query, "TEAM_FILTER", teamClause, 1)

	queryParams = append(queryParams, limit, offset)

	if err := s.GetReplicaX().Select(&posts, query, queryParams...); err != nil {
		return nil, errors.Wrap(err, "failed to find Posts")
	}

	for _, post := range posts {
		pl.AddPost(post)
		pl.AddOrder(post.Id)
	}

	return pl, nil
}

func (s *SqlPostStore) buildFlaggedPostTeamFilterClause(teamId string, queryParams []any) (string, []any) {
	if teamId == "" {
		return "", queryParams
	}

	return "AND B.TeamId = ? OR B.TeamId = ''", append(queryParams, teamId)
}

func (s *SqlPostStore) buildFlaggedPostChannelFilterClause(channelId string, queryParams []any) (string, []any) {
	if channelId == "" {
		return "", queryParams
	}

	return "AND ChannelId = ?", append(queryParams, channelId)
}

func (s *SqlPostStore) getPostWithCollapsedThreads(id, userID string, opts model.GetPostsOptions, sanitizeOptions map[string]bool) (*model.PostList, error) {
	if id == "" {
		return nil, store.NewErrInvalidInput("Post", "id", id)
	}

	var columns []string
	for _, c := range postSliceColumns() {
		columns = append(columns, "Posts."+c)
	}
	columns = append(columns,
		"COALESCE(Threads.ReplyCount, 0) as ThreadReplyCount",
		"COALESCE(Threads.LastReplyAt, 0) as LastReplyAt",
		"COALESCE(Threads.Participants, '[]') as ThreadParticipants",
		"ThreadMemberships.Following as IsFollowing",
	)
	var post postWithExtra

	postFetchQuery, args, err := s.getQueryBuilder().
		Select(columns...).
		From("Posts").
		LeftJoin("Threads ON Threads.PostId = Id").
		LeftJoin("ThreadMemberships ON ThreadMemberships.PostId = Id AND ThreadMemberships.UserId = ?", userID).
		Where(sq.Eq{"Posts.DeleteAt": 0}).
		Where(sq.Eq{"Posts.Id": id}).ToSql()
	if err != nil {
		return nil, errors.Wrap(err, "getPostWithCollapsedThreads_ToSql2")
	}

	err = s.GetReplicaX().Get(&post, postFetchQuery, args...)
	if err != nil {
		if err == sql.ErrNoRows {
			return nil, store.NewErrNotFound("Post", id)
		}

		return nil, errors.Wrapf(err, "failed to get Post with id=%s", id)
	}

	posts := []*model.Post{}
	query := s.getQueryBuilder().
		Select("*").
		From("Posts").
		Where(sq.Eq{
			"Posts.RootId":   id,
			"Posts.DeleteAt": 0,
		})

	var sort string
	if opts.Direction != "" {
		if opts.Direction == "up" {
			sort = "DESC"
		} else if opts.Direction == "down" {
			sort = "ASC"
		}
	}
	if sort != "" {
		query = query.OrderBy("CreateAt " + sort + ", Id " + sort)
	}

	if opts.FromCreateAt != 0 {
		if opts.Direction == "down" {
			direction := sq.Gt{"Posts.CreateAt": opts.FromCreateAt}
			if opts.FromPost != "" {
				query = query.Where(sq.Or{
					direction,
					sq.And{
						sq.Eq{"Posts.CreateAt": opts.FromCreateAt},
						sq.Gt{"Posts.Id": opts.FromPost},
					},
				})
			} else {
				query = query.Where(direction)
			}
		} else {
			direction := sq.Lt{"Posts.CreateAt": opts.FromCreateAt}
			if opts.FromPost != "" {
				query = query.Where(sq.Or{
					direction,
					sq.And{
						sq.Eq{"Posts.CreateAt": opts.FromCreateAt},
						sq.Lt{"Posts.Id": opts.FromPost},
					},
				})

			} else {
				query = query.Where(direction)
			}
		}
	}

	if opts.PerPage != 0 {
		query = query.Limit(uint64(opts.PerPage + 1))
	}

	sql, args, err := query.ToSql()
	if err != nil {
		return nil, errors.Wrap(err, "getPostWithCollapsedThreads_Tosql2")
	}
	err = s.GetReplicaX().Select(&posts, sql, args...)
	if err != nil {
		return nil, errors.Wrapf(err, "failed to find Posts for thread %s", id)
	}

	var hasNext bool
	if opts.PerPage != 0 {
		if len(posts) == opts.PerPage+1 {
			hasNext = true
		}
	}
	if hasNext {
		// Shave off the last item.
		posts = posts[:len(posts)-1]
	}

	list, err := s.prepareThreadedResponse([]*postWithExtra{&post}, opts.CollapsedThreadsExtended, false, sanitizeOptions)
	if err != nil {
		return nil, err
	}
	for _, p := range posts {
		list.AddPost(p)
		list.AddOrder(p.Id)
	}
	list.HasNext = hasNext

	return list, nil
}

func (s *SqlPostStore) Get(ctx context.Context, id string, opts model.GetPostsOptions, userID string, sanitizeOptions map[string]bool) (*model.PostList, error) {
	if opts.CollapsedThreads {
		return s.getPostWithCollapsedThreads(id, userID, opts, sanitizeOptions)
	}
	pl := model.NewPostList()

	if id == "" {
		return nil, store.NewErrInvalidInput("Post", "id", id)
	}

	var post model.Post
	postFetchQuery := "SELECT p.*, (SELECT count(*) FROM Posts WHERE Posts.RootId = (CASE WHEN p.RootId = '' THEN p.Id ELSE p.RootId END) AND Posts.DeleteAt = 0) as ReplyCount FROM Posts p WHERE p.Id = ? AND p.DeleteAt = 0"
	err := s.DBXFromContext(ctx).Get(&post, postFetchQuery, id)
	if err != nil {
		if err == sql.ErrNoRows {
			return nil, store.NewErrNotFound("Post", id)
		}

		return nil, errors.Wrapf(err, "failed to get Post with id=%s", id)
	}
	pl.AddPost(&post)
	pl.AddOrder(id)
	if !opts.SkipFetchThreads {
		rootId := post.RootId

		if rootId == "" {
			rootId = post.Id
		}

		if rootId == "" {
			return nil, errors.Wrapf(err, "invalid rootId with value=%s", rootId)
		}

		query := s.getQueryBuilder().
			Select("p.*, (SELECT count(*) FROM Posts WHERE Posts.RootId = (CASE WHEN p.RootId = '' THEN p.Id ELSE p.RootId END) AND Posts.DeleteAt = 0) as ReplyCount").
			From("Posts p").
			Where(sq.Or{
				sq.Eq{"p.Id": rootId},
				sq.Eq{"p.RootId": rootId},
			}).
			Where(sq.Eq{"p.DeleteAt": 0})

		var sort string
		if opts.Direction != "" {
			if opts.Direction == "up" {
				sort = "DESC"
			} else if opts.Direction == "down" {
				sort = "ASC"
			}
		}
		if sort != "" {
			query = query.OrderBy("CreateAt " + sort + ", Id " + sort)
		}

		if opts.FromCreateAt != 0 {
			if opts.Direction == "down" {
				direction := sq.Gt{"p.CreateAt": opts.FromCreateAt}
				if opts.FromPost != "" {
					query = query.Where(sq.Or{
						direction,
						sq.And{
							sq.Eq{"p.CreateAt": opts.FromCreateAt},
							sq.Gt{"p.Id": opts.FromPost},
						},
					})
				} else {
					query = query.Where(direction)
				}
			} else {
				direction := sq.Lt{"p.CreateAt": opts.FromCreateAt}
				if opts.FromPost != "" {
					query = query.Where(sq.Or{
						direction,
						sq.And{
							sq.Eq{"p.CreateAt": opts.FromCreateAt},
							sq.Lt{"p.Id": opts.FromPost},
						},
					})

				} else {
					query = query.Where(direction)
				}
			}
		}

		if opts.PerPage != 0 {
			query = query.Limit(uint64(opts.PerPage + 1))
		}

		sql, args, err := query.ToSql()
		if err != nil {
			return nil, errors.Wrap(err, "Get_Tosql")
		}

		posts := []*model.Post{}
		err = s.GetReplicaX().Select(&posts, sql, args...)
		if err != nil {
			return nil, errors.Wrap(err, "failed to find Posts")
		}

		var hasNext bool
		if opts.PerPage != 0 {
			if len(posts) == opts.PerPage+1 {
				hasNext = true
			}
		}
		if hasNext {
			// Shave off the last item
			posts = posts[:len(posts)-1]
		}

		for _, p := range posts {
			if p.Id == id {
				// Based on the conditions above such as sq.Or{ sq.Eq{"p.Id": rootId}, sq.Eq{"p.RootId": rootId}, }
				// posts may contain the "id" post which has already been fetched and added in the "pl"
				// So, skip the "id" to avoid duplicate entry of the post
				continue
			}

			pl.AddPost(p)
			pl.AddOrder(p.Id)
		}
		pl.HasNext = hasNext
	}
	return pl, nil
}

func (s *SqlPostStore) GetSingle(id string, inclDeleted bool) (*model.Post, error) {
	query := s.getQueryBuilder().
		Select("p.*").
		From("Posts p").
		Where(sq.Eq{"p.Id": id})

	replyCountSubQuery := s.getQueryBuilder().
		Select("COUNT(Posts.Id)").
		From("Posts").
		Where(sq.Expr("Posts.RootId = (CASE WHEN p.RootId = '' THEN p.Id ELSE p.RootId END) AND Posts.DeleteAt = 0"))

	if !inclDeleted {
		query = query.Where(sq.Eq{"p.DeleteAt": 0})
	}
	query = query.Column(sq.Alias(replyCountSubQuery, "ReplyCount"))

	queryString, args, err := query.ToSql()
	if err != nil {
		return nil, errors.Wrap(err, "getsingleincldeleted_tosql")
	}

	var post model.Post
	err = s.GetReplicaX().Get(&post, queryString, args...)
	if err != nil {
		if err == sql.ErrNoRows {
			return nil, store.NewErrNotFound("Post", id)
		}

		return nil, errors.Wrapf(err, "failed to get Post with id=%s", id)
	}
	return &post, nil
}

type etagPosts struct {
	Id       string
	UpdateAt int64
}

//nolint:unparam
func (s *SqlPostStore) InvalidateLastPostTimeCache(channelId string) {
}

//nolint:unparam
func (s *SqlPostStore) GetEtag(channelId string, allowFromCache, collapsedThreads bool) string {
	q := s.getQueryBuilder().Select("Id", "UpdateAt").From("Posts").Where(sq.Eq{"ChannelId": channelId}).OrderBy("UpdateAt DESC").Limit(1)
	if collapsedThreads {
		q.Where(sq.Eq{"RootId": ""})
	}
	sql, args := q.MustSql()

	var et etagPosts
	err := s.GetReplicaX().Get(&et, sql, args...)
	var result string
	if err != nil {
		result = fmt.Sprintf("%v.%v", model.CurrentVersion, model.GetMillis())
	} else {
		result = fmt.Sprintf("%v.%v", model.CurrentVersion, et.UpdateAt)
	}

	return result
}

// Soft deletes a post
// and cleans up the thread if it's a comment
func (s *SqlPostStore) Delete(postID string, time int64, deleteByID string) (err error) {
	transaction, err := s.GetMasterX().Beginx()
	if err != nil {
		return errors.Wrap(err, "begin_transaction")
	}
	defer finalizeTransactionX(transaction, &err)

	id := postIds{}
	// TODO: change this to later delete thread directly from postID
	err = transaction.Get(&id, "SELECT RootId, UserId FROM Posts WHERE Id = ?", postID)
	if err != nil {
		if err == sql.ErrNoRows {
			return store.NewErrNotFound("Post", postID)
		}

		return errors.Wrapf(err, "failed to delete Post with id=%s", postID)
	}

	if s.DriverName() == model.DatabaseDriverPostgres {
		_, err = transaction.Exec(`UPDATE Posts
			SET DeleteAt = $1,
				UpdateAt = $1,
				Props = jsonb_set(Props, $2, $3)
			WHERE Id = $4 OR RootId = $4`, time, jsonKeyPath(model.PostPropsDeleteBy), jsonStringVal(deleteByID), postID)
	} else {
		// We use ORDER BY clause for MySQL
		// to trigger filesort optimization in the index_merge.
		// Without it, MySQL does a temporary sort.
		// See: https://dev.mysql.com/doc/refman/8.0/en/order-by-optimization.html#order-by-filesort.
		_, err = transaction.Exec(`UPDATE Posts
			SET DeleteAt = ?,
			UpdateAt = ?,
			Props = JSON_SET(Props, ?, ?)
			Where Id = ? OR RootId = ?
			ORDER BY Id`, time, time, "$."+model.PostPropsDeleteBy, deleteByID, postID, postID)
	}

	if err != nil {
		return errors.Wrap(err, "failed to update Posts")
	}

	if id.RootId == "" {
		err = s.deleteThread(transaction, postID, time)
	} else {
		err = s.updateThreadAfterReplyDeletion(transaction, id.RootId, id.UserId)
	}

	if err != nil {
		return errors.Wrapf(err, "failed to cleanup Thread with postid=%s", id.RootId)
	}

	if err = transaction.Commit(); err != nil {
		return errors.Wrap(err, "commit_transaction")
	}

	return nil
}

func (s *SqlPostStore) permanentDelete(postId string) (err error) {
	var post model.Post
	transaction, err := s.GetMasterX().Beginx()
	if err != nil {
		return errors.Wrap(err, "begin_transaction")
	}
	defer finalizeTransactionX(transaction, &err)

	err = transaction.Get(&post, "SELECT * FROM Posts WHERE Id = ?", postId)
	if err != nil && err != sql.ErrNoRows {
		return errors.Wrapf(err, "failed to get Post with id=%s", postId)
	}
	if err = s.permanentDeleteThreads(transaction, post.Id); err != nil {
		return errors.Wrapf(err, "failed to cleanup threads for Post with id=%s", postId)
	}

	if _, err = transaction.NamedExec("DELETE FROM Posts WHERE Id = :id OR RootId = :rootid", map[string]any{"id": postId, "rootid": postId}); err != nil {
		return errors.Wrapf(err, "failed to delete Post with id=%s", postId)
	}

	if err = transaction.Commit(); err != nil {
		return errors.Wrap(err, "commit_transaction")
	}

	return nil
}

type postIds struct {
	Id     string
	RootId string
	UserId string
}

func (s *SqlPostStore) permanentDeleteAllCommentByUser(userId string) (err error) {
	results := []postIds{}
	transaction, err := s.GetMasterX().Beginx()
	if err != nil {
		return errors.Wrap(err, "begin_transaction")
	}
	defer finalizeTransactionX(transaction, &err)

	err = transaction.Select(&results, "Select Id, RootId FROM Posts WHERE UserId = ? AND RootId != ''", userId)
	if err != nil {
		return errors.Wrapf(err, "failed to fetch Posts with userId=%s", userId)
	}

	_, err = transaction.Exec("DELETE FROM Posts WHERE UserId = ? AND RootId != ''", userId)
	if err != nil {
		return errors.Wrapf(err, "failed to delete Posts with userId=%s", userId)
	}

	for _, ids := range results {
		if err = s.updateThreadAfterReplyDeletion(transaction, ids.RootId, userId); err != nil {
			return err
		}
	}

	if err = transaction.Commit(); err != nil {
		return errors.Wrap(err, "commit_transaction")
	}

	return nil
}

// Permanently deletes all comments by user,
// cleans up threads (removes said user from participants and decreases reply count),
// permanent delete all root posts by user,
// and delete threads and thread memberships for those root posts
func (s *SqlPostStore) PermanentDeleteByUser(userId string) error {
	// First attempt to delete all the comments for a user
	if err := s.permanentDeleteAllCommentByUser(userId); err != nil {
		return err
	}

	// Now attempt to delete all the root posts for a user. This will also
	// delete all the comments for each post
	found := true
	count := 0

	for found {
		var ids []string
		err := s.GetMasterX().Select(&ids, "SELECT Id FROM Posts WHERE UserId = ? LIMIT 1000", userId)
		if err != nil {
			return errors.Wrapf(err, "failed to find Posts with userId=%s", userId)
		}

		found = false
		for _, id := range ids {
			found = true
			if err = s.permanentDelete(id); err != nil {
				return err
			}
		}

		// This is a fail safe, give up if more than 10k messages
		count++
		if count >= 10 {
			return errors.Wrapf(err, "too many Posts to delete with userId=%s", userId)
		}
	}

	return nil
}

// Permanent deletes all channel root posts and comments,
// deletes all threads and thread memberships
// no thread comment cleanup needed, since we are deleting threads and thread memberships
func (s *SqlPostStore) PermanentDeleteByChannel(channelId string) (err error) {
	transaction, err := s.GetMasterX().Beginx()
	if err != nil {
		return errors.Wrap(err, "begin_transaction")
	}
	defer finalizeTransactionX(transaction, &err)

	results := []postIds{}
	err = transaction.Select(&results, "SELECT Id, RootId, UserId FROM Posts WHERE ChannelId = ?", channelId)
	if err != nil {
		return errors.Wrapf(err, "failed to fetch Posts with channelId=%s", channelId)
	}

	for _, ids := range results {
		if err = s.permanentDeleteThreads(transaction, ids.Id); err != nil {
			return err
		}
	}

	if _, err = transaction.Exec("DELETE FROM Posts WHERE ChannelId = ?", channelId); err != nil {
		return errors.Wrapf(err, "failed to delete Posts with channelId=%s", channelId)
	}

	if err = transaction.Commit(); err != nil {
		return errors.Wrap(err, "commit_transaction")
	}

	return nil
}

func (s *SqlPostStore) prepareThreadedResponse(posts []*postWithExtra, extended, reversed bool, sanitizeOptions map[string]bool) (*model.PostList, error) {
	list := model.NewPostList()
	var userIds []string
	userIdMap := map[string]bool{}
	for _, thread := range posts {
		for _, participantId := range thread.ThreadParticipants {
			if _, ok := userIdMap[participantId]; !ok {
				userIdMap[participantId] = true
				userIds = append(userIds, participantId)
			}
		}
	}
	// usersMap is the global profile map of all participants from all threads.
	usersMap := make(map[string]*model.User, len(userIds))
	if extended {
		users, err := s.User().GetProfileByIds(context.Background(), userIds, &store.UserGetByIdsOpts{}, true)
		if err != nil {
			return nil, err
		}
		for _, user := range users {
			user.SanitizeProfile(sanitizeOptions)
			usersMap[user.Id] = user
		}
	} else {
		for _, userId := range userIds {
			usersMap[userId] = &model.User{Id: userId}
		}
	}

	processPost := func(p *postWithExtra) error {
		p.Post.ReplyCount = p.ThreadReplyCount
		if p.IsFollowing != nil {
			p.Post.IsFollowing = model.NewBool(*p.IsFollowing)
		}
		for _, userID := range p.ThreadParticipants {
			participant, ok := usersMap[userID]
			if !ok {
				return errors.New("cannot find thread participant with id=" + userID)
			}
			p.Post.Participants = append(p.Post.Participants, participant)
		}
		return nil
	}

	l := len(posts)
	for i := range posts {
		idx := i
		// We need to flip the order if we selected backwards

		if reversed {
			idx = l - i - 1
		}
		if err := processPost(posts[idx]); err != nil {
			return nil, err
		}
		post := &posts[idx].Post
		list.AddPost(post)
		list.AddOrder(posts[idx].Id)
	}

	return list, nil
}

func (s *SqlPostStore) getPostsCollapsedThreads(options model.GetPostsOptions, sanitizeOptions map[string]bool) (*model.PostList, error) {
	var columns []string
	for _, c := range postSliceColumns() {
		columns = append(columns, "Posts."+c)
	}
	columns = append(columns,
		"COALESCE(Threads.ReplyCount, 0) as ThreadReplyCount",
		"COALESCE(Threads.LastReplyAt, 0) as LastReplyAt",
		"COALESCE(Threads.Participants, '[]') as ThreadParticipants",
		"ThreadMemberships.Following as IsFollowing",
	)
	var posts []*postWithExtra
	offset := options.PerPage * options.Page

	postFetchQuery, args, _ := s.getQueryBuilder().
		Select(columns...).
		From("Posts").
		LeftJoin("Threads ON Threads.PostId = Posts.Id").
		LeftJoin("ThreadMemberships ON ThreadMemberships.PostId = Posts.Id AND ThreadMemberships.UserId = ?", options.UserId).
		Where(sq.Eq{"Posts.DeleteAt": 0}).
		Where(sq.Eq{"Posts.ChannelId": options.ChannelId}).
		Where(sq.Eq{"Posts.RootId": ""}).
		Limit(uint64(options.PerPage)).
		Offset(uint64(offset)).
		OrderBy("Posts.CreateAt DESC").ToSql()

	err := s.GetReplicaX().Select(&posts, postFetchQuery, args...)
	if err != nil {
		return nil, errors.Wrapf(err, "failed to find Posts with channelId=%s", options.ChannelId)
	}

	return s.prepareThreadedResponse(posts, options.CollapsedThreadsExtended, false, sanitizeOptions)
}

func (s *SqlPostStore) GetPosts(options model.GetPostsOptions, _ bool, sanitizeOptions map[string]bool) (*model.PostList, error) {
	if options.PerPage > 1000 {
		return nil, store.NewErrInvalidInput("Post", "<options.PerPage>", options.PerPage)
	}
	if options.CollapsedThreads {
		return s.getPostsCollapsedThreads(options, sanitizeOptions)
	}
	offset := options.PerPage * options.Page

	rpc := make(chan store.StoreResult, 1)
	go func() {
		posts, err := s.getRootPosts(options.ChannelId, offset, options.PerPage, options.SkipFetchThreads)
		rpc <- store.StoreResult{Data: posts, NErr: err}
		close(rpc)
	}()
	cpc := make(chan store.StoreResult, 1)
	go func() {
		posts, err := s.getParentsPosts(options.ChannelId, offset, options.PerPage, options.SkipFetchThreads)
		cpc <- store.StoreResult{Data: posts, NErr: err}
		close(cpc)
	}()

	list := model.NewPostList()

	rpr := <-rpc
	if rpr.NErr != nil {
		return nil, rpr.NErr
	}

	cpr := <-cpc
	if cpr.NErr != nil {
		return nil, cpr.NErr
	}

	posts := rpr.Data.([]*model.Post)
	parents := cpr.Data.([]*model.Post)

	for _, p := range posts {
		list.AddPost(p)
		list.AddOrder(p.Id)
	}

	for _, p := range parents {
		list.AddPost(p)
	}

	list.MakeNonNil()

	return list, nil
}

func (s *SqlPostStore) getPostsSinceCollapsedThreads(options model.GetPostsSinceOptions, sanitizeOptions map[string]bool) (*model.PostList, error) {
	var columns []string
	for _, c := range postSliceColumns() {
		columns = append(columns, "Posts."+c)
	}
	columns = append(columns,
		"COALESCE(Threads.ReplyCount, 0) as ThreadReplyCount",
		"COALESCE(Threads.LastReplyAt, 0) as LastReplyAt",
		"COALESCE(Threads.Participants, '[]') as ThreadParticipants",
		"ThreadMemberships.Following as IsFollowing",
	)
	var posts []*postWithExtra

	postFetchQuery, args, err := s.getQueryBuilder().
		Select(columns...).
		From("Posts").
		LeftJoin("Threads ON Threads.PostId = Posts.Id").
		LeftJoin("ThreadMemberships ON ThreadMemberships.PostId = Posts.Id AND ThreadMemberships.UserId = ?", options.UserId).
		Where(sq.Eq{"Posts.DeleteAt": 0}).
		Where(sq.Eq{"Posts.ChannelId": options.ChannelId}).
		Where(sq.Gt{"Posts.UpdateAt": options.Time}).
		Where(sq.Eq{"Posts.RootId": ""}).
<<<<<<< HEAD
		OrderBy("Posts.CreateAt DESC").
		Limit(1000).
		ToSql()
=======
		OrderBy("Posts.CreateAt DESC").ToSql()
	if err != nil {
		return nil, errors.Wrapf(err, "getPostsSinceCollapsedThreads_ToSql")
	}
>>>>>>> 7deb4088

	err = s.GetReplicaX().Select(&posts, postFetchQuery, args...)
	if err != nil {
		return nil, errors.Wrapf(err, "failed to find Posts with channelId=%s", options.ChannelId)
	}
	return s.prepareThreadedResponse(posts, options.CollapsedThreadsExtended, false, sanitizeOptions)
}

//nolint:unparam
func (s *SqlPostStore) GetPostsSince(options model.GetPostsSinceOptions, allowFromCache bool, sanitizeOptions map[string]bool) (*model.PostList, error) {
	if options.CollapsedThreads {
		return s.getPostsSinceCollapsedThreads(options, sanitizeOptions)
	}

	posts := []*model.Post{}

	order := "DESC"
	if options.SortAscending {
		order = "ASC"
	}

	replyCountQuery1 := ""
	replyCountQuery2 := ""
	if options.SkipFetchThreads {
		replyCountQuery1 = `, (SELECT COUNT(*) FROM Posts WHERE Posts.RootId = (CASE WHEN p1.RootId = '' THEN p1.Id ELSE p1.RootId END) AND Posts.DeleteAt = 0) as ReplyCount`
		replyCountQuery2 = `, (SELECT COUNT(*) FROM Posts WHERE Posts.RootId = (CASE WHEN cte.RootId = '' THEN cte.Id ELSE cte.RootId END) AND Posts.DeleteAt = 0) as ReplyCount`
	}
	var query string
	var params []any

	// union of IDs and then join to get full posts is faster in mysql
	if s.DriverName() == model.DatabaseDriverMysql {
		query = `SELECT *` + replyCountQuery1 + ` FROM Posts p1 JOIN (
			(SELECT
              Id
			  FROM
				  Posts p2
			  WHERE
				  (UpdateAt > ?
					  AND ChannelId = ?)
				  LIMIT 1000)
			  UNION
				  (SELECT
					  Id
				  FROM
					  Posts p3
				  WHERE
					  Id
				  IN
					  (SELECT * FROM (SELECT
						  RootId
					  FROM
						  Posts
					  WHERE
						  UpdateAt > ?
							  AND ChannelId = ?
					  LIMIT 1000) temp_tab))
			) j ON p1.Id = j.Id
          ORDER BY CreateAt ` + order

		params = []any{options.Time, options.ChannelId, options.Time, options.ChannelId}
	} else if s.DriverName() == model.DatabaseDriverPostgres {
		query = `WITH cte AS (SELECT
		       *
		FROM
		       Posts
		WHERE
		       UpdateAt > ? AND ChannelId = ?
		       LIMIT 1000)
		(SELECT *` + replyCountQuery2 + ` FROM cte)
		UNION
		(SELECT *` + replyCountQuery1 + ` FROM Posts p1 WHERE id in (SELECT rootid FROM cte))
		ORDER BY CreateAt ` + order

		params = []any{options.Time, options.ChannelId}
	}
	err := s.GetReplicaX().Select(&posts, query, params...)
	if err != nil {
		return nil, errors.Wrapf(err, "failed to find Posts with channelId=%s", options.ChannelId)
	}

	list := model.NewPostList()

	for _, p := range posts {
		list.AddPost(p)
		if p.UpdateAt > options.Time {
			list.AddOrder(p.Id)
		}
	}

	return list, nil
}

func (s *SqlPostStore) HasAutoResponsePostByUserSince(options model.GetPostsSinceOptions, userId string) (bool, error) {
	query := `
		SELECT EXISTS (SELECT 1
				FROM
					Posts
				WHERE
					UpdateAt >= ?
					AND
					ChannelId = ?
					AND
					UserId = ?
					AND
					Type = ?
				LIMIT 1)`

	var exist bool
	err := s.GetReplicaX().Get(&exist, query, options.Time, options.ChannelId, userId, model.PostTypeAutoResponder)
	if err != nil {
		return false, errors.Wrapf(err,
			"failed to check if autoresponse posts in channelId=%s for userId=%s since %s", options.ChannelId, userId, model.GetTimeForMillis(options.Time))
	}

	return exist, nil
}

func (s *SqlPostStore) GetPostsSinceForSync(options model.GetPostsSinceForSyncOptions, cursor model.GetPostsSinceForSyncCursor, limit int) ([]*model.Post, model.GetPostsSinceForSyncCursor, error) {
	query := s.getQueryBuilder().
		Select("*").
		From("Posts").
		Where(sq.Or{sq.Gt{"Posts.UpdateAt": cursor.LastPostUpdateAt}, sq.And{sq.Eq{"Posts.UpdateAt": cursor.LastPostUpdateAt}, sq.Gt{"Posts.Id": cursor.LastPostId}}}).
		OrderBy("Posts.UpdateAt", "Id").
		Limit(uint64(limit))

	if options.ChannelId != "" {
		query = query.Where(sq.Eq{"Posts.ChannelId": options.ChannelId})
	}

	if !options.IncludeDeleted {
		query = query.Where(sq.Eq{"Posts.DeleteAt": 0})
	}

	if options.ExcludeRemoteId != "" {
		query = query.Where(sq.NotEq{"COALESCE(Posts.RemoteId,'')": options.ExcludeRemoteId})
	}

	queryString, args, err := query.ToSql()
	if err != nil {
		return nil, cursor, errors.Wrap(err, "getpostssinceforsync_tosql")
	}

	posts := []*model.Post{}
	err = s.GetReplicaX().Select(&posts, queryString, args...)
	if err != nil {
		return nil, cursor, errors.Wrapf(err, "error getting Posts with channelId=%s", options.ChannelId)
	}

	if len(posts) != 0 {
		cursor.LastPostUpdateAt = posts[len(posts)-1].UpdateAt
		cursor.LastPostId = posts[len(posts)-1].Id
	}
	return posts, cursor, nil
}

func (s *SqlPostStore) GetPostsBefore(options model.GetPostsOptions, sanitizeOptions map[string]bool) (*model.PostList, error) {
	return s.getPostsAround(true, options, sanitizeOptions)
}

func (s *SqlPostStore) GetPostsAfter(options model.GetPostsOptions, sanitizeOptions map[string]bool) (*model.PostList, error) {
	return s.getPostsAround(false, options, sanitizeOptions)
}

func (s *SqlPostStore) getPostsAround(before bool, options model.GetPostsOptions, sanitizeOptions map[string]bool) (*model.PostList, error) {
	if options.Page < 0 {
		return nil, store.NewErrInvalidInput("Post", "<options.Page>", options.Page)
	}

	if options.PerPage < 0 {
		return nil, store.NewErrInvalidInput("Post", "<options.PerPage>", options.PerPage)
	}

	offset := options.Page * options.PerPage
	posts := []*postWithExtra{}
	parents := []*model.Post{}

	var direction string
	var sort string
	if before {
		direction = "<"
		sort = "DESC"
	} else {
		direction = ">"
		sort = "ASC"
	}
	table := "Posts p"
	// We force MySQL to use the right index to prevent it from accidentally
	// using the index_merge_intersection optimization.
	// See MM-27575.
	if s.DriverName() == model.DatabaseDriverMysql {
		table += " USE INDEX(idx_posts_channel_id_delete_at_create_at)"
	}
	columns := []string{"p.*"}
	if options.CollapsedThreads {
		columns = append(columns,
			"COALESCE(Threads.ReplyCount, 0) as ThreadReplyCount",
			"COALESCE(Threads.LastReplyAt, 0) as LastReplyAt",
			"COALESCE(Threads.Participants, '[]') as ThreadParticipants",
			"ThreadMemberships.Following as IsFollowing",
		)
	}
	query := s.getQueryBuilder().Select(columns...)
	replyCountSubQuery := s.getQueryBuilder().Select("COUNT(*)").From("Posts").Where(sq.Expr("Posts.RootId = (CASE WHEN p.RootId = '' THEN p.Id ELSE p.RootId END) AND Posts.DeleteAt = 0"))

	conditions := sq.And{
		sq.Expr(`CreateAt `+direction+` (SELECT CreateAt FROM Posts WHERE Id = ?)`, options.PostId),
		sq.Eq{"p.ChannelId": options.ChannelId},
		sq.Eq{"p.DeleteAt": int(0)},
	}
	if options.CollapsedThreads {
		conditions = append(conditions, sq.Eq{"RootId": ""})
		query = query.LeftJoin("Threads ON Threads.PostId = p.Id").LeftJoin("ThreadMemberships ON ThreadMemberships.PostId = p.Id AND ThreadMemberships.UserId=?", options.UserId)
	} else {
		query = query.Column(sq.Alias(replyCountSubQuery, "ReplyCount"))
	}
	query = query.From(table).
		Where(conditions).
		// Adding ChannelId and DeleteAt order columns
		// to let mysql choose the "idx_posts_channel_id_delete_at_create_at" index always.
		// See MM-24170.
		OrderBy("p.ChannelId", "p.DeleteAt", "p.CreateAt "+sort).
		Limit(uint64(options.PerPage)).
		Offset(uint64(offset))

	queryString, args, err := query.ToSql()
	if err != nil {
		return nil, errors.Wrap(err, "post_tosql")
	}
	err = s.GetReplicaX().Select(&posts, queryString, args...)
	if err != nil {
		return nil, errors.Wrapf(err, "failed to find Posts with channelId=%s", options.ChannelId)
	}

	if !options.CollapsedThreads && len(posts) > 0 {
		rootIds := []string{}
		for _, post := range posts {
			rootIds = append(rootIds, post.Id)
			if post.RootId != "" {
				rootIds = append(rootIds, post.RootId)
			}
		}
		rootQuery := s.getQueryBuilder().Select("p.*")
		idQuery := sq.Or{
			sq.Eq{"Id": rootIds},
		}
		rootQuery = rootQuery.Column(sq.Alias(replyCountSubQuery, "ReplyCount"))
		if !options.SkipFetchThreads {
			idQuery = append(idQuery, sq.Eq{"RootId": rootIds}) // preserve original behaviour
		}

		rootQuery = rootQuery.From("Posts p").
			Where(sq.And{
				idQuery,
				sq.Eq{"p.ChannelId": options.ChannelId},
				sq.Eq{"p.DeleteAt": 0},
			}).
			OrderBy("CreateAt DESC")

		rootQueryString, rootArgs, nErr := rootQuery.ToSql()

		if nErr != nil {
			return nil, errors.Wrap(nErr, "post_tosql")
		}
		nErr = s.GetReplicaX().Select(&parents, rootQueryString, rootArgs...)
		if nErr != nil {
			return nil, errors.Wrapf(nErr, "failed to find Posts with channelId=%s", options.ChannelId)
		}
	}

	list, err := s.prepareThreadedResponse(posts, options.CollapsedThreadsExtended, !before, sanitizeOptions)
	if err != nil {
		return nil, err
	}

	for _, p := range parents {
		list.AddPost(p)
	}

	return list, nil
}

func (s *SqlPostStore) GetPostIdBeforeTime(channelId string, time int64, collapsedThreads bool) (string, error) {
	return s.getPostIdAroundTime(channelId, time, true, collapsedThreads)
}

func (s *SqlPostStore) GetPostIdAfterTime(channelId string, time int64, collapsedThreads bool) (string, error) {
	return s.getPostIdAroundTime(channelId, time, false, collapsedThreads)
}

func (s *SqlPostStore) getPostIdAroundTime(channelId string, time int64, before bool, collapsedThreads bool) (string, error) {
	var direction sq.Sqlizer
	var sort string
	if before {
		direction = sq.Lt{"CreateAt": time}
		sort = "DESC"
	} else {
		direction = sq.Gt{"CreateAt": time}
		sort = "ASC"
	}

	table := "Posts"
	// We force MySQL to use the right index to prevent it from accidentally
	// using the index_merge_intersection optimization.
	// See MM-27575.
	if s.DriverName() == model.DatabaseDriverMysql {
		table += " USE INDEX(idx_posts_channel_id_delete_at_create_at)"
	}

	conditions := sq.And{
		direction,
		sq.Eq{"Posts.ChannelId": channelId},
		sq.Eq{"Posts.DeleteAt": int(0)},
	}
	if collapsedThreads {
		conditions = sq.And{conditions, sq.Eq{"Posts.RootId": ""}}
	}
	query := s.getQueryBuilder().
		Select("Id").
		From(table).
		Where(conditions).
		// Adding ChannelId and DeleteAt order columns
		// to let mysql choose the "idx_posts_channel_id_delete_at_create_at" index always.
		// See MM-23369.
		OrderBy("Posts.ChannelId", "Posts.DeleteAt", "Posts.CreateAt "+sort).
		Limit(1)

	queryString, args, err := query.ToSql()
	if err != nil {
		return "", errors.Wrap(err, "post_tosql")
	}

	var postId string
	if err := s.GetMasterX().Get(&postId, queryString, args...); err != nil {
		if err != sql.ErrNoRows {
			return "", errors.Wrapf(err, "failed to get Post id with channelId=%s", channelId)
		}
	}

	return postId, nil
}

func (s *SqlPostStore) GetPostAfterTime(channelId string, time int64, collapsedThreads bool) (*model.Post, error) {
	table := "Posts"
	// We force MySQL to use the right index to prevent it from accidentally
	// using the index_merge_intersection optimization.
	// See MM-27575.
	if s.DriverName() == model.DatabaseDriverMysql {
		table += " USE INDEX(idx_posts_channel_id_delete_at_create_at)"
	}
	conditions := sq.And{
		sq.Gt{"Posts.CreateAt": time},
		sq.Eq{"Posts.ChannelId": channelId},
		sq.Eq{"Posts.DeleteAt": int(0)},
	}
	if collapsedThreads {
		conditions = sq.And{conditions, sq.Eq{"RootId": ""}}
	}
	query := s.getQueryBuilder().
		Select("*").
		From(table).
		Where(conditions).
		// Adding ChannelId and DeleteAt order columns
		// to let mysql choose the "idx_posts_channel_id_delete_at_create_at" index always.
		// See MM-23369.
		OrderBy("Posts.ChannelId", "Posts.DeleteAt", "Posts.CreateAt ASC").
		Limit(1)

	queryString, args, err := query.ToSql()
	if err != nil {
		return nil, errors.Wrap(err, "post_tosql")
	}

	var post model.Post
	if err := s.GetMasterX().Get(&post, queryString, args...); err != nil {
		if err != sql.ErrNoRows {
			return nil, errors.Wrapf(err, "failed to get Post with channelId=%s", channelId)
		}
	}

	return &post, nil
}

func (s *SqlPostStore) getRootPosts(channelId string, offset int, limit int, skipFetchThreads bool) ([]*model.Post, error) {
	posts := []*model.Post{}
	var fetchQuery string
	if skipFetchThreads {
		fetchQuery = "SELECT p.*, (SELECT COUNT(*) FROM Posts WHERE Posts.RootId = (CASE WHEN p.RootId = '' THEN p.Id ELSE p.RootId END) AND Posts.DeleteAt = 0) as ReplyCount FROM Posts p WHERE p.ChannelId = ? AND p.DeleteAt = 0 ORDER BY p.CreateAt DESC LIMIT ? OFFSET ?"
	} else {
		fetchQuery = "SELECT * FROM Posts WHERE Posts.ChannelId = ? AND Posts.DeleteAt = 0 ORDER BY Posts.CreateAt DESC LIMIT ? OFFSET ?"
	}
	err := s.GetReplicaX().Select(&posts, fetchQuery, channelId, limit, offset)
	if err != nil {
		return nil, errors.Wrap(err, "failed to find Posts")
	}
	return posts, nil
}

func (s *SqlPostStore) getParentsPosts(channelId string, offset int, limit int, skipFetchThreads bool) ([]*model.Post, error) {
	if s.DriverName() == model.DatabaseDriverPostgres {
		return s.getParentsPostsPostgreSQL(channelId, offset, limit, skipFetchThreads)
	}

	// query parent Ids first
	roots := []string{}
	rootQuery := `
		SELECT DISTINCT
			q.RootId
		FROM
			(SELECT
				Posts.RootId
			FROM
				Posts
			WHERE
				Posts.ChannelId = ?
					AND Posts.DeleteAt = 0
			ORDER BY Posts.CreateAt DESC
			LIMIT ? OFFSET ?) q
		WHERE q.RootId != ''`

	err := s.GetReplicaX().Select(&roots, rootQuery, channelId, limit, offset)
	if err != nil {
		return nil, errors.Wrap(err, "failed to find Posts")
	}
	if len(roots) == 0 {
		return nil, nil
	}

	cols := []string{"p.*"}
	var where sq.Sqlizer
	where = sq.Eq{"p.Id": roots}
	if skipFetchThreads {
		cols = append(cols, "(SELECT COUNT(*) FROM Posts WHERE Posts.RootId = (CASE WHEN p.RootId = '' THEN p.Id ELSE p.RootId END) AND Posts.DeleteAt = 0) as ReplyCount")
	} else {
		where = sq.Or{
			where,
			sq.Eq{"p.RootId": roots},
		}
	}

	query := s.getQueryBuilder().
		Select(cols...).
		From("Posts p").
		Where(sq.And{
			where,
			sq.Eq{"p.ChannelId": channelId},
			sq.Eq{"p.DeleteAt": 0},
		}).
		OrderBy("p.CreateAt")

	sql, args, err := query.ToSql()
	if err != nil {
		return nil, errors.Wrap(err, "ParentPosts_Tosql")
	}

	posts := []*model.Post{}
	err = s.GetReplicaX().Select(&posts, sql, args...)
	if err != nil {
		return nil, errors.Wrap(err, "failed to find Posts")
	}
	return posts, nil
}

func (s *SqlPostStore) getParentsPostsPostgreSQL(channelId string, offset int, limit int, skipFetchThreads bool) ([]*model.Post, error) {
	posts := []*model.Post{}
	replyCountQuery := ""
	onStatement := "q1.RootId = q2.Id"
	if skipFetchThreads {
		replyCountQuery = ` ,(SELECT COUNT(*) FROM Posts WHERE Posts.RootId = (CASE WHEN q2.RootId = '' THEN q2.Id ELSE q2.RootId END) AND Posts.DeleteAt = 0) as ReplyCount`
	} else {
		onStatement += " OR q1.RootId = q2.RootId"
	}
	err := s.GetReplicaX().Select(&posts,
		`SELECT q2.*`+replyCountQuery+`
        FROM
            Posts q2
                INNER JOIN
            (SELECT DISTINCT
                q3.RootId
            FROM
                (SELECT
                    Posts.RootId
                FROM
                    Posts
                WHERE
                    Posts.ChannelId = ?
                        AND Posts.DeleteAt = 0
                ORDER BY Posts.CreateAt DESC
                LIMIT ? OFFSET ?) q3
            WHERE q3.RootId != '') q1
            ON `+onStatement+`
        WHERE
            q2.ChannelId = ?
            AND q2.DeleteAt = 0
        ORDER BY q2.CreateAt`, channelId, limit, offset, channelId)
	if err != nil {
		return nil, errors.Wrapf(err, "failed to find Posts with channelId=%s", channelId)
	}
	return posts, nil
}

var specialSearchChar = []string{
	"<",
	">",
	"+",
	"-",
	"(",
	")",
	"~",
	"@",
	":",
}

// GetNthRecentPostTime returns the CreateAt time of the nth most recent post.
func (s *SqlPostStore) GetNthRecentPostTime(n int64) (int64, error) {
	if n <= 0 {
		return 0, errors.New("n can't be less than 1")
	}

	builder := s.getQueryBuilder().
		Select("CreateAt").
		From("Posts p").
		// Consider users posts only for cloud limit
		Where(sq.And{
			sq.Eq{"p.Type": ""},
			sq.Expr("p.UserId NOT IN (SELECT UserId FROM Bots)"),
		}).
		OrderBy("p.CreateAt DESC").
		Limit(1).
		Offset(uint64(n - 1))

	query, queryArgs, err := builder.ToSql()
	if err != nil {
		return 0, errors.Wrap(err, "GetNthRecentPostTime_tosql")
	}

	var createAt int64
	if err := s.GetMasterX().Get(&createAt, query, queryArgs...); err != nil {
		if err == sql.ErrNoRows {
			return 0, store.NewErrNotFound("Post", "none")
		}

		return 0, errors.Wrapf(err, "failed to get the Nth Post=%d", n)
	}

	return createAt, nil
}

func (s *SqlPostStore) buildCreateDateFilterClause(params *model.SearchParams, builder sq.SelectBuilder) sq.SelectBuilder {
	// handle after: before: on: filters
	if params.OnDate != "" {
		onDateStart, onDateEnd := params.GetOnDateMillis()
		// between `on date` start of day and end of day
		builder = builder.Where("CreateAt BETWEEN ? AND ?", onDateStart, onDateEnd)
		return builder
	}

	if params.ExcludedDate != "" {
		excludedDateStart, excludedDateEnd := params.GetExcludedDateMillis()
		builder = builder.Where("CreateAt NOT BETWEEN ? AND ?", excludedDateStart, excludedDateEnd)
	}

	if params.AfterDate != "" {
		afterDate := params.GetAfterDateMillis()
		// greater than `after date`
		builder = builder.Where("CreateAt >= ?", afterDate)
	}

	if params.BeforeDate != "" {
		beforeDate := params.GetBeforeDateMillis()
		// less than `before date`
		builder = builder.Where("CreateAt <= ?", beforeDate)
	}

	if params.ExcludedAfterDate != "" {
		afterDate := params.GetExcludedAfterDateMillis()
		builder = builder.Where("CreateAt < ?", afterDate)
	}

	if params.ExcludedBeforeDate != "" {
		beforeDate := params.GetExcludedBeforeDateMillis()
		builder = builder.Where("CreateAt > ?", beforeDate)
	}

	return builder
}

func (s *SqlPostStore) buildSearchTeamFilterClause(teamId string, builder sq.SelectBuilder) sq.SelectBuilder {
	if teamId == "" {
		return builder
	}

	return builder.Where(sq.Or{
		sq.Eq{"TeamId": teamId},
		sq.Eq{"TeamId": ""},
	})
}

func (s *SqlPostStore) buildSearchChannelFilterClause(channels []string, exclusion bool, byName bool, builder sq.SelectBuilder) sq.SelectBuilder {
	if len(channels) == 0 {
		return builder
	}

	if byName {
		if exclusion {
			return builder.Where(sq.NotEq{"Name": channels})
		}
		return builder.Where(sq.Eq{"Name": channels})
	}

	if exclusion {
		return builder.Where(sq.NotEq{"Id": channels})
	}
	return builder.Where(sq.Eq{"Id": channels})
}

func (s *SqlPostStore) buildSearchUserFilterClause(users []string, exclusion bool, byUsername bool, builder sq.SelectBuilder) sq.SelectBuilder {
	if len(users) == 0 {
		return builder
	}

	if byUsername {
		if exclusion {
			return builder.Where(sq.NotEq{"Username": users})
		}
		return builder.Where(sq.Eq{"Username": users})
	}

	if exclusion {
		return builder.Where(sq.NotEq{"Id": users})
	}
	return builder.Where(sq.Eq{"Id": users})
}

func (s *SqlPostStore) buildSearchPostFilterClause(teamID string, fromUsers []string, excludedUsers []string, userByUsername bool, builder sq.SelectBuilder) (sq.SelectBuilder, error) {
	if len(fromUsers) == 0 && len(excludedUsers) == 0 {
		return builder, nil
	}

	// Sub-query builder.
	sb := s.getSubQueryBuilder().
		Select("Id").
		From("Users, TeamMembers").
		Where(sq.Expr("Users.Id = TeamMembers.UserId"))
	if teamID != "" {
		sb = sb.Where(sq.Eq{"TeamMembers.TeamId": teamID})
	}
	sb = s.buildSearchUserFilterClause(fromUsers, false, userByUsername, sb)
	sb = s.buildSearchUserFilterClause(excludedUsers, true, userByUsername, sb)
	subQuery, subQueryArgs, err := sb.ToSql()
	if err != nil {
		return sq.SelectBuilder{}, err
	}

	/*
	 * Squirrel does not support a sub-query in the WHERE condition.
	 * https://github.com/Masterminds/squirrel/issues/299
	 */
	return builder.Where("UserId IN ("+subQuery+")", subQueryArgs...), nil
}

func (s *SqlPostStore) Search(teamId string, userId string, params *model.SearchParams) (*model.PostList, error) {
	return s.search(teamId, userId, params, true, true)
}

func (s *SqlPostStore) search(teamId string, userId string, params *model.SearchParams, channelsByName bool, userByUsername bool) (*model.PostList, error) {
	list := model.NewPostList()
	if params.Terms == "" && params.ExcludedTerms == "" &&
		len(params.InChannels) == 0 && len(params.ExcludedChannels) == 0 &&
		len(params.FromUsers) == 0 && len(params.ExcludedUsers) == 0 &&
		params.OnDate == "" && params.AfterDate == "" && params.BeforeDate == "" {
		return list, nil
	}

	baseQuery := s.getQueryBuilder().Select(
		"*",
		"(SELECT COUNT(*) FROM Posts WHERE Posts.RootId = (CASE WHEN q2.RootId = '' THEN q2.Id ELSE q2.RootId END) AND Posts.DeleteAt = 0) as ReplyCount",
	).From("Posts q2").
		Where("q2.DeleteAt = 0").
		Where(fmt.Sprintf("q2.Type NOT LIKE '%s%%'", model.PostSystemMessagePrefix)).
		OrderByClause("q2.CreateAt DESC").
		Limit(100)

	var err error
	baseQuery, err = s.buildSearchPostFilterClause(teamId, params.FromUsers, params.ExcludedUsers, userByUsername, baseQuery)
	if err != nil {
		return nil, errors.Wrap(err, "failed to build search post filter clause")
	}
	baseQuery = s.buildCreateDateFilterClause(params, baseQuery)

	termMap := map[string]bool{}
	terms := params.Terms
	excludedTerms := params.ExcludedTerms

	searchType := "Message"
	if params.IsHashtag {
		searchType = "Hashtags"
		for _, term := range strings.Split(terms, " ") {
			termMap[strings.ToUpper(term)] = true
		}
	}

	// these chars have special meaning and can be treated as spaces
	for _, c := range specialSearchChar {
		terms = strings.Replace(terms, c, " ", -1)
		excludedTerms = strings.Replace(excludedTerms, c, " ", -1)
	}

	if terms == "" && excludedTerms == "" {
		// we've already confirmed that we have a channel or user to search for
	} else if s.DriverName() == model.DatabaseDriverPostgres {
		// Parse text for wildcards
		var wildcard *regexp.Regexp
		if wildcard, err = regexp.Compile(`\*($| )`); err == nil {
			terms = wildcard.ReplaceAllLiteralString(terms, ":* ")
			excludedTerms = wildcard.ReplaceAllLiteralString(excludedTerms, ":* ")
		}

		excludeClause := ""
		if excludedTerms != "" {
			excludeClause = " & !(" + strings.Join(strings.Fields(excludedTerms), " | ") + ")"
		}

		var termsClause string
		if params.OrTerms {
			termsClause = "(" + strings.Join(strings.Fields(terms), " | ") + ")" + excludeClause
		} else if strings.HasPrefix(terms, `"`) && strings.HasSuffix(terms, `"`) {
			termsClause = "(" + strings.Join(strings.Fields(terms), " <-> ") + ")" + excludeClause
		} else {
			termsClause = "(" + strings.Join(strings.Fields(terms), " & ") + ")" + excludeClause
		}

		searchClause := fmt.Sprintf("to_tsvector('%[1]s', %[2]s) @@  to_tsquery('%[1]s', ?)", s.pgDefaultTextSearchConfig, searchType)
		baseQuery = baseQuery.Where(searchClause, termsClause)
	} else if s.DriverName() == model.DatabaseDriverMysql {
		if searchType == "Message" {
			terms, err = removeMysqlStopWordsFromTerms(terms)
			if err != nil {
				return nil, errors.Wrap(err, "failed to remove Mysql stop-words from terms")
			}

			if terms == "" {
				return list, nil
			}
		}

		excludeClause := ""
		if excludedTerms != "" {
			excludeClause = " -(" + excludedTerms + ")"
		}

		var termsClause string
		if params.OrTerms {
			termsClause = terms + excludeClause
		} else {
			splitTerms := []string{}
			for _, t := range strings.Fields(terms) {
				splitTerms = append(splitTerms, "+"+t)
			}
			termsClause = strings.Join(splitTerms, " ") + excludeClause
		}

		searchClause := fmt.Sprintf("MATCH (%s) AGAINST (? IN BOOLEAN MODE)", searchType)
		baseQuery = baseQuery.Where(searchClause, termsClause)
	}

	inQuery := s.getSubQueryBuilder().Select("Id").
		From("Channels, ChannelMembers").
		Where("Id = ChannelId")

	if !params.IncludeDeletedChannels {
		inQuery = inQuery.Where("Channels.DeleteAt = 0")
	}

	if !params.SearchWithoutUserId {
		inQuery = inQuery.Where("ChannelMembers.UserId = ?", userId)
	}

	inQuery = s.buildSearchTeamFilterClause(teamId, inQuery)
	inQuery = s.buildSearchChannelFilterClause(params.InChannels, false, channelsByName, inQuery)
	inQuery = s.buildSearchChannelFilterClause(params.ExcludedChannels, true, channelsByName, inQuery)

	inQueryClause, inQueryClauseArgs, err := inQuery.ToSql()
	if err != nil {
		return nil, err
	}

	baseQuery = baseQuery.Where(fmt.Sprintf("ChannelId IN (%s)", inQueryClause), inQueryClauseArgs...)

	searchQuery, searchQueryArgs, err := baseQuery.ToSql()
	if err != nil {
		return nil, err
	}

	var posts []*model.Post

	if err := s.GetSearchReplicaX().Select(&posts, searchQuery, searchQueryArgs...); err != nil {
		mlog.Warn("Query error searching posts.", mlog.Err(err))
		// Don't return the error to the caller as it is of no use to the user. Instead return an empty set of search results.
	} else {
		for _, p := range posts {
			if searchType == "Hashtags" {
				exactMatch := false
				for _, tag := range strings.Split(p.Hashtags, " ") {
					if termMap[strings.ToUpper(tag)] {
						exactMatch = true
						break
					}
				}
				if !exactMatch {
					continue
				}
			}
			list.AddPost(p)
			list.AddOrder(p.Id)
		}
	}
	list.MakeNonNil()
	return list, nil
}

func removeMysqlStopWordsFromTerms(terms string) (string, error) {
	stopWords := make([]string, len(searchlayer.MySQLStopWords))
	copy(stopWords, searchlayer.MySQLStopWords)
	re, err := regexp.Compile(fmt.Sprintf(`^(%s)$`, strings.Join(stopWords, "|")))
	if err != nil {
		return "", err
	}

	newTerms := make([]string, 0)
	separatedTerms := strings.Fields(terms)
	for _, term := range separatedTerms {
		term = strings.TrimSpace(term)
		if term = re.ReplaceAllString(term, ""); term != "" {
			newTerms = append(newTerms, term)
		}
	}
	return strings.Join(newTerms, " "), nil
}

// TODO: convert to squirrel HW
func (s *SqlPostStore) AnalyticsUserCountsWithPostsByDay(teamId string) (model.AnalyticsRows, error) {
	var args []any
	query :=
		`SELECT DISTINCT
		        DATE(FROM_UNIXTIME(Posts.CreateAt / 1000)) AS Name,
		        COUNT(DISTINCT Posts.UserId) AS Value
		FROM Posts`

	if teamId != "" {
		query += " INNER JOIN Channels ON Posts.ChannelId = Channels.Id AND Channels.TeamId = ? AND"
		args = []any{teamId}
	} else {
		query += " WHERE"
	}

	query += ` Posts.CreateAt >= ? AND Posts.CreateAt <= ?
		GROUP BY DATE(FROM_UNIXTIME(Posts.CreateAt / 1000))
		ORDER BY Name DESC
		LIMIT 30`

	if s.DriverName() == model.DatabaseDriverPostgres {
		query =
			`SELECT
				TO_CHAR(DATE(TO_TIMESTAMP(Posts.CreateAt / 1000)), 'YYYY-MM-DD') AS Name, COUNT(DISTINCT Posts.UserId) AS Value
			FROM Posts`

		if teamId != "" {
			query += " INNER JOIN Channels ON Posts.ChannelId = Channels.Id AND Channels.TeamId = ? AND"
			args = []any{teamId}
		} else {
			query += " WHERE"
		}

		query += ` Posts.CreateAt >= ? AND Posts.CreateAt <= ?
			GROUP BY DATE(TO_TIMESTAMP(Posts.CreateAt / 1000))
			ORDER BY Name DESC
			LIMIT 30`
	}

	end := utils.MillisFromTime(utils.EndOfDay(utils.Yesterday()))
	start := utils.MillisFromTime(utils.StartOfDay(utils.Yesterday().AddDate(0, 0, -31)))
	args = append(args, start, end)

	rows := model.AnalyticsRows{}
	err := s.GetReplicaX().Select(
		&rows,
		query,
		args...)
	if err != nil {
		return nil, errors.Wrapf(err, "failed to find Posts with teamId=%s", teamId)
	}
	return rows, nil
}

// TODO: convert to squirrel HW
func (s *SqlPostStore) AnalyticsPostCountsByDay(options *model.AnalyticsPostCountsOptions) (model.AnalyticsRows, error) {

	var args []any
	query :=
		`SELECT
		        DATE(FROM_UNIXTIME(Posts.CreateAt / 1000)) AS Name,
		        COUNT(Posts.Id) AS Value
		    FROM Posts`

	if options.BotsOnly {
		query += " INNER JOIN Bots ON Posts.UserId = Bots.Userid"
	}

	if options.TeamId != "" {
		query += " INNER JOIN Channels ON Posts.ChannelId = Channels.Id AND Channels.TeamId = ? AND"
		args = []any{options.TeamId}
	} else {
		query += " WHERE"
	}

	query += ` Posts.CreateAt <= ?
		            AND Posts.CreateAt >= ?
		GROUP BY DATE(FROM_UNIXTIME(Posts.CreateAt / 1000))
		ORDER BY Name DESC
		LIMIT 30`

	if s.DriverName() == model.DatabaseDriverPostgres {
		query =
			`SELECT
				TO_CHAR(DATE(TO_TIMESTAMP(Posts.CreateAt / 1000)), 'YYYY-MM-DD') AS Name, Count(Posts.Id) AS Value
			FROM Posts`

		if options.BotsOnly {
			query += " INNER JOIN Bots ON Posts.UserId = Bots.Userid"
		}

		if options.TeamId != "" {
			query += " INNER JOIN Channels ON Posts.ChannelId = Channels.Id  AND Channels.TeamId = ? AND"
			args = []any{options.TeamId}
		} else {
			query += " WHERE"
		}

		query += ` Posts.CreateAt <= ?
			            AND Posts.CreateAt >= ?
			GROUP BY DATE(TO_TIMESTAMP(Posts.CreateAt / 1000))
			ORDER BY Name DESC
			LIMIT 30`
	}

	end := utils.MillisFromTime(utils.EndOfDay(utils.Yesterday()))
	start := utils.MillisFromTime(utils.StartOfDay(utils.Yesterday().AddDate(0, 0, -31)))
	if options.YesterdayOnly {
		start = utils.MillisFromTime(utils.StartOfDay(utils.Yesterday().AddDate(0, 0, -1)))
	}
	args = append(args, end, start)

	rows := model.AnalyticsRows{}
	err := s.GetReplicaX().Select(
		&rows,
		query,
		args...)
	if err != nil {
		return nil, errors.Wrapf(err, "failed to find Posts with teamId=%s", options.TeamId)
	}
	return rows, nil
}

func (s *SqlPostStore) AnalyticsPostCount(options *model.PostCountOptions) (int64, error) {
	query := s.getQueryBuilder().
		Select("COUNT(*) AS Value").
		From("Posts p")

	if options.TeamId != "" {
		query = query.
			Join("Channels c ON (c.Id = p.ChannelId)").
			Where(sq.Eq{"c.TeamId": options.TeamId})
	}

	if options.UsersPostsOnly {
		query = query.Where(sq.And{
			sq.Eq{"p.Type": ""},
			sq.Expr("p.UserId NOT IN (SELECT UserId FROM Bots)"),
		})
	}

	if options.MustHaveFile {
		query = query.Where(sq.Or{sq.NotEq{"p.FileIds": "[]"}, sq.NotEq{"p.Filenames": "[]"}})
	}

	if options.MustHaveHashtag {
		query = query.Where(sq.NotEq{"p.Hashtags": ""})
	}

	if options.ExcludeDeleted {
		query = query.Where(sq.Eq{"p.DeleteAt": 0})
	}

	queryString, args, err := query.ToSql()
	if err != nil {
		return 0, errors.Wrap(err, "post_tosql")
	}

	var v int64
	err = s.GetReplicaX().Get(&v, queryString, args...)
	if err != nil {
		return 0, errors.Wrap(err, "failed to count Posts")
	}

	return v, nil
}

func (s *SqlPostStore) GetLastPostRowCreateAt() (int64, error) {
	query := `SELECT CREATEAT FROM Posts ORDER BY CREATEAT DESC LIMIT 1`
	var createAt int64
	err := s.GetReplicaX().Get(&createAt, query)
	if err != nil {
		return 0, errors.Wrapf(err, "failed to get last post createat")
	}

	return createAt, nil
}

func (s *SqlPostStore) GetPostsCreatedAt(channelId string, time int64) ([]*model.Post, error) {
	query := `SELECT * FROM Posts WHERE CreateAt = ? AND ChannelId = ?`

	posts := []*model.Post{}
	err := s.GetReplicaX().Select(&posts, query, time, channelId)
	if err != nil {
		return nil, errors.Wrapf(err, "failed to find Posts with channelId=%s", channelId)
	}
	return posts, nil
}

func (s *SqlPostStore) GetPostsByIds(postIds []string) ([]*model.Post, error) {
	baseQuery := s.getQueryBuilder().Select("p.*, (SELECT count(*) FROM Posts WHERE Posts.RootId = (CASE WHEN p.RootId = '' THEN p.Id ELSE p.RootId END) AND Posts.DeleteAt = 0) as ReplyCount").
		From("Posts p").
		Where(sq.Eq{"p.Id": postIds}).
		OrderBy("CreateAt DESC")

	query, args, err := baseQuery.ToSql()
	if err != nil {
		return nil, errors.Wrap(err, "getPostsByIds_tosql")
	}
	posts := []*model.Post{}

	err = s.GetReplicaX().Select(&posts, query, args...)
	if err != nil {
		return nil, errors.Wrap(err, "failed to find Posts")
	}
	if len(posts) == 0 {
		return nil, store.NewErrNotFound("Post", fmt.Sprintf("postIds=%v", postIds))
	}
	return posts, nil
}

func (s *SqlPostStore) GetPostsBatchForIndexing(startTime int64, startPostID string, limit int) ([]*model.PostForIndexing, error) {
	posts := []*model.PostForIndexing{}
	table := "Posts"
	// We force this index to avoid any chances of index merge intersection.
	if s.DriverName() == model.DatabaseDriverMysql {
		table += " USE INDEX(idx_posts_create_at_id)"
	}
	query := `SELECT
			PostsQuery.*, Channels.TeamId
		FROM (
			SELECT
				*
			FROM
				` + table + `
			WHERE
				Posts.CreateAt > ?
			OR
				(Posts.CreateAt = ? AND Posts.Id > ?)
			ORDER BY
				CreateAt ASC, Id ASC
			LIMIT
				?
			)
		AS
			PostsQuery
		LEFT JOIN
			Channels
		ON
			PostsQuery.ChannelId = Channels.Id
		ORDER BY CreateAt ASC, Id ASC`
	err := s.GetSearchReplicaX().Select(&posts, query, startTime, startTime, startPostID, limit)

	if err != nil {
		return nil, errors.Wrap(err, "failed to find Posts")
	}
	return posts, nil
}

// PermanentDeleteBatchForRetentionPolicies deletes a batch of records which are affected by
// the global or a granular retention policy.
// See `genericPermanentDeleteBatchForRetentionPolicies` for details.
func (s *SqlPostStore) PermanentDeleteBatchForRetentionPolicies(now, globalPolicyEndTime, limit int64, cursor model.RetentionPolicyCursor) (int64, model.RetentionPolicyCursor, error) {
	builder := s.getQueryBuilder().
		Select("Posts.Id").
		From("Posts")
	return genericPermanentDeleteBatchForRetentionPolicies(RetentionPolicyBatchDeletionInfo{
		BaseBuilder:         builder,
		Table:               "Posts",
		TimeColumn:          "CreateAt",
		PrimaryKeys:         []string{"Id"},
		ChannelIDTable:      "Posts",
		NowMillis:           now,
		GlobalPolicyEndTime: globalPolicyEndTime,
		Limit:               limit,
	}, s.SqlStore, cursor)
}

// DeleteOrphanedRows removes entries from Posts when a corresponding channel no longer exists.
func (s *SqlPostStore) DeleteOrphanedRows(limit int) (deleted int64, err error) {
	// We need the extra level of nesting to deal with MySQL's locking
	const query = `
	DELETE FROM Posts WHERE Id IN (
		SELECT * FROM (
			SELECT Posts.Id FROM Posts
			LEFT JOIN Channels ON Posts.ChannelId = Channels.Id
			WHERE Channels.Id IS NULL
			LIMIT ?
		) AS A
	)`
	result, err := s.GetMasterX().Exec(query, limit)
	if err != nil {
		return
	}
	deleted, err = result.RowsAffected()
	return
}

func (s *SqlPostStore) PermanentDeleteBatch(endTime int64, limit int64) (int64, error) {
	var query string
	if s.DriverName() == "postgres" {
		query = "DELETE from Posts WHERE Id = any (array (SELECT Id FROM Posts WHERE CreateAt < ? LIMIT ?))"
	} else {
		query = "DELETE from Posts WHERE CreateAt < ? LIMIT ?"
	}

	sqlResult, err := s.GetMasterX().Exec(query, endTime, limit)
	if err != nil {
		return 0, errors.Wrap(err, "failed to delete Posts")
	}

	rowsAffected, err := sqlResult.RowsAffected()
	if err != nil {
		return 0, errors.Wrap(err, "failed to delete Posts")
	}
	return rowsAffected, nil
}

func (s *SqlPostStore) GetOldest() (*model.Post, error) {
	var post model.Post
	err := s.GetReplicaX().Get(&post, "SELECT * FROM Posts ORDER BY CreateAt LIMIT 1")
	if err != nil {
		if err == sql.ErrNoRows {
			return nil, store.NewErrNotFound("Post", "none")
		}

		return nil, errors.Wrap(err, "failed to get oldest Post")
	}

	return &post, nil
}

func (s *SqlPostStore) determineMaxPostSize() int {
	var maxPostSizeBytes int32

	if s.DriverName() == model.DatabaseDriverPostgres {
		// The Post.Message column in Postgres has historically been VARCHAR(4000), but
		// may be manually enlarged to support longer posts.
		if err := s.GetReplicaX().Get(&maxPostSizeBytes, `
			SELECT
				COALESCE(character_maximum_length, 0)
			FROM
				information_schema.columns
			WHERE
				table_name = 'posts'
			AND	column_name = 'message'
		`); err != nil {
			mlog.Warn("Unable to determine the maximum supported post size", mlog.Err(err))
		}
	} else if s.DriverName() == model.DatabaseDriverMysql {
		// The Post.Message column in MySQL has historically been TEXT, with a maximum
		// limit of 65535.
		if err := s.GetReplicaX().Get(&maxPostSizeBytes, `
			SELECT
				COALESCE(CHARACTER_MAXIMUM_LENGTH, 0)
			FROM
				INFORMATION_SCHEMA.COLUMNS
			WHERE
				table_schema = DATABASE()
			AND	table_name = 'Posts'
			AND	column_name = 'Message'
			LIMIT 0, 1
		`); err != nil {
			mlog.Warn("Unable to determine the maximum supported post size", mlog.Err(err))
		}
	} else {
		mlog.Warn("No implementation found to determine the maximum supported post size")
	}

	// Assume a worst-case representation of four bytes per rune.
	maxPostSize := int(maxPostSizeBytes) / 4

	// To maintain backwards compatibility, don't yield a maximum post
	// size smaller than the previous limit, even though it wasn't
	// actually possible to store 4000 runes in all cases.
	if maxPostSize < model.PostMessageMaxRunesV1 {
		maxPostSize = model.PostMessageMaxRunesV1
	}

	mlog.Info("Post.Message has size restrictions", mlog.Int("max_characters", maxPostSize), mlog.Int32("max_bytes", maxPostSizeBytes))

	return maxPostSize
}

// GetMaxPostSize returns the maximum number of runes that may be stored in a post.
func (s *SqlPostStore) GetMaxPostSize() int {
	s.maxPostSizeOnce.Do(func() {
		s.maxPostSizeCached = s.determineMaxPostSize()
	})
	return s.maxPostSizeCached
}

func (s *SqlPostStore) GetParentsForExportAfter(limit int, afterId string) ([]*model.PostForExport, error) {
	for {
		rootIds := []string{}
		err := s.GetReplicaX().Select(&rootIds,
			`SELECT
				Id
			FROM
				Posts
			WHERE
				Posts.Id > ?
				AND Posts.RootId = ''
				AND Posts.DeleteAt = 0
			ORDER BY Posts.Id
			LIMIT ?`,
			afterId, limit)
		if err != nil {
			return nil, errors.Wrap(err, "failed to find Posts")
		}

		postsForExport := []*model.PostForExport{}
		if len(rootIds) == 0 {
			return postsForExport, nil
		}

		builder := s.getQueryBuilder().
			Select("p1.*, Users.Username as Username, Teams.Name as TeamName, Channels.Name as ChannelName").
			FromSelect(sq.Select("*").From("Posts").Where(sq.Eq{"Posts.Id": rootIds}), "p1").
			InnerJoin("Channels ON p1.ChannelId = Channels.Id").
			InnerJoin("Teams ON Channels.TeamId = Teams.Id").
			InnerJoin("Users ON p1.UserId = Users.Id").
			Where(sq.And{
				sq.Eq{"Channels.DeleteAt": 0},
				sq.Eq{"Teams.DeleteAt": 0},
			}).
			OrderBy("p1.Id")

		query, args, err := builder.ToSql()
		if err != nil {
			return nil, errors.Wrap(err, "postsForExport_toSql")
		}

		err = s.GetSearchReplicaX().Select(&postsForExport, query, args...)
		if err != nil {
			return nil, errors.Wrap(err, "failed to find Posts")
		}

		if len(postsForExport) == 0 {
			// All of the posts were in channels or teams that were deleted.
			// Update the afterId and try again.
			afterId = rootIds[len(rootIds)-1]
			continue
		}

		return postsForExport, nil
	}
}

func (s *SqlPostStore) GetRepliesForExport(rootId string) ([]*model.ReplyForExport, error) {
	posts := []*model.ReplyForExport{}
	err := s.GetSearchReplicaX().Select(&posts, `
			SELECT
				Posts.*,
				Users.Username as Username
			FROM
				Posts
			INNER JOIN
				Users ON Posts.UserId = Users.Id
			WHERE
				Posts.RootId = ?
				AND Posts.DeleteAt = 0
			ORDER BY
				Posts.Id`, rootId)
	if err != nil {
		return nil, errors.Wrap(err, "failed to find Posts")
	}

	return posts, nil
}

func (s *SqlPostStore) GetDirectPostParentsForExportAfter(limit int, afterId string) ([]*model.DirectPostForExport, error) {
	query := s.getQueryBuilder().
		Select("p.*", "Users.Username as User").
		From("Posts p").
		Join("Channels ON p.ChannelId = Channels.Id").
		Join("Users ON p.UserId = Users.Id").
		Where(sq.And{
			sq.Gt{"p.Id": afterId},
			sq.Eq{"p.RootId": ""},
			sq.Eq{"p.DeleteAt": 0},
			sq.Eq{"Channels.DeleteAt": 0},
			sq.Eq{"Users.DeleteAt": 0},
			sq.Eq{"Channels.Type": []model.ChannelType{model.ChannelTypeDirect, model.ChannelTypeGroup}},
		}).
		OrderBy("p.Id").
		Limit(uint64(limit))

	queryString, args, err := query.ToSql()
	if err != nil {
		return nil, errors.Wrap(err, "post_tosql")
	}

	posts := []*model.DirectPostForExport{}
	if err2 := s.GetReplicaX().Select(&posts, queryString, args...); err2 != nil {
		return nil, errors.Wrap(err2, "failed to find Posts")
	}
	var channelIds []string
	for _, post := range posts {
		channelIds = append(channelIds, post.ChannelId)
	}
	query = s.getQueryBuilder().
		Select("u.Username as Username, ChannelId, UserId, cm.Roles as Roles, LastViewedAt, MsgCount, MentionCount, MentionCountRoot, cm.NotifyProps as NotifyProps, LastUpdateAt, SchemeUser, SchemeAdmin, (SchemeGuest IS NOT NULL AND SchemeGuest) as SchemeGuest").
		From("ChannelMembers cm").
		Join("Users u ON ( u.Id = cm.UserId )").
		Where(sq.Eq{
			"cm.ChannelId": channelIds,
		})

	queryString, args, err = query.ToSql()
	if err != nil {
		return nil, errors.Wrap(err, "post_tosql")
	}

	channelMembers := []*model.ChannelMemberForExport{}
	if err := s.GetReplicaX().Select(&channelMembers, queryString, args...); err != nil {
		return nil, errors.Wrap(err, "failed to find ChannelMembers")
	}

	// Build a map of channels and their posts
	postsChannelMap := make(map[string][]*model.DirectPostForExport)
	for _, post := range posts {
		post.ChannelMembers = &[]string{}
		postsChannelMap[post.ChannelId] = append(postsChannelMap[post.ChannelId], post)
	}

	// Build a map of channels and their members
	channelMembersMap := make(map[string][]string)
	for _, member := range channelMembers {
		channelMembersMap[member.ChannelId] = append(channelMembersMap[member.ChannelId], member.Username)
	}

	// Populate each post ChannelMembers extracting it from the channelMembersMap
	for channelId := range channelMembersMap {
		for _, post := range postsChannelMap[channelId] {
			*post.ChannelMembers = channelMembersMap[channelId]
		}
	}
	return posts, nil
}

//nolint:unparam
func (s *SqlPostStore) SearchPostsForUser(paramsList []*model.SearchParams, userID, teamId string, page, perPage int) (*model.PostSearchResults, error) {
	// Since we don't support paging for DB search, we just return nothing for later pages
	if page > 0 {
		return model.MakePostSearchResults(model.NewPostList(), nil), nil
	}

	if err := model.IsSearchParamsListValid(paramsList); err != nil {
		return nil, err
	}

	now := model.GetMillis()
	pchan := make(chan store.StoreResult, len(paramsList))

	var wg sync.WaitGroup
	for _, params := range paramsList {
		// Deliberately keeping non-alphanumeric characters to
		// prevent surprises in UI.
		buf, err := json.Marshal(params)
		if err != nil {
			return nil, err
		}
		err = s.LogRecentSearch(userID, buf, now)
		if err != nil {
			return nil, err
		}

		// remove any unquoted term that contains only non-alphanumeric chars
		// ex: abcd "**" && abc     >>     abcd "**" abc
		params.Terms = removeNonAlphaNumericUnquotedTerms(params.Terms, " ")

		wg.Add(1)

		go func(params *model.SearchParams) {
			defer wg.Done()
			postList, err := s.search(teamId, userID, params, false, false)
			pchan <- store.StoreResult{Data: postList, NErr: err}
		}(params)
	}

	wg.Wait()
	close(pchan)

	posts := model.NewPostList()

	for result := range pchan {
		if result.NErr != nil {
			return nil, result.NErr
		}
		data := result.Data.(*model.PostList)
		posts.Extend(data)
	}

	posts.SortByCreateAt()

	return model.MakePostSearchResults(posts, nil), nil
}

const lastSearchesLimit = 5

func (s *SqlPostStore) LogRecentSearch(userID string, searchQuery []byte, createAt int64) (err error) {
	transaction, err := s.GetMasterX().Beginx()
	if err != nil {
		return errors.Wrap(err, "begin_transaction")
	}

	defer finalizeTransactionX(transaction, &err)

	var lastSearchPointer int
	var queryStr string
	// get search_pointer
	// We coalesce to -1 because we want to start from 0
	if s.DriverName() == model.DatabaseDriverPostgres {
		queryStr = `SELECT COALESCE((props->>'last_search_pointer')::integer, -1)
			FROM Users
			WHERE Id=?`
	} else {
		queryStr = `SELECT COALESCE(CAST(JSON_EXTRACT(Props, '$.last_search_pointer') as unsigned), -1)
			FROM Users
			WHERE Id=?`
	}
	err = transaction.Get(&lastSearchPointer, queryStr, userID)
	if err != nil {
		return errors.Wrapf(err, "failed to find last_search_pointer for user=%s", userID)
	}

	// (ptr+1)%lastSearchesLimit
	lastSearchPointer = (lastSearchPointer + 1) % lastSearchesLimit

	if s.IsBinaryParamEnabled() {
		searchQuery = AppendBinaryFlag(searchQuery)
	}

	// insert at pointer
	query := s.getQueryBuilder().
		Insert("RecentSearches").
		Columns("UserId", "SearchPointer", "Query", "CreateAt").
		Values(userID, lastSearchPointer, searchQuery, createAt)

	if s.DriverName() == model.DatabaseDriverPostgres {
		query = query.SuffixExpr(sq.Expr("ON CONFLICT (userid, searchpointer) DO UPDATE SET Query = ?, CreateAt = ?", searchQuery, createAt))
	} else {
		query = query.SuffixExpr(sq.Expr("ON DUPLICATE KEY UPDATE Query = ?, CreateAt = ?", searchQuery, createAt))
	}

	queryString, args, err := query.ToSql()
	if err != nil {
		return errors.Wrap(err, "log_recent_search_tosql")
	}

	if _, err2 := transaction.Exec(queryString, args...); err2 != nil {
		return errors.Wrapf(err2, "failed to upsert recent_search for user=%s", userID)
	}

	// write ptr on users prop
	if s.DriverName() == model.DatabaseDriverPostgres {
		_, err = transaction.Exec(`UPDATE Users
			SET Props = jsonb_set(Props, $1, $2)
			WHERE Id = $3`, jsonKeyPath("last_search_pointer"), jsonStringVal(strconv.Itoa(lastSearchPointer)), userID)
	} else {
		_, err = transaction.Exec(`UPDATE Users
			SET Props = JSON_SET(Props, ?, ?)
			WHERE Id = ?`, "$.last_search_pointer", strconv.Itoa(lastSearchPointer), userID)
	}
	if err != nil {
		return errors.Wrapf(err, "failed to update last_search_pointer for user=%s", userID)
	}

	if err2 := transaction.Commit(); err2 != nil {
		return errors.Wrap(err2, "commit_transaction")
	}

	return nil
}

func (s *SqlPostStore) GetRecentSearchesForUser(userID string) ([]*model.SearchParams, error) {
	params := [][]byte{}
	err := s.GetReplicaX().Select(&params, `SELECT query
		FROM RecentSearches
		WHERE UserId=?
		ORDER BY CreateAt DESC`, userID)
	if err != nil {
		return nil, errors.Wrapf(err, "failed to get recent searches for user=%s", userID)
	}

	res := make([]*model.SearchParams, len(params))
	for i, param := range params {
		err = json.Unmarshal(param, &res[i])
		if err != nil {
			return nil, errors.Wrapf(err, "failed to unmarshal recent search query for user=%s", userID)
		}
	}
	return res, nil
}

func (s *SqlPostStore) GetOldestEntityCreationTime() (int64, error) {
	query := s.getQueryBuilder().Select("MIN(min_createat) min_createat").
		Suffix(`FROM (
					(SELECT MIN(createat) min_createat FROM Posts)
					UNION
					(SELECT MIN(createat) min_createat FROM Users)
					UNION
					(SELECT MIN(createat) min_createat FROM Channels)
				) entities`)
	queryString, args, err := query.ToSql()
	if err != nil {
		return -1, errors.Wrap(err, "post_tosql")
	}

	var oldest int64
	err = s.GetReplicaX().Get(&oldest, queryString, args...)
	if err != nil {
		return -1, errors.Wrap(err, "unable to scan oldest entity creation time")
	}
	return oldest, nil
}

// Deletes a thread and a thread membership if the postId is a root post
func (s *SqlPostStore) permanentDeleteThreads(transaction *sqlxTxWrapper, postId string) error {
	if _, err := transaction.Exec("DELETE FROM Threads WHERE PostId = ?", postId); err != nil {
		return errors.Wrap(err, "failed to delete Threads")
	}
	if _, err := transaction.Exec("DELETE FROM ThreadMemberships WHERE PostId = ?", postId); err != nil {
		return errors.Wrap(err, "failed to delete ThreadMemberships")
	}
	return nil
}

// deleteThread marks a thread as deleted at the given time.
func (s *SqlPostStore) deleteThread(transaction *sqlxTxWrapper, postId string, deleteAtTime int64) error {
	queryString, args, err := s.getQueryBuilder().
		Update("Threads").
		Set("ThreadDeleteAt", deleteAtTime).
		Where(sq.Eq{"PostId": postId}).
		ToSql()
	if err != nil {
		return errors.Wrapf(err, "failed to create SQL query to mark thread for root post %s as deleted", postId)
	}

	_, err = transaction.Exec(queryString, args...)
	if err != nil {
		return errors.Wrapf(err, "failed to mark thread for root post %s as deleted", postId)
	}

	return nil
}

// updateThreadAfterReplyDeletion decrements the thread reply count and adjusts the participants
// list as necessary.
func (s *SqlPostStore) updateThreadAfterReplyDeletion(transaction *sqlxTxWrapper, rootId string, userId string) error {
	if rootId != "" {
		queryString, args, err := s.getQueryBuilder().
			Select("COUNT(Posts.Id)").
			From("Posts").
			Where(sq.And{
				sq.Eq{"Posts.RootId": rootId},
				sq.Eq{"Posts.UserId": userId},
				sq.Eq{"Posts.DeleteAt": 0},
			}).
			ToSql()

		if err != nil {
			return errors.Wrap(err, "failed to create SQL query to count user's posts")
		}

		var count int64
		err = transaction.Get(&count, queryString, args...)

		if err != nil {
			return errors.Wrap(err, "failed to count user's posts in thread")
		}

		// Updating replyCount, and reducing participants if this was the last post in the thread for the user
		updateQuery := s.getQueryBuilder().Update("Threads")

		if count == 0 {
			if s.DriverName() == model.DatabaseDriverPostgres {
				updateQuery = updateQuery.Set("Participants", sq.Expr("Participants - ?", userId))
			} else {
				updateQuery = updateQuery.
					Set("Participants", sq.Expr(
						`IFNULL(JSON_REMOVE(Participants, JSON_UNQUOTE(JSON_SEARCH(Participants, 'one', ?))), Participants)`, userId,
					))
			}
		}

		lastReplyAtSubquery := sq.Select("COALESCE(MAX(CreateAt), 0)").
			From("Posts").
			Where(sq.Eq{
				"RootId":   rootId,
				"DeleteAt": 0,
			})

		lastReplyCountSubquery := sq.Select("Count(*)").
			From("Posts").
			Where(sq.Eq{
				"RootId":   rootId,
				"DeleteAt": 0,
			})

		updateQueryString, updateArgs, err := updateQuery.
			Set("LastReplyAt", lastReplyAtSubquery).
			Set("ReplyCount", lastReplyCountSubquery).
			Where(sq.And{
				sq.Eq{"PostId": rootId},
				sq.Gt{"ReplyCount": 0},
			}).
			ToSql()

		if err != nil {
			return errors.Wrap(err, "failed to create SQL query to update thread")
		}

		_, err = transaction.Exec(updateQueryString, updateArgs...)

		if err != nil {
			return errors.Wrap(err, "failed to update Threads")
		}
	}
	return nil
}

func (s *SqlPostStore) updateThreadsFromPosts(transaction *sqlxTxWrapper, posts []*model.Post) error {
	postsByRoot := map[string][]*model.Post{}
	var rootIds []string
	for _, post := range posts {
		// skip if post is not a part of a thread
		if post.RootId == "" {
			continue
		}
		rootIds = append(rootIds, post.RootId)
		postsByRoot[post.RootId] = append(postsByRoot[post.RootId], post)
	}
	if len(rootIds) == 0 {
		return nil
	}
	threadsByRootsSql, threadsByRootsArgs, err := s.getQueryBuilder().
		Select(
			"Threads.PostId",
			"Threads.ChannelId",
			"Threads.ReplyCount",
			"Threads.LastReplyAt",
			"Threads.Participants",
			"COALESCE(Threads.ThreadDeleteAt, 0) AS DeleteAt",
		).
		From("Threads").
		Where(sq.Eq{"Threads.PostId": rootIds}).
		ToSql()
	if err != nil {
		return errors.Wrap(err, "updateThreadsFromPosts_ToSql")
	}

	threadsByRoots := []*model.Thread{}
	if err := transaction.Select(&threadsByRoots, threadsByRootsSql, threadsByRootsArgs...); err != nil {
		return err
	}

	threadByRoot := map[string]*model.Thread{}
	for _, thread := range threadsByRoots {
		threadByRoot[thread.PostId] = thread
	}

	for rootId, posts := range postsByRoot {
		if thread, found := threadByRoot[rootId]; !found {
			data := []struct {
				UserId    string
				RepliedAt int64
			}{}

			// calculate participants
			if err := transaction.Select(&data, "SELECT Posts.UserId, MAX(Posts.CreateAt) as RepliedAt FROM Posts WHERE Posts.RootId=? AND Posts.DeleteAt=0 GROUP BY Posts.UserId ORDER BY RepliedAt ASC", rootId); err != nil {
				return err
			}

			var participants model.StringArray
			for _, item := range data {
				participants = append(participants, item.UserId)
			}

			// calculate reply count
			var count int64
			err := transaction.Get(&count, "SELECT COUNT(Posts.Id) FROM Posts WHERE Posts.RootId=? And Posts.DeleteAt=0", rootId)
			if err != nil {
				return err
			}
			// calculate last reply at
			var lastReplyAt int64
			err = transaction.Get(&lastReplyAt, "SELECT COALESCE(MAX(Posts.CreateAt), 0) FROM Posts WHERE Posts.RootID=? and Posts.DeleteAt=0", rootId)
			if err != nil {
				return err
			}
			// no metadata entry, create one
			if _, err := transaction.NamedExec(`INSERT INTO Threads
				(PostId, ChannelId, ReplyCount, LastReplyAt, Participants)
				VALUES
				(:PostId, :ChannelId, :ReplyCount, :LastReplyAt, :Participants)`, &model.Thread{
				PostId:       rootId,
				ChannelId:    posts[0].ChannelId,
				ReplyCount:   count,
				LastReplyAt:  lastReplyAt,
				Participants: participants,
			}); err != nil {
				return err
			}
		} else {
			// metadata exists, update it
			for _, post := range posts {
				thread.ReplyCount += 1
				if thread.Participants.Contains(post.UserId) {
					thread.Participants = thread.Participants.Remove(post.UserId)
				}
				thread.Participants = append(thread.Participants, post.UserId)
				if post.CreateAt > thread.LastReplyAt {
					thread.LastReplyAt = post.CreateAt
				}
			}
			if _, err := transaction.NamedExec(`UPDATE Threads
				SET ChannelId = :ChannelId,
					ReplyCount = :ReplyCount,
					LastReplyAt = :LastReplyAt,
					Participants = :Participants
				WHERE PostId=:PostId`, thread); err != nil {
				return err
			}
		}
	}
	return nil
}

func (s *SqlPostStore) GetTopDMsForUserSince(userID string, since int64, offset int, limit int) (*model.TopDMList, error) {
	channelSelector := s.getQueryBuilder().Select("Id", "TotalMsgCount").From("Channels").Join("ChannelMembers as cm on cm.ChannelId = Channels.Id").
		Where(sq.And{
			sq.Expr("Channels.Type = 'D'"),
			sq.Eq{"cm.UserId": userID},
		})
	var aggregator string

	if s.DriverName() == model.DatabaseDriverMysql {
		aggregator = "group_concat(distinct cm.UserId) as Participants"
	} else {
		aggregator = "string_agg(distinct cm.UserId, ',') as Participants"
	}

	topDMsBuilder := s.getQueryBuilder().Select("vch.TotalMsgCount as MessageCount", aggregator, "vch.Id as ChannelId").FromSelect(channelSelector, "vch").
		Join("ChannelMembers as cm on cm.ChannelId = vch.Id").
		Join("Posts as p on p.ChannelId = vch.Id").
		Where(sq.And{
			sq.Gt{
				"p.UpdateAt": since,
			},
			sq.Eq{
				"p.DeleteAt": 0,
			},
		}).GroupBy("vch.id", "vch.TotalMsgCount")

	topDMsBuilder = topDMsBuilder.OrderBy("MessageCount DESC").Limit(uint64(limit + 1)).Offset(uint64(offset))

	topDMs := make([]*model.TopDM, 0)
	sql, args, err := topDMsBuilder.ToSql()
	if err != nil {
		return nil, errors.Wrap(err, "GetTopDMsForUserSince_ToSql")
	}
	err = s.GetReplicaX().Select(&topDMs, sql, args...)
	if err != nil {
		return nil, errors.Wrapf(err, "failed to find top DMs for user-id: %s", userID)
	}

	// fill SecondParticipant column
	topDMs, err = postProcessTopDMs(s, userID, topDMs, since)
	if err != nil {
		return nil, err
	}
	return model.GetTopDMListWithPagination(topDMs, limit), nil
}

func postProcessTopDMs(s *SqlPostStore, userID string, topDMs []*model.TopDM, since int64) ([]*model.TopDM, error) {
	var topDMsFiltered = []*model.TopDM{}
	var secondParticipantIds []string
	var channelIds []string

	// identify second participant in a list of participants
	for _, topDM := range topDMs {
		participants := strings.Split(topDM.Participants, ",")
		var secondParticipantId string
		if len(participants) == 1 {
			// channel with self
			secondParticipantId = "-1"
		} else {
			if participants[0] == userID {
				secondParticipantId = participants[1]
			} else {
				secondParticipantId = participants[0]
			}
		}
		secondParticipantIds = append(secondParticipantIds, secondParticipantId)
		channelIds = append(channelIds, topDM.ChannelId)
	}

	// get user profiles
	users, err := s.User().GetProfileByIds(context.Background(), secondParticipantIds, &store.UserGetByIdsOpts{}, true)
	if err != nil {
		return nil, errors.Wrapf(err, "failed to get second participants' information")
	}

	// get outgoing message count for userId
	outgoingMessagesQuery := s.getQueryBuilder().Select("ch.Id as ChannelId, count(p.Id) as MessageCount").From("Channels as ch").
		Join("Posts as p on p.ChannelId=ch.Id").Where(
		sq.And{
			sq.Gt{
				"p.UpdateAt": since,
			},
			sq.Eq{
				"p.DeleteAt": 0,
			},
			sq.Eq{
				"ch.Id": channelIds,
			},
			sq.Eq{
				"p.UserId": userID,
			},
		}).GroupBy("ch.Id")

	outgoingMessages := make([]*model.OutgoingMessageQueryResult, 0)
	sql, args, err := outgoingMessagesQuery.ToSql()
	if err != nil {
		return nil, errors.Wrap(err, "GetTopDMsForUserSince_outgoingMessagesQuery_ToSql")
	}
	err = s.GetReplicaX().Select(&outgoingMessages, sql, args...)
	if err != nil {
		return nil, errors.Wrapf(err, "failed to find top DMs for user-id: %s", userID)
	}

	// create map of channelId -> MessageCount
	outgoingMessagesMap := make(map[string]int)
	for _, outgoingMessage := range outgoingMessages {
		outgoingMessagesMap[outgoingMessage.ChannelId] = outgoingMessage.MessageCount
	}

	// create map of userId -> User
	usersMap := make(map[string]*model.User)
	for _, user := range users {
		usersMap[user.Id] = user
	}

	for index, topDM := range topDMs {
		if secondParticipantIds[index] == "-1" {
			continue
		}
		user := usersMap[secondParticipantIds[index]]
		if user.IsBot {
			continue
		}
		topDM.SecondParticipant = &model.TopDMInsightUserInformation{
			InsightUserInformation: model.InsightUserInformation{
				Id:                user.Id,
				LastPictureUpdate: user.LastPictureUpdate,
				FirstName:         user.FirstName,
				LastName:          user.LastName,
				Username:          user.Username,
				NickName:          user.Nickname,
			},
			Position: user.Position,
		}

		topDM.OutgoingMessageCount = int64(outgoingMessagesMap[topDM.ChannelId])
		topDMsFiltered = append(topDMsFiltered, topDM)
	}

	return topDMsFiltered, nil
}

func (s *SqlPostStore) SetPostReminder(reminder *model.PostReminder) error {
	transaction, err := s.GetMasterX().Beginx()
	if err != nil {
		return errors.Wrap(err, "begin_transaction")
	}
	defer finalizeTransactionX(transaction, &err)

	sql := `SELECT EXISTS (SELECT 1 FROM Posts	WHERE Id=?)`
	var exist bool
	err = transaction.Get(&exist, sql, reminder.PostId)
	if err != nil {
		return errors.Wrap(err, "failed to check for post")
	}
	if !exist {
		return store.NewErrNotFound("Post", reminder.PostId)
	}

	query := s.getQueryBuilder().
		Insert("PostReminders").
		Columns("PostId", "UserId", "TargetTime").
		Values(reminder.PostId, reminder.UserId, reminder.TargetTime)

	if s.DriverName() == model.DatabaseDriverMysql {
		query = query.SuffixExpr(sq.Expr("ON DUPLICATE KEY UPDATE TargetTime = ?", reminder.TargetTime))
	} else {
		query = query.SuffixExpr(sq.Expr("ON CONFLICT (postid, userid) DO UPDATE SET TargetTime = ?", reminder.TargetTime))
	}

	sql, args, err := query.ToSql()
	if err != nil {
		return errors.Wrap(err, "setPostReminder_tosql")
	}
	if _, err2 := transaction.Exec(sql, args...); err2 != nil {
		return errors.Wrap(err2, "failed to insert post reminder")
	}
	if err = transaction.Commit(); err != nil {
		return errors.Wrap(err, "commit_transaction")
	}
	return nil
}

func (s *SqlPostStore) GetPostReminders(now int64) (_ []*model.PostReminder, err error) {
	reminders := []*model.PostReminder{}

	transaction, err := s.GetMasterX().Beginx()
	if err != nil {
		return nil, errors.Wrap(err, "begin_transaction")
	}
	defer finalizeTransactionX(transaction, &err)

	err = transaction.Select(&reminders, `SELECT PostId, UserId
		FROM PostReminders
		WHERE TargetTime < ?`, now)
	if err != nil && err != sql.ErrNoRows {
		return nil, errors.Wrap(err, "failed to get post reminders")
	}

	if err == sql.ErrNoRows {
		// No need to execute delete statement if there's nothing to delete.
		return reminders, nil
	}

	// Postgres supports RETURNING * in a DELETE statement, but MySQL doesn't.
	// So we are stuck with 2 queries. Not taking separate paths for Postgres
	// and MySQL for simplicity.
	_, err = transaction.Exec(`DELETE from PostReminders WHERE TargetTime < ?`, now)
	if err != nil {
		return nil, errors.Wrap(err, "failed to delete post reminders")
	}

	if err = transaction.Commit(); err != nil {
		return nil, errors.Wrap(err, "commit_transaction")
	}

	return reminders, nil
}

func (s *SqlPostStore) GetPostReminderMetadata(postID string) (*store.PostReminderMetadata, error) {
	meta := &store.PostReminderMetadata{}
	err := s.GetReplicaX().Get(meta, `SELECT c.id as ChannelId,
			t.name as TeamName,
			u.locale as UserLocale, u.username as Username
		FROM Posts p, Channels c, Teams t, Users u
		WHERE p.ChannelId=c.Id
		AND c.TeamId=t.Id
		AND p.UserId=u.Id
		AND p.Id=?`, postID)
	if err != nil {
		return nil, errors.Wrap(err, "failed to get post reminder metadata")
	}

	return meta, nil
}<|MERGE_RESOLUTION|>--- conflicted
+++ resolved
@@ -1230,16 +1230,13 @@
 		Where(sq.Eq{"Posts.ChannelId": options.ChannelId}).
 		Where(sq.Gt{"Posts.UpdateAt": options.Time}).
 		Where(sq.Eq{"Posts.RootId": ""}).
-<<<<<<< HEAD
 		OrderBy("Posts.CreateAt DESC").
 		Limit(1000).
 		ToSql()
-=======
-		OrderBy("Posts.CreateAt DESC").ToSql()
+
 	if err != nil {
 		return nil, errors.Wrapf(err, "getPostsSinceCollapsedThreads_ToSql")
 	}
->>>>>>> 7deb4088
 
 	err = s.GetReplicaX().Select(&posts, postFetchQuery, args...)
 	if err != nil {

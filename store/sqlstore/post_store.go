// Copyright (c) 2015-present Mattermost, Inc. All Rights Reserved.
// See LICENSE.txt for license information.

package sqlstore

import (
	"context"
	"database/sql"
	"encoding/json"
	"fmt"
	"reflect"
	"regexp"
	"strconv"
	"strings"
	"sync"

	sq "github.com/mattermost/squirrel"
	"github.com/pkg/errors"

	"github.com/mattermost/mattermost-server/v6/einterfaces"
	"github.com/mattermost/mattermost-server/v6/model"
	"github.com/mattermost/mattermost-server/v6/shared/mlog"
	"github.com/mattermost/mattermost-server/v6/store"
	"github.com/mattermost/mattermost-server/v6/store/searchlayer"
	"github.com/mattermost/mattermost-server/v6/utils"
)

type SqlPostStore struct {
	*SqlStore
	metrics           einterfaces.MetricsInterface
	maxPostSizeOnce   sync.Once
	maxPostSizeCached int
}

type postWithExtra struct {
	ThreadReplyCount   int64
	IsFollowing        *bool
	ThreadParticipants model.StringArray
	model.Post
}

func (s *SqlPostStore) ClearCaches() {
}

func postSliceColumnsWithTypes() []struct {
	Name string
	Type reflect.Kind
} {
	return []struct {
		Name string
		Type reflect.Kind
	}{
		{"Id", reflect.String},
		{"CreateAt", reflect.Int64},
		{"UpdateAt", reflect.Int64},
		{"EditAt", reflect.Int64},
		{"DeleteAt", reflect.Int64},
		{"IsPinned", reflect.Bool},
		{"UserId", reflect.String},
		{"ChannelId", reflect.String},
		{"RootId", reflect.String},
		{"OriginalId", reflect.String},
		{"Message", reflect.String},
		{"Type", reflect.String},
		{"Props", reflect.Map},
		{"Hashtags", reflect.String},
		{"Filenames", reflect.Slice},
		{"FileIds", reflect.Slice},
		{"HasReactions", reflect.Bool},
		{"RemoteId", reflect.String},
	}
}

func postToSlice(post *model.Post) []any {
	return []any{
		post.Id,
		post.CreateAt,
		post.UpdateAt,
		post.EditAt,
		post.DeleteAt,
		post.IsPinned,
		post.UserId,
		post.ChannelId,
		post.RootId,
		post.OriginalId,
		post.Message,
		post.Type,
		model.StringInterfaceToJSON(post.Props),
		post.Hashtags,
		model.ArrayToJSON(post.Filenames),
		model.ArrayToJSON(post.FileIds),
		post.HasReactions,
		post.RemoteId,
	}
}

func postSliceColumns() []string {
	colInfos := postSliceColumnsWithTypes()
	cols := make([]string, len(colInfos))
	for i, colInfo := range colInfos {
		cols[i] = colInfo.Name
	}
	return cols
}

func postSliceCoalesceQuery() string {
	colInfos := postSliceColumnsWithTypes()
	cols := make([]string, len(colInfos))
	for i, colInfo := range colInfos {
		var defaultValue string
		switch colInfo.Type {
		case reflect.String:
			defaultValue = "''"
		case reflect.Int64:
			defaultValue = "0"
		case reflect.Bool:
			defaultValue = "false"
		case reflect.Map:
			defaultValue = "'{}'"
		case reflect.Slice:
			defaultValue = "'[]'"
		}
		cols[i] = "COALESCE(Posts." + colInfo.Name + "," + defaultValue + ") AS " + colInfo.Name
	}
	return strings.Join(cols, ",")
}

func newSqlPostStore(sqlStore *SqlStore, metrics einterfaces.MetricsInterface) store.PostStore {
	return &SqlPostStore{
		SqlStore:          sqlStore,
		metrics:           metrics,
		maxPostSizeCached: model.PostMessageMaxRunesV1,
	}
}

func (s *SqlPostStore) SaveMultiple(posts []*model.Post) ([]*model.Post, int, error) {
	channelNewPosts := make(map[string]int)
	channelNewRootPosts := make(map[string]int)
	maxDateNewPosts := make(map[string]int64)
	maxDateNewRootPosts := make(map[string]int64)
	rootIds := make(map[string]int)
	maxDateRootIds := make(map[string]int64)
	for idx, post := range posts {
		if post.Id != "" && !post.IsRemote() {
			return nil, idx, store.NewErrInvalidInput("Post", "id", post.Id)
		}
		post.PreSave()
		maxPostSize := s.GetMaxPostSize()
		if err := post.IsValid(maxPostSize); err != nil {
			return nil, idx, err
		}

		if currentChannelCount, ok := channelNewPosts[post.ChannelId]; !ok {
			if post.IsJoinLeaveMessage() {
				channelNewPosts[post.ChannelId] = 0
			} else {
				channelNewPosts[post.ChannelId] = 1
			}
			maxDateNewPosts[post.ChannelId] = post.CreateAt
		} else {
			if !post.IsJoinLeaveMessage() {
				channelNewPosts[post.ChannelId] = currentChannelCount + 1
			}
			if post.CreateAt > maxDateNewPosts[post.ChannelId] {
				maxDateNewPosts[post.ChannelId] = post.CreateAt
			}
		}

		if post.RootId == "" {
			if currentChannelCount, ok := channelNewRootPosts[post.ChannelId]; !ok {
				if post.IsJoinLeaveMessage() {
					channelNewRootPosts[post.ChannelId] = 0
				} else {
					channelNewRootPosts[post.ChannelId] = 1
				}
				maxDateNewRootPosts[post.ChannelId] = post.CreateAt
			} else {
				if !post.IsJoinLeaveMessage() {
					channelNewRootPosts[post.ChannelId] = currentChannelCount + 1
				}
				if post.CreateAt > maxDateNewRootPosts[post.ChannelId] {
					maxDateNewRootPosts[post.ChannelId] = post.CreateAt
				}
			}
			continue
		}

		if currentRootCount, ok := rootIds[post.RootId]; !ok {
			rootIds[post.RootId] = 1
			maxDateRootIds[post.RootId] = post.CreateAt
		} else {
			rootIds[post.RootId] = currentRootCount + 1
			if post.CreateAt > maxDateRootIds[post.RootId] {
				maxDateRootIds[post.RootId] = post.CreateAt
			}
		}
	}

	builder := s.getQueryBuilder().Insert("Posts").Columns(postSliceColumns()...)
	for _, post := range posts {
		builder = builder.Values(postToSlice(post)...)
	}
	query, args, err := builder.ToSql()
	if err != nil {
		return nil, -1, errors.Wrap(err, "post_tosql")
	}

	transaction, err := s.GetMasterX().Beginx()
	if err != nil {
		return posts, -1, errors.Wrap(err, "begin_transaction")
	}
	defer finalizeTransactionX(transaction, &err)

	if _, err = transaction.Exec(query, args...); err != nil {
		return nil, -1, errors.Wrap(err, "failed to save Post")
	}

	if err = s.updateThreadsFromPosts(transaction, posts); err != nil {
		return nil, -1, errors.Wrap(err, "update thread from posts failed")
	}

	if err = s.savePostsPriority(transaction, posts); err != nil {
		return nil, -1, errors.Wrap(err, "failed to save PostPriority")
	}

<<<<<<< HEAD
	if err = s.savePostsPersistentNotifications(transaction, posts); err != nil {
		return nil, -1, errors.Wrap(err, "failed to save posts persistent notifications")
	}

=======
>>>>>>> 06e964b8
	if err = transaction.Commit(); err != nil {
		// don't need to rollback here since the transaction is already closed
		return posts, -1, errors.Wrap(err, "commit_transaction")
	}

	for channelId, count := range channelNewPosts {
		countRoot := channelNewRootPosts[channelId]

		if _, err = s.GetMasterX().NamedExec(`UPDATE Channels
			SET LastPostAt = GREATEST(:lastpostat, LastPostAt),
				LastRootPostAt = GREATEST(:lastrootpostat, LastRootPostAt),
				TotalMsgCount = TotalMsgCount + :count,
				TotalMsgCountRoot = TotalMsgCountRoot + :countroot
			WHERE Id = :channelid`, map[string]any{
			"lastpostat":     maxDateNewPosts[channelId],
			"lastrootpostat": maxDateNewRootPosts[channelId],
			"channelid":      channelId,
			"count":          count,
			"countroot":      countRoot,
		}); err != nil {
			mlog.Warn("Error updating Channel LastPostAt.", mlog.Err(err))
		}
	}

	for rootId := range rootIds {
		if _, err = s.GetMasterX().Exec("UPDATE Posts SET UpdateAt = ? WHERE Id = ?", maxDateRootIds[rootId], rootId); err != nil {
			mlog.Warn("Error updating Post UpdateAt.", mlog.Err(err))
		}
	}

	var unknownRepliesPosts []*model.Post
	for _, post := range posts {
		if post.RootId == "" {
			count, ok := rootIds[post.Id]
			if ok {
				post.ReplyCount += int64(count)
			}
		} else {
			unknownRepliesPosts = append(unknownRepliesPosts, post)
		}
	}

	if len(unknownRepliesPosts) > 0 {
		if err := s.populateReplyCount(unknownRepliesPosts); err != nil {
			mlog.Warn("Unable to populate the reply count in some posts.", mlog.Err(err))
		}
	}

	return posts, -1, nil
}

func (s *SqlPostStore) Save(post *model.Post) (*model.Post, error) {
	posts, _, err := s.SaveMultiple([]*model.Post{post})
	if err != nil {
		return nil, err
	}
	return posts[0], nil
}

func (s *SqlPostStore) populateReplyCount(posts []*model.Post) error {
	rootIds := []string{}
	for _, post := range posts {
		rootIds = append(rootIds, post.RootId)
	}
	countList := []struct {
		RootId string
		Count  int64
	}{}
	query := s.getQueryBuilder().
		Select("RootId, COUNT(Id) AS Count").
		From("Posts").
		Where(sq.Eq{"RootId": rootIds}).
		Where(sq.Eq{"Posts.DeleteAt": 0}).
		GroupBy("RootId")

	queryString, args, err := query.ToSql()
	if err != nil {
		return errors.Wrap(err, "post_tosql")
	}
	err = s.GetMasterX().Select(&countList, queryString, args...)
	if err != nil {
		return errors.Wrap(err, "failed to count Posts")
	}

	counts := map[string]int64{}
	for _, count := range countList {
		counts[count.RootId] = count.Count
	}

	for _, post := range posts {
		count, ok := counts[post.RootId]
		if !ok {
			post.ReplyCount = 0
		}
		post.ReplyCount = count
	}

	return nil
}

func (s *SqlPostStore) Update(newPost *model.Post, oldPost *model.Post) (*model.Post, error) {
	newPost.UpdateAt = model.GetMillis()
	newPost.PreCommit()

	oldPost.DeleteAt = newPost.UpdateAt
	oldPost.UpdateAt = newPost.UpdateAt
	oldPost.OriginalId = oldPost.Id
	oldPost.Id = model.NewId()
	oldPost.PreCommit()

	maxPostSize := s.GetMaxPostSize()

	if err := newPost.IsValid(maxPostSize); err != nil {
		return nil, err
	}

	if _, err := s.GetMasterX().NamedExec(`UPDATE Posts
		SET CreateAt=:CreateAt,
			UpdateAt=:UpdateAt,
			EditAt=:EditAt,
			DeleteAt=:DeleteAt,
			IsPinned=:IsPinned,
			UserId=:UserId,
			ChannelId=:ChannelId,
			RootId=:RootId,
			OriginalId=:OriginalId,
			Message=:Message,
			Type=:Type,
			Props=:Props,
			Hashtags=:Hashtags,
			Filenames=:Filenames,
			FileIds=:FileIds,
			HasReactions=:HasReactions,
			RemoteId=:RemoteId
		WHERE
			Id=:Id
		`, newPost); err != nil {
		return nil, errors.Wrapf(err, "failed to update Post with id=%s", newPost.Id)
	}

	time := model.GetMillis()
	if _, err := s.GetMasterX().Exec("UPDATE Channels SET LastPostAt = ?  WHERE Id = ? AND LastPostAt < ?", time, newPost.ChannelId, time); err != nil {
		return nil, errors.Wrap(err, "failed to update lastpostat of channels")
	}

	if newPost.RootId != "" {
		if _, err := s.GetMasterX().Exec("UPDATE Posts SET UpdateAt = ? WHERE Id = ? AND UpdateAt < ?", time, newPost.RootId, time); err != nil {
			return nil, errors.Wrap(err, "failed to update updateAt of posts")
		}
	}

	// mark the old post as deleted
	builder := s.getQueryBuilder().
		Insert("Posts").
		Columns(postSliceColumns()...).
		Values(postToSlice(oldPost)...)
	query, args, err := builder.ToSql()
	if err != nil {
		return nil, errors.Wrap(err, "post_tosql")
	}
	_, err = s.GetMasterX().Exec(query, args...)
	if err != nil {
		return nil, errors.Wrap(err, "failed to insert the old post")
	}

	return newPost, nil
}

func (s *SqlPostStore) OverwriteMultiple(posts []*model.Post) (_ []*model.Post, _ int, err error) {
	updateAt := model.GetMillis()
	maxPostSize := s.GetMaxPostSize()
	for idx, post := range posts {
		post.UpdateAt = updateAt
		if appErr := post.IsValid(maxPostSize); appErr != nil {
			return nil, idx, appErr
		}
	}

	tx, err := s.GetMasterX().Beginx()
	if err != nil {
		return nil, -1, errors.Wrap(err, "begin_transaction")
	}
	defer finalizeTransactionX(tx, &err)

	for idx, post := range posts {
		if _, err2 := tx.NamedExec(`UPDATE Posts
				SET CreateAt=:CreateAt,
					UpdateAt=:UpdateAt,
					EditAt=:EditAt,
					DeleteAt=:DeleteAt,
					IsPinned=:IsPinned,
					UserId=:UserId,
					ChannelId=:ChannelId,
					RootId=:RootId,
					OriginalId=:OriginalId,
					Message=:Message,
					Type=:Type,
					Props=:Props,
					Hashtags=:Hashtags,
					Filenames=:Filenames,
					FileIds=:FileIds,
					HasReactions=:HasReactions,
					RemoteId=:RemoteId
				WHERE
					Id=:Id
			`, post); err2 != nil {
			return nil, idx, errors.Wrapf(err2, "failed to update Post with id=%s", post.Id)
		}
		if post.RootId != "" {
			if _, err2 := tx.Exec("UPDATE Threads SET LastReplyAt = ? WHERE PostId = ?", updateAt, post.Id); err2 != nil {
				return nil, idx, errors.Wrapf(err2, "failed to update Threads with postid=%s", post.Id)
			}
		}
	}
	err = tx.Commit()
	if err != nil {
		return nil, -1, errors.Wrap(err, "commit_transaction")
	}

	return posts, -1, nil
}

func (s *SqlPostStore) Overwrite(post *model.Post) (*model.Post, error) {
	posts, _, err := s.OverwriteMultiple([]*model.Post{post})
	if err != nil {
		return nil, err
	}

	return posts[0], nil
}

func (s *SqlPostStore) GetFlaggedPosts(userId string, offset int, limit int) (*model.PostList, error) {
	return s.getFlaggedPosts(userId, "", "", offset, limit)
}

func (s *SqlPostStore) GetFlaggedPostsForTeam(userId, teamId string, offset int, limit int) (*model.PostList, error) {
	return s.getFlaggedPosts(userId, "", teamId, offset, limit)
}

func (s *SqlPostStore) GetFlaggedPostsForChannel(userId, channelId string, offset int, limit int) (*model.PostList, error) {
	return s.getFlaggedPosts(userId, channelId, "", offset, limit)
}

// TODO: convert to squirrel HW
func (s *SqlPostStore) getFlaggedPosts(userId, channelId, teamId string, offset int, limit int) (*model.PostList, error) {
	pl := model.NewPostList()

	posts := []*model.Post{}
	query := `
            SELECT
                A.*, (SELECT count(*) FROM Posts WHERE Posts.RootId = (CASE WHEN A.RootId = '' THEN A.Id ELSE A.RootId END) AND Posts.DeleteAt = 0) as ReplyCount
            FROM
                (SELECT
                    *
                FROM
                    Posts
                WHERE
                    Id
                IN
                    (
						SELECT
							Name
						FROM
							Preferences
						WHERE
							UserId = ?
							AND Category = ?
					)
					CHANNEL_FILTER
					AND Posts.DeleteAt = 0
                ) as A
            INNER JOIN Channels as B
                ON B.Id = A.ChannelId
			WHERE
				ChannelId IN (
					SELECT
						Id
					FROM
						Channels,
						ChannelMembers
					WHERE
						Id = ChannelId
						AND UserId = ?
				)
				TEAM_FILTER
            ORDER BY CreateAt DESC
            LIMIT ? OFFSET ?`

	queryParams := []any{userId, model.PreferenceCategoryFlaggedPost}

	var channelClause, teamClause string
	channelClause, queryParams = s.buildFlaggedPostChannelFilterClause(channelId, queryParams)
	query = strings.Replace(query, "CHANNEL_FILTER", channelClause, 1)

	queryParams = append(queryParams, userId)

	teamClause, queryParams = s.buildFlaggedPostTeamFilterClause(teamId, queryParams)
	query = strings.Replace(query, "TEAM_FILTER", teamClause, 1)

	queryParams = append(queryParams, limit, offset)

	if err := s.GetReplicaX().Select(&posts, query, queryParams...); err != nil {
		return nil, errors.Wrap(err, "failed to find Posts")
	}

	for _, post := range posts {
		pl.AddPost(post)
		pl.AddOrder(post.Id)
	}

	return pl, nil
}

func (s *SqlPostStore) buildFlaggedPostTeamFilterClause(teamId string, queryParams []any) (string, []any) {
	if teamId == "" {
		return "", queryParams
	}

	return "AND B.TeamId = ? OR B.TeamId = ''", append(queryParams, teamId)
}

func (s *SqlPostStore) buildFlaggedPostChannelFilterClause(channelId string, queryParams []any) (string, []any) {
	if channelId == "" {
		return "", queryParams
	}

	return "AND ChannelId = ?", append(queryParams, channelId)
}

func (s *SqlPostStore) getPostWithCollapsedThreads(id, userID string, opts model.GetPostsOptions, sanitizeOptions map[string]bool) (*model.PostList, error) {
	if id == "" {
		return nil, store.NewErrInvalidInput("Post", "id", id)
	}

	var columns []string
	for _, c := range postSliceColumns() {
		columns = append(columns, "Posts."+c)
	}
	columns = append(columns,
		"COALESCE(Threads.ReplyCount, 0) as ThreadReplyCount",
		"COALESCE(Threads.LastReplyAt, 0) as LastReplyAt",
		"COALESCE(Threads.Participants, '[]') as ThreadParticipants",
		"ThreadMemberships.Following as IsFollowing",
	)
	var post postWithExtra

	postFetchQuery, args, err := s.getQueryBuilder().
		Select(columns...).
		From("Posts").
		LeftJoin("Threads ON Threads.PostId = Id").
		LeftJoin("ThreadMemberships ON ThreadMemberships.PostId = Id AND ThreadMemberships.UserId = ?", userID).
		Where(sq.Eq{"Posts.DeleteAt": 0}).
		Where(sq.Eq{"Posts.Id": id}).ToSql()
	if err != nil {
		return nil, errors.Wrap(err, "getPostWithCollapsedThreads_ToSql2")
	}

	err = s.GetReplicaX().Get(&post, postFetchQuery, args...)
	if err != nil {
		if err == sql.ErrNoRows {
			return nil, store.NewErrNotFound("Post", id)
		}

		return nil, errors.Wrapf(err, "failed to get Post with id=%s", id)
	}

	posts := []*model.Post{}
	query := s.getQueryBuilder().
		Select("*").
		From("Posts").
		Where(sq.Eq{
			"Posts.RootId":   id,
			"Posts.DeleteAt": 0,
		})

	var sort string
	if opts.Direction != "" {
		if opts.Direction == "up" {
			sort = "DESC"
		} else if opts.Direction == "down" {
			sort = "ASC"
		}
	}
	if sort != "" {
		query = query.OrderBy("CreateAt " + sort + ", Id " + sort)
	}

	if opts.FromCreateAt != 0 {
		if opts.Direction == "down" {
			direction := sq.Gt{"Posts.CreateAt": opts.FromCreateAt}
			if opts.FromPost != "" {
				query = query.Where(sq.Or{
					direction,
					sq.And{
						sq.Eq{"Posts.CreateAt": opts.FromCreateAt},
						sq.Gt{"Posts.Id": opts.FromPost},
					},
				})
			} else {
				query = query.Where(direction)
			}
		} else {
			direction := sq.Lt{"Posts.CreateAt": opts.FromCreateAt}
			if opts.FromPost != "" {
				query = query.Where(sq.Or{
					direction,
					sq.And{
						sq.Eq{"Posts.CreateAt": opts.FromCreateAt},
						sq.Lt{"Posts.Id": opts.FromPost},
					},
				})

			} else {
				query = query.Where(direction)
			}
		}
	}

	if opts.PerPage != 0 {
		query = query.Limit(uint64(opts.PerPage + 1))
	}

	sql, args, err := query.ToSql()
	if err != nil {
		return nil, errors.Wrap(err, "getPostWithCollapsedThreads_Tosql2")
	}
	err = s.GetReplicaX().Select(&posts, sql, args...)
	if err != nil {
		return nil, errors.Wrapf(err, "failed to find Posts for thread %s", id)
	}

	var hasNext bool
	if opts.PerPage != 0 {
		if len(posts) == opts.PerPage+1 {
			hasNext = true
		}
	}
	if hasNext {
		// Shave off the last item.
		posts = posts[:len(posts)-1]
	}

	list, err := s.prepareThreadedResponse([]*postWithExtra{&post}, opts.CollapsedThreadsExtended, false, sanitizeOptions)
	if err != nil {
		return nil, err
	}
	for _, p := range posts {
		list.AddPost(p)
		list.AddOrder(p.Id)
	}
	list.HasNext = hasNext

	return list, nil
}

func (s *SqlPostStore) Get(ctx context.Context, id string, opts model.GetPostsOptions, userID string, sanitizeOptions map[string]bool) (*model.PostList, error) {
	if opts.CollapsedThreads {
		return s.getPostWithCollapsedThreads(id, userID, opts, sanitizeOptions)
	}
	pl := model.NewPostList()

	if id == "" {
		return nil, store.NewErrInvalidInput("Post", "id", id)
	}

	var post model.Post
	postFetchQuery := "SELECT p.*, (SELECT count(*) FROM Posts WHERE Posts.RootId = (CASE WHEN p.RootId = '' THEN p.Id ELSE p.RootId END) AND Posts.DeleteAt = 0) as ReplyCount FROM Posts p WHERE p.Id = ? AND p.DeleteAt = 0"
	err := s.DBXFromContext(ctx).Get(&post, postFetchQuery, id)
	if err != nil {
		if err == sql.ErrNoRows {
			return nil, store.NewErrNotFound("Post", id)
		}

		return nil, errors.Wrapf(err, "failed to get Post with id=%s", id)
	}
	pl.AddPost(&post)
	pl.AddOrder(id)
	if !opts.SkipFetchThreads {
		rootId := post.RootId

		if rootId == "" {
			rootId = post.Id
		}

		if rootId == "" {
			return nil, errors.Wrapf(err, "invalid rootId with value=%s", rootId)
		}

		query := s.getQueryBuilder().
			Select("p.*, (SELECT count(*) FROM Posts WHERE Posts.RootId = (CASE WHEN p.RootId = '' THEN p.Id ELSE p.RootId END) AND Posts.DeleteAt = 0) as ReplyCount").
			From("Posts p").
			Where(sq.Or{
				sq.Eq{"p.Id": rootId},
				sq.Eq{"p.RootId": rootId},
			}).
			Where(sq.Eq{"p.DeleteAt": 0})

		var sort string
		if opts.Direction != "" {
			if opts.Direction == "up" {
				sort = "DESC"
			} else if opts.Direction == "down" {
				sort = "ASC"
			}
		}
		if sort != "" {
			query = query.OrderBy("CreateAt " + sort + ", Id " + sort)
		}

		if opts.FromCreateAt != 0 {
			if opts.Direction == "down" {
				direction := sq.Gt{"p.CreateAt": opts.FromCreateAt}
				if opts.FromPost != "" {
					query = query.Where(sq.Or{
						direction,
						sq.And{
							sq.Eq{"p.CreateAt": opts.FromCreateAt},
							sq.Gt{"p.Id": opts.FromPost},
						},
					})
				} else {
					query = query.Where(direction)
				}
			} else {
				direction := sq.Lt{"p.CreateAt": opts.FromCreateAt}
				if opts.FromPost != "" {
					query = query.Where(sq.Or{
						direction,
						sq.And{
							sq.Eq{"p.CreateAt": opts.FromCreateAt},
							sq.Lt{"p.Id": opts.FromPost},
						},
					})

				} else {
					query = query.Where(direction)
				}
			}
		}

		if opts.PerPage != 0 {
			query = query.Limit(uint64(opts.PerPage + 1))
		}

		sql, args, err := query.ToSql()
		if err != nil {
			return nil, errors.Wrap(err, "Get_Tosql")
		}

		posts := []*model.Post{}
		err = s.GetReplicaX().Select(&posts, sql, args...)
		if err != nil {
			return nil, errors.Wrap(err, "failed to find Posts")
		}

		var hasNext bool
		if opts.PerPage != 0 {
			if len(posts) == opts.PerPage+1 {
				hasNext = true
			}
		}
		if hasNext {
			// Shave off the last item
			posts = posts[:len(posts)-1]
		}

		for _, p := range posts {
			if p.Id == id {
				// Based on the conditions above such as sq.Or{ sq.Eq{"p.Id": rootId}, sq.Eq{"p.RootId": rootId}, }
				// posts may contain the "id" post which has already been fetched and added in the "pl"
				// So, skip the "id" to avoid duplicate entry of the post
				continue
			}

			pl.AddPost(p)
			pl.AddOrder(p.Id)
		}
		pl.HasNext = hasNext
	}
	return pl, nil
}

func (s *SqlPostStore) GetSingle(id string, inclDeleted bool) (*model.Post, error) {
	query := s.getQueryBuilder().
		Select("p.*").
		From("Posts p").
		Where(sq.Eq{"p.Id": id})

	replyCountSubQuery := s.getQueryBuilder().
		Select("COUNT(Posts.Id)").
		From("Posts").
		Where(sq.Expr("Posts.RootId = (CASE WHEN p.RootId = '' THEN p.Id ELSE p.RootId END) AND Posts.DeleteAt = 0"))

	if !inclDeleted {
		query = query.Where(sq.Eq{"p.DeleteAt": 0})
	}
	query = query.Column(sq.Alias(replyCountSubQuery, "ReplyCount"))

	queryString, args, err := query.ToSql()
	if err != nil {
		return nil, errors.Wrap(err, "getsingleincldeleted_tosql")
	}

	var post model.Post
	err = s.GetReplicaX().Get(&post, queryString, args...)
	if err != nil {
		if err == sql.ErrNoRows {
			return nil, store.NewErrNotFound("Post", id)
		}

		return nil, errors.Wrapf(err, "failed to get Post with id=%s", id)
	}
	return &post, nil
}

type etagPosts struct {
	Id       string
	UpdateAt int64
}

//nolint:unparam
func (s *SqlPostStore) InvalidateLastPostTimeCache(channelId string) {
}

//nolint:unparam
func (s *SqlPostStore) GetEtag(channelId string, allowFromCache, collapsedThreads bool) string {
	q := s.getQueryBuilder().Select("Id", "UpdateAt").From("Posts").Where(sq.Eq{"ChannelId": channelId}).OrderBy("UpdateAt DESC").Limit(1)
	if collapsedThreads {
		q.Where(sq.Eq{"RootId": ""})
	}
	sql, args := q.MustSql()

	var et etagPosts
	err := s.GetReplicaX().Get(&et, sql, args...)
	var result string
	if err != nil {
		result = fmt.Sprintf("%v.%v", model.CurrentVersion, model.GetMillis())
	} else {
		result = fmt.Sprintf("%v.%v", model.CurrentVersion, et.UpdateAt)
	}

	return result
}

// Soft deletes a post
// and cleans up the thread if it's a comment
func (s *SqlPostStore) Delete(postID string, time int64, deleteByID string) (err error) {
	transaction, err := s.GetMasterX().Beginx()
	if err != nil {
		return errors.Wrap(err, "begin_transaction")
	}
	defer finalizeTransactionX(transaction, &err)

	id := postIds{}
	// TODO: change this to later delete thread directly from postID
	err = transaction.Get(&id, "SELECT RootId, UserId FROM Posts WHERE Id = ?", postID)
	if err != nil {
		if err == sql.ErrNoRows {
			return store.NewErrNotFound("Post", postID)
		}

		return errors.Wrapf(err, "failed to delete Post with id=%s", postID)
	}

	if s.DriverName() == model.DatabaseDriverPostgres {
		_, err = transaction.Exec(`UPDATE Posts
			SET DeleteAt = $1,
				UpdateAt = $1,
				Props = jsonb_set(Props, $2, $3)
			WHERE Id = $4 OR RootId = $4`, time, jsonKeyPath(model.PostPropsDeleteBy), jsonStringVal(deleteByID), postID)
	} else {
		// We use ORDER BY clause for MySQL
		// to trigger filesort optimization in the index_merge.
		// Without it, MySQL does a temporary sort.
		// See: https://dev.mysql.com/doc/refman/8.0/en/order-by-optimization.html#order-by-filesort.
		_, err = transaction.Exec(`UPDATE Posts
			SET DeleteAt = ?,
			UpdateAt = ?,
			Props = JSON_SET(Props, ?, ?)
			Where Id = ? OR RootId = ?
			ORDER BY Id`, time, time, "$."+model.PostPropsDeleteBy, deleteByID, postID, postID)
	}

	if err != nil {
		return errors.Wrap(err, "failed to update Posts")
	}

	if id.RootId == "" {
		err = s.deleteThread(transaction, postID, time)
	} else {
		err = s.updateThreadAfterReplyDeletion(transaction, id.RootId, id.UserId)
	}

	if err != nil {
		return errors.Wrapf(err, "failed to cleanup Thread with postid=%s", id.RootId)
	}

	if err = transaction.Commit(); err != nil {
		return errors.Wrap(err, "commit_transaction")
	}

	return nil
}

func (s *SqlPostStore) permanentDelete(postId string) (err error) {
	var post model.Post
	transaction, err := s.GetMasterX().Beginx()
	if err != nil {
		return errors.Wrap(err, "begin_transaction")
	}
	defer finalizeTransactionX(transaction, &err)

	err = transaction.Get(&post, "SELECT * FROM Posts WHERE Id = ?", postId)
	if err != nil && err != sql.ErrNoRows {
		return errors.Wrapf(err, "failed to get Post with id=%s", postId)
	}
	if err = s.permanentDeleteThreads(transaction, post.Id); err != nil {
		return errors.Wrapf(err, "failed to cleanup threads for Post with id=%s", postId)
	}

	if _, err = transaction.NamedExec("DELETE FROM Posts WHERE Id = :id OR RootId = :rootid", map[string]any{"id": postId, "rootid": postId}); err != nil {
		return errors.Wrapf(err, "failed to delete Post with id=%s", postId)
	}

	if err = transaction.Commit(); err != nil {
		return errors.Wrap(err, "commit_transaction")
	}

	return nil
}

type postIds struct {
	Id     string
	RootId string
	UserId string
}

func (s *SqlPostStore) permanentDeleteAllCommentByUser(userId string) (err error) {
	results := []postIds{}
	transaction, err := s.GetMasterX().Beginx()
	if err != nil {
		return errors.Wrap(err, "begin_transaction")
	}
	defer finalizeTransactionX(transaction, &err)

	err = transaction.Select(&results, "Select Id, RootId FROM Posts WHERE UserId = ? AND RootId != ''", userId)
	if err != nil {
		return errors.Wrapf(err, "failed to fetch Posts with userId=%s", userId)
	}

	_, err = transaction.Exec("DELETE FROM Posts WHERE UserId = ? AND RootId != ''", userId)
	if err != nil {
		return errors.Wrapf(err, "failed to delete Posts with userId=%s", userId)
	}

	for _, ids := range results {
		if err = s.updateThreadAfterReplyDeletion(transaction, ids.RootId, userId); err != nil {
			return err
		}
	}

	if err = transaction.Commit(); err != nil {
		return errors.Wrap(err, "commit_transaction")
	}

	return nil
}

// Permanently deletes all comments by user,
// cleans up threads (removes said user from participants and decreases reply count),
// permanent delete all root posts by user,
// and delete threads and thread memberships for those root posts
func (s *SqlPostStore) PermanentDeleteByUser(userId string) error {
	// First attempt to delete all the comments for a user
	if err := s.permanentDeleteAllCommentByUser(userId); err != nil {
		return err
	}

	// Now attempt to delete all the root posts for a user. This will also
	// delete all the comments for each post
	found := true
	count := 0

	for found {
		var ids []string
		err := s.GetMasterX().Select(&ids, "SELECT Id FROM Posts WHERE UserId = ? LIMIT 1000", userId)
		if err != nil {
			return errors.Wrapf(err, "failed to find Posts with userId=%s", userId)
		}

		found = false
		for _, id := range ids {
			found = true
			if err = s.permanentDelete(id); err != nil {
				return err
			}
		}

		// This is a fail safe, give up if more than 10k messages
		count++
		if count >= 10 {
			return errors.Wrapf(err, "too many Posts to delete with userId=%s", userId)
		}
	}

	return nil
}

// Permanent deletes all channel root posts and comments,
// deletes all threads and thread memberships
// no thread comment cleanup needed, since we are deleting threads and thread memberships
func (s *SqlPostStore) PermanentDeleteByChannel(channelId string) (err error) {
	transaction, err := s.GetMasterX().Beginx()
	if err != nil {
		return errors.Wrap(err, "begin_transaction")
	}
	defer finalizeTransactionX(transaction, &err)

	results := []postIds{}
	err = transaction.Select(&results, "SELECT Id, RootId, UserId FROM Posts WHERE ChannelId = ?", channelId)
	if err != nil {
		return errors.Wrapf(err, "failed to fetch Posts with channelId=%s", channelId)
	}

	for _, ids := range results {
		if err = s.permanentDeleteThreads(transaction, ids.Id); err != nil {
			return err
		}
	}

	if _, err = transaction.Exec("DELETE FROM Posts WHERE ChannelId = ?", channelId); err != nil {
		return errors.Wrapf(err, "failed to delete Posts with channelId=%s", channelId)
	}

	if err = transaction.Commit(); err != nil {
		return errors.Wrap(err, "commit_transaction")
	}

	return nil
}

func (s *SqlPostStore) prepareThreadedResponse(posts []*postWithExtra, extended, reversed bool, sanitizeOptions map[string]bool) (*model.PostList, error) {
	list := model.NewPostList()
	var userIds []string
	userIdMap := map[string]bool{}
	for _, thread := range posts {
		for _, participantId := range thread.ThreadParticipants {
			if _, ok := userIdMap[participantId]; !ok {
				userIdMap[participantId] = true
				userIds = append(userIds, participantId)
			}
		}
	}
	// usersMap is the global profile map of all participants from all threads.
	usersMap := make(map[string]*model.User, len(userIds))
	if extended {
		users, err := s.User().GetProfileByIds(context.Background(), userIds, &store.UserGetByIdsOpts{}, true)
		if err != nil {
			return nil, err
		}
		for _, user := range users {
			user.SanitizeProfile(sanitizeOptions)
			usersMap[user.Id] = user
		}
	} else {
		for _, userId := range userIds {
			usersMap[userId] = &model.User{Id: userId}
		}
	}

	processPost := func(p *postWithExtra) error {
		p.Post.ReplyCount = p.ThreadReplyCount
		if p.IsFollowing != nil {
			p.Post.IsFollowing = model.NewBool(*p.IsFollowing)
		}
		for _, userID := range p.ThreadParticipants {
			participant, ok := usersMap[userID]
			if !ok {
				return errors.New("cannot find thread participant with id=" + userID)
			}
			p.Post.Participants = append(p.Post.Participants, participant)
		}
		return nil
	}

	l := len(posts)
	for i := range posts {
		idx := i
		// We need to flip the order if we selected backwards

		if reversed {
			idx = l - i - 1
		}
		if err := processPost(posts[idx]); err != nil {
			return nil, err
		}
		post := &posts[idx].Post
		list.AddPost(post)
		list.AddOrder(posts[idx].Id)
	}

	return list, nil
}

func (s *SqlPostStore) getPostsCollapsedThreads(options model.GetPostsOptions, sanitizeOptions map[string]bool) (*model.PostList, error) {
	var columns []string
	for _, c := range postSliceColumns() {
		columns = append(columns, "Posts."+c)
	}
	columns = append(columns,
		"COALESCE(Threads.ReplyCount, 0) as ThreadReplyCount",
		"COALESCE(Threads.LastReplyAt, 0) as LastReplyAt",
		"COALESCE(Threads.Participants, '[]') as ThreadParticipants",
		"ThreadMemberships.Following as IsFollowing",
	)
	var posts []*postWithExtra
	offset := options.PerPage * options.Page

	postFetchQuery, args, _ := s.getQueryBuilder().
		Select(columns...).
		From("Posts").
		LeftJoin("Threads ON Threads.PostId = Posts.Id").
		LeftJoin("ThreadMemberships ON ThreadMemberships.PostId = Posts.Id AND ThreadMemberships.UserId = ?", options.UserId).
		Where(sq.Eq{"Posts.DeleteAt": 0}).
		Where(sq.Eq{"Posts.ChannelId": options.ChannelId}).
		Where(sq.Eq{"Posts.RootId": ""}).
		Limit(uint64(options.PerPage)).
		Offset(uint64(offset)).
		OrderBy("Posts.CreateAt DESC").ToSql()

	err := s.GetReplicaX().Select(&posts, postFetchQuery, args...)
	if err != nil {
		return nil, errors.Wrapf(err, "failed to find Posts with channelId=%s", options.ChannelId)
	}

	return s.prepareThreadedResponse(posts, options.CollapsedThreadsExtended, false, sanitizeOptions)
}

func (s *SqlPostStore) GetPosts(options model.GetPostsOptions, _ bool, sanitizeOptions map[string]bool) (*model.PostList, error) {
	if options.PerPage > 1000 {
		return nil, store.NewErrInvalidInput("Post", "<options.PerPage>", options.PerPage)
	}
	if options.CollapsedThreads {
		return s.getPostsCollapsedThreads(options, sanitizeOptions)
	}
	offset := options.PerPage * options.Page

	rpc := make(chan store.StoreResult, 1)
	go func() {
		posts, err := s.getRootPosts(options.ChannelId, offset, options.PerPage, options.SkipFetchThreads, options.IncludeDeleted)
		rpc <- store.StoreResult{Data: posts, NErr: err}
		close(rpc)
	}()
	cpc := make(chan store.StoreResult, 1)
	go func() {
		posts, err := s.getParentsPosts(options.ChannelId, offset, options.PerPage, options.SkipFetchThreads, options.IncludeDeleted)
		cpc <- store.StoreResult{Data: posts, NErr: err}
		close(cpc)
	}()

	list := model.NewPostList()

	rpr := <-rpc
	if rpr.NErr != nil {
		return nil, rpr.NErr
	}

	cpr := <-cpc
	if cpr.NErr != nil {
		return nil, cpr.NErr
	}

	posts := rpr.Data.([]*model.Post)
	parents := cpr.Data.([]*model.Post)

	for _, p := range posts {
		list.AddPost(p)
		list.AddOrder(p.Id)
	}

	for _, p := range parents {
		list.AddPost(p)
	}

	list.MakeNonNil()

	return list, nil
}

func (s *SqlPostStore) getPostsSinceCollapsedThreads(options model.GetPostsSinceOptions, sanitizeOptions map[string]bool) (*model.PostList, error) {
	var columns []string
	for _, c := range postSliceColumns() {
		columns = append(columns, "Posts."+c)
	}
	columns = append(columns,
		"COALESCE(Threads.ReplyCount, 0) as ThreadReplyCount",
		"COALESCE(Threads.LastReplyAt, 0) as LastReplyAt",
		"COALESCE(Threads.Participants, '[]') as ThreadParticipants",
		"ThreadMemberships.Following as IsFollowing",
	)
	var posts []*postWithExtra

	postFetchQuery, args, err := s.getQueryBuilder().
		Select(columns...).
		From("Posts").
		LeftJoin("Threads ON Threads.PostId = Posts.Id").
		LeftJoin("ThreadMemberships ON ThreadMemberships.PostId = Posts.Id AND ThreadMemberships.UserId = ?", options.UserId).
		Where(sq.Eq{"Posts.ChannelId": options.ChannelId}).
		Where(sq.Gt{"Posts.UpdateAt": options.Time}).
		Where(sq.Eq{"Posts.RootId": ""}).
		OrderBy("Posts.CreateAt DESC").
		Limit(1000).
		ToSql()

	if err != nil {
		return nil, errors.Wrapf(err, "getPostsSinceCollapsedThreads_ToSql")
	}

	err = s.GetReplicaX().Select(&posts, postFetchQuery, args...)
	if err != nil {
		return nil, errors.Wrapf(err, "failed to find Posts with channelId=%s", options.ChannelId)
	}
	return s.prepareThreadedResponse(posts, options.CollapsedThreadsExtended, false, sanitizeOptions)
}

//nolint:unparam
func (s *SqlPostStore) GetPostsSince(options model.GetPostsSinceOptions, allowFromCache bool, sanitizeOptions map[string]bool) (*model.PostList, error) {
	if options.CollapsedThreads {
		return s.getPostsSinceCollapsedThreads(options, sanitizeOptions)
	}

	posts := []*model.Post{}

	order := "DESC"
	if options.SortAscending {
		order = "ASC"
	}

	replyCountQuery1 := ""
	replyCountQuery2 := ""
	if options.SkipFetchThreads {
		replyCountQuery1 = `, (SELECT COUNT(*) FROM Posts WHERE Posts.RootId = (CASE WHEN p1.RootId = '' THEN p1.Id ELSE p1.RootId END) AND Posts.DeleteAt = 0) as ReplyCount`
		replyCountQuery2 = `, (SELECT COUNT(*) FROM Posts WHERE Posts.RootId = (CASE WHEN cte.RootId = '' THEN cte.Id ELSE cte.RootId END) AND Posts.DeleteAt = 0) as ReplyCount`
	}
	var query string
	var params []any

	// union of IDs and then join to get full posts is faster in mysql
	if s.DriverName() == model.DatabaseDriverMysql {
		query = `SELECT *` + replyCountQuery1 + ` FROM Posts p1 JOIN (
			(SELECT
              Id
			  FROM
				  Posts p2
			  WHERE
				  (UpdateAt > ?
					  AND ChannelId = ?)
				  LIMIT 1000)
			  UNION
				  (SELECT
					  Id
				  FROM
					  Posts p3
				  WHERE
					  Id
				  IN
					  (SELECT * FROM (SELECT
						  RootId
					  FROM
						  Posts
					  WHERE
						  UpdateAt > ?
							  AND ChannelId = ?
					  LIMIT 1000) temp_tab))
			) j ON p1.Id = j.Id
          ORDER BY CreateAt ` + order

		params = []any{options.Time, options.ChannelId, options.Time, options.ChannelId}
	} else if s.DriverName() == model.DatabaseDriverPostgres {
		query = `WITH cte AS (SELECT
		       *
		FROM
		       Posts
		WHERE
		       UpdateAt > ? AND ChannelId = ?
		       LIMIT 1000)
		(SELECT *` + replyCountQuery2 + ` FROM cte)
		UNION
		(SELECT *` + replyCountQuery1 + ` FROM Posts p1 WHERE id in (SELECT rootid FROM cte))
		ORDER BY CreateAt ` + order

		params = []any{options.Time, options.ChannelId}
	}
	err := s.GetReplicaX().Select(&posts, query, params...)
	if err != nil {
		return nil, errors.Wrapf(err, "failed to find Posts with channelId=%s", options.ChannelId)
	}

	list := model.NewPostList()

	for _, p := range posts {
		list.AddPost(p)
		if p.UpdateAt > options.Time {
			list.AddOrder(p.Id)
		}
	}

	return list, nil
}

func (s *SqlPostStore) HasAutoResponsePostByUserSince(options model.GetPostsSinceOptions, userId string) (bool, error) {
	query := `
		SELECT EXISTS (SELECT 1
				FROM
					Posts
				WHERE
					UpdateAt >= ?
					AND
					ChannelId = ?
					AND
					UserId = ?
					AND
					Type = ?
				LIMIT 1)`

	var exist bool
	err := s.GetReplicaX().Get(&exist, query, options.Time, options.ChannelId, userId, model.PostTypeAutoResponder)
	if err != nil {
		return false, errors.Wrapf(err,
			"failed to check if autoresponse posts in channelId=%s for userId=%s since %s", options.ChannelId, userId, model.GetTimeForMillis(options.Time))
	}

	return exist, nil
}

func (s *SqlPostStore) GetPostsSinceForSync(options model.GetPostsSinceForSyncOptions, cursor model.GetPostsSinceForSyncCursor, limit int) ([]*model.Post, model.GetPostsSinceForSyncCursor, error) {
	query := s.getQueryBuilder().
		Select("*").
		From("Posts").
		Where(sq.Or{sq.Gt{"Posts.UpdateAt": cursor.LastPostUpdateAt}, sq.And{sq.Eq{"Posts.UpdateAt": cursor.LastPostUpdateAt}, sq.Gt{"Posts.Id": cursor.LastPostId}}}).
		OrderBy("Posts.UpdateAt", "Id").
		Limit(uint64(limit))

	if options.ChannelId != "" {
		query = query.Where(sq.Eq{"Posts.ChannelId": options.ChannelId})
	}

	if !options.IncludeDeleted {
		query = query.Where(sq.Eq{"Posts.DeleteAt": 0})
	}

	if options.ExcludeRemoteId != "" {
		query = query.Where(sq.NotEq{"COALESCE(Posts.RemoteId,'')": options.ExcludeRemoteId})
	}

	queryString, args, err := query.ToSql()
	if err != nil {
		return nil, cursor, errors.Wrap(err, "getpostssinceforsync_tosql")
	}

	posts := []*model.Post{}
	err = s.GetReplicaX().Select(&posts, queryString, args...)
	if err != nil {
		return nil, cursor, errors.Wrapf(err, "error getting Posts with channelId=%s", options.ChannelId)
	}

	if len(posts) != 0 {
		cursor.LastPostUpdateAt = posts[len(posts)-1].UpdateAt
		cursor.LastPostId = posts[len(posts)-1].Id
	}
	return posts, cursor, nil
}

func (s *SqlPostStore) GetPostsBefore(options model.GetPostsOptions, sanitizeOptions map[string]bool) (*model.PostList, error) {
	return s.getPostsAround(true, options, sanitizeOptions)
}

func (s *SqlPostStore) GetPostsAfter(options model.GetPostsOptions, sanitizeOptions map[string]bool) (*model.PostList, error) {
	return s.getPostsAround(false, options, sanitizeOptions)
}

func (s *SqlPostStore) GetPostsByThread(threadId string, since int64) ([]*model.Post, error) {
	query := s.getQueryBuilder().
		Select("*").
		From("Posts").
		Where(sq.Eq{"RootId": threadId}).
		Where(sq.Eq{"DeleteAt": 0}).
		Where(sq.GtOrEq{"CreateAt": since})

	result := []*model.Post{}
	err := s.GetReplicaX().SelectBuilder(&result, query)
	if err != nil {
		return nil, errors.Wrap(err, "failed to fetch thread posts")
	}

	return result, nil
}

func (s *SqlPostStore) getPostsAround(before bool, options model.GetPostsOptions, sanitizeOptions map[string]bool) (*model.PostList, error) {
	if options.Page < 0 {
		return nil, store.NewErrInvalidInput("Post", "<options.Page>", options.Page)
	}

	if options.PerPage < 0 {
		return nil, store.NewErrInvalidInput("Post", "<options.PerPage>", options.PerPage)
	}

	offset := options.Page * options.PerPage
	posts := []*postWithExtra{}
	parents := []*model.Post{}

	var direction string
	var sort string
	if before {
		direction = "<"
		sort = "DESC"
	} else {
		direction = ">"
		sort = "ASC"
	}
	table := "Posts p"
	// We force MySQL to use the right index to prevent it from accidentally
	// using the index_merge_intersection optimization.
	// See MM-27575.
	if s.DriverName() == model.DatabaseDriverMysql {
		table += " USE INDEX(idx_posts_channel_id_delete_at_create_at)"
	}
	columns := []string{"p.*"}
	if options.CollapsedThreads {
		columns = append(columns,
			"COALESCE(Threads.ReplyCount, 0) as ThreadReplyCount",
			"COALESCE(Threads.LastReplyAt, 0) as LastReplyAt",
			"COALESCE(Threads.Participants, '[]') as ThreadParticipants",
			"ThreadMemberships.Following as IsFollowing",
		)
	}
	query := s.getQueryBuilder().Select(columns...)
	replyCountSubQuery := s.getQueryBuilder().Select("COUNT(*)").From("Posts").Where(sq.Expr("Posts.RootId = (CASE WHEN p.RootId = '' THEN p.Id ELSE p.RootId END)"))

	conditions := sq.And{
		sq.Expr(`CreateAt `+direction+` (SELECT CreateAt FROM Posts WHERE Id = ?)`, options.PostId),
		sq.Eq{"p.ChannelId": options.ChannelId},
	}

	if !options.IncludeDeleted {
		replyCountSubQuery = replyCountSubQuery.Where(sq.Expr("Posts.DeleteAt = 0"))
		conditions = append(conditions, sq.Eq{"p.DeleteAt": int(0)})
	}

	if options.CollapsedThreads {
		conditions = append(conditions, sq.Eq{"RootId": ""})
		query = query.LeftJoin("Threads ON Threads.PostId = p.Id").LeftJoin("ThreadMemberships ON ThreadMemberships.PostId = p.Id AND ThreadMemberships.UserId=?", options.UserId)
	} else {
		query = query.Column(sq.Alias(replyCountSubQuery, "ReplyCount"))
	}
	query = query.From(table).
		Where(conditions).
		// Adding ChannelId and DeleteAt order columns
		// to let mysql choose the "idx_posts_channel_id_delete_at_create_at" index always.
		// See MM-24170.
		OrderBy("p.ChannelId", "p.DeleteAt", "p.CreateAt "+sort).
		Limit(uint64(options.PerPage)).
		Offset(uint64(offset))

	queryString, args, err := query.ToSql()
	if err != nil {
		return nil, errors.Wrap(err, "post_tosql")
	}
	err = s.GetReplicaX().Select(&posts, queryString, args...)
	if err != nil {
		return nil, errors.Wrapf(err, "failed to find Posts with channelId=%s", options.ChannelId)
	}

	if !options.CollapsedThreads && len(posts) > 0 {
		rootIds := []string{}
		for _, post := range posts {
			rootIds = append(rootIds, post.Id)
			if post.RootId != "" {
				rootIds = append(rootIds, post.RootId)
			}
		}
		rootQuery := s.getQueryBuilder().Select("p.*")
		idQuery := sq.Or{
			sq.Eq{"Id": rootIds},
		}
		rootQuery = rootQuery.Column(sq.Alias(replyCountSubQuery, "ReplyCount"))
		if !options.SkipFetchThreads {
			idQuery = append(idQuery, sq.Eq{"RootId": rootIds}) // preserve original behaviour
		}

		rootQuery = rootQuery.From("Posts p").
			Where(sq.And{
				idQuery,
				sq.Eq{"p.ChannelId": options.ChannelId},
			}).
			OrderBy("CreateAt DESC")

		if !options.IncludeDeleted {
			rootQuery = rootQuery.Where(sq.Eq{"p.DeleteAt": 0})
		}

		rootQueryString, rootArgs, nErr := rootQuery.ToSql()

		if nErr != nil {
			return nil, errors.Wrap(nErr, "post_tosql")
		}
		nErr = s.GetReplicaX().Select(&parents, rootQueryString, rootArgs...)
		if nErr != nil {
			return nil, errors.Wrapf(nErr, "failed to find Posts with channelId=%s", options.ChannelId)
		}
	}

	list, err := s.prepareThreadedResponse(posts, options.CollapsedThreadsExtended, !before, sanitizeOptions)
	if err != nil {
		return nil, err
	}

	for _, p := range parents {
		list.AddPost(p)
	}

	return list, nil
}

func (s *SqlPostStore) GetPostIdBeforeTime(channelId string, time int64, collapsedThreads bool) (string, error) {
	return s.getPostIdAroundTime(channelId, time, true, collapsedThreads)
}

func (s *SqlPostStore) GetPostIdAfterTime(channelId string, time int64, collapsedThreads bool) (string, error) {
	return s.getPostIdAroundTime(channelId, time, false, collapsedThreads)
}

func (s *SqlPostStore) getPostIdAroundTime(channelId string, time int64, before bool, collapsedThreads bool) (string, error) {
	var direction sq.Sqlizer
	var sort string
	if before {
		direction = sq.Lt{"CreateAt": time}
		sort = "DESC"
	} else {
		direction = sq.Gt{"CreateAt": time}
		sort = "ASC"
	}

	table := "Posts"
	// We force MySQL to use the right index to prevent it from accidentally
	// using the index_merge_intersection optimization.
	// See MM-27575.
	if s.DriverName() == model.DatabaseDriverMysql {
		table += " USE INDEX(idx_posts_channel_id_delete_at_create_at)"
	}

	conditions := sq.And{
		direction,
		sq.Eq{"Posts.ChannelId": channelId},
		sq.Eq{"Posts.DeleteAt": int(0)},
	}
	if collapsedThreads {
		conditions = sq.And{conditions, sq.Eq{"Posts.RootId": ""}}
	}
	query := s.getQueryBuilder().
		Select("Id").
		From(table).
		Where(conditions).
		// Adding ChannelId and DeleteAt order columns
		// to let mysql choose the "idx_posts_channel_id_delete_at_create_at" index always.
		// See MM-23369.
		OrderBy("Posts.ChannelId", "Posts.DeleteAt", "Posts.CreateAt "+sort).
		Limit(1)

	queryString, args, err := query.ToSql()
	if err != nil {
		return "", errors.Wrap(err, "post_tosql")
	}

	var postId string
	if err := s.GetMasterX().Get(&postId, queryString, args...); err != nil {
		if err != sql.ErrNoRows {
			return "", errors.Wrapf(err, "failed to get Post id with channelId=%s", channelId)
		}
	}

	return postId, nil
}

func (s *SqlPostStore) GetPostAfterTime(channelId string, time int64, collapsedThreads bool) (*model.Post, error) {
	table := "Posts"
	// We force MySQL to use the right index to prevent it from accidentally
	// using the index_merge_intersection optimization.
	// See MM-27575.
	if s.DriverName() == model.DatabaseDriverMysql {
		table += " USE INDEX(idx_posts_channel_id_delete_at_create_at)"
	}
	conditions := sq.And{
		sq.Gt{"Posts.CreateAt": time},
		sq.Eq{"Posts.ChannelId": channelId},
		sq.Eq{"Posts.DeleteAt": int(0)},
	}
	if collapsedThreads {
		conditions = sq.And{conditions, sq.Eq{"RootId": ""}}
	}
	query := s.getQueryBuilder().
		Select("*").
		From(table).
		Where(conditions).
		// Adding ChannelId and DeleteAt order columns
		// to let mysql choose the "idx_posts_channel_id_delete_at_create_at" index always.
		// See MM-23369.
		OrderBy("Posts.ChannelId", "Posts.DeleteAt", "Posts.CreateAt ASC").
		Limit(1)

	queryString, args, err := query.ToSql()
	if err != nil {
		return nil, errors.Wrap(err, "post_tosql")
	}

	var post model.Post
	if err := s.GetMasterX().Get(&post, queryString, args...); err != nil {
		if err != sql.ErrNoRows {
			return nil, errors.Wrapf(err, "failed to get Post with channelId=%s", channelId)
		}
	}

	return &post, nil
}

func (s *SqlPostStore) getRootPosts(channelId string, offset int, limit int, skipFetchThreads bool, includeDeleted bool) ([]*model.Post, error) {
	posts := []*model.Post{}
	var fetchQuery string
	if skipFetchThreads {
		fetchQuery = "SELECT p.*, (SELECT COUNT(*) FROM Posts WHERE Posts.RootId = (CASE WHEN p.RootId = '' THEN p.Id ELSE p.RootId END)) as ReplyCount FROM Posts p WHERE p.ChannelId = ? ORDER BY p.CreateAt DESC LIMIT ? OFFSET ?"
		if !includeDeleted {
			fetchQuery = "SELECT p.*, (SELECT COUNT(*) FROM Posts WHERE Posts.RootId = (CASE WHEN p.RootId = '' THEN p.Id ELSE p.RootId END) AND Posts.DeleteAt = 0) as ReplyCount FROM Posts p WHERE p.ChannelId = ? AND p.DeleteAt = 0 ORDER BY p.CreateAt DESC LIMIT ? OFFSET ?"
		}
	} else {
		fetchQuery = "SELECT * FROM Posts WHERE Posts.ChannelId = ? ORDER BY Posts.CreateAt DESC LIMIT ? OFFSET ?"
		if !includeDeleted {
			fetchQuery = "SELECT * FROM Posts WHERE Posts.ChannelId = ? AND Posts.DeleteAt = 0 ORDER BY Posts.CreateAt DESC LIMIT ? OFFSET ?"
		}
	}

	err := s.GetReplicaX().Select(&posts, fetchQuery, channelId, limit, offset)
	if err != nil {
		return nil, errors.Wrap(err, "failed to find Posts")
	}
	return posts, nil
}

func (s *SqlPostStore) getParentsPosts(channelId string, offset int, limit int, skipFetchThreads bool, includeDeleted bool) ([]*model.Post, error) {
	if s.DriverName() == model.DatabaseDriverPostgres {
		return s.getParentsPostsPostgreSQL(channelId, offset, limit, skipFetchThreads, includeDeleted)
	}

	deleteAtCondition := "AND DeleteAt = 0"
	if includeDeleted {
		deleteAtCondition = ""
	}

	// query parent Ids first
	roots := []string{}
	rootQuery := `
		SELECT DISTINCT
			q.RootId
		FROM
			(SELECT
				Posts.RootId
			FROM
				Posts
			WHERE
				ChannelId = ? ` + deleteAtCondition + `
			ORDER BY CreateAt DESC
			LIMIT ? OFFSET ?) q
		WHERE q.RootId != ''`

	err := s.GetReplicaX().Select(&roots, rootQuery, channelId, limit, offset)
	if err != nil {
		return nil, errors.Wrap(err, "failed to find Posts")
	}
	if len(roots) == 0 {
		return nil, nil
	}

	cols := []string{"p.*"}
	var where sq.Sqlizer
	where = sq.Eq{"p.Id": roots}
	if skipFetchThreads {
		col := "(SELECT COUNT(*) FROM Posts WHERE Posts.RootId = (CASE WHEN p.RootId = '' THEN p.Id ELSE p.RootId END)) as ReplyCount"
		if !includeDeleted {
			col = "(SELECT COUNT(*) FROM Posts WHERE Posts.RootId = (CASE WHEN p.RootId = '' THEN p.Id ELSE p.RootId END) AND Posts.DeleteAt = 0) as ReplyCount"
		}
		cols = append(cols, col)
	} else {
		where = sq.Or{
			where,
			sq.Eq{"p.RootId": roots},
		}
	}

	query := s.getQueryBuilder().
		Select(cols...).
		From("Posts p").
		Where(sq.And{
			where,
			sq.Eq{"p.ChannelId": channelId},
		}).
		OrderBy("p.CreateAt")

	if !includeDeleted {
		query = query.Where(sq.Eq{"p.DeleteAt": 0})
	}

	sql, args, err := query.ToSql()
	if err != nil {
		return nil, errors.Wrap(err, "ParentPosts_Tosql")
	}

	posts := []*model.Post{}
	err = s.GetReplicaX().Select(&posts, sql, args...)
	if err != nil {
		return nil, errors.Wrap(err, "failed to find Posts")
	}
	return posts, nil
}

func (s *SqlPostStore) getParentsPostsPostgreSQL(channelId string, offset int, limit int, skipFetchThreads bool, includeDeleted bool) ([]*model.Post, error) {
	posts := []*model.Post{}
	replyCountQuery := ""
	onStatement := "q1.RootId = q2.Id"
	if skipFetchThreads {
		replyCountQuery = ` ,(SELECT COUNT(*) FROM Posts WHERE Posts.RootId = (CASE WHEN q2.RootId = '' THEN q2.Id ELSE q2.RootId END)) as ReplyCount`
		if !includeDeleted {
			replyCountQuery = ` ,(SELECT COUNT(*) FROM Posts WHERE Posts.RootId = (CASE WHEN q2.RootId = '' THEN q2.Id ELSE q2.RootId END) AND Posts.DeleteAt = 0) as ReplyCount`
		}
	} else {
		onStatement += " OR q1.RootId = q2.RootId"
	}

	deleteAtQueryCondition := "AND q2.DeleteAt = 0"
	deleteAtSubQueryCondition := "AND Posts.DeleteAt = 0"
	if includeDeleted {
		deleteAtQueryCondition, deleteAtSubQueryCondition = "", ""
	}

	err := s.GetReplicaX().Select(&posts,
		`SELECT q2.*`+replyCountQuery+`
        FROM
            Posts q2
                INNER JOIN
            (SELECT DISTINCT
                q3.RootId
            FROM
                (SELECT
                    Posts.RootId
                FROM
                    Posts
                WHERE
                    Posts.ChannelId = ? `+deleteAtSubQueryCondition+`
                ORDER BY Posts.CreateAt DESC
                LIMIT ? OFFSET ?) q3
            WHERE q3.RootId != '') q1
            ON `+onStatement+`
        WHERE
            q2.ChannelId = ? `+deleteAtQueryCondition+`
        ORDER BY q2.CreateAt`, channelId, limit, offset, channelId)
	if err != nil {
		return nil, errors.Wrapf(err, "failed to find Posts with channelId=%s", channelId)
	}
	return posts, nil
}

// GetNthRecentPostTime returns the CreateAt time of the nth most recent post.
func (s *SqlPostStore) GetNthRecentPostTime(n int64) (int64, error) {
	if n <= 0 {
		return 0, errors.New("n can't be less than 1")
	}

	builder := s.getQueryBuilder().
		Select("CreateAt").
		From("Posts p").
		// Consider users posts only for cloud limit
		Where(sq.And{
			sq.Eq{"p.Type": ""},
			sq.Expr("p.UserId NOT IN (SELECT UserId FROM Bots)"),
		}).
		OrderBy("p.CreateAt DESC").
		Limit(1).
		Offset(uint64(n - 1))

	query, queryArgs, err := builder.ToSql()
	if err != nil {
		return 0, errors.Wrap(err, "GetNthRecentPostTime_tosql")
	}

	var createAt int64
	if err := s.GetMasterX().Get(&createAt, query, queryArgs...); err != nil {
		if err == sql.ErrNoRows {
			return 0, store.NewErrNotFound("Post", "none")
		}

		return 0, errors.Wrapf(err, "failed to get the Nth Post=%d", n)
	}

	return createAt, nil
}

func (s *SqlPostStore) buildCreateDateFilterClause(params *model.SearchParams, builder sq.SelectBuilder) sq.SelectBuilder {
	// handle after: before: on: filters
	if params.OnDate != "" {
		onDateStart, onDateEnd := params.GetOnDateMillis()
		// between `on date` start of day and end of day
		builder = builder.Where("CreateAt BETWEEN ? AND ?", onDateStart, onDateEnd)
		return builder
	}

	if params.ExcludedDate != "" {
		excludedDateStart, excludedDateEnd := params.GetExcludedDateMillis()
		builder = builder.Where("CreateAt NOT BETWEEN ? AND ?", excludedDateStart, excludedDateEnd)
	}

	if params.AfterDate != "" {
		afterDate := params.GetAfterDateMillis()
		// greater than `after date`
		builder = builder.Where("CreateAt >= ?", afterDate)
	}

	if params.BeforeDate != "" {
		beforeDate := params.GetBeforeDateMillis()
		// less than `before date`
		builder = builder.Where("CreateAt <= ?", beforeDate)
	}

	if params.ExcludedAfterDate != "" {
		afterDate := params.GetExcludedAfterDateMillis()
		builder = builder.Where("CreateAt < ?", afterDate)
	}

	if params.ExcludedBeforeDate != "" {
		beforeDate := params.GetExcludedBeforeDateMillis()
		builder = builder.Where("CreateAt > ?", beforeDate)
	}

	return builder
}

func (s *SqlPostStore) buildSearchTeamFilterClause(teamId string, builder sq.SelectBuilder) sq.SelectBuilder {
	if teamId == "" {
		return builder
	}

	return builder.Where(sq.Or{
		sq.Eq{"TeamId": teamId},
		sq.Eq{"TeamId": ""},
	})
}

func (s *SqlPostStore) buildSearchChannelFilterClause(channels []string, exclusion bool, byName bool, builder sq.SelectBuilder) sq.SelectBuilder {
	if len(channels) == 0 {
		return builder
	}

	if byName {
		if exclusion {
			return builder.Where(sq.NotEq{"Name": channels})
		}
		return builder.Where(sq.Eq{"Name": channels})
	}

	if exclusion {
		return builder.Where(sq.NotEq{"Id": channels})
	}
	return builder.Where(sq.Eq{"Id": channels})
}

func (s *SqlPostStore) buildSearchUserFilterClause(users []string, exclusion bool, byUsername bool, builder sq.SelectBuilder) sq.SelectBuilder {
	if len(users) == 0 {
		return builder
	}

	if byUsername {
		if exclusion {
			return builder.Where(sq.NotEq{"Username": users})
		}
		return builder.Where(sq.Eq{"Username": users})
	}

	if exclusion {
		return builder.Where(sq.NotEq{"Id": users})
	}
	return builder.Where(sq.Eq{"Id": users})
}

func (s *SqlPostStore) buildSearchPostFilterClause(teamID string, fromUsers []string, excludedUsers []string, userByUsername bool, builder sq.SelectBuilder) (sq.SelectBuilder, error) {
	if len(fromUsers) == 0 && len(excludedUsers) == 0 {
		return builder, nil
	}

	// Sub-query builder.
	sb := s.getSubQueryBuilder().
		Select("Id").
		From("Users, TeamMembers").
		Where(sq.Expr("Users.Id = TeamMembers.UserId"))
	if teamID != "" {
		sb = sb.Where(sq.Eq{"TeamMembers.TeamId": teamID})
	}
	sb = s.buildSearchUserFilterClause(fromUsers, false, userByUsername, sb)
	sb = s.buildSearchUserFilterClause(excludedUsers, true, userByUsername, sb)
	subQuery, subQueryArgs, err := sb.ToSql()
	if err != nil {
		return sq.SelectBuilder{}, err
	}

	/*
	 * Squirrel does not support a sub-query in the WHERE condition.
	 * https://github.com/Masterminds/squirrel/issues/299
	 */
	return builder.Where("UserId IN ("+subQuery+")", subQueryArgs...), nil
}

func (s *SqlPostStore) Search(teamId string, userId string, params *model.SearchParams) (*model.PostList, error) {
	return s.search(teamId, userId, params, true, true)
}

func (s *SqlPostStore) search(teamId string, userId string, params *model.SearchParams, channelsByName bool, userByUsername bool) (*model.PostList, error) {
	list := model.NewPostList()
	if params.Terms == "" && params.ExcludedTerms == "" &&
		len(params.InChannels) == 0 && len(params.ExcludedChannels) == 0 &&
		len(params.FromUsers) == 0 && len(params.ExcludedUsers) == 0 &&
		params.OnDate == "" && params.AfterDate == "" && params.BeforeDate == "" {
		return list, nil
	}

	baseQuery := s.getQueryBuilder().Select(
		"*",
		"(SELECT COUNT(*) FROM Posts WHERE Posts.RootId = (CASE WHEN q2.RootId = '' THEN q2.Id ELSE q2.RootId END) AND Posts.DeleteAt = 0) as ReplyCount",
	).From("Posts q2").
		Where("q2.DeleteAt = 0").
		Where(fmt.Sprintf("q2.Type NOT LIKE '%s%%'", model.PostSystemMessagePrefix)).
		OrderByClause("q2.CreateAt DESC").
		Limit(100)

	var err error
	baseQuery, err = s.buildSearchPostFilterClause(teamId, params.FromUsers, params.ExcludedUsers, userByUsername, baseQuery)
	if err != nil {
		return nil, errors.Wrap(err, "failed to build search post filter clause")
	}
	baseQuery = s.buildCreateDateFilterClause(params, baseQuery)

	termMap := map[string]bool{}
	terms := params.Terms
	excludedTerms := params.ExcludedTerms

	searchType := "Message"
	if params.IsHashtag {
		searchType = "Hashtags"
		for _, term := range strings.Split(terms, " ") {
			termMap[strings.ToUpper(term)] = true
		}
	}

	for _, c := range s.specialSearchChars() {
		terms = strings.Replace(terms, c, " ", -1)
		excludedTerms = strings.Replace(excludedTerms, c, " ", -1)
	}

	if terms == "" && excludedTerms == "" {
		// we've already confirmed that we have a channel or user to search for
	} else if s.DriverName() == model.DatabaseDriverPostgres {
		// Parse text for wildcards
		var wildcard *regexp.Regexp
		if wildcard, err = regexp.Compile(`\*($| )`); err == nil {
			terms = wildcard.ReplaceAllLiteralString(terms, ":* ")
			excludedTerms = wildcard.ReplaceAllLiteralString(excludedTerms, ":* ")
		}

		excludeClause := ""
		if excludedTerms != "" {
			excludeClause = " & !(" + strings.Join(strings.Fields(excludedTerms), " | ") + ")"
		}

		var termsClause string
		if params.OrTerms {
			termsClause = "(" + strings.Join(strings.Fields(terms), " | ") + ")" + excludeClause
		} else if strings.HasPrefix(terms, `"`) && strings.HasSuffix(terms, `"`) {
			termsClause = "(" + strings.Join(strings.Fields(terms), " <-> ") + ")" + excludeClause
		} else {
			termsClause = "(" + strings.Join(strings.Fields(terms), " & ") + ")" + excludeClause
		}

		searchClause := fmt.Sprintf("to_tsvector('%[1]s', %[2]s) @@  to_tsquery('%[1]s', ?)", s.pgDefaultTextSearchConfig, searchType)
		baseQuery = baseQuery.Where(searchClause, termsClause)
	} else if s.DriverName() == model.DatabaseDriverMysql {
		if searchType == "Message" {
			terms, err = removeMysqlStopWordsFromTerms(terms)
			if err != nil {
				return nil, errors.Wrap(err, "failed to remove Mysql stop-words from terms")
			}

			if terms == "" {
				return list, nil
			}
		}

		excludeClause := ""
		if excludedTerms != "" {
			excludeClause = " -(" + excludedTerms + ")"
		}

		var termsClause string
		if params.OrTerms {
			termsClause = terms + excludeClause
		} else {
			splitTerms := []string{}
			for _, t := range strings.Fields(terms) {
				splitTerms = append(splitTerms, "+"+t)
			}
			termsClause = strings.Join(splitTerms, " ") + excludeClause
		}

		searchClause := fmt.Sprintf("MATCH (%s) AGAINST (? IN BOOLEAN MODE)", searchType)
		baseQuery = baseQuery.Where(searchClause, termsClause)
	}

	inQuery := s.getSubQueryBuilder().Select("Id").
		From("Channels, ChannelMembers").
		Where("Id = ChannelId")

	if !params.IncludeDeletedChannels {
		inQuery = inQuery.Where("Channels.DeleteAt = 0")
	}

	if !params.SearchWithoutUserId {
		inQuery = inQuery.Where("ChannelMembers.UserId = ?", userId)
	}

	inQuery = s.buildSearchTeamFilterClause(teamId, inQuery)
	inQuery = s.buildSearchChannelFilterClause(params.InChannels, false, channelsByName, inQuery)
	inQuery = s.buildSearchChannelFilterClause(params.ExcludedChannels, true, channelsByName, inQuery)

	inQueryClause, inQueryClauseArgs, err := inQuery.ToSql()
	if err != nil {
		return nil, err
	}

	baseQuery = baseQuery.Where(fmt.Sprintf("ChannelId IN (%s)", inQueryClause), inQueryClauseArgs...)

	searchQuery, searchQueryArgs, err := baseQuery.ToSql()
	if err != nil {
		return nil, err
	}

	var posts []*model.Post

	if err := s.GetSearchReplicaX().Select(&posts, searchQuery, searchQueryArgs...); err != nil {
		mlog.Warn("Query error searching posts.", mlog.Err(err))
		// Don't return the error to the caller as it is of no use to the user. Instead return an empty set of search results.
	} else {
		for _, p := range posts {
			if searchType == "Hashtags" {
				exactMatch := false
				for _, tag := range strings.Split(p.Hashtags, " ") {
					if termMap[strings.ToUpper(tag)] {
						exactMatch = true
						break
					}
				}
				if !exactMatch {
					continue
				}
			}
			list.AddPost(p)
			list.AddOrder(p.Id)
		}
	}
	list.MakeNonNil()
	return list, nil
}

func removeMysqlStopWordsFromTerms(terms string) (string, error) {
	stopWords := make([]string, len(searchlayer.MySQLStopWords))
	copy(stopWords, searchlayer.MySQLStopWords)
	re, err := regexp.Compile(fmt.Sprintf(`^(%s)$`, strings.Join(stopWords, "|")))
	if err != nil {
		return "", err
	}

	newTerms := make([]string, 0)
	separatedTerms := strings.Fields(terms)
	for _, term := range separatedTerms {
		term = strings.TrimSpace(term)
		if term = re.ReplaceAllString(term, ""); term != "" {
			newTerms = append(newTerms, term)
		}
	}
	return strings.Join(newTerms, " "), nil
}

// TODO: convert to squirrel HW
func (s *SqlPostStore) AnalyticsUserCountsWithPostsByDay(teamId string) (model.AnalyticsRows, error) {
	var args []any
	query :=
		`SELECT DISTINCT
		        DATE(FROM_UNIXTIME(Posts.CreateAt / 1000)) AS Name,
		        COUNT(DISTINCT Posts.UserId) AS Value
		FROM Posts`

	if teamId != "" {
		query += " INNER JOIN Channels ON Posts.ChannelId = Channels.Id AND Channels.TeamId = ? AND"
		args = []any{teamId}
	} else {
		query += " WHERE"
	}

	query += ` Posts.CreateAt >= ? AND Posts.CreateAt <= ?
		GROUP BY DATE(FROM_UNIXTIME(Posts.CreateAt / 1000))
		ORDER BY Name DESC
		LIMIT 30`

	if s.DriverName() == model.DatabaseDriverPostgres {
		query =
			`SELECT
				TO_CHAR(DATE(TO_TIMESTAMP(Posts.CreateAt / 1000)), 'YYYY-MM-DD') AS Name, COUNT(DISTINCT Posts.UserId) AS Value
			FROM Posts`

		if teamId != "" {
			query += " INNER JOIN Channels ON Posts.ChannelId = Channels.Id AND Channels.TeamId = ? AND"
			args = []any{teamId}
		} else {
			query += " WHERE"
		}

		query += ` Posts.CreateAt >= ? AND Posts.CreateAt <= ?
			GROUP BY DATE(TO_TIMESTAMP(Posts.CreateAt / 1000))
			ORDER BY Name DESC
			LIMIT 30`
	}

	end := utils.MillisFromTime(utils.EndOfDay(utils.Yesterday()))
	start := utils.MillisFromTime(utils.StartOfDay(utils.Yesterday().AddDate(0, 0, -31)))
	args = append(args, start, end)

	rows := model.AnalyticsRows{}
	err := s.GetReplicaX().Select(
		&rows,
		query,
		args...)
	if err != nil {
		return nil, errors.Wrapf(err, "failed to find Posts with teamId=%s", teamId)
	}
	return rows, nil
}

// TODO: convert to squirrel HW
func (s *SqlPostStore) AnalyticsPostCountsByDay(options *model.AnalyticsPostCountsOptions) (model.AnalyticsRows, error) {

	var args []any
	query :=
		`SELECT
		        DATE(FROM_UNIXTIME(Posts.CreateAt / 1000)) AS Name,
		        COUNT(Posts.Id) AS Value
		    FROM Posts`

	if options.BotsOnly {
		query += " INNER JOIN Bots ON Posts.UserId = Bots.Userid"
	}

	if options.TeamId != "" {
		query += " INNER JOIN Channels ON Posts.ChannelId = Channels.Id AND Channels.TeamId = ? AND"
		args = []any{options.TeamId}
	} else {
		query += " WHERE"
	}

	query += ` Posts.CreateAt <= ?
		            AND Posts.CreateAt >= ?
		GROUP BY DATE(FROM_UNIXTIME(Posts.CreateAt / 1000))
		ORDER BY Name DESC
		LIMIT 30`

	if s.DriverName() == model.DatabaseDriverPostgres {
		query =
			`SELECT
				TO_CHAR(DATE(TO_TIMESTAMP(Posts.CreateAt / 1000)), 'YYYY-MM-DD') AS Name, Count(Posts.Id) AS Value
			FROM Posts`

		if options.BotsOnly {
			query += " INNER JOIN Bots ON Posts.UserId = Bots.Userid"
		}

		if options.TeamId != "" {
			query += " INNER JOIN Channels ON Posts.ChannelId = Channels.Id  AND Channels.TeamId = ? AND"
			args = []any{options.TeamId}
		} else {
			query += " WHERE"
		}

		query += ` Posts.CreateAt <= ?
			            AND Posts.CreateAt >= ?
			GROUP BY DATE(TO_TIMESTAMP(Posts.CreateAt / 1000))
			ORDER BY Name DESC
			LIMIT 30`
	}

	end := utils.MillisFromTime(utils.EndOfDay(utils.Yesterday()))
	start := utils.MillisFromTime(utils.StartOfDay(utils.Yesterday().AddDate(0, 0, -31)))
	if options.YesterdayOnly {
		start = utils.MillisFromTime(utils.StartOfDay(utils.Yesterday().AddDate(0, 0, -1)))
	}
	args = append(args, end, start)

	rows := model.AnalyticsRows{}
	err := s.GetReplicaX().Select(
		&rows,
		query,
		args...)
	if err != nil {
		return nil, errors.Wrapf(err, "failed to find Posts with teamId=%s", options.TeamId)
	}
	return rows, nil
}

func (s *SqlPostStore) AnalyticsPostCount(options *model.PostCountOptions) (int64, error) {
	query := s.getQueryBuilder().
		Select("COUNT(*) AS Value").
		From("Posts p")

	if options.TeamId != "" {
		query = query.
			Join("Channels c ON (c.Id = p.ChannelId)").
			Where(sq.Eq{"c.TeamId": options.TeamId})
	}

	if options.UsersPostsOnly {
		query = query.Where(sq.And{
			sq.Eq{"p.Type": ""},
			sq.Expr("p.UserId NOT IN (SELECT UserId FROM Bots)"),
		})
	}

	if options.MustHaveFile {
		query = query.Where(sq.Or{sq.NotEq{"p.FileIds": "[]"}, sq.NotEq{"p.Filenames": "[]"}})
	}

	if options.MustHaveHashtag {
		query = query.Where(sq.NotEq{"p.Hashtags": ""})
	}

	if options.ExcludeDeleted {
		query = query.Where(sq.Eq{"p.DeleteAt": 0})
	}

	queryString, args, err := query.ToSql()
	if err != nil {
		return 0, errors.Wrap(err, "post_tosql")
	}

	var v int64
	err = s.GetReplicaX().Get(&v, queryString, args...)
	if err != nil {
		return 0, errors.Wrap(err, "failed to count Posts")
	}

	return v, nil
}

func (s *SqlPostStore) GetLastPostRowCreateAt() (int64, error) {
	query := `SELECT CREATEAT FROM Posts ORDER BY CREATEAT DESC LIMIT 1`
	var createAt int64
	err := s.GetReplicaX().Get(&createAt, query)
	if err != nil {
		return 0, errors.Wrapf(err, "failed to get last post createat")
	}

	return createAt, nil
}

func (s *SqlPostStore) GetPostsCreatedAt(channelId string, time int64) ([]*model.Post, error) {
	query := `SELECT * FROM Posts WHERE CreateAt = ? AND ChannelId = ?`

	posts := []*model.Post{}
	err := s.GetReplicaX().Select(&posts, query, time, channelId)
	if err != nil {
		return nil, errors.Wrapf(err, "failed to find Posts with channelId=%s", channelId)
	}
	return posts, nil
}

func (s *SqlPostStore) GetPostsByIds(postIds []string) ([]*model.Post, error) {
	baseQuery := s.getQueryBuilder().Select("p.*, (SELECT count(*) FROM Posts WHERE Posts.RootId = (CASE WHEN p.RootId = '' THEN p.Id ELSE p.RootId END) AND Posts.DeleteAt = 0) as ReplyCount").
		From("Posts p").
		Where(sq.Eq{"p.Id": postIds}).
		OrderBy("CreateAt DESC")

	query, args, err := baseQuery.ToSql()
	if err != nil {
		return nil, errors.Wrap(err, "getPostsByIds_tosql")
	}
	posts := []*model.Post{}

	err = s.GetReplicaX().Select(&posts, query, args...)
	if err != nil {
		return nil, errors.Wrap(err, "failed to find Posts")
	}
	if len(posts) == 0 {
		return nil, store.NewErrNotFound("Post", fmt.Sprintf("postIds=%v", postIds))
	}
	return posts, nil
}

func (s *SqlPostStore) GetPostsBatchForIndexing(startTime int64, startPostID string, limit int) ([]*model.PostForIndexing, error) {
	posts := []*model.PostForIndexing{}
	table := "Posts"
	// We force this index to avoid any chances of index merge intersection.
	if s.DriverName() == model.DatabaseDriverMysql {
		table += " USE INDEX(idx_posts_create_at_id)"
	}
	query := `SELECT
			Posts.*, Channels.TeamId
		FROM ` + table + `
		LEFT JOIN
			Channels
		ON
			Posts.ChannelId = Channels.Id
		WHERE
			Posts.CreateAt > ?
		OR
			(Posts.CreateAt = ? AND Posts.Id > ?)
		ORDER BY
			Posts.CreateAt ASC, Posts.Id ASC
		LIMIT
			?`
	err := s.GetSearchReplicaX().Select(&posts, query, startTime, startTime, startPostID, limit)

	if err != nil {
		return nil, errors.Wrap(err, "failed to find Posts")
	}
	return posts, nil
}

// PermanentDeleteBatchForRetentionPolicies deletes a batch of records which are affected by
// the global or a granular retention policy.
// See `genericPermanentDeleteBatchForRetentionPolicies` for details.
func (s *SqlPostStore) PermanentDeleteBatchForRetentionPolicies(now, globalPolicyEndTime, limit int64, cursor model.RetentionPolicyCursor) (int64, model.RetentionPolicyCursor, error) {
	builder := s.getQueryBuilder().
		Select("Posts.Id").
		From("Posts")
	return genericPermanentDeleteBatchForRetentionPolicies(RetentionPolicyBatchDeletionInfo{
		BaseBuilder:         builder,
		Table:               "Posts",
		TimeColumn:          "CreateAt",
		PrimaryKeys:         []string{"Id"},
		ChannelIDTable:      "Posts",
		NowMillis:           now,
		GlobalPolicyEndTime: globalPolicyEndTime,
		Limit:               limit,
	}, s.SqlStore, cursor)
}

// DeleteOrphanedRows removes entries from Posts when a corresponding channel no longer exists.
func (s *SqlPostStore) DeleteOrphanedRows(limit int) (deleted int64, err error) {
	// We need the extra level of nesting to deal with MySQL's locking
	const query = `
	DELETE FROM Posts WHERE Id IN (
		SELECT * FROM (
			SELECT Posts.Id FROM Posts
			LEFT JOIN Channels ON Posts.ChannelId = Channels.Id
			WHERE Channels.Id IS NULL
			LIMIT ?
		) AS A
	)`
	result, err := s.GetMasterX().Exec(query, limit)
	if err != nil {
		return
	}
	deleted, err = result.RowsAffected()
	return
}

func (s *SqlPostStore) PermanentDeleteBatch(endTime int64, limit int64) (int64, error) {
	var query string
	if s.DriverName() == "postgres" {
		query = "DELETE from Posts WHERE Id = any (array (SELECT Id FROM Posts WHERE CreateAt < ? LIMIT ?))"
	} else {
		query = "DELETE from Posts WHERE CreateAt < ? LIMIT ?"
	}

	sqlResult, err := s.GetMasterX().Exec(query, endTime, limit)
	if err != nil {
		return 0, errors.Wrap(err, "failed to delete Posts")
	}

	rowsAffected, err := sqlResult.RowsAffected()
	if err != nil {
		return 0, errors.Wrap(err, "failed to delete Posts")
	}
	return rowsAffected, nil
}

func (s *SqlPostStore) GetOldest() (*model.Post, error) {
	var post model.Post
	err := s.GetReplicaX().Get(&post, "SELECT * FROM Posts ORDER BY CreateAt LIMIT 1")
	if err != nil {
		if err == sql.ErrNoRows {
			return nil, store.NewErrNotFound("Post", "none")
		}

		return nil, errors.Wrap(err, "failed to get oldest Post")
	}

	return &post, nil
}

func (s *SqlPostStore) determineMaxPostSize() int {
	var maxPostSizeBytes int32

	if s.DriverName() == model.DatabaseDriverPostgres {
		// The Post.Message column in Postgres has historically been VARCHAR(4000), but
		// may be manually enlarged to support longer posts.
		if err := s.GetReplicaX().Get(&maxPostSizeBytes, `
			SELECT
				COALESCE(character_maximum_length, 0)
			FROM
				information_schema.columns
			WHERE
				table_name = 'posts'
			AND	column_name = 'message'
		`); err != nil {
			mlog.Warn("Unable to determine the maximum supported post size", mlog.Err(err))
		}
	} else if s.DriverName() == model.DatabaseDriverMysql {
		// The Post.Message column in MySQL has historically been TEXT, with a maximum
		// limit of 65535.
		if err := s.GetReplicaX().Get(&maxPostSizeBytes, `
			SELECT
				COALESCE(CHARACTER_MAXIMUM_LENGTH, 0)
			FROM
				INFORMATION_SCHEMA.COLUMNS
			WHERE
				table_schema = DATABASE()
			AND	table_name = 'Posts'
			AND	column_name = 'Message'
			LIMIT 0, 1
		`); err != nil {
			mlog.Warn("Unable to determine the maximum supported post size", mlog.Err(err))
		}
	} else {
		mlog.Warn("No implementation found to determine the maximum supported post size")
	}

	// Assume a worst-case representation of four bytes per rune.
	maxPostSize := int(maxPostSizeBytes) / 4

	// To maintain backwards compatibility, don't yield a maximum post
	// size smaller than the previous limit, even though it wasn't
	// actually possible to store 4000 runes in all cases.
	if maxPostSize < model.PostMessageMaxRunesV1 {
		maxPostSize = model.PostMessageMaxRunesV1
	}

	mlog.Info("Post.Message has size restrictions", mlog.Int("max_characters", maxPostSize), mlog.Int32("max_bytes", maxPostSizeBytes))

	return maxPostSize
}

// GetMaxPostSize returns the maximum number of runes that may be stored in a post.
func (s *SqlPostStore) GetMaxPostSize() int {
	s.maxPostSizeOnce.Do(func() {
		s.maxPostSizeCached = s.determineMaxPostSize()
	})
	return s.maxPostSizeCached
}

func (s *SqlPostStore) GetParentsForExportAfter(limit int, afterId string) ([]*model.PostForExport, error) {
	for {
		rootIds := []string{}
		err := s.GetReplicaX().Select(&rootIds,
			`SELECT
				Id
			FROM
				Posts
			WHERE
				Posts.Id > ?
				AND Posts.RootId = ''
				AND Posts.DeleteAt = 0
			ORDER BY Posts.Id
			LIMIT ?`,
			afterId, limit)
		if err != nil {
			return nil, errors.Wrap(err, "failed to find Posts")
		}

		postsForExport := []*model.PostForExport{}
		if len(rootIds) == 0 {
			return postsForExport, nil
		}

		builder := s.getQueryBuilder().
			Select("p1.*, Users.Username as Username, Teams.Name as TeamName, Channels.Name as ChannelName").
			FromSelect(sq.Select("*").From("Posts").Where(sq.Eq{"Posts.Id": rootIds}), "p1").
			InnerJoin("Channels ON p1.ChannelId = Channels.Id").
			InnerJoin("Teams ON Channels.TeamId = Teams.Id").
			InnerJoin("Users ON p1.UserId = Users.Id").
			Where(sq.And{
				sq.Eq{"Channels.DeleteAt": 0},
				sq.Eq{"Teams.DeleteAt": 0},
			}).
			OrderBy("p1.Id")

		query, args, err := builder.ToSql()
		if err != nil {
			return nil, errors.Wrap(err, "postsForExport_toSql")
		}

		err = s.GetSearchReplicaX().Select(&postsForExport, query, args...)
		if err != nil {
			return nil, errors.Wrap(err, "failed to find Posts")
		}

		if len(postsForExport) == 0 {
			// All of the posts were in channels or teams that were deleted.
			// Update the afterId and try again.
			afterId = rootIds[len(rootIds)-1]
			continue
		}

		return postsForExport, nil
	}
}

func (s *SqlPostStore) GetRepliesForExport(rootId string) ([]*model.ReplyForExport, error) {
	posts := []*model.ReplyForExport{}
	err := s.GetSearchReplicaX().Select(&posts, `
			SELECT
				Posts.*,
				Users.Username as Username
			FROM
				Posts
			INNER JOIN
				Users ON Posts.UserId = Users.Id
			WHERE
				Posts.RootId = ?
				AND Posts.DeleteAt = 0
			ORDER BY
				Posts.Id`, rootId)
	if err != nil {
		return nil, errors.Wrap(err, "failed to find Posts")
	}

	return posts, nil
}

func (s *SqlPostStore) GetDirectPostParentsForExportAfter(limit int, afterId string) ([]*model.DirectPostForExport, error) {
	query := s.getQueryBuilder().
		Select("p.*", "Users.Username as User").
		From("Posts p").
		Join("Channels ON p.ChannelId = Channels.Id").
		Join("Users ON p.UserId = Users.Id").
		Where(sq.And{
			sq.Gt{"p.Id": afterId},
			sq.Eq{"p.RootId": ""},
			sq.Eq{"p.DeleteAt": 0},
			sq.Eq{"Channels.DeleteAt": 0},
			sq.Eq{"Users.DeleteAt": 0},
			sq.Eq{"Channels.Type": []model.ChannelType{model.ChannelTypeDirect, model.ChannelTypeGroup}},
		}).
		OrderBy("p.Id").
		Limit(uint64(limit))

	queryString, args, err := query.ToSql()
	if err != nil {
		return nil, errors.Wrap(err, "post_tosql")
	}

	posts := []*model.DirectPostForExport{}
	if err2 := s.GetReplicaX().Select(&posts, queryString, args...); err2 != nil {
		return nil, errors.Wrap(err2, "failed to find Posts")
	}
	var channelIds []string
	for _, post := range posts {
		channelIds = append(channelIds, post.ChannelId)
	}
	query = s.getQueryBuilder().
		Select("u.Username as Username, ChannelId, UserId, cm.Roles as Roles, LastViewedAt, MsgCount, MentionCount, MentionCountRoot, cm.NotifyProps as NotifyProps, LastUpdateAt, SchemeUser, SchemeAdmin, (SchemeGuest IS NOT NULL AND SchemeGuest) as SchemeGuest").
		From("ChannelMembers cm").
		Join("Users u ON ( u.Id = cm.UserId )").
		Where(sq.Eq{
			"cm.ChannelId": channelIds,
		})

	queryString, args, err = query.ToSql()
	if err != nil {
		return nil, errors.Wrap(err, "post_tosql")
	}

	channelMembers := []*model.ChannelMemberForExport{}
	if err := s.GetReplicaX().Select(&channelMembers, queryString, args...); err != nil {
		return nil, errors.Wrap(err, "failed to find ChannelMembers")
	}

	// Build a map of channels and their posts
	postsChannelMap := make(map[string][]*model.DirectPostForExport)
	for _, post := range posts {
		post.ChannelMembers = &[]string{}
		postsChannelMap[post.ChannelId] = append(postsChannelMap[post.ChannelId], post)
	}

	// Build a map of channels and their members
	channelMembersMap := make(map[string][]string)
	for _, member := range channelMembers {
		channelMembersMap[member.ChannelId] = append(channelMembersMap[member.ChannelId], member.Username)
	}

	// Populate each post ChannelMembers extracting it from the channelMembersMap
	for channelId := range channelMembersMap {
		for _, post := range postsChannelMap[channelId] {
			*post.ChannelMembers = channelMembersMap[channelId]
		}
	}
	return posts, nil
}

//nolint:unparam
func (s *SqlPostStore) SearchPostsForUser(paramsList []*model.SearchParams, userID, teamId string, page, perPage int) (*model.PostSearchResults, error) {
	// Since we don't support paging for DB search, we just return nothing for later pages
	if page > 0 {
		return model.MakePostSearchResults(model.NewPostList(), nil), nil
	}

	if err := model.IsSearchParamsListValid(paramsList); err != nil {
		return nil, err
	}

	now := model.GetMillis()
	pchan := make(chan store.StoreResult, len(paramsList))

	var wg sync.WaitGroup
	for _, params := range paramsList {
		// Deliberately keeping non-alphanumeric characters to
		// prevent surprises in UI.
		buf, err := json.Marshal(params)
		if err != nil {
			return nil, err
		}
		err = s.LogRecentSearch(userID, buf, now)
		if err != nil {
			return nil, err
		}

		// remove any unquoted term that contains only non-alphanumeric chars
		// ex: abcd "**" && abc     >>     abcd "**" abc
		params.Terms = removeNonAlphaNumericUnquotedTerms(params.Terms, " ")

		wg.Add(1)

		go func(params *model.SearchParams) {
			defer wg.Done()
			postList, err := s.search(teamId, userID, params, false, false)
			pchan <- store.StoreResult{Data: postList, NErr: err}
		}(params)
	}

	wg.Wait()
	close(pchan)

	posts := model.NewPostList()

	for result := range pchan {
		if result.NErr != nil {
			return nil, result.NErr
		}
		data := result.Data.(*model.PostList)
		posts.Extend(data)
	}

	posts.SortByCreateAt()

	return model.MakePostSearchResults(posts, nil), nil
}

const lastSearchesLimit = 5

func (s *SqlPostStore) LogRecentSearch(userID string, searchQuery []byte, createAt int64) (err error) {
	transaction, err := s.GetMasterX().Beginx()
	if err != nil {
		return errors.Wrap(err, "begin_transaction")
	}

	defer finalizeTransactionX(transaction, &err)

	var lastSearchPointer int
	var queryStr string
	// get search_pointer
	// We coalesce to -1 because we want to start from 0
	if s.DriverName() == model.DatabaseDriverPostgres {
		queryStr = `SELECT COALESCE((props->>'last_search_pointer')::integer, -1)
			FROM Users
			WHERE Id=?`
	} else {
		queryStr = `SELECT COALESCE(CAST(JSON_EXTRACT(Props, '$.last_search_pointer') as unsigned), -1)
			FROM Users
			WHERE Id=?`
	}
	err = transaction.Get(&lastSearchPointer, queryStr, userID)
	if err != nil {
		return errors.Wrapf(err, "failed to find last_search_pointer for user=%s", userID)
	}

	// (ptr+1)%lastSearchesLimit
	lastSearchPointer = (lastSearchPointer + 1) % lastSearchesLimit

	if s.IsBinaryParamEnabled() {
		searchQuery = AppendBinaryFlag(searchQuery)
	}

	// insert at pointer
	query := s.getQueryBuilder().
		Insert("RecentSearches").
		Columns("UserId", "SearchPointer", "Query", "CreateAt").
		Values(userID, lastSearchPointer, searchQuery, createAt)

	if s.DriverName() == model.DatabaseDriverPostgres {
		query = query.SuffixExpr(sq.Expr("ON CONFLICT (userid, searchpointer) DO UPDATE SET Query = ?, CreateAt = ?", searchQuery, createAt))
	} else {
		query = query.SuffixExpr(sq.Expr("ON DUPLICATE KEY UPDATE Query = ?, CreateAt = ?", searchQuery, createAt))
	}

	queryString, args, err := query.ToSql()
	if err != nil {
		return errors.Wrap(err, "log_recent_search_tosql")
	}

	if _, err2 := transaction.Exec(queryString, args...); err2 != nil {
		return errors.Wrapf(err2, "failed to upsert recent_search for user=%s", userID)
	}

	// write ptr on users prop
	if s.DriverName() == model.DatabaseDriverPostgres {
		_, err = transaction.Exec(`UPDATE Users
			SET Props = jsonb_set(Props, $1, $2)
			WHERE Id = $3`, jsonKeyPath("last_search_pointer"), jsonStringVal(strconv.Itoa(lastSearchPointer)), userID)
	} else {
		_, err = transaction.Exec(`UPDATE Users
			SET Props = JSON_SET(Props, ?, ?)
			WHERE Id = ?`, "$.last_search_pointer", strconv.Itoa(lastSearchPointer), userID)
	}
	if err != nil {
		return errors.Wrapf(err, "failed to update last_search_pointer for user=%s", userID)
	}

	if err2 := transaction.Commit(); err2 != nil {
		return errors.Wrap(err2, "commit_transaction")
	}

	return nil
}

func (s *SqlPostStore) GetRecentSearchesForUser(userID string) ([]*model.SearchParams, error) {
	params := [][]byte{}
	err := s.GetReplicaX().Select(&params, `SELECT query
		FROM RecentSearches
		WHERE UserId=?
		ORDER BY CreateAt DESC`, userID)
	if err != nil {
		return nil, errors.Wrapf(err, "failed to get recent searches for user=%s", userID)
	}

	res := make([]*model.SearchParams, len(params))
	for i, param := range params {
		err = json.Unmarshal(param, &res[i])
		if err != nil {
			return nil, errors.Wrapf(err, "failed to unmarshal recent search query for user=%s", userID)
		}
	}
	return res, nil
}

func (s *SqlPostStore) GetOldestEntityCreationTime() (int64, error) {
	query := s.getQueryBuilder().Select("MIN(min_createat) min_createat").
		Suffix(`FROM (
					(SELECT MIN(createat) min_createat FROM Posts)
					UNION
					(SELECT MIN(createat) min_createat FROM Users)
					UNION
					(SELECT MIN(createat) min_createat FROM Channels)
				) entities`)
	queryString, args, err := query.ToSql()
	if err != nil {
		return -1, errors.Wrap(err, "post_tosql")
	}

	var oldest int64
	err = s.GetReplicaX().Get(&oldest, queryString, args...)
	if err != nil {
		return -1, errors.Wrap(err, "unable to scan oldest entity creation time")
	}
	return oldest, nil
}

// Deletes a thread and a thread membership if the postId is a root post
func (s *SqlPostStore) permanentDeleteThreads(transaction *sqlxTxWrapper, postId string) error {
	if _, err := transaction.Exec("DELETE FROM Threads WHERE PostId = ?", postId); err != nil {
		return errors.Wrap(err, "failed to delete Threads")
	}
	if _, err := transaction.Exec("DELETE FROM ThreadMemberships WHERE PostId = ?", postId); err != nil {
		return errors.Wrap(err, "failed to delete ThreadMemberships")
	}
	return nil
}

// deleteThread marks a thread as deleted at the given time.
func (s *SqlPostStore) deleteThread(transaction *sqlxTxWrapper, postId string, deleteAtTime int64) error {
	queryString, args, err := s.getQueryBuilder().
		Update("Threads").
		Set("ThreadDeleteAt", deleteAtTime).
		Where(sq.Eq{"PostId": postId}).
		ToSql()
	if err != nil {
		return errors.Wrapf(err, "failed to create SQL query to mark thread for root post %s as deleted", postId)
	}

	_, err = transaction.Exec(queryString, args...)
	if err != nil {
		return errors.Wrapf(err, "failed to mark thread for root post %s as deleted", postId)
	}

	return nil
}

// updateThreadAfterReplyDeletion decrements the thread reply count and adjusts the participants
// list as necessary.
func (s *SqlPostStore) updateThreadAfterReplyDeletion(transaction *sqlxTxWrapper, rootId string, userId string) error {
	if rootId != "" {
		queryString, args, err := s.getQueryBuilder().
			Select("COUNT(Posts.Id)").
			From("Posts").
			Where(sq.And{
				sq.Eq{"Posts.RootId": rootId},
				sq.Eq{"Posts.UserId": userId},
				sq.Eq{"Posts.DeleteAt": 0},
			}).
			ToSql()

		if err != nil {
			return errors.Wrap(err, "failed to create SQL query to count user's posts")
		}

		var count int64
		err = transaction.Get(&count, queryString, args...)

		if err != nil {
			return errors.Wrap(err, "failed to count user's posts in thread")
		}

		// Updating replyCount, and reducing participants if this was the last post in the thread for the user
		updateQuery := s.getQueryBuilder().Update("Threads")

		if count == 0 {
			if s.DriverName() == model.DatabaseDriverPostgres {
				updateQuery = updateQuery.Set("Participants", sq.Expr("Participants - ?", userId))
			} else {
				updateQuery = updateQuery.
					Set("Participants", sq.Expr(
						`IFNULL(JSON_REMOVE(Participants, JSON_UNQUOTE(JSON_SEARCH(Participants, 'one', ?))), Participants)`, userId,
					))
			}
		}

		lastReplyAtSubquery := sq.Select("COALESCE(MAX(CreateAt), 0)").
			From("Posts").
			Where(sq.Eq{
				"RootId":   rootId,
				"DeleteAt": 0,
			})

		lastReplyCountSubquery := sq.Select("Count(*)").
			From("Posts").
			Where(sq.Eq{
				"RootId":   rootId,
				"DeleteAt": 0,
			})

		updateQueryString, updateArgs, err := updateQuery.
			Set("LastReplyAt", lastReplyAtSubquery).
			Set("ReplyCount", lastReplyCountSubquery).
			Where(sq.And{
				sq.Eq{"PostId": rootId},
				sq.Gt{"ReplyCount": 0},
			}).
			ToSql()

		if err != nil {
			return errors.Wrap(err, "failed to create SQL query to update thread")
		}

		_, err = transaction.Exec(updateQueryString, updateArgs...)

		if err != nil {
			return errors.Wrap(err, "failed to update Threads")
		}
	}
	return nil
}

func (s *SqlPostStore) savePostsPriority(transaction *sqlxTxWrapper, posts []*model.Post) error {
	for _, post := range posts {
		if post.GetPriority() != nil {
			postPriority := &model.PostPriority{
				PostId:                  post.Id,
				ChannelId:               post.ChannelId,
				Priority:                post.Metadata.Priority.Priority,
				RequestedAck:            post.Metadata.Priority.RequestedAck,
				PersistentNotifications: post.Metadata.Priority.PersistentNotifications,
			}
			if _, err := transaction.NamedExec(`INSERT INTO PostsPriority (PostId, ChannelId, Priority, RequestedAck, PersistentNotifications) VALUES (:PostId, :ChannelId, :Priority, :RequestedAck, :PersistentNotifications)`, postPriority); err != nil {
				return err
			}
		}
	}
	return nil
}

<<<<<<< HEAD
func (s *SqlPostStore) savePostsPersistentNotifications(transaction *sqlxTxWrapper, posts []*model.Post) error {
	for _, post := range posts {
		if priority := post.GetPriority(); priority != nil && priority.PersistentNotifications != nil && *priority.PersistentNotifications {
			if _, err := transaction.NamedExec(`INSERT INTO PersistentNotifications (PostId, CreateAt, DeleteAt) VALUES (:PostId, :CreateAt, :DeleteAt)`, &model.PostPersistentNotifications{
				PostId:   post.Id,
				CreateAt: post.CreateAt,
				DeleteAt: 0,
			}); err != nil {
				return err
			}
		}
	}
	return nil
}

=======
>>>>>>> 06e964b8
func (s *SqlPostStore) updateThreadsFromPosts(transaction *sqlxTxWrapper, posts []*model.Post) error {
	postsByRoot := map[string][]*model.Post{}
	var rootIds []string
	for _, post := range posts {
		// skip if post is not a part of a thread
		if post.RootId == "" {
			continue
		}
		rootIds = append(rootIds, post.RootId)
		postsByRoot[post.RootId] = append(postsByRoot[post.RootId], post)
	}
	if len(rootIds) == 0 {
		return nil
	}
	threadsByRootsSql, threadsByRootsArgs, err := s.getQueryBuilder().
		Select(
			"Threads.PostId",
			"Threads.ChannelId",
			"Threads.ReplyCount",
			"Threads.LastReplyAt",
			"Threads.Participants",
			"COALESCE(Threads.ThreadDeleteAt, 0) AS DeleteAt",
		).
		From("Threads").
		Where(sq.Eq{"Threads.PostId": rootIds}).
		ToSql()
	if err != nil {
		return errors.Wrap(err, "updateThreadsFromPosts_ToSql")
	}

	threadsByRoots := []*model.Thread{}
	err = transaction.Select(&threadsByRoots, threadsByRootsSql, threadsByRootsArgs...)
	if err != nil {
		return err
	}

	threadByRoot := map[string]*model.Thread{}
	for _, thread := range threadsByRoots {
		threadByRoot[thread.PostId] = thread
	}

	teamIdByChannelId := map[string]string{}

	for rootId, posts := range postsByRoot {
		if thread, found := threadByRoot[rootId]; !found {
			data := []struct {
				UserId    string
				RepliedAt int64
			}{}

			// calculate participants
			if err := transaction.Select(&data, "SELECT Posts.UserId, MAX(Posts.CreateAt) as RepliedAt FROM Posts WHERE Posts.RootId=? AND Posts.DeleteAt=0 GROUP BY Posts.UserId ORDER BY RepliedAt ASC", rootId); err != nil {
				return err
			}

			var participants model.StringArray
			for _, item := range data {
				participants = append(participants, item.UserId)
			}

			// calculate reply count
			var count int64
			err := transaction.Get(&count, "SELECT COUNT(Posts.Id) FROM Posts WHERE Posts.RootId=? And Posts.DeleteAt=0", rootId)
			if err != nil {
				return err
			}
			// calculate last reply at
			var lastReplyAt int64
			err = transaction.Get(&lastReplyAt, "SELECT COALESCE(MAX(Posts.CreateAt), 0) FROM Posts WHERE Posts.RootID=? and Posts.DeleteAt=0", rootId)
			if err != nil {
				return err
			}

			channelId := posts[0].ChannelId
			teamId, ok := teamIdByChannelId[channelId]
			if !ok {
				// get teamId for channel
				err = transaction.Get(&teamId, "SELECT COALESCE(Channels.TeamId, '') FROM Channels WHERE Channels.Id=?", channelId)
				if err != nil {
					return err
				}

				// store teamId for channel for efficiency
				teamIdByChannelId[channelId] = teamId
			}
			// no metadata entry, create one
			if _, err := transaction.NamedExec(`INSERT INTO Threads
				(PostId, ChannelId, ReplyCount, LastReplyAt, Participants, ThreadTeamId)
				VALUES
				(:PostId, :ChannelId, :ReplyCount, :LastReplyAt, :Participants, :TeamId)`, &model.Thread{
				PostId:       rootId,
				ChannelId:    channelId,
				ReplyCount:   count,
				LastReplyAt:  lastReplyAt,
				Participants: participants,
				TeamId:       teamId,
			}); err != nil {
				return err
			}
		} else {
			// metadata exists, update it
			for _, post := range posts {
				thread.ReplyCount += 1
				if thread.Participants.Contains(post.UserId) {
					thread.Participants = thread.Participants.Remove(post.UserId)
				}
				thread.Participants = append(thread.Participants, post.UserId)
				if post.CreateAt > thread.LastReplyAt {
					thread.LastReplyAt = post.CreateAt
				}
			}
			if _, err := transaction.NamedExec(`UPDATE Threads
				SET ChannelId = :ChannelId,
					ReplyCount = :ReplyCount,
					LastReplyAt = :LastReplyAt,
					Participants = :Participants
				WHERE PostId=:PostId`, thread); err != nil {
				return err
			}
		}
	}
	return nil
}

func (s *SqlPostStore) GetTopDMsForUserSince(userID string, since int64, offset int, limit int) (*model.TopDMList, error) {
	var botsFilterExpr string
	/*
		Channel.Name is of the format userId1__userId2.
		Using this, self dms, and bot dms can be filtered.
	*/
	if s.DriverName() == model.DatabaseDriverPostgres {
		botsFilterExpr = `SPLIT_PART(Channels.Name, '__', 1) NOT IN (SELECT UserId FROM Bots)
		AND SPLIT_PART(Channels.Name, '__', 2) NOT IN (SELECT UserId FROM Bots)
		`
	} else if s.DriverName() == model.DatabaseDriverMysql {
		botsFilterExpr = `SUBSTRING_INDEX(Channels.Name, '__', 1) NOT IN (SELECT UserId FROM Bots)
		AND SUBSTRING_INDEX(Channels.Name, '__', -1) NOT IN (SELECT UserId FROM Bots)
		`
	}

	channelSelector := s.getQueryBuilder().Select("Id", "TotalMsgCount").From("Channels").Join("ChannelMembers as cm on cm.ChannelId = Channels.Id").
		Where(sq.And{
			sq.Expr("Channels.Type = 'D'"),
			sq.Eq{"cm.UserId": userID},
			sq.NotEq{"Channels.Name": fmt.Sprintf("%s__%s", userID, userID)},
			sq.Expr(botsFilterExpr),
		})
	var aggregator string

	if s.DriverName() == model.DatabaseDriverMysql {
		aggregator = "group_concat(distinct cm.UserId) as Participants"
	} else {
		aggregator = "string_agg(distinct cm.UserId, ',') as Participants"
	}

	topDMsBuilder := s.getQueryBuilder().Select("count(p.Id) as MessageCount", aggregator, "vch.Id as ChannelId").FromSelect(channelSelector, "vch").
		Join("ChannelMembers as cm on cm.ChannelId = vch.Id").
		Join("Posts as p on p.ChannelId = vch.Id").
		Where(sq.And{
			sq.Gt{
				"p.UpdateAt": since,
			},
			sq.Eq{
				"p.DeleteAt": 0,
			},
		}).GroupBy("vch.id")

	topDMsBuilder = topDMsBuilder.OrderBy("MessageCount DESC").Limit(uint64(limit + 1)).Offset(uint64(offset))

	topDMs := make([]*model.TopDM, 0)
	sql, args, err := topDMsBuilder.ToSql()
	if err != nil {
		return nil, errors.Wrap(err, "GetTopDMsForUserSince_ToSql")
	}
	err = s.GetReplicaX().Select(&topDMs, sql, args...)
	if err != nil {
		return nil, errors.Wrapf(err, "failed to find top DMs for user-id: %s", userID)
	}

	// fill SecondParticipant column
	topDMs, err = postProcessTopDMs(s, userID, topDMs, since)
	if err != nil {
		return nil, err
	}
	return model.GetTopDMListWithPagination(topDMs, limit), nil
}

func postProcessTopDMs(s *SqlPostStore, userID string, topDMs []*model.TopDM, since int64) ([]*model.TopDM, error) {
	var topDMsFiltered = []*model.TopDM{}
	var secondParticipantIds []string
	var channelIds []string

	// identify second participant in a list of participants
	for _, topDM := range topDMs {
		participants := strings.Split(topDM.Participants, ",")
		var secondParticipantId string
		// divide message count by 2, because it's counted twice due to channel memberships being 2 for dms.
		topDM.MessageCount = topDM.MessageCount / 2
		if participants[0] == userID {
			secondParticipantId = participants[1]
		} else {
			secondParticipantId = participants[0]
		}
		secondParticipantIds = append(secondParticipantIds, secondParticipantId)
		channelIds = append(channelIds, topDM.ChannelId)
	}

	// get user profiles
	users, err := s.User().GetProfileByIds(context.Background(), secondParticipantIds, &store.UserGetByIdsOpts{}, true)
	if err != nil {
		return nil, errors.Wrapf(err, "failed to get second participants' information")
	}

	// get outgoing message count for userId
	outgoingMessagesQuery := s.getQueryBuilder().Select("ch.Id as ChannelId, count(p.Id) as MessageCount").From("Channels as ch").
		Join("Posts as p on p.ChannelId=ch.Id").Where(
		sq.And{
			sq.Gt{
				"p.UpdateAt": since,
			},
			sq.Eq{
				"p.DeleteAt": 0,
			},
			sq.Eq{
				"ch.Id": channelIds,
			},
			sq.Eq{
				"p.UserId": userID,
			},
		}).GroupBy("ch.Id")

	outgoingMessages := make([]*model.OutgoingMessageQueryResult, 0)
	sql, args, err := outgoingMessagesQuery.ToSql()
	if err != nil {
		return nil, errors.Wrap(err, "GetTopDMsForUserSince_outgoingMessagesQuery_ToSql")
	}
	err = s.GetReplicaX().Select(&outgoingMessages, sql, args...)
	if err != nil {
		return nil, errors.Wrapf(err, "failed to find top DMs for user-id: %s", userID)
	}

	// create map of channelId -> MessageCount
	outgoingMessagesMap := make(map[string]int)
	for _, outgoingMessage := range outgoingMessages {
		outgoingMessagesMap[outgoingMessage.ChannelId] = outgoingMessage.MessageCount
	}

	// create map of userId -> User
	usersMap := make(map[string]*model.User)
	for _, user := range users {
		usersMap[user.Id] = user
	}

	for index, topDM := range topDMs {
		if secondParticipantIds[index] == "-1" {
			return nil, errors.Wrapf(err, "failed to find second user for topDM: %s", userID)
		}
		user := usersMap[secondParticipantIds[index]]
		topDM.SecondParticipant = &model.TopDMInsightUserInformation{
			InsightUserInformation: model.InsightUserInformation{
				Id:                user.Id,
				LastPictureUpdate: user.LastPictureUpdate,
				FirstName:         user.FirstName,
				LastName:          user.LastName,
				Username:          user.Username,
				NickName:          user.Nickname,
			},
			Position: user.Position,
		}

		topDM.OutgoingMessageCount = int64(outgoingMessagesMap[topDM.ChannelId])
		topDMsFiltered = append(topDMsFiltered, topDM)
	}

	return topDMsFiltered, nil
}

func (s *SqlPostStore) SetPostReminder(reminder *model.PostReminder) error {
	transaction, err := s.GetMasterX().Beginx()
	if err != nil {
		return errors.Wrap(err, "begin_transaction")
	}
	defer finalizeTransactionX(transaction, &err)

	sql := `SELECT EXISTS (SELECT 1 FROM Posts	WHERE Id=?)`
	var exist bool
	err = transaction.Get(&exist, sql, reminder.PostId)
	if err != nil {
		return errors.Wrap(err, "failed to check for post")
	}
	if !exist {
		return store.NewErrNotFound("Post", reminder.PostId)
	}

	query := s.getQueryBuilder().
		Insert("PostReminders").
		Columns("PostId", "UserId", "TargetTime").
		Values(reminder.PostId, reminder.UserId, reminder.TargetTime)

	if s.DriverName() == model.DatabaseDriverMysql {
		query = query.SuffixExpr(sq.Expr("ON DUPLICATE KEY UPDATE TargetTime = ?", reminder.TargetTime))
	} else {
		query = query.SuffixExpr(sq.Expr("ON CONFLICT (postid, userid) DO UPDATE SET TargetTime = ?", reminder.TargetTime))
	}

	sql, args, err := query.ToSql()
	if err != nil {
		return errors.Wrap(err, "setPostReminder_tosql")
	}
	if _, err2 := transaction.Exec(sql, args...); err2 != nil {
		return errors.Wrap(err2, "failed to insert post reminder")
	}
	if err = transaction.Commit(); err != nil {
		return errors.Wrap(err, "commit_transaction")
	}
	return nil
}

func (s *SqlPostStore) GetPostReminders(now int64) (_ []*model.PostReminder, err error) {
	reminders := []*model.PostReminder{}

	transaction, err := s.GetMasterX().Beginx()
	if err != nil {
		return nil, errors.Wrap(err, "begin_transaction")
	}
	defer finalizeTransactionX(transaction, &err)

	err = transaction.Select(&reminders, `SELECT PostId, UserId
		FROM PostReminders
		WHERE TargetTime < ?`, now)
	if err != nil && err != sql.ErrNoRows {
		return nil, errors.Wrap(err, "failed to get post reminders")
	}

	if err == sql.ErrNoRows {
		// No need to execute delete statement if there's nothing to delete.
		return reminders, nil
	}

	// Postgres supports RETURNING * in a DELETE statement, but MySQL doesn't.
	// So we are stuck with 2 queries. Not taking separate paths for Postgres
	// and MySQL for simplicity.
	_, err = transaction.Exec(`DELETE from PostReminders WHERE TargetTime < ?`, now)
	if err != nil {
		return nil, errors.Wrap(err, "failed to delete post reminders")
	}

	if err = transaction.Commit(); err != nil {
		return nil, errors.Wrap(err, "commit_transaction")
	}

	return reminders, nil
}

func (s *SqlPostStore) GetPostReminderMetadata(postID string) (*store.PostReminderMetadata, error) {
	meta := &store.PostReminderMetadata{}
	err := s.GetReplicaX().Get(meta, `SELECT c.id as ChannelId,
			t.name as TeamName,
			u.locale as UserLocale, u.username as Username
		FROM Posts p, Channels c, Teams t, Users u
		WHERE p.ChannelId=c.Id
		AND c.TeamId=t.Id
		AND p.UserId=u.Id
		AND p.Id=?`, postID)
	if err != nil {
		return nil, errors.Wrap(err, "failed to get post reminder metadata")
	}

	return meta, nil
}<|MERGE_RESOLUTION|>--- conflicted
+++ resolved
@@ -223,13 +223,10 @@
 		return nil, -1, errors.Wrap(err, "failed to save PostPriority")
 	}
 
-<<<<<<< HEAD
 	if err = s.savePostsPersistentNotifications(transaction, posts); err != nil {
 		return nil, -1, errors.Wrap(err, "failed to save posts persistent notifications")
 	}
 
-=======
->>>>>>> 06e964b8
 	if err = transaction.Commit(); err != nil {
 		// don't need to rollback here since the transaction is already closed
 		return posts, -1, errors.Wrap(err, "commit_transaction")
@@ -2949,7 +2946,6 @@
 	return nil
 }
 
-<<<<<<< HEAD
 func (s *SqlPostStore) savePostsPersistentNotifications(transaction *sqlxTxWrapper, posts []*model.Post) error {
 	for _, post := range posts {
 		if priority := post.GetPriority(); priority != nil && priority.PersistentNotifications != nil && *priority.PersistentNotifications {
@@ -2965,8 +2961,6 @@
 	return nil
 }
 
-=======
->>>>>>> 06e964b8
 func (s *SqlPostStore) updateThreadsFromPosts(transaction *sqlxTxWrapper, posts []*model.Post) error {
 	postsByRoot := map[string][]*model.Post{}
 	var rootIds []string

// Copyright (c) 2015-present Mattermost, Inc. All Rights Reserved.
// See LICENSE.txt for license information.

package sqlstore

import (
	"context"
	"fmt"
	"time"

	sq "github.com/Masterminds/squirrel"
	"github.com/pkg/errors"

	"github.com/mattermost/mattermost-server/v6/model"
	"github.com/mattermost/mattermost-server/v6/store"
)

const (
	sessionsCleanupDelay = 100 * time.Millisecond
)

type SqlSessionStore struct {
	*SqlStore
}

func newSqlSessionStore(sqlStore *SqlStore) store.SessionStore {
	us := &SqlSessionStore{sqlStore}

	for _, db := range sqlStore.GetAllConns() {
		table := db.AddTableWithName(model.Session{}, "Sessions").SetKeys(false, "Id")
		table.ColMap("Id").SetMaxSize(26)
		table.ColMap("Token").SetMaxSize(26)
		table.ColMap("UserId").SetMaxSize(26)
		table.ColMap("DeviceId").SetMaxSize(512)
		table.ColMap("Roles").SetMaxSize(64)
		table.ColMap("Props").SetDataType(sqlStore.jsonDataType())
	}

	return us
}

func (me SqlSessionStore) createIndexesIfNotExists() {
	me.CreateIndexIfNotExists("idx_sessions_user_id", "Sessions", "UserId")
	me.CreateIndexIfNotExists("idx_sessions_token", "Sessions", "Token")
	me.CreateIndexIfNotExists("idx_sessions_expires_at", "Sessions", "ExpiresAt")
	me.CreateIndexIfNotExists("idx_sessions_create_at", "Sessions", "CreateAt")
	me.CreateIndexIfNotExists("idx_sessions_last_activity_at", "Sessions", "LastActivityAt")
}

func (me SqlSessionStore) Save(session *model.Session) (*model.Session, error) {
	if session.Id != "" {
		return nil, store.NewErrInvalidInput("Session", "id", session.Id)
	}
	session.PreSave()

	if err := me.GetMaster().Insert(session); err != nil {
		return nil, errors.Wrapf(err, "failed to save Session with id=%s", session.Id)
	}

	teamMembers, err := me.Team().GetTeamsForUser(context.Background(), session.UserId)
	if err != nil {
		return nil, errors.Wrapf(err, "failed to find TeamMembers for Session with userId=%s", session.UserId)
	}

	session.TeamMembers = make([]*model.TeamMember, 0, len(teamMembers))
	for _, tm := range teamMembers {
		if tm.DeleteAt == 0 {
			session.TeamMembers = append(session.TeamMembers, tm)
		}
	}

	return session, nil
}

func (me SqlSessionStore) Get(ctx context.Context, sessionIdOrToken string) (*model.Session, error) {
	var sessions []*model.Session

	if _, err := me.DBFromContext(ctx).Select(&sessions, "SELECT * FROM Sessions WHERE Token = :Token OR Id = :Id LIMIT 1", map[string]interface{}{"Token": sessionIdOrToken, "Id": sessionIdOrToken}); err != nil {
		return nil, errors.Wrapf(err, "failed to find Sessions with sessionIdOrToken=%s", sessionIdOrToken)
	} else if len(sessions) == 0 {
		return nil, store.NewErrNotFound("Session", fmt.Sprintf("sessionIdOrToken=%s", sessionIdOrToken))
	}
	session := sessions[0]

	tempMembers, err := me.Team().GetTeamsForUser(
		WithMaster(context.Background()),
		session.UserId)
	if err != nil {
		return nil, errors.Wrapf(err, "failed to find TeamMembers for Session with userId=%s", session.UserId)
	}
	sessions[0].TeamMembers = make([]*model.TeamMember, 0, len(tempMembers))
	for _, tm := range tempMembers {
		if tm.DeleteAt == 0 {
			sessions[0].TeamMembers = append(sessions[0].TeamMembers, tm)
		}
	}
	return session, nil
}

func (me SqlSessionStore) GetSessions(userId string) ([]*model.Session, error) {
	var sessions []*model.Session

	if _, err := me.GetReplica().Select(&sessions, "SELECT * FROM Sessions WHERE UserId = :UserId ORDER BY LastActivityAt DESC", map[string]interface{}{"UserId": userId}); err != nil {
		return nil, errors.Wrapf(err, "failed to find Sessions with userId=%s", userId)
	}

	teamMembers, err := me.Team().GetTeamsForUser(context.Background(), userId)
	if err != nil {
		return nil, errors.Wrapf(err, "failed to find TeamMembers for Session with userId=%s", userId)
	}

	for _, session := range sessions {
		session.TeamMembers = make([]*model.TeamMember, 0, len(teamMembers))
		for _, tm := range teamMembers {
			if tm.DeleteAt == 0 {
				session.TeamMembers = append(session.TeamMembers, tm)
			}
		}
	}
	return sessions, nil
}

func (me SqlSessionStore) GetSessionsWithActiveDeviceIds(userId string) ([]*model.Session, error) {
	query :=
		`SELECT *
		FROM
			Sessions
		WHERE
			UserId = :UserId AND
			ExpiresAt != 0 AND
			:ExpiresAt <= ExpiresAt AND
			DeviceId != ''`

	var sessions []*model.Session

	_, err := me.GetReplica().Select(&sessions, query, map[string]interface{}{"UserId": userId, "ExpiresAt": model.GetMillis()})
	if err != nil {
		return nil, errors.Wrapf(err, "failed to find Sessions with userId=%s", userId)
	}
	return sessions, nil
}

func (me SqlSessionStore) GetSessionsExpired(thresholdMillis int64, mobileOnly bool, unnotifiedOnly bool) ([]*model.Session, error) {
	now := model.GetMillis()
	builder := me.getQueryBuilder().
		Select("*").
		From("Sessions").
		Where(sq.NotEq{"ExpiresAt": 0}).
		Where(sq.Lt{"ExpiresAt": now}).
		Where(sq.Gt{"ExpiresAt": now - thresholdMillis})
	if mobileOnly {
		builder = builder.Where(sq.NotEq{"DeviceId": ""})
	}
	if unnotifiedOnly {
		builder = builder.Where(sq.NotEq{"ExpiredNotify": true})
	}

	query, args, err := builder.ToSql()
	if err != nil {
		return nil, errors.Wrap(err, "sessions_tosql")
	}

	var sessions []*model.Session

	_, err = me.GetReplica().Select(&sessions, query, args...)
	if err != nil {
		return nil, errors.Wrap(err, "failed to find Sessions")
	}
	return sessions, nil
}

func (me SqlSessionStore) UpdateExpiredNotify(sessionId string, notified bool) error {
	query, args, err := me.getQueryBuilder().
		Update("Sessions").
		Set("ExpiredNotify", notified).
		Where(sq.Eq{"Id": sessionId}).
		ToSql()
	if err != nil {
		return errors.Wrap(err, "sessions_tosql")
	}

	_, err = me.GetMaster().Exec(query, args...)
	if err != nil {
		return errors.Wrapf(err, "failed to update Session with id=%s", sessionId)
	}
	return nil
}

func (me SqlSessionStore) Remove(sessionIdOrToken string) error {
	_, err := me.GetMaster().Exec("DELETE FROM Sessions WHERE Id = :Id Or Token = :Token", map[string]interface{}{"Id": sessionIdOrToken, "Token": sessionIdOrToken})
	if err != nil {
		return errors.Wrapf(err, "failed to delete Session with sessionIdOrToken=%s", sessionIdOrToken)
	}
	return nil
}

func (me SqlSessionStore) RemoveAllSessions() error {
	_, err := me.GetMaster().Exec("DELETE FROM Sessions")
	if err != nil {
		return errors.Wrap(err, "failed to delete all Sessions")
	}
	return nil
}

func (me SqlSessionStore) PermanentDeleteSessionsByUser(userId string) error {
	_, err := me.GetMaster().Exec("DELETE FROM Sessions WHERE UserId = :UserId", map[string]interface{}{"UserId": userId})
	if err != nil {
		return errors.Wrapf(err, "failed to delete Session with userId=%s", userId)
	}

	return nil
}

func (me SqlSessionStore) UpdateExpiresAt(sessionId string, time int64) error {
	_, err := me.GetMaster().Exec("UPDATE Sessions SET ExpiresAt = :ExpiresAt, ExpiredNotify = false WHERE Id = :Id", map[string]interface{}{"ExpiresAt": time, "Id": sessionId})
	if err != nil {
		return errors.Wrapf(err, "failed to update Session with sessionId=%s", sessionId)
	}
	return nil
}

func (me SqlSessionStore) UpdateLastActivityAt(sessionId string, time int64) error {
	_, err := me.GetMaster().Exec("UPDATE Sessions SET LastActivityAt = :LastActivityAt WHERE Id = :Id", map[string]interface{}{"LastActivityAt": time, "Id": sessionId})
	if err != nil {
		return errors.Wrapf(err, "failed to update Session with id=%s", sessionId)
	}
	return nil
}

func (me SqlSessionStore) UpdateRoles(userId, roles string) (string, error) {
	query := "UPDATE Sessions SET Roles = :Roles WHERE UserId = :UserId"

	_, err := me.GetMaster().Exec(query, map[string]interface{}{"Roles": roles, "UserId": userId})
	if err != nil {
		return "", errors.Wrapf(err, "failed to update Session with userId=%s and roles=%s", userId, roles)
	}
	return userId, nil
}

func (me SqlSessionStore) UpdateDeviceId(id string, deviceId string, expiresAt int64) (string, error) {
	query := "UPDATE Sessions SET DeviceId = :DeviceId, ExpiresAt = :ExpiresAt, ExpiredNotify = false WHERE Id = :Id"

	_, err := me.GetMaster().Exec(query, map[string]interface{}{"DeviceId": deviceId, "Id": id, "ExpiresAt": expiresAt})
	if err != nil {
		return "", errors.Wrapf(err, "failed to update Session with id=%s", id)
	}
	return deviceId, nil
}

func (me SqlSessionStore) UpdateProps(session *model.Session) error {
	_, err := me.GetMaster().Exec(`UPDATE Sessions
		SET Props=:Props
		WHERE Id=:Id`, map[string]interface{}{
<<<<<<< HEAD
		"Props": model.MapToJson(session.Props),
=======
		"Props": model.MapToJSON(session.Props),
>>>>>>> 28ef5856
		"Id":    session.Id,
	})
	if err != nil {
		return errors.Wrap(err, "failed to update Session")
	}
	return nil
}

func (me SqlSessionStore) AnalyticsSessionCount() (int64, error) {
	query :=
		`SELECT
			COUNT(*)
		FROM
			Sessions
		WHERE ExpiresAt > :Time`
	count, err := me.GetReplica().SelectInt(query, map[string]interface{}{"Time": model.GetMillis()})
	if err != nil {
		return int64(0), errors.Wrap(err, "failed to count Sessions")
	}
	return count, nil
}

func (me SqlSessionStore) Cleanup(expiryTime int64, batchSize int64) error {
	var query string
	if me.DriverName() == model.DatabaseDriverPostgres {
		query = "DELETE FROM Sessions WHERE Id IN (SELECT Id FROM Sessions WHERE ExpiresAt != 0 AND :ExpiresAt > ExpiresAt LIMIT :Limit)"
	} else {
		query = "DELETE FROM Sessions WHERE ExpiresAt != 0 AND :ExpiresAt > ExpiresAt LIMIT :Limit"
	}

	var rowsAffected int64 = 1

	for rowsAffected > 0 {
		sqlResult, err := me.GetMaster().Exec(query, map[string]interface{}{"ExpiresAt": expiryTime, "Limit": batchSize})
		if err != nil {
			return errors.Wrap(err, "unable to delete sessions")
		}
		var rowErr error
		rowsAffected, rowErr = sqlResult.RowsAffected()
		if rowErr != nil {
			return errors.Wrap(err, "unable to delete sessions")
		}

		time.Sleep(sessionsCleanupDelay)
	}

	return nil
}<|MERGE_RESOLUTION|>--- conflicted
+++ resolved
@@ -251,11 +251,7 @@
 	_, err := me.GetMaster().Exec(`UPDATE Sessions
 		SET Props=:Props
 		WHERE Id=:Id`, map[string]interface{}{
-<<<<<<< HEAD
-		"Props": model.MapToJson(session.Props),
-=======
 		"Props": model.MapToJSON(session.Props),
->>>>>>> 28ef5856
 		"Id":    session.Id,
 	})
 	if err != nil {

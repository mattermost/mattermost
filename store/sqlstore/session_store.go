--- conflicted
+++ resolved
@@ -12,10 +12,6 @@
 	"github.com/pkg/errors"
 
 	"github.com/mattermost/mattermost-server/v6/model"
-<<<<<<< HEAD
-	"github.com/mattermost/mattermost-server/v6/shared/mlog"
-=======
->>>>>>> d0629503
 	"github.com/mattermost/mattermost-server/v6/store"
 )
 
@@ -281,11 +277,7 @@
 func (me SqlSessionStore) Cleanup(expiryTime int64, batchSize int64) error {
 	var query string
 	if me.DriverName() == model.DatabaseDriverPostgres {
-<<<<<<< HEAD
-		query = "DELETE FROM Sessions WHERE Id = any (array (SELECT Id FROM Sessions WHERE ExpiresAt != 0 AND :ExpiresAt > ExpiresAt LIMIT :Limit))"
-=======
 		query = "DELETE FROM Sessions WHERE Id IN (SELECT Id FROM Sessions WHERE ExpiresAt != 0 AND :ExpiresAt > ExpiresAt LIMIT :Limit)"
->>>>>>> d0629503
 	} else {
 		query = "DELETE FROM Sessions WHERE ExpiresAt != 0 AND :ExpiresAt > ExpiresAt LIMIT :Limit"
 	}

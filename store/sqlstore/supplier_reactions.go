// Copyright (c) 2015-present Mattermost, Inc. All Rights Reserved.
// See LICENSE.txt for license information.

package sqlstore

import (
	"github.com/pkg/errors"

	"github.com/mattermost/mattermost-server/v5/mlog"
	"github.com/mattermost/mattermost-server/v5/model"
	"github.com/mattermost/mattermost-server/v5/store"

	"github.com/mattermost/gorp"
	"github.com/pkg/errors"
)

type SqlReactionStore struct {
	SqlStore
}

func newSqlReactionStore(sqlStore SqlStore) store.ReactionStore {
	s := &SqlReactionStore{sqlStore}

	for _, db := range sqlStore.GetAllConns() {
		table := db.AddTableWithName(model.Reaction{}, "Reactions").SetKeys(false, "PostId", "UserId", "EmojiName")
		table.ColMap("UserId").SetMaxSize(26)
		table.ColMap("PostId").SetMaxSize(26)
		table.ColMap("EmojiName").SetMaxSize(64)
	}

	return s
}

func (s *SqlReactionStore) Save(reaction *model.Reaction) (*model.Reaction, error) {
	reaction.PreSave()
	if err := reaction.IsValid(); err != nil {
		return nil, err
	}

	transaction, err := s.GetMaster().Begin()
	if err != nil {
		return nil, errors.Wrap(err, "begin_transaction")
	}
	defer finalizeTransaction(transaction)
	err = saveReactionAndUpdatePost(transaction, reaction)
	if err != nil {
		// We don't consider duplicated save calls as an error
		if !IsUniqueConstraintError(err, []string{"reactions_pkey", "PRIMARY"}) {
			return nil, errors.Wrap(err, "failed while saving reaction or updating post")
		}
	} else {
		if err := transaction.Commit(); err != nil {
			return nil, errors.Wrap(err, "commit_transaction")
		}
	}

	return reaction, nil
}

<<<<<<< HEAD
func (s *SqlReactionStore) Delete(reaction *model.Reaction) (*model.Reaction, error) {
	transaction, err := s.GetMaster().Begin()
	if err != nil {
		return nil, errors.Wrap(err, "begin_transaction")
	}
	defer finalizeTransaction(transaction)

	err = deleteReactionAndUpdatePost(transaction, reaction)
	if err != nil {
		return nil, errors.Wrap(err, "failed while deleting reaction or updating post")
	}

	if err := transaction.Commit(); err != nil {
		return nil, errors.Wrap(err, "commit_transaction")
=======
func (s *SqlReactionStore) Delete(reaction *model.Reaction) (*model.Reaction, *model.AppError) {
	err := store.WithDeadlockRetry(func() error {
		transaction, err := s.GetMaster().Begin()
		if err != nil {
			return errors.Wrap(err, "begin_transaction")
		}
		defer finalizeTransaction(transaction)

		if err := deleteReactionAndUpdatePost(transaction, reaction); err != nil {
			return errors.Wrap(err, "deleteReactionAndUpdatePost")
		}

		if err := transaction.Commit(); err != nil {
			return errors.Wrap(err, "commit_transaction")
		}
		return nil
	})
	if err != nil {
		return nil, model.NewAppError("SqlReactionStore.Delete", "store.sql_reaction.delete.app_error", nil, err.Error(), http.StatusInternalServerError)
>>>>>>> 23e306bc
	}

	return reaction, nil
}

func (s *SqlReactionStore) GetForPost(postId string, allowFromCache bool) ([]*model.Reaction, error) {
	var reactions []*model.Reaction

	if _, err := s.GetReplica().Select(&reactions,
		`SELECT
				*
			FROM
				Reactions
			WHERE
				PostId = :PostId
			ORDER BY
				CreateAt`, map[string]interface{}{"PostId": postId}); err != nil {
		return nil, errors.Wrapf(err, "failed to get Reactions with postId=%s", postId)
	}

	return reactions, nil
}

func (s *SqlReactionStore) BulkGetForPosts(postIds []string) ([]*model.Reaction, error) {
	keys, params := MapStringsToQueryParams(postIds, "postId")
	var reactions []*model.Reaction

	if _, err := s.GetReplica().Select(&reactions, `SELECT
				*
			FROM
				Reactions
			WHERE
				PostId IN `+keys+`
			ORDER BY
				CreateAt`, params); err != nil {
		return nil, errors.Wrap(err, "failed to get Reactions")
	}
	return reactions, nil
}

func (s *SqlReactionStore) DeleteAllWithEmojiName(emojiName string) error {
	var reactions []*model.Reaction

	if _, err := s.GetReplica().Select(&reactions,
		`SELECT
				*
			FROM
				Reactions
			WHERE
				EmojiName = :EmojiName`, map[string]interface{}{"EmojiName": emojiName}); err != nil {
		return errors.Wrapf(err, "failed to get Reacions with emijiName=%s", emojiName)
	}

	err := store.WithDeadlockRetry(func() error {
		_, err := s.GetMaster().Exec(
			`DELETE FROM
				Reactions
			WHERE
<<<<<<< HEAD
				EmojiName = :EmojiName`, map[string]interface{}{"EmojiName": emojiName}); err != nil {
		return errors.Wrapf(err, "failed to delete Reactions with emijiName=%s", emojiName)
=======
				EmojiName = :EmojiName`, map[string]interface{}{"EmojiName": emojiName})
		return err
	})
	if err != nil {
		return model.NewAppError("SqlReactionStore.DeleteAllWithEmojiName",
			"store.sql_reaction.delete_all_with_emoji_name.delete_reactions.app_error", nil,
			"emoji_name="+emojiName+", error="+err.Error(), http.StatusInternalServerError)
>>>>>>> 23e306bc
	}

	for _, reaction := range reactions {
		reaction := reaction
		err := store.WithDeadlockRetry(func() error {
			_, err := s.GetMaster().Exec(UPDATE_POST_HAS_REACTIONS_ON_DELETE_QUERY,
				map[string]interface{}{
					"PostId":   reaction.PostId,
					"UpdateAt": model.GetMillis(),
				})
			return err
		})
		if err != nil {
			mlog.Warn("Unable to update Post.HasReactions while removing reactions",
				mlog.String("post_id", reaction.PostId),
				mlog.Err(err))
		}
	}

	return nil
}

func (s *SqlReactionStore) PermanentDeleteBatch(endTime int64, limit int64) (int64, error) {
	var query string
	if s.DriverName() == "postgres" {
		query = "DELETE from Reactions WHERE CreateAt = any (array (SELECT CreateAt FROM Reactions WHERE CreateAt < :EndTime LIMIT :Limit))"
	} else {
		query = "DELETE from Reactions WHERE CreateAt < :EndTime LIMIT :Limit"
	}

	sqlResult, err := s.GetMaster().Exec(query, map[string]interface{}{"EndTime": endTime, "Limit": limit})
	if err != nil {
		return 0, errors.Wrap(err, "failed to delete Reactions")
	}

	rowsAffected, err := sqlResult.RowsAffected()
	if err != nil {
		return 0, errors.Wrap(err, "unable to get rows affected for deleted Reactions")
	}
	return rowsAffected, nil
}

func saveReactionAndUpdatePost(transaction *gorp.Transaction, reaction *model.Reaction) error {
	if err := transaction.Insert(reaction); err != nil {
		return err
	}

	return updatePostForReactionsOnInsert(transaction, reaction.PostId)
}

func deleteReactionAndUpdatePost(transaction *gorp.Transaction, reaction *model.Reaction) error {
	if _, err := transaction.Exec(
		`DELETE FROM
			Reactions
		WHERE
			PostId = :PostId AND
			UserId = :UserId AND
			EmojiName = :EmojiName`,
		map[string]interface{}{"PostId": reaction.PostId, "UserId": reaction.UserId, "EmojiName": reaction.EmojiName}); err != nil {
		return err
	}

	return updatePostForReactionsOnDelete(transaction, reaction.PostId)
}

const (
	UPDATE_POST_HAS_REACTIONS_ON_DELETE_QUERY = `UPDATE
			Posts
		SET
			UpdateAt = :UpdateAt,
			HasReactions = (SELECT count(0) > 0 FROM Reactions WHERE PostId = :PostId)
		WHERE
			Id = :PostId`
)

func updatePostForReactionsOnDelete(transaction *gorp.Transaction, postId string) error {
	updateAt := model.GetMillis()
	_, err := transaction.Exec(UPDATE_POST_HAS_REACTIONS_ON_DELETE_QUERY, map[string]interface{}{"PostId": postId, "UpdateAt": updateAt})
	return err
}

func updatePostForReactionsOnInsert(transaction *gorp.Transaction, postId string) error {
	_, err := transaction.Exec(
		`UPDATE
			Posts
		SET
			HasReactions = True,
			UpdateAt = :UpdateAt
		WHERE
			Id = :PostId`,
		map[string]interface{}{"PostId": postId, "UpdateAt": model.GetMillis()})

	return err
}<|MERGE_RESOLUTION|>--- conflicted
+++ resolved
@@ -4,7 +4,7 @@
 package sqlstore
 
 import (
-	"github.com/pkg/errors"
+	"net/http"
 
 	"github.com/mattermost/mattermost-server/v5/mlog"
 	"github.com/mattermost/mattermost-server/v5/model"
@@ -57,23 +57,7 @@
 	return reaction, nil
 }
 
-<<<<<<< HEAD
 func (s *SqlReactionStore) Delete(reaction *model.Reaction) (*model.Reaction, error) {
-	transaction, err := s.GetMaster().Begin()
-	if err != nil {
-		return nil, errors.Wrap(err, "begin_transaction")
-	}
-	defer finalizeTransaction(transaction)
-
-	err = deleteReactionAndUpdatePost(transaction, reaction)
-	if err != nil {
-		return nil, errors.Wrap(err, "failed while deleting reaction or updating post")
-	}
-
-	if err := transaction.Commit(); err != nil {
-		return nil, errors.Wrap(err, "commit_transaction")
-=======
-func (s *SqlReactionStore) Delete(reaction *model.Reaction) (*model.Reaction, *model.AppError) {
 	err := store.WithDeadlockRetry(func() error {
 		transaction, err := s.GetMaster().Begin()
 		if err != nil {
@@ -91,8 +75,7 @@
 		return nil
 	})
 	if err != nil {
-		return nil, model.NewAppError("SqlReactionStore.Delete", "store.sql_reaction.delete.app_error", nil, err.Error(), http.StatusInternalServerError)
->>>>>>> 23e306bc
+		return nil, errors.Wrap(err, "failed to delete reaction")
 	}
 
 	return reaction, nil
@@ -128,7 +111,7 @@
 				PostId IN `+keys+`
 			ORDER BY
 				CreateAt`, params); err != nil {
-		return nil, errors.Wrap(err, "failed to get Reactions")
+		return nil, model.NewAppError("SqlReactionStore.GetForPost", "store.sql_reaction.bulk_get_for_post_ids.app_error", nil, "", http.StatusInternalServerError)
 	}
 	return reactions, nil
 }
@@ -143,7 +126,7 @@
 				Reactions
 			WHERE
 				EmojiName = :EmojiName`, map[string]interface{}{"EmojiName": emojiName}); err != nil {
-		return errors.Wrapf(err, "failed to get Reacions with emijiName=%s", emojiName)
+		return errors.Wrapf(err, "failed to get Reactions with emojiName=%s", emojiName)
 	}
 
 	err := store.WithDeadlockRetry(func() error {
@@ -151,18 +134,11 @@
 			`DELETE FROM
 				Reactions
 			WHERE
-<<<<<<< HEAD
-				EmojiName = :EmojiName`, map[string]interface{}{"EmojiName": emojiName}); err != nil {
-		return errors.Wrapf(err, "failed to delete Reactions with emijiName=%s", emojiName)
-=======
 				EmojiName = :EmojiName`, map[string]interface{}{"EmojiName": emojiName})
 		return err
 	})
 	if err != nil {
-		return model.NewAppError("SqlReactionStore.DeleteAllWithEmojiName",
-			"store.sql_reaction.delete_all_with_emoji_name.delete_reactions.app_error", nil,
-			"emoji_name="+emojiName+", error="+err.Error(), http.StatusInternalServerError)
->>>>>>> 23e306bc
+		return errors.Wrapf(err, "failed to delete Reactions with emojiName=%s", emojiName)
 	}
 
 	for _, reaction := range reactions {

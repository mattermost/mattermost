--- conflicted
+++ resolved
@@ -79,60 +79,17 @@
 		return err
 	}
 
-<<<<<<< HEAD
-	if s.DriverName() == model.DatabaseDriverMysql {
-		queryString, args, err := s.getQueryBuilder().
-			Insert("Preferences").
-			Columns("UserId", "Category", "Name", "Value").
-			Values(preference.UserId, preference.Category, preference.Name, preference.Value).
-			SuffixExpr(sq.Expr("ON DUPLICATE KEY UPDATE Value = ?", preference.Value)).
-			ToSql()
-
-		if err != nil {
-			return errors.Wrap(err, "failed to generate sqlquery")
-		}
-
-		if _, err = transaction.Exec(queryString, args...); err != nil {
-			return errors.Wrap(err, "failed to save Preference")
-		}
-		return nil
-	} else if s.DriverName() == model.DatabaseDriverPostgres {
-
-		// postgres has no way to upsert values until version 9.5 and trying inserting and then updating causes transactions to abort
-		queryString, args, err := s.getQueryBuilder().
-			Select("count(0)").
-			From("Preferences").
-			Where(sq.Eq{"UserId": preference.UserId}).
-			Where(sq.Eq{"Category": preference.Category}).
-			Where(sq.Eq{"Name": preference.Name}).
-			ToSql()
-
-		if err != nil {
-			return errors.Wrap(err, "failed to generate sqlquery")
-		}
-
-		count, err := transaction.SelectInt(queryString, args...)
-		if err != nil {
-			return errors.Wrap(err, "failed to count Preferences")
-		}
-
-		if count == 1 {
-			return s.update(transaction, preference)
-		}
-		return s.insert(transaction, preference)
-=======
 	query := s.getQueryBuilder().
 		Insert("Preferences").
 		Columns("UserId", "Category", "Name", "Value").
 		Values(preference.UserId, preference.Category, preference.Name, preference.Value)
 
-	if s.DriverName() == model.DATABASE_DRIVER_MYSQL {
+	if s.DriverName() == model.DatabaseDriverMysql {
 		query = query.SuffixExpr(sq.Expr("ON DUPLICATE KEY UPDATE Value = ?", preference.Value))
-	} else if s.DriverName() == model.DATABASE_DRIVER_POSTGRES {
+	} else if s.DriverName() == model.DatabaseDriverPostgres {
 		query = query.SuffixExpr(sq.Expr("ON CONFLICT (userid, category, name) DO UPDATE SET Value = ?", preference.Value))
 	} else {
 		return store.NewErrNotImplemented("failed to update preference because of missing driver")
->>>>>>> 304d655b
 	}
 
 	queryString, args, err := query.ToSql()

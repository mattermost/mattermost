--- conflicted
+++ resolved
@@ -30,14 +30,6 @@
 	return s
 }
 
-<<<<<<< HEAD
-=======
-func (s SqlPreferenceStore) createIndexesIfNotExists() {
-	s.CreateIndexIfNotExists("idx_preferences_category", "Preferences", "Category")
-	s.CreateIndexIfNotExists("idx_preferences_name", "Preferences", "Name")
-}
-
->>>>>>> 929caaff
 func (s SqlPreferenceStore) deleteUnusedFeatures() {
 	mlog.Debug("Deleting any unused pre-release features")
 	sql, args, err := s.getQueryBuilder().
@@ -60,11 +52,7 @@
 		return errors.Wrap(err, "begin_transaction")
 	}
 
-<<<<<<< HEAD
-	defer finalizeTransaction(transaction)
-=======
 	defer finalizeTransactionX(transaction)
->>>>>>> 929caaff
 	for _, preference := range preferences {
 		preference := preference
 		if upsertErr := s.saveTx(transaction, &preference); upsertErr != nil {
@@ -97,18 +85,6 @@
 		query = query.SuffixExpr(sq.Expr("ON CONFLICT (userid, category, name) DO UPDATE SET Value = ?", preference.Value))
 	} else {
 		return store.NewErrNotImplemented("failed to update preference because of missing driver")
-<<<<<<< HEAD
-	}
-
-	queryString, args, err := query.ToSql()
-	if err != nil {
-		return errors.Wrap(err, "failed to generate sqlquery")
-	}
-
-	if _, err = transaction.Exec(queryString, args...); err != nil {
-		return errors.Wrap(err, "failed to save Preference")
-	}
-=======
 	}
 
 	queryString, args, err := query.ToSql()
@@ -150,7 +126,6 @@
 	if _, err = transaction.Exec(queryString, args...); err != nil {
 		return errors.Wrap(err, "failed to save Preference")
 	}
->>>>>>> 929caaff
 	return nil
 }
 
@@ -284,21 +259,12 @@
 		SELECT * FROM (
 			SELECT Preferences.Name FROM Preferences
 			LEFT JOIN Posts ON Preferences.Name = Posts.Id
-<<<<<<< HEAD
-			WHERE Posts.Id IS NULL AND Category = :Category
-			LIMIT :Limit
-		) AS A
-	)`
-	props := map[string]interface{}{"Limit": limit, "Category": model.PreferenceCategoryFlaggedPost}
-	result, err := s.GetMaster().Exec(query, props)
-=======
 			WHERE Posts.Id IS NULL AND Category = ?
 			LIMIT ?
 		) AS A
 	)`
 
 	result, err := s.GetMasterX().Exec(query, model.PreferenceCategoryFlaggedPost, limit)
->>>>>>> 929caaff
 	if err != nil {
 		return
 	}

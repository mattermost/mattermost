--- conflicted
+++ resolved
@@ -992,30 +992,6 @@
 	}
 
 	var groups []*model.Group
-<<<<<<< HEAD
-=======
-	offset := page * perPage
-	_, err := s.GetReplica().Select(&groups, `
-		SELECT
-			ug.*
-		FROM
-			GroupTeams gt
-		LEFT JOIN
-			UserGroups ug
-		ON
-			gt.GroupId = ug.Id
-		WHERE
-            gt.DeleteAt = 0
-        AND
-			ug.DeleteAt = 0
-		AND
-			gt.TeamId = :TeamId
-		ORDER BY
-			ug.DisplayName
-		LIMIT :Limit
-		OFFSET :Offset`,
-		map[string]interface{}{"TeamId": teamId, "Limit": perPage, "Offset": offset})
->>>>>>> 53d0bfe3
 
 	_, err = s.GetReplica().Select(&groups, queryString, args...)
 	if err != nil {

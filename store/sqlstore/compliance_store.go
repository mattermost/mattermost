// Copyright (c) 2016-present Mattermost, Inc. All Rights Reserved.
// See License.txt for license information.

package sqlstore

import (
	"net/http"
	"strconv"
	"strings"

	"github.com/mattermost/mattermost-server/model"
	"github.com/mattermost/mattermost-server/store"
)

type SqlComplianceStore struct {
	SqlStore
}

func NewSqlComplianceStore(sqlStore SqlStore) store.ComplianceStore {
	s := &SqlComplianceStore{sqlStore}

	for _, db := range sqlStore.GetAllConns() {
		table := db.AddTableWithName(model.Compliance{}, "Compliances").SetKeys(false, "Id")
		table.ColMap("Id").SetMaxSize(26)
		table.ColMap("UserId").SetMaxSize(26)
		table.ColMap("Status").SetMaxSize(64)
		table.ColMap("Desc").SetMaxSize(512)
		table.ColMap("Type").SetMaxSize(64)
		table.ColMap("Keywords").SetMaxSize(512)
		table.ColMap("Emails").SetMaxSize(1024)
	}

	return s
}

func (s SqlComplianceStore) CreateIndexesIfNotExists() {
}

func (s SqlComplianceStore) Save(compliance *model.Compliance) (*model.Compliance, *model.AppError) {
	compliance.PreSave()
	if err := compliance.IsValid(); err != nil {
		return nil, err
	}

	if err := s.GetMaster().Insert(compliance); err != nil {
		return nil, model.NewAppError("SqlComplianceStore.Save", "store.sql_compliance.save.saving.app_error", nil, err.Error(), http.StatusInternalServerError)
	}
	return compliance, nil
}

func (us SqlComplianceStore) Update(compliance *model.Compliance) (*model.Compliance, *model.AppError) {
	if err := compliance.IsValid(); err != nil {
		return nil, err
	}

	if _, err := us.GetMaster().Update(compliance); err != nil {
		return nil, model.NewAppError("SqlComplianceStore.Update", "store.sql_compliance.save.saving.app_error", nil, err.Error(), http.StatusInternalServerError)
	}
	return compliance, nil
}

func (s SqlComplianceStore) GetAll(offset, limit int) (model.Compliances, *model.AppError) {
	query := "SELECT * FROM Compliances ORDER BY CreateAt DESC LIMIT :Limit OFFSET :Offset"

	var compliances model.Compliances
	if _, err := s.GetReplica().Select(&compliances, query, map[string]interface{}{"Offset": offset, "Limit": limit}); err != nil {
		return nil, model.NewAppError("SqlComplianceStore.Get", "store.sql_compliance.get.finding.app_error", nil, err.Error(), http.StatusInternalServerError)
	}
	return compliances, nil
}

func (us SqlComplianceStore) Get(id string) (*model.Compliance, *model.AppError) {
	obj, err := us.GetReplica().Get(model.Compliance{}, id)
	if err != nil {
		return nil, model.NewAppError("SqlComplianceStore.Get", "store.sql_compliance.get.finding.app_error", nil, err.Error(), http.StatusInternalServerError)
	}
	if obj == nil {
		return nil, model.NewAppError("SqlComplianceStore.Get", "store.sql_compliance.get.finding.app_error", nil, "", http.StatusNotFound)
	}
	return obj.(*model.Compliance), nil
}

func (s SqlComplianceStore) ComplianceExport(job *model.Compliance) ([]*model.CompliancePost, *model.AppError) {
	props := map[string]interface{}{"StartTime": job.StartAt, "EndTime": job.EndAt}

	keywordQuery := ""
	keywords := strings.Fields(strings.TrimSpace(strings.ToLower(strings.Replace(job.Keywords, ",", " ", -1))))
	if len(keywords) > 0 {

		keywordQuery = "AND ("

		for index, keyword := range keywords {
			keyword = sanitizeSearchTerm(keyword, "\\")
			if index >= 1 {
				keywordQuery += " OR LOWER(Posts.Message) LIKE :Keyword" + strconv.Itoa(index)
			} else {
				keywordQuery += "LOWER(Posts.Message) LIKE :Keyword" + strconv.Itoa(index)
			}

			props["Keyword"+strconv.Itoa(index)] = "%" + keyword + "%"
		}

		keywordQuery += ")"
	}

	emailQuery := ""
	emails := strings.Fields(strings.TrimSpace(strings.ToLower(strings.Replace(job.Emails, ",", " ", -1))))
	if len(emails) > 0 {

		emailQuery = "AND ("

		for index, email := range emails {
			if index >= 1 {
				emailQuery += " OR Users.Email = :Email" + strconv.Itoa(index)
			} else {
				emailQuery += "Users.Email = :Email" + strconv.Itoa(index)
			}

			props["Email"+strconv.Itoa(index)] = email
		}

		emailQuery += ")"
	}

	query :=
		`(SELECT
			Teams.Name AS TeamName,
			Teams.DisplayName AS TeamDisplayName,
			Channels.Name AS ChannelName,
			Channels.DisplayName AS ChannelDisplayName,
			Channels.Type AS ChannelType,
			Users.Username AS UserUsername,
			Users.Email AS UserEmail,
			Users.Nickname AS UserNickname,
			Posts.Id AS PostId,
			Posts.CreateAt AS PostCreateAt,
			Posts.UpdateAt AS PostUpdateAt,
			Posts.DeleteAt AS PostDeleteAt,
			Posts.RootId AS PostRootId,
			Posts.ParentId AS PostParentId,
			Posts.OriginalId AS PostOriginalId,
			Posts.Message AS PostMessage,
			Posts.Type AS PostType,
			Posts.Props AS PostProps,
			Posts.Hashtags AS PostHashtags,
			Posts.FileIds AS PostFileIds,
			Bots.UserId IS NOT NULL AS IsBot
		FROM
			Teams,
			Channels,
			Users,
			Posts
        LEFT JOIN Bots ON Bots.UserId = Posts.UserId
		WHERE
			Teams.Id = Channels.TeamId
				AND Posts.ChannelId = Channels.Id
				AND Posts.UserId = Users.Id
				AND Posts.CreateAt > :StartTime
				AND Posts.CreateAt <= :EndTime
				` + emailQuery + `
				` + keywordQuery + `)
		UNION ALL
		(SELECT
			'direct-messages' AS TeamName,
			'Direct Messages' AS TeamDisplayName,
			Channels.Name AS ChannelName,
			Channels.DisplayName AS ChannelDisplayName,
			Channels.Type AS ChannelType,
			Users.Username AS UserUsername,
			Users.Email AS UserEmail,
			Users.Nickname AS UserNickname,
			Posts.Id AS PostId,
			Posts.CreateAt AS PostCreateAt,
			Posts.UpdateAt AS PostUpdateAt,
			Posts.DeleteAt AS PostDeleteAt,
			Posts.RootId AS PostRootId,
			Posts.ParentId AS PostParentId,
			Posts.OriginalId AS PostOriginalId,
			Posts.Message AS PostMessage,
			Posts.Type AS PostType,
			Posts.Props AS PostProps,
			Posts.Hashtags AS PostHashtags,
			Posts.FileIds AS PostFileIds,
			Bots.UserId IS NOT NULL AS IsBot
		FROM
			Channels,
			Users,
			Posts
		LEFT JOIN Bots ON Bots.UserId = Posts.UserId
		WHERE
			Channels.TeamId = ''
				AND Posts.ChannelId = Channels.Id
				AND Posts.UserId = Users.Id
				AND Posts.CreateAt > :StartTime
				AND Posts.CreateAt <= :EndTime
				` + emailQuery + `
				` + keywordQuery + `)
		ORDER BY PostCreateAt
		LIMIT 30000`

	var cposts []*model.CompliancePost

	if _, err := s.GetReplica().Select(&cposts, query, props); err != nil {
		return nil, model.NewAppError("SqlPostStore.ComplianceExport", "store.sql_post.compliance_export.app_error", nil, err.Error(), http.StatusInternalServerError)
	}
	return cposts, nil
}

func (s SqlComplianceStore) MessageExport(after int64, limit int) ([]*model.MessageExport, *model.AppError) {
	props := map[string]interface{}{"StartTime": after, "Limit": limit}
	query :=
		`SELECT
			Posts.Id AS PostId,
			Posts.CreateAt AS PostCreateAt,
			Posts.UpdateAt AS PostUpdateAt,
			Posts.DeleteAt AS PostDeleteAt,
			Posts.Message AS PostMessage,
			Posts.Type AS PostType,
			Posts.Props AS PostProps,
			Posts.OriginalId AS PostOriginalId,
			Posts.RootId AS PostRootId,
			Posts.Props AS PostProps,
			Posts.FileIds AS PostFileIds,
			Teams.Id AS TeamId,
			Teams.Name AS TeamName,
			Teams.DisplayName AS TeamDisplayName,
			Channels.Id AS ChannelId,
			CASE
				WHEN Channels.Type = 'D' THEN 'Direct Message'
				WHEN Channels.Type = 'G' THEN 'Group Message'
				ELSE Channels.DisplayName
			END AS ChannelDisplayName,
			Channels.Name AS ChannelName,
			Channels.Type AS ChannelType,
			Users.Id AS UserId,
			Users.Email AS UserEmail,
			Users.Username,
			Bots.UserId IS NOT NULL AS IsBot
		FROM
			Posts
		LEFT OUTER JOIN Channels ON Posts.ChannelId = Channels.Id
		LEFT OUTER JOIN Teams ON Channels.TeamId = Teams.Id
		LEFT OUTER JOIN Users ON Posts.UserId = Users.Id
		LEFT JOIN Bots ON Bots.UserId = Posts.UserId
		WHERE
<<<<<<< HEAD
			Posts.CreateAt > :StartTime AND
			Posts.Type NOT LIKE 'system_%'
		ORDER BY PostCreateAt
=======
			(Posts.CreateAt > :StartTime OR Posts.EditAt > :StartTime OR Posts.DeleteAt > :StartTime) AND
			Posts.Type = ''
		ORDER BY PostUpdateAt
>>>>>>> 2bcb4d99
		LIMIT :Limit`

	var cposts []*model.MessageExport
	if _, err := s.GetReplica().Select(&cposts, query, props); err != nil {
		return nil, model.NewAppError("SqlComplianceStore.MessageExport", "store.sql_compliance.message_export.app_error", nil, err.Error(), http.StatusInternalServerError)
	}
	return cposts, nil
}<|MERGE_RESOLUTION|>--- conflicted
+++ resolved
@@ -243,15 +243,9 @@
 		LEFT OUTER JOIN Users ON Posts.UserId = Users.Id
 		LEFT JOIN Bots ON Bots.UserId = Posts.UserId
 		WHERE
-<<<<<<< HEAD
-			Posts.CreateAt > :StartTime AND
+			(Posts.CreateAt > :StartTime OR Posts.EditAt > :StartTime OR Posts.DeleteAt > :StartTime) AND
 			Posts.Type NOT LIKE 'system_%'
-		ORDER BY PostCreateAt
-=======
-			(Posts.CreateAt > :StartTime OR Posts.EditAt > :StartTime OR Posts.DeleteAt > :StartTime) AND
-			Posts.Type = ''
 		ORDER BY PostUpdateAt
->>>>>>> 2bcb4d99
 		LIMIT :Limit`
 
 	var cposts []*model.MessageExport

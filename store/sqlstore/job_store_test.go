--- conflicted
+++ resolved
@@ -232,9 +232,6 @@
 	}
 }
 
-<<<<<<< HEAD
-func TestGetMostRecentByTypeStatus(t *testing.T) {
-=======
 func TestJobStoreGetNewestJobByStatusAndType(t *testing.T) {
 	ss := Setup()
 
@@ -281,7 +278,6 @@
 }
 
 func TestJobStoreGetCountByStatusAndType(t *testing.T) {
->>>>>>> 5e50d3f4
 	ss := Setup()
 
 	jobType1 := model.NewId()
@@ -310,11 +306,7 @@
 		},
 		{
 			Id:       model.NewId(),
-<<<<<<< HEAD
-			Type:     jobType2,
-=======
 			Type:     jobType1,
->>>>>>> 5e50d3f4
 			CreateAt: 1002,
 			Status:   status2,
 		},
@@ -325,34 +317,6 @@
 		defer ss.Job().Delete(job.Id)
 	}
 
-<<<<<<< HEAD
-	if result := <-ss.Job().GetMostRecentByTypeStatus(jobType1, status1); result.Err != nil {
-		t.Fatal(result.Err)
-	} else if job, ok := result.Data.(*model.Job); !ok || job == nil {
-		t.Fatal("Returned object is not an instance of job")
-	} else {
-		// should have got the job with create time 999 back
-		assert.Equal(t, jobs[1].Id, job.Id)
-	}
-
-	if result := <-ss.Job().GetMostRecentByTypeStatus(jobType2, status1); result.Err != nil {
-		t.Fatal(result.Err)
-	} else if job, ok := result.Data.(*model.Job); !ok || job == nil {
-		t.Fatal("Returned object is not an instance of job")
-	} else {
-		// should have got the job with create time 1001 back
-		assert.Equal(t, jobs[2].Id,job.Id)
-	}
-
-	if result := <-ss.Job().GetMostRecentByTypeStatus(jobType2, status2); result.Err != nil {
-		t.Fatal(result.Err)
-	} else if job, ok := result.Data.(*model.Job); !ok || job == nil {
-		t.Fatal("Returned object is not an instance of job")
-	} else {
-		// should have got the job with create time 1002 back
-		assert.Equal(t, jobs[3].Id, job.Id)
-	}
-=======
 	result := <-ss.Job().GetCountByStatusAndType(status1, jobType1)
 	assert.Nil(t, result.Err)
 	assert.EqualValues(t, 2, result.Data.(int64))
@@ -368,7 +332,6 @@
 	result = <-ss.Job().GetCountByStatusAndType(status2, jobType1)
 	assert.Nil(t, result.Err)
 	assert.EqualValues(t, 1, result.Data.(int64))
->>>>>>> 5e50d3f4
 }
 
 func TestJobUpdateOptimistically(t *testing.T) {

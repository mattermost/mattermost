// Copyright (c) 2015-present Mattermost, Inc. All Rights Reserved.
// See LICENSE.txt for license information.

package sqlstore

import (
	"context"
	dbsql "database/sql"
	"fmt"
	"os"
	"path/filepath"
	"strconv"
	"strings"
	"sync"
	"sync/atomic"
	"time"

	sq "github.com/Masterminds/squirrel"
	"github.com/go-sql-driver/mysql"
	"github.com/golang-migrate/migrate/v4"
	"github.com/golang-migrate/migrate/v4/database"
	mysqlmigrate "github.com/golang-migrate/migrate/v4/database/mysql"
	"github.com/golang-migrate/migrate/v4/database/postgres"
	_ "github.com/golang-migrate/migrate/v4/source/file"
	bindata "github.com/golang-migrate/migrate/v4/source/go_bindata"
	"github.com/lib/pq"
	_ "github.com/lib/pq"
	"github.com/mattermost/gorp"
	"github.com/pkg/errors"

	"github.com/mattermost/mattermost-server/v6/db/migrations"
	"github.com/mattermost/mattermost-server/v6/einterfaces"
	"github.com/mattermost/mattermost-server/v6/model"
	"github.com/mattermost/mattermost-server/v6/shared/mlog"
	"github.com/mattermost/mattermost-server/v6/store"
)

type migrationDirection string

const (
	IndexTypeFullText                 = "full_text"
	IndexTypeFullTextFunc             = "full_text_func"
	IndexTypeDefault                  = "default"
	PGDupTableErrorCode               = "42P07"      // see https://github.com/lib/pq/blob/master/error.go#L268
	MySQLDupTableErrorCode            = uint16(1050) // see https://dev.mysql.com/doc/mysql-errors/5.7/en/server-error-reference.html#error_er_table_exists_error
	PGForeignKeyViolationErrorCode    = "23503"
	MySQLForeignKeyViolationErrorCode = 1452
	PGDuplicateObjectErrorCode        = "42710"
	MySQLDuplicateObjectErrorCode     = 1022
	DBPingAttempts                    = 18
	DBPingTimeoutSecs                 = 10
	// This is a numerical version string by postgres. The format is
	// 2 characters for major, minor, and patch version prior to 10.
	// After 10, it's major and minor only.
	// 10.1 would be 100001.
	// 9.6.3 would be 90603.
	minimumRequiredPostgresVersion = 100000
	// major*1000 + minor*100 + patch
	minimumRequiredMySQLVersion = 5712

	migrationsDirectionUp   migrationDirection = "up"
	migrationsDirectionDown migrationDirection = "down"

	replicaLagPrefix = "replica-lag"
)

const (
	ExitGenericFailure           = 1
	ExitCreateTable              = 100
	ExitDBOpen                   = 101
	ExitPing                     = 102
	ExitNoDriver                 = 103
	ExitTableExists              = 104
	ExitTableExistsMySQL         = 105
	ExitColumnExists             = 106
	ExitDoesColumnExistsPostgres = 107
	ExitDoesColumnExistsMySQL    = 108
	ExitDoesColumnExistsMissing  = 109
	ExitCreateColumnPostgres     = 110
	ExitCreateColumnMySQL        = 111
	ExitCreateColumnMissing      = 112
	ExitRemoveColumn             = 113
	ExitRenameColumn             = 114
	ExitMaxColumn                = 115
	ExitAlterColumn              = 116
	ExitCreateIndexPostgres      = 117
	ExitCreateIndexMySQL         = 118
	ExitCreateIndexFullMySQL     = 119
	ExitCreateIndexMissing       = 120
	ExitRemoveIndexPostgres      = 121
	ExitRemoveIndexMySQL         = 122
	ExitRemoveIndexMissing       = 123
	ExitRemoveTable              = 134
	ExitAlterPrimaryKey          = 139
)

type SqlStoreStores struct {
	team                 store.TeamStore
	channel              store.ChannelStore
	post                 store.PostStore
	retentionPolicy      store.RetentionPolicyStore
	thread               store.ThreadStore
	user                 store.UserStore
	bot                  store.BotStore
	audit                store.AuditStore
	cluster              store.ClusterDiscoveryStore
	remoteCluster        store.RemoteClusterStore
	compliance           store.ComplianceStore
	session              store.SessionStore
	oauth                store.OAuthStore
	system               store.SystemStore
	webhook              store.WebhookStore
	command              store.CommandStore
	commandWebhook       store.CommandWebhookStore
	preference           store.PreferenceStore
	license              store.LicenseStore
	token                store.TokenStore
	emoji                store.EmojiStore
	status               store.StatusStore
	fileInfo             store.FileInfoStore
	uploadSession        store.UploadSessionStore
	reaction             store.ReactionStore
	job                  store.JobStore
	userAccessToken      store.UserAccessTokenStore
	plugin               store.PluginStore
	channelMemberHistory store.ChannelMemberHistoryStore
	role                 store.RoleStore
	scheme               store.SchemeStore
	TermsOfService       store.TermsOfServiceStore
	productNotices       store.ProductNoticesStore
	group                store.GroupStore
	UserTermsOfService   store.UserTermsOfServiceStore
	linkMetadata         store.LinkMetadataStore
	sharedchannel        store.SharedChannelStore
}

type SqlStore struct {
	// rrCounter and srCounter should be kept first.
	// See https://github.com/mattermost/mattermost-server/v6/pull/7281
	rrCounter         int64
	srCounter         int64
	master            *gorp.DbMap
	Replicas          []*gorp.DbMap
	searchReplicas    []*gorp.DbMap
	replicaLagHandles []*dbsql.DB
	stores            SqlStoreStores
	settings          *model.SqlSettings
	lockedToMaster    bool
	context           context.Context
	license           *model.License
	licenseMutex      sync.RWMutex
	metrics           einterfaces.MetricsInterface
}

// ColumnInfo holds information about a column.
type ColumnInfo struct {
	DataType          string
	CharMaximumLength int
}

func New(settings model.SqlSettings, metrics einterfaces.MetricsInterface) *SqlStore {
	store := &SqlStore{
		rrCounter: 0,
		srCounter: 0,
		settings:  &settings,
		metrics:   metrics,
	}

	store.initConnection()

	ver, err := store.GetDbVersion(true)
	if err != nil {
		mlog.Critical("Error while getting DB version.", mlog.Err(err))
		os.Exit(ExitGenericFailure)
	}

	ok, err := store.ensureMinimumDBVersion(ver)
	if !ok {
		mlog.Critical("Error while checking DB version.", mlog.Err(err))
		os.Exit(ExitGenericFailure)
	}

	err = store.migrate(migrationsDirectionUp)
	if err != nil {
		mlog.Critical("Failed to apply database migrations.", mlog.Err(err))
		os.Exit(ExitGenericFailure)
	}

	store.stores.team = newSqlTeamStore(store)
	store.stores.channel = newSqlChannelStore(store, metrics)
	store.stores.post = newSqlPostStore(store, metrics)
	store.stores.retentionPolicy = newSqlRetentionPolicyStore(store, metrics)
	store.stores.user = newSqlUserStore(store, metrics)
	store.stores.bot = newSqlBotStore(store, metrics)
	store.stores.audit = newSqlAuditStore(store)
	store.stores.cluster = newSqlClusterDiscoveryStore(store)
	store.stores.remoteCluster = newSqlRemoteClusterStore(store)
	store.stores.compliance = newSqlComplianceStore(store)
	store.stores.session = newSqlSessionStore(store)
	store.stores.oauth = newSqlOAuthStore(store)
	store.stores.system = newSqlSystemStore(store)
	store.stores.webhook = newSqlWebhookStore(store, metrics)
	store.stores.command = newSqlCommandStore(store)
	store.stores.commandWebhook = newSqlCommandWebhookStore(store)
	store.stores.preference = newSqlPreferenceStore(store)
	store.stores.license = newSqlLicenseStore(store)
	store.stores.token = newSqlTokenStore(store)
	store.stores.emoji = newSqlEmojiStore(store, metrics)
	store.stores.status = newSqlStatusStore(store)
	store.stores.fileInfo = newSqlFileInfoStore(store, metrics)
	store.stores.uploadSession = newSqlUploadSessionStore(store)
	store.stores.thread = newSqlThreadStore(store)
	store.stores.job = newSqlJobStore(store)
	store.stores.userAccessToken = newSqlUserAccessTokenStore(store)
	store.stores.channelMemberHistory = newSqlChannelMemberHistoryStore(store)
	store.stores.plugin = newSqlPluginStore(store)
	store.stores.TermsOfService = newSqlTermsOfServiceStore(store, metrics)
	store.stores.UserTermsOfService = newSqlUserTermsOfServiceStore(store)
	store.stores.linkMetadata = newSqlLinkMetadataStore(store)
	store.stores.sharedchannel = newSqlSharedChannelStore(store)
	store.stores.reaction = newSqlReactionStore(store)
	store.stores.role = newSqlRoleStore(store)
	store.stores.scheme = newSqlSchemeStore(store)
	store.stores.group = newSqlGroupStore(store)
	store.stores.productNotices = newSqlProductNoticesStore(store)
	err = store.GetMaster().CreateTablesIfNotExists()

	if err != nil {
		if IsDuplicate(err) {
			mlog.Warn("Duplicate key error occurred; assuming table already created and proceeding.", mlog.Err(err))
		} else {
			mlog.Critical("Error creating database tables.", mlog.Err(err))
			os.Exit(ExitCreateTable)
		}
	}

	err = upgradeDatabase(store, model.CurrentVersion)
	if err != nil {
		mlog.Critical("Failed to upgrade database.", mlog.Err(err))
		time.Sleep(time.Second)
		os.Exit(ExitGenericFailure)
	}

	store.stores.channel.(*SqlChannelStore).createIndexesIfNotExists()
	store.stores.post.(*SqlPostStore).createIndexesIfNotExists()
	store.stores.retentionPolicy.(*SqlRetentionPolicyStore).createIndexesIfNotExists()
	store.stores.thread.(*SqlThreadStore).createIndexesIfNotExists()
	store.stores.user.(*SqlUserStore).createIndexesIfNotExists()
	store.stores.bot.(*SqlBotStore).createIndexesIfNotExists()
	store.stores.audit.(*SqlAuditStore).createIndexesIfNotExists()
	store.stores.compliance.(*SqlComplianceStore).createIndexesIfNotExists()
	store.stores.session.(*SqlSessionStore).createIndexesIfNotExists()
	store.stores.oauth.(*SqlOAuthStore).createIndexesIfNotExists()
	store.stores.system.(*SqlSystemStore).createIndexesIfNotExists()
	store.stores.webhook.(*SqlWebhookStore).createIndexesIfNotExists()
	store.stores.command.(*SqlCommandStore).createIndexesIfNotExists()
	store.stores.commandWebhook.(*SqlCommandWebhookStore).createIndexesIfNotExists()
	store.stores.preference.(*SqlPreferenceStore).createIndexesIfNotExists()
	store.stores.license.(*SqlLicenseStore).createIndexesIfNotExists()
	store.stores.token.(*SqlTokenStore).createIndexesIfNotExists()
	store.stores.emoji.(*SqlEmojiStore).createIndexesIfNotExists()
	store.stores.status.(*SqlStatusStore).createIndexesIfNotExists()
	store.stores.fileInfo.(*SqlFileInfoStore).createIndexesIfNotExists()
	store.stores.uploadSession.(*SqlUploadSessionStore).createIndexesIfNotExists()
	store.stores.job.(*SqlJobStore).createIndexesIfNotExists()
	store.stores.userAccessToken.(*SqlUserAccessTokenStore).createIndexesIfNotExists()
	store.stores.plugin.(*SqlPluginStore).createIndexesIfNotExists()
	store.stores.TermsOfService.(SqlTermsOfServiceStore).createIndexesIfNotExists()
	store.stores.productNotices.(SqlProductNoticesStore).createIndexesIfNotExists()
	store.stores.UserTermsOfService.(SqlUserTermsOfServiceStore).createIndexesIfNotExists()
	store.stores.linkMetadata.(*SqlLinkMetadataStore).createIndexesIfNotExists()
	store.stores.sharedchannel.(*SqlSharedChannelStore).createIndexesIfNotExists()
	store.stores.group.(*SqlGroupStore).createIndexesIfNotExists()
	store.stores.scheme.(*SqlSchemeStore).createIndexesIfNotExists()
	store.stores.remoteCluster.(*sqlRemoteClusterStore).createIndexesIfNotExists()
	store.stores.preference.(*SqlPreferenceStore).deleteUnusedFeatures()

	return store
}

func setupConnection(connType string, dataSource string, settings *model.SqlSettings) *gorp.DbMap {
	db, err := dbsql.Open(*settings.DriverName, dataSource)
	if err != nil {
		mlog.Critical("Failed to open SQL connection to err.", mlog.Err(err))
		time.Sleep(time.Second)
		os.Exit(ExitDBOpen)
	}

	for i := 0; i < DBPingAttempts; i++ {
		mlog.Info("Pinging SQL", mlog.String("database", connType))
		ctx, cancel := context.WithTimeout(context.Background(), DBPingTimeoutSecs*time.Second)
		defer cancel()
		err = db.PingContext(ctx)
		if err == nil {
			break
		} else {
			if i == DBPingAttempts-1 {
				mlog.Critical("Failed to ping DB, server will exit.", mlog.Err(err))
				time.Sleep(time.Second)
				os.Exit(ExitPing)
			} else {
				mlog.Error("Failed to ping DB", mlog.Err(err), mlog.Int("retrying in seconds", DBPingTimeoutSecs))
				time.Sleep(DBPingTimeoutSecs * time.Second)
			}
		}
	}

	if strings.HasPrefix(connType, replicaLagPrefix) {
		// If this is a replica lag connection, we just open one connection.
		//
		// Arguably, if the query doesn't require a special credential, it does take up
		// one extra connection from the replica DB. But falling back to the replica
		// data source when the replica lag data source is null implies an ordering constraint
		// which makes things brittle and is not a good design.
		// If connections are an overhead, it is advised to use a connection pool.
		db.SetMaxOpenConns(1)
		db.SetMaxIdleConns(1)
	} else {
		db.SetMaxIdleConns(*settings.MaxIdleConns)
		db.SetMaxOpenConns(*settings.MaxOpenConns)
	}
	db.SetConnMaxLifetime(time.Duration(*settings.ConnMaxLifetimeMilliseconds) * time.Millisecond)
	db.SetConnMaxIdleTime(time.Duration(*settings.ConnMaxIdleTimeMilliseconds) * time.Millisecond)

	dbMap := getDBMap(settings, db)

	return dbMap
}

func getDBMap(settings *model.SqlSettings, db *dbsql.DB) *gorp.DbMap {
	connectionTimeout := time.Duration(*settings.QueryTimeout) * time.Second
	var dbMap *gorp.DbMap
	switch *settings.DriverName {
	case model.DatabaseDriverMysql:
		dbMap = &gorp.DbMap{
			Db:            db,
			TypeConverter: mattermConverter{},
			Dialect:       gorp.MySQLDialect{Engine: "InnoDB", Encoding: "UTF8MB4"},
			QueryTimeout:  connectionTimeout,
		}
	case model.DatabaseDriverPostgres:
		dbMap = &gorp.DbMap{
			Db:            db,
			TypeConverter: mattermConverter{},
			Dialect:       gorp.PostgresDialect{},
			QueryTimeout:  connectionTimeout,
		}
	default:
		mlog.Critical("Failed to create dialect specific driver")
		time.Sleep(time.Second)
		os.Exit(ExitNoDriver)
		return nil
	}
	if settings.Trace != nil && *settings.Trace {
		dbMap.TraceOn("sql-trace:", &TraceOnAdapter{})
	}
	return dbMap
}

func (ss *SqlStore) SetContext(context context.Context) {
	ss.context = context
}

func (ss *SqlStore) Context() context.Context {
	return ss.context
}

func (ss *SqlStore) initConnection() {
	dataSource := *ss.settings.DataSource
	if ss.DriverName() == model.DatabaseDriverMysql {
		// TODO: We ignore the readTimeout datasource parameter for MySQL since QueryTimeout
		// covers that already. Ideally we'd like to do this only for the upgrade
		// step. To be reviewed in MM-35789.
		var err error
		dataSource, err = resetReadTimeout(dataSource)
		if err != nil {
			mlog.Critical("Failed to reset read timeout from datasource.", mlog.Err(err))
			os.Exit(ExitGenericFailure)
		}
	}

	ss.master = setupConnection("master", dataSource, ss.settings)

	if len(ss.settings.DataSourceReplicas) > 0 {
		ss.Replicas = make([]*gorp.DbMap, len(ss.settings.DataSourceReplicas))
		for i, replica := range ss.settings.DataSourceReplicas {
			ss.Replicas[i] = setupConnection(fmt.Sprintf("replica-%v", i), replica, ss.settings)
		}
	}

	if len(ss.settings.DataSourceSearchReplicas) > 0 {
		ss.searchReplicas = make([]*gorp.DbMap, len(ss.settings.DataSourceSearchReplicas))
		for i, replica := range ss.settings.DataSourceSearchReplicas {
			ss.searchReplicas[i] = setupConnection(fmt.Sprintf("search-replica-%v", i), replica, ss.settings)
		}
	}

	if len(ss.settings.ReplicaLagSettings) > 0 {
		ss.replicaLagHandles = make([]*dbsql.DB, len(ss.settings.ReplicaLagSettings))
		for i, src := range ss.settings.ReplicaLagSettings {
			if src.DataSource == nil {
				continue
			}
			gorpConn := setupConnection(fmt.Sprintf(replicaLagPrefix+"-%d", i), *src.DataSource, ss.settings)
			ss.replicaLagHandles[i] = gorpConn.Db
		}
	}
}

func (ss *SqlStore) DriverName() string {
	return *ss.settings.DriverName
}

func (ss *SqlStore) GetCurrentSchemaVersion() string {
	version, _ := ss.GetMaster().SelectStr("SELECT Value FROM Systems WHERE Name='Version'")
	return version
}

// GetDbVersion returns the version of the database being used.
// If numerical is set to true, it attempts to return a numerical version string
// that can be parsed by callers.
func (ss *SqlStore) GetDbVersion(numerical bool) (string, error) {
	var sqlVersion string
	if ss.DriverName() == model.DatabaseDriverPostgres {
		if numerical {
			sqlVersion = `SHOW server_version_num`
		} else {
			sqlVersion = `SHOW server_version`
		}
	} else if ss.DriverName() == model.DatabaseDriverMysql {
		sqlVersion = `SELECT version()`
	} else {
		return "", errors.New("Not supported driver")
	}

	version, err := ss.GetReplica().SelectStr(sqlVersion)
	if err != nil {
		return "", err
	}

	return version, nil

}

func (ss *SqlStore) GetMaster() *gorp.DbMap {
	return ss.master
}

func (ss *SqlStore) GetSearchReplica() *gorp.DbMap {
	ss.licenseMutex.RLock()
	license := ss.license
	ss.licenseMutex.RUnlock()
	if license == nil {
		return ss.GetMaster()
	}

	if len(ss.settings.DataSourceSearchReplicas) == 0 {
		return ss.GetReplica()
	}

	rrNum := atomic.AddInt64(&ss.srCounter, 1) % int64(len(ss.searchReplicas))
	return ss.searchReplicas[rrNum]
}

func (ss *SqlStore) GetReplica() *gorp.DbMap {
	ss.licenseMutex.RLock()
	license := ss.license
	ss.licenseMutex.RUnlock()
	if len(ss.settings.DataSourceReplicas) == 0 || ss.lockedToMaster || license == nil {
		return ss.GetMaster()
	}

	rrNum := atomic.AddInt64(&ss.rrCounter, 1) % int64(len(ss.Replicas))
	return ss.Replicas[rrNum]
}

func (ss *SqlStore) TotalMasterDbConnections() int {
	return ss.GetMaster().Db.Stats().OpenConnections
}

// ReplicaLagAbs queries all the replica databases to get the absolute replica lag value
// and updates the Prometheus metric with it.
func (ss *SqlStore) ReplicaLagAbs() error {
	for i, item := range ss.settings.ReplicaLagSettings {
		if item.QueryAbsoluteLag == nil || *item.QueryAbsoluteLag == "" {
			continue
		}
		var binDiff float64
		var node string
		err := ss.replicaLagHandles[i].QueryRow(*item.QueryAbsoluteLag).Scan(&node, &binDiff)
		if err != nil {
			return err
		}
		// There is no nil check needed here because it's called from the metrics store.
		ss.metrics.SetReplicaLagAbsolute(node, binDiff)
	}
	return nil
}

// ReplicaLagAbs queries all the replica databases to get the time-based replica lag value
// and updates the Prometheus metric with it.
func (ss *SqlStore) ReplicaLagTime() error {
	for i, item := range ss.settings.ReplicaLagSettings {
		if item.QueryTimeLag == nil || *item.QueryTimeLag == "" {
			continue
		}
		var timeDiff float64
		var node string
		err := ss.replicaLagHandles[i].QueryRow(*item.QueryTimeLag).Scan(&node, &timeDiff)
		if err != nil {
			return err
		}
		// There is no nil check needed here because it's called from the metrics store.
		ss.metrics.SetReplicaLagTime(node, timeDiff)
	}
	return nil
}

func (ss *SqlStore) TotalReadDbConnections() int {
	if len(ss.settings.DataSourceReplicas) == 0 {
		return 0
	}

	count := 0
	for _, db := range ss.Replicas {
		count = count + db.Db.Stats().OpenConnections
	}

	return count
}

func (ss *SqlStore) TotalSearchDbConnections() int {
	if len(ss.settings.DataSourceSearchReplicas) == 0 {
		return 0
	}

	count := 0
	for _, db := range ss.searchReplicas {
		count = count + db.Db.Stats().OpenConnections
	}

	return count
}

func (ss *SqlStore) MarkSystemRanUnitTests() {
	props, err := ss.System().Get()
	if err != nil {
		return
	}

	unitTests := props[model.SystemRanUnitTests]
	if unitTests == "" {
		systemTests := &model.System{Name: model.SystemRanUnitTests, Value: "1"}
		ss.System().Save(systemTests)
	}
}

func (ss *SqlStore) DoesTableExist(tableName string) bool {
	if ss.DriverName() == model.DatabaseDriverPostgres {
		count, err := ss.GetMaster().SelectInt(
			`SELECT count(relname) FROM pg_class WHERE relname=$1`,
			strings.ToLower(tableName),
		)

		if err != nil {
			mlog.Critical("Failed to check if table exists", mlog.Err(err))
			time.Sleep(time.Second)
			os.Exit(ExitTableExists)
		}

		return count > 0

	} else if ss.DriverName() == model.DatabaseDriverMysql {

		count, err := ss.GetMaster().SelectInt(
			`SELECT
		    COUNT(0) AS table_exists
			FROM
			    information_schema.TABLES
			WHERE
			    TABLE_SCHEMA = DATABASE()
			        AND TABLE_NAME = ?
		    `,
			tableName,
		)

		if err != nil {
			mlog.Critical("Failed to check if table exists", mlog.Err(err))
			time.Sleep(time.Second)
			os.Exit(ExitTableExistsMySQL)
		}

		return count > 0

	} else {
		mlog.Critical("Failed to check if column exists because of missing driver")
		time.Sleep(time.Second)
		os.Exit(ExitColumnExists)
		return false
	}
}

func (ss *SqlStore) DoesColumnExist(tableName string, columnName string) bool {
	if ss.DriverName() == model.DatabaseDriverPostgres {
		count, err := ss.GetMaster().SelectInt(
			`SELECT COUNT(0)
			FROM   pg_attribute
			WHERE  attrelid = $1::regclass
			AND    attname = $2
			AND    NOT attisdropped`,
			strings.ToLower(tableName),
			strings.ToLower(columnName),
		)

		if err != nil {
			if err.Error() == "pq: relation \""+strings.ToLower(tableName)+"\" does not exist" {
				return false
			}

			mlog.Critical("Failed to check if column exists", mlog.Err(err))
			time.Sleep(time.Second)
			os.Exit(ExitDoesColumnExistsPostgres)
		}

		return count > 0

	} else if ss.DriverName() == model.DatabaseDriverMysql {

		count, err := ss.GetMaster().SelectInt(
			`SELECT
		    COUNT(0) AS column_exists
		FROM
		    information_schema.COLUMNS
		WHERE
		    TABLE_SCHEMA = DATABASE()
		        AND TABLE_NAME = ?
		        AND COLUMN_NAME = ?`,
			tableName,
			columnName,
		)

		if err != nil {
			mlog.Critical("Failed to check if column exists", mlog.Err(err))
			time.Sleep(time.Second)
			os.Exit(ExitDoesColumnExistsMySQL)
		}

		return count > 0

	} else {
		mlog.Critical("Failed to check if column exists because of missing driver")
		time.Sleep(time.Second)
		os.Exit(ExitDoesColumnExistsMissing)
		return false
	}
}

// GetColumnInfo returns data type information about the given column.
func (ss *SqlStore) GetColumnInfo(tableName, columnName string) (*ColumnInfo, error) {
	var columnInfo ColumnInfo
	if ss.DriverName() == model.DatabaseDriverPostgres {
		err := ss.GetMaster().SelectOne(&columnInfo,
			`SELECT data_type as DataType,
					COALESCE(character_maximum_length, 0) as CharMaximumLength
			 FROM information_schema.columns
			 WHERE lower(table_name) = lower($1)
			 AND lower(column_name) = lower($2)`,
			tableName, columnName)
		if err != nil {
			return nil, err
		}
		return &columnInfo, nil
	} else if ss.DriverName() == model.DatabaseDriverMysql {
		err := ss.GetMaster().SelectOne(&columnInfo,
			`SELECT data_type as DataType,
					COALESCE(character_maximum_length, 0) as CharMaximumLength
			 FROM information_schema.columns
			 WHERE table_schema = DATABASE()
			 AND lower(table_name) = lower(?)
			 AND lower(column_name) = lower(?)`,
			tableName, columnName)
		if err != nil {
			return nil, err
		}
		return &columnInfo, nil
	}
	return nil, errors.New("Driver not supported for this method")
}

// IsVarchar returns true if the column type matches one of the varchar types
// either in MySQL or PostgreSQL.
func (ss *SqlStore) IsVarchar(columnType string) bool {
	if ss.DriverName() == model.DatabaseDriverPostgres && columnType == "character varying" {
		return true
	}

	if ss.DriverName() == model.DatabaseDriverMysql && columnType == "varchar" {
		return true
	}

	return false
}

func (ss *SqlStore) DoesTriggerExist(triggerName string) bool {
	if ss.DriverName() == model.DatabaseDriverPostgres {
		count, err := ss.GetMaster().SelectInt(`
			SELECT
				COUNT(0)
			FROM
				pg_trigger
			WHERE
				tgname = $1
		`, triggerName)

		if err != nil {
			mlog.Critical("Failed to check if trigger exists", mlog.Err(err))
			time.Sleep(time.Second)
			os.Exit(ExitGenericFailure)
		}

		return count > 0

	} else if ss.DriverName() == model.DatabaseDriverMysql {
		count, err := ss.GetMaster().SelectInt(`
			SELECT
				COUNT(0)
			FROM
				information_schema.triggers
			WHERE
				trigger_schema = DATABASE()
			AND	trigger_name = ?
		`, triggerName)

		if err != nil {
			mlog.Critical("Failed to check if trigger exists", mlog.Err(err))
			time.Sleep(time.Second)
			os.Exit(ExitGenericFailure)
		}

		return count > 0

	} else {
		mlog.Critical("Failed to check if column exists because of missing driver")
		time.Sleep(time.Second)
		os.Exit(ExitGenericFailure)
		return false
	}
}

func (ss *SqlStore) CreateColumnIfNotExists(tableName string, columnName string, mySqlColType string, postgresColType string, defaultValue string) bool {

	if ss.DoesColumnExist(tableName, columnName) {
		return false
	}

	if ss.DriverName() == model.DatabaseDriverPostgres {
		_, err := ss.GetMaster().ExecNoTimeout("ALTER TABLE " + tableName + " ADD " + columnName + " " + postgresColType + " DEFAULT '" + defaultValue + "'")
		if err != nil {
			mlog.Critical("Failed to create column", mlog.Err(err))
			time.Sleep(time.Second)
			os.Exit(ExitCreateColumnPostgres)
		}

		return true

	} else if ss.DriverName() == model.DatabaseDriverMysql {
		_, err := ss.GetMaster().ExecNoTimeout("ALTER TABLE " + tableName + " ADD " + columnName + " " + mySqlColType + " DEFAULT '" + defaultValue + "'")
		if err != nil {
			mlog.Critical("Failed to create column", mlog.Err(err))
			time.Sleep(time.Second)
			os.Exit(ExitCreateColumnMySQL)
		}

		return true

	} else {
		mlog.Critical("Failed to create column because of missing driver")
		time.Sleep(time.Second)
		os.Exit(ExitCreateColumnMissing)
		return false
	}
}

func (ss *SqlStore) CreateColumnIfNotExistsNoDefault(tableName string, columnName string, mySqlColType string, postgresColType string) bool {

	if ss.DoesColumnExist(tableName, columnName) {
		return false
	}

	if ss.DriverName() == model.DatabaseDriverPostgres {
		_, err := ss.GetMaster().ExecNoTimeout("ALTER TABLE " + tableName + " ADD " + columnName + " " + postgresColType)
		if err != nil {
			mlog.Critical("Failed to create column", mlog.Err(err))
			time.Sleep(time.Second)
			os.Exit(ExitCreateColumnPostgres)
		}

		return true

	} else if ss.DriverName() == model.DatabaseDriverMysql {
		_, err := ss.GetMaster().ExecNoTimeout("ALTER TABLE " + tableName + " ADD " + columnName + " " + mySqlColType)
		if err != nil {
			mlog.Critical("Failed to create column", mlog.Err(err))
			time.Sleep(time.Second)
			os.Exit(ExitCreateColumnMySQL)
		}

		return true

	} else {
		mlog.Critical("Failed to create column because of missing driver")
		time.Sleep(time.Second)
		os.Exit(ExitCreateColumnMissing)
		return false
	}
}

func (ss *SqlStore) RemoveColumnIfExists(tableName string, columnName string) bool {

	if !ss.DoesColumnExist(tableName, columnName) {
		return false
	}

	_, err := ss.GetMaster().ExecNoTimeout("ALTER TABLE " + tableName + " DROP COLUMN " + columnName)
	if err != nil {
		mlog.Critical("Failed to drop column", mlog.Err(err))
		time.Sleep(time.Second)
		os.Exit(ExitRemoveColumn)
	}

	return true
}

func (ss *SqlStore) RemoveTableIfExists(tableName string) bool {
	if !ss.DoesTableExist(tableName) {
		return false
	}

	_, err := ss.GetMaster().ExecNoTimeout("DROP TABLE " + tableName)
	if err != nil {
		mlog.Critical("Failed to drop table", mlog.Err(err))
		time.Sleep(time.Second)
		os.Exit(ExitRemoveTable)
	}

	return true
}

func (ss *SqlStore) RenameColumnIfExists(tableName string, oldColumnName string, newColumnName string, colType string) bool {
	if !ss.DoesColumnExist(tableName, oldColumnName) {
		return false
	}

	var err error
	if ss.DriverName() == model.DatabaseDriverMysql {
		_, err = ss.GetMaster().ExecNoTimeout("ALTER TABLE " + tableName + " CHANGE " + oldColumnName + " " + newColumnName + " " + colType)
	} else if ss.DriverName() == model.DatabaseDriverPostgres {
		_, err = ss.GetMaster().ExecNoTimeout("ALTER TABLE " + tableName + " RENAME COLUMN " + oldColumnName + " TO " + newColumnName)
	}

	if err != nil {
		mlog.Critical("Failed to rename column", mlog.Err(err))
		time.Sleep(time.Second)
		os.Exit(ExitRenameColumn)
	}

	return true
}

func (ss *SqlStore) GetMaxLengthOfColumnIfExists(tableName string, columnName string) string {
	if !ss.DoesColumnExist(tableName, columnName) {
		return ""
	}

	var result string
	var err error
	if ss.DriverName() == model.DatabaseDriverMysql {
		result, err = ss.GetMaster().SelectStr("SELECT CHARACTER_MAXIMUM_LENGTH FROM information_schema.columns WHERE table_name = '" + tableName + "' AND COLUMN_NAME = '" + columnName + "'")
	} else if ss.DriverName() == model.DatabaseDriverPostgres {
		result, err = ss.GetMaster().SelectStr("SELECT character_maximum_length FROM information_schema.columns WHERE table_name = '" + strings.ToLower(tableName) + "' AND column_name = '" + strings.ToLower(columnName) + "'")
	}

	if err != nil {
		mlog.Critical("Failed to get max length of column", mlog.Err(err))
		time.Sleep(time.Second)
		os.Exit(ExitMaxColumn)
	}

	return result
}

func (ss *SqlStore) AlterColumnTypeIfExists(tableName string, columnName string, mySqlColType string, postgresColType string) bool {
	if !ss.DoesColumnExist(tableName, columnName) {
		return false
	}

	var err error
	if ss.DriverName() == model.DatabaseDriverMysql {
		_, err = ss.GetMaster().ExecNoTimeout("ALTER TABLE " + tableName + " MODIFY " + columnName + " " + mySqlColType)
	} else if ss.DriverName() == model.DatabaseDriverPostgres {
		query := "ALTER TABLE " + strings.ToLower(tableName) + " ALTER COLUMN " + strings.ToLower(columnName) + " TYPE " + postgresColType
		// We need to explicitly cast when moving from text based to jsonb datatypes.
		if postgresColType == "jsonb" {
			query += " USING " + strings.ToLower(columnName) + "::jsonb"
		}
		_, err = ss.GetMaster().ExecNoTimeout(query)
	}

	if err != nil {
		msg := "Failed to alter column type."
		if mySqlColType == "JSON" && postgresColType == "jsonb" {
			msg += " It is likely you have invalid JSON values in the column. Please fix the values manually and run the migration again."
		}
		mlog.Critical(msg, mlog.Err(err))
		time.Sleep(time.Second)
		os.Exit(ExitAlterColumn)
	}

	return true
}

func (ss *SqlStore) RemoveDefaultIfColumnExists(tableName, columnName string) bool {
	if !ss.DoesColumnExist(tableName, columnName) {
		return false
	}

	_, err := ss.GetMaster().ExecNoTimeout("ALTER TABLE " + tableName + " ALTER COLUMN " + columnName + " DROP DEFAULT")
	if err != nil {
		mlog.Critical("Failed to drop column default", mlog.String("table", tableName), mlog.String("column", columnName), mlog.Err(err))
		time.Sleep(time.Second)
		os.Exit(ExitGenericFailure)
		return false
	}

	return true
}

func (ss *SqlStore) AlterDefaultIfColumnExists(tableName string, columnName string, mySqlColDefault *string, postgresColDefault *string) bool {
	if !ss.DoesColumnExist(tableName, columnName) {
		return false
	}

	var defaultValue string
	if ss.DriverName() == model.DatabaseDriverMysql {
		// Some column types in MySQL cannot have defaults, so don't try to configure anything.
		if mySqlColDefault == nil {
			return true
		}

		defaultValue = *mySqlColDefault
	} else if ss.DriverName() == model.DatabaseDriverPostgres {
		// Postgres doesn't have the same limitation, but preserve the interface.
		if postgresColDefault == nil {
			return true
		}

		tableName = strings.ToLower(tableName)
		columnName = strings.ToLower(columnName)
		defaultValue = *postgresColDefault
	} else {
		mlog.Critical("Failed to alter column default because of missing driver")
		time.Sleep(time.Second)
		os.Exit(ExitGenericFailure)
		return false
	}

	if defaultValue == "" {
		defaultValue = "''"
	}

	query := "ALTER TABLE " + tableName + " ALTER COLUMN " + columnName + " SET DEFAULT " + defaultValue
	_, err := ss.GetMaster().ExecNoTimeout(query)
	if err != nil {
		mlog.Critical("Failed to alter column default", mlog.String("table", tableName), mlog.String("column", columnName), mlog.String("default value", defaultValue), mlog.Err(err))
		time.Sleep(time.Second)
		os.Exit(ExitGenericFailure)
		return false
	}

	return true
}

func (ss *SqlStore) AlterPrimaryKey(tableName string, columnNames []string) bool {
	var currentPrimaryKey string
	var err error
	// get the current primary key as a comma separated list of columns
	switch ss.DriverName() {
	case model.DatabaseDriverMysql:
		query := `
			SELECT GROUP_CONCAT(column_name ORDER BY seq_in_index) AS PK
		FROM
			information_schema.statistics
		WHERE
			table_schema = DATABASE()
		AND table_name = ?
		AND index_name = 'PRIMARY'
		GROUP BY
			index_name`
		currentPrimaryKey, err = ss.GetMaster().SelectStr(query, tableName)
	case model.DatabaseDriverPostgres:
		query := `
			SELECT string_agg(a.attname, ',') AS pk
		FROM
			pg_constraint AS c
		CROSS JOIN
			(SELECT unnest(conkey) FROM pg_constraint WHERE conrelid='` + strings.ToLower(tableName) + `'::REGCLASS AND contype='p') AS cols(colnum)
		INNER JOIN
			pg_attribute AS a ON a.attrelid = c.conrelid
		AND cols.colnum = a.attnum
		WHERE
			c.contype = 'p'
		AND c.conrelid = '` + strings.ToLower(tableName) + `'::REGCLASS`
		currentPrimaryKey, err = ss.GetMaster().SelectStr(query)
	}
	if err != nil {
		mlog.Critical("Failed to get current primary key", mlog.String("table", tableName), mlog.Err(err))
		time.Sleep(time.Second)
		os.Exit(ExitAlterPrimaryKey)
	}

	primaryKey := strings.Join(columnNames, ",")
	if strings.EqualFold(currentPrimaryKey, primaryKey) {
		return false
	}
	// alter primary key
	var alterQuery string
	if ss.DriverName() == model.DatabaseDriverMysql {
		alterQuery = "ALTER TABLE " + tableName + " DROP PRIMARY KEY, ADD PRIMARY KEY (" + primaryKey + ")"
	} else if ss.DriverName() == model.DatabaseDriverPostgres {
		alterQuery = "ALTER TABLE " + tableName + " DROP CONSTRAINT " + strings.ToLower(tableName) + "_pkey, ADD PRIMARY KEY (" + strings.ToLower(primaryKey) + ")"
	}
	_, err = ss.GetMaster().ExecNoTimeout(alterQuery)
	if err != nil {
		mlog.Critical("Failed to alter primary key", mlog.String("table", tableName), mlog.Err(err))
		time.Sleep(time.Second)
		os.Exit(ExitAlterPrimaryKey)
	}
	return true
}

func (ss *SqlStore) CreateUniqueIndexIfNotExists(indexName string, tableName string, columnName string) bool {
	return ss.createIndexIfNotExists(indexName, tableName, []string{columnName}, IndexTypeDefault, true)
}

func (ss *SqlStore) CreateIndexIfNotExists(indexName string, tableName string, columnName string) bool {
	return ss.createIndexIfNotExists(indexName, tableName, []string{columnName}, IndexTypeDefault, false)
}

func (ss *SqlStore) CreateCompositeIndexIfNotExists(indexName string, tableName string, columnNames []string) bool {
	return ss.createIndexIfNotExists(indexName, tableName, columnNames, IndexTypeDefault, false)
}

func (ss *SqlStore) CreateUniqueCompositeIndexIfNotExists(indexName string, tableName string, columnNames []string) bool {
	return ss.createIndexIfNotExists(indexName, tableName, columnNames, IndexTypeDefault, true)
}

func (ss *SqlStore) CreateFullTextIndexIfNotExists(indexName string, tableName string, columnName string) bool {
	return ss.createIndexIfNotExists(indexName, tableName, []string{columnName}, IndexTypeFullText, false)
}

func (ss *SqlStore) CreateFullTextFuncIndexIfNotExists(indexName string, tableName string, function string) bool {
	return ss.createIndexIfNotExists(indexName, tableName, []string{function}, IndexTypeFullTextFunc, false)
}

func (ss *SqlStore) createIndexIfNotExists(indexName string, tableName string, columnNames []string, indexType string, unique bool) bool {

	uniqueStr := ""
	if unique {
		uniqueStr = "UNIQUE "
	}

	if ss.DriverName() == model.DatabaseDriverPostgres {
		_, errExists := ss.GetMaster().SelectStr("SELECT $1::regclass", indexName)
		// It should fail if the index does not exist
		if errExists == nil {
			return false
		}

		query := ""
		if indexType == IndexTypeFullText {
			if len(columnNames) != 1 {
				mlog.Critical("Unable to create multi column full text index")
				os.Exit(ExitCreateIndexPostgres)
			}
			columnName := columnNames[0]
			postgresColumnNames := convertMySQLFullTextColumnsToPostgres(columnName)
			query = "CREATE INDEX " + indexName + " ON " + tableName + " USING gin(to_tsvector('english', " + postgresColumnNames + "))"
		} else if indexType == IndexTypeFullTextFunc {
			if len(columnNames) != 1 {
				mlog.Critical("Unable to create multi column full text index")
				os.Exit(ExitCreateIndexPostgres)
			}
			columnName := columnNames[0]
			query = "CREATE INDEX " + indexName + " ON " + tableName + " USING gin(to_tsvector('english', " + columnName + "))"
		} else {
			query = "CREATE " + uniqueStr + "INDEX " + indexName + " ON " + tableName + " (" + strings.Join(columnNames, ", ") + ")"
		}

		_, err := ss.GetMaster().ExecNoTimeout(query)
		if err != nil {
			mlog.Critical("Failed to create index", mlog.Err(errExists), mlog.Err(err))
			time.Sleep(time.Second)
			os.Exit(ExitCreateIndexPostgres)
		}
	} else if ss.DriverName() == model.DatabaseDriverMysql {

		count, err := ss.GetMaster().SelectInt("SELECT COUNT(0) AS index_exists FROM information_schema.statistics WHERE TABLE_SCHEMA = DATABASE() and table_name = ? AND index_name = ?", tableName, indexName)
		if err != nil {
			mlog.Critical("Failed to check index", mlog.Err(err))
			time.Sleep(time.Second)
			os.Exit(ExitCreateIndexMySQL)
		}

		if count > 0 {
			return false
		}

		fullTextIndex := ""
		if indexType == IndexTypeFullText {
			fullTextIndex = " FULLTEXT "
		}

		_, err = ss.GetMaster().ExecNoTimeout("CREATE  " + uniqueStr + fullTextIndex + " INDEX " + indexName + " ON " + tableName + " (" + strings.Join(columnNames, ", ") + ")")
		if err != nil {
			mlog.Critical("Failed to create index", mlog.String("table", tableName), mlog.String("index_name", indexName), mlog.Err(err))
			time.Sleep(time.Second)
			os.Exit(ExitCreateIndexFullMySQL)
		}
	} else {
		mlog.Critical("Failed to create index because of missing driver")
		time.Sleep(time.Second)
		os.Exit(ExitCreateIndexMissing)
	}

	return true
}

func (ss *SqlStore) CreateForeignKeyIfNotExists(
	tableName, columnName, refTableName, refColumnName string,
	onDeleteCascade bool,
) (err error) {
	deleteClause := ""
	if onDeleteCascade {
		deleteClause = "ON DELETE CASCADE"
	}
	constraintName := "FK_" + tableName + "_" + refTableName
	sQuery := `
	ALTER TABLE ` + tableName + `
	ADD CONSTRAINT ` + constraintName + `
	FOREIGN KEY (` + columnName + `) REFERENCES ` + refTableName + ` (` + refColumnName + `)
	` + deleteClause + `;`
	_, err = ss.GetMaster().ExecNoTimeout(sQuery)
	if IsConstraintAlreadyExistsError(err) {
		err = nil
	}
	if err != nil {
		mlog.Warn("Could not create foreign key: " + err.Error())
	}
	return
}

func (ss *SqlStore) RemoveIndexIfExists(indexName string, tableName string) bool {

	if ss.DriverName() == model.DatabaseDriverPostgres {
		_, err := ss.GetMaster().SelectStr("SELECT $1::regclass", indexName)
		// It should fail if the index does not exist
		if err != nil {
			return false
		}

		_, err = ss.GetMaster().ExecNoTimeout("DROP INDEX " + indexName)
		if err != nil {
			mlog.Critical("Failed to remove index", mlog.Err(err))
			time.Sleep(time.Second)
			os.Exit(ExitRemoveIndexPostgres)
		}

		return true
	} else if ss.DriverName() == model.DatabaseDriverMysql {

		count, err := ss.GetMaster().SelectInt("SELECT COUNT(0) AS index_exists FROM information_schema.statistics WHERE TABLE_SCHEMA = DATABASE() and table_name = ? AND index_name = ?", tableName, indexName)
		if err != nil {
			mlog.Critical("Failed to check index", mlog.Err(err))
			time.Sleep(time.Second)
			os.Exit(ExitRemoveIndexMySQL)
		}

		if count <= 0 {
			return false
		}

		_, err = ss.GetMaster().ExecNoTimeout("DROP INDEX " + indexName + " ON " + tableName)
		if err != nil {
			mlog.Critical("Failed to remove index", mlog.Err(err))
			time.Sleep(time.Second)
			os.Exit(ExitRemoveIndexMySQL)
		}
	} else {
		mlog.Critical("Failed to create index because of missing driver")
		time.Sleep(time.Second)
		os.Exit(ExitRemoveIndexMissing)
	}

	return true
}

func IsConstraintAlreadyExistsError(err error) bool {
	switch dbErr := err.(type) {
	case *pq.Error:
		if dbErr.Code == PGDuplicateObjectErrorCode {
			return true
		}
	case *mysql.MySQLError:
		if dbErr.Number == MySQLDuplicateObjectErrorCode {
			return true
		}
	}
	return false
}

func IsUniqueConstraintError(err error, indexName []string) bool {
	unique := false
	if pqErr, ok := err.(*pq.Error); ok && pqErr.Code == "23505" {
		unique = true
	}

	if mysqlErr, ok := err.(*mysql.MySQLError); ok && mysqlErr.Number == 1062 {
		unique = true
	}

	field := false
	for _, contain := range indexName {
		if strings.Contains(err.Error(), contain) {
			field = true
			break
		}
	}

	return unique && field
}

func (ss *SqlStore) GetAllConns() []*gorp.DbMap {
	all := make([]*gorp.DbMap, len(ss.Replicas)+1)
	copy(all, ss.Replicas)
	all[len(ss.Replicas)] = ss.master
	return all
}

// RecycleDBConnections closes active connections by setting the max conn lifetime
// to d, and then resets them back to their original duration.
func (ss *SqlStore) RecycleDBConnections(d time.Duration) {
	// Get old time.
	originalDuration := time.Duration(*ss.settings.ConnMaxLifetimeMilliseconds) * time.Millisecond
	// Set the max lifetimes for all connections.
	for _, conn := range ss.GetAllConns() {
		conn.Db.SetConnMaxLifetime(d)
	}
	// Wait for that period with an additional 2 seconds of scheduling delay.
	time.Sleep(d + 2*time.Second)
	// Reset max lifetime back to original value.
	for _, conn := range ss.GetAllConns() {
		conn.Db.SetConnMaxLifetime(originalDuration)
	}
}

func (ss *SqlStore) Close() {
	ss.master.Db.Close()
	for _, replica := range ss.Replicas {
		replica.Db.Close()
	}

	for _, replica := range ss.searchReplicas {
		replica.Db.Close()
	}
}

func (ss *SqlStore) LockToMaster() {
	ss.lockedToMaster = true
}

func (ss *SqlStore) UnlockFromMaster() {
	ss.lockedToMaster = false
}

func (ss *SqlStore) Team() store.TeamStore {
	return ss.stores.team
}

func (ss *SqlStore) Channel() store.ChannelStore {
	return ss.stores.channel
}

func (ss *SqlStore) Post() store.PostStore {
	return ss.stores.post
}

func (ss *SqlStore) RetentionPolicy() store.RetentionPolicyStore {
	return ss.stores.retentionPolicy
}

func (ss *SqlStore) User() store.UserStore {
	return ss.stores.user
}

func (ss *SqlStore) Bot() store.BotStore {
	return ss.stores.bot
}

func (ss *SqlStore) Session() store.SessionStore {
	return ss.stores.session
}

func (ss *SqlStore) Audit() store.AuditStore {
	return ss.stores.audit
}

func (ss *SqlStore) ClusterDiscovery() store.ClusterDiscoveryStore {
	return ss.stores.cluster
}

func (ss *SqlStore) RemoteCluster() store.RemoteClusterStore {
	return ss.stores.remoteCluster
}

func (ss *SqlStore) Compliance() store.ComplianceStore {
	return ss.stores.compliance
}

func (ss *SqlStore) OAuth() store.OAuthStore {
	return ss.stores.oauth
}

func (ss *SqlStore) System() store.SystemStore {
	return ss.stores.system
}

func (ss *SqlStore) Webhook() store.WebhookStore {
	return ss.stores.webhook
}

func (ss *SqlStore) Command() store.CommandStore {
	return ss.stores.command
}

func (ss *SqlStore) CommandWebhook() store.CommandWebhookStore {
	return ss.stores.commandWebhook
}

func (ss *SqlStore) Preference() store.PreferenceStore {
	return ss.stores.preference
}

func (ss *SqlStore) License() store.LicenseStore {
	return ss.stores.license
}

func (ss *SqlStore) Token() store.TokenStore {
	return ss.stores.token
}

func (ss *SqlStore) Emoji() store.EmojiStore {
	return ss.stores.emoji
}

func (ss *SqlStore) Status() store.StatusStore {
	return ss.stores.status
}

func (ss *SqlStore) FileInfo() store.FileInfoStore {
	return ss.stores.fileInfo
}

func (ss *SqlStore) UploadSession() store.UploadSessionStore {
	return ss.stores.uploadSession
}

func (ss *SqlStore) Reaction() store.ReactionStore {
	return ss.stores.reaction
}

func (ss *SqlStore) Job() store.JobStore {
	return ss.stores.job
}

func (ss *SqlStore) UserAccessToken() store.UserAccessTokenStore {
	return ss.stores.userAccessToken
}

func (ss *SqlStore) ChannelMemberHistory() store.ChannelMemberHistoryStore {
	return ss.stores.channelMemberHistory
}

func (ss *SqlStore) Plugin() store.PluginStore {
	return ss.stores.plugin
}

func (ss *SqlStore) Thread() store.ThreadStore {
	return ss.stores.thread
}

func (ss *SqlStore) Role() store.RoleStore {
	return ss.stores.role
}

func (ss *SqlStore) TermsOfService() store.TermsOfServiceStore {
	return ss.stores.TermsOfService
}

func (ss *SqlStore) ProductNotices() store.ProductNoticesStore {
	return ss.stores.productNotices
}

func (ss *SqlStore) UserTermsOfService() store.UserTermsOfServiceStore {
	return ss.stores.UserTermsOfService
}

func (ss *SqlStore) Scheme() store.SchemeStore {
	return ss.stores.scheme
}

func (ss *SqlStore) Group() store.GroupStore {
	return ss.stores.group
}

func (ss *SqlStore) LinkMetadata() store.LinkMetadataStore {
	return ss.stores.linkMetadata
}

func (ss *SqlStore) SharedChannel() store.SharedChannelStore {
	return ss.stores.sharedchannel
}

func (ss *SqlStore) DropAllTables() {
	ss.master.TruncateTables()
}

func (ss *SqlStore) getQueryBuilder() sq.StatementBuilderType {
	builder := sq.StatementBuilder.PlaceholderFormat(sq.Question)
	if ss.DriverName() == model.DatabaseDriverPostgres {
		builder = builder.PlaceholderFormat(sq.Dollar)
	}
	return builder
}

func (ss *SqlStore) CheckIntegrity() <-chan model.IntegrityCheckResult {
	results := make(chan model.IntegrityCheckResult)
	go CheckRelationalIntegrity(ss, results)
	return results
}

func (ss *SqlStore) UpdateLicense(license *model.License) {
	ss.licenseMutex.Lock()
	defer ss.licenseMutex.Unlock()
	ss.license = license
}

func (ss *SqlStore) GetLicense() *model.License {
	return ss.license
}

func (ss *SqlStore) migrate(direction migrationDirection) error {
	var driver database.Driver
	var err error

	// When WithInstance is used in golang-migrate, the underlying driver connections are not tracked.
	// So we will have to open a fresh connection for migrations and explicitly close it when all is done.
	dataSource, err := ss.appendMultipleStatementsFlag(*ss.settings.DataSource)
	if err != nil {
		return err
	}
	conn := setupConnection("migrations", dataSource, ss.settings)
	defer conn.Db.Close()

	if ss.DriverName() == model.DatabaseDriverMysql {
		driver, err = mysqlmigrate.WithInstance(conn.Db, &mysqlmigrate.Config{})
		if err != nil {
			return err
		}
	} else {
		driver, err = postgres.WithInstance(conn.Db, &postgres.Config{})
		if err != nil {
			return err
		}
	}

	var assetNamesForDriver []string
	for _, assetName := range migrations.AssetNames() {
		if strings.HasPrefix(assetName, ss.DriverName()) {
			assetNamesForDriver = append(assetNamesForDriver, filepath.Base(assetName))
		}
	}

	source := bindata.Resource(assetNamesForDriver, func(name string) ([]byte, error) {
		return migrations.Asset(filepath.Join(ss.DriverName(), name))
	})

	sourceDriver, err := bindata.WithInstance(source)
	if err != nil {
		return err
	}

	migrations, err := migrate.NewWithInstance("go-bindata",
		sourceDriver,
		ss.DriverName(),
		driver)

	if err != nil {
		return err
	}
	defer migrations.Close()

	switch direction {
	case migrationsDirectionUp:
		err = migrations.Up()
	case migrationsDirectionDown:
		err = migrations.Down()
	default:
		return errors.New(fmt.Sprintf("unsupported migration direction %s", direction))
	}

	if err != nil && err != migrate.ErrNoChange && !errors.Is(err, os.ErrNotExist) {
		return err
	}

	return nil
}

func (ss *SqlStore) appendMultipleStatementsFlag(dataSource string) (string, error) {
	// We need to tell the MySQL driver that we want to use multiStatements
	// in order to make migrations work.
	if ss.DriverName() == model.DatabaseDriverMysql {
		config, err := mysql.ParseDSN(dataSource)
		if err != nil {
			return "", err
		}

		if config.Params == nil {
			config.Params = map[string]string{}
		}

		config.Params["multiStatements"] = "true"
		return config.FormatDSN(), nil
	}

	return dataSource, nil
}

func resetReadTimeout(dataSource string) (string, error) {
	config, err := mysql.ParseDSN(dataSource)
	if err != nil {
		return "", err
	}
	config.ReadTimeout = 0
	return config.FormatDSN(), nil
}

<<<<<<< HEAD
type mattermConverter struct{}

func (me mattermConverter) ToDb(val interface{}) (interface{}, error) {

	switch t := val.(type) {
	case model.StringMap:
		return model.MapToJson(t), nil
	case map[string]string:
		return model.MapToJson(model.StringMap(t)), nil
	case model.StringArray:
		return model.ArrayToJson(t), nil
	case model.StringInterface:
		return model.StringInterfaceToJson(t), nil
	case map[string]interface{}:
		return model.StringInterfaceToJson(model.StringInterface(t)), nil
	case *model.PostImage:
		return json.Marshal(t)
	case JSONSerializable:
		return t.ToJson(), nil
	case *opengraph.OpenGraph:
		return json.Marshal(t)
	}

	return val, nil
}

func (me mattermConverter) FromDb(target interface{}) (gorp.CustomScanner, bool) {
	switch target.(type) {
	case *model.StringMap:
		binder := func(holder, target interface{}) error {
			s, ok := holder.(*string)
			if !ok {
				return errors.New(i18n.T("store.sql.convert_string_map"))
			}
			b := []byte(*s)
			return json.Unmarshal(b, target)
		}
		return gorp.CustomScanner{Holder: new(string), Target: target, Binder: binder}, true
	case *map[string]string:
		binder := func(holder, target interface{}) error {
			s, ok := holder.(*string)
			if !ok {
				return errors.New(i18n.T("store.sql.convert_string_map"))
			}
			b := []byte(*s)
			return json.Unmarshal(b, target)
		}
		return gorp.CustomScanner{Holder: new(string), Target: target, Binder: binder}, true
	case *model.StringArray:
		binder := func(holder, target interface{}) error {
			s, ok := holder.(*string)
			if !ok {
				return errors.New(i18n.T("store.sql.convert_string_array"))
			}
			b := []byte(*s)
			return json.Unmarshal(b, target)
		}
		return gorp.CustomScanner{Holder: new(string), Target: target, Binder: binder}, true
	case *model.StringInterface:
		binder := func(holder, target interface{}) error {
			s, ok := holder.(*string)
			if !ok {
				return errors.New(i18n.T("store.sql.convert_string_interface"))
			}
			b := []byte(*s)
			return json.Unmarshal(b, target)
		}
		return gorp.CustomScanner{Holder: new(string), Target: target, Binder: binder}, true
	case *map[string]interface{}:
		binder := func(holder, target interface{}) error {
			s, ok := holder.(*string)
			if !ok {
				return errors.New(i18n.T("store.sql.convert_string_interface"))
			}
			b := []byte(*s)
			return json.Unmarshal(b, target)
		}
		return gorp.CustomScanner{Holder: new(string), Target: target, Binder: binder}, true
	}

	return gorp.CustomScanner{}, false
}

type JSONSerializable interface {
	ToJson() string
}

=======
>>>>>>> 308a88ef
func convertMySQLFullTextColumnsToPostgres(columnNames string) string {
	columns := strings.Split(columnNames, ", ")
	concatenatedColumnNames := ""
	for i, c := range columns {
		concatenatedColumnNames += c
		if i < len(columns)-1 {
			concatenatedColumnNames += " || ' ' || "
		}
	}

	return concatenatedColumnNames
}

// IsDuplicate checks whether an error is a duplicate key error, which comes when processes are competing on creating the same
// tables in the database.
func IsDuplicate(err error) bool {
	var pqErr *pq.Error
	var mysqlErr *mysql.MySQLError
	switch {
	case errors.As(errors.Cause(err), &pqErr):
		if pqErr.Code == PGDupTableErrorCode {
			return true
		}
	case errors.As(errors.Cause(err), &mysqlErr):
		if mysqlErr.Number == MySQLDupTableErrorCode {
			return true
		}
	}

	return false
}

// ensureMinimumDBVersion gets the DB version and ensures it is
// above the required minimum version requirements.
func (ss *SqlStore) ensureMinimumDBVersion(ver string) (bool, error) {
	switch *ss.settings.DriverName {
	case model.DatabaseDriverPostgres:
		intVer, err2 := strconv.Atoi(ver)
		if err2 != nil {
			return false, fmt.Errorf("cannot parse DB version: %v", err2)
		}
		if intVer < minimumRequiredPostgresVersion {
			return false, fmt.Errorf("minimum Postgres version requirements not met. Found: %s, Wanted: %s", versionString(intVer, *ss.settings.DriverName), versionString(minimumRequiredPostgresVersion, *ss.settings.DriverName))
		}
	case model.DatabaseDriverMysql:
		// Usually a version string is of the form 5.6.49-log, 10.4.5-MariaDB etc.
		if strings.Contains(strings.ToLower(ver), "maria") {
			mlog.Debug("MariaDB detected. Skipping version check.")
			return true, nil
		}
		parts := strings.Split(ver, "-")
		if len(parts) < 1 {
			return false, fmt.Errorf("cannot parse MySQL DB version: %s", ver)
		}
		// Get the major and minor versions.
		versions := strings.Split(parts[0], ".")
		if len(versions) < 3 {
			return false, fmt.Errorf("cannot parse MySQL DB version: %s", ver)
		}
		majorVer, err2 := strconv.Atoi(versions[0])
		if err2 != nil {
			return false, fmt.Errorf("cannot parse MySQL DB version: %s", err2)
		}
		minorVer, err2 := strconv.Atoi(versions[1])
		if err2 != nil {
			return false, fmt.Errorf("cannot parse MySQL DB version: %s", err2)
		}
		patchVer, err2 := strconv.Atoi(versions[2])
		if err2 != nil {
			return false, fmt.Errorf("cannot parse MySQL DB version: %s", err2)
		}
		intVer := majorVer*1000 + minorVer*100 + patchVer
		if intVer < minimumRequiredMySQLVersion {
			return false, fmt.Errorf("minimum MySQL version requirements not met. Found: %s, Wanted: %s", versionString(intVer, *ss.settings.DriverName), versionString(minimumRequiredMySQLVersion, *ss.settings.DriverName))
		}
	}
	return true, nil
}

// versionString converts an integer representation of a DB version
// to a pretty-printed string.
// Postgres doesn't follow three-part version numbers from 10.0 onwards:
// https://www.postgresql.org/docs/13/libpq-status.html#LIBPQ-PQSERVERVERSION.
// For MySQL, we consider a major*1000 + minor*100 + patch format.
func versionString(v int, driver string) string {
	switch driver {
	case model.DatabaseDriverPostgres:
		minor := v % 10000
		major := v / 10000
		return strconv.Itoa(major) + "." + strconv.Itoa(minor)
	case model.DatabaseDriverMysql:
		minor := v % 1000
		major := v / 1000
		patch := minor % 100
		minor = minor / 100
		return strconv.Itoa(major) + "." + strconv.Itoa(minor) + "." + strconv.Itoa(patch)
	}
	return ""
}

func (ss *SqlStore) jsonDataType() string {
	if ss.DriverName() == model.DatabaseDriverPostgres {
		return "jsonb"
	}
	return "json"
}<|MERGE_RESOLUTION|>--- conflicted
+++ resolved
@@ -1554,96 +1554,6 @@
 	return config.FormatDSN(), nil
 }
 
-<<<<<<< HEAD
-type mattermConverter struct{}
-
-func (me mattermConverter) ToDb(val interface{}) (interface{}, error) {
-
-	switch t := val.(type) {
-	case model.StringMap:
-		return model.MapToJson(t), nil
-	case map[string]string:
-		return model.MapToJson(model.StringMap(t)), nil
-	case model.StringArray:
-		return model.ArrayToJson(t), nil
-	case model.StringInterface:
-		return model.StringInterfaceToJson(t), nil
-	case map[string]interface{}:
-		return model.StringInterfaceToJson(model.StringInterface(t)), nil
-	case *model.PostImage:
-		return json.Marshal(t)
-	case JSONSerializable:
-		return t.ToJson(), nil
-	case *opengraph.OpenGraph:
-		return json.Marshal(t)
-	}
-
-	return val, nil
-}
-
-func (me mattermConverter) FromDb(target interface{}) (gorp.CustomScanner, bool) {
-	switch target.(type) {
-	case *model.StringMap:
-		binder := func(holder, target interface{}) error {
-			s, ok := holder.(*string)
-			if !ok {
-				return errors.New(i18n.T("store.sql.convert_string_map"))
-			}
-			b := []byte(*s)
-			return json.Unmarshal(b, target)
-		}
-		return gorp.CustomScanner{Holder: new(string), Target: target, Binder: binder}, true
-	case *map[string]string:
-		binder := func(holder, target interface{}) error {
-			s, ok := holder.(*string)
-			if !ok {
-				return errors.New(i18n.T("store.sql.convert_string_map"))
-			}
-			b := []byte(*s)
-			return json.Unmarshal(b, target)
-		}
-		return gorp.CustomScanner{Holder: new(string), Target: target, Binder: binder}, true
-	case *model.StringArray:
-		binder := func(holder, target interface{}) error {
-			s, ok := holder.(*string)
-			if !ok {
-				return errors.New(i18n.T("store.sql.convert_string_array"))
-			}
-			b := []byte(*s)
-			return json.Unmarshal(b, target)
-		}
-		return gorp.CustomScanner{Holder: new(string), Target: target, Binder: binder}, true
-	case *model.StringInterface:
-		binder := func(holder, target interface{}) error {
-			s, ok := holder.(*string)
-			if !ok {
-				return errors.New(i18n.T("store.sql.convert_string_interface"))
-			}
-			b := []byte(*s)
-			return json.Unmarshal(b, target)
-		}
-		return gorp.CustomScanner{Holder: new(string), Target: target, Binder: binder}, true
-	case *map[string]interface{}:
-		binder := func(holder, target interface{}) error {
-			s, ok := holder.(*string)
-			if !ok {
-				return errors.New(i18n.T("store.sql.convert_string_interface"))
-			}
-			b := []byte(*s)
-			return json.Unmarshal(b, target)
-		}
-		return gorp.CustomScanner{Holder: new(string), Target: target, Binder: binder}, true
-	}
-
-	return gorp.CustomScanner{}, false
-}
-
-type JSONSerializable interface {
-	ToJson() string
-}
-
-=======
->>>>>>> 308a88ef
 func convertMySQLFullTextColumnsToPostgres(columnNames string) string {
 	columns := strings.Split(columnNames, ", ")
 	concatenatedColumnNames := ""

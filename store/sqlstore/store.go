// Copyright (c) 2015-present Mattermost, Inc. All Rights Reserved.
// See LICENSE.txt for license information.

package sqlstore

import (
	"context"
	"database/sql"
	dbsql "database/sql"
	"fmt"
	"log"
	"path/filepath"
	"strconv"
	"strings"
	"sync"
	"sync/atomic"
	"time"

	"github.com/mattermost/morph"
	sq "github.com/mattermost/squirrel"

	"github.com/mattermost/morph/drivers"
	ms "github.com/mattermost/morph/drivers/mysql"
	ps "github.com/mattermost/morph/drivers/postgres"

	"github.com/go-sql-driver/mysql"
	_ "github.com/golang-migrate/migrate/v4/source/file"
	"github.com/jmoiron/sqlx"
	"github.com/lib/pq"
	mbindata "github.com/mattermost/morph/sources/embedded"
	"github.com/pkg/errors"

	"github.com/mattermost/mattermost-server/v6/db"
	"github.com/mattermost/mattermost-server/v6/einterfaces"
	"github.com/mattermost/mattermost-server/v6/model"
	"github.com/mattermost/mattermost-server/v6/shared/mlog"
	"github.com/mattermost/mattermost-server/v6/store"
)

type migrationDirection string

const (
	IndexTypeFullText                 = "full_text"
	IndexTypeFullTextFunc             = "full_text_func"
	IndexTypeDefault                  = "default"
	PGDupTableErrorCode               = "42P07"      // see https://github.com/lib/pq/blob/master/error.go#L268
	MySQLDupTableErrorCode            = uint16(1050) // see https://dev.mysql.com/doc/mysql-errors/5.7/en/server-error-reference.html#error_er_table_exists_error
	PGForeignKeyViolationErrorCode    = "23503"
	MySQLForeignKeyViolationErrorCode = 1452
	PGDuplicateObjectErrorCode        = "42710"
	MySQLDuplicateObjectErrorCode     = 1022
	DBPingAttempts                    = 18
	DBPingTimeoutSecs                 = 10
	// This is a numerical version string by postgres. The format is
	// 2 characters for major, minor, and patch version prior to 10.
	// After 10, it's major and minor only.
	// 10.1 would be 100001.
	// 9.6.3 would be 90603.
	minimumRequiredPostgresVersion = 100000
	// major*1000 + minor*100 + patch
	minimumRequiredMySQLVersion = 5712

	migrationsDirectionUp   migrationDirection = "up"
	migrationsDirectionDown migrationDirection = "down"

	replicaLagPrefix = "replica-lag"

	RemoteClusterSiteURLUniqueIndex = "remote_clusters_site_url_unique"
)

var tablesToCheckForCollation = []string{"incomingwebhooks", "preferences", "users", "uploadsessions", "channels", "publicchannels"}

type SqlStoreStores struct {
	team                 store.TeamStore
	channel              store.ChannelStore
	post                 store.PostStore
	retentionPolicy      store.RetentionPolicyStore
	thread               store.ThreadStore
	user                 store.UserStore
	bot                  store.BotStore
	audit                store.AuditStore
	cluster              store.ClusterDiscoveryStore
	remoteCluster        store.RemoteClusterStore
	compliance           store.ComplianceStore
	session              store.SessionStore
	oauth                store.OAuthStore
	system               store.SystemStore
	webhook              store.WebhookStore
	command              store.CommandStore
	commandWebhook       store.CommandWebhookStore
	preference           store.PreferenceStore
	license              store.LicenseStore
	token                store.TokenStore
	emoji                store.EmojiStore
	status               store.StatusStore
	fileInfo             store.FileInfoStore
	uploadSession        store.UploadSessionStore
	reaction             store.ReactionStore
	job                  store.JobStore
	userAccessToken      store.UserAccessTokenStore
	plugin               store.PluginStore
	channelMemberHistory store.ChannelMemberHistoryStore
	role                 store.RoleStore
	scheme               store.SchemeStore
	TermsOfService       store.TermsOfServiceStore
	productNotices       store.ProductNoticesStore
	group                store.GroupStore
	UserTermsOfService   store.UserTermsOfServiceStore
	linkMetadata         store.LinkMetadataStore
	sharedchannel        store.SharedChannelStore
	draft                store.DraftStore
	notifyAdmin          store.NotifyAdminStore
	postPriority         store.PostPriorityStore
}

type SqlStore struct {
	// rrCounter and srCounter should be kept first.
	// See https://github.com/mattermost/mattermost-server/v6/pull/7281
	rrCounter int64
	srCounter int64

	masterX *sqlxDBWrapper

	ReplicaXs []*sqlxDBWrapper

	searchReplicaXs []*sqlxDBWrapper

	replicaLagHandles []*dbsql.DB
	stores            SqlStoreStores
	settings          *model.SqlSettings
	lockedToMaster    bool
	context           context.Context
	license           *model.License
	licenseMutex      sync.RWMutex
	metrics           einterfaces.MetricsInterface

	isBinaryParam             bool
	pgDefaultTextSearchConfig string
}

func New(settings model.SqlSettings, metrics einterfaces.MetricsInterface) *SqlStore {
	store := &SqlStore{
		rrCounter: 0,
		srCounter: 0,
		settings:  &settings,
		metrics:   metrics,
	}

	store.initConnection()

	ver, err := store.GetDbVersion(true)
	if err != nil {
		mlog.Fatal("Error while getting DB version.", mlog.Err(err))
	}

	ok, err := store.ensureMinimumDBVersion(ver)
	if !ok {
		mlog.Fatal("Error while checking DB version.", mlog.Err(err))
	}

	err = store.ensureDatabaseCollation()
	if err != nil {
		mlog.Fatal("Error while checking DB collation.", mlog.Err(err))
	}

	err = store.migrate(migrationsDirectionUp)
	if err != nil {
		mlog.Fatal("Failed to apply database migrations.", mlog.Err(err))
	}

	store.isBinaryParam, err = store.computeBinaryParam()
	if err != nil {
		mlog.Fatal("Failed to compute binary param", mlog.Err(err))
	}

	store.pgDefaultTextSearchConfig, err = store.computeDefaultTextSearchConfig()
	if err != nil {
		mlog.Fatal("Failed to compute default text search config", mlog.Err(err))
	}

	store.stores.team = newSqlTeamStore(store)
	store.stores.channel = newSqlChannelStore(store, metrics)
	store.stores.post = newSqlPostStore(store, metrics)
	store.stores.retentionPolicy = newSqlRetentionPolicyStore(store, metrics)
	store.stores.user = newSqlUserStore(store, metrics)
	store.stores.bot = newSqlBotStore(store, metrics)
	store.stores.audit = newSqlAuditStore(store)
	store.stores.cluster = newSqlClusterDiscoveryStore(store)
	store.stores.remoteCluster = newSqlRemoteClusterStore(store)
	store.stores.compliance = newSqlComplianceStore(store)
	store.stores.session = newSqlSessionStore(store)
	store.stores.oauth = newSqlOAuthStore(store)
	store.stores.system = newSqlSystemStore(store)
	store.stores.webhook = newSqlWebhookStore(store, metrics)
	store.stores.command = newSqlCommandStore(store)
	store.stores.commandWebhook = newSqlCommandWebhookStore(store)
	store.stores.preference = newSqlPreferenceStore(store)
	store.stores.license = newSqlLicenseStore(store)
	store.stores.token = newSqlTokenStore(store)
	store.stores.emoji = newSqlEmojiStore(store, metrics)
	store.stores.status = newSqlStatusStore(store)
	store.stores.fileInfo = newSqlFileInfoStore(store, metrics)
	store.stores.uploadSession = newSqlUploadSessionStore(store)
	store.stores.thread = newSqlThreadStore(store)
	store.stores.job = newSqlJobStore(store)
	store.stores.userAccessToken = newSqlUserAccessTokenStore(store)
	store.stores.channelMemberHistory = newSqlChannelMemberHistoryStore(store)
	store.stores.plugin = newSqlPluginStore(store)
	store.stores.TermsOfService = newSqlTermsOfServiceStore(store, metrics)
	store.stores.UserTermsOfService = newSqlUserTermsOfServiceStore(store)
	store.stores.linkMetadata = newSqlLinkMetadataStore(store)
	store.stores.sharedchannel = newSqlSharedChannelStore(store)
	store.stores.reaction = newSqlReactionStore(store)
	store.stores.role = newSqlRoleStore(store)
	store.stores.scheme = newSqlSchemeStore(store)
	store.stores.group = newSqlGroupStore(store)
	store.stores.productNotices = newSqlProductNoticesStore(store)
	store.stores.draft = newSqlDraftStore(store, metrics)
	store.stores.notifyAdmin = newSqlNotifyAdminStore(store)
	store.stores.postPriority = newSqlPostPriorityStore(store)

	store.stores.preference.(*SqlPreferenceStore).deleteUnusedFeatures()

	return store
}

func setupConnection(connType string, dataSource string, settings *model.SqlSettings) *dbsql.DB {
	db, err := dbsql.Open(*settings.DriverName, dataSource)
	if err != nil {
		mlog.Fatal("Failed to open SQL connection to err.", mlog.Err(err))
	}

	for i := 0; i < DBPingAttempts; i++ {
		mlog.Info("Pinging SQL", mlog.String("database", connType))
		ctx, cancel := context.WithTimeout(context.Background(), DBPingTimeoutSecs*time.Second)
		defer cancel()
		err = db.PingContext(ctx)
		if err == nil {
			break
		} else {
			if i == DBPingAttempts-1 {
				mlog.Fatal("Failed to ping DB, server will exit.", mlog.Err(err))
			} else {
				mlog.Error("Failed to ping DB", mlog.Err(err), mlog.Int("retrying in seconds", DBPingTimeoutSecs))
				time.Sleep(DBPingTimeoutSecs * time.Second)
			}
		}
	}

	if strings.HasPrefix(connType, replicaLagPrefix) {
		// If this is a replica lag connection, we just open one connection.
		//
		// Arguably, if the query doesn't require a special credential, it does take up
		// one extra connection from the replica DB. But falling back to the replica
		// data source when the replica lag data source is null implies an ordering constraint
		// which makes things brittle and is not a good design.
		// If connections are an overhead, it is advised to use a connection pool.
		db.SetMaxOpenConns(1)
		db.SetMaxIdleConns(1)
	} else {
		db.SetMaxIdleConns(*settings.MaxIdleConns)
		db.SetMaxOpenConns(*settings.MaxOpenConns)
	}
	db.SetConnMaxLifetime(time.Duration(*settings.ConnMaxLifetimeMilliseconds) * time.Millisecond)
	db.SetConnMaxIdleTime(time.Duration(*settings.ConnMaxIdleTimeMilliseconds) * time.Millisecond)

	return db
}

func (ss *SqlStore) SetContext(context context.Context) {
	ss.context = context
}

func (ss *SqlStore) Context() context.Context {
	return ss.context
}

func noOpMapper(s string) string { return s }

func (ss *SqlStore) initConnection() {
	dataSource := *ss.settings.DataSource
	if ss.DriverName() == model.DatabaseDriverMysql {
		// TODO: We ignore the readTimeout datasource parameter for MySQL since QueryTimeout
		// covers that already. Ideally we'd like to do this only for the upgrade
		// step. To be reviewed in MM-35789.
		var err error
		dataSource, err = ResetReadTimeout(dataSource)
		if err != nil {
			mlog.Fatal("Failed to reset read timeout from datasource.", mlog.Err(err), mlog.String("src", dataSource))
		}
	}

	handle := setupConnection("master", dataSource, ss.settings)
	ss.masterX = newSqlxDBWrapper(sqlx.NewDb(handle, ss.DriverName()),
		time.Duration(*ss.settings.QueryTimeout)*time.Second,
		*ss.settings.Trace)
	if ss.DriverName() == model.DatabaseDriverMysql {
		ss.masterX.MapperFunc(noOpMapper)
	}

	if len(ss.settings.DataSourceReplicas) > 0 {
		ss.ReplicaXs = make([]*sqlxDBWrapper, len(ss.settings.DataSourceReplicas))
		for i, replica := range ss.settings.DataSourceReplicas {
			handle := setupConnection(fmt.Sprintf("replica-%v", i), replica, ss.settings)
			ss.ReplicaXs[i] = newSqlxDBWrapper(sqlx.NewDb(handle, ss.DriverName()),
				time.Duration(*ss.settings.QueryTimeout)*time.Second,
				*ss.settings.Trace)
			if ss.DriverName() == model.DatabaseDriverMysql {
				ss.ReplicaXs[i].MapperFunc(noOpMapper)
			}
		}
	}

	if len(ss.settings.DataSourceSearchReplicas) > 0 {
		ss.searchReplicaXs = make([]*sqlxDBWrapper, len(ss.settings.DataSourceSearchReplicas))
		for i, replica := range ss.settings.DataSourceSearchReplicas {
			handle := setupConnection(fmt.Sprintf("search-replica-%v", i), replica, ss.settings)
			ss.searchReplicaXs[i] = newSqlxDBWrapper(sqlx.NewDb(handle, ss.DriverName()),
				time.Duration(*ss.settings.QueryTimeout)*time.Second,
				*ss.settings.Trace)
			if ss.DriverName() == model.DatabaseDriverMysql {
				ss.searchReplicaXs[i].MapperFunc(noOpMapper)
			}
		}
	}

	if len(ss.settings.ReplicaLagSettings) > 0 {
		ss.replicaLagHandles = make([]*dbsql.DB, len(ss.settings.ReplicaLagSettings))
		for i, src := range ss.settings.ReplicaLagSettings {
			if src.DataSource == nil {
				continue
			}
			ss.replicaLagHandles[i] = setupConnection(fmt.Sprintf(replicaLagPrefix+"-%d", i), *src.DataSource, ss.settings)
		}
	}
}

func (ss *SqlStore) DriverName() string {
	return *ss.settings.DriverName
}

// specialSearchChars have special meaning and can be treated as spaces
func (ss *SqlStore) specialSearchChars() []string {
	chars := []string{
		"<",
		">",
		"+",
		"-",
		"(",
		")",
		"~",
		":",
	}

	// Postgres can handle "@" without any errors
	// Also helps postgres in enabling search for EmailAddresses
	if ss.DriverName() != model.DatabaseDriverPostgres {
		chars = append(chars, "@")
	}

	return chars
}

// computeBinaryParam returns whether the data source uses binary_parameters
// when using Postgres
func (ss *SqlStore) computeBinaryParam() (bool, error) {
	if ss.DriverName() != model.DatabaseDriverPostgres {
		return false, nil
	}

	return DSNHasBinaryParam(*ss.settings.DataSource)
}

func (ss *SqlStore) computeDefaultTextSearchConfig() (string, error) {
	if ss.DriverName() != model.DatabaseDriverPostgres {
		return "", nil
	}

	var defaultTextSearchConfig string
	err := ss.GetMasterX().Get(&defaultTextSearchConfig, `SHOW default_text_search_config`)
	return defaultTextSearchConfig, err
}

func (ss *SqlStore) IsBinaryParamEnabled() bool {
	return ss.isBinaryParam
}

// GetDbVersion returns the version of the database being used.
// If numerical is set to true, it attempts to return a numerical version string
// that can be parsed by callers.
func (ss *SqlStore) GetDbVersion(numerical bool) (string, error) {
	var sqlVersion string
	if ss.DriverName() == model.DatabaseDriverPostgres {
		if numerical {
			sqlVersion = `SHOW server_version_num`
		} else {
			sqlVersion = `SHOW server_version`
		}
	} else if ss.DriverName() == model.DatabaseDriverMysql {
		sqlVersion = `SELECT version()`
	} else {
		return "", errors.New("Not supported driver")
	}

	var version string
	err := ss.GetReplicaX().Get(&version, sqlVersion)
	if err != nil {
		return "", err
	}

	return version, nil

}

func (ss *SqlStore) GetMasterX() *sqlxDBWrapper {
	return ss.masterX
}

func (ss *SqlStore) SetMasterX(db *sql.DB) {
	ss.masterX = newSqlxDBWrapper(sqlx.NewDb(db, ss.DriverName()),
		time.Duration(*ss.settings.QueryTimeout)*time.Second,
		*ss.settings.Trace)
	if ss.DriverName() == model.DatabaseDriverMysql {
		ss.masterX.MapperFunc(noOpMapper)
	}
}

func (ss *SqlStore) GetInternalMasterDB() *sql.DB {
	return ss.GetMasterX().DB.DB
}

func (ss *SqlStore) GetSearchReplicaX() *sqlxDBWrapper {
	if !ss.hasLicense() {
		return ss.GetMasterX()
	}

	if len(ss.settings.DataSourceSearchReplicas) == 0 {
		return ss.GetReplicaX()
	}

	rrNum := atomic.AddInt64(&ss.srCounter, 1) % int64(len(ss.searchReplicaXs))
	return ss.searchReplicaXs[rrNum]
}

func (ss *SqlStore) GetReplicaX() *sqlxDBWrapper {
	if len(ss.settings.DataSourceReplicas) == 0 || ss.lockedToMaster || !ss.hasLicense() {
		return ss.GetMasterX()
	}

	rrNum := atomic.AddInt64(&ss.rrCounter, 1) % int64(len(ss.ReplicaXs))
	return ss.ReplicaXs[rrNum]
}

func (ss *SqlStore) GetInternalReplicaDBs() []*sql.DB {
	if len(ss.settings.DataSourceReplicas) == 0 || ss.lockedToMaster || !ss.hasLicense() {
		return []*sql.DB{
			ss.GetMasterX().DB.DB,
		}
	}

	dbs := make([]*sql.DB, len(ss.ReplicaXs))
	for i, rx := range ss.ReplicaXs {
		dbs[i] = rx.DB.DB
	}

	return dbs
}

func (ss *SqlStore) GetInternalReplicaDB() *sql.DB {
	if len(ss.settings.DataSourceReplicas) == 0 || ss.lockedToMaster || !ss.hasLicense() {
		return ss.GetMasterX().DB.DB
	}

	rrNum := atomic.AddInt64(&ss.rrCounter, 1) % int64(len(ss.ReplicaXs))
	return ss.ReplicaXs[rrNum].DB.DB
}

func (ss *SqlStore) TotalMasterDbConnections() int {
	return ss.GetMasterX().Stats().OpenConnections
}

// ReplicaLagAbs queries all the replica databases to get the absolute replica lag value
// and updates the Prometheus metric with it.
func (ss *SqlStore) ReplicaLagAbs() error {
	for i, item := range ss.settings.ReplicaLagSettings {
		if item.QueryAbsoluteLag == nil || *item.QueryAbsoluteLag == "" {
			continue
		}
		var binDiff float64
		var node string
		err := ss.replicaLagHandles[i].QueryRow(*item.QueryAbsoluteLag).Scan(&node, &binDiff)
		if err != nil {
			return err
		}
		// There is no nil check needed here because it's called from the metrics store.
		ss.metrics.SetReplicaLagAbsolute(node, binDiff)
	}
	return nil
}

// ReplicaLagAbs queries all the replica databases to get the time-based replica lag value
// and updates the Prometheus metric with it.
func (ss *SqlStore) ReplicaLagTime() error {
	for i, item := range ss.settings.ReplicaLagSettings {
		if item.QueryTimeLag == nil || *item.QueryTimeLag == "" {
			continue
		}
		var timeDiff float64
		var node string
		err := ss.replicaLagHandles[i].QueryRow(*item.QueryTimeLag).Scan(&node, &timeDiff)
		if err != nil {
			return err
		}
		// There is no nil check needed here because it's called from the metrics store.
		ss.metrics.SetReplicaLagTime(node, timeDiff)
	}
	return nil
}

func (ss *SqlStore) TotalReadDbConnections() int {
	if len(ss.settings.DataSourceReplicas) == 0 {
		return 0
	}

	count := 0
	for _, db := range ss.ReplicaXs {
		count = count + db.Stats().OpenConnections
	}

	return count
}

func (ss *SqlStore) TotalSearchDbConnections() int {
	if len(ss.settings.DataSourceSearchReplicas) == 0 {
		return 0
	}

	count := 0
	for _, db := range ss.searchReplicaXs {
		count = count + db.Stats().OpenConnections
	}

	return count
}

func (ss *SqlStore) MarkSystemRanUnitTests() {
	props, err := ss.System().Get()
	if err != nil {
		return
	}

	unitTests := props[model.SystemRanUnitTests]
	if unitTests == "" {
		systemTests := &model.System{Name: model.SystemRanUnitTests, Value: "1"}
		ss.System().Save(systemTests)
	}
}

func (ss *SqlStore) DoesTableExist(tableName string) bool {
	if ss.DriverName() == model.DatabaseDriverPostgres {
		var count int64
		err := ss.GetMasterX().Get(&count,
			`SELECT count(relname) FROM pg_class WHERE relname=$1`,
			strings.ToLower(tableName),
		)

		if err != nil {
			mlog.Fatal("Failed to check if table exists", mlog.Err(err))
		}

		return count > 0

	} else if ss.DriverName() == model.DatabaseDriverMysql {
		var count int64
		err := ss.GetMasterX().Get(&count,
			`SELECT
		    COUNT(0) AS table_exists
			FROM
			    information_schema.TABLES
			WHERE
			    TABLE_SCHEMA = DATABASE()
			        AND TABLE_NAME = ?
		    `,
			tableName,
		)

		if err != nil {
			mlog.Fatal("Failed to check if table exists", mlog.Err(err))
		}

		return count > 0

	} else {
		mlog.Fatal("Failed to check if column exists because of missing driver")
		return false
	}
}

func (ss *SqlStore) DoesColumnExist(tableName string, columnName string) bool {
	if ss.DriverName() == model.DatabaseDriverPostgres {
		var count int64
		err := ss.GetMasterX().Get(&count,
			`SELECT COUNT(0)
			FROM   pg_attribute
			WHERE  attrelid = $1::regclass
			AND    attname = $2
			AND    NOT attisdropped`,
			strings.ToLower(tableName),
			strings.ToLower(columnName),
		)

		if err != nil {
			if err.Error() == "pq: relation \""+strings.ToLower(tableName)+"\" does not exist" {
				return false
			}

			mlog.Fatal("Failed to check if column exists", mlog.Err(err))
		}

		return count > 0

	} else if ss.DriverName() == model.DatabaseDriverMysql {
		var count int64
		err := ss.GetMasterX().Get(&count,
			`SELECT
		    COUNT(0) AS column_exists
		FROM
		    information_schema.COLUMNS
		WHERE
		    TABLE_SCHEMA = DATABASE()
		        AND TABLE_NAME = ?
		        AND COLUMN_NAME = ?`,
			tableName,
			columnName,
		)

		if err != nil {
			mlog.Fatal("Failed to check if column exists", mlog.Err(err))
		}

		return count > 0

	} else {
		mlog.Fatal("Failed to check if column exists because of missing driver")
		return false
	}
}

func (ss *SqlStore) DoesTriggerExist(triggerName string) bool {
	if ss.DriverName() == model.DatabaseDriverPostgres {
		var count int64
		err := ss.GetMasterX().Get(&count, `
			SELECT
				COUNT(0)
			FROM
				pg_trigger
			WHERE
				tgname = $1
		`, triggerName)

		if err != nil {
			mlog.Fatal("Failed to check if trigger exists", mlog.Err(err))
		}

		return count > 0

	} else if ss.DriverName() == model.DatabaseDriverMysql {
		var count int64
		err := ss.GetMasterX().Get(&count, `
			SELECT
				COUNT(0)
			FROM
				information_schema.triggers
			WHERE
				trigger_schema = DATABASE()
			AND	trigger_name = ?
		`, triggerName)

		if err != nil {
			mlog.Fatal("Failed to check if trigger exists", mlog.Err(err))
		}

		return count > 0

	} else {
		mlog.Fatal("Failed to check if column exists because of missing driver")
		return false
	}
}

func (ss *SqlStore) CreateColumnIfNotExists(tableName string, columnName string, mySqlColType string, postgresColType string, defaultValue string) bool {

	if ss.DoesColumnExist(tableName, columnName) {
		return false
	}

	if ss.DriverName() == model.DatabaseDriverPostgres {
		_, err := ss.GetMasterX().ExecNoTimeout("ALTER TABLE " + tableName + " ADD " + columnName + " " + postgresColType + " DEFAULT '" + defaultValue + "'")
		if err != nil {
			mlog.Fatal("Failed to create column", mlog.Err(err))
		}

		return true

	} else if ss.DriverName() == model.DatabaseDriverMysql {
		_, err := ss.GetMasterX().ExecNoTimeout("ALTER TABLE " + tableName + " ADD " + columnName + " " + mySqlColType + " DEFAULT '" + defaultValue + "'")
		if err != nil {
			mlog.Fatal("Failed to create column", mlog.Err(err))
		}

		return true

	} else {
		mlog.Fatal("Failed to create column because of missing driver")
		return false
	}
}

func (ss *SqlStore) RemoveTableIfExists(tableName string) bool {
	if !ss.DoesTableExist(tableName) {
		return false
	}

	_, err := ss.GetMasterX().ExecNoTimeout("DROP TABLE " + tableName)
	if err != nil {
		mlog.Fatal("Failed to drop table", mlog.Err(err))
	}

	return true
}

func IsConstraintAlreadyExistsError(err error) bool {
	switch dbErr := err.(type) {
	case *pq.Error:
		if dbErr.Code == PGDuplicateObjectErrorCode {
			return true
		}
	case *mysql.MySQLError:
		if dbErr.Number == MySQLDuplicateObjectErrorCode {
			return true
		}
	}
	return false
}

func IsUniqueConstraintError(err error, indexName []string) bool {
	unique := false
	if pqErr, ok := err.(*pq.Error); ok && pqErr.Code == "23505" {
		unique = true
	}

	if mysqlErr, ok := err.(*mysql.MySQLError); ok && mysqlErr.Number == 1062 {
		unique = true
	}

	field := false
	for _, contain := range indexName {
		if strings.Contains(err.Error(), contain) {
			field = true
			break
		}
	}

	return unique && field
}

func (ss *SqlStore) GetAllConns() []*sqlxDBWrapper {
	all := make([]*sqlxDBWrapper, len(ss.ReplicaXs)+1)
	copy(all, ss.ReplicaXs)
	all[len(ss.ReplicaXs)] = ss.masterX
	return all
}

// RecycleDBConnections closes active connections by setting the max conn lifetime
// to d, and then resets them back to their original duration.
func (ss *SqlStore) RecycleDBConnections(d time.Duration) {
	// Get old time.
	originalDuration := time.Duration(*ss.settings.ConnMaxLifetimeMilliseconds) * time.Millisecond
	// Set the max lifetimes for all connections.
	for _, conn := range ss.GetAllConns() {
		conn.SetConnMaxLifetime(d)
	}
	// Wait for that period with an additional 2 seconds of scheduling delay.
	time.Sleep(d + 2*time.Second)
	// Reset max lifetime back to original value.
	for _, conn := range ss.GetAllConns() {
		conn.SetConnMaxLifetime(originalDuration)
	}
}

func (ss *SqlStore) Close() {
	ss.masterX.Close()
	for _, replica := range ss.ReplicaXs {
		replica.Close()
	}

	for _, replica := range ss.searchReplicaXs {
		replica.Close()
	}
}

func (ss *SqlStore) LockToMaster() {
	ss.lockedToMaster = true
}

func (ss *SqlStore) UnlockFromMaster() {
	ss.lockedToMaster = false
}

func (ss *SqlStore) Team() store.TeamStore {
	return ss.stores.team
}

func (ss *SqlStore) Channel() store.ChannelStore {
	return ss.stores.channel
}

func (ss *SqlStore) Post() store.PostStore {
	return ss.stores.post
}

func (ss *SqlStore) RetentionPolicy() store.RetentionPolicyStore {
	return ss.stores.retentionPolicy
}

func (ss *SqlStore) User() store.UserStore {
	return ss.stores.user
}

func (ss *SqlStore) Bot() store.BotStore {
	return ss.stores.bot
}

func (ss *SqlStore) Session() store.SessionStore {
	return ss.stores.session
}

func (ss *SqlStore) Audit() store.AuditStore {
	return ss.stores.audit
}

func (ss *SqlStore) ClusterDiscovery() store.ClusterDiscoveryStore {
	return ss.stores.cluster
}

func (ss *SqlStore) RemoteCluster() store.RemoteClusterStore {
	return ss.stores.remoteCluster
}

func (ss *SqlStore) Compliance() store.ComplianceStore {
	return ss.stores.compliance
}

func (ss *SqlStore) OAuth() store.OAuthStore {
	return ss.stores.oauth
}

func (ss *SqlStore) System() store.SystemStore {
	return ss.stores.system
}

func (ss *SqlStore) Webhook() store.WebhookStore {
	return ss.stores.webhook
}

func (ss *SqlStore) Command() store.CommandStore {
	return ss.stores.command
}

func (ss *SqlStore) CommandWebhook() store.CommandWebhookStore {
	return ss.stores.commandWebhook
}

func (ss *SqlStore) Preference() store.PreferenceStore {
	return ss.stores.preference
}

func (ss *SqlStore) License() store.LicenseStore {
	return ss.stores.license
}

func (ss *SqlStore) Token() store.TokenStore {
	return ss.stores.token
}

func (ss *SqlStore) Emoji() store.EmojiStore {
	return ss.stores.emoji
}

func (ss *SqlStore) Status() store.StatusStore {
	return ss.stores.status
}

func (ss *SqlStore) FileInfo() store.FileInfoStore {
	return ss.stores.fileInfo
}

func (ss *SqlStore) UploadSession() store.UploadSessionStore {
	return ss.stores.uploadSession
}

func (ss *SqlStore) Reaction() store.ReactionStore {
	return ss.stores.reaction
}

func (ss *SqlStore) Job() store.JobStore {
	return ss.stores.job
}

func (ss *SqlStore) UserAccessToken() store.UserAccessTokenStore {
	return ss.stores.userAccessToken
}

func (ss *SqlStore) ChannelMemberHistory() store.ChannelMemberHistoryStore {
	return ss.stores.channelMemberHistory
}

func (ss *SqlStore) Plugin() store.PluginStore {
	return ss.stores.plugin
}

func (ss *SqlStore) Thread() store.ThreadStore {
	return ss.stores.thread
}

func (ss *SqlStore) Role() store.RoleStore {
	return ss.stores.role
}

func (ss *SqlStore) TermsOfService() store.TermsOfServiceStore {
	return ss.stores.TermsOfService
}

func (ss *SqlStore) ProductNotices() store.ProductNoticesStore {
	return ss.stores.productNotices
}

func (ss *SqlStore) UserTermsOfService() store.UserTermsOfServiceStore {
	return ss.stores.UserTermsOfService
}

func (ss *SqlStore) Scheme() store.SchemeStore {
	return ss.stores.scheme
}

func (ss *SqlStore) Group() store.GroupStore {
	return ss.stores.group
}

func (ss *SqlStore) LinkMetadata() store.LinkMetadataStore {
	return ss.stores.linkMetadata
}

func (ss *SqlStore) NotifyAdmin() store.NotifyAdminStore {
	return ss.stores.notifyAdmin
}

func (ss *SqlStore) SharedChannel() store.SharedChannelStore {
	return ss.stores.sharedchannel
}

<<<<<<< HEAD
func (ss *SqlStore) Draft() store.DraftStore {
	return ss.stores.draft
=======
func (ss *SqlStore) PostPriority() store.PostPriorityStore {
	return ss.stores.postPriority
>>>>>>> c44d3762
}

func (ss *SqlStore) DropAllTables() {
	if ss.DriverName() == model.DatabaseDriverPostgres {
		ss.masterX.Exec(`DO
			$func$
			BEGIN
			   EXECUTE
			   (SELECT 'TRUNCATE TABLE ' || string_agg(oid::regclass::text, ', ') || ' CASCADE'
			    FROM   pg_class
			    WHERE  relkind = 'r'  -- only tables
			    AND    relnamespace = 'public'::regnamespace
				AND NOT relname = 'db_migrations'
			   );
			END
			$func$;`)
	} else {
		tables := []string{}
		ss.masterX.Select(&tables, `show tables`)
		for _, t := range tables {
			if t != "db_migrations" {
				ss.masterX.Exec(`TRUNCATE TABLE ` + t)
			}
		}
	}
}

func (ss *SqlStore) getQueryBuilder() sq.StatementBuilderType {
	return sq.StatementBuilder.PlaceholderFormat(ss.getQueryPlaceholder())
}

func (ss *SqlStore) getQueryPlaceholder() sq.PlaceholderFormat {
	if ss.DriverName() == model.DatabaseDriverPostgres {
		return sq.Dollar
	}
	return sq.Question
}

// getSubQueryBuilder is necessary to generate the SQL query and args to pass to sub-queries because squirrel does not support WHERE clause in sub-queries.
func (ss *SqlStore) getSubQueryBuilder() sq.StatementBuilderType {
	return sq.StatementBuilder.PlaceholderFormat(sq.Question)
}

func (ss *SqlStore) CheckIntegrity() <-chan model.IntegrityCheckResult {
	results := make(chan model.IntegrityCheckResult)
	go CheckRelationalIntegrity(ss, results)
	return results
}

func (ss *SqlStore) UpdateLicense(license *model.License) {
	ss.licenseMutex.Lock()
	defer ss.licenseMutex.Unlock()
	ss.license = license
}

func (ss *SqlStore) GetLicense() *model.License {
	return ss.license
}

func (ss *SqlStore) hasLicense() bool {
	ss.licenseMutex.Lock()
	hasLicense := ss.license != nil
	ss.licenseMutex.Unlock()

	return hasLicense
}

func (ss *SqlStore) migrate(direction migrationDirection) error {
	assets := db.Assets()

	assetsList, err := assets.ReadDir(filepath.Join("migrations", ss.DriverName()))
	if err != nil {
		return err
	}

	assetNamesForDriver := make([]string, len(assetsList))
	for i, entry := range assetsList {
		assetNamesForDriver[i] = entry.Name()
	}

	src, err := mbindata.WithInstance(&mbindata.AssetSource{
		Names: assetNamesForDriver,
		AssetFunc: func(name string) ([]byte, error) {
			return assets.ReadFile(filepath.Join("migrations", ss.DriverName(), name))
		},
	})
	if err != nil {
		return err
	}

	var driver drivers.Driver
	switch ss.DriverName() {
	case model.DatabaseDriverMysql:
		dataSource, rErr := ResetReadTimeout(*ss.settings.DataSource)
		if rErr != nil {
			mlog.Fatal("Failed to reset read timeout from datasource.", mlog.Err(rErr), mlog.String("src", *ss.settings.DataSource))
			return rErr
		}
		dataSource, err = AppendMultipleStatementsFlag(dataSource)
		if err != nil {
			return err
		}
		db := setupConnection("master", dataSource, ss.settings)
		driver, err = ms.WithInstance(db)
		defer db.Close()
	case model.DatabaseDriverPostgres:
		driver, err = ps.WithInstance(ss.GetMasterX().DB.DB)
	default:
		err = fmt.Errorf("unsupported database type %s for migration", ss.DriverName())
	}
	if err != nil {
		return err
	}

	opts := []morph.EngineOption{
		morph.WithLogger(log.New(&morphWriter{}, "", log.Lshortfile)),
		morph.WithLock("mm-lock-key"),
		morph.SetStatementTimeoutInSeconds(*ss.settings.MigrationsStatementTimeoutSeconds),
	}
	engine, err := morph.New(context.Background(), driver, src, opts...)
	if err != nil {
		return err
	}
	defer engine.Close()

	switch direction {
	case migrationsDirectionDown:
		_, err = engine.ApplyDown(-1)
		return err
	default:
		return engine.ApplyAll()
	}
}

func convertMySQLFullTextColumnsToPostgres(columnNames string) string {
	columns := strings.Split(columnNames, ", ")
	concatenatedColumnNames := ""
	for i, c := range columns {
		concatenatedColumnNames += c
		if i < len(columns)-1 {
			concatenatedColumnNames += " || ' ' || "
		}
	}

	return concatenatedColumnNames
}

// IsDuplicate checks whether an error is a duplicate key error, which comes when processes are competing on creating the same
// tables in the database.
func IsDuplicate(err error) bool {
	var pqErr *pq.Error
	var mysqlErr *mysql.MySQLError
	switch {
	case errors.As(errors.Cause(err), &pqErr):
		if pqErr.Code == PGDupTableErrorCode {
			return true
		}
	case errors.As(errors.Cause(err), &mysqlErr):
		if mysqlErr.Number == MySQLDupTableErrorCode {
			return true
		}
	}

	return false
}

// ensureMinimumDBVersion gets the DB version and ensures it is
// above the required minimum version requirements.
func (ss *SqlStore) ensureMinimumDBVersion(ver string) (bool, error) {
	switch *ss.settings.DriverName {
	case model.DatabaseDriverPostgres:
		intVer, err2 := strconv.Atoi(ver)
		if err2 != nil {
			return false, fmt.Errorf("cannot parse DB version: %v", err2)
		}
		if intVer < minimumRequiredPostgresVersion {
			return false, fmt.Errorf("minimum Postgres version requirements not met. Found: %s, Wanted: %s", versionString(intVer, *ss.settings.DriverName), versionString(minimumRequiredPostgresVersion, *ss.settings.DriverName))
		}
	case model.DatabaseDriverMysql:
		// Usually a version string is of the form 5.6.49-log, 10.4.5-MariaDB etc.
		if strings.Contains(strings.ToLower(ver), "maria") {
			mlog.Warn("MariaDB detected. You are using an unsupported database. Please consider using MySQL or Postgres.")
			return true, nil
		}
		parts := strings.Split(ver, "-")
		if len(parts) < 1 {
			return false, fmt.Errorf("cannot parse MySQL DB version: %s", ver)
		}
		// Get the major and minor versions.
		versions := strings.Split(parts[0], ".")
		if len(versions) < 3 {
			return false, fmt.Errorf("cannot parse MySQL DB version: %s", ver)
		}
		majorVer, err2 := strconv.Atoi(versions[0])
		if err2 != nil {
			return false, fmt.Errorf("cannot parse MySQL DB version: %w", err2)
		}
		minorVer, err2 := strconv.Atoi(versions[1])
		if err2 != nil {
			return false, fmt.Errorf("cannot parse MySQL DB version: %w", err2)
		}
		patchVer, err2 := strconv.Atoi(versions[2])
		if err2 != nil {
			return false, fmt.Errorf("cannot parse MySQL DB version: %w", err2)
		}
		intVer := majorVer*1000 + minorVer*100 + patchVer
		if intVer < minimumRequiredMySQLVersion {
			return false, fmt.Errorf("minimum MySQL version requirements not met. Found: %s, Wanted: %s", versionString(intVer, *ss.settings.DriverName), versionString(minimumRequiredMySQLVersion, *ss.settings.DriverName))
		}
	}
	return true, nil
}

func (ss *SqlStore) ensureDatabaseCollation() error {
	if *ss.settings.DriverName != model.DatabaseDriverMysql {
		return nil
	}

	var connCollation struct {
		Variable_name string
		Value         string
	}
	if err := ss.GetMasterX().Get(&connCollation, "SHOW VARIABLES LIKE 'collation_connection'"); err != nil {
		return errors.Wrap(err, "unable to select variables")
	}

	// we compare table collation with the connection collation value so that we can
	// catch collation mismatches for tables we have a migration for.
	for _, tableName := range tablesToCheckForCollation {
		// we check if table exists because this code runs before the migrations applied
		// which means if there is a fresh db, we may fail on selecting the table_collation
		var exists int
		if err := ss.GetMasterX().Get(&exists, "SELECT count(*) FROM information_schema.tables WHERE table_schema = DATABASE() AND LOWER(table_name) = ?", tableName); err != nil {
			return errors.Wrap(err, fmt.Sprintf("unable to check if table exists for collation check: %q", tableName))
		} else if exists == 0 {
			continue
		}

		var tableCollation string
		if err := ss.GetMasterX().Get(&tableCollation, "SELECT table_collation FROM information_schema.tables WHERE table_schema = DATABASE() AND LOWER(table_name) = ?", tableName); err != nil {
			return errors.Wrap(err, fmt.Sprintf("unable to get table collation: %q", tableName))
		}

		if tableCollation != connCollation.Value {
			mlog.Warn("Table collation mismatch", mlog.String("table_name", tableName), mlog.String("connection_collation", connCollation.Value), mlog.String("table_collation", tableCollation))
		}
	}

	return nil
}

// versionString converts an integer representation of a DB version
// to a pretty-printed string.
// Postgres doesn't follow three-part version numbers from 10.0 onwards:
// https://www.postgresql.org/docs/13/libpq-status.html#LIBPQ-PQSERVERVERSION.
// For MySQL, we consider a major*1000 + minor*100 + patch format.
func versionString(v int, driver string) string {
	switch driver {
	case model.DatabaseDriverPostgres:
		minor := v % 10000
		major := v / 10000
		return strconv.Itoa(major) + "." + strconv.Itoa(minor)
	case model.DatabaseDriverMysql:
		minor := v % 1000
		major := v / 1000
		patch := minor % 100
		minor = minor / 100
		return strconv.Itoa(major) + "." + strconv.Itoa(minor) + "." + strconv.Itoa(patch)
	}
	return ""
}

func (ss *SqlStore) toReserveCase(str string) string {
	if ss.DriverName() == model.DatabaseDriverPostgres {
		return fmt.Sprintf("%q", str)
	}

	return fmt.Sprintf("`%s`", strings.Title(str))
}

func (ss *SqlStore) GetDBSchemaVersion() (int, error) {
	var version int
	if err := ss.GetMasterX().Get(&version, "SELECT Version FROM db_migrations ORDER BY Version DESC LIMIT 1"); err != nil {
		return 0, errors.Wrap(err, "unable to select from db_migrations")
	}
	return version, nil
}

func (ss *SqlStore) GetAppliedMigrations() ([]model.AppliedMigration, error) {
	migrations := []model.AppliedMigration{}
	if err := ss.GetMasterX().Select(&migrations, "SELECT Version, Name FROM db_migrations ORDER BY Version DESC"); err != nil {
		return nil, errors.Wrap(err, "unable to select from db_migrations")
	}

	return migrations, nil
}<|MERGE_RESOLUTION|>--- conflicted
+++ resolved
@@ -959,13 +959,12 @@
 	return ss.stores.sharedchannel
 }
 
-<<<<<<< HEAD
+func (ss *SqlStore) PostPriority() store.PostPriorityStore {
+	return ss.stores.postPriority
+}
+
 func (ss *SqlStore) Draft() store.DraftStore {
 	return ss.stores.draft
-=======
-func (ss *SqlStore) PostPriority() store.PostPriorityStore {
-	return ss.stores.postPriority
->>>>>>> c44d3762
 }
 
 func (ss *SqlStore) DropAllTables() {

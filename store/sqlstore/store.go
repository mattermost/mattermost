// Copyright (c) 2015-present Mattermost, Inc. All Rights Reserved.
// See LICENSE.txt for license information.

package sqlstore

import (
	"context"
	dbsql "database/sql"
	"encoding/json"
	"fmt"
	"os"
	"path/filepath"
	"strconv"
	"strings"
	"sync"
	"sync/atomic"
	"time"

	sq "github.com/Masterminds/squirrel"
	"github.com/dyatlov/go-opengraph/opengraph"
	"github.com/go-sql-driver/mysql"
	"github.com/golang-migrate/migrate/v4"
	"github.com/golang-migrate/migrate/v4/database"
	mysqlmigrate "github.com/golang-migrate/migrate/v4/database/mysql"
	"github.com/golang-migrate/migrate/v4/database/postgres"
	_ "github.com/golang-migrate/migrate/v4/source/file"
	bindata "github.com/golang-migrate/migrate/v4/source/go_bindata"
	"github.com/lib/pq"
	_ "github.com/lib/pq"
	"github.com/mattermost/gorp"
	"github.com/pkg/errors"

	"github.com/mattermost/mattermost-server/v6/db/migrations"
	"github.com/mattermost/mattermost-server/v6/einterfaces"
	"github.com/mattermost/mattermost-server/v6/model"
	"github.com/mattermost/mattermost-server/v6/shared/i18n"
	"github.com/mattermost/mattermost-server/v6/shared/mlog"
	"github.com/mattermost/mattermost-server/v6/store"
)

type migrationDirection string

const (
	IndexTypeFullText                 = "full_text"
	IndexTypeFullTextFunc             = "full_text_func"
	IndexTypeDefault                  = "default"
	PGDupTableErrorCode               = "42P07"      // see https://github.com/lib/pq/blob/master/error.go#L268
	MySQLDupTableErrorCode            = uint16(1050) // see https://dev.mysql.com/doc/mysql-errors/5.7/en/server-error-reference.html#error_er_table_exists_error
	PGForeignKeyViolationErrorCode    = "23503"
	MySQLForeignKeyViolationErrorCode = 1452
	PGDuplicateObjectErrorCode        = "42710"
	MySQLDuplicateObjectErrorCode     = 1022
	DBPingAttempts                    = 18
	DBPingTimeoutSecs                 = 10
	// This is a numerical version string by postgres. The format is
	// 2 characters for major, minor, and patch version prior to 10.
	// After 10, it's major and minor only.
	// 10.1 would be 100001.
	// 9.6.3 would be 90603.
	minimumRequiredPostgresVersion = 100000
	// major*1000 + minor*100 + patch
	minimumRequiredMySQLVersion = 5712

	migrationsDirectionUp   migrationDirection = "up"
	migrationsDirectionDown migrationDirection = "down"

	replicaLagPrefix = "replica-lag"
)

const (
	ExitGenericFailure           = 1
	ExitCreateTable              = 100
	ExitDBOpen                   = 101
	ExitPing                     = 102
	ExitNoDriver                 = 103
	ExitTableExists              = 104
	ExitTableExistsMySQL         = 105
	ExitColumnExists             = 106
	ExitDoesColumnExistsPostgres = 107
	ExitDoesColumnExistsMySQL    = 108
	ExitDoesColumnExistsMissing  = 109
	ExitCreateColumnPostgres     = 110
	ExitCreateColumnMySQL        = 111
	ExitCreateColumnMissing      = 112
	ExitRemoveColumn             = 113
	ExitRenameColumn             = 114
	ExitMaxColumn                = 115
	ExitAlterColumn              = 116
	ExitCreateIndexPostgres      = 117
	ExitCreateIndexMySQL         = 118
	ExitCreateIndexFullMySQL     = 119
	ExitCreateIndexMissing       = 120
	ExitRemoveIndexPostgres      = 121
	ExitRemoveIndexMySQL         = 122
	ExitRemoveIndexMissing       = 123
	ExitDoesIndexExists          = 124
	ExitDoesIndexExistsMySQL     = 125
	ExitRemoveTable              = 134
	ExitAlterPrimaryKey          = 139
)

type SqlStoreStores struct {
	team                 store.TeamStore
	channel              store.ChannelStore
	post                 store.PostStore
	retentionPolicy      store.RetentionPolicyStore
	thread               store.ThreadStore
	user                 store.UserStore
	bot                  store.BotStore
	audit                store.AuditStore
	cluster              store.ClusterDiscoveryStore
	remoteCluster        store.RemoteClusterStore
	compliance           store.ComplianceStore
	session              store.SessionStore
	oauth                store.OAuthStore
	system               store.SystemStore
	webhook              store.WebhookStore
	command              store.CommandStore
	commandWebhook       store.CommandWebhookStore
	preference           store.PreferenceStore
	license              store.LicenseStore
	token                store.TokenStore
	emoji                store.EmojiStore
	status               store.StatusStore
	fileInfo             store.FileInfoStore
	uploadSession        store.UploadSessionStore
	reaction             store.ReactionStore
	job                  store.JobStore
	userAccessToken      store.UserAccessTokenStore
	plugin               store.PluginStore
	channelMemberHistory store.ChannelMemberHistoryStore
	role                 store.RoleStore
	scheme               store.SchemeStore
	TermsOfService       store.TermsOfServiceStore
	productNotices       store.ProductNoticesStore
	group                store.GroupStore
	UserTermsOfService   store.UserTermsOfServiceStore
	linkMetadata         store.LinkMetadataStore
	sharedchannel        store.SharedChannelStore
}

type SqlStore struct {
	// rrCounter and srCounter should be kept first.
	// See https://github.com/mattermost/mattermost-server/v6/pull/7281
	rrCounter         int64
	srCounter         int64
	master            *gorp.DbMap
	Replicas          []*gorp.DbMap
	searchReplicas    []*gorp.DbMap
	replicaLagHandles []*dbsql.DB
	stores            SqlStoreStores
	settings          *model.SqlSettings
	lockedToMaster    bool
	context           context.Context
	license           *model.License
	licenseMutex      sync.RWMutex
	metrics           einterfaces.MetricsInterface
}

type TraceOnAdapter struct{}

// ColumnInfo holds information about a column.
type ColumnInfo struct {
	DataType          string
	CharMaximumLength int
}

func (t *TraceOnAdapter) Printf(format string, v ...interface{}) {
	originalString := fmt.Sprintf(format, v...)
	newString := strings.ReplaceAll(originalString, "\n", " ")
	newString = strings.ReplaceAll(newString, "\t", " ")
	newString = strings.ReplaceAll(newString, "\"", "")
	mlog.Debug(newString)
}

func New(settings model.SqlSettings, metrics einterfaces.MetricsInterface) *SqlStore {
	store := &SqlStore{
		rrCounter: 0,
		srCounter: 0,
		settings:  &settings,
		metrics:   metrics,
	}

	store.initConnection()

<<<<<<< HEAD
	if *settings.DriverName == model.DATABASE_DRIVER_POSTGRES {
		ver, err := store.GetDbVersion(true)
		if err != nil {
			mlog.Critical("Cannot get DB version.", mlog.Err(err))
			os.Exit(ExitGenericFailure)
		}
		intVer, err := strconv.Atoi(ver)
		if err != nil {
			mlog.Critical("Cannot parse DB version.", mlog.Err(err))
			os.Exit(ExitGenericFailure)
		}
		if intVer < MinimumRequiredPostgresVersion {
			mlog.Critical("Minimum Postgres version requirements not met.", mlog.String("Found", VersionString(intVer)), mlog.String("Wanted", VersionString(MinimumRequiredPostgresVersion)))
			os.Exit(ExitGenericFailure)
		}
	}

	err := store.migrate(migrationsDirectionUp)
=======
	ver, err := store.GetDbVersion(true)
	if err != nil {
		mlog.Critical("Error while getting DB version.", mlog.Err(err))
		os.Exit(ExitGenericFailure)
	}

	ok, err := store.ensureMinimumDBVersion(ver)
	if !ok {
		mlog.Critical("Error while checking DB version.", mlog.Err(err))
		os.Exit(ExitGenericFailure)
	}

	err = store.migrate(migrationsDirectionUp)
>>>>>>> 296076bf
	if err != nil {
		mlog.Critical("Failed to apply database migrations.", mlog.Err(err))
		os.Exit(ExitGenericFailure)
	}

	store.stores.team = newSqlTeamStore(store)
	store.stores.channel = newSqlChannelStore(store, metrics)
	store.stores.post = newSqlPostStore(store, metrics)
	store.stores.retentionPolicy = newSqlRetentionPolicyStore(store, metrics)
	store.stores.user = newSqlUserStore(store, metrics)
	store.stores.bot = newSqlBotStore(store, metrics)
	store.stores.audit = newSqlAuditStore(store)
	store.stores.cluster = newSqlClusterDiscoveryStore(store)
	store.stores.remoteCluster = newSqlRemoteClusterStore(store)
	store.stores.compliance = newSqlComplianceStore(store)
	store.stores.session = newSqlSessionStore(store)
	store.stores.oauth = newSqlOAuthStore(store)
	store.stores.system = newSqlSystemStore(store)
	store.stores.webhook = newSqlWebhookStore(store, metrics)
	store.stores.command = newSqlCommandStore(store)
	store.stores.commandWebhook = newSqlCommandWebhookStore(store)
	store.stores.preference = newSqlPreferenceStore(store)
	store.stores.license = newSqlLicenseStore(store)
	store.stores.token = newSqlTokenStore(store)
	store.stores.emoji = newSqlEmojiStore(store, metrics)
	store.stores.status = newSqlStatusStore(store)
	store.stores.fileInfo = newSqlFileInfoStore(store, metrics)
	store.stores.uploadSession = newSqlUploadSessionStore(store)
	store.stores.thread = newSqlThreadStore(store)
	store.stores.job = newSqlJobStore(store)
	store.stores.userAccessToken = newSqlUserAccessTokenStore(store)
	store.stores.channelMemberHistory = newSqlChannelMemberHistoryStore(store)
	store.stores.plugin = newSqlPluginStore(store)
	store.stores.TermsOfService = newSqlTermsOfServiceStore(store, metrics)
	store.stores.UserTermsOfService = newSqlUserTermsOfServiceStore(store)
	store.stores.linkMetadata = newSqlLinkMetadataStore(store)
	store.stores.sharedchannel = newSqlSharedChannelStore(store)
	store.stores.reaction = newSqlReactionStore(store)
	store.stores.role = newSqlRoleStore(store)
	store.stores.scheme = newSqlSchemeStore(store)
	store.stores.group = newSqlGroupStore(store)
	store.stores.productNotices = newSqlProductNoticesStore(store)
	err = store.GetMaster().CreateTablesIfNotExists()

	if err != nil {
		if IsDuplicate(err) {
			mlog.Warn("Duplicate key error occurred; assuming table already created and proceeding.", mlog.Err(err))
		} else {
			mlog.Critical("Error creating database tables.", mlog.Err(err))
			os.Exit(ExitCreateTable)
		}
	}

	err = upgradeDatabase(store, model.CurrentVersion)
	if err != nil {
		mlog.Critical("Failed to upgrade database.", mlog.Err(err))
		time.Sleep(time.Second)
		os.Exit(ExitGenericFailure)
	}

	store.stores.channel.(*SqlChannelStore).createIndexesIfNotExists()
	store.stores.post.(*SqlPostStore).createIndexesIfNotExists()
	store.stores.retentionPolicy.(*SqlRetentionPolicyStore).createIndexesIfNotExists()
	store.stores.thread.(*SqlThreadStore).createIndexesIfNotExists()
	store.stores.user.(*SqlUserStore).createIndexesIfNotExists()
	store.stores.bot.(*SqlBotStore).createIndexesIfNotExists()
	store.stores.audit.(*SqlAuditStore).createIndexesIfNotExists()
	store.stores.compliance.(*SqlComplianceStore).createIndexesIfNotExists()
	store.stores.session.(*SqlSessionStore).createIndexesIfNotExists()
	store.stores.oauth.(*SqlOAuthStore).createIndexesIfNotExists()
	store.stores.system.(*SqlSystemStore).createIndexesIfNotExists()
	store.stores.webhook.(*SqlWebhookStore).createIndexesIfNotExists()
	store.stores.command.(*SqlCommandStore).createIndexesIfNotExists()
	store.stores.commandWebhook.(*SqlCommandWebhookStore).createIndexesIfNotExists()
	store.stores.preference.(*SqlPreferenceStore).createIndexesIfNotExists()
	store.stores.license.(*SqlLicenseStore).createIndexesIfNotExists()
	store.stores.token.(*SqlTokenStore).createIndexesIfNotExists()
	store.stores.emoji.(*SqlEmojiStore).createIndexesIfNotExists()
	store.stores.status.(*SqlStatusStore).createIndexesIfNotExists()
	store.stores.fileInfo.(*SqlFileInfoStore).createIndexesIfNotExists()
	store.stores.uploadSession.(*SqlUploadSessionStore).createIndexesIfNotExists()
	store.stores.job.(*SqlJobStore).createIndexesIfNotExists()
	store.stores.userAccessToken.(*SqlUserAccessTokenStore).createIndexesIfNotExists()
	store.stores.plugin.(*SqlPluginStore).createIndexesIfNotExists()
	store.stores.TermsOfService.(SqlTermsOfServiceStore).createIndexesIfNotExists()
	store.stores.productNotices.(SqlProductNoticesStore).createIndexesIfNotExists()
	store.stores.UserTermsOfService.(SqlUserTermsOfServiceStore).createIndexesIfNotExists()
	store.stores.linkMetadata.(*SqlLinkMetadataStore).createIndexesIfNotExists()
	store.stores.sharedchannel.(*SqlSharedChannelStore).createIndexesIfNotExists()
	store.stores.group.(*SqlGroupStore).createIndexesIfNotExists()
	store.stores.scheme.(*SqlSchemeStore).createIndexesIfNotExists()
	store.stores.remoteCluster.(*sqlRemoteClusterStore).createIndexesIfNotExists()
	store.stores.preference.(*SqlPreferenceStore).deleteUnusedFeatures()

	return store
}

func setupConnection(connType string, dataSource string, settings *model.SqlSettings) *gorp.DbMap {
	db, err := dbsql.Open(*settings.DriverName, dataSource)
	if err != nil {
		mlog.Critical("Failed to open SQL connection to err.", mlog.Err(err))
		time.Sleep(time.Second)
		os.Exit(ExitDBOpen)
	}

	for i := 0; i < DBPingAttempts; i++ {
		mlog.Info("Pinging SQL", mlog.String("database", connType))
		ctx, cancel := context.WithTimeout(context.Background(), DBPingTimeoutSecs*time.Second)
		defer cancel()
		err = db.PingContext(ctx)
		if err == nil {
			break
		} else {
			if i == DBPingAttempts-1 {
				mlog.Critical("Failed to ping DB, server will exit.", mlog.Err(err))
				time.Sleep(time.Second)
				os.Exit(ExitPing)
			} else {
				mlog.Error("Failed to ping DB", mlog.Err(err), mlog.Int("retrying in seconds", DBPingTimeoutSecs))
				time.Sleep(DBPingTimeoutSecs * time.Second)
			}
		}
	}

	if strings.HasPrefix(connType, replicaLagPrefix) {
		// If this is a replica lag connection, we just open one connection.
		//
		// Arguably, if the query doesn't require a special credential, it does take up
		// one extra connection from the replica DB. But falling back to the replica
		// data source when the replica lag data source is null implies an ordering constraint
		// which makes things brittle and is not a good design.
		// If connections are an overhead, it is advised to use a connection pool.
		db.SetMaxOpenConns(1)
		db.SetMaxIdleConns(1)
	} else {
		db.SetMaxIdleConns(*settings.MaxIdleConns)
		db.SetMaxOpenConns(*settings.MaxOpenConns)
	}
	db.SetConnMaxLifetime(time.Duration(*settings.ConnMaxLifetimeMilliseconds) * time.Millisecond)
	db.SetConnMaxIdleTime(time.Duration(*settings.ConnMaxIdleTimeMilliseconds) * time.Millisecond)

	dbMap := getDBMap(settings, db)

	return dbMap
}

func getDBMap(settings *model.SqlSettings, db *dbsql.DB) *gorp.DbMap {
	connectionTimeout := time.Duration(*settings.QueryTimeout) * time.Second
	var dbMap *gorp.DbMap
	switch *settings.DriverName {
<<<<<<< HEAD
	case model.DATABASE_DRIVER_MYSQL:
=======
	case model.DatabaseDriverMysql:
>>>>>>> 296076bf
		dbMap = &gorp.DbMap{
			Db:            db,
			TypeConverter: mattermConverter{},
			Dialect:       gorp.MySQLDialect{Engine: "InnoDB", Encoding: "UTF8MB4"},
			QueryTimeout:  connectionTimeout,
		}
<<<<<<< HEAD
	case model.DATABASE_DRIVER_POSTGRES:
=======
	case model.DatabaseDriverPostgres:
>>>>>>> 296076bf
		dbMap = &gorp.DbMap{
			Db:            db,
			TypeConverter: mattermConverter{},
			Dialect:       gorp.PostgresDialect{},
			QueryTimeout:  connectionTimeout,
		}
	default:
		mlog.Critical("Failed to create dialect specific driver")
		time.Sleep(time.Second)
		os.Exit(ExitNoDriver)
		return nil
	}
	if settings.Trace != nil && *settings.Trace {
		dbMap.TraceOn("sql-trace:", &TraceOnAdapter{})
	}
	return dbMap
}

func (ss *SqlStore) SetContext(context context.Context) {
	ss.context = context
}

func (ss *SqlStore) Context() context.Context {
	return ss.context
}

func (ss *SqlStore) initConnection() {
	dataSource := *ss.settings.DataSource
	if ss.DriverName() == model.DatabaseDriverMysql {
		// TODO: We ignore the readTimeout datasource parameter for MySQL since QueryTimeout
		// covers that already. Ideally we'd like to do this only for the upgrade
		// step. To be reviewed in MM-35789.
		var err error
		dataSource, err = resetReadTimeout(dataSource)
		if err != nil {
			mlog.Critical("Failed to reset read timeout from datasource.", mlog.Err(err))
			os.Exit(ExitGenericFailure)
		}
	}

	ss.master = setupConnection("master", dataSource, ss.settings)

	if len(ss.settings.DataSourceReplicas) > 0 {
		ss.Replicas = make([]*gorp.DbMap, len(ss.settings.DataSourceReplicas))
		for i, replica := range ss.settings.DataSourceReplicas {
			ss.Replicas[i] = setupConnection(fmt.Sprintf("replica-%v", i), replica, ss.settings)
		}
	}

	if len(ss.settings.DataSourceSearchReplicas) > 0 {
		ss.searchReplicas = make([]*gorp.DbMap, len(ss.settings.DataSourceSearchReplicas))
		for i, replica := range ss.settings.DataSourceSearchReplicas {
			ss.searchReplicas[i] = setupConnection(fmt.Sprintf("search-replica-%v", i), replica, ss.settings)
		}
	}

	if len(ss.settings.ReplicaLagSettings) > 0 {
		ss.replicaLagHandles = make([]*dbsql.DB, len(ss.settings.ReplicaLagSettings))
		for i, src := range ss.settings.ReplicaLagSettings {
			if src.DataSource == nil {
				continue
			}
			gorpConn := setupConnection(fmt.Sprintf(replicaLagPrefix+"-%d", i), *src.DataSource, ss.settings)
			ss.replicaLagHandles[i] = gorpConn.Db
		}
	}
}

func (ss *SqlStore) DriverName() string {
	return *ss.settings.DriverName
}

func (ss *SqlStore) GetCurrentSchemaVersion() string {
	version, _ := ss.GetMaster().SelectStr("SELECT Value FROM Systems WHERE Name='Version'")
	return version
}

// GetDbVersion returns the version of the database being used.
// If numerical is set to true, it attempts to return a numerical version string
// that can be parsed by callers.
func (ss *SqlStore) GetDbVersion(numerical bool) (string, error) {
	var sqlVersion string
	if ss.DriverName() == model.DatabaseDriverPostgres {
		if numerical {
			sqlVersion = `SHOW server_version_num`
		} else {
			sqlVersion = `SHOW server_version`
		}
	} else if ss.DriverName() == model.DatabaseDriverMysql {
		sqlVersion = `SELECT version()`
	} else {
		return "", errors.New("Not supported driver")
	}

	version, err := ss.GetReplica().SelectStr(sqlVersion)
	if err != nil {
		return "", err
	}

	return version, nil

}

func (ss *SqlStore) GetMaster() *gorp.DbMap {
	return ss.master
}

func (ss *SqlStore) GetSearchReplica() *gorp.DbMap {
	ss.licenseMutex.RLock()
	license := ss.license
	ss.licenseMutex.RUnlock()
	if license == nil {
		return ss.GetMaster()
	}

	if len(ss.settings.DataSourceSearchReplicas) == 0 {
		return ss.GetReplica()
	}

	rrNum := atomic.AddInt64(&ss.srCounter, 1) % int64(len(ss.searchReplicas))
	return ss.searchReplicas[rrNum]
}

func (ss *SqlStore) GetReplica() *gorp.DbMap {
	ss.licenseMutex.RLock()
	license := ss.license
	ss.licenseMutex.RUnlock()
	if len(ss.settings.DataSourceReplicas) == 0 || ss.lockedToMaster || license == nil {
		return ss.GetMaster()
	}

	rrNum := atomic.AddInt64(&ss.rrCounter, 1) % int64(len(ss.Replicas))
	return ss.Replicas[rrNum]
}

func (ss *SqlStore) TotalMasterDbConnections() int {
	return ss.GetMaster().Db.Stats().OpenConnections
}

// ReplicaLagAbs queries all the replica databases to get the absolute replica lag value
// and updates the Prometheus metric with it.
func (ss *SqlStore) ReplicaLagAbs() error {
	for i, item := range ss.settings.ReplicaLagSettings {
		if item.QueryAbsoluteLag == nil || *item.QueryAbsoluteLag == "" {
			continue
		}
		var binDiff float64
		var node string
		err := ss.replicaLagHandles[i].QueryRow(*item.QueryAbsoluteLag).Scan(&node, &binDiff)
		if err != nil {
			return err
		}
		// There is no nil check needed here because it's called from the metrics store.
		ss.metrics.SetReplicaLagAbsolute(node, binDiff)
	}
	return nil
}

// ReplicaLagAbs queries all the replica databases to get the time-based replica lag value
// and updates the Prometheus metric with it.
func (ss *SqlStore) ReplicaLagTime() error {
	for i, item := range ss.settings.ReplicaLagSettings {
		if item.QueryTimeLag == nil || *item.QueryTimeLag == "" {
			continue
		}
		var timeDiff float64
		var node string
		err := ss.replicaLagHandles[i].QueryRow(*item.QueryTimeLag).Scan(&node, &timeDiff)
		if err != nil {
			return err
		}
		// There is no nil check needed here because it's called from the metrics store.
		ss.metrics.SetReplicaLagTime(node, timeDiff)
	}
	return nil
}

func (ss *SqlStore) TotalReadDbConnections() int {
	if len(ss.settings.DataSourceReplicas) == 0 {
		return 0
	}

	count := 0
	for _, db := range ss.Replicas {
		count = count + db.Db.Stats().OpenConnections
	}

	return count
}

func (ss *SqlStore) TotalSearchDbConnections() int {
	if len(ss.settings.DataSourceSearchReplicas) == 0 {
		return 0
	}

	count := 0
	for _, db := range ss.searchReplicas {
		count = count + db.Db.Stats().OpenConnections
	}

	return count
}

func (ss *SqlStore) MarkSystemRanUnitTests() {
	props, err := ss.System().Get()
	if err != nil {
		return
	}

	unitTests := props[model.SystemRanUnitTests]
	if unitTests == "" {
		systemTests := &model.System{Name: model.SystemRanUnitTests, Value: "1"}
		ss.System().Save(systemTests)
	}
}

func (ss *SqlStore) DoesTableExist(tableName string) bool {
	if ss.DriverName() == model.DatabaseDriverPostgres {
		count, err := ss.GetMaster().SelectInt(
			`SELECT count(relname) FROM pg_class WHERE relname=$1`,
			strings.ToLower(tableName),
		)

		if err != nil {
			mlog.Critical("Failed to check if table exists", mlog.Err(err))
			time.Sleep(time.Second)
			os.Exit(ExitTableExists)
		}

		return count > 0

	} else if ss.DriverName() == model.DatabaseDriverMysql {

		count, err := ss.GetMaster().SelectInt(
			`SELECT
		    COUNT(0) AS table_exists
			FROM
			    information_schema.TABLES
			WHERE
			    TABLE_SCHEMA = DATABASE()
			        AND TABLE_NAME = ?
		    `,
			tableName,
		)

		if err != nil {
			mlog.Critical("Failed to check if table exists", mlog.Err(err))
			time.Sleep(time.Second)
			os.Exit(ExitTableExistsMySQL)
		}

		return count > 0

	} else {
		mlog.Critical("Failed to check if column exists because of missing driver")
		time.Sleep(time.Second)
		os.Exit(ExitColumnExists)
		return false
	}
}

func (ss *SqlStore) DoesColumnExist(tableName string, columnName string) bool {
	if ss.DriverName() == model.DatabaseDriverPostgres {
		count, err := ss.GetMaster().SelectInt(
			`SELECT COUNT(0)
			FROM   pg_attribute
			WHERE  attrelid = $1::regclass
			AND    attname = $2
			AND    NOT attisdropped`,
			strings.ToLower(tableName),
			strings.ToLower(columnName),
		)

		if err != nil {
			if err.Error() == "pq: relation \""+strings.ToLower(tableName)+"\" does not exist" {
				return false
			}

			mlog.Critical("Failed to check if column exists", mlog.Err(err))
			time.Sleep(time.Second)
			os.Exit(ExitDoesColumnExistsPostgres)
		}

		return count > 0

	} else if ss.DriverName() == model.DatabaseDriverMysql {

		count, err := ss.GetMaster().SelectInt(
			`SELECT
		    COUNT(0) AS column_exists
		FROM
		    information_schema.COLUMNS
		WHERE
		    TABLE_SCHEMA = DATABASE()
		        AND TABLE_NAME = ?
		        AND COLUMN_NAME = ?`,
			tableName,
			columnName,
		)

		if err != nil {
			mlog.Critical("Failed to check if column exists", mlog.Err(err))
			time.Sleep(time.Second)
			os.Exit(ExitDoesColumnExistsMySQL)
		}

		return count > 0

	} else {
		mlog.Critical("Failed to check if column exists because of missing driver")
		time.Sleep(time.Second)
		os.Exit(ExitDoesColumnExistsMissing)
		return false
	}
}

func (ss *SqlStore) DoesIndexExist(indexName string, tableName string) bool {
	if ss.DriverName() == model.DATABASE_DRIVER_POSTGRES {
		_, err := ss.GetMaster().SelectStr("SELECT $1::regclass", indexName)
		// It should fail if the index does not exist
		return err == nil
	} else if ss.DriverName() == model.DATABASE_DRIVER_MYSQL {
		count, err := ss.GetMaster().SelectInt("SELECT COUNT(0) AS index_exists FROM information_schema.statistics WHERE TABLE_SCHEMA = DATABASE() and table_name = ? AND index_name = ?", tableName, indexName)
		if err != nil {
			mlog.Critical("Failed to check index", mlog.Err(err))
			time.Sleep(time.Second)
			os.Exit(ExitDoesIndexExistsMySQL)
		}

		if count <= 0 {
			return false
		}
	} else {
		mlog.Critical("Failed to check if index exists because of missing driver")
		time.Sleep(time.Second)
		os.Exit(ExitDoesIndexExists)
	}

	return true
}

// GetColumnInfo returns data type information about the given column.
func (ss *SqlStore) GetColumnInfo(tableName, columnName string) (*ColumnInfo, error) {
	var columnInfo ColumnInfo
	if ss.DriverName() == model.DatabaseDriverPostgres {
		err := ss.GetMaster().SelectOne(&columnInfo,
			`SELECT data_type as DataType,
					COALESCE(character_maximum_length, 0) as CharMaximumLength
			 FROM information_schema.columns
			 WHERE lower(table_name) = lower($1)
			 AND lower(column_name) = lower($2)`,
			tableName, columnName)
		if err != nil {
			return nil, err
		}
		return &columnInfo, nil
	} else if ss.DriverName() == model.DatabaseDriverMysql {
		err := ss.GetMaster().SelectOne(&columnInfo,
			`SELECT data_type as DataType,
					COALESCE(character_maximum_length, 0) as CharMaximumLength
			 FROM information_schema.columns
			 WHERE table_schema = DATABASE()
			 AND lower(table_name) = lower(?)
			 AND lower(column_name) = lower(?)`,
			tableName, columnName)
		if err != nil {
			return nil, err
		}
		return &columnInfo, nil
	}
	return nil, errors.New("Driver not supported for this method")
}

// IsVarchar returns true if the column type matches one of the varchar types
// either in MySQL or PostgreSQL.
func (ss *SqlStore) IsVarchar(columnType string) bool {
	if ss.DriverName() == model.DatabaseDriverPostgres && columnType == "character varying" {
		return true
	}

	if ss.DriverName() == model.DatabaseDriverMysql && columnType == "varchar" {
		return true
	}

	return false
}

func (ss *SqlStore) DoesTriggerExist(triggerName string) bool {
	if ss.DriverName() == model.DatabaseDriverPostgres {
		count, err := ss.GetMaster().SelectInt(`
			SELECT
				COUNT(0)
			FROM
				pg_trigger
			WHERE
				tgname = $1
		`, triggerName)

		if err != nil {
			mlog.Critical("Failed to check if trigger exists", mlog.Err(err))
			time.Sleep(time.Second)
			os.Exit(ExitGenericFailure)
		}

		return count > 0

	} else if ss.DriverName() == model.DatabaseDriverMysql {
		count, err := ss.GetMaster().SelectInt(`
			SELECT
				COUNT(0)
			FROM
				information_schema.triggers
			WHERE
				trigger_schema = DATABASE()
			AND	trigger_name = ?
		`, triggerName)

		if err != nil {
			mlog.Critical("Failed to check if trigger exists", mlog.Err(err))
			time.Sleep(time.Second)
			os.Exit(ExitGenericFailure)
		}

		return count > 0

	} else {
		mlog.Critical("Failed to check if column exists because of missing driver")
		time.Sleep(time.Second)
		os.Exit(ExitGenericFailure)
		return false
	}
}

func (ss *SqlStore) CreateColumnIfNotExists(tableName string, columnName string, mySqlColType string, postgresColType string, defaultValue string) bool {

	if ss.DoesColumnExist(tableName, columnName) {
		return false
	}

	if ss.DriverName() == model.DatabaseDriverPostgres {
		_, err := ss.GetMaster().ExecNoTimeout("ALTER TABLE " + tableName + " ADD " + columnName + " " + postgresColType + " DEFAULT '" + defaultValue + "'")
		if err != nil {
			mlog.Critical("Failed to create column", mlog.Err(err))
			time.Sleep(time.Second)
			os.Exit(ExitCreateColumnPostgres)
		}

		return true

	} else if ss.DriverName() == model.DatabaseDriverMysql {
		_, err := ss.GetMaster().ExecNoTimeout("ALTER TABLE " + tableName + " ADD " + columnName + " " + mySqlColType + " DEFAULT '" + defaultValue + "'")
		if err != nil {
			mlog.Critical("Failed to create column", mlog.Err(err))
			time.Sleep(time.Second)
			os.Exit(ExitCreateColumnMySQL)
		}

		return true

	} else {
		mlog.Critical("Failed to create column because of missing driver")
		time.Sleep(time.Second)
		os.Exit(ExitCreateColumnMissing)
		return false
	}
}

func (ss *SqlStore) CreateColumnIfNotExistsNoDefault(tableName string, columnName string, mySqlColType string, postgresColType string) bool {

	if ss.DoesColumnExist(tableName, columnName) {
		return false
	}

	if ss.DriverName() == model.DatabaseDriverPostgres {
		_, err := ss.GetMaster().ExecNoTimeout("ALTER TABLE " + tableName + " ADD " + columnName + " " + postgresColType)
		if err != nil {
			mlog.Critical("Failed to create column", mlog.Err(err))
			time.Sleep(time.Second)
			os.Exit(ExitCreateColumnPostgres)
		}

		return true

	} else if ss.DriverName() == model.DatabaseDriverMysql {
		_, err := ss.GetMaster().ExecNoTimeout("ALTER TABLE " + tableName + " ADD " + columnName + " " + mySqlColType)
		if err != nil {
			mlog.Critical("Failed to create column", mlog.Err(err))
			time.Sleep(time.Second)
			os.Exit(ExitCreateColumnMySQL)
		}

		return true

	} else {
		mlog.Critical("Failed to create column because of missing driver")
		time.Sleep(time.Second)
		os.Exit(ExitCreateColumnMissing)
		return false
	}
}

func (ss *SqlStore) RemoveColumnIfExists(tableName string, columnName string) bool {

	if !ss.DoesColumnExist(tableName, columnName) {
		return false
	}

	_, err := ss.GetMaster().ExecNoTimeout("ALTER TABLE " + tableName + " DROP COLUMN " + columnName)
	if err != nil {
		mlog.Critical("Failed to drop column", mlog.Err(err))
		time.Sleep(time.Second)
		os.Exit(ExitRemoveColumn)
	}

	return true
}

func (ss *SqlStore) RemoveTableIfExists(tableName string) bool {
	if !ss.DoesTableExist(tableName) {
		return false
	}

	_, err := ss.GetMaster().ExecNoTimeout("DROP TABLE " + tableName)
	if err != nil {
		mlog.Critical("Failed to drop table", mlog.Err(err))
		time.Sleep(time.Second)
		os.Exit(ExitRemoveTable)
	}

	return true
}

func (ss *SqlStore) RenameColumnIfExists(tableName string, oldColumnName string, newColumnName string, colType string) bool {
	if !ss.DoesColumnExist(tableName, oldColumnName) {
		return false
	}

	var err error
	if ss.DriverName() == model.DatabaseDriverMysql {
		_, err = ss.GetMaster().ExecNoTimeout("ALTER TABLE " + tableName + " CHANGE " + oldColumnName + " " + newColumnName + " " + colType)
	} else if ss.DriverName() == model.DatabaseDriverPostgres {
		_, err = ss.GetMaster().ExecNoTimeout("ALTER TABLE " + tableName + " RENAME COLUMN " + oldColumnName + " TO " + newColumnName)
	}

	if err != nil {
		mlog.Critical("Failed to rename column", mlog.Err(err))
		time.Sleep(time.Second)
		os.Exit(ExitRenameColumn)
	}

	return true
}

func (ss *SqlStore) GetMaxLengthOfColumnIfExists(tableName string, columnName string) string {
	if !ss.DoesColumnExist(tableName, columnName) {
		return ""
	}

	var result string
	var err error
	if ss.DriverName() == model.DatabaseDriverMysql {
		result, err = ss.GetMaster().SelectStr("SELECT CHARACTER_MAXIMUM_LENGTH FROM information_schema.columns WHERE table_name = '" + tableName + "' AND COLUMN_NAME = '" + columnName + "'")
	} else if ss.DriverName() == model.DatabaseDriverPostgres {
		result, err = ss.GetMaster().SelectStr("SELECT character_maximum_length FROM information_schema.columns WHERE table_name = '" + strings.ToLower(tableName) + "' AND column_name = '" + strings.ToLower(columnName) + "'")
	}

	if err != nil {
		mlog.Critical("Failed to get max length of column", mlog.Err(err))
		time.Sleep(time.Second)
		os.Exit(ExitMaxColumn)
	}

	return result
}

func (ss *SqlStore) AlterColumnTypeIfExists(tableName string, columnName string, mySqlColType string, postgresColType string) bool {
	if !ss.DoesColumnExist(tableName, columnName) {
		return false
	}

	var err error
	if ss.DriverName() == model.DatabaseDriverMysql {
		_, err = ss.GetMaster().ExecNoTimeout("ALTER TABLE " + tableName + " MODIFY " + columnName + " " + mySqlColType)
	} else if ss.DriverName() == model.DatabaseDriverPostgres {
		query := "ALTER TABLE " + strings.ToLower(tableName) + " ALTER COLUMN " + strings.ToLower(columnName) + " TYPE " + postgresColType
		// We need to explicitly cast when moving from text based to jsonb datatypes.
		if postgresColType == "jsonb" {
			query += " USING " + strings.ToLower(columnName) + "::jsonb"
		}
		_, err = ss.GetMaster().ExecNoTimeout(query)
	}

	if err != nil {
		mlog.Critical("Failed to alter column type", mlog.Err(err))
		time.Sleep(time.Second)
		os.Exit(ExitAlterColumn)
	}

	return true
}

func (ss *SqlStore) RemoveDefaultIfColumnExists(tableName, columnName string) bool {
	if !ss.DoesColumnExist(tableName, columnName) {
		return false
	}

	_, err := ss.GetMaster().ExecNoTimeout("ALTER TABLE " + tableName + " ALTER COLUMN " + columnName + " DROP DEFAULT")
	if err != nil {
		mlog.Critical("Failed to drop column default", mlog.String("table", tableName), mlog.String("column", columnName), mlog.Err(err))
		time.Sleep(time.Second)
		os.Exit(ExitGenericFailure)
		return false
	}

	return true
}

func (ss *SqlStore) AlterDefaultIfColumnExists(tableName string, columnName string, mySqlColDefault *string, postgresColDefault *string) bool {
	if !ss.DoesColumnExist(tableName, columnName) {
		return false
	}

	var defaultValue string
	if ss.DriverName() == model.DatabaseDriverMysql {
		// Some column types in MySQL cannot have defaults, so don't try to configure anything.
		if mySqlColDefault == nil {
			return true
		}

		defaultValue = *mySqlColDefault
	} else if ss.DriverName() == model.DatabaseDriverPostgres {
		// Postgres doesn't have the same limitation, but preserve the interface.
		if postgresColDefault == nil {
			return true
		}

		tableName = strings.ToLower(tableName)
		columnName = strings.ToLower(columnName)
		defaultValue = *postgresColDefault
	} else {
		mlog.Critical("Failed to alter column default because of missing driver")
		time.Sleep(time.Second)
		os.Exit(ExitGenericFailure)
		return false
	}

	if defaultValue == "" {
		defaultValue = "''"
	}

	query := "ALTER TABLE " + tableName + " ALTER COLUMN " + columnName + " SET DEFAULT " + defaultValue
	_, err := ss.GetMaster().ExecNoTimeout(query)
	if err != nil {
		mlog.Critical("Failed to alter column default", mlog.String("table", tableName), mlog.String("column", columnName), mlog.String("default value", defaultValue), mlog.Err(err))
		time.Sleep(time.Second)
		os.Exit(ExitGenericFailure)
		return false
	}

	return true
}

func (ss *SqlStore) AlterPrimaryKey(tableName string, columnNames []string) bool {
	var currentPrimaryKey string
	var err error
	// get the current primary key as a comma separated list of columns
	switch ss.DriverName() {
	case model.DatabaseDriverMysql:
		query := `
			SELECT GROUP_CONCAT(column_name ORDER BY seq_in_index) AS PK
		FROM
			information_schema.statistics
		WHERE
			table_schema = DATABASE()
		AND table_name = ?
		AND index_name = 'PRIMARY'
		GROUP BY
			index_name`
		currentPrimaryKey, err = ss.GetMaster().SelectStr(query, tableName)
	case model.DatabaseDriverPostgres:
		query := `
			SELECT string_agg(a.attname, ',') AS pk
		FROM
			pg_constraint AS c
		CROSS JOIN
			(SELECT unnest(conkey) FROM pg_constraint WHERE conrelid='` + strings.ToLower(tableName) + `'::REGCLASS AND contype='p') AS cols(colnum)
		INNER JOIN
			pg_attribute AS a ON a.attrelid = c.conrelid
		AND cols.colnum = a.attnum
		WHERE
			c.contype = 'p'
		AND c.conrelid = '` + strings.ToLower(tableName) + `'::REGCLASS`
		currentPrimaryKey, err = ss.GetMaster().SelectStr(query)
	}
	if err != nil {
		mlog.Critical("Failed to get current primary key", mlog.String("table", tableName), mlog.Err(err))
		time.Sleep(time.Second)
		os.Exit(ExitAlterPrimaryKey)
	}

	primaryKey := strings.Join(columnNames, ",")
	if strings.EqualFold(currentPrimaryKey, primaryKey) {
		return false
	}
	// alter primary key
	var alterQuery string
	if ss.DriverName() == model.DatabaseDriverMysql {
		alterQuery = "ALTER TABLE " + tableName + " DROP PRIMARY KEY, ADD PRIMARY KEY (" + primaryKey + ")"
	} else if ss.DriverName() == model.DatabaseDriverPostgres {
		alterQuery = "ALTER TABLE " + tableName + " DROP CONSTRAINT " + strings.ToLower(tableName) + "_pkey, ADD PRIMARY KEY (" + strings.ToLower(primaryKey) + ")"
	}
	_, err = ss.GetMaster().ExecNoTimeout(alterQuery)
	if err != nil {
		mlog.Critical("Failed to alter primary key", mlog.String("table", tableName), mlog.Err(err))
		time.Sleep(time.Second)
		os.Exit(ExitAlterPrimaryKey)
	}
	return true
}

func (ss *SqlStore) CreateUniqueIndexIfNotExists(indexName string, tableName string, columnName string) bool {
	return ss.createIndexIfNotExists(indexName, tableName, []string{columnName}, IndexTypeDefault, true)
}

func (ss *SqlStore) CreateIndexIfNotExists(indexName string, tableName string, columnName string) bool {
	return ss.createIndexIfNotExists(indexName, tableName, []string{columnName}, IndexTypeDefault, false)
}

func (ss *SqlStore) CreateCompositeIndexIfNotExists(indexName string, tableName string, columnNames []string) bool {
	return ss.createIndexIfNotExists(indexName, tableName, columnNames, IndexTypeDefault, false)
}

func (ss *SqlStore) CreateUniqueCompositeIndexIfNotExists(indexName string, tableName string, columnNames []string) bool {
	return ss.createIndexIfNotExists(indexName, tableName, columnNames, IndexTypeDefault, true)
}

func (ss *SqlStore) CreateFullTextIndexIfNotExists(indexName string, tableName string, columnName string) bool {
	return ss.createIndexIfNotExists(indexName, tableName, []string{columnName}, IndexTypeFullText, false)
}

func (ss *SqlStore) CreateFullTextFuncIndexIfNotExists(indexName string, tableName string, function string) bool {
	return ss.createIndexIfNotExists(indexName, tableName, []string{function}, IndexTypeFullTextFunc, false)
}

func (ss *SqlStore) createIndexIfNotExists(indexName string, tableName string, columnNames []string, indexType string, unique bool) bool {

	uniqueStr := ""
	if unique {
		uniqueStr = "UNIQUE "
	}

	if ss.DriverName() == model.DatabaseDriverPostgres {
		_, errExists := ss.GetMaster().SelectStr("SELECT $1::regclass", indexName)
		// It should fail if the index does not exist
		if errExists == nil {
			return false
		}

		query := ""
		if indexType == IndexTypeFullText {
			if len(columnNames) != 1 {
				mlog.Critical("Unable to create multi column full text index")
				os.Exit(ExitCreateIndexPostgres)
			}
			columnName := columnNames[0]
			postgresColumnNames := convertMySQLFullTextColumnsToPostgres(columnName)
			query = "CREATE INDEX " + indexName + " ON " + tableName + " USING gin(to_tsvector('english', " + postgresColumnNames + "))"
		} else if indexType == IndexTypeFullTextFunc {
			if len(columnNames) != 1 {
				mlog.Critical("Unable to create multi column full text index")
				os.Exit(ExitCreateIndexPostgres)
			}
			columnName := columnNames[0]
			query = "CREATE INDEX " + indexName + " ON " + tableName + " USING gin(to_tsvector('english', " + columnName + "))"
		} else {
			query = "CREATE " + uniqueStr + "INDEX " + indexName + " ON " + tableName + " (" + strings.Join(columnNames, ", ") + ")"
		}

		_, err := ss.GetMaster().ExecNoTimeout(query)
		if err != nil {
			mlog.Critical("Failed to create index", mlog.Err(errExists), mlog.Err(err))
			time.Sleep(time.Second)
			os.Exit(ExitCreateIndexPostgres)
		}
	} else if ss.DriverName() == model.DatabaseDriverMysql {

		count, err := ss.GetMaster().SelectInt("SELECT COUNT(0) AS index_exists FROM information_schema.statistics WHERE TABLE_SCHEMA = DATABASE() and table_name = ? AND index_name = ?", tableName, indexName)
		if err != nil {
			mlog.Critical("Failed to check index", mlog.Err(err))
			time.Sleep(time.Second)
			os.Exit(ExitCreateIndexMySQL)
		}

		if count > 0 {
			return false
		}

		fullTextIndex := ""
		if indexType == IndexTypeFullText {
			fullTextIndex = " FULLTEXT "
		}

		_, err = ss.GetMaster().ExecNoTimeout("CREATE  " + uniqueStr + fullTextIndex + " INDEX " + indexName + " ON " + tableName + " (" + strings.Join(columnNames, ", ") + ")")
		if err != nil {
			mlog.Critical("Failed to create index", mlog.String("table", tableName), mlog.String("index_name", indexName), mlog.Err(err))
			time.Sleep(time.Second)
			os.Exit(ExitCreateIndexFullMySQL)
		}
	} else {
		mlog.Critical("Failed to create index because of missing driver")
		time.Sleep(time.Second)
		os.Exit(ExitCreateIndexMissing)
	}

	return true
}

func (ss *SqlStore) CreateForeignKeyIfNotExists(
	tableName, columnName, refTableName, refColumnName string,
	onDeleteCascade bool,
) (err error) {
	deleteClause := ""
	if onDeleteCascade {
		deleteClause = "ON DELETE CASCADE"
	}
	constraintName := "FK_" + tableName + "_" + refTableName
	sQuery := `
	ALTER TABLE ` + tableName + `
	ADD CONSTRAINT ` + constraintName + `
	FOREIGN KEY (` + columnName + `) REFERENCES ` + refTableName + ` (` + refColumnName + `)
	` + deleteClause + `;`
	_, err = ss.GetMaster().ExecNoTimeout(sQuery)
	if IsConstraintAlreadyExistsError(err) {
		err = nil
	}
	if err != nil {
		mlog.Warn("Could not create foreign key: " + err.Error())
	}
	return
}

func (ss *SqlStore) RemoveIndexIfExists(indexName string, tableName string) bool {

	if ss.DriverName() == model.DatabaseDriverPostgres {
		_, err := ss.GetMaster().SelectStr("SELECT $1::regclass", indexName)
		// It should fail if the index does not exist
		if err != nil {
			return false
		}

		_, err = ss.GetMaster().ExecNoTimeout("DROP INDEX " + indexName)
		if err != nil {
			mlog.Critical("Failed to remove index", mlog.Err(err))
			time.Sleep(time.Second)
			os.Exit(ExitRemoveIndexPostgres)
		}

		return true
	} else if ss.DriverName() == model.DatabaseDriverMysql {

		count, err := ss.GetMaster().SelectInt("SELECT COUNT(0) AS index_exists FROM information_schema.statistics WHERE TABLE_SCHEMA = DATABASE() and table_name = ? AND index_name = ?", tableName, indexName)
		if err != nil {
			mlog.Critical("Failed to check index", mlog.Err(err))
			time.Sleep(time.Second)
			os.Exit(ExitRemoveIndexMySQL)
		}

		if count <= 0 {
			return false
		}

		_, err = ss.GetMaster().ExecNoTimeout("DROP INDEX " + indexName + " ON " + tableName)
		if err != nil {
			mlog.Critical("Failed to remove index", mlog.Err(err))
			time.Sleep(time.Second)
			os.Exit(ExitRemoveIndexMySQL)
		}
	} else {
		mlog.Critical("Failed to create index because of missing driver")
		time.Sleep(time.Second)
		os.Exit(ExitRemoveIndexMissing)
	}

	return true
}

func IsConstraintAlreadyExistsError(err error) bool {
	switch dbErr := err.(type) {
	case *pq.Error:
		if dbErr.Code == PGDuplicateObjectErrorCode {
			return true
		}
	case *mysql.MySQLError:
		if dbErr.Number == MySQLDuplicateObjectErrorCode {
			return true
		}
	}
	return false
}

func IsUniqueConstraintError(err error, indexName []string) bool {
	unique := false
	if pqErr, ok := err.(*pq.Error); ok && pqErr.Code == "23505" {
		unique = true
	}

	if mysqlErr, ok := err.(*mysql.MySQLError); ok && mysqlErr.Number == 1062 {
		unique = true
	}

	field := false
	for _, contain := range indexName {
		if strings.Contains(err.Error(), contain) {
			field = true
			break
		}
	}

	return unique && field
}

func (ss *SqlStore) GetAllConns() []*gorp.DbMap {
	all := make([]*gorp.DbMap, len(ss.Replicas)+1)
	copy(all, ss.Replicas)
	all[len(ss.Replicas)] = ss.master
	return all
}

// RecycleDBConnections closes active connections by setting the max conn lifetime
// to d, and then resets them back to their original duration.
func (ss *SqlStore) RecycleDBConnections(d time.Duration) {
	// Get old time.
	originalDuration := time.Duration(*ss.settings.ConnMaxLifetimeMilliseconds) * time.Millisecond
	// Set the max lifetimes for all connections.
	for _, conn := range ss.GetAllConns() {
		conn.Db.SetConnMaxLifetime(d)
	}
	// Wait for that period with an additional 2 seconds of scheduling delay.
	time.Sleep(d + 2*time.Second)
	// Reset max lifetime back to original value.
	for _, conn := range ss.GetAllConns() {
		conn.Db.SetConnMaxLifetime(originalDuration)
	}
}

func (ss *SqlStore) Close() {
	ss.master.Db.Close()
	for _, replica := range ss.Replicas {
		replica.Db.Close()
	}

	for _, replica := range ss.searchReplicas {
		replica.Db.Close()
	}
}

func (ss *SqlStore) LockToMaster() {
	ss.lockedToMaster = true
}

func (ss *SqlStore) UnlockFromMaster() {
	ss.lockedToMaster = false
}

func (ss *SqlStore) Team() store.TeamStore {
	return ss.stores.team
}

func (ss *SqlStore) Channel() store.ChannelStore {
	return ss.stores.channel
}

func (ss *SqlStore) Post() store.PostStore {
	return ss.stores.post
}

func (ss *SqlStore) RetentionPolicy() store.RetentionPolicyStore {
	return ss.stores.retentionPolicy
}

func (ss *SqlStore) User() store.UserStore {
	return ss.stores.user
}

func (ss *SqlStore) Bot() store.BotStore {
	return ss.stores.bot
}

func (ss *SqlStore) Session() store.SessionStore {
	return ss.stores.session
}

func (ss *SqlStore) Audit() store.AuditStore {
	return ss.stores.audit
}

func (ss *SqlStore) ClusterDiscovery() store.ClusterDiscoveryStore {
	return ss.stores.cluster
}

func (ss *SqlStore) RemoteCluster() store.RemoteClusterStore {
	return ss.stores.remoteCluster
}

func (ss *SqlStore) Compliance() store.ComplianceStore {
	return ss.stores.compliance
}

func (ss *SqlStore) OAuth() store.OAuthStore {
	return ss.stores.oauth
}

func (ss *SqlStore) System() store.SystemStore {
	return ss.stores.system
}

func (ss *SqlStore) Webhook() store.WebhookStore {
	return ss.stores.webhook
}

func (ss *SqlStore) Command() store.CommandStore {
	return ss.stores.command
}

func (ss *SqlStore) CommandWebhook() store.CommandWebhookStore {
	return ss.stores.commandWebhook
}

func (ss *SqlStore) Preference() store.PreferenceStore {
	return ss.stores.preference
}

func (ss *SqlStore) License() store.LicenseStore {
	return ss.stores.license
}

func (ss *SqlStore) Token() store.TokenStore {
	return ss.stores.token
}

func (ss *SqlStore) Emoji() store.EmojiStore {
	return ss.stores.emoji
}

func (ss *SqlStore) Status() store.StatusStore {
	return ss.stores.status
}

func (ss *SqlStore) FileInfo() store.FileInfoStore {
	return ss.stores.fileInfo
}

func (ss *SqlStore) UploadSession() store.UploadSessionStore {
	return ss.stores.uploadSession
}

func (ss *SqlStore) Reaction() store.ReactionStore {
	return ss.stores.reaction
}

func (ss *SqlStore) Job() store.JobStore {
	return ss.stores.job
}

func (ss *SqlStore) UserAccessToken() store.UserAccessTokenStore {
	return ss.stores.userAccessToken
}

func (ss *SqlStore) ChannelMemberHistory() store.ChannelMemberHistoryStore {
	return ss.stores.channelMemberHistory
}

func (ss *SqlStore) Plugin() store.PluginStore {
	return ss.stores.plugin
}

func (ss *SqlStore) Thread() store.ThreadStore {
	return ss.stores.thread
}

func (ss *SqlStore) Role() store.RoleStore {
	return ss.stores.role
}

func (ss *SqlStore) TermsOfService() store.TermsOfServiceStore {
	return ss.stores.TermsOfService
}

func (ss *SqlStore) ProductNotices() store.ProductNoticesStore {
	return ss.stores.productNotices
}

func (ss *SqlStore) UserTermsOfService() store.UserTermsOfServiceStore {
	return ss.stores.UserTermsOfService
}

func (ss *SqlStore) Scheme() store.SchemeStore {
	return ss.stores.scheme
}

func (ss *SqlStore) Group() store.GroupStore {
	return ss.stores.group
}

func (ss *SqlStore) LinkMetadata() store.LinkMetadataStore {
	return ss.stores.linkMetadata
}

func (ss *SqlStore) SharedChannel() store.SharedChannelStore {
	return ss.stores.sharedchannel
}

func (ss *SqlStore) DropAllTables() {
	ss.master.TruncateTables()
}

func (ss *SqlStore) getQueryBuilder() sq.StatementBuilderType {
	builder := sq.StatementBuilder.PlaceholderFormat(sq.Question)
	if ss.DriverName() == model.DatabaseDriverPostgres {
		builder = builder.PlaceholderFormat(sq.Dollar)
	}
	return builder
}

func (ss *SqlStore) CheckIntegrity() <-chan model.IntegrityCheckResult {
	results := make(chan model.IntegrityCheckResult)
	go CheckRelationalIntegrity(ss, results)
	return results
}

func (ss *SqlStore) UpdateLicense(license *model.License) {
	ss.licenseMutex.Lock()
	defer ss.licenseMutex.Unlock()
	ss.license = license
}

func (ss *SqlStore) GetLicense() *model.License {
	return ss.license
}

func (ss *SqlStore) migrate(direction migrationDirection) error {
	var driver database.Driver
	var err error

	// When WithInstance is used in golang-migrate, the underlying driver connections are not tracked.
	// So we will have to open a fresh connection for migrations and explicitly close it when all is done.
	dataSource, err := ss.appendMultipleStatementsFlag(*ss.settings.DataSource)
	if err != nil {
		return err
	}
	conn := setupConnection("migrations", dataSource, ss.settings)
	defer conn.Db.Close()

	if ss.DriverName() == model.DatabaseDriverMysql {
		driver, err = mysqlmigrate.WithInstance(conn.Db, &mysqlmigrate.Config{})
		if err != nil {
			return err
		}
	} else {
		driver, err = postgres.WithInstance(conn.Db, &postgres.Config{})
		if err != nil {
			return err
		}
	}

	var assetNamesForDriver []string
	for _, assetName := range migrations.AssetNames() {
		if strings.HasPrefix(assetName, ss.DriverName()) {
			assetNamesForDriver = append(assetNamesForDriver, filepath.Base(assetName))
		}
	}

	source := bindata.Resource(assetNamesForDriver, func(name string) ([]byte, error) {
		return migrations.Asset(filepath.Join(ss.DriverName(), name))
	})

	sourceDriver, err := bindata.WithInstance(source)
	if err != nil {
		return err
	}

	migrations, err := migrate.NewWithInstance("go-bindata",
		sourceDriver,
		ss.DriverName(),
		driver)

	if err != nil {
		return err
	}
	defer migrations.Close()

	switch direction {
	case migrationsDirectionUp:
		err = migrations.Up()
	case migrationsDirectionDown:
		err = migrations.Down()
	default:
		return errors.New(fmt.Sprintf("unsupported migration direction %s", direction))
	}

	if err != nil && err != migrate.ErrNoChange && !errors.Is(err, os.ErrNotExist) {
		return err
	}

	return nil
}

func (ss *SqlStore) appendMultipleStatementsFlag(dataSource string) (string, error) {
	// We need to tell the MySQL driver that we want to use multiStatements
	// in order to make migrations work.
	if ss.DriverName() == model.DatabaseDriverMysql {
		config, err := mysql.ParseDSN(dataSource)
		if err != nil {
			return "", err
		}

		if config.Params == nil {
			config.Params = map[string]string{}
		}

		config.Params["multiStatements"] = "true"
		return config.FormatDSN(), nil
	}

	return dataSource, nil
}

func resetReadTimeout(dataSource string) (string, error) {
	config, err := mysql.ParseDSN(dataSource)
	if err != nil {
		return "", err
	}
	config.ReadTimeout = 0
	return config.FormatDSN(), nil
}

type mattermConverter struct{}

func (me mattermConverter) ToDb(val interface{}) (interface{}, error) {

	switch t := val.(type) {
	case model.StringMap:
		return model.MapToJson(t), nil
	case map[string]string:
		return model.MapToJson(model.StringMap(t)), nil
	case model.StringArray:
		return model.ArrayToJson(t), nil
	case model.StringInterface:
		return model.StringInterfaceToJson(t), nil
	case map[string]interface{}:
		return model.StringInterfaceToJson(model.StringInterface(t)), nil
	case JSONSerializable:
		return t.ToJson(), nil
	case *opengraph.OpenGraph:
		return json.Marshal(t)
	}

	return val, nil
}

func (me mattermConverter) FromDb(target interface{}) (gorp.CustomScanner, bool) {
	switch target.(type) {
	case *model.StringMap:
		binder := func(holder, target interface{}) error {
			s, ok := holder.(*string)
			if !ok {
				return errors.New(i18n.T("store.sql.convert_string_map"))
			}
			b := []byte(*s)
			return json.Unmarshal(b, target)
		}
		return gorp.CustomScanner{Holder: new(string), Target: target, Binder: binder}, true
	case *map[string]string:
		binder := func(holder, target interface{}) error {
			s, ok := holder.(*string)
			if !ok {
				return errors.New(i18n.T("store.sql.convert_string_map"))
			}
			b := []byte(*s)
			return json.Unmarshal(b, target)
		}
		return gorp.CustomScanner{Holder: new(string), Target: target, Binder: binder}, true
	case *model.StringArray:
		binder := func(holder, target interface{}) error {
			s, ok := holder.(*string)
			if !ok {
				return errors.New(i18n.T("store.sql.convert_string_array"))
			}
			b := []byte(*s)
			return json.Unmarshal(b, target)
		}
		return gorp.CustomScanner{Holder: new(string), Target: target, Binder: binder}, true
	case *model.StringInterface:
		binder := func(holder, target interface{}) error {
			s, ok := holder.(*string)
			if !ok {
				return errors.New(i18n.T("store.sql.convert_string_interface"))
			}
			b := []byte(*s)
			return json.Unmarshal(b, target)
		}
		return gorp.CustomScanner{Holder: new(string), Target: target, Binder: binder}, true
	case *map[string]interface{}:
		binder := func(holder, target interface{}) error {
			s, ok := holder.(*string)
			if !ok {
				return errors.New(i18n.T("store.sql.convert_string_interface"))
			}
			b := []byte(*s)
			return json.Unmarshal(b, target)
		}
		return gorp.CustomScanner{Holder: new(string), Target: target, Binder: binder}, true
	}

	return gorp.CustomScanner{}, false
}

type JSONSerializable interface {
	ToJson() string
}

func convertMySQLFullTextColumnsToPostgres(columnNames string) string {
	columns := strings.Split(columnNames, ", ")
	concatenatedColumnNames := ""
	for i, c := range columns {
		concatenatedColumnNames += c
		if i < len(columns)-1 {
			concatenatedColumnNames += " || ' ' || "
		}
	}

	return concatenatedColumnNames
}

// IsDuplicate checks whether an error is a duplicate key error, which comes when processes are competing on creating the same
// tables in the database.
func IsDuplicate(err error) bool {
	var pqErr *pq.Error
	var mysqlErr *mysql.MySQLError
	switch {
	case errors.As(errors.Cause(err), &pqErr):
		if pqErr.Code == PGDupTableErrorCode {
			return true
		}
	case errors.As(errors.Cause(err), &mysqlErr):
		if mysqlErr.Number == MySQLDupTableErrorCode {
			return true
		}
	}

	return false
}

// ensureMinimumDBVersion gets the DB version and ensures it is
// above the required minimum version requirements.
func (ss *SqlStore) ensureMinimumDBVersion(ver string) (bool, error) {
	switch *ss.settings.DriverName {
	case model.DatabaseDriverPostgres:
		intVer, err2 := strconv.Atoi(ver)
		if err2 != nil {
			return false, fmt.Errorf("cannot parse DB version: %v", err2)
		}
		if intVer < minimumRequiredPostgresVersion {
			return false, fmt.Errorf("minimum Postgres version requirements not met. Found: %s, Wanted: %s", versionString(intVer, *ss.settings.DriverName), versionString(minimumRequiredPostgresVersion, *ss.settings.DriverName))
		}
	case model.DatabaseDriverMysql:
		// Usually a version string is of the form 5.6.49-log, 10.4.5-MariaDB etc.
		if strings.Contains(strings.ToLower(ver), "maria") {
			mlog.Debug("MariaDB detected. Skipping version check.")
			return true, nil
		}
		parts := strings.Split(ver, "-")
		if len(parts) < 1 {
			return false, fmt.Errorf("cannot parse MySQL DB version: %s", ver)
		}
		// Get the major and minor versions.
		versions := strings.Split(parts[0], ".")
		if len(versions) < 3 {
			return false, fmt.Errorf("cannot parse MySQL DB version: %s", ver)
		}
		majorVer, err2 := strconv.Atoi(versions[0])
		if err2 != nil {
			return false, fmt.Errorf("cannot parse MySQL DB version: %s", err2)
		}
		minorVer, err2 := strconv.Atoi(versions[1])
		if err2 != nil {
			return false, fmt.Errorf("cannot parse MySQL DB version: %s", err2)
		}
		patchVer, err2 := strconv.Atoi(versions[2])
		if err2 != nil {
			return false, fmt.Errorf("cannot parse MySQL DB version: %s", err2)
		}
		intVer := majorVer*1000 + minorVer*100 + patchVer
		if intVer < minimumRequiredMySQLVersion {
			return false, fmt.Errorf("minimum MySQL version requirements not met. Found: %s, Wanted: %s", versionString(intVer, *ss.settings.DriverName), versionString(minimumRequiredMySQLVersion, *ss.settings.DriverName))
		}
	}
	return true, nil
}

// versionString converts an integer representation of a DB version
// to a pretty-printed string.
// Postgres doesn't follow three-part version numbers from 10.0 onwards:
// https://www.postgresql.org/docs/13/libpq-status.html#LIBPQ-PQSERVERVERSION.
// For MySQL, we consider a major*1000 + minor*100 + patch format.
func versionString(v int, driver string) string {
	switch driver {
	case model.DatabaseDriverPostgres:
		minor := v % 10000
		major := v / 10000
		return strconv.Itoa(major) + "." + strconv.Itoa(minor)
	case model.DatabaseDriverMysql:
		minor := v % 1000
		major := v / 1000
		patch := minor % 100
		minor = minor / 100
		return strconv.Itoa(major) + "." + strconv.Itoa(minor) + "." + strconv.Itoa(patch)
	}
	return ""
}

func (ss *SqlStore) jsonDataType() string {
	if ss.DriverName() == model.DatabaseDriverPostgres {
		return "jsonb"
	}
	return "json"
}<|MERGE_RESOLUTION|>--- conflicted
+++ resolved
@@ -183,26 +183,6 @@
 
 	store.initConnection()
 
-<<<<<<< HEAD
-	if *settings.DriverName == model.DATABASE_DRIVER_POSTGRES {
-		ver, err := store.GetDbVersion(true)
-		if err != nil {
-			mlog.Critical("Cannot get DB version.", mlog.Err(err))
-			os.Exit(ExitGenericFailure)
-		}
-		intVer, err := strconv.Atoi(ver)
-		if err != nil {
-			mlog.Critical("Cannot parse DB version.", mlog.Err(err))
-			os.Exit(ExitGenericFailure)
-		}
-		if intVer < MinimumRequiredPostgresVersion {
-			mlog.Critical("Minimum Postgres version requirements not met.", mlog.String("Found", VersionString(intVer)), mlog.String("Wanted", VersionString(MinimumRequiredPostgresVersion)))
-			os.Exit(ExitGenericFailure)
-		}
-	}
-
-	err := store.migrate(migrationsDirectionUp)
-=======
 	ver, err := store.GetDbVersion(true)
 	if err != nil {
 		mlog.Critical("Error while getting DB version.", mlog.Err(err))
@@ -216,7 +196,6 @@
 	}
 
 	err = store.migrate(migrationsDirectionUp)
->>>>>>> 296076bf
 	if err != nil {
 		mlog.Critical("Failed to apply database migrations.", mlog.Err(err))
 		os.Exit(ExitGenericFailure)
@@ -367,22 +346,14 @@
 	connectionTimeout := time.Duration(*settings.QueryTimeout) * time.Second
 	var dbMap *gorp.DbMap
 	switch *settings.DriverName {
-<<<<<<< HEAD
-	case model.DATABASE_DRIVER_MYSQL:
-=======
 	case model.DatabaseDriverMysql:
->>>>>>> 296076bf
 		dbMap = &gorp.DbMap{
 			Db:            db,
 			TypeConverter: mattermConverter{},
 			Dialect:       gorp.MySQLDialect{Engine: "InnoDB", Encoding: "UTF8MB4"},
 			QueryTimeout:  connectionTimeout,
 		}
-<<<<<<< HEAD
-	case model.DATABASE_DRIVER_POSTGRES:
-=======
 	case model.DatabaseDriverPostgres:
->>>>>>> 296076bf
 		dbMap = &gorp.DbMap{
 			Db:            db,
 			TypeConverter: mattermConverter{},
@@ -700,11 +671,11 @@
 }
 
 func (ss *SqlStore) DoesIndexExist(indexName string, tableName string) bool {
-	if ss.DriverName() == model.DATABASE_DRIVER_POSTGRES {
+	if ss.DriverName() == model.DatabaseDriverPostgres {
 		_, err := ss.GetMaster().SelectStr("SELECT $1::regclass", indexName)
 		// It should fail if the index does not exist
 		return err == nil
-	} else if ss.DriverName() == model.DATABASE_DRIVER_MYSQL {
+	} else if ss.DriverName() == model.DatabaseDriverMysql {
 		count, err := ss.GetMaster().SelectInt("SELECT COUNT(0) AS index_exists FROM information_schema.statistics WHERE TABLE_SCHEMA = DATABASE() and table_name = ? AND index_name = ?", tableName, indexName)
 		if err != nil {
 			mlog.Critical("Failed to check index", mlog.Err(err))

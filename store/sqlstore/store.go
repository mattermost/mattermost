--- conflicted
+++ resolved
@@ -37,16 +37,6 @@
 	"github.com/mattermost/mattermost-server/v5/model"
 	"github.com/mattermost/mattermost-server/v5/shared/i18n"
 	"github.com/mattermost/mattermost-server/v5/store"
-<<<<<<< HEAD
-	"github.com/mattermost/mattermost-server/v5/utils"
-
-	_ "github.com/go-sql-driver/mysql"
-	_ "github.com/lib/pq"
-
-	// Import enterprise sqlstore backends
-	_ "github.com/mattermost/mattermost-server/v5/store/sqlstore/imports"
-=======
->>>>>>> c64959b4
 )
 
 type migrationDirection string
@@ -97,6 +87,8 @@
 	ExitRemoveIndexMissing       = 123
 	ExitRemoveTable              = 134
 	ExitAlterPrimaryKey          = 139
+	ExitCreateIndexCockroach     = 140
+	ExitRemoveIndexCockroach     = 141
 )
 
 type SqlStoreStores struct {
@@ -263,17 +255,12 @@
 	return store
 }
 
-<<<<<<< HEAD
-func setupConnection(con_type string, dataSource string, settings *model.SqlSettings) *gorp.DbMap {
+func setupConnection(connType string, dataSource string, settings *model.SqlSettings) *gorp.DbMap {
 	driver := *settings.DriverName
 	if driver == model.DATABASE_DRIVER_COCKROACH {
 		driver = model.DATABASE_DRIVER_POSTGRES
 	}
 	db, err := dbsql.Open(driver, dataSource)
-=======
-func setupConnection(connType string, dataSource string, settings *model.SqlSettings) *gorp.DbMap {
-	db, err := dbsql.Open(*settings.DriverName, dataSource)
->>>>>>> c64959b4
 	if err != nil {
 		mlog.Critical("Failed to open SQL connection to err.", mlog.Err(err))
 		time.Sleep(time.Second)
@@ -495,8 +482,7 @@
 		if err != nil {
 			mlog.Critical("Failed to check if table exists", mlog.Err(err))
 			time.Sleep(time.Second)
-<<<<<<< HEAD
-			os.Exit(EXIT_TABLE_EXISTS_MYSQL)
+			os.Exit(ExitTableExistsMySQL)
 		}
 
 		return count > 0
@@ -507,27 +493,10 @@
 		if err != nil {
 			mlog.Critical(fmt.Sprintf("Failed to check if table exists %v", err))
 			time.Sleep(time.Second)
-			os.Exit(EXIT_TABLE_EXISTS)
+			os.Exit(ExitTableExists)
 		}
 
 		return count > 0
-	} else if ss.DriverName() == model.DATABASE_DRIVER_SQLITE {
-		count, err := ss.GetMaster().SelectInt(
-			`SELECT count(name) FROM sqlite_master WHERE type='table' AND name=?`,
-			tableName,
-		)
-
-		if err != nil {
-			mlog.Critical("Failed to check if table exists", mlog.Err(err))
-			time.Sleep(time.Second)
-			os.Exit(EXIT_TABLE_EXISTS_SQLITE)
-=======
-			os.Exit(ExitTableExistsMySQL)
->>>>>>> c64959b4
-		}
-
-		return count > 0
-
 	} else {
 		mlog.Critical("Failed to check if column exists because of missing driver")
 		time.Sleep(time.Second)
@@ -990,8 +959,7 @@
 		if err != nil {
 			mlog.Critical("Failed to create index", mlog.String("table", tableName), mlog.String("index_name", indexName), mlog.Err(err))
 			time.Sleep(time.Second)
-<<<<<<< HEAD
-			os.Exit(EXIT_CREATE_INDEX_FULL_MYSQL)
+			os.Exit(ExitCreateIndexFullMySQL)
 		}
 	} else if ss.DriverName() == model.DATABASE_DRIVER_COCKROACH {
 		// Ignore fullTextIndex, not supported on cockroachdb
@@ -1006,17 +974,14 @@
 		if err != nil {
 			mlog.Critical("Failed to create index", mlog.Err(err), mlog.String("query", query))
 			time.Sleep(time.Second)
-			os.Exit(EXIT_CREATE_INDEX_POSTGRES)
-		}
-	} else if ss.DriverName() == model.DATABASE_DRIVER_SQLITE || ss.DriverName() == model.DATABASE_DRIVER_COCKROACH {
+			os.Exit(ExitCreateIndexCockroach)
+		}
+	} else if ss.DriverName() == model.DATABASE_DRIVER_COCKROACH {
 		_, err := ss.GetMaster().ExecNoTimeout("CREATE INDEX IF NOT EXISTS " + indexName + " ON " + tableName + " (" + strings.Join(columnNames, ", ") + ")")
 		if err != nil {
 			mlog.Critical("Failed to create index", mlog.Err(err))
 			time.Sleep(time.Second)
-			os.Exit(EXIT_CREATE_INDEX_SQLITE)
-=======
-			os.Exit(ExitCreateIndexFullMySQL)
->>>>>>> c64959b4
+			os.Exit(ExitCreateIndexCockroach)
 		}
 	} else {
 		mlog.Critical("Failed to create index because of missing driver")
@@ -1061,15 +1026,14 @@
 		if err != nil {
 			mlog.Critical("Failed to remove index", mlog.Err(err))
 			time.Sleep(time.Second)
-<<<<<<< HEAD
-			os.Exit(EXIT_REMOVE_INDEX_MYSQL)
+			os.Exit(ExitRemoveIndexMySQL)
 		}
 	} else if ss.DriverName() == model.DATABASE_DRIVER_COCKROACH {
 		count, err := ss.GetMaster().SelectInt("SELECT COUNT(0) AS index_exists FROM information_schema.statistics WHERE table_catalog = current_database() and table_name = $1 AND index_name = $2", tableName, indexName)
 		if err != nil {
 			mlog.Critical(fmt.Sprintf("Failed to remove index %v", err))
 			time.Sleep(time.Second)
-			os.Exit(EXIT_REMOVE_INDEX_MYSQL)
+			os.Exit(ExitRemoveIndexCockroach)
 		}
 
 		if count <= 0 {
@@ -1080,17 +1044,7 @@
 		if err != nil {
 			mlog.Critical(fmt.Sprintf("Failed to remove index %v", err))
 			time.Sleep(time.Second)
-			os.Exit(EXIT_REMOVE_INDEX_MYSQL)
-		}
-	} else if ss.DriverName() == model.DATABASE_DRIVER_SQLITE {
-		_, err := ss.GetMaster().ExecNoTimeout("DROP INDEX IF EXISTS " + indexName)
-		if err != nil {
-			mlog.Critical("Failed to remove index", mlog.Err(err))
-			time.Sleep(time.Second)
-			os.Exit(EXIT_REMOVE_INDEX_SQLITE)
-=======
-			os.Exit(ExitRemoveIndexMySQL)
->>>>>>> c64959b4
+			os.Exit(ExitRemoveIndexCockroach)
 		}
 	} else {
 		mlog.Critical("Failed to create index because of missing driver")
@@ -1524,13 +1478,13 @@
 	return false
 }
 
-<<<<<<< HEAD
 func cockroachdbWithIn(query sq.SelectBuilder, join string, where sq.Sqlizer, ids []string) sq.SelectBuilder {
 	// TODO: make it secure
 	newQuery := query.Prefix("WITH cte AS (SELECT unnest(ARRAY['" + strings.Join(ids, "','") + "']) as id) ")
 	newQuery = newQuery.From("cte").LeftJoin(join).Where(where)
 	return newQuery
-=======
+}
+
 // VersionString converts an integer representation of a DB version
 // to a pretty-printed string.
 // Postgres doesn't follow three-part version numbers from 10.0 onwards:
@@ -1539,5 +1493,4 @@
 	minor := v % 10000
 	major := v / 10000
 	return strconv.Itoa(major) + "." + strconv.Itoa(minor)
->>>>>>> c64959b4
 }
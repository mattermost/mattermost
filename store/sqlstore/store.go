// Copyright (c) 2015-present Mattermost, Inc. All Rights Reserved.
// See LICENSE.txt for license information.

package sqlstore

import (
	"context"
	"database/sql"
	dbsql "database/sql"
	"fmt"
	"log"
	"path/filepath"
	"strconv"
	"strings"
	"sync"
	"sync/atomic"
	"time"

	"github.com/mattermost/morph"
	sq "github.com/mattermost/squirrel"

	"github.com/mattermost/morph/drivers"
	ms "github.com/mattermost/morph/drivers/mysql"
	ps "github.com/mattermost/morph/drivers/postgres"

	"github.com/go-sql-driver/mysql"
	_ "github.com/golang-migrate/migrate/v4/source/file"
	"github.com/jmoiron/sqlx"
	"github.com/lib/pq"
	mbindata "github.com/mattermost/morph/sources/embedded"
	"github.com/pkg/errors"

	"github.com/mattermost/mattermost-server/v6/db"
	"github.com/mattermost/mattermost-server/v6/einterfaces"
	"github.com/mattermost/mattermost-server/v6/model"
	"github.com/mattermost/mattermost-server/v6/shared/mlog"
	"github.com/mattermost/mattermost-server/v6/store"
)

type migrationDirection string

const (
	IndexTypeFullText                 = "full_text"
	IndexTypeFullTextFunc             = "full_text_func"
	IndexTypeDefault                  = "default"
	PGDupTableErrorCode               = "42P07"      // see https://github.com/lib/pq/blob/master/error.go#L268
	MySQLDupTableErrorCode            = uint16(1050) // see https://dev.mysql.com/doc/mysql-errors/5.7/en/server-error-reference.html#error_er_table_exists_error
	PGForeignKeyViolationErrorCode    = "23503"
	MySQLForeignKeyViolationErrorCode = 1452
	PGDuplicateObjectErrorCode        = "42710"
	MySQLDuplicateObjectErrorCode     = 1022
	DBPingAttempts                    = 18
	DBPingTimeoutSecs                 = 10
	// This is a numerical version string by postgres. The format is
	// 2 characters for major, minor, and patch version prior to 10.
	// After 10, it's major and minor only.
	// 10.1 would be 100001.
	// 9.6.3 would be 90603.
	minimumRequiredPostgresVersion = 100000
	// major*1000 + minor*100 + patch
	minimumRequiredMySQLVersion = 5712

	migrationsDirectionUp   migrationDirection = "up"
	migrationsDirectionDown migrationDirection = "down"

	replicaLagPrefix = "replica-lag"

	RemoteClusterSiteURLUniqueIndex = "remote_clusters_site_url_unique"
)

var tablesToCheckForCollation = []string{"incomingwebhooks", "preferences", "users", "uploadsessions", "channels", "publicchannels"}

type SqlStoreStores struct {
	team                 store.TeamStore
	channel              store.ChannelStore
	post                 store.PostStore
	retentionPolicy      store.RetentionPolicyStore
	thread               store.ThreadStore
	user                 store.UserStore
	bot                  store.BotStore
	audit                store.AuditStore
	cluster              store.ClusterDiscoveryStore
	remoteCluster        store.RemoteClusterStore
	compliance           store.ComplianceStore
	session              store.SessionStore
	oauth                store.OAuthStore
	system               store.SystemStore
	webhook              store.WebhookStore
	command              store.CommandStore
	commandWebhook       store.CommandWebhookStore
	preference           store.PreferenceStore
	license              store.LicenseStore
	token                store.TokenStore
	emoji                store.EmojiStore
	status               store.StatusStore
	fileInfo             store.FileInfoStore
	uploadSession        store.UploadSessionStore
	reaction             store.ReactionStore
	job                  store.JobStore
	userAccessToken      store.UserAccessTokenStore
	plugin               store.PluginStore
	channelMemberHistory store.ChannelMemberHistoryStore
	role                 store.RoleStore
	scheme               store.SchemeStore
	TermsOfService       store.TermsOfServiceStore
	productNotices       store.ProductNoticesStore
	group                store.GroupStore
	UserTermsOfService   store.UserTermsOfServiceStore
	linkMetadata         store.LinkMetadataStore
	sharedchannel        store.SharedChannelStore
	draft                store.DraftStore
	notifyAdmin          store.NotifyAdminStore
	postPriority         store.PostPriorityStore
	postAcknowledgement  store.PostAcknowledgementStore
}

type SqlStore struct {
	// rrCounter and srCounter should be kept first.
	// See https://github.com/mattermost/mattermost-server/v6/pull/7281
	rrCounter int64
	srCounter int64

	masterX *sqlxDBWrapper

	ReplicaXs []*sqlxDBWrapper

	searchReplicaXs []*sqlxDBWrapper

	replicaLagHandles []*dbsql.DB
	stores            SqlStoreStores
	settings          *model.SqlSettings
	lockedToMaster    bool
	context           context.Context
	license           *model.License
	licenseMutex      sync.RWMutex
	metrics           einterfaces.MetricsInterface

	isBinaryParam             bool
	pgDefaultTextSearchConfig string
}

func New(settings model.SqlSettings, metrics einterfaces.MetricsInterface) *SqlStore {
	store := &SqlStore{
		rrCounter: 0,
		srCounter: 0,
		settings:  &settings,
		metrics:   metrics,
	}

	store.initConnection()

	ver, err := store.GetDbVersion(true)
	if err != nil {
		mlog.Fatal("Error while getting DB version.", mlog.Err(err))
	}

	ok, err := store.ensureMinimumDBVersion(ver)
	if !ok {
		mlog.Fatal("Error while checking DB version.", mlog.Err(err))
	}

	err = store.ensureDatabaseCollation()
	if err != nil {
		mlog.Fatal("Error while checking DB collation.", mlog.Err(err))
	}

	err = store.migrate(migrationsDirectionUp)
	if err != nil {
		mlog.Fatal("Failed to apply database migrations.", mlog.Err(err))
	}

	store.isBinaryParam, err = store.computeBinaryParam()
	if err != nil {
		mlog.Fatal("Failed to compute binary param", mlog.Err(err))
	}

	store.pgDefaultTextSearchConfig, err = store.computeDefaultTextSearchConfig()
	if err != nil {
		mlog.Fatal("Failed to compute default text search config", mlog.Err(err))
	}

	store.stores.team = newSqlTeamStore(store)
	store.stores.channel = newSqlChannelStore(store, metrics)
	store.stores.post = newSqlPostStore(store, metrics)
	store.stores.retentionPolicy = newSqlRetentionPolicyStore(store, metrics)
	store.stores.user = newSqlUserStore(store, metrics)
	store.stores.bot = newSqlBotStore(store, metrics)
	store.stores.audit = newSqlAuditStore(store)
	store.stores.cluster = newSqlClusterDiscoveryStore(store)
	store.stores.remoteCluster = newSqlRemoteClusterStore(store)
	store.stores.compliance = newSqlComplianceStore(store)
	store.stores.session = newSqlSessionStore(store)
	store.stores.oauth = newSqlOAuthStore(store)
	store.stores.system = newSqlSystemStore(store)
	store.stores.webhook = newSqlWebhookStore(store, metrics)
	store.stores.command = newSqlCommandStore(store)
	store.stores.commandWebhook = newSqlCommandWebhookStore(store)
	store.stores.preference = newSqlPreferenceStore(store)
	store.stores.license = newSqlLicenseStore(store)
	store.stores.token = newSqlTokenStore(store)
	store.stores.emoji = newSqlEmojiStore(store, metrics)
	store.stores.status = newSqlStatusStore(store)
	store.stores.fileInfo = newSqlFileInfoStore(store, metrics)
	store.stores.uploadSession = newSqlUploadSessionStore(store)
	store.stores.thread = newSqlThreadStore(store)
	store.stores.job = newSqlJobStore(store)
	store.stores.userAccessToken = newSqlUserAccessTokenStore(store)
	store.stores.channelMemberHistory = newSqlChannelMemberHistoryStore(store)
	store.stores.plugin = newSqlPluginStore(store)
	store.stores.TermsOfService = newSqlTermsOfServiceStore(store, metrics)
	store.stores.UserTermsOfService = newSqlUserTermsOfServiceStore(store)
	store.stores.linkMetadata = newSqlLinkMetadataStore(store)
	store.stores.sharedchannel = newSqlSharedChannelStore(store)
	store.stores.reaction = newSqlReactionStore(store)
	store.stores.role = newSqlRoleStore(store)
	store.stores.scheme = newSqlSchemeStore(store)
	store.stores.group = newSqlGroupStore(store)
	store.stores.productNotices = newSqlProductNoticesStore(store)
	store.stores.draft = newSqlDraftStore(store, metrics)
	store.stores.notifyAdmin = newSqlNotifyAdminStore(store)
	store.stores.postPriority = newSqlPostPriorityStore(store)
	store.stores.postAcknowledgement = newSqlPostAcknowledgementStore(store)

	store.stores.preference.(*SqlPreferenceStore).deleteUnusedFeatures()

	return store
}

func setupConnection(connType string, dataSource string, settings *model.SqlSettings) *dbsql.DB {
	db, err := dbsql.Open(*settings.DriverName, dataSource)
	if err != nil {
		mlog.Fatal("Failed to open SQL connection to err.", mlog.Err(err))
	}

	for i := 0; i < DBPingAttempts; i++ {
		mlog.Info("Pinging SQL", mlog.String("database", connType))
		ctx, cancel := context.WithTimeout(context.Background(), DBPingTimeoutSecs*time.Second)
		defer cancel()
		err = db.PingContext(ctx)
		if err == nil {
			break
		} else {
			if i == DBPingAttempts-1 {
				mlog.Fatal("Failed to ping DB, server will exit.", mlog.Err(err))
			} else {
				mlog.Error("Failed to ping DB", mlog.Err(err), mlog.Int("retrying in seconds", DBPingTimeoutSecs))
				time.Sleep(DBPingTimeoutSecs * time.Second)
			}
		}
	}

	if strings.HasPrefix(connType, replicaLagPrefix) {
		// If this is a replica lag connection, we just open one connection.
		//
		// Arguably, if the query doesn't require a special credential, it does take up
		// one extra connection from the replica DB. But falling back to the replica
		// data source when the replica lag data source is null implies an ordering constraint
		// which makes things brittle and is not a good design.
		// If connections are an overhead, it is advised to use a connection pool.
		db.SetMaxOpenConns(1)
		db.SetMaxIdleConns(1)
	} else {
		db.SetMaxIdleConns(*settings.MaxIdleConns)
		db.SetMaxOpenConns(*settings.MaxOpenConns)
	}
	db.SetConnMaxLifetime(time.Duration(*settings.ConnMaxLifetimeMilliseconds) * time.Millisecond)
	db.SetConnMaxIdleTime(time.Duration(*settings.ConnMaxIdleTimeMilliseconds) * time.Millisecond)

	return db
}

func (ss *SqlStore) SetContext(context context.Context) {
	ss.context = context
}

func (ss *SqlStore) Context() context.Context {
	return ss.context
}

func noOpMapper(s string) string { return s }

func (ss *SqlStore) initConnection() {
	dataSource := *ss.settings.DataSource
	if ss.DriverName() == model.DatabaseDriverMysql {
		// TODO: We ignore the readTimeout datasource parameter for MySQL since QueryTimeout
		// covers that already. Ideally we'd like to do this only for the upgrade
		// step. To be reviewed in MM-35789.
		var err error
		dataSource, err = ResetReadTimeout(dataSource)
		if err != nil {
			mlog.Fatal("Failed to reset read timeout from datasource.", mlog.Err(err), mlog.String("src", dataSource))
		}
	}

	handle := setupConnection("master", dataSource, ss.settings)
	ss.masterX = newSqlxDBWrapper(sqlx.NewDb(handle, ss.DriverName()),
		time.Duration(*ss.settings.QueryTimeout)*time.Second,
		*ss.settings.Trace)
	if ss.DriverName() == model.DatabaseDriverMysql {
		ss.masterX.MapperFunc(noOpMapper)
	}

	if len(ss.settings.DataSourceReplicas) > 0 {
		ss.ReplicaXs = make([]*sqlxDBWrapper, len(ss.settings.DataSourceReplicas))
		for i, replica := range ss.settings.DataSourceReplicas {
			handle := setupConnection(fmt.Sprintf("replica-%v", i), replica, ss.settings)
			ss.ReplicaXs[i] = newSqlxDBWrapper(sqlx.NewDb(handle, ss.DriverName()),
				time.Duration(*ss.settings.QueryTimeout)*time.Second,
				*ss.settings.Trace)
			if ss.DriverName() == model.DatabaseDriverMysql {
				ss.ReplicaXs[i].MapperFunc(noOpMapper)
			}
		}
	}

	if len(ss.settings.DataSourceSearchReplicas) > 0 {
		ss.searchReplicaXs = make([]*sqlxDBWrapper, len(ss.settings.DataSourceSearchReplicas))
		for i, replica := range ss.settings.DataSourceSearchReplicas {
			handle := setupConnection(fmt.Sprintf("search-replica-%v", i), replica, ss.settings)
			ss.searchReplicaXs[i] = newSqlxDBWrapper(sqlx.NewDb(handle, ss.DriverName()),
				time.Duration(*ss.settings.QueryTimeout)*time.Second,
				*ss.settings.Trace)
			if ss.DriverName() == model.DatabaseDriverMysql {
				ss.searchReplicaXs[i].MapperFunc(noOpMapper)
			}
		}
	}

	if len(ss.settings.ReplicaLagSettings) > 0 {
		ss.replicaLagHandles = make([]*dbsql.DB, len(ss.settings.ReplicaLagSettings))
		for i, src := range ss.settings.ReplicaLagSettings {
			if src.DataSource == nil {
				continue
			}
			ss.replicaLagHandles[i] = setupConnection(fmt.Sprintf(replicaLagPrefix+"-%d", i), *src.DataSource, ss.settings)
		}
	}
}

func (ss *SqlStore) DriverName() string {
	return *ss.settings.DriverName
}

// specialSearchChars have special meaning and can be treated as spaces
func (ss *SqlStore) specialSearchChars() []string {
	chars := []string{
		"<",
		">",
		"+",
		"-",
		"(",
		")",
		"~",
		":",
	}

	// Postgres can handle "@" without any errors
	// Also helps postgres in enabling search for EmailAddresses
	if ss.DriverName() != model.DatabaseDriverPostgres {
		chars = append(chars, "@")
	}

	return chars
}

// computeBinaryParam returns whether the data source uses binary_parameters
// when using Postgres
func (ss *SqlStore) computeBinaryParam() (bool, error) {
	if ss.DriverName() != model.DatabaseDriverPostgres {
		return false, nil
	}

	return DSNHasBinaryParam(*ss.settings.DataSource)
}

func (ss *SqlStore) computeDefaultTextSearchConfig() (string, error) {
	if ss.DriverName() != model.DatabaseDriverPostgres {
		return "", nil
	}

	var defaultTextSearchConfig string
	err := ss.GetMasterX().Get(&defaultTextSearchConfig, `SHOW default_text_search_config`)
	return defaultTextSearchConfig, err
}

func (ss *SqlStore) IsBinaryParamEnabled() bool {
	return ss.isBinaryParam
}

// GetDbVersion returns the version of the database being used.
// If numerical is set to true, it attempts to return a numerical version string
// that can be parsed by callers.
func (ss *SqlStore) GetDbVersion(numerical bool) (string, error) {
	var sqlVersion string
	if ss.DriverName() == model.DatabaseDriverPostgres {
		if numerical {
			sqlVersion = `SHOW server_version_num`
		} else {
			sqlVersion = `SHOW server_version`
		}
	} else if ss.DriverName() == model.DatabaseDriverMysql {
		sqlVersion = `SELECT version()`
	} else {
		return "", errors.New("Not supported driver")
	}

	var version string
	err := ss.GetReplicaX().Get(&version, sqlVersion)
	if err != nil {
		return "", err
	}

	return version, nil

}

func (ss *SqlStore) GetMasterX() *sqlxDBWrapper {
	return ss.masterX
}

func (ss *SqlStore) SetMasterX(db *sql.DB) {
	ss.masterX = newSqlxDBWrapper(sqlx.NewDb(db, ss.DriverName()),
		time.Duration(*ss.settings.QueryTimeout)*time.Second,
		*ss.settings.Trace)
	if ss.DriverName() == model.DatabaseDriverMysql {
		ss.masterX.MapperFunc(noOpMapper)
	}
}

func (ss *SqlStore) GetInternalMasterDB() *sql.DB {
	return ss.GetMasterX().DB.DB
}

func (ss *SqlStore) GetSearchReplicaX() *sqlxDBWrapper {
	if !ss.hasLicense() {
		return ss.GetMasterX()
	}

	if len(ss.settings.DataSourceSearchReplicas) == 0 {
		return ss.GetReplicaX()
	}

	rrNum := atomic.AddInt64(&ss.srCounter, 1) % int64(len(ss.searchReplicaXs))
	return ss.searchReplicaXs[rrNum]
}

func (ss *SqlStore) GetReplicaX() *sqlxDBWrapper {
	if len(ss.settings.DataSourceReplicas) == 0 || ss.lockedToMaster || !ss.hasLicense() {
		return ss.GetMasterX()
	}

	rrNum := atomic.AddInt64(&ss.rrCounter, 1) % int64(len(ss.ReplicaXs))
	return ss.ReplicaXs[rrNum]
}

func (ss *SqlStore) GetInternalReplicaDBs() []*sql.DB {
	if len(ss.settings.DataSourceReplicas) == 0 || ss.lockedToMaster || !ss.hasLicense() {
		return []*sql.DB{
			ss.GetMasterX().DB.DB,
		}
	}

	dbs := make([]*sql.DB, len(ss.ReplicaXs))
	for i, rx := range ss.ReplicaXs {
		dbs[i] = rx.DB.DB
	}

	return dbs
}

func (ss *SqlStore) GetInternalReplicaDB() *sql.DB {
	if len(ss.settings.DataSourceReplicas) == 0 || ss.lockedToMaster || !ss.hasLicense() {
		return ss.GetMasterX().DB.DB
	}

	rrNum := atomic.AddInt64(&ss.rrCounter, 1) % int64(len(ss.ReplicaXs))
	return ss.ReplicaXs[rrNum].DB.DB
}

func (ss *SqlStore) TotalMasterDbConnections() int {
	return ss.GetMasterX().Stats().OpenConnections
}

// ReplicaLagAbs queries all the replica databases to get the absolute replica lag value
// and updates the Prometheus metric with it.
func (ss *SqlStore) ReplicaLagAbs() error {
	for i, item := range ss.settings.ReplicaLagSettings {
		if item.QueryAbsoluteLag == nil || *item.QueryAbsoluteLag == "" {
			continue
		}
		var binDiff float64
		var node string
		err := ss.replicaLagHandles[i].QueryRow(*item.QueryAbsoluteLag).Scan(&node, &binDiff)
		if err != nil {
			return err
		}
		// There is no nil check needed here because it's called from the metrics store.
		ss.metrics.SetReplicaLagAbsolute(node, binDiff)
	}
	return nil
}

// ReplicaLagAbs queries all the replica databases to get the time-based replica lag value
// and updates the Prometheus metric with it.
func (ss *SqlStore) ReplicaLagTime() error {
	for i, item := range ss.settings.ReplicaLagSettings {
		if item.QueryTimeLag == nil || *item.QueryTimeLag == "" {
			continue
		}
		var timeDiff float64
		var node string
		err := ss.replicaLagHandles[i].QueryRow(*item.QueryTimeLag).Scan(&node, &timeDiff)
		if err != nil {
			return err
		}
		// There is no nil check needed here because it's called from the metrics store.
		ss.metrics.SetReplicaLagTime(node, timeDiff)
	}
	return nil
}

func (ss *SqlStore) TotalReadDbConnections() int {
	if len(ss.settings.DataSourceReplicas) == 0 {
		return 0
	}

	count := 0
	for _, db := range ss.ReplicaXs {
		count = count + db.Stats().OpenConnections
	}

	return count
}

func (ss *SqlStore) TotalSearchDbConnections() int {
	if len(ss.settings.DataSourceSearchReplicas) == 0 {
		return 0
	}

	count := 0
	for _, db := range ss.searchReplicaXs {
		count = count + db.Stats().OpenConnections
	}

	return count
}

func (ss *SqlStore) MarkSystemRanUnitTests() {
	props, err := ss.System().Get()
	if err != nil {
		return
	}

	unitTests := props[model.SystemRanUnitTests]
	if unitTests == "" {
		systemTests := &model.System{Name: model.SystemRanUnitTests, Value: "1"}
		ss.System().Save(systemTests)
	}
}

func (ss *SqlStore) DoesTableExist(tableName string) bool {
	if ss.DriverName() == model.DatabaseDriverPostgres {
		var count int64
		err := ss.GetMasterX().Get(&count,
			`SELECT count(relname) FROM pg_class WHERE relname=$1`,
			strings.ToLower(tableName),
		)

		if err != nil {
			mlog.Fatal("Failed to check if table exists", mlog.Err(err))
		}

		return count > 0

	} else if ss.DriverName() == model.DatabaseDriverMysql {
		var count int64
		err := ss.GetMasterX().Get(&count,
			`SELECT
		    COUNT(0) AS table_exists
			FROM
			    information_schema.TABLES
			WHERE
			    TABLE_SCHEMA = DATABASE()
			        AND TABLE_NAME = ?
		    `,
			tableName,
		)

		if err != nil {
			mlog.Fatal("Failed to check if table exists", mlog.Err(err))
		}

		return count > 0

	} else {
		mlog.Fatal("Failed to check if column exists because of missing driver")
		return false
	}
}

func (ss *SqlStore) DoesColumnExist(tableName string, columnName string) bool {
	if ss.DriverName() == model.DatabaseDriverPostgres {
		var count int64
		err := ss.GetMasterX().Get(&count,
			`SELECT COUNT(0)
			FROM   pg_attribute
			WHERE  attrelid = $1::regclass
			AND    attname = $2
			AND    NOT attisdropped`,
			strings.ToLower(tableName),
			strings.ToLower(columnName),
		)

		if err != nil {
			if err.Error() == "pq: relation \""+strings.ToLower(tableName)+"\" does not exist" {
				return false
			}

			mlog.Fatal("Failed to check if column exists", mlog.Err(err))
		}

		return count > 0

	} else if ss.DriverName() == model.DatabaseDriverMysql {
		var count int64
		err := ss.GetMasterX().Get(&count,
			`SELECT
		    COUNT(0) AS column_exists
		FROM
		    information_schema.COLUMNS
		WHERE
		    TABLE_SCHEMA = DATABASE()
		        AND TABLE_NAME = ?
		        AND COLUMN_NAME = ?`,
			tableName,
			columnName,
		)

		if err != nil {
			mlog.Fatal("Failed to check if column exists", mlog.Err(err))
		}

		return count > 0

	} else {
		mlog.Fatal("Failed to check if column exists because of missing driver")
		return false
	}
}

func (ss *SqlStore) DoesTriggerExist(triggerName string) bool {
	if ss.DriverName() == model.DatabaseDriverPostgres {
		var count int64
		err := ss.GetMasterX().Get(&count, `
			SELECT
				COUNT(0)
			FROM
				pg_trigger
			WHERE
				tgname = $1
		`, triggerName)

		if err != nil {
			mlog.Fatal("Failed to check if trigger exists", mlog.Err(err))
		}

		return count > 0

	} else if ss.DriverName() == model.DatabaseDriverMysql {
		var count int64
		err := ss.GetMasterX().Get(&count, `
			SELECT
				COUNT(0)
			FROM
				information_schema.triggers
			WHERE
				trigger_schema = DATABASE()
			AND	trigger_name = ?
		`, triggerName)

		if err != nil {
			mlog.Fatal("Failed to check if trigger exists", mlog.Err(err))
		}

		return count > 0

	} else {
		mlog.Fatal("Failed to check if column exists because of missing driver")
		return false
	}
}

func (ss *SqlStore) CreateColumnIfNotExists(tableName string, columnName string, mySqlColType string, postgresColType string, defaultValue string) bool {

	if ss.DoesColumnExist(tableName, columnName) {
		return false
	}

	if ss.DriverName() == model.DatabaseDriverPostgres {
		_, err := ss.GetMasterX().ExecNoTimeout("ALTER TABLE " + tableName + " ADD " + columnName + " " + postgresColType + " DEFAULT '" + defaultValue + "'")
		if err != nil {
			mlog.Fatal("Failed to create column", mlog.Err(err))
		}

		return true

	} else if ss.DriverName() == model.DatabaseDriverMysql {
		_, err := ss.GetMasterX().ExecNoTimeout("ALTER TABLE " + tableName + " ADD " + columnName + " " + mySqlColType + " DEFAULT '" + defaultValue + "'")
		if err != nil {
			mlog.Fatal("Failed to create column", mlog.Err(err))
		}

		return true

	} else {
		mlog.Fatal("Failed to create column because of missing driver")
		return false
	}
}

func (ss *SqlStore) RemoveTableIfExists(tableName string) bool {
	if !ss.DoesTableExist(tableName) {
		return false
	}

	_, err := ss.GetMasterX().ExecNoTimeout("DROP TABLE " + tableName)
	if err != nil {
		mlog.Fatal("Failed to drop table", mlog.Err(err))
	}

	return true
}

func IsConstraintAlreadyExistsError(err error) bool {
	switch dbErr := err.(type) {
	case *pq.Error:
		if dbErr.Code == PGDuplicateObjectErrorCode {
			return true
		}
	case *mysql.MySQLError:
		if dbErr.Number == MySQLDuplicateObjectErrorCode {
			return true
		}
	}
	return false
}

func IsUniqueConstraintError(err error, indexName []string) bool {
	unique := false
	if pqErr, ok := err.(*pq.Error); ok && pqErr.Code == "23505" {
		unique = true
	}

	if mysqlErr, ok := err.(*mysql.MySQLError); ok && mysqlErr.Number == 1062 {
		unique = true
	}

	field := false
	for _, contain := range indexName {
		if strings.Contains(err.Error(), contain) {
			field = true
			break
		}
	}

	return unique && field
}

func (ss *SqlStore) GetAllConns() []*sqlxDBWrapper {
	all := make([]*sqlxDBWrapper, len(ss.ReplicaXs)+1)
	copy(all, ss.ReplicaXs)
	all[len(ss.ReplicaXs)] = ss.masterX
	return all
}

// RecycleDBConnections closes active connections by setting the max conn lifetime
// to d, and then resets them back to their original duration.
func (ss *SqlStore) RecycleDBConnections(d time.Duration) {
	// Get old time.
	originalDuration := time.Duration(*ss.settings.ConnMaxLifetimeMilliseconds) * time.Millisecond
	// Set the max lifetimes for all connections.
	for _, conn := range ss.GetAllConns() {
		conn.SetConnMaxLifetime(d)
	}
	// Wait for that period with an additional 2 seconds of scheduling delay.
	time.Sleep(d + 2*time.Second)
	// Reset max lifetime back to original value.
	for _, conn := range ss.GetAllConns() {
		conn.SetConnMaxLifetime(originalDuration)
	}
}

func (ss *SqlStore) Close() {
	ss.masterX.Close()
	for _, replica := range ss.ReplicaXs {
		replica.Close()
	}

	for _, replica := range ss.searchReplicaXs {
		replica.Close()
	}
}

func (ss *SqlStore) LockToMaster() {
	ss.lockedToMaster = true
}

func (ss *SqlStore) UnlockFromMaster() {
	ss.lockedToMaster = false
}

func (ss *SqlStore) Team() store.TeamStore {
	return ss.stores.team
}

func (ss *SqlStore) Channel() store.ChannelStore {
	return ss.stores.channel
}

func (ss *SqlStore) Post() store.PostStore {
	return ss.stores.post
}

func (ss *SqlStore) RetentionPolicy() store.RetentionPolicyStore {
	return ss.stores.retentionPolicy
}

func (ss *SqlStore) User() store.UserStore {
	return ss.stores.user
}

func (ss *SqlStore) Bot() store.BotStore {
	return ss.stores.bot
}

func (ss *SqlStore) Session() store.SessionStore {
	return ss.stores.session
}

func (ss *SqlStore) Audit() store.AuditStore {
	return ss.stores.audit
}

func (ss *SqlStore) ClusterDiscovery() store.ClusterDiscoveryStore {
	return ss.stores.cluster
}

func (ss *SqlStore) RemoteCluster() store.RemoteClusterStore {
	return ss.stores.remoteCluster
}

func (ss *SqlStore) Compliance() store.ComplianceStore {
	return ss.stores.compliance
}

func (ss *SqlStore) OAuth() store.OAuthStore {
	return ss.stores.oauth
}

func (ss *SqlStore) System() store.SystemStore {
	return ss.stores.system
}

func (ss *SqlStore) Webhook() store.WebhookStore {
	return ss.stores.webhook
}

func (ss *SqlStore) Command() store.CommandStore {
	return ss.stores.command
}

func (ss *SqlStore) CommandWebhook() store.CommandWebhookStore {
	return ss.stores.commandWebhook
}

func (ss *SqlStore) Preference() store.PreferenceStore {
	return ss.stores.preference
}

func (ss *SqlStore) License() store.LicenseStore {
	return ss.stores.license
}

func (ss *SqlStore) Token() store.TokenStore {
	return ss.stores.token
}

func (ss *SqlStore) Emoji() store.EmojiStore {
	return ss.stores.emoji
}

func (ss *SqlStore) Status() store.StatusStore {
	return ss.stores.status
}

func (ss *SqlStore) FileInfo() store.FileInfoStore {
	return ss.stores.fileInfo
}

func (ss *SqlStore) UploadSession() store.UploadSessionStore {
	return ss.stores.uploadSession
}

func (ss *SqlStore) Reaction() store.ReactionStore {
	return ss.stores.reaction
}

func (ss *SqlStore) Job() store.JobStore {
	return ss.stores.job
}

func (ss *SqlStore) UserAccessToken() store.UserAccessTokenStore {
	return ss.stores.userAccessToken
}

func (ss *SqlStore) ChannelMemberHistory() store.ChannelMemberHistoryStore {
	return ss.stores.channelMemberHistory
}

func (ss *SqlStore) Plugin() store.PluginStore {
	return ss.stores.plugin
}

func (ss *SqlStore) Thread() store.ThreadStore {
	return ss.stores.thread
}

func (ss *SqlStore) Role() store.RoleStore {
	return ss.stores.role
}

func (ss *SqlStore) TermsOfService() store.TermsOfServiceStore {
	return ss.stores.TermsOfService
}

func (ss *SqlStore) ProductNotices() store.ProductNoticesStore {
	return ss.stores.productNotices
}

func (ss *SqlStore) UserTermsOfService() store.UserTermsOfServiceStore {
	return ss.stores.UserTermsOfService
}

func (ss *SqlStore) Scheme() store.SchemeStore {
	return ss.stores.scheme
}

func (ss *SqlStore) Group() store.GroupStore {
	return ss.stores.group
}

func (ss *SqlStore) LinkMetadata() store.LinkMetadataStore {
	return ss.stores.linkMetadata
}

func (ss *SqlStore) NotifyAdmin() store.NotifyAdminStore {
	return ss.stores.notifyAdmin
}

func (ss *SqlStore) SharedChannel() store.SharedChannelStore {
	return ss.stores.sharedchannel
}

func (ss *SqlStore) PostPriority() store.PostPriorityStore {
	return ss.stores.postPriority
}

<<<<<<< HEAD
func (ss *SqlStore) Draft() store.DraftStore {
	return ss.stores.draft
=======
func (ss *SqlStore) PostAcknowledgement() store.PostAcknowledgementStore {
	return ss.stores.postAcknowledgement
>>>>>>> 27db8540
}

func (ss *SqlStore) DropAllTables() {
	if ss.DriverName() == model.DatabaseDriverPostgres {
		ss.masterX.Exec(`DO
			$func$
			BEGIN
			   EXECUTE
			   (SELECT 'TRUNCATE TABLE ' || string_agg(oid::regclass::text, ', ') || ' CASCADE'
			    FROM   pg_class
			    WHERE  relkind = 'r'  -- only tables
			    AND    relnamespace = 'public'::regnamespace
				AND NOT relname = 'db_migrations'
			   );
			END
			$func$;`)
	} else {
		tables := []string{}
		ss.masterX.Select(&tables, `show tables`)
		for _, t := range tables {
			if t != "db_migrations" {
				ss.masterX.Exec(`TRUNCATE TABLE ` + t)
			}
		}
	}
}

func (ss *SqlStore) getQueryBuilder() sq.StatementBuilderType {
	return sq.StatementBuilder.PlaceholderFormat(ss.getQueryPlaceholder())
}

func (ss *SqlStore) getQueryPlaceholder() sq.PlaceholderFormat {
	if ss.DriverName() == model.DatabaseDriverPostgres {
		return sq.Dollar
	}
	return sq.Question
}

// getSubQueryBuilder is necessary to generate the SQL query and args to pass to sub-queries because squirrel does not support WHERE clause in sub-queries.
func (ss *SqlStore) getSubQueryBuilder() sq.StatementBuilderType {
	return sq.StatementBuilder.PlaceholderFormat(sq.Question)
}

func (ss *SqlStore) CheckIntegrity() <-chan model.IntegrityCheckResult {
	results := make(chan model.IntegrityCheckResult)
	go CheckRelationalIntegrity(ss, results)
	return results
}

func (ss *SqlStore) UpdateLicense(license *model.License) {
	ss.licenseMutex.Lock()
	defer ss.licenseMutex.Unlock()
	ss.license = license
}

func (ss *SqlStore) GetLicense() *model.License {
	return ss.license
}

func (ss *SqlStore) hasLicense() bool {
	ss.licenseMutex.Lock()
	hasLicense := ss.license != nil
	ss.licenseMutex.Unlock()

	return hasLicense
}

func (ss *SqlStore) migrate(direction migrationDirection) error {
	assets := db.Assets()

	assetsList, err := assets.ReadDir(filepath.Join("migrations", ss.DriverName()))
	if err != nil {
		return err
	}

	assetNamesForDriver := make([]string, len(assetsList))
	for i, entry := range assetsList {
		assetNamesForDriver[i] = entry.Name()
	}

	src, err := mbindata.WithInstance(&mbindata.AssetSource{
		Names: assetNamesForDriver,
		AssetFunc: func(name string) ([]byte, error) {
			return assets.ReadFile(filepath.Join("migrations", ss.DriverName(), name))
		},
	})
	if err != nil {
		return err
	}

	var driver drivers.Driver
	switch ss.DriverName() {
	case model.DatabaseDriverMysql:
		dataSource, rErr := ResetReadTimeout(*ss.settings.DataSource)
		if rErr != nil {
			mlog.Fatal("Failed to reset read timeout from datasource.", mlog.Err(rErr), mlog.String("src", *ss.settings.DataSource))
			return rErr
		}
		dataSource, err = AppendMultipleStatementsFlag(dataSource)
		if err != nil {
			return err
		}
		db := setupConnection("master", dataSource, ss.settings)
		driver, err = ms.WithInstance(db)
		defer db.Close()
	case model.DatabaseDriverPostgres:
		driver, err = ps.WithInstance(ss.GetMasterX().DB.DB)
	default:
		err = fmt.Errorf("unsupported database type %s for migration", ss.DriverName())
	}
	if err != nil {
		return err
	}

	opts := []morph.EngineOption{
		morph.WithLogger(log.New(&morphWriter{}, "", log.Lshortfile)),
		morph.WithLock("mm-lock-key"),
		morph.SetStatementTimeoutInSeconds(*ss.settings.MigrationsStatementTimeoutSeconds),
	}
	engine, err := morph.New(context.Background(), driver, src, opts...)
	if err != nil {
		return err
	}
	defer engine.Close()

	switch direction {
	case migrationsDirectionDown:
		_, err = engine.ApplyDown(-1)
		return err
	default:
		return engine.ApplyAll()
	}
}

func convertMySQLFullTextColumnsToPostgres(columnNames string) string {
	columns := strings.Split(columnNames, ", ")
	concatenatedColumnNames := ""
	for i, c := range columns {
		concatenatedColumnNames += c
		if i < len(columns)-1 {
			concatenatedColumnNames += " || ' ' || "
		}
	}

	return concatenatedColumnNames
}

// IsDuplicate checks whether an error is a duplicate key error, which comes when processes are competing on creating the same
// tables in the database.
func IsDuplicate(err error) bool {
	var pqErr *pq.Error
	var mysqlErr *mysql.MySQLError
	switch {
	case errors.As(errors.Cause(err), &pqErr):
		if pqErr.Code == PGDupTableErrorCode {
			return true
		}
	case errors.As(errors.Cause(err), &mysqlErr):
		if mysqlErr.Number == MySQLDupTableErrorCode {
			return true
		}
	}

	return false
}

// ensureMinimumDBVersion gets the DB version and ensures it is
// above the required minimum version requirements.
func (ss *SqlStore) ensureMinimumDBVersion(ver string) (bool, error) {
	switch *ss.settings.DriverName {
	case model.DatabaseDriverPostgres:
		intVer, err2 := strconv.Atoi(ver)
		if err2 != nil {
			return false, fmt.Errorf("cannot parse DB version: %v", err2)
		}
		if intVer < minimumRequiredPostgresVersion {
			return false, fmt.Errorf("minimum Postgres version requirements not met. Found: %s, Wanted: %s", versionString(intVer, *ss.settings.DriverName), versionString(minimumRequiredPostgresVersion, *ss.settings.DriverName))
		}
	case model.DatabaseDriverMysql:
		// Usually a version string is of the form 5.6.49-log, 10.4.5-MariaDB etc.
		if strings.Contains(strings.ToLower(ver), "maria") {
			mlog.Warn("MariaDB detected. You are using an unsupported database. Please consider using MySQL or Postgres.")
			return true, nil
		}
		parts := strings.Split(ver, "-")
		if len(parts) < 1 {
			return false, fmt.Errorf("cannot parse MySQL DB version: %s", ver)
		}
		// Get the major and minor versions.
		versions := strings.Split(parts[0], ".")
		if len(versions) < 3 {
			return false, fmt.Errorf("cannot parse MySQL DB version: %s", ver)
		}
		majorVer, err2 := strconv.Atoi(versions[0])
		if err2 != nil {
			return false, fmt.Errorf("cannot parse MySQL DB version: %w", err2)
		}
		minorVer, err2 := strconv.Atoi(versions[1])
		if err2 != nil {
			return false, fmt.Errorf("cannot parse MySQL DB version: %w", err2)
		}
		patchVer, err2 := strconv.Atoi(versions[2])
		if err2 != nil {
			return false, fmt.Errorf("cannot parse MySQL DB version: %w", err2)
		}
		intVer := majorVer*1000 + minorVer*100 + patchVer
		if intVer < minimumRequiredMySQLVersion {
			return false, fmt.Errorf("minimum MySQL version requirements not met. Found: %s, Wanted: %s", versionString(intVer, *ss.settings.DriverName), versionString(minimumRequiredMySQLVersion, *ss.settings.DriverName))
		}
	}
	return true, nil
}

func (ss *SqlStore) ensureDatabaseCollation() error {
	if *ss.settings.DriverName != model.DatabaseDriverMysql {
		return nil
	}

	var connCollation struct {
		Variable_name string
		Value         string
	}
	if err := ss.GetMasterX().Get(&connCollation, "SHOW VARIABLES LIKE 'collation_connection'"); err != nil {
		return errors.Wrap(err, "unable to select variables")
	}

	// we compare table collation with the connection collation value so that we can
	// catch collation mismatches for tables we have a migration for.
	for _, tableName := range tablesToCheckForCollation {
		// we check if table exists because this code runs before the migrations applied
		// which means if there is a fresh db, we may fail on selecting the table_collation
		var exists int
		if err := ss.GetMasterX().Get(&exists, "SELECT count(*) FROM information_schema.tables WHERE table_schema = DATABASE() AND LOWER(table_name) = ?", tableName); err != nil {
			return errors.Wrap(err, fmt.Sprintf("unable to check if table exists for collation check: %q", tableName))
		} else if exists == 0 {
			continue
		}

		var tableCollation string
		if err := ss.GetMasterX().Get(&tableCollation, "SELECT table_collation FROM information_schema.tables WHERE table_schema = DATABASE() AND LOWER(table_name) = ?", tableName); err != nil {
			return errors.Wrap(err, fmt.Sprintf("unable to get table collation: %q", tableName))
		}

		if tableCollation != connCollation.Value {
			mlog.Warn("Table collation mismatch", mlog.String("table_name", tableName), mlog.String("connection_collation", connCollation.Value), mlog.String("table_collation", tableCollation))
		}
	}

	return nil
}

// versionString converts an integer representation of a DB version
// to a pretty-printed string.
// Postgres doesn't follow three-part version numbers from 10.0 onwards:
// https://www.postgresql.org/docs/13/libpq-status.html#LIBPQ-PQSERVERVERSION.
// For MySQL, we consider a major*1000 + minor*100 + patch format.
func versionString(v int, driver string) string {
	switch driver {
	case model.DatabaseDriverPostgres:
		minor := v % 10000
		major := v / 10000
		return strconv.Itoa(major) + "." + strconv.Itoa(minor)
	case model.DatabaseDriverMysql:
		minor := v % 1000
		major := v / 1000
		patch := minor % 100
		minor = minor / 100
		return strconv.Itoa(major) + "." + strconv.Itoa(minor) + "." + strconv.Itoa(patch)
	}
	return ""
}

func (ss *SqlStore) toReserveCase(str string) string {
	if ss.DriverName() == model.DatabaseDriverPostgres {
		return fmt.Sprintf("%q", str)
	}

	return fmt.Sprintf("`%s`", strings.Title(str))
}

func (ss *SqlStore) GetDBSchemaVersion() (int, error) {
	var version int
	if err := ss.GetMasterX().Get(&version, "SELECT Version FROM db_migrations ORDER BY Version DESC LIMIT 1"); err != nil {
		return 0, errors.Wrap(err, "unable to select from db_migrations")
	}
	return version, nil
}

func (ss *SqlStore) GetAppliedMigrations() ([]model.AppliedMigration, error) {
	migrations := []model.AppliedMigration{}
	if err := ss.GetMasterX().Select(&migrations, "SELECT Version, Name FROM db_migrations ORDER BY Version DESC"); err != nil {
		return nil, errors.Wrap(err, "unable to select from db_migrations")
	}

	return migrations, nil
}<|MERGE_RESOLUTION|>--- conflicted
+++ resolved
@@ -965,13 +965,12 @@
 	return ss.stores.postPriority
 }
 
-<<<<<<< HEAD
 func (ss *SqlStore) Draft() store.DraftStore {
 	return ss.stores.draft
-=======
+}
+
 func (ss *SqlStore) PostAcknowledgement() store.PostAcknowledgementStore {
 	return ss.stores.postAcknowledgement
->>>>>>> 27db8540
 }
 
 func (ss *SqlStore) DropAllTables() {

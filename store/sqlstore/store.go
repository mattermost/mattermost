--- conflicted
+++ resolved
@@ -109,13 +109,6 @@
 type SqlStore struct {
 	// rrCounter and srCounter should be kept first.
 	// See https://github.com/mattermost/mattermost-server/v6/pull/7281
-<<<<<<< HEAD
-	rrCounter         int64
-	srCounter         int64
-	master            *gorp.DbMap
-	Replicas          []*gorp.DbMap
-	searchReplicas    []*gorp.DbMap
-=======
 	rrCounter int64
 	srCounter int64
 
@@ -128,7 +121,6 @@
 	searchReplicas  []*gorp.DbMap
 	searchReplicaXs []*sqlxDBWrapper
 
->>>>>>> 929caaff
 	replicaLagHandles []*dbsql.DB
 	stores            SqlStoreStores
 	settings          *model.SqlSettings
@@ -223,19 +215,6 @@
 		mlog.Fatal("Failed to upgrade database.", mlog.Err(err))
 	}
 
-<<<<<<< HEAD
-=======
-	store.stores.channel.(*SqlChannelStore).createIndexesIfNotExists()
-	store.stores.post.(*SqlPostStore).createIndexesIfNotExists()
-	store.stores.retentionPolicy.(*SqlRetentionPolicyStore).createIndexesIfNotExists()
-	store.stores.thread.(*SqlThreadStore).createIndexesIfNotExists()
-	store.stores.user.(*SqlUserStore).createIndexesIfNotExists()
-	store.stores.bot.(*SqlBotStore).createIndexesIfNotExists()
-	store.stores.audit.(*SqlAuditStore).createIndexesIfNotExists()
-	store.stores.compliance.(*SqlComplianceStore).createIndexesIfNotExists()
-	store.stores.session.(*SqlSessionStore).createIndexesIfNotExists()
-	store.stores.oauth.(*SqlOAuthStore).createIndexesIfNotExists()
->>>>>>> 929caaff
 	store.stores.system.(*SqlSystemStore).createIndexesIfNotExists()
 	store.stores.emoji.(*SqlEmojiStore).createIndexesIfNotExists()
 	store.stores.UserTermsOfService.(SqlUserTermsOfServiceStore).createIndexesIfNotExists()
@@ -285,17 +264,9 @@
 	db.SetConnMaxLifetime(time.Duration(*settings.ConnMaxLifetimeMilliseconds) * time.Millisecond)
 	db.SetConnMaxIdleTime(time.Duration(*settings.ConnMaxIdleTimeMilliseconds) * time.Millisecond)
 
-<<<<<<< HEAD
-	dbMap := getDBMap(settings, db)
-
-	return dbMap
-}
-
-=======
 	return db
 }
 
->>>>>>> 929caaff
 func getDBMap(settings *model.SqlSettings, db *dbsql.DB) *gorp.DbMap {
 	connectionTimeout := time.Duration(*settings.QueryTimeout) * time.Second
 	var dbMap *gorp.DbMap
@@ -343,11 +314,7 @@
 		var err error
 		dataSource, err = resetReadTimeout(dataSource)
 		if err != nil {
-<<<<<<< HEAD
-			mlog.Fatal("Failed to reset read timeout from datasource.", mlog.Err(err))
-=======
 			mlog.Fatal("Failed to reset read timeout from datasource.", mlog.Err(err), mlog.String("src", dataSource))
->>>>>>> 929caaff
 		}
 	}
 
@@ -922,7 +889,6 @@
 			query += " USING " + strings.ToLower(columnName) + "::jsonb"
 		}
 		_, err = ss.GetMaster().ExecNoTimeout(query)
-<<<<<<< HEAD
 	}
 
 	if err != nil {
@@ -944,37 +910,10 @@
 func (ss *SqlStore) RemoveDefaultIfColumnExists(tableName, columnName string) bool {
 	if !ss.DoesColumnExist(tableName, columnName) {
 		return false
-=======
->>>>>>> 929caaff
 	}
 
 	_, err := ss.GetMaster().ExecNoTimeout("ALTER TABLE " + tableName + " ALTER COLUMN " + columnName + " DROP DEFAULT")
 	if err != nil {
-<<<<<<< HEAD
-=======
-		msg := "Failed to alter column type."
-		fields := []mlog.Field{mlog.Err(err)}
-		if mySqlColType == "JSON" && postgresColType == "jsonb" {
-			msg += " It is likely you have invalid JSON values in the column. Please fix the values manually and run the migration again."
-			fields = append(fields,
-				mlog.String("tableName", tableName),
-				mlog.String("columnName", columnName),
-			)
-		}
-		mlog.Fatal(msg, fields...)
-	}
-
-	return true
-}
-
-func (ss *SqlStore) RemoveDefaultIfColumnExists(tableName, columnName string) bool {
-	if !ss.DoesColumnExist(tableName, columnName) {
-		return false
-	}
-
-	_, err := ss.GetMaster().ExecNoTimeout("ALTER TABLE " + tableName + " ALTER COLUMN " + columnName + " DROP DEFAULT")
-	if err != nil {
->>>>>>> 929caaff
 		mlog.Fatal("Failed to drop column default", mlog.String("table", tableName), mlog.String("column", columnName), mlog.Err(err))
 		return false
 	}
@@ -1493,11 +1432,7 @@
 	defer db.Close()
 
 	if ss.DriverName() == model.DatabaseDriverMysql {
-<<<<<<< HEAD
-		driver, err = mysqlmigrate.WithInstance(conn.Db, &mysqlmigrate.Config{})
-=======
 		driver, err = mysqlmigrate.WithInstance(db, &mysqlmigrate.Config{})
->>>>>>> 929caaff
 		if err != nil {
 			return err
 		}

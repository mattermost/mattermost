// Copyright (c) 2015-present Mattermost, Inc. All Rights Reserved.
// See LICENSE.txt for license information.

package sqlstore

import (
	"context"
	"database/sql"
	dbsql "database/sql"
	"fmt"
	"os"
	"path/filepath"
	"strconv"
	"strings"
	"sync"
	"sync/atomic"
	"time"

	sq "github.com/Masterminds/squirrel"
	"github.com/go-sql-driver/mysql"
	"github.com/golang-migrate/migrate/v4"
	"github.com/golang-migrate/migrate/v4/database"
	mysqlmigrate "github.com/golang-migrate/migrate/v4/database/mysql"
	"github.com/golang-migrate/migrate/v4/database/postgres"
	_ "github.com/golang-migrate/migrate/v4/source/file"
	bindata "github.com/golang-migrate/migrate/v4/source/go_bindata"
	"github.com/jmoiron/sqlx"
	"github.com/lib/pq"
	_ "github.com/lib/pq"
	"github.com/mattermost/gorp"
	"github.com/pkg/errors"

	"github.com/mattermost/mattermost-server/v6/db/migrations"
	"github.com/mattermost/mattermost-server/v6/einterfaces"
	"github.com/mattermost/mattermost-server/v6/model"
	"github.com/mattermost/mattermost-server/v6/shared/mlog"
	"github.com/mattermost/mattermost-server/v6/store"
)

type migrationDirection string

const (
	IndexTypeFullText                 = "full_text"
	IndexTypeFullTextFunc             = "full_text_func"
	IndexTypeDefault                  = "default"
	PGDupTableErrorCode               = "42P07"      // see https://github.com/lib/pq/blob/master/error.go#L268
	MySQLDupTableErrorCode            = uint16(1050) // see https://dev.mysql.com/doc/mysql-errors/5.7/en/server-error-reference.html#error_er_table_exists_error
	PGForeignKeyViolationErrorCode    = "23503"
	MySQLForeignKeyViolationErrorCode = 1452
	PGDuplicateObjectErrorCode        = "42710"
	MySQLDuplicateObjectErrorCode     = 1022
	DBPingAttempts                    = 18
	DBPingTimeoutSecs                 = 10
	// This is a numerical version string by postgres. The format is
	// 2 characters for major, minor, and patch version prior to 10.
	// After 10, it's major and minor only.
	// 10.1 would be 100001.
	// 9.6.3 would be 90603.
	minimumRequiredPostgresVersion = 100000
	// major*1000 + minor*100 + patch
	minimumRequiredMySQLVersion = 5712

	migrationsDirectionUp   migrationDirection = "up"
	migrationsDirectionDown migrationDirection = "down"

	replicaLagPrefix = "replica-lag"
)

type SqlStoreStores struct {
	team                 store.TeamStore
	channel              store.ChannelStore
	post                 store.PostStore
	retentionPolicy      store.RetentionPolicyStore
	thread               store.ThreadStore
	user                 store.UserStore
	bot                  store.BotStore
	audit                store.AuditStore
	cluster              store.ClusterDiscoveryStore
	remoteCluster        store.RemoteClusterStore
	compliance           store.ComplianceStore
	session              store.SessionStore
	oauth                store.OAuthStore
	system               store.SystemStore
	webhook              store.WebhookStore
	command              store.CommandStore
	commandWebhook       store.CommandWebhookStore
	preference           store.PreferenceStore
	license              store.LicenseStore
	token                store.TokenStore
	emoji                store.EmojiStore
	status               store.StatusStore
	fileInfo             store.FileInfoStore
	uploadSession        store.UploadSessionStore
	reaction             store.ReactionStore
	job                  store.JobStore
	userAccessToken      store.UserAccessTokenStore
	plugin               store.PluginStore
	channelMemberHistory store.ChannelMemberHistoryStore
	role                 store.RoleStore
	scheme               store.SchemeStore
	TermsOfService       store.TermsOfServiceStore
	productNotices       store.ProductNoticesStore
	group                store.GroupStore
	UserTermsOfService   store.UserTermsOfServiceStore
	linkMetadata         store.LinkMetadataStore
	sharedchannel        store.SharedChannelStore
}

type SqlStore struct {
	// rrCounter and srCounter should be kept first.
	// See https://github.com/mattermost/mattermost-server/v6/pull/7281
	rrCounter int64
	srCounter int64

	master  *gorp.DbMap
	masterX *sqlxDBWrapper

	Replicas  []*gorp.DbMap
	ReplicaXs []*sqlxDBWrapper

	searchReplicas  []*gorp.DbMap
	searchReplicaXs []*sqlxDBWrapper

	replicaLagHandles []*dbsql.DB
	stores            SqlStoreStores
	settings          *model.SqlSettings
	lockedToMaster    bool
	context           context.Context
	license           *model.License
	licenseMutex      sync.RWMutex
	metrics           einterfaces.MetricsInterface
}

// ColumnInfo holds information about a column.
type ColumnInfo struct {
	DataType          string
	DefaultValue      string
	CharMaximumLength int
}

func New(settings model.SqlSettings, metrics einterfaces.MetricsInterface) *SqlStore {
	store := &SqlStore{
		rrCounter: 0,
		srCounter: 0,
		settings:  &settings,
		metrics:   metrics,
	}

	store.initConnection()

	ver, err := store.GetDbVersion(true)
	if err != nil {
		mlog.Fatal("Error while getting DB version.", mlog.Err(err))
	}

	ok, err := store.ensureMinimumDBVersion(ver)
	if !ok {
		mlog.Fatal("Error while checking DB version.", mlog.Err(err))
	}

	err = store.migrate(migrationsDirectionUp)
	if err != nil {
		mlog.Fatal("Failed to apply database migrations.", mlog.Err(err))
	}

	store.stores.team = newSqlTeamStore(store)
	store.stores.channel = newSqlChannelStore(store, metrics)
	store.stores.post = newSqlPostStore(store, metrics)
	store.stores.retentionPolicy = newSqlRetentionPolicyStore(store, metrics)
	store.stores.user = newSqlUserStore(store, metrics)
	store.stores.bot = newSqlBotStore(store, metrics)
	store.stores.audit = newSqlAuditStore(store)
	store.stores.cluster = newSqlClusterDiscoveryStore(store)
	store.stores.remoteCluster = newSqlRemoteClusterStore(store)
	store.stores.compliance = newSqlComplianceStore(store)
	store.stores.session = newSqlSessionStore(store)
	store.stores.oauth = newSqlOAuthStore(store)
	store.stores.system = newSqlSystemStore(store)
	store.stores.webhook = newSqlWebhookStore(store, metrics)
	store.stores.command = newSqlCommandStore(store)
	store.stores.commandWebhook = newSqlCommandWebhookStore(store)
	store.stores.preference = newSqlPreferenceStore(store)
	store.stores.license = newSqlLicenseStore(store)
	store.stores.token = newSqlTokenStore(store)
	store.stores.emoji = newSqlEmojiStore(store, metrics)
	store.stores.status = newSqlStatusStore(store)
	store.stores.fileInfo = newSqlFileInfoStore(store, metrics)
	store.stores.uploadSession = newSqlUploadSessionStore(store)
	store.stores.thread = newSqlThreadStore(store)
	store.stores.job = newSqlJobStore(store)
	store.stores.userAccessToken = newSqlUserAccessTokenStore(store)
	store.stores.channelMemberHistory = newSqlChannelMemberHistoryStore(store)
	store.stores.plugin = newSqlPluginStore(store)
	store.stores.TermsOfService = newSqlTermsOfServiceStore(store, metrics)
	store.stores.UserTermsOfService = newSqlUserTermsOfServiceStore(store)
	store.stores.linkMetadata = newSqlLinkMetadataStore(store)
	store.stores.sharedchannel = newSqlSharedChannelStore(store)
	store.stores.reaction = newSqlReactionStore(store)
	store.stores.role = newSqlRoleStore(store)
	store.stores.scheme = newSqlSchemeStore(store)
	store.stores.group = newSqlGroupStore(store)
	store.stores.productNotices = newSqlProductNoticesStore(store)
	err = store.GetMaster().CreateTablesIfNotExists()

	if err != nil {
		if IsDuplicate(err) {
			mlog.Warn("Duplicate key error occurred; assuming table already created and proceeding.", mlog.Err(err))
		} else {
			mlog.Fatal("Error creating database tables.", mlog.Err(err))
		}
	}

	err = upgradeDatabase(store, model.CurrentVersion)
	if err != nil {
		mlog.Fatal("Failed to upgrade database.", mlog.Err(err))
	}

	store.stores.channel.(*SqlChannelStore).createIndexesIfNotExists()
	store.stores.post.(*SqlPostStore).createIndexesIfNotExists()
	store.stores.retentionPolicy.(*SqlRetentionPolicyStore).createIndexesIfNotExists()
	store.stores.thread.(*SqlThreadStore).createIndexesIfNotExists()
	store.stores.user.(*SqlUserStore).createIndexesIfNotExists()
	store.stores.bot.(*SqlBotStore).createIndexesIfNotExists()
	store.stores.audit.(*SqlAuditStore).createIndexesIfNotExists()
	store.stores.compliance.(*SqlComplianceStore).createIndexesIfNotExists()
	store.stores.session.(*SqlSessionStore).createIndexesIfNotExists()
	store.stores.oauth.(*SqlOAuthStore).createIndexesIfNotExists()
	store.stores.system.(*SqlSystemStore).createIndexesIfNotExists()
	store.stores.webhook.(*SqlWebhookStore).createIndexesIfNotExists()
	store.stores.command.(*SqlCommandStore).createIndexesIfNotExists()
	store.stores.commandWebhook.(*SqlCommandWebhookStore).createIndexesIfNotExists()
	store.stores.preference.(*SqlPreferenceStore).createIndexesIfNotExists()
	store.stores.license.(*SqlLicenseStore).createIndexesIfNotExists()
	store.stores.token.(*SqlTokenStore).createIndexesIfNotExists()
	store.stores.emoji.(*SqlEmojiStore).createIndexesIfNotExists()
	store.stores.status.(*SqlStatusStore).createIndexesIfNotExists()
	store.stores.fileInfo.(*SqlFileInfoStore).createIndexesIfNotExists()
	store.stores.uploadSession.(*SqlUploadSessionStore).createIndexesIfNotExists()
	store.stores.job.(*SqlJobStore).createIndexesIfNotExists()
	store.stores.userAccessToken.(*SqlUserAccessTokenStore).createIndexesIfNotExists()
	store.stores.plugin.(*SqlPluginStore).createIndexesIfNotExists()
	store.stores.TermsOfService.(SqlTermsOfServiceStore).createIndexesIfNotExists()
	store.stores.productNotices.(SqlProductNoticesStore).createIndexesIfNotExists()
	store.stores.UserTermsOfService.(SqlUserTermsOfServiceStore).createIndexesIfNotExists()
	store.stores.linkMetadata.(*SqlLinkMetadataStore).createIndexesIfNotExists()
	store.stores.sharedchannel.(*SqlSharedChannelStore).createIndexesIfNotExists()
	store.stores.group.(*SqlGroupStore).createIndexesIfNotExists()
	store.stores.scheme.(*SqlSchemeStore).createIndexesIfNotExists()
	store.stores.remoteCluster.(*sqlRemoteClusterStore).createIndexesIfNotExists()
	store.stores.preference.(*SqlPreferenceStore).deleteUnusedFeatures()

	return store
}

func setupConnection(connType string, dataSource string, settings *model.SqlSettings) *dbsql.DB {
	db, err := dbsql.Open(*settings.DriverName, dataSource)
	if err != nil {
		mlog.Fatal("Failed to open SQL connection to err.", mlog.Err(err))
	}

	for i := 0; i < DBPingAttempts; i++ {
		mlog.Info("Pinging SQL", mlog.String("database", connType))
		ctx, cancel := context.WithTimeout(context.Background(), DBPingTimeoutSecs*time.Second)
		defer cancel()
		err = db.PingContext(ctx)
		if err == nil {
			break
		} else {
			if i == DBPingAttempts-1 {
				mlog.Fatal("Failed to ping DB, server will exit.", mlog.Err(err))
			} else {
				mlog.Error("Failed to ping DB", mlog.Err(err), mlog.Int("retrying in seconds", DBPingTimeoutSecs))
				time.Sleep(DBPingTimeoutSecs * time.Second)
			}
		}
	}

	if strings.HasPrefix(connType, replicaLagPrefix) {
		// If this is a replica lag connection, we just open one connection.
		//
		// Arguably, if the query doesn't require a special credential, it does take up
		// one extra connection from the replica DB. But falling back to the replica
		// data source when the replica lag data source is null implies an ordering constraint
		// which makes things brittle and is not a good design.
		// If connections are an overhead, it is advised to use a connection pool.
		db.SetMaxOpenConns(1)
		db.SetMaxIdleConns(1)
	} else {
		db.SetMaxIdleConns(*settings.MaxIdleConns)
		db.SetMaxOpenConns(*settings.MaxOpenConns)
	}
	db.SetConnMaxLifetime(time.Duration(*settings.ConnMaxLifetimeMilliseconds) * time.Millisecond)
	db.SetConnMaxIdleTime(time.Duration(*settings.ConnMaxIdleTimeMilliseconds) * time.Millisecond)

	return db
}

func getDBMap(settings *model.SqlSettings, db *dbsql.DB) *gorp.DbMap {
	connectionTimeout := time.Duration(*settings.QueryTimeout) * time.Second
	var dbMap *gorp.DbMap
	switch *settings.DriverName {
	case model.DatabaseDriverMysql:
		dbMap = &gorp.DbMap{
			Db:            db,
			TypeConverter: mattermConverter{},
			Dialect:       gorp.MySQLDialect{Engine: "InnoDB", Encoding: "UTF8MB4"},
			QueryTimeout:  connectionTimeout,
		}
	case model.DatabaseDriverPostgres:
		dbMap = &gorp.DbMap{
			Db:            db,
			TypeConverter: mattermConverter{},
			Dialect:       gorp.PostgresDialect{},
			QueryTimeout:  connectionTimeout,
		}
	default:
		mlog.Fatal("Failed to create dialect specific driver")
		return nil
	}
	if settings.Trace != nil && *settings.Trace {
		dbMap.TraceOn("sql-trace:", &TraceOnAdapter{})
	}
	return dbMap
}

func (ss *SqlStore) SetContext(context context.Context) {
	ss.context = context
}

func (ss *SqlStore) Context() context.Context {
	return ss.context
}

func noOpMapper(s string) string { return s }

func (ss *SqlStore) initConnection() {
	dataSource := *ss.settings.DataSource
	if ss.DriverName() == model.DatabaseDriverMysql {
		// TODO: We ignore the readTimeout datasource parameter for MySQL since QueryTimeout
		// covers that already. Ideally we'd like to do this only for the upgrade
		// step. To be reviewed in MM-35789.
		var err error
		dataSource, err = resetReadTimeout(dataSource)
		if err != nil {
<<<<<<< HEAD
			mlog.Fatal("Failed to reset read timeout from datasource.", mlog.Err(err))
=======
			mlog.Fatal("Failed to reset read timeout from datasource.", mlog.Err(err), mlog.String("src", dataSource))
>>>>>>> 3181a376
		}
	}

	handle := setupConnection("master", dataSource, ss.settings)
	ss.master = getDBMap(ss.settings, handle)
	ss.masterX = newSqlxDBWrapper(sqlx.NewDb(handle, ss.DriverName()),
		time.Duration(*ss.settings.QueryTimeout)*time.Second,
		*ss.settings.Trace)
	if ss.DriverName() == model.DatabaseDriverMysql {
		ss.masterX.MapperFunc(noOpMapper)
	}

	if len(ss.settings.DataSourceReplicas) > 0 {
		ss.Replicas = make([]*gorp.DbMap, len(ss.settings.DataSourceReplicas))
		ss.ReplicaXs = make([]*sqlxDBWrapper, len(ss.settings.DataSourceReplicas))
		for i, replica := range ss.settings.DataSourceReplicas {
			handle := setupConnection(fmt.Sprintf("replica-%v", i), replica, ss.settings)
			ss.Replicas[i] = getDBMap(ss.settings, handle)
			ss.ReplicaXs[i] = newSqlxDBWrapper(sqlx.NewDb(handle, ss.DriverName()),
				time.Duration(*ss.settings.QueryTimeout)*time.Second,
				*ss.settings.Trace)
			if ss.DriverName() == model.DatabaseDriverMysql {
				ss.ReplicaXs[i].MapperFunc(noOpMapper)
			}
		}
	}

	if len(ss.settings.DataSourceSearchReplicas) > 0 {
		ss.searchReplicas = make([]*gorp.DbMap, len(ss.settings.DataSourceSearchReplicas))
		ss.searchReplicaXs = make([]*sqlxDBWrapper, len(ss.settings.DataSourceSearchReplicas))
		for i, replica := range ss.settings.DataSourceSearchReplicas {
			handle := setupConnection(fmt.Sprintf("search-replica-%v", i), replica, ss.settings)
			ss.searchReplicas[i] = getDBMap(ss.settings, handle)
			ss.searchReplicaXs[i] = newSqlxDBWrapper(sqlx.NewDb(handle, ss.DriverName()),
				time.Duration(*ss.settings.QueryTimeout)*time.Second,
				*ss.settings.Trace)
			if ss.DriverName() == model.DatabaseDriverMysql {
				ss.searchReplicaXs[i].MapperFunc(noOpMapper)
			}
		}
	}

	if len(ss.settings.ReplicaLagSettings) > 0 {
		ss.replicaLagHandles = make([]*dbsql.DB, len(ss.settings.ReplicaLagSettings))
		for i, src := range ss.settings.ReplicaLagSettings {
			if src.DataSource == nil {
				continue
			}
			ss.replicaLagHandles[i] = setupConnection(fmt.Sprintf(replicaLagPrefix+"-%d", i), *src.DataSource, ss.settings)
		}
	}
}

func (ss *SqlStore) DriverName() string {
	return *ss.settings.DriverName
}

func (ss *SqlStore) GetCurrentSchemaVersion() string {
	version, _ := ss.GetMaster().SelectStr("SELECT Value FROM Systems WHERE Name='Version'")
	return version
}

// GetDbVersion returns the version of the database being used.
// If numerical is set to true, it attempts to return a numerical version string
// that can be parsed by callers.
func (ss *SqlStore) GetDbVersion(numerical bool) (string, error) {
	var sqlVersion string
	if ss.DriverName() == model.DatabaseDriverPostgres {
		if numerical {
			sqlVersion = `SHOW server_version_num`
		} else {
			sqlVersion = `SHOW server_version`
		}
	} else if ss.DriverName() == model.DatabaseDriverMysql {
		sqlVersion = `SELECT version()`
	} else {
		return "", errors.New("Not supported driver")
	}

	version, err := ss.GetReplica().SelectStr(sqlVersion)
	if err != nil {
		return "", err
	}

	return version, nil

}

func (ss *SqlStore) GetMaster() *gorp.DbMap {
	return ss.master
}

func (ss *SqlStore) GetMasterX() *sqlxDBWrapper {
	return ss.masterX
}

<<<<<<< HEAD
=======
func (ss *SqlStore) SetMasterX(db *sql.DB) {
	ss.masterX = newSqlxDBWrapper(sqlx.NewDb(db, ss.DriverName()),
		time.Duration(*ss.settings.QueryTimeout)*time.Second,
		*ss.settings.Trace)
	if ss.DriverName() == model.DatabaseDriverMysql {
		ss.masterX.MapperFunc(noOpMapper)
	}
}

>>>>>>> 3181a376
func (ss *SqlStore) GetSearchReplica() *gorp.DbMap {
	ss.licenseMutex.RLock()
	license := ss.license
	ss.licenseMutex.RUnlock()
	if license == nil {
		return ss.GetMaster()
	}

	if len(ss.settings.DataSourceSearchReplicas) == 0 {
		return ss.GetReplica()
	}

	rrNum := atomic.AddInt64(&ss.srCounter, 1) % int64(len(ss.searchReplicas))
	return ss.searchReplicas[rrNum]
}

func (ss *SqlStore) GetSearchReplicaX() *sqlxDBWrapper {
	ss.licenseMutex.RLock()
	license := ss.license
	ss.licenseMutex.RUnlock()
	if license == nil {
		return ss.GetMasterX()
	}

	if len(ss.settings.DataSourceSearchReplicas) == 0 {
		return ss.GetReplicaX()
	}

	rrNum := atomic.AddInt64(&ss.srCounter, 1) % int64(len(ss.searchReplicaXs))
	return ss.searchReplicaXs[rrNum]
}

func (ss *SqlStore) GetReplica() *gorp.DbMap {
	ss.licenseMutex.RLock()
	license := ss.license
	ss.licenseMutex.RUnlock()
	if len(ss.settings.DataSourceReplicas) == 0 || ss.lockedToMaster || license == nil {
		return ss.GetMaster()
	}

	rrNum := atomic.AddInt64(&ss.rrCounter, 1) % int64(len(ss.Replicas))
	return ss.Replicas[rrNum]
}

func (ss *SqlStore) GetReplicaX() *sqlxDBWrapper {
	ss.licenseMutex.RLock()
	license := ss.license
	ss.licenseMutex.RUnlock()
	if len(ss.settings.DataSourceReplicas) == 0 || ss.lockedToMaster || license == nil {
		return ss.GetMasterX()
	}

	rrNum := atomic.AddInt64(&ss.rrCounter, 1) % int64(len(ss.Replicas))
	return ss.ReplicaXs[rrNum]
}

func (ss *SqlStore) TotalMasterDbConnections() int {
	return ss.GetMaster().Db.Stats().OpenConnections
}

// ReplicaLagAbs queries all the replica databases to get the absolute replica lag value
// and updates the Prometheus metric with it.
func (ss *SqlStore) ReplicaLagAbs() error {
	for i, item := range ss.settings.ReplicaLagSettings {
		if item.QueryAbsoluteLag == nil || *item.QueryAbsoluteLag == "" {
			continue
		}
		var binDiff float64
		var node string
		err := ss.replicaLagHandles[i].QueryRow(*item.QueryAbsoluteLag).Scan(&node, &binDiff)
		if err != nil {
			return err
		}
		// There is no nil check needed here because it's called from the metrics store.
		ss.metrics.SetReplicaLagAbsolute(node, binDiff)
	}
	return nil
}

// ReplicaLagAbs queries all the replica databases to get the time-based replica lag value
// and updates the Prometheus metric with it.
func (ss *SqlStore) ReplicaLagTime() error {
	for i, item := range ss.settings.ReplicaLagSettings {
		if item.QueryTimeLag == nil || *item.QueryTimeLag == "" {
			continue
		}
		var timeDiff float64
		var node string
		err := ss.replicaLagHandles[i].QueryRow(*item.QueryTimeLag).Scan(&node, &timeDiff)
		if err != nil {
			return err
		}
		// There is no nil check needed here because it's called from the metrics store.
		ss.metrics.SetReplicaLagTime(node, timeDiff)
	}
	return nil
}

func (ss *SqlStore) TotalReadDbConnections() int {
	if len(ss.settings.DataSourceReplicas) == 0 {
		return 0
	}

	count := 0
	for _, db := range ss.Replicas {
		count = count + db.Db.Stats().OpenConnections
	}

	return count
}

func (ss *SqlStore) TotalSearchDbConnections() int {
	if len(ss.settings.DataSourceSearchReplicas) == 0 {
		return 0
	}

	count := 0
	for _, db := range ss.searchReplicas {
		count = count + db.Db.Stats().OpenConnections
	}

	return count
}

func (ss *SqlStore) MarkSystemRanUnitTests() {
	props, err := ss.System().Get()
	if err != nil {
		return
	}

	unitTests := props[model.SystemRanUnitTests]
	if unitTests == "" {
		systemTests := &model.System{Name: model.SystemRanUnitTests, Value: "1"}
		ss.System().Save(systemTests)
	}
}

func (ss *SqlStore) DoesTableExist(tableName string) bool {
	if ss.DriverName() == model.DatabaseDriverPostgres {
		count, err := ss.GetMaster().SelectInt(
			`SELECT count(relname) FROM pg_class WHERE relname=$1`,
			strings.ToLower(tableName),
		)

		if err != nil {
			mlog.Fatal("Failed to check if table exists", mlog.Err(err))
		}

		return count > 0

	} else if ss.DriverName() == model.DatabaseDriverMysql {

		count, err := ss.GetMaster().SelectInt(
			`SELECT
		    COUNT(0) AS table_exists
			FROM
			    information_schema.TABLES
			WHERE
			    TABLE_SCHEMA = DATABASE()
			        AND TABLE_NAME = ?
		    `,
			tableName,
		)

		if err != nil {
			mlog.Fatal("Failed to check if table exists", mlog.Err(err))
		}

		return count > 0

	} else {
		mlog.Fatal("Failed to check if column exists because of missing driver")
		return false
	}
}

func (ss *SqlStore) DoesColumnExist(tableName string, columnName string) bool {
	if ss.DriverName() == model.DatabaseDriverPostgres {
		count, err := ss.GetMaster().SelectInt(
			`SELECT COUNT(0)
			FROM   pg_attribute
			WHERE  attrelid = $1::regclass
			AND    attname = $2
			AND    NOT attisdropped`,
			strings.ToLower(tableName),
			strings.ToLower(columnName),
		)

		if err != nil {
			if err.Error() == "pq: relation \""+strings.ToLower(tableName)+"\" does not exist" {
				return false
			}

			mlog.Fatal("Failed to check if column exists", mlog.Err(err))
		}

		return count > 0

	} else if ss.DriverName() == model.DatabaseDriverMysql {

		count, err := ss.GetMaster().SelectInt(
			`SELECT
		    COUNT(0) AS column_exists
		FROM
		    information_schema.COLUMNS
		WHERE
		    TABLE_SCHEMA = DATABASE()
		        AND TABLE_NAME = ?
		        AND COLUMN_NAME = ?`,
			tableName,
			columnName,
		)

		if err != nil {
			mlog.Fatal("Failed to check if column exists", mlog.Err(err))
		}

		return count > 0

	} else {
		mlog.Fatal("Failed to check if column exists because of missing driver")
		return false
	}
}

func (ss *SqlStore) DoesIndexExist(indexName string, tableName string) bool {
	if ss.DriverName() == model.DatabaseDriverPostgres {
		_, err := ss.GetMaster().SelectStr("SELECT $1::regclass", indexName)
		// It should fail if the index does not exist
		return err == nil
	} else if ss.DriverName() == model.DatabaseDriverMysql {
		count, err := ss.GetMaster().SelectInt("SELECT COUNT(0) AS index_exists FROM information_schema.statistics WHERE TABLE_SCHEMA = DATABASE() and table_name = ? AND index_name = ?", tableName, indexName)
		if err != nil {
			mlog.Fatal("Failed to check index", mlog.Err(err))
		}

		if count <= 0 {
			return false
		}
	} else {
		mlog.Fatal("Failed to check if index exists because of missing driver")
	}

	return true
}

// GetColumnInfo returns data type information about the given column.
func (ss *SqlStore) GetColumnInfo(tableName, columnName string) (*ColumnInfo, error) {
	var columnInfo ColumnInfo
	if ss.DriverName() == model.DatabaseDriverPostgres {
		err := ss.GetMaster().SelectOne(&columnInfo,
			`SELECT data_type as DataType, COALESCE(column_default, '') as DefaultValue,
					COALESCE(character_maximum_length, 0) as CharMaximumLength
			 FROM information_schema.columns
			 WHERE lower(table_name) = lower($1)
			 AND lower(column_name) = lower($2)`,
			tableName, columnName)
		if err != nil {
			return nil, err
		}
		return &columnInfo, nil
	} else if ss.DriverName() == model.DatabaseDriverMysql {
		err := ss.GetMaster().SelectOne(&columnInfo,
			`SELECT data_type as DataType, COALESCE(column_default, '') as DefaultValue,
					COALESCE(character_maximum_length, 0) as CharMaximumLength
			 FROM information_schema.columns
			 WHERE table_schema = DATABASE()
			 AND lower(table_name) = lower(?)
			 AND lower(column_name) = lower(?)`,
			tableName, columnName)
		if err != nil {
			return nil, err
		}
		return &columnInfo, nil
	}
	return nil, errors.New("Driver not supported for this method")
}

// IsVarchar returns true if the column type matches one of the varchar types
// either in MySQL or PostgreSQL.
func (ss *SqlStore) IsVarchar(columnType string) bool {
	if ss.DriverName() == model.DatabaseDriverPostgres && columnType == "character varying" {
		return true
	}

	if ss.DriverName() == model.DatabaseDriverMysql && columnType == "varchar" {
		return true
	}

	return false
}

func (ss *SqlStore) DoesTriggerExist(triggerName string) bool {
	if ss.DriverName() == model.DatabaseDriverPostgres {
		count, err := ss.GetMaster().SelectInt(`
			SELECT
				COUNT(0)
			FROM
				pg_trigger
			WHERE
				tgname = $1
		`, triggerName)

		if err != nil {
			mlog.Fatal("Failed to check if trigger exists", mlog.Err(err))
		}

		return count > 0

	} else if ss.DriverName() == model.DatabaseDriverMysql {
		count, err := ss.GetMaster().SelectInt(`
			SELECT
				COUNT(0)
			FROM
				information_schema.triggers
			WHERE
				trigger_schema = DATABASE()
			AND	trigger_name = ?
		`, triggerName)

		if err != nil {
			mlog.Fatal("Failed to check if trigger exists", mlog.Err(err))
		}

		return count > 0

	} else {
		mlog.Fatal("Failed to check if column exists because of missing driver")
		return false
	}
}

func (ss *SqlStore) CreateColumnIfNotExists(tableName string, columnName string, mySqlColType string, postgresColType string, defaultValue string) bool {

	if ss.DoesColumnExist(tableName, columnName) {
		return false
	}

	if ss.DriverName() == model.DatabaseDriverPostgres {
		_, err := ss.GetMaster().ExecNoTimeout("ALTER TABLE " + tableName + " ADD " + columnName + " " + postgresColType + " DEFAULT '" + defaultValue + "'")
		if err != nil {
			mlog.Fatal("Failed to create column", mlog.Err(err))
		}

		return true

	} else if ss.DriverName() == model.DatabaseDriverMysql {
		_, err := ss.GetMaster().ExecNoTimeout("ALTER TABLE " + tableName + " ADD " + columnName + " " + mySqlColType + " DEFAULT '" + defaultValue + "'")
		if err != nil {
			mlog.Fatal("Failed to create column", mlog.Err(err))
		}

		return true

	} else {
		mlog.Fatal("Failed to create column because of missing driver")
		return false
	}
}

func (ss *SqlStore) CreateColumnIfNotExistsNoDefault(tableName string, columnName string, mySqlColType string, postgresColType string) bool {

	if ss.DoesColumnExist(tableName, columnName) {
		return false
	}

	if ss.DriverName() == model.DatabaseDriverPostgres {
		_, err := ss.GetMaster().ExecNoTimeout("ALTER TABLE " + tableName + " ADD " + columnName + " " + postgresColType)
		if err != nil {
			mlog.Fatal("Failed to create column", mlog.Err(err))
		}

		return true

	} else if ss.DriverName() == model.DatabaseDriverMysql {
		_, err := ss.GetMaster().ExecNoTimeout("ALTER TABLE " + tableName + " ADD " + columnName + " " + mySqlColType)
		if err != nil {
			mlog.Fatal("Failed to create column", mlog.Err(err))
		}

		return true

	} else {
		mlog.Fatal("Failed to create column because of missing driver")
		return false
	}
}

func (ss *SqlStore) RemoveColumnIfExists(tableName string, columnName string) bool {

	if !ss.DoesColumnExist(tableName, columnName) {
		return false
	}

	_, err := ss.GetMaster().ExecNoTimeout("ALTER TABLE " + tableName + " DROP COLUMN " + columnName)
	if err != nil {
		mlog.Fatal("Failed to drop column", mlog.Err(err))
	}

	return true
}

func (ss *SqlStore) RemoveTableIfExists(tableName string) bool {
	if !ss.DoesTableExist(tableName) {
		return false
	}

	_, err := ss.GetMaster().ExecNoTimeout("DROP TABLE " + tableName)
	if err != nil {
		mlog.Fatal("Failed to drop table", mlog.Err(err))
	}

	return true
}

func (ss *SqlStore) RenameColumnIfExists(tableName string, oldColumnName string, newColumnName string, colType string) bool {
	if !ss.DoesColumnExist(tableName, oldColumnName) {
		return false
	}

	var err error
	if ss.DriverName() == model.DatabaseDriverMysql {
		_, err = ss.GetMaster().ExecNoTimeout("ALTER TABLE " + tableName + " CHANGE " + oldColumnName + " " + newColumnName + " " + colType)
	} else if ss.DriverName() == model.DatabaseDriverPostgres {
		_, err = ss.GetMaster().ExecNoTimeout("ALTER TABLE " + tableName + " RENAME COLUMN " + oldColumnName + " TO " + newColumnName)
	}

	if err != nil {
		mlog.Fatal("Failed to rename column", mlog.Err(err))
	}

	return true
}

func (ss *SqlStore) GetMaxLengthOfColumnIfExists(tableName string, columnName string) string {
	if !ss.DoesColumnExist(tableName, columnName) {
		return ""
	}

	var result string
	var err error
	if ss.DriverName() == model.DatabaseDriverMysql {
		result, err = ss.GetMaster().SelectStr("SELECT CHARACTER_MAXIMUM_LENGTH FROM information_schema.columns WHERE table_name = '" + tableName + "' AND COLUMN_NAME = '" + columnName + "'")
	} else if ss.DriverName() == model.DatabaseDriverPostgres {
		result, err = ss.GetMaster().SelectStr("SELECT character_maximum_length FROM information_schema.columns WHERE table_name = '" + strings.ToLower(tableName) + "' AND column_name = '" + strings.ToLower(columnName) + "'")
	}

	if err != nil {
		mlog.Fatal("Failed to get max length of column", mlog.Err(err))
	}

	return result
}

func (ss *SqlStore) AlterColumnTypeIfExists(tableName string, columnName string, mySqlColType string, postgresColType string) bool {
	if !ss.DoesColumnExist(tableName, columnName) {
		return false
	}

	var err error
	if ss.DriverName() == model.DatabaseDriverMysql {
		_, err = ss.GetMaster().ExecNoTimeout("ALTER TABLE " + tableName + " MODIFY " + columnName + " " + mySqlColType)
	} else if ss.DriverName() == model.DatabaseDriverPostgres {
		query := "ALTER TABLE " + strings.ToLower(tableName) + " ALTER COLUMN " + strings.ToLower(columnName) + " TYPE " + postgresColType
		// We need to explicitly cast when moving from text based to jsonb datatypes.
		if postgresColType == "jsonb" {
			query += " USING " + strings.ToLower(columnName) + "::jsonb"
		}
		_, err = ss.GetMaster().ExecNoTimeout(query)
	}

	if err != nil {
		msg := "Failed to alter column type."
		fields := []mlog.Field{mlog.Err(err)}
		if mySqlColType == "JSON" && postgresColType == "jsonb" {
			msg += " It is likely you have invalid JSON values in the column. Please fix the values manually and run the migration again."
			fields = append(fields,
				mlog.String("tableName", tableName),
				mlog.String("columnName", columnName),
			)
		}
		mlog.Fatal(msg, fields...)
<<<<<<< HEAD
=======
	}

	return true
}

func (ss *SqlStore) RemoveDefaultIfColumnExists(tableName, columnName string) bool {
	if !ss.DoesColumnExist(tableName, columnName) {
		return false
	}

	_, err := ss.GetMaster().ExecNoTimeout("ALTER TABLE " + tableName + " ALTER COLUMN " + columnName + " DROP DEFAULT")
	if err != nil {
		mlog.Fatal("Failed to drop column default", mlog.String("table", tableName), mlog.String("column", columnName), mlog.Err(err))
		return false
>>>>>>> 3181a376
	}

	return true
}

<<<<<<< HEAD
func (ss *SqlStore) RemoveDefaultIfColumnExists(tableName, columnName string) bool {
	if !ss.DoesColumnExist(tableName, columnName) {
		return false
	}

	_, err := ss.GetMaster().ExecNoTimeout("ALTER TABLE " + tableName + " ALTER COLUMN " + columnName + " DROP DEFAULT")
	if err != nil {
		mlog.Fatal("Failed to drop column default", mlog.String("table", tableName), mlog.String("column", columnName), mlog.Err(err))
		return false
	}

	return true
}

=======
>>>>>>> 3181a376
func (ss *SqlStore) AlterDefaultIfColumnExists(tableName string, columnName string, mySqlColDefault *string, postgresColDefault *string) bool {
	if !ss.DoesColumnExist(tableName, columnName) {
		return false
	}

	var defaultValue string
	if ss.DriverName() == model.DatabaseDriverMysql {
		// Some column types in MySQL cannot have defaults, so don't try to configure anything.
		if mySqlColDefault == nil {
			return true
		}

		defaultValue = *mySqlColDefault
	} else if ss.DriverName() == model.DatabaseDriverPostgres {
		// Postgres doesn't have the same limitation, but preserve the interface.
		if postgresColDefault == nil {
			return true
		}

		tableName = strings.ToLower(tableName)
		columnName = strings.ToLower(columnName)
		defaultValue = *postgresColDefault
	} else {
		mlog.Fatal("Failed to alter column default because of missing driver")
		return false
	}

	if defaultValue == "" {
		defaultValue = "''"
	}

	query := "ALTER TABLE " + tableName + " ALTER COLUMN " + columnName + " SET DEFAULT " + defaultValue
	_, err := ss.GetMaster().ExecNoTimeout(query)
	if err != nil {
		mlog.Fatal("Failed to alter column default", mlog.String("table", tableName), mlog.String("column", columnName), mlog.String("default value", defaultValue), mlog.Err(err))
		return false
	}

	return true
}

func (ss *SqlStore) AlterPrimaryKey(tableName string, columnNames []string) bool {
	var currentPrimaryKey string
	var err error
	// get the current primary key as a comma separated list of columns
	switch ss.DriverName() {
	case model.DatabaseDriverMysql:
		query := `
			SELECT GROUP_CONCAT(column_name ORDER BY seq_in_index) AS PK
		FROM
			information_schema.statistics
		WHERE
			table_schema = DATABASE()
		AND table_name = ?
		AND index_name = 'PRIMARY'
		GROUP BY
			index_name`
		currentPrimaryKey, err = ss.GetMaster().SelectStr(query, tableName)
	case model.DatabaseDriverPostgres:
		query := `
			SELECT string_agg(a.attname, ',') AS pk
		FROM
			pg_constraint AS c
		CROSS JOIN
			(SELECT unnest(conkey) FROM pg_constraint WHERE conrelid='` + strings.ToLower(tableName) + `'::REGCLASS AND contype='p') AS cols(colnum)
		INNER JOIN
			pg_attribute AS a ON a.attrelid = c.conrelid
		AND cols.colnum = a.attnum
		WHERE
			c.contype = 'p'
		AND c.conrelid = '` + strings.ToLower(tableName) + `'::REGCLASS`
		currentPrimaryKey, err = ss.GetMaster().SelectStr(query)
	}
	if err != nil {
		mlog.Fatal("Failed to get current primary key", mlog.String("table", tableName), mlog.Err(err))
	}

	primaryKey := strings.Join(columnNames, ",")
	if strings.EqualFold(currentPrimaryKey, primaryKey) {
		return false
	}
	// alter primary key
	var alterQuery string
	if ss.DriverName() == model.DatabaseDriverMysql {
		alterQuery = "ALTER TABLE " + tableName + " DROP PRIMARY KEY, ADD PRIMARY KEY (" + primaryKey + ")"
	} else if ss.DriverName() == model.DatabaseDriverPostgres {
		alterQuery = "ALTER TABLE " + tableName + " DROP CONSTRAINT " + strings.ToLower(tableName) + "_pkey, ADD PRIMARY KEY (" + strings.ToLower(primaryKey) + ")"
	}
	_, err = ss.GetMaster().ExecNoTimeout(alterQuery)
	if err != nil {
		mlog.Fatal("Failed to alter primary key", mlog.String("table", tableName), mlog.Err(err))
	}
	return true
}

func (ss *SqlStore) CreateUniqueIndexIfNotExists(indexName string, tableName string, columnName string) bool {
	return ss.createIndexIfNotExists(indexName, tableName, []string{columnName}, IndexTypeDefault, true)
}

func (ss *SqlStore) CreateIndexIfNotExists(indexName string, tableName string, columnName string) bool {
	return ss.createIndexIfNotExists(indexName, tableName, []string{columnName}, IndexTypeDefault, false)
}

func (ss *SqlStore) CreateCompositeIndexIfNotExists(indexName string, tableName string, columnNames []string) bool {
	return ss.createIndexIfNotExists(indexName, tableName, columnNames, IndexTypeDefault, false)
}

func (ss *SqlStore) CreateUniqueCompositeIndexIfNotExists(indexName string, tableName string, columnNames []string) bool {
	return ss.createIndexIfNotExists(indexName, tableName, columnNames, IndexTypeDefault, true)
}

func (ss *SqlStore) CreateFullTextIndexIfNotExists(indexName string, tableName string, columnName string) bool {
	return ss.createIndexIfNotExists(indexName, tableName, []string{columnName}, IndexTypeFullText, false)
}

func (ss *SqlStore) CreateFullTextFuncIndexIfNotExists(indexName string, tableName string, function string) bool {
	return ss.createIndexIfNotExists(indexName, tableName, []string{function}, IndexTypeFullTextFunc, false)
}

func (ss *SqlStore) createIndexIfNotExists(indexName string, tableName string, columnNames []string, indexType string, unique bool) bool {

	uniqueStr := ""
	if unique {
		uniqueStr = "UNIQUE "
	}

	if ss.DriverName() == model.DatabaseDriverPostgres {
		_, errExists := ss.GetMaster().SelectStr("SELECT $1::regclass", indexName)
		// It should fail if the index does not exist
		if errExists == nil {
			return false
		}

		query := ""
		if indexType == IndexTypeFullText {
			if len(columnNames) != 1 {
				mlog.Fatal("Unable to create multi column full text index")
			}
			columnName := columnNames[0]
			postgresColumnNames := convertMySQLFullTextColumnsToPostgres(columnName)
			query = "CREATE INDEX " + indexName + " ON " + tableName + " USING gin(to_tsvector('english', " + postgresColumnNames + "))"
		} else if indexType == IndexTypeFullTextFunc {
			if len(columnNames) != 1 {
				mlog.Fatal("Unable to create multi column full text index")
			}
			columnName := columnNames[0]
			query = "CREATE INDEX " + indexName + " ON " + tableName + " USING gin(to_tsvector('english', " + columnName + "))"
		} else {
			query = "CREATE " + uniqueStr + "INDEX " + indexName + " ON " + tableName + " (" + strings.Join(columnNames, ", ") + ")"
		}

		_, err := ss.GetMaster().ExecNoTimeout(query)
		if err != nil {
			mlog.Fatal("Failed to create index", mlog.Err(errExists), mlog.Err(err))
		}
	} else if ss.DriverName() == model.DatabaseDriverMysql {

		count, err := ss.GetMaster().SelectInt("SELECT COUNT(0) AS index_exists FROM information_schema.statistics WHERE TABLE_SCHEMA = DATABASE() and table_name = ? AND index_name = ?", tableName, indexName)
		if err != nil {
			mlog.Fatal("Failed to check index", mlog.Err(err))
		}

		if count > 0 {
			return false
		}

		fullTextIndex := ""
		if indexType == IndexTypeFullText {
			fullTextIndex = " FULLTEXT "
		}

		_, err = ss.GetMaster().ExecNoTimeout("CREATE  " + uniqueStr + fullTextIndex + " INDEX " + indexName + " ON " + tableName + " (" + strings.Join(columnNames, ", ") + ")")
		if err != nil {
			mlog.Fatal("Failed to create index", mlog.String("table", tableName), mlog.String("index_name", indexName), mlog.Err(err))
		}
	} else {
		mlog.Fatal("Failed to create index because of missing driver")
	}

	return true
}

func (ss *SqlStore) CreateForeignKeyIfNotExists(
	tableName, columnName, refTableName, refColumnName string,
	onDeleteCascade bool,
) (err error) {
	deleteClause := ""
	if onDeleteCascade {
		deleteClause = "ON DELETE CASCADE"
	}
	constraintName := "FK_" + tableName + "_" + refTableName
	sQuery := `
	ALTER TABLE ` + tableName + `
	ADD CONSTRAINT ` + constraintName + `
	FOREIGN KEY (` + columnName + `) REFERENCES ` + refTableName + ` (` + refColumnName + `)
	` + deleteClause + `;`
	_, err = ss.GetMaster().ExecNoTimeout(sQuery)
	if IsConstraintAlreadyExistsError(err) {
		err = nil
	}
	if err != nil {
		mlog.Warn("Could not create foreign key: " + err.Error())
	}
	return
}

func (ss *SqlStore) RemoveIndexIfExists(indexName string, tableName string) bool {

	if ss.DriverName() == model.DatabaseDriverPostgres {
		_, err := ss.GetMaster().SelectStr("SELECT $1::regclass", indexName)
		// It should fail if the index does not exist
		if err != nil {
			return false
		}

		_, err = ss.GetMaster().ExecNoTimeout("DROP INDEX " + indexName)
		if err != nil {
			mlog.Fatal("Failed to remove index", mlog.Err(err))
		}

		return true
	} else if ss.DriverName() == model.DatabaseDriverMysql {

		count, err := ss.GetMaster().SelectInt("SELECT COUNT(0) AS index_exists FROM information_schema.statistics WHERE TABLE_SCHEMA = DATABASE() and table_name = ? AND index_name = ?", tableName, indexName)
		if err != nil {
			mlog.Fatal("Failed to check index", mlog.Err(err))
		}

		if count <= 0 {
			return false
		}

		_, err = ss.GetMaster().ExecNoTimeout("DROP INDEX " + indexName + " ON " + tableName)
		if err != nil {
			mlog.Fatal("Failed to remove index", mlog.Err(err))
		}
	} else {
		mlog.Fatal("Failed to create index because of missing driver")
	}

	return true
}

func IsConstraintAlreadyExistsError(err error) bool {
	switch dbErr := err.(type) {
	case *pq.Error:
		if dbErr.Code == PGDuplicateObjectErrorCode {
			return true
		}
	case *mysql.MySQLError:
		if dbErr.Number == MySQLDuplicateObjectErrorCode {
			return true
		}
	}
	return false
}

func IsUniqueConstraintError(err error, indexName []string) bool {
	unique := false
	if pqErr, ok := err.(*pq.Error); ok && pqErr.Code == "23505" {
		unique = true
	}

	if mysqlErr, ok := err.(*mysql.MySQLError); ok && mysqlErr.Number == 1062 {
		unique = true
	}

	field := false
	for _, contain := range indexName {
		if strings.Contains(err.Error(), contain) {
			field = true
			break
		}
	}

	return unique && field
}

func (ss *SqlStore) GetAllConns() []*gorp.DbMap {
	all := make([]*gorp.DbMap, len(ss.Replicas)+1)
	copy(all, ss.Replicas)
	all[len(ss.Replicas)] = ss.master
	return all
}

// RecycleDBConnections closes active connections by setting the max conn lifetime
// to d, and then resets them back to their original duration.
func (ss *SqlStore) RecycleDBConnections(d time.Duration) {
	// Get old time.
	originalDuration := time.Duration(*ss.settings.ConnMaxLifetimeMilliseconds) * time.Millisecond
	// Set the max lifetimes for all connections.
	for _, conn := range ss.GetAllConns() {
		conn.Db.SetConnMaxLifetime(d)
	}
	// Wait for that period with an additional 2 seconds of scheduling delay.
	time.Sleep(d + 2*time.Second)
	// Reset max lifetime back to original value.
	for _, conn := range ss.GetAllConns() {
		conn.Db.SetConnMaxLifetime(originalDuration)
	}
}

func (ss *SqlStore) Close() {
	ss.master.Db.Close()
	for _, replica := range ss.Replicas {
		replica.Db.Close()
	}

	for _, replica := range ss.searchReplicas {
		replica.Db.Close()
	}
}

func (ss *SqlStore) LockToMaster() {
	ss.lockedToMaster = true
}

func (ss *SqlStore) UnlockFromMaster() {
	ss.lockedToMaster = false
}

func (ss *SqlStore) Team() store.TeamStore {
	return ss.stores.team
}

func (ss *SqlStore) Channel() store.ChannelStore {
	return ss.stores.channel
}

func (ss *SqlStore) Post() store.PostStore {
	return ss.stores.post
}

func (ss *SqlStore) RetentionPolicy() store.RetentionPolicyStore {
	return ss.stores.retentionPolicy
}

func (ss *SqlStore) User() store.UserStore {
	return ss.stores.user
}

func (ss *SqlStore) Bot() store.BotStore {
	return ss.stores.bot
}

func (ss *SqlStore) Session() store.SessionStore {
	return ss.stores.session
}

func (ss *SqlStore) Audit() store.AuditStore {
	return ss.stores.audit
}

func (ss *SqlStore) ClusterDiscovery() store.ClusterDiscoveryStore {
	return ss.stores.cluster
}

func (ss *SqlStore) RemoteCluster() store.RemoteClusterStore {
	return ss.stores.remoteCluster
}

func (ss *SqlStore) Compliance() store.ComplianceStore {
	return ss.stores.compliance
}

func (ss *SqlStore) OAuth() store.OAuthStore {
	return ss.stores.oauth
}

func (ss *SqlStore) System() store.SystemStore {
	return ss.stores.system
}

func (ss *SqlStore) Webhook() store.WebhookStore {
	return ss.stores.webhook
}

func (ss *SqlStore) Command() store.CommandStore {
	return ss.stores.command
}

func (ss *SqlStore) CommandWebhook() store.CommandWebhookStore {
	return ss.stores.commandWebhook
}

func (ss *SqlStore) Preference() store.PreferenceStore {
	return ss.stores.preference
}

func (ss *SqlStore) License() store.LicenseStore {
	return ss.stores.license
}

func (ss *SqlStore) Token() store.TokenStore {
	return ss.stores.token
}

func (ss *SqlStore) Emoji() store.EmojiStore {
	return ss.stores.emoji
}

func (ss *SqlStore) Status() store.StatusStore {
	return ss.stores.status
}

func (ss *SqlStore) FileInfo() store.FileInfoStore {
	return ss.stores.fileInfo
}

func (ss *SqlStore) UploadSession() store.UploadSessionStore {
	return ss.stores.uploadSession
}

func (ss *SqlStore) Reaction() store.ReactionStore {
	return ss.stores.reaction
}

func (ss *SqlStore) Job() store.JobStore {
	return ss.stores.job
}

func (ss *SqlStore) UserAccessToken() store.UserAccessTokenStore {
	return ss.stores.userAccessToken
}

func (ss *SqlStore) ChannelMemberHistory() store.ChannelMemberHistoryStore {
	return ss.stores.channelMemberHistory
}

func (ss *SqlStore) Plugin() store.PluginStore {
	return ss.stores.plugin
}

func (ss *SqlStore) Thread() store.ThreadStore {
	return ss.stores.thread
}

func (ss *SqlStore) Role() store.RoleStore {
	return ss.stores.role
}

func (ss *SqlStore) TermsOfService() store.TermsOfServiceStore {
	return ss.stores.TermsOfService
}

func (ss *SqlStore) ProductNotices() store.ProductNoticesStore {
	return ss.stores.productNotices
}

func (ss *SqlStore) UserTermsOfService() store.UserTermsOfServiceStore {
	return ss.stores.UserTermsOfService
}

func (ss *SqlStore) Scheme() store.SchemeStore {
	return ss.stores.scheme
}

func (ss *SqlStore) Group() store.GroupStore {
	return ss.stores.group
}

func (ss *SqlStore) LinkMetadata() store.LinkMetadataStore {
	return ss.stores.linkMetadata
}

func (ss *SqlStore) SharedChannel() store.SharedChannelStore {
	return ss.stores.sharedchannel
}

func (ss *SqlStore) DropAllTables() {
	ss.master.TruncateTables()
}

func (ss *SqlStore) getQueryBuilder() sq.StatementBuilderType {
	builder := sq.StatementBuilder.PlaceholderFormat(sq.Question)
	if ss.DriverName() == model.DatabaseDriverPostgres {
		builder = builder.PlaceholderFormat(sq.Dollar)
	}
	return builder
}

func (ss *SqlStore) CheckIntegrity() <-chan model.IntegrityCheckResult {
	results := make(chan model.IntegrityCheckResult)
	go CheckRelationalIntegrity(ss, results)
	return results
}

func (ss *SqlStore) UpdateLicense(license *model.License) {
	ss.licenseMutex.Lock()
	defer ss.licenseMutex.Unlock()
	ss.license = license
}

func (ss *SqlStore) GetLicense() *model.License {
	return ss.license
}

func (ss *SqlStore) migrate(direction migrationDirection) error {
	var driver database.Driver
	var err error

	// When WithInstance is used in golang-migrate, the underlying driver connections are not tracked.
	// So we will have to open a fresh connection for migrations and explicitly close it when all is done.
	dataSource, err := ss.appendMultipleStatementsFlag(*ss.settings.DataSource)
	if err != nil {
		return err
	}
	db := setupConnection("migrations", dataSource, ss.settings)
	defer db.Close()

	if ss.DriverName() == model.DatabaseDriverMysql {
		driver, err = mysqlmigrate.WithInstance(db, &mysqlmigrate.Config{})
		if err != nil {
			return err
		}
	} else {
		driver, err = postgres.WithInstance(db, &postgres.Config{})
		if err != nil {
			return err
		}
	}

	var assetNamesForDriver []string
	for _, assetName := range migrations.AssetNames() {
		if strings.HasPrefix(assetName, ss.DriverName()) {
			assetNamesForDriver = append(assetNamesForDriver, filepath.Base(assetName))
		}
	}

	source := bindata.Resource(assetNamesForDriver, func(name string) ([]byte, error) {
		return migrations.Asset(filepath.Join(ss.DriverName(), name))
	})

	sourceDriver, err := bindata.WithInstance(source)
	if err != nil {
		return err
	}

	migrations, err := migrate.NewWithInstance("go-bindata",
		sourceDriver,
		ss.DriverName(),
		driver)

	if err != nil {
		return err
	}
	defer migrations.Close()

	switch direction {
	case migrationsDirectionUp:
		err = migrations.Up()
	case migrationsDirectionDown:
		err = migrations.Down()
	default:
		return errors.New(fmt.Sprintf("unsupported migration direction %s", direction))
	}

	if err != nil && err != migrate.ErrNoChange && !errors.Is(err, os.ErrNotExist) {
		return err
	}

	return nil
}

func (ss *SqlStore) appendMultipleStatementsFlag(dataSource string) (string, error) {
	// We need to tell the MySQL driver that we want to use multiStatements
	// in order to make migrations work.
	if ss.DriverName() == model.DatabaseDriverMysql {
		config, err := mysql.ParseDSN(dataSource)
		if err != nil {
			return "", err
		}

		if config.Params == nil {
			config.Params = map[string]string{}
		}

		config.Params["multiStatements"] = "true"
		return config.FormatDSN(), nil
	}

	return dataSource, nil
}

func resetReadTimeout(dataSource string) (string, error) {
	config, err := mysql.ParseDSN(dataSource)
	if err != nil {
		return "", err
	}
	config.ReadTimeout = 0
	return config.FormatDSN(), nil
}

func convertMySQLFullTextColumnsToPostgres(columnNames string) string {
	columns := strings.Split(columnNames, ", ")
	concatenatedColumnNames := ""
	for i, c := range columns {
		concatenatedColumnNames += c
		if i < len(columns)-1 {
			concatenatedColumnNames += " || ' ' || "
		}
	}

	return concatenatedColumnNames
}

// IsDuplicate checks whether an error is a duplicate key error, which comes when processes are competing on creating the same
// tables in the database.
func IsDuplicate(err error) bool {
	var pqErr *pq.Error
	var mysqlErr *mysql.MySQLError
	switch {
	case errors.As(errors.Cause(err), &pqErr):
		if pqErr.Code == PGDupTableErrorCode {
			return true
		}
	case errors.As(errors.Cause(err), &mysqlErr):
		if mysqlErr.Number == MySQLDupTableErrorCode {
			return true
		}
	}

	return false
}

// ensureMinimumDBVersion gets the DB version and ensures it is
// above the required minimum version requirements.
func (ss *SqlStore) ensureMinimumDBVersion(ver string) (bool, error) {
	switch *ss.settings.DriverName {
	case model.DatabaseDriverPostgres:
		intVer, err2 := strconv.Atoi(ver)
		if err2 != nil {
			return false, fmt.Errorf("cannot parse DB version: %v", err2)
		}
		if intVer < minimumRequiredPostgresVersion {
			return false, fmt.Errorf("minimum Postgres version requirements not met. Found: %s, Wanted: %s", versionString(intVer, *ss.settings.DriverName), versionString(minimumRequiredPostgresVersion, *ss.settings.DriverName))
		}
	case model.DatabaseDriverMysql:
		// Usually a version string is of the form 5.6.49-log, 10.4.5-MariaDB etc.
		if strings.Contains(strings.ToLower(ver), "maria") {
			mlog.Debug("MariaDB detected. Skipping version check.")
			return true, nil
		}
		parts := strings.Split(ver, "-")
		if len(parts) < 1 {
			return false, fmt.Errorf("cannot parse MySQL DB version: %s", ver)
		}
		// Get the major and minor versions.
		versions := strings.Split(parts[0], ".")
		if len(versions) < 3 {
			return false, fmt.Errorf("cannot parse MySQL DB version: %s", ver)
		}
		majorVer, err2 := strconv.Atoi(versions[0])
		if err2 != nil {
			return false, fmt.Errorf("cannot parse MySQL DB version: %s", err2)
		}
		minorVer, err2 := strconv.Atoi(versions[1])
		if err2 != nil {
			return false, fmt.Errorf("cannot parse MySQL DB version: %s", err2)
		}
		patchVer, err2 := strconv.Atoi(versions[2])
		if err2 != nil {
			return false, fmt.Errorf("cannot parse MySQL DB version: %s", err2)
		}
		intVer := majorVer*1000 + minorVer*100 + patchVer
		if intVer < minimumRequiredMySQLVersion {
			return false, fmt.Errorf("minimum MySQL version requirements not met. Found: %s, Wanted: %s", versionString(intVer, *ss.settings.DriverName), versionString(minimumRequiredMySQLVersion, *ss.settings.DriverName))
		}
	}
	return true, nil
}

// versionString converts an integer representation of a DB version
// to a pretty-printed string.
// Postgres doesn't follow three-part version numbers from 10.0 onwards:
// https://www.postgresql.org/docs/13/libpq-status.html#LIBPQ-PQSERVERVERSION.
// For MySQL, we consider a major*1000 + minor*100 + patch format.
func versionString(v int, driver string) string {
	switch driver {
	case model.DatabaseDriverPostgres:
		minor := v % 10000
		major := v / 10000
		return strconv.Itoa(major) + "." + strconv.Itoa(minor)
	case model.DatabaseDriverMysql:
		minor := v % 1000
		major := v / 1000
		patch := minor % 100
		minor = minor / 100
		return strconv.Itoa(major) + "." + strconv.Itoa(minor) + "." + strconv.Itoa(patch)
	}
	return ""
}

func (ss *SqlStore) jsonDataType() string {
	if ss.DriverName() == model.DatabaseDriverPostgres {
		return "jsonb"
	}
	return "json"
<<<<<<< HEAD
}

func (ss *SqlStore) isMariaDB() (bool, error) {
	ver, err := ss.GetDbVersion(true)
	if err != nil {
		return false, err
	} else if strings.Contains(strings.ToLower(ver), "maria") {
		return true, nil
	}

	return false, nil
=======
>>>>>>> 3181a376
}<|MERGE_RESOLUTION|>--- conflicted
+++ resolved
@@ -342,11 +342,7 @@
 		var err error
 		dataSource, err = resetReadTimeout(dataSource)
 		if err != nil {
-<<<<<<< HEAD
-			mlog.Fatal("Failed to reset read timeout from datasource.", mlog.Err(err))
-=======
 			mlog.Fatal("Failed to reset read timeout from datasource.", mlog.Err(err), mlog.String("src", dataSource))
->>>>>>> 3181a376
 		}
 	}
 
@@ -443,8 +439,6 @@
 	return ss.masterX
 }
 
-<<<<<<< HEAD
-=======
 func (ss *SqlStore) SetMasterX(db *sql.DB) {
 	ss.masterX = newSqlxDBWrapper(sqlx.NewDb(db, ss.DriverName()),
 		time.Duration(*ss.settings.QueryTimeout)*time.Second,
@@ -454,7 +448,6 @@
 	}
 }
 
->>>>>>> 3181a376
 func (ss *SqlStore) GetSearchReplica() *gorp.DbMap {
 	ss.licenseMutex.RLock()
 	license := ss.license
@@ -937,8 +930,6 @@
 			)
 		}
 		mlog.Fatal(msg, fields...)
-<<<<<<< HEAD
-=======
 	}
 
 	return true
@@ -953,29 +944,11 @@
 	if err != nil {
 		mlog.Fatal("Failed to drop column default", mlog.String("table", tableName), mlog.String("column", columnName), mlog.Err(err))
 		return false
->>>>>>> 3181a376
 	}
 
 	return true
 }
 
-<<<<<<< HEAD
-func (ss *SqlStore) RemoveDefaultIfColumnExists(tableName, columnName string) bool {
-	if !ss.DoesColumnExist(tableName, columnName) {
-		return false
-	}
-
-	_, err := ss.GetMaster().ExecNoTimeout("ALTER TABLE " + tableName + " ALTER COLUMN " + columnName + " DROP DEFAULT")
-	if err != nil {
-		mlog.Fatal("Failed to drop column default", mlog.String("table", tableName), mlog.String("column", columnName), mlog.Err(err))
-		return false
-	}
-
-	return true
-}
-
-=======
->>>>>>> 3181a376
 func (ss *SqlStore) AlterDefaultIfColumnExists(tableName string, columnName string, mySqlColDefault *string, postgresColDefault *string) bool {
 	if !ss.DoesColumnExist(tableName, columnName) {
 		return false
@@ -1674,7 +1647,6 @@
 		return "jsonb"
 	}
 	return "json"
-<<<<<<< HEAD
 }
 
 func (ss *SqlStore) isMariaDB() (bool, error) {
@@ -1686,6 +1658,4 @@
 	}
 
 	return false, nil
-=======
->>>>>>> 3181a376
 }
// Copyright (c) 2016-present Mattermost, Inc. All Rights Reserved.
// See License.txt for license information.

package sqlstore

import (
	"context"
	dbsql "database/sql"
	"encoding/json"
	"errors"
	"fmt"
	sqltrace "log"
	"os"
	"strings"
	"sync/atomic"
	"time"

	l4g "github.com/alecthomas/log4go"
	"github.com/go-sql-driver/mysql"
	"github.com/lib/pq"
	"github.com/mattermost/gorp"
	"github.com/mattermost/mattermost-server/einterfaces"
	"github.com/mattermost/mattermost-server/model"
	"github.com/mattermost/mattermost-server/store"
	"github.com/mattermost/mattermost-server/utils"
)

const (
	INDEX_TYPE_FULL_TEXT = "full_text"
	INDEX_TYPE_DEFAULT   = "default"
	MAX_DB_CONN_LIFETIME = 60
	DB_PING_ATTEMPTS     = 18
	DB_PING_TIMEOUT_SECS = 10
)

const (
	EXIT_CREATE_TABLE                = 100
	EXIT_DB_OPEN                     = 101
	EXIT_PING                        = 102
	EXIT_NO_DRIVER                   = 103
	EXIT_TABLE_EXISTS                = 104
	EXIT_TABLE_EXISTS_MYSQL          = 105
	EXIT_COLUMN_EXISTS               = 106
	EXIT_DOES_COLUMN_EXISTS_POSTGRES = 107
	EXIT_DOES_COLUMN_EXISTS_MYSQL    = 108
	EXIT_DOES_COLUMN_EXISTS_MISSING  = 109
	EXIT_CREATE_COLUMN_POSTGRES      = 110
	EXIT_CREATE_COLUMN_MYSQL         = 111
	EXIT_CREATE_COLUMN_MISSING       = 112
	EXIT_REMOVE_COLUMN               = 113
	EXIT_RENAME_COLUMN               = 114
	EXIT_MAX_COLUMN                  = 115
	EXIT_ALTER_COLUMN                = 116
	EXIT_CREATE_INDEX_POSTGRES       = 117
	EXIT_CREATE_INDEX_MYSQL          = 118
	EXIT_CREATE_INDEX_FULL_MYSQL     = 119
	EXIT_CREATE_INDEX_MISSING        = 120
	EXIT_REMOVE_INDEX_POSTGRES       = 121
	EXIT_REMOVE_INDEX_MYSQL          = 122
	EXIT_REMOVE_INDEX_MISSING        = 123
	EXIT_REMOVE_TABLE                = 134
)

type SqlSupplierOldStores struct {
<<<<<<< HEAD
	team                 store.TeamStore
	channel              store.ChannelStore
	post                 store.PostStore
	user                 store.UserStore
	audit                store.AuditStore
	cluster              store.ClusterDiscoveryStore
	compliance           store.ComplianceStore
	session              store.SessionStore
	oauth                store.OAuthStore
	system               store.SystemStore
	webhook              store.WebhookStore
	command              store.CommandStore
	commandWebhook       store.CommandWebhookStore
	preference           store.PreferenceStore
	license              store.LicenseStore
	token                store.TokenStore
	emoji                store.EmojiStore
	status               store.StatusStore
	fileInfo             store.FileInfoStore
	reaction             store.ReactionStore
	job                  store.JobStore
	userAccessToken      store.UserAccessTokenStore
	channelMemberHistory store.ChannelMemberHistoryStore
=======
	team            store.TeamStore
	channel         store.ChannelStore
	post            store.PostStore
	user            store.UserStore
	audit           store.AuditStore
	cluster         store.ClusterDiscoveryStore
	compliance      store.ComplianceStore
	session         store.SessionStore
	oauth           store.OAuthStore
	system          store.SystemStore
	webhook         store.WebhookStore
	command         store.CommandStore
	commandWebhook  store.CommandWebhookStore
	preference      store.PreferenceStore
	license         store.LicenseStore
	token           store.TokenStore
	emoji           store.EmojiStore
	status          store.StatusStore
	fileInfo        store.FileInfoStore
	reaction        store.ReactionStore
	job             store.JobStore
	userAccessToken store.UserAccessTokenStore
	plugin          store.PluginStore
>>>>>>> b87fae64
}

type SqlSupplier struct {
	// rrCounter and srCounter should be kept first.
	// See https://github.com/mattermost/mattermost-server/pull/7281
	rrCounter      int64
	srCounter      int64
	next           store.LayeredStoreSupplier
	master         *gorp.DbMap
	replicas       []*gorp.DbMap
	searchReplicas []*gorp.DbMap
	oldStores      SqlSupplierOldStores
	settings       *model.SqlSettings
}

func NewSqlSupplier(settings model.SqlSettings, metrics einterfaces.MetricsInterface) *SqlSupplier {
	supplier := &SqlSupplier{
		rrCounter: 0,
		srCounter: 0,
		settings:  &settings,
	}

	supplier.initConnection()

	supplier.oldStores.team = NewSqlTeamStore(supplier)
	supplier.oldStores.channel = NewSqlChannelStore(supplier, metrics)
	supplier.oldStores.post = NewSqlPostStore(supplier, metrics)
	supplier.oldStores.user = NewSqlUserStore(supplier, metrics)
	supplier.oldStores.audit = NewSqlAuditStore(supplier)
	supplier.oldStores.cluster = NewSqlClusterDiscoveryStore(supplier)
	supplier.oldStores.compliance = NewSqlComplianceStore(supplier)
	supplier.oldStores.session = NewSqlSessionStore(supplier)
	supplier.oldStores.oauth = NewSqlOAuthStore(supplier)
	supplier.oldStores.system = NewSqlSystemStore(supplier)
	supplier.oldStores.webhook = NewSqlWebhookStore(supplier, metrics)
	supplier.oldStores.command = NewSqlCommandStore(supplier)
	supplier.oldStores.commandWebhook = NewSqlCommandWebhookStore(supplier)
	supplier.oldStores.preference = NewSqlPreferenceStore(supplier)
	supplier.oldStores.license = NewSqlLicenseStore(supplier)
	supplier.oldStores.token = NewSqlTokenStore(supplier)
	supplier.oldStores.emoji = NewSqlEmojiStore(supplier, metrics)
	supplier.oldStores.status = NewSqlStatusStore(supplier)
	supplier.oldStores.fileInfo = NewSqlFileInfoStore(supplier, metrics)
	supplier.oldStores.job = NewSqlJobStore(supplier)
	supplier.oldStores.userAccessToken = NewSqlUserAccessTokenStore(supplier)
<<<<<<< HEAD
	supplier.oldStores.channelMemberHistory = NewSqlChannelMemberHistoryStore(supplier)
=======
	supplier.oldStores.plugin = NewSqlPluginStore(supplier)
>>>>>>> b87fae64

	initSqlSupplierReactions(supplier)

	err := supplier.GetMaster().CreateTablesIfNotExists()
	if err != nil {
		l4g.Critical(utils.T("store.sql.creating_tables.critical"), err)
		time.Sleep(time.Second)
		os.Exit(EXIT_CREATE_TABLE)
	}

	UpgradeDatabase(supplier)

	supplier.oldStores.team.(*SqlTeamStore).CreateIndexesIfNotExists()
	supplier.oldStores.channel.(*SqlChannelStore).CreateIndexesIfNotExists()
	supplier.oldStores.post.(*SqlPostStore).CreateIndexesIfNotExists()
	supplier.oldStores.user.(*SqlUserStore).CreateIndexesIfNotExists()
	supplier.oldStores.audit.(*SqlAuditStore).CreateIndexesIfNotExists()
	supplier.oldStores.compliance.(*SqlComplianceStore).CreateIndexesIfNotExists()
	supplier.oldStores.session.(*SqlSessionStore).CreateIndexesIfNotExists()
	supplier.oldStores.oauth.(*SqlOAuthStore).CreateIndexesIfNotExists()
	supplier.oldStores.system.(*SqlSystemStore).CreateIndexesIfNotExists()
	supplier.oldStores.webhook.(*SqlWebhookStore).CreateIndexesIfNotExists()
	supplier.oldStores.command.(*SqlCommandStore).CreateIndexesIfNotExists()
	supplier.oldStores.commandWebhook.(*SqlCommandWebhookStore).CreateIndexesIfNotExists()
	supplier.oldStores.preference.(*SqlPreferenceStore).CreateIndexesIfNotExists()
	supplier.oldStores.license.(*SqlLicenseStore).CreateIndexesIfNotExists()
	supplier.oldStores.token.(*SqlTokenStore).CreateIndexesIfNotExists()
	supplier.oldStores.emoji.(*SqlEmojiStore).CreateIndexesIfNotExists()
	supplier.oldStores.status.(*SqlStatusStore).CreateIndexesIfNotExists()
	supplier.oldStores.fileInfo.(*SqlFileInfoStore).CreateIndexesIfNotExists()
	supplier.oldStores.job.(*SqlJobStore).CreateIndexesIfNotExists()
	supplier.oldStores.userAccessToken.(*SqlUserAccessTokenStore).CreateIndexesIfNotExists()
	supplier.oldStores.plugin.(*SqlPluginStore).CreateIndexesIfNotExists()

	supplier.oldStores.preference.(*SqlPreferenceStore).DeleteUnusedFeatures()

	return supplier
}

func (s *SqlSupplier) SetChainNext(next store.LayeredStoreSupplier) {
	s.next = next
}

func (s *SqlSupplier) Next() store.LayeredStoreSupplier {
	return s.next
}

func setupConnection(con_type string, dataSource string, settings *model.SqlSettings) *gorp.DbMap {
	db, err := dbsql.Open(*settings.DriverName, dataSource)
	if err != nil {
		l4g.Critical(utils.T("store.sql.open_conn.critical"), err)
		time.Sleep(time.Second)
		os.Exit(EXIT_DB_OPEN)
	}

	for i := 0; i < DB_PING_ATTEMPTS; i++ {
		l4g.Info("Pinging SQL %v database", con_type)
		ctx, cancel := context.WithTimeout(context.Background(), DB_PING_TIMEOUT_SECS*time.Second)
		defer cancel()
		err = db.PingContext(ctx)
		if err == nil {
			break
		} else {
			if i == DB_PING_ATTEMPTS-1 {
				l4g.Critical("Failed to ping DB, server will exit err=%v", err)
				time.Sleep(time.Second)
				os.Exit(EXIT_PING)
			} else {
				l4g.Error("Failed to ping DB retrying in %v seconds err=%v", DB_PING_TIMEOUT_SECS, err)
				time.Sleep(DB_PING_TIMEOUT_SECS * time.Second)
			}
		}
	}

	db.SetMaxIdleConns(*settings.MaxIdleConns)
	db.SetMaxOpenConns(*settings.MaxOpenConns)
	db.SetConnMaxLifetime(time.Duration(MAX_DB_CONN_LIFETIME) * time.Minute)

	var dbmap *gorp.DbMap

	connectionTimeout := time.Duration(*settings.QueryTimeout) * time.Second

	if *settings.DriverName == "sqlite3" {
		dbmap = &gorp.DbMap{Db: db, TypeConverter: mattermConverter{}, Dialect: gorp.SqliteDialect{}, QueryTimeout: connectionTimeout}
	} else if *settings.DriverName == model.DATABASE_DRIVER_MYSQL {
		dbmap = &gorp.DbMap{Db: db, TypeConverter: mattermConverter{}, Dialect: gorp.MySQLDialect{Engine: "InnoDB", Encoding: "UTF8MB4"}, QueryTimeout: connectionTimeout}
	} else if *settings.DriverName == model.DATABASE_DRIVER_POSTGRES {
		dbmap = &gorp.DbMap{Db: db, TypeConverter: mattermConverter{}, Dialect: gorp.PostgresDialect{}, QueryTimeout: connectionTimeout}
	} else {
		l4g.Critical(utils.T("store.sql.dialect_driver.critical"))
		time.Sleep(time.Second)
		os.Exit(EXIT_NO_DRIVER)
	}

	if settings.Trace {
		dbmap.TraceOn("", sqltrace.New(os.Stdout, "sql-trace:", sqltrace.Lmicroseconds))
	}

	return dbmap
}

func (s *SqlSupplier) initConnection() {
	s.master = setupConnection("master", *s.settings.DataSource, s.settings)

	if len(s.settings.DataSourceReplicas) == 0 {
		s.replicas = make([]*gorp.DbMap, 1)
		s.replicas[0] = s.master
	} else {
		s.replicas = make([]*gorp.DbMap, len(s.settings.DataSourceReplicas))
		for i, replica := range s.settings.DataSourceReplicas {
			s.replicas[i] = setupConnection(fmt.Sprintf("replica-%v", i), replica, s.settings)
		}
	}

	if len(s.settings.DataSourceSearchReplicas) == 0 {
		s.searchReplicas = s.replicas
	} else {
		s.searchReplicas = make([]*gorp.DbMap, len(s.settings.DataSourceSearchReplicas))
		for i, replica := range s.settings.DataSourceSearchReplicas {
			s.searchReplicas[i] = setupConnection(fmt.Sprintf("search-replica-%v", i), replica, s.settings)
		}
	}
}

func (ss *SqlSupplier) DriverName() string {
	return *ss.settings.DriverName
}

func (ss *SqlSupplier) GetCurrentSchemaVersion() string {
	version, _ := ss.GetMaster().SelectStr("SELECT Value FROM Systems WHERE Name='Version'")
	return version
}

func (ss *SqlSupplier) GetMaster() *gorp.DbMap {
	return ss.master
}

func (ss *SqlSupplier) GetSearchReplica() *gorp.DbMap {
	rrNum := atomic.AddInt64(&ss.srCounter, 1) % int64(len(ss.searchReplicas))
	return ss.searchReplicas[rrNum]
}

func (ss *SqlSupplier) GetReplica() *gorp.DbMap {
	rrNum := atomic.AddInt64(&ss.rrCounter, 1) % int64(len(ss.replicas))
	return ss.replicas[rrNum]
}

func (ss *SqlSupplier) TotalMasterDbConnections() int {
	return ss.GetMaster().Db.Stats().OpenConnections
}

func (ss *SqlSupplier) TotalReadDbConnections() int {

	if len(ss.settings.DataSourceReplicas) == 0 {
		return 0
	}

	count := 0
	for _, db := range ss.replicas {
		count = count + db.Db.Stats().OpenConnections
	}

	return count
}

func (ss *SqlSupplier) TotalSearchDbConnections() int {
	if len(ss.settings.DataSourceSearchReplicas) == 0 {
		return 0
	}

	count := 0
	for _, db := range ss.searchReplicas {
		count = count + db.Db.Stats().OpenConnections
	}

	return count
}

func (ss *SqlSupplier) MarkSystemRanUnitTests() {
	if result := <-ss.System().Get(); result.Err == nil {
		props := result.Data.(model.StringMap)
		unitTests := props[model.SYSTEM_RAN_UNIT_TESTS]
		if len(unitTests) == 0 {
			systemTests := &model.System{Name: model.SYSTEM_RAN_UNIT_TESTS, Value: "1"}
			<-ss.System().Save(systemTests)
		}
	}
}

func (ss *SqlSupplier) DoesTableExist(tableName string) bool {
	if ss.DriverName() == model.DATABASE_DRIVER_POSTGRES {
		count, err := ss.GetMaster().SelectInt(
			`SELECT count(relname) FROM pg_class WHERE relname=$1`,
			strings.ToLower(tableName),
		)

		if err != nil {
			l4g.Critical(utils.T("store.sql.table_exists.critical"), err)
			time.Sleep(time.Second)
			os.Exit(EXIT_TABLE_EXISTS)
		}

		return count > 0

	} else if ss.DriverName() == model.DATABASE_DRIVER_MYSQL {

		count, err := ss.GetMaster().SelectInt(
			`SELECT
		    COUNT(0) AS table_exists
			FROM
			    information_schema.TABLES
			WHERE
			    TABLE_SCHEMA = DATABASE()
			        AND TABLE_NAME = ?
		    `,
			tableName,
		)

		if err != nil {
			l4g.Critical(utils.T("store.sql.table_exists.critical"), err)
			time.Sleep(time.Second)
			os.Exit(EXIT_TABLE_EXISTS_MYSQL)
		}

		return count > 0

	} else {
		l4g.Critical(utils.T("store.sql.column_exists_missing_driver.critical"))
		time.Sleep(time.Second)
		os.Exit(EXIT_COLUMN_EXISTS)
		return false
	}
}

func (ss *SqlSupplier) DoesColumnExist(tableName string, columnName string) bool {
	if ss.DriverName() == model.DATABASE_DRIVER_POSTGRES {
		count, err := ss.GetMaster().SelectInt(
			`SELECT COUNT(0)
			FROM   pg_attribute
			WHERE  attrelid = $1::regclass
			AND    attname = $2
			AND    NOT attisdropped`,
			strings.ToLower(tableName),
			strings.ToLower(columnName),
		)

		if err != nil {
			if err.Error() == "pq: relation \""+strings.ToLower(tableName)+"\" does not exist" {
				return false
			}

			l4g.Critical(utils.T("store.sql.column_exists.critical"), err)
			time.Sleep(time.Second)
			os.Exit(EXIT_DOES_COLUMN_EXISTS_POSTGRES)
		}

		return count > 0

	} else if ss.DriverName() == model.DATABASE_DRIVER_MYSQL {

		count, err := ss.GetMaster().SelectInt(
			`SELECT
		    COUNT(0) AS column_exists
		FROM
		    information_schema.COLUMNS
		WHERE
		    TABLE_SCHEMA = DATABASE()
		        AND TABLE_NAME = ?
		        AND COLUMN_NAME = ?`,
			tableName,
			columnName,
		)

		if err != nil {
			l4g.Critical(utils.T("store.sql.column_exists.critical"), err)
			time.Sleep(time.Second)
			os.Exit(EXIT_DOES_COLUMN_EXISTS_MYSQL)
		}

		return count > 0

	} else {
		l4g.Critical(utils.T("store.sql.column_exists_missing_driver.critical"))
		time.Sleep(time.Second)
		os.Exit(EXIT_DOES_COLUMN_EXISTS_MISSING)
		return false
	}
}

func (ss *SqlSupplier) CreateColumnIfNotExists(tableName string, columnName string, mySqlColType string, postgresColType string, defaultValue string) bool {

	if ss.DoesColumnExist(tableName, columnName) {
		return false
	}

	if ss.DriverName() == model.DATABASE_DRIVER_POSTGRES {
		_, err := ss.GetMaster().ExecNoTimeout("ALTER TABLE " + tableName + " ADD " + columnName + " " + postgresColType + " DEFAULT '" + defaultValue + "'")
		if err != nil {
			l4g.Critical(utils.T("store.sql.create_column.critical"), err)
			time.Sleep(time.Second)
			os.Exit(EXIT_CREATE_COLUMN_POSTGRES)
		}

		return true

	} else if ss.DriverName() == model.DATABASE_DRIVER_MYSQL {
		_, err := ss.GetMaster().ExecNoTimeout("ALTER TABLE " + tableName + " ADD " + columnName + " " + mySqlColType + " DEFAULT '" + defaultValue + "'")
		if err != nil {
			l4g.Critical(utils.T("store.sql.create_column.critical"), err)
			time.Sleep(time.Second)
			os.Exit(EXIT_CREATE_COLUMN_MYSQL)
		}

		return true

	} else {
		l4g.Critical(utils.T("store.sql.create_column_missing_driver.critical"))
		time.Sleep(time.Second)
		os.Exit(EXIT_CREATE_COLUMN_MISSING)
		return false
	}
}

func (ss *SqlSupplier) RemoveColumnIfExists(tableName string, columnName string) bool {

	if !ss.DoesColumnExist(tableName, columnName) {
		return false
	}

	_, err := ss.GetMaster().ExecNoTimeout("ALTER TABLE " + tableName + " DROP COLUMN " + columnName)
	if err != nil {
		l4g.Critical("Failed to drop column %v", err)
		time.Sleep(time.Second)
		os.Exit(EXIT_REMOVE_COLUMN)
	}

	return true
}

func (ss *SqlSupplier) RemoveTableIfExists(tableName string) bool {
	if !ss.DoesTableExist(tableName) {
		return false
	}

	_, err := ss.GetMaster().ExecNoTimeout("DROP TABLE " + tableName)
	if err != nil {
		l4g.Critical("Failed to drop table %v", err)
		time.Sleep(time.Second)
		os.Exit(EXIT_REMOVE_TABLE)
	}

	return true
}

func (ss *SqlSupplier) RenameColumnIfExists(tableName string, oldColumnName string, newColumnName string, colType string) bool {
	if !ss.DoesColumnExist(tableName, oldColumnName) {
		return false
	}

	var err error
	if ss.DriverName() == model.DATABASE_DRIVER_MYSQL {
		_, err = ss.GetMaster().ExecNoTimeout("ALTER TABLE " + tableName + " CHANGE " + oldColumnName + " " + newColumnName + " " + colType)
	} else if ss.DriverName() == model.DATABASE_DRIVER_POSTGRES {
		_, err = ss.GetMaster().ExecNoTimeout("ALTER TABLE " + tableName + " RENAME COLUMN " + oldColumnName + " TO " + newColumnName)
	}

	if err != nil {
		l4g.Critical(utils.T("store.sql.rename_column.critical"), err)
		time.Sleep(time.Second)
		os.Exit(EXIT_RENAME_COLUMN)
	}

	return true
}

func (ss *SqlSupplier) GetMaxLengthOfColumnIfExists(tableName string, columnName string) string {
	if !ss.DoesColumnExist(tableName, columnName) {
		return ""
	}

	var result string
	var err error
	if ss.DriverName() == model.DATABASE_DRIVER_MYSQL {
		result, err = ss.GetMaster().SelectStr("SELECT CHARACTER_MAXIMUM_LENGTH FROM information_schema.columns WHERE table_name = '" + tableName + "' AND COLUMN_NAME = '" + columnName + "'")
	} else if ss.DriverName() == model.DATABASE_DRIVER_POSTGRES {
		result, err = ss.GetMaster().SelectStr("SELECT character_maximum_length FROM information_schema.columns WHERE table_name = '" + strings.ToLower(tableName) + "' AND column_name = '" + strings.ToLower(columnName) + "'")
	}

	if err != nil {
		l4g.Critical(utils.T("store.sql.maxlength_column.critical"), err)
		time.Sleep(time.Second)
		os.Exit(EXIT_MAX_COLUMN)
	}

	return result
}

func (ss *SqlSupplier) AlterColumnTypeIfExists(tableName string, columnName string, mySqlColType string, postgresColType string) bool {
	if !ss.DoesColumnExist(tableName, columnName) {
		return false
	}

	var err error
	if ss.DriverName() == model.DATABASE_DRIVER_MYSQL {
		_, err = ss.GetMaster().ExecNoTimeout("ALTER TABLE " + tableName + " MODIFY " + columnName + " " + mySqlColType)
	} else if ss.DriverName() == model.DATABASE_DRIVER_POSTGRES {
		_, err = ss.GetMaster().ExecNoTimeout("ALTER TABLE " + strings.ToLower(tableName) + " ALTER COLUMN " + strings.ToLower(columnName) + " TYPE " + postgresColType)
	}

	if err != nil {
		l4g.Critical(utils.T("store.sql.alter_column_type.critical"), err)
		time.Sleep(time.Second)
		os.Exit(EXIT_ALTER_COLUMN)
	}

	return true
}

func (ss *SqlSupplier) CreateUniqueIndexIfNotExists(indexName string, tableName string, columnName string) bool {
	return ss.createIndexIfNotExists(indexName, tableName, []string{columnName}, INDEX_TYPE_DEFAULT, true)
}

func (ss *SqlSupplier) CreateIndexIfNotExists(indexName string, tableName string, columnName string) bool {
	return ss.createIndexIfNotExists(indexName, tableName, []string{columnName}, INDEX_TYPE_DEFAULT, false)
}

func (ss *SqlSupplier) CreateCompositeIndexIfNotExists(indexName string, tableName string, columnNames []string) bool {
	return ss.createIndexIfNotExists(indexName, tableName, columnNames, INDEX_TYPE_DEFAULT, false)
}

func (ss *SqlSupplier) CreateFullTextIndexIfNotExists(indexName string, tableName string, columnName string) bool {
	return ss.createIndexIfNotExists(indexName, tableName, []string{columnName}, INDEX_TYPE_FULL_TEXT, false)
}

func (ss *SqlSupplier) createIndexIfNotExists(indexName string, tableName string, columnNames []string, indexType string, unique bool) bool {

	uniqueStr := ""
	if unique {
		uniqueStr = "UNIQUE "
	}

	if ss.DriverName() == model.DATABASE_DRIVER_POSTGRES {
		_, errExists := ss.GetMaster().SelectStr("SELECT $1::regclass", indexName)
		// It should fail if the index does not exist
		if errExists == nil {
			return false
		}

		query := ""
		if indexType == INDEX_TYPE_FULL_TEXT {
			if len(columnNames) != 1 {
				l4g.Critical("Unable to create multi column full text index")
				os.Exit(EXIT_CREATE_INDEX_POSTGRES)
			}
			columnName := columnNames[0]
			postgresColumnNames := convertMySQLFullTextColumnsToPostgres(columnName)
			query = "CREATE INDEX " + indexName + " ON " + tableName + " USING gin(to_tsvector('english', " + postgresColumnNames + "))"
		} else {
			query = "CREATE " + uniqueStr + "INDEX " + indexName + " ON " + tableName + " (" + strings.Join(columnNames, ", ") + ")"
		}

		_, err := ss.GetMaster().ExecNoTimeout(query)
		if err != nil {
			l4g.Critical(utils.T("store.sql.create_index.critical"), errExists)
			l4g.Critical(utils.T("store.sql.create_index.critical"), err)
			time.Sleep(time.Second)
			os.Exit(EXIT_CREATE_INDEX_POSTGRES)
		}
	} else if ss.DriverName() == model.DATABASE_DRIVER_MYSQL {

		count, err := ss.GetMaster().SelectInt("SELECT COUNT(0) AS index_exists FROM information_schema.statistics WHERE TABLE_SCHEMA = DATABASE() and table_name = ? AND index_name = ?", tableName, indexName)
		if err != nil {
			l4g.Critical(utils.T("store.sql.check_index.critical"), err)
			time.Sleep(time.Second)
			os.Exit(EXIT_CREATE_INDEX_MYSQL)
		}

		if count > 0 {
			return false
		}

		fullTextIndex := ""
		if indexType == INDEX_TYPE_FULL_TEXT {
			fullTextIndex = " FULLTEXT "
		}

		_, err = ss.GetMaster().ExecNoTimeout("CREATE  " + uniqueStr + fullTextIndex + " INDEX " + indexName + " ON " + tableName + " (" + strings.Join(columnNames, ", ") + ")")
		if err != nil {
			l4g.Critical(utils.T("store.sql.create_index.critical"), err)
			time.Sleep(time.Second)
			os.Exit(EXIT_CREATE_INDEX_FULL_MYSQL)
		}
	} else {
		l4g.Critical(utils.T("store.sql.create_index_missing_driver.critical"))
		time.Sleep(time.Second)
		os.Exit(EXIT_CREATE_INDEX_MISSING)
	}

	return true
}

func (ss *SqlSupplier) RemoveIndexIfExists(indexName string, tableName string) bool {

	if ss.DriverName() == model.DATABASE_DRIVER_POSTGRES {
		_, err := ss.GetMaster().SelectStr("SELECT $1::regclass", indexName)
		// It should fail if the index does not exist
		if err != nil {
			return false
		}

		_, err = ss.GetMaster().ExecNoTimeout("DROP INDEX " + indexName)
		if err != nil {
			l4g.Critical(utils.T("store.sql.remove_index.critical"), err)
			time.Sleep(time.Second)
			os.Exit(EXIT_REMOVE_INDEX_POSTGRES)
		}

		return true
	} else if ss.DriverName() == model.DATABASE_DRIVER_MYSQL {

		count, err := ss.GetMaster().SelectInt("SELECT COUNT(0) AS index_exists FROM information_schema.statistics WHERE TABLE_SCHEMA = DATABASE() and table_name = ? AND index_name = ?", tableName, indexName)
		if err != nil {
			l4g.Critical(utils.T("store.sql.check_index.critical"), err)
			time.Sleep(time.Second)
			os.Exit(EXIT_REMOVE_INDEX_MYSQL)
		}

		if count <= 0 {
			return false
		}

		_, err = ss.GetMaster().ExecNoTimeout("DROP INDEX " + indexName + " ON " + tableName)
		if err != nil {
			l4g.Critical(utils.T("store.sql.remove_index.critical"), err)
			time.Sleep(time.Second)
			os.Exit(EXIT_REMOVE_INDEX_MYSQL)
		}
	} else {
		l4g.Critical(utils.T("store.sql.create_index_missing_driver.critical"))
		time.Sleep(time.Second)
		os.Exit(EXIT_REMOVE_INDEX_MISSING)
	}

	return true
}

func IsUniqueConstraintError(err error, indexName []string) bool {
	unique := false
	if pqErr, ok := err.(*pq.Error); ok && pqErr.Code == "23505" {
		unique = true
	}

	if mysqlErr, ok := err.(*mysql.MySQLError); ok && mysqlErr.Number == 1062 {
		unique = true
	}

	field := false
	for _, contain := range indexName {
		if strings.Contains(err.Error(), contain) {
			field = true
			break
		}
	}

	return unique && field
}

func (ss *SqlSupplier) GetAllConns() []*gorp.DbMap {
	all := make([]*gorp.DbMap, len(ss.replicas)+1)
	copy(all, ss.replicas)
	all[len(ss.replicas)] = ss.master
	return all
}

func (ss *SqlSupplier) Close() {
	l4g.Info(utils.T("store.sql.closing.info"))
	ss.master.Db.Close()
	for _, replica := range ss.replicas {
		replica.Db.Close()
	}
}

func (ss *SqlSupplier) Team() store.TeamStore {
	return ss.oldStores.team
}

func (ss *SqlSupplier) Channel() store.ChannelStore {
	return ss.oldStores.channel
}

func (ss *SqlSupplier) Post() store.PostStore {
	return ss.oldStores.post
}

func (ss *SqlSupplier) User() store.UserStore {
	return ss.oldStores.user
}

func (ss *SqlSupplier) Session() store.SessionStore {
	return ss.oldStores.session
}

func (ss *SqlSupplier) Audit() store.AuditStore {
	return ss.oldStores.audit
}

func (ss *SqlSupplier) ClusterDiscovery() store.ClusterDiscoveryStore {
	return ss.oldStores.cluster
}

func (ss *SqlSupplier) Compliance() store.ComplianceStore {
	return ss.oldStores.compliance
}

func (ss *SqlSupplier) OAuth() store.OAuthStore {
	return ss.oldStores.oauth
}

func (ss *SqlSupplier) System() store.SystemStore {
	return ss.oldStores.system
}

func (ss *SqlSupplier) Webhook() store.WebhookStore {
	return ss.oldStores.webhook
}

func (ss *SqlSupplier) Command() store.CommandStore {
	return ss.oldStores.command
}

func (ss *SqlSupplier) CommandWebhook() store.CommandWebhookStore {
	return ss.oldStores.commandWebhook
}

func (ss *SqlSupplier) Preference() store.PreferenceStore {
	return ss.oldStores.preference
}

func (ss *SqlSupplier) License() store.LicenseStore {
	return ss.oldStores.license
}

func (ss *SqlSupplier) Token() store.TokenStore {
	return ss.oldStores.token
}

func (ss *SqlSupplier) Emoji() store.EmojiStore {
	return ss.oldStores.emoji
}

func (ss *SqlSupplier) Status() store.StatusStore {
	return ss.oldStores.status
}

func (ss *SqlSupplier) FileInfo() store.FileInfoStore {
	return ss.oldStores.fileInfo
}

func (ss *SqlSupplier) Reaction() store.ReactionStore {
	return ss.oldStores.reaction
}

func (ss *SqlSupplier) Job() store.JobStore {
	return ss.oldStores.job
}

func (ss *SqlSupplier) UserAccessToken() store.UserAccessTokenStore {
	return ss.oldStores.userAccessToken
}

<<<<<<< HEAD
func (ss *SqlSupplier) ChannelMemberHistory() store.ChannelMemberHistoryStore {
	return ss.oldStores.channelMemberHistory
=======
func (ss *SqlSupplier) Plugin() store.PluginStore {
	return ss.oldStores.plugin
>>>>>>> b87fae64
}

func (ss *SqlSupplier) DropAllTables() {
	ss.master.TruncateTables()
}

type mattermConverter struct{}

func (me mattermConverter) ToDb(val interface{}) (interface{}, error) {

	switch t := val.(type) {
	case model.StringMap:
		return model.MapToJson(t), nil
	case map[string]string:
		return model.MapToJson(model.StringMap(t)), nil
	case model.StringArray:
		return model.ArrayToJson(t), nil
	case model.StringInterface:
		return model.StringInterfaceToJson(t), nil
	case map[string]interface{}:
		return model.StringInterfaceToJson(model.StringInterface(t)), nil
	}

	return val, nil
}

func (me mattermConverter) FromDb(target interface{}) (gorp.CustomScanner, bool) {
	switch target.(type) {
	case *model.StringMap:
		binder := func(holder, target interface{}) error {
			s, ok := holder.(*string)
			if !ok {
				return errors.New(utils.T("store.sql.convert_string_map"))
			}
			b := []byte(*s)
			return json.Unmarshal(b, target)
		}
		return gorp.CustomScanner{Holder: new(string), Target: target, Binder: binder}, true
	case *map[string]string:
		binder := func(holder, target interface{}) error {
			s, ok := holder.(*string)
			if !ok {
				return errors.New(utils.T("store.sql.convert_string_map"))
			}
			b := []byte(*s)
			return json.Unmarshal(b, target)
		}
		return gorp.CustomScanner{Holder: new(string), Target: target, Binder: binder}, true
	case *model.StringArray:
		binder := func(holder, target interface{}) error {
			s, ok := holder.(*string)
			if !ok {
				return errors.New(utils.T("store.sql.convert_string_array"))
			}
			b := []byte(*s)
			return json.Unmarshal(b, target)
		}
		return gorp.CustomScanner{Holder: new(string), Target: target, Binder: binder}, true
	case *model.StringInterface:
		binder := func(holder, target interface{}) error {
			s, ok := holder.(*string)
			if !ok {
				return errors.New(utils.T("store.sql.convert_string_interface"))
			}
			b := []byte(*s)
			return json.Unmarshal(b, target)
		}
		return gorp.CustomScanner{Holder: new(string), Target: target, Binder: binder}, true
	case *map[string]interface{}:
		binder := func(holder, target interface{}) error {
			s, ok := holder.(*string)
			if !ok {
				return errors.New(utils.T("store.sql.convert_string_interface"))
			}
			b := []byte(*s)
			return json.Unmarshal(b, target)
		}
		return gorp.CustomScanner{Holder: new(string), Target: target, Binder: binder}, true
	}

	return gorp.CustomScanner{}, false
}

func convertMySQLFullTextColumnsToPostgres(columnNames string) string {
	columns := strings.Split(columnNames, ", ")
	concatenatedColumnNames := ""
	for i, c := range columns {
		concatenatedColumnNames += c
		if i < len(columns)-1 {
			concatenatedColumnNames += " || ' ' || "
		}
	}

	return concatenatedColumnNames
}<|MERGE_RESOLUTION|>--- conflicted
+++ resolved
@@ -62,7 +62,6 @@
 )
 
 type SqlSupplierOldStores struct {
-<<<<<<< HEAD
 	team                 store.TeamStore
 	channel              store.ChannelStore
 	post                 store.PostStore
@@ -85,32 +84,8 @@
 	reaction             store.ReactionStore
 	job                  store.JobStore
 	userAccessToken      store.UserAccessTokenStore
+	plugin               store.PluginStore
 	channelMemberHistory store.ChannelMemberHistoryStore
-=======
-	team            store.TeamStore
-	channel         store.ChannelStore
-	post            store.PostStore
-	user            store.UserStore
-	audit           store.AuditStore
-	cluster         store.ClusterDiscoveryStore
-	compliance      store.ComplianceStore
-	session         store.SessionStore
-	oauth           store.OAuthStore
-	system          store.SystemStore
-	webhook         store.WebhookStore
-	command         store.CommandStore
-	commandWebhook  store.CommandWebhookStore
-	preference      store.PreferenceStore
-	license         store.LicenseStore
-	token           store.TokenStore
-	emoji           store.EmojiStore
-	status          store.StatusStore
-	fileInfo        store.FileInfoStore
-	reaction        store.ReactionStore
-	job             store.JobStore
-	userAccessToken store.UserAccessTokenStore
-	plugin          store.PluginStore
->>>>>>> b87fae64
 }
 
 type SqlSupplier struct {
@@ -156,11 +131,8 @@
 	supplier.oldStores.fileInfo = NewSqlFileInfoStore(supplier, metrics)
 	supplier.oldStores.job = NewSqlJobStore(supplier)
 	supplier.oldStores.userAccessToken = NewSqlUserAccessTokenStore(supplier)
-<<<<<<< HEAD
 	supplier.oldStores.channelMemberHistory = NewSqlChannelMemberHistoryStore(supplier)
-=======
 	supplier.oldStores.plugin = NewSqlPluginStore(supplier)
->>>>>>> b87fae64
 
 	initSqlSupplierReactions(supplier)
 
@@ -831,13 +803,12 @@
 	return ss.oldStores.userAccessToken
 }
 
-<<<<<<< HEAD
 func (ss *SqlSupplier) ChannelMemberHistory() store.ChannelMemberHistoryStore {
 	return ss.oldStores.channelMemberHistory
-=======
+}
+
 func (ss *SqlSupplier) Plugin() store.PluginStore {
 	return ss.oldStores.plugin
->>>>>>> b87fae64
 }
 
 func (ss *SqlSupplier) DropAllTables() {

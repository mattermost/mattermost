// Copyright (c) 2015-present Mattermost, Inc. All Rights Reserved.
// See LICENSE.txt for license information.

package sqlstore

import (
	"database/sql"
	"strconv"
	"strings"
	"unicode"

	"github.com/mattermost/gorp"

	"github.com/mattermost/mattermost-server/v6/shared/mlog"
)

var escapeLikeSearchChar = []string{
	"%",
	"_",
}

func sanitizeSearchTerm(term string, escapeChar string) string {
	term = strings.Replace(term, escapeChar, "", -1)

	for _, c := range escapeLikeSearchChar {
		term = strings.Replace(term, c, escapeChar+c, -1)
	}

	return term
}

// Converts a list of strings into a list of query parameters and a named parameter map that can
// be used as part of a SQL query.
func MapStringsToQueryParams(list []string, paramPrefix string) (string, map[string]interface{}) {
	var keys strings.Builder
	params := make(map[string]interface{}, len(list))
	for i, entry := range list {
		if keys.Len() > 0 {
			keys.WriteString(",")
		}

		key := paramPrefix + strconv.Itoa(i)
		keys.WriteString(":" + key)
		params[key] = entry
	}

	return "(" + keys.String() + ")", params
}

// finalizeTransaction ensures a transaction is closed after use, rolling back if not already committed.
func finalizeTransaction(transaction *gorp.Transaction) {
	// Rollback returns sql.ErrTxDone if the transaction was already closed.
	if err := transaction.Rollback(); err != nil && err != sql.ErrTxDone {
		mlog.Error("Failed to rollback transaction", mlog.Err(err))
	}
}

// finalizeTransactionX ensures a transaction is closed after use, rolling back if not already committed.
func finalizeTransactionX(transaction *sqlxTxWrapper) {
	// Rollback returns sql.ErrTxDone if the transaction was already closed.
	if err := transaction.Rollback(); err != nil && err != sql.ErrTxDone {
		mlog.Error("Failed to rollback transaction", mlog.Err(err))
	}
}

// removeNonAlphaNumericUnquotedTerms removes all unquoted words that only contain
// non-alphanumeric chars from given line
func removeNonAlphaNumericUnquotedTerms(line, separator string) string {
	words := strings.Split(line, separator)
	filteredResult := make([]string, 0, len(words))

	for _, w := range words {
		if isQuotedWord(w) || containsAlphaNumericChar(w) {
			filteredResult = append(filteredResult, strings.TrimSpace(w))
		}
	}
	return strings.Join(filteredResult, separator)
}

// containsAlphaNumericChar returns true in case any letter or digit is present, false otherwise
func containsAlphaNumericChar(s string) bool {
	for _, r := range s {
		if unicode.IsLetter(r) || unicode.IsDigit(r) {
			return true
		}
	}
	return false
}

// isQuotedWord return true if the input string is quoted, false otherwise. Ex :-
// 		"quoted string"  -  will return true
// 		unquoted string  -  will return false
func isQuotedWord(s string) bool {
	if len(s) < 2 {
		return false
	}

	return s[0] == '"' && s[len(s)-1] == '"'
}

// constructMySQLJSONArgs returns the arg list to pass to a query along with
// the string of placeholders which is needed to be to the JSON_SET function.
// Use this function in this way:
// UPDATE Table
// SET Col = JSON_SET(Col, `+argString+`)
// WHERE Id=?`, args...)
// after appending the Id param to the args slice.
func constructMySQLJSONArgs(props map[string]string) ([]interface{}, string) {
	if len(props) == 0 {
		return nil, ""
	}

	// Unpack the keys and values to pass to MySQL.
	args := make([]interface{}, 0, len(props))
	for k, v := range props {
		args = append(args, "$."+k)
		args = append(args, v)
	}

	// We calculate the number of ? to set in the query string.
	argString := strings.Repeat("?, ", len(props)*2)
	// Strip off the trailing comma.
	argString = strings.TrimSuffix(strings.TrimSpace(argString), ",")

	return args, argString
}

func makeStringArgs(params []string) []interface{} {
	args := make([]interface{}, len(params))
	for i, name := range params {
		args[i] = name
	}
	return args
<<<<<<< HEAD
=======
}

func constructArrayArgs(ids []string) (string, []interface{}) {
	var placeholder strings.Builder
	values := make([]interface{}, 0, len(ids))
	for _, entry := range ids {
		if placeholder.Len() > 0 {
			placeholder.WriteString(",")
		}

		placeholder.WriteString("?")
		values = append(values, entry)
	}

	return "(" + placeholder.String() + ")", values
>>>>>>> 3181a376
}<|MERGE_RESOLUTION|>--- conflicted
+++ resolved
@@ -131,8 +131,6 @@
 		args[i] = name
 	}
 	return args
-<<<<<<< HEAD
-=======
 }
 
 func constructArrayArgs(ids []string) (string, []interface{}) {
@@ -148,5 +146,4 @@
 	}
 
 	return "(" + placeholder.String() + ")", values
->>>>>>> 3181a376
 }
--- conflicted
+++ resolved
@@ -63,11 +63,7 @@
 		return errors.Wrap(err, "system_tosql")
 	}
 
-<<<<<<< HEAD
-	if _, err := s.GetMaster().Exec(queryString, args...); err != nil {
-=======
 	if _, err := s.GetMasterX().Exec(queryString, args...); err != nil {
->>>>>>> 8588f698
 		return errors.Wrap(err, "failed to upsert system property")
 	}
 

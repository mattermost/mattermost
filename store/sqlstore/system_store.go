--- conflicted
+++ resolved
@@ -73,17 +73,12 @@
 		return err
 	}
 
-<<<<<<< HEAD
-	if strings.HasPrefix(system.Name, model.WarnMetricStatusStorePrefix) && (system.Value == model.WarnMetricStatusRunonce || system.Value == model.WarnMetricStatusLimitReached) {
-		if err := s.SaveOrUpdate(&model.System{Name: model.SystemWarnMetricLastRunTimestampKey, Value: strconv.FormatInt(utils.MillisFromTime(time.Now()), 10)}); err != nil {
-=======
 	if strings.HasPrefix(system.Name, model.WarnMetricStatusStorePrefix) &&
 		(system.Value == model.WarnMetricStatusRunonce || system.Value == model.WarnMetricStatusLimitReached) {
 		if err := s.SaveOrUpdate(&model.System{
 			Name:  model.SystemWarnMetricLastRunTimestampKey,
 			Value: strconv.FormatInt(utils.MillisFromTime(time.Now()), 10),
 		}); err != nil {
->>>>>>> d0629503
 			return errors.Wrapf(err, "failed to save system property with name=%s", model.SystemWarnMetricLastRunTimestampKey)
 		}
 	}

// Copyright (c) 2015 Mattermost, Inc. All Rights Reserved.
// See License.txt for license information.

package store

import (
	"github.com/mattermost/platform/model"
	"strings"
	"testing"
	"time"
)

func TestUserStoreSave(t *testing.T) {
	Setup()

	teamId := model.NewId()

	u1 := model.User{}
	u1.Email = model.NewId()
	u1.Username = model.NewId()

	if err := (<-store.User().Save(&u1)).Err; err != nil {
		t.Fatal("couldn't save user", err)
	}

	Must(store.Team().SaveMember(&model.TeamMember{TeamId: teamId, UserId: u1.Id}))

	if err := (<-store.User().Save(&u1)).Err; err == nil {
		t.Fatal("shouldn't be able to update user from save")
	}

	u1.Id = ""
	if err := (<-store.User().Save(&u1)).Err; err == nil {
		t.Fatal("should be unique email")
	}

	u1.Email = ""
	if err := (<-store.User().Save(&u1)).Err; err == nil {
		t.Fatal("should be unique username")
	}

	u1.Email = strings.Repeat("0123456789", 20)
	u1.Username = ""
	if err := (<-store.User().Save(&u1)).Err; err == nil {
		t.Fatal("should be unique username")
	}

	for i := 0; i < 50; i++ {
		u1.Id = ""
		u1.Email = model.NewId()
		u1.Username = model.NewId()
		if err := (<-store.User().Save(&u1)).Err; err != nil {
			t.Fatal("couldn't save item", err)
		}

		Must(store.Team().SaveMember(&model.TeamMember{TeamId: teamId, UserId: u1.Id}))
	}

	u1.Id = ""
	u1.Email = model.NewId()
	u1.Username = model.NewId()
	if err := (<-store.User().Save(&u1)).Err; err != nil {
		t.Fatal("couldn't save item", err)
	}

	if err := (<-store.Team().SaveMember(&model.TeamMember{TeamId: teamId, UserId: u1.Id})).Err; err == nil {
		t.Fatal("should be the limit")
	}

}

func TestUserStoreUpdate(t *testing.T) {
	Setup()

	u1 := &model.User{}
	u1.Email = model.NewId()
	Must(store.User().Save(u1))
	Must(store.Team().SaveMember(&model.TeamMember{TeamId: model.NewId(), UserId: u1.Id}))

	u2 := &model.User{}
	u2.Email = model.NewId()
	u2.AuthService = "ldap"
	Must(store.User().Save(u2))
	Must(store.Team().SaveMember(&model.TeamMember{TeamId: model.NewId(), UserId: u2.Id}))

	time.Sleep(100 * time.Millisecond)

	if err := (<-store.User().Update(u1, false)).Err; err != nil {
		t.Fatal(err)
	}

	u1.Id = "missing"
	if err := (<-store.User().Update(u1, false)).Err; err == nil {
		t.Fatal("Update should have failed because of missing key")
	}

	u1.Id = model.NewId()
	if err := (<-store.User().Update(u1, false)).Err; err == nil {
		t.Fatal("Update should have faile because id change")
	}

	u2.Email = model.NewId()
	if err := (<-store.User().Update(u2, false)).Err; err == nil {
		t.Fatal("Update should have failed because you can't modify AD/LDAP fields")
	}
}

func TestUserStoreUpdateUpdateAt(t *testing.T) {
	Setup()

	u1 := &model.User{}
	u1.Email = model.NewId()
	Must(store.User().Save(u1))
	Must(store.Team().SaveMember(&model.TeamMember{TeamId: model.NewId(), UserId: u1.Id}))

	time.Sleep(10 * time.Millisecond)

	if err := (<-store.User().UpdateUpdateAt(u1.Id)).Err; err != nil {
		t.Fatal(err)
	}

	if r1 := <-store.User().Get(u1.Id); r1.Err != nil {
		t.Fatal(r1.Err)
	} else {
		if r1.Data.(*model.User).UpdateAt <= u1.UpdateAt {
			t.Fatal("UpdateAt not updated correctly")
		}
	}

}

func TestUserStoreUpdateFailedPasswordAttempts(t *testing.T) {
	Setup()

	u1 := &model.User{}
	u1.Email = model.NewId()
	Must(store.User().Save(u1))
	Must(store.Team().SaveMember(&model.TeamMember{TeamId: model.NewId(), UserId: u1.Id}))

	if err := (<-store.User().UpdateFailedPasswordAttempts(u1.Id, 3)).Err; err != nil {
		t.Fatal(err)
	}

	if r1 := <-store.User().Get(u1.Id); r1.Err != nil {
		t.Fatal(r1.Err)
	} else {
		if r1.Data.(*model.User).FailedAttempts != 3 {
			t.Fatal("FailedAttempts not updated correctly")
		}
	}

}

func TestUserStoreGet(t *testing.T) {
	Setup()

	u1 := &model.User{}
	u1.Email = model.NewId()
	Must(store.User().Save(u1))
	Must(store.Team().SaveMember(&model.TeamMember{TeamId: model.NewId(), UserId: u1.Id}))

	if r1 := <-store.User().Get(u1.Id); r1.Err != nil {
		t.Fatal(r1.Err)
	} else {
		if r1.Data.(*model.User).ToJson() != u1.ToJson() {
			t.Fatal("invalid returned user")
		}
	}

	if err := (<-store.User().Get("")).Err; err == nil {
		t.Fatal("Missing id should have failed")
	}
}

func TestUserCount(t *testing.T) {
	Setup()

	u1 := &model.User{}
	u1.Email = model.NewId()
	Must(store.User().Save(u1))
	Must(store.Team().SaveMember(&model.TeamMember{TeamId: model.NewId(), UserId: u1.Id}))

	if result := <-store.User().GetTotalUsersCount(); result.Err != nil {
		t.Fatal(result.Err)
	} else {
		count := result.Data.(int64)
		if count <= 0 {
			t.Fatal()
		}
	}
}

func TestUserStoreGetAllProfiles(t *testing.T) {
	Setup()

	teamId := model.NewId()

	u1 := &model.User{}
	u1.Email = model.NewId()
	Must(store.User().Save(u1))
	Must(store.Team().SaveMember(&model.TeamMember{TeamId: teamId, UserId: u1.Id}))

	u2 := &model.User{}
	u2.Email = model.NewId()
	Must(store.User().Save(u2))
	Must(store.Team().SaveMember(&model.TeamMember{TeamId: teamId, UserId: u2.Id}))

	if r1 := <-store.User().GetAllProfiles(0, 100); r1.Err != nil {
		t.Fatal(r1.Err)
	} else {
		users := r1.Data.(map[string]*model.User)
		if len(users) < 2 {
			t.Fatal("invalid returned users")
		}
	}

	if r2 := <-store.User().GetAllProfiles(0, 1); r2.Err != nil {
		t.Fatal(r2.Err)
	} else {
		users := r2.Data.(map[string]*model.User)
		if len(users) != 1 {
			t.Fatal("invalid returned users, limit did not work")
		}
	}
}

func TestUserStoreGetProfiles(t *testing.T) {
	Setup()

	teamId := model.NewId()

	u1 := &model.User{}
	u1.Email = model.NewId()
	Must(store.User().Save(u1))
	Must(store.Team().SaveMember(&model.TeamMember{TeamId: teamId, UserId: u1.Id}))

	u2 := &model.User{}
	u2.Email = model.NewId()
	Must(store.User().Save(u2))
	Must(store.Team().SaveMember(&model.TeamMember{TeamId: teamId, UserId: u2.Id}))

	if r1 := <-store.User().GetProfiles(teamId, 0, 100); r1.Err != nil {
		t.Fatal(r1.Err)
	} else {
		users := r1.Data.(map[string]*model.User)
		if len(users) != 2 {
			t.Fatal("invalid returned users")
		}

		if users[u1.Id].Id != u1.Id {
			t.Fatal("invalid returned user")
		}
	}

	if r2 := <-store.User().GetProfiles("123", 0, 100); r2.Err != nil {
		t.Fatal(r2.Err)
	} else {
		if len(r2.Data.(map[string]*model.User)) != 0 {
			t.Fatal("should have returned empty map")
		}
	}
}

func TestUserStoreGetProfilesInChannel(t *testing.T) {
	Setup()

	teamId := model.NewId()

	u1 := &model.User{}
	u1.Email = model.NewId()
	Must(store.User().Save(u1))
	Must(store.Team().SaveMember(&model.TeamMember{TeamId: teamId, UserId: u1.Id}))

	u2 := &model.User{}
	u2.Email = model.NewId()
	Must(store.User().Save(u2))
	Must(store.Team().SaveMember(&model.TeamMember{TeamId: teamId, UserId: u2.Id}))

	c1 := model.Channel{}
	c1.TeamId = teamId
	c1.DisplayName = "Profiles in channel"
	c1.Name = "profiles-" + model.NewId()
	c1.Type = model.CHANNEL_OPEN

	c2 := model.Channel{}
	c2.TeamId = teamId
	c2.DisplayName = "Profiles in private"
	c2.Name = "profiles-" + model.NewId()
	c2.Type = model.CHANNEL_PRIVATE

	Must(store.Channel().Save(&c1))
	Must(store.Channel().Save(&c2))

	m1 := model.ChannelMember{}
	m1.ChannelId = c1.Id
	m1.UserId = u1.Id
	m1.NotifyProps = model.GetDefaultChannelNotifyProps()

	m2 := model.ChannelMember{}
	m2.ChannelId = c1.Id
	m2.UserId = u2.Id
	m2.NotifyProps = model.GetDefaultChannelNotifyProps()

	m3 := model.ChannelMember{}
	m3.ChannelId = c2.Id
	m3.UserId = u1.Id
	m3.NotifyProps = model.GetDefaultChannelNotifyProps()

	Must(store.Channel().SaveMember(&m1))
	Must(store.Channel().SaveMember(&m2))
	Must(store.Channel().SaveMember(&m3))

<<<<<<< HEAD
	if r1 := <-store.User().GetProfilesInChannel(c1.Id, true); r1.Err != nil {
=======
	if r1 := <-store.User().GetProfilesInChannel(c1.Id, -1, -1); r1.Err != nil {
>>>>>>> 18650699
		t.Fatal(r1.Err)
	} else {
		users := r1.Data.(map[string]*model.User)
		if len(users) != 2 {
			t.Fatal("invalid returned users")
		}

		if users[u1.Id].Id != u1.Id {
			t.Fatal("invalid returned user")
		}
	}

<<<<<<< HEAD
	if r1 := <-store.User().GetProfilesInChannel(c1.Id, true); r1.Err != nil {
		t.Fatal(r1.Err)
	} else {
		users := r1.Data.(map[string]*model.User)
		if len(users) != 2 {
			t.Fatal("invalid returned users")
		}

		if users[u1.Id].Id != u1.Id {
			t.Fatal("invalid returned user")
		}
	}

	if r1 := <-store.User().GetProfilesInChannel(c1.Id, false); r1.Err != nil {
=======
	if r2 := <-store.User().GetProfilesInChannel(c2.Id, -1, -1); r2.Err != nil {
		t.Fatal(r2.Err)
	} else {
		if len(r2.Data.(map[string]*model.User)) != 1 {
			t.Fatal("should have returned empty map")
		}
	}
}

func TestUserStoreGetProfilesNotInChannel(t *testing.T) {
	Setup()

	teamId := model.NewId()

	u1 := &model.User{}
	u1.Email = model.NewId()
	Must(store.User().Save(u1))
	Must(store.Team().SaveMember(&model.TeamMember{TeamId: teamId, UserId: u1.Id}))

	u2 := &model.User{}
	u2.Email = model.NewId()
	Must(store.User().Save(u2))
	Must(store.Team().SaveMember(&model.TeamMember{TeamId: teamId, UserId: u2.Id}))

	c1 := model.Channel{}
	c1.TeamId = teamId
	c1.DisplayName = "Profiles in channel"
	c1.Name = "profiles-" + model.NewId()
	c1.Type = model.CHANNEL_OPEN

	c2 := model.Channel{}
	c2.TeamId = teamId
	c2.DisplayName = "Profiles in private"
	c2.Name = "profiles-" + model.NewId()
	c2.Type = model.CHANNEL_PRIVATE

	Must(store.Channel().Save(&c1))
	Must(store.Channel().Save(&c2))

	if r1 := <-store.User().GetProfilesNotInChannel(teamId, c1.Id, 0, 100); r1.Err != nil {
>>>>>>> 18650699
		t.Fatal(r1.Err)
	} else {
		users := r1.Data.(map[string]*model.User)
		if len(users) != 2 {
			t.Fatal("invalid returned users")
		}

		if users[u1.Id].Id != u1.Id {
			t.Fatal("invalid returned user")
		}
	}

<<<<<<< HEAD
	if r2 := <-store.User().GetProfilesInChannel(c2.Id, true); r2.Err != nil {
		t.Fatal(r2.Err)
	} else {
		if len(r2.Data.(map[string]*model.User)) != 1 {
			t.Fatal("should have returned empty map")
		}
	}

	if r2 := <-store.User().GetProfilesInChannel(c2.Id, true); r2.Err != nil {
		t.Fatal(r2.Err)
	} else {
		if len(r2.Data.(map[string]*model.User)) != 1 {
			t.Fatal("should have returned empty map")
		}
	}

	if r2 := <-store.User().GetProfilesInChannel(c2.Id, false); r2.Err != nil {
		t.Fatal(r2.Err)
	} else {
		if len(r2.Data.(map[string]*model.User)) != 1 {
			t.Fatal("should have returned empty map")
		}
	}

	store.User().InvalidateProfilesInChannelCache(c2.Id)
=======
	if r2 := <-store.User().GetProfilesNotInChannel(teamId, c2.Id, 0, 100); r2.Err != nil {
		t.Fatal(r2.Err)
	} else {
		if len(r2.Data.(map[string]*model.User)) != 2 {
			t.Fatal("invalid returned users")
		}
	}

	m1 := model.ChannelMember{}
	m1.ChannelId = c1.Id
	m1.UserId = u1.Id
	m1.NotifyProps = model.GetDefaultChannelNotifyProps()

	m2 := model.ChannelMember{}
	m2.ChannelId = c1.Id
	m2.UserId = u2.Id
	m2.NotifyProps = model.GetDefaultChannelNotifyProps()

	m3 := model.ChannelMember{}
	m3.ChannelId = c2.Id
	m3.UserId = u1.Id
	m3.NotifyProps = model.GetDefaultChannelNotifyProps()

	Must(store.Channel().SaveMember(&m1))
	Must(store.Channel().SaveMember(&m2))
	Must(store.Channel().SaveMember(&m3))

	if r1 := <-store.User().GetProfilesNotInChannel(teamId, c1.Id, 0, 100); r1.Err != nil {
		t.Fatal(r1.Err)
	} else {
		users := r1.Data.(map[string]*model.User)
		if len(users) != 0 {
			t.Fatal("invalid returned users")
		}
	}

	if r2 := <-store.User().GetProfilesNotInChannel(teamId, c2.Id, 0, 100); r2.Err != nil {
		t.Fatal(r2.Err)
	} else {
		if len(r2.Data.(map[string]*model.User)) != 1 {
			t.Fatal("should have had 1 user not in channel")
		}
	}
>>>>>>> 18650699
}

func TestUserStoreGetDirectProfiles(t *testing.T) {
	Setup()

	teamId := model.NewId()

	u1 := &model.User{}
	u1.Email = model.NewId()
	Must(store.User().Save(u1))
	Must(store.Team().SaveMember(&model.TeamMember{TeamId: teamId, UserId: u1.Id}))

	u2 := &model.User{}
	u2.Email = model.NewId()
	Must(store.User().Save(u2))
	Must(store.Team().SaveMember(&model.TeamMember{TeamId: teamId, UserId: u2.Id}))

	if r1 := <-store.User().GetDirectProfiles(u1.Id); r1.Err != nil {
		t.Fatal(r1.Err)
	} else {
		users := r1.Data.(map[string]*model.User)
		if len(users) != 0 {
			t.Fatal("invalid returned users")
		}
	}

	if r2 := <-store.User().GetDirectProfiles("123"); r2.Err != nil {
		t.Fatal(r2.Err)
	} else {
		if len(r2.Data.(map[string]*model.User)) != 0 {
			t.Fatal("should have returned empty map")
		}
	}
}

func TestUserStoreGetProfilesByIds(t *testing.T) {
	Setup()

	teamId := model.NewId()

	u1 := &model.User{}
	u1.Email = model.NewId()
	Must(store.User().Save(u1))
	Must(store.Team().SaveMember(&model.TeamMember{TeamId: teamId, UserId: u1.Id}))

	u2 := &model.User{}
	u2.Email = model.NewId()
	Must(store.User().Save(u2))
	Must(store.Team().SaveMember(&model.TeamMember{TeamId: teamId, UserId: u2.Id}))

	if r1 := <-store.User().GetProfileByIds([]string{u1.Id, u2.Id}); r1.Err != nil {
		t.Fatal(r1.Err)
	} else {
		users := r1.Data.(map[string]*model.User)
		if len(users) != 2 {
			t.Fatal("invalid returned users")
		}

		if users[u1.Id].Id != u1.Id {
			t.Fatal("invalid returned user")
		}
	}

	if r1 := <-store.User().GetProfileByIds([]string{u1.Id}); r1.Err != nil {
		t.Fatal(r1.Err)
	} else {
		users := r1.Data.(map[string]*model.User)
		if len(users) != 1 {
			t.Fatal("invalid returned users")
		}

		if users[u1.Id].Id != u1.Id {
			t.Fatal("invalid returned user")
		}
	}

	if r2 := <-store.User().GetProfiles("123", 0, 100); r2.Err != nil {
		t.Fatal(r2.Err)
	} else {
		if len(r2.Data.(map[string]*model.User)) != 0 {
			t.Fatal("should have returned empty map")
		}
	}
}

func TestUserStoreGetProfilesByUsernames(t *testing.T) {
	Setup()

	teamId := model.NewId()

	u1 := &model.User{}
	u1.Email = model.NewId()
	u1.Username = "username1" + model.NewId()
	Must(store.User().Save(u1))
	Must(store.Team().SaveMember(&model.TeamMember{TeamId: teamId, UserId: u1.Id}))

	u2 := &model.User{}
	u2.Email = model.NewId()
	u2.Username = "username2" + model.NewId()
	Must(store.User().Save(u2))
	Must(store.Team().SaveMember(&model.TeamMember{TeamId: teamId, UserId: u2.Id}))

	if r1 := <-store.User().GetProfilesByUsernames([]string{u1.Username, u2.Username}, teamId); r1.Err != nil {
		t.Fatal(r1.Err)
	} else {
		users := r1.Data.(map[string]*model.User)
		if len(users) != 2 {
			t.Fatal("invalid returned users")
		}

		if users[u1.Id].Id != u1.Id {
			t.Fatal("invalid returned user")
		}
	}

	if r1 := <-store.User().GetProfilesByUsernames([]string{u1.Username}, teamId); r1.Err != nil {
		t.Fatal(r1.Err)
	} else {
		users := r1.Data.(map[string]*model.User)
		if len(users) != 1 {
			t.Fatal("invalid returned users")
		}

		if users[u1.Id].Id != u1.Id {
			t.Fatal("invalid returned user")
		}
	}
}

func TestUserStoreGetSystemAdminProfiles(t *testing.T) {
	Setup()

	teamId := model.NewId()

	u1 := &model.User{}
	u1.Email = model.NewId()
	u1.Roles = model.ROLE_SYSTEM_USER.Id + " " + model.ROLE_SYSTEM_ADMIN.Id
	Must(store.User().Save(u1))
	Must(store.Team().SaveMember(&model.TeamMember{TeamId: teamId, UserId: u1.Id}))

	u2 := &model.User{}
	u2.Email = model.NewId()
	Must(store.User().Save(u2))
	Must(store.Team().SaveMember(&model.TeamMember{TeamId: teamId, UserId: u2.Id}))

	if r1 := <-store.User().GetSystemAdminProfiles(); r1.Err != nil {
		t.Fatal(r1.Err)
	} else {
		users := r1.Data.(map[string]*model.User)
		if len(users) <= 0 {
			t.Fatal("invalid returned system admin users")
		}
	}
}

func TestUserStoreGetByEmail(t *testing.T) {
	Setup()

	teamid := model.NewId()

	u1 := &model.User{}
	u1.Email = model.NewId()
	Must(store.User().Save(u1))
	Must(store.Team().SaveMember(&model.TeamMember{TeamId: teamid, UserId: u1.Id}))

	if err := (<-store.User().GetByEmail(u1.Email)).Err; err != nil {
		t.Fatal(err)
	}

	if err := (<-store.User().GetByEmail("")).Err; err == nil {
		t.Fatal("Should have failed because of missing email")
	}
}

func TestUserStoreGetByAuthData(t *testing.T) {
	Setup()

	teamId := model.NewId()

	auth := "123" + model.NewId()

	u1 := &model.User{}
	u1.Email = model.NewId()
	u1.AuthData = &auth
	u1.AuthService = "service"
	Must(store.User().Save(u1))
	Must(store.Team().SaveMember(&model.TeamMember{TeamId: teamId, UserId: u1.Id}))

	if err := (<-store.User().GetByAuth(u1.AuthData, u1.AuthService)).Err; err != nil {
		t.Fatal(err)
	}

	rauth := ""
	if err := (<-store.User().GetByAuth(&rauth, "")).Err; err == nil {
		t.Fatal("Should have failed because of missing auth data")
	}
}

func TestUserStoreGetByUsername(t *testing.T) {
	Setup()

	teamId := model.NewId()

	u1 := &model.User{}
	u1.Email = model.NewId()
	u1.Username = model.NewId()
	Must(store.User().Save(u1))
	Must(store.Team().SaveMember(&model.TeamMember{TeamId: teamId, UserId: u1.Id}))

	if err := (<-store.User().GetByUsername(u1.Username)).Err; err != nil {
		t.Fatal(err)
	}

	if err := (<-store.User().GetByUsername("")).Err; err == nil {
		t.Fatal("Should have failed because of missing username")
	}
}

func TestUserStoreGetForLogin(t *testing.T) {
	Setup()

	auth := model.NewId()

	u1 := &model.User{
		Email:       model.NewId(),
		Username:    model.NewId(),
		AuthService: model.USER_AUTH_SERVICE_GITLAB,
		AuthData:    &auth,
	}
	Must(store.User().Save(u1))

	auth2 := model.NewId()

	u2 := &model.User{
		Email:       model.NewId(),
		Username:    model.NewId(),
		AuthService: model.USER_AUTH_SERVICE_LDAP,
		AuthData:    &auth2,
	}
	Must(store.User().Save(u2))

	if result := <-store.User().GetForLogin(u1.Username, true, true, true); result.Err != nil {
		t.Fatal("Should have gotten user by username", result.Err)
	} else if result.Data.(*model.User).Id != u1.Id {
		t.Fatal("Should have gotten user1 by username")
	}

	if result := <-store.User().GetForLogin(u1.Email, true, true, true); result.Err != nil {
		t.Fatal("Should have gotten user by email", result.Err)
	} else if result.Data.(*model.User).Id != u1.Id {
		t.Fatal("Should have gotten user1 by email")
	}

	if result := <-store.User().GetForLogin(*u2.AuthData, true, true, true); result.Err != nil {
		t.Fatal("Should have gotten user by AD/LDAP AuthData", result.Err)
	} else if result.Data.(*model.User).Id != u2.Id {
		t.Fatal("Should have gotten user2 by AD/LDAP AuthData")
	}

	// prevent getting user by AuthData when they're not an LDAP user
	if result := <-store.User().GetForLogin(*u1.AuthData, true, true, true); result.Err == nil {
		t.Fatal("Should not have gotten user by non-AD/LDAP AuthData")
	}

	// prevent getting user when different login methods are disabled
	if result := <-store.User().GetForLogin(u1.Username, false, true, true); result.Err == nil {
		t.Fatal("Should have failed to get user1 by username")
	}

	if result := <-store.User().GetForLogin(u1.Email, true, false, true); result.Err == nil {
		t.Fatal("Should have failed to get user1 by email")
	}

	if result := <-store.User().GetForLogin(*u2.AuthData, true, true, false); result.Err == nil {
		t.Fatal("Should have failed to get user3 by AD/LDAP AuthData")
	}

	auth3 := model.NewId()

	// test a special case where two users will have conflicting login information so we throw a special error
	u3 := &model.User{
		Email:       model.NewId(),
		Username:    model.NewId(),
		AuthService: model.USER_AUTH_SERVICE_LDAP,
		AuthData:    &auth3,
	}
	Must(store.User().Save(u3))

	u4 := &model.User{
		Email:       model.NewId(),
		Username:    model.NewId(),
		AuthService: model.USER_AUTH_SERVICE_LDAP,
		AuthData:    &u3.Username,
	}
	Must(store.User().Save(u4))

	if err := (<-store.User().GetForLogin(u3.Username, true, true, true)).Err; err == nil {
		t.Fatal("Should have failed to get users with conflicting login information")
	}
}

func TestUserStoreUpdatePassword(t *testing.T) {
	Setup()

	teamId := model.NewId()

	u1 := &model.User{}
	u1.Email = model.NewId()
	Must(store.User().Save(u1))
	Must(store.Team().SaveMember(&model.TeamMember{TeamId: teamId, UserId: u1.Id}))

	hashedPassword := model.HashPassword("newpwd")

	if err := (<-store.User().UpdatePassword(u1.Id, hashedPassword)).Err; err != nil {
		t.Fatal(err)
	}

	if r1 := <-store.User().GetByEmail(u1.Email); r1.Err != nil {
		t.Fatal(r1.Err)
	} else {
		user := r1.Data.(*model.User)
		if user.Password != hashedPassword {
			t.Fatal("Password was not updated correctly")
		}
	}
}

func TestUserStoreDelete(t *testing.T) {
	Setup()

	u1 := &model.User{}
	u1.Email = model.NewId()
	Must(store.User().Save(u1))
	Must(store.Team().SaveMember(&model.TeamMember{TeamId: model.NewId(), UserId: u1.Id}))

	if err := (<-store.User().PermanentDelete(u1.Id)).Err; err != nil {
		t.Fatal(err)
	}
}

func TestUserStoreUpdateAuthData(t *testing.T) {
	Setup()

	teamId := model.NewId()

	u1 := &model.User{}
	u1.Email = model.NewId()
	Must(store.User().Save(u1))
	Must(store.Team().SaveMember(&model.TeamMember{TeamId: teamId, UserId: u1.Id}))

	service := "someservice"
	authData := model.NewId()

	if err := (<-store.User().UpdateAuthData(u1.Id, service, &authData, "")).Err; err != nil {
		t.Fatal(err)
	}

	if r1 := <-store.User().GetByEmail(u1.Email); r1.Err != nil {
		t.Fatal(r1.Err)
	} else {
		user := r1.Data.(*model.User)
		if user.AuthService != service {
			t.Fatal("AuthService was not updated correctly")
		}
		if *user.AuthData != authData {
			t.Fatal("AuthData was not updated correctly")
		}
		if user.Password != "" {
			t.Fatal("Password was not cleared properly")
		}
	}
}

func TestUserUnreadCount(t *testing.T) {
	Setup()

	teamId := model.NewId()

	c1 := model.Channel{}
	c1.TeamId = teamId
	c1.DisplayName = "Unread Messages"
	c1.Name = "unread-messages-" + model.NewId()
	c1.Type = model.CHANNEL_OPEN

	c2 := model.Channel{}
	c2.TeamId = teamId
	c2.DisplayName = "Unread Direct"
	c2.Name = "unread-direct-" + model.NewId()
	c2.Type = model.CHANNEL_DIRECT

	u1 := &model.User{}
	u1.Username = "user1" + model.NewId()
	u1.Email = model.NewId()
	Must(store.User().Save(u1))
	Must(store.Team().SaveMember(&model.TeamMember{TeamId: teamId, UserId: u1.Id}))

	u2 := &model.User{}
	u2.Email = model.NewId()
	u2.Username = "user2" + model.NewId()
	Must(store.User().Save(u2))
	Must(store.Team().SaveMember(&model.TeamMember{TeamId: teamId, UserId: u2.Id}))

	if err := (<-store.Channel().Save(&c1)).Err; err != nil {
		t.Fatal("couldn't save item", err)
	}

	m1 := model.ChannelMember{}
	m1.ChannelId = c1.Id
	m1.UserId = u1.Id
	m1.NotifyProps = model.GetDefaultChannelNotifyProps()

	m2 := model.ChannelMember{}
	m2.ChannelId = c1.Id
	m2.UserId = u2.Id
	m2.NotifyProps = model.GetDefaultChannelNotifyProps()

	Must(store.Channel().SaveMember(&m1))
	Must(store.Channel().SaveMember(&m2))

	m1.ChannelId = c2.Id
	m2.ChannelId = c2.Id

	if err := (<-store.Channel().SaveDirectChannel(&c2, &m1, &m2)).Err; err != nil {
		t.Fatal("couldn't save direct channel", err)
	}

	p1 := model.Post{}
	p1.ChannelId = c1.Id
	p1.UserId = u1.Id
	p1.Message = "this is a message for @" + u2.Username

	// Post one message with mention to open channel
	Must(store.Post().Save(&p1))
	Must(store.Channel().IncrementMentionCount(c1.Id, u2.Id))

	// Post 2 messages without mention to direct channel
	p2 := model.Post{}
	p2.ChannelId = c2.Id
	p2.UserId = u1.Id
	p2.Message = "first message"
	Must(store.Post().Save(&p2))
	Must(store.Channel().IncrementMentionCount(c2.Id, u2.Id))

	p3 := model.Post{}
	p3.ChannelId = c2.Id
	p3.UserId = u1.Id
	p3.Message = "second message"
	Must(store.Post().Save(&p3))
	Must(store.Channel().IncrementMentionCount(c2.Id, u2.Id))

	badge := (<-store.User().GetUnreadCount(u2.Id)).Data.(int64)
	if badge != 3 {
		t.Fatal("should have 3 unread messages")
	}

	badge = (<-store.User().GetUnreadCountForChannel(u2.Id, c1.Id)).Data.(int64)
	if badge != 1 {
		t.Fatal("should have 1 unread messages for that channel")
	}

	badge = (<-store.User().GetUnreadCountForChannel(u2.Id, c2.Id)).Data.(int64)
	if badge != 2 {
		t.Fatal("should have 2 unread messages for that channel")
	}
}

func TestUserStoreUpdateMfaSecret(t *testing.T) {
	Setup()

	u1 := model.User{}
	u1.Email = model.NewId()
	Must(store.User().Save(&u1))

	time.Sleep(100 * time.Millisecond)

	if err := (<-store.User().UpdateMfaSecret(u1.Id, "12345")).Err; err != nil {
		t.Fatal(err)
	}

	// should pass, no update will occur though
	if err := (<-store.User().UpdateMfaSecret("junk", "12345")).Err; err != nil {
		t.Fatal(err)
	}
}

func TestUserStoreUpdateMfaActive(t *testing.T) {
	Setup()

	u1 := model.User{}
	u1.Email = model.NewId()
	Must(store.User().Save(&u1))

	time.Sleep(100 * time.Millisecond)

	if err := (<-store.User().UpdateMfaActive(u1.Id, true)).Err; err != nil {
		t.Fatal(err)
	}

	if err := (<-store.User().UpdateMfaActive(u1.Id, false)).Err; err != nil {
		t.Fatal(err)
	}

	// should pass, no update will occur though
	if err := (<-store.User().UpdateMfaActive("junk", true)).Err; err != nil {
		t.Fatal(err)
	}
}

func TestUserStoreGetRecentlyActiveUsersForTeam(t *testing.T) {
	Setup()

	u1 := &model.User{}
	u1.Email = model.NewId()
	Must(store.User().Save(u1))
	Must(store.Status().SaveOrUpdate(&model.Status{u1.Id, model.STATUS_ONLINE, false, model.GetMillis(), ""}))
	tid := model.NewId()
	Must(store.Team().SaveMember(&model.TeamMember{TeamId: tid, UserId: u1.Id}))

	if r1 := <-store.User().GetRecentlyActiveUsersForTeam(tid); r1.Err != nil {
		t.Fatal(r1.Err)
	}
<<<<<<< HEAD
=======
}

func TestUserStoreSearch(t *testing.T) {
	Setup()

	u1 := &model.User{}
	u1.Username = "jimbo" + model.NewId()
	u1.Email = model.NewId()
	Must(store.User().Save(u1))

	tid := model.NewId()
	Must(store.Team().SaveMember(&model.TeamMember{TeamId: tid, UserId: u1.Id}))

	if r1 := <-store.User().Search(tid, "jimb"); r1.Err != nil {
		t.Fatal(r1.Err)
	} else {
		profiles := r1.Data.([]*model.User)
		found := false
		for _, profile := range profiles {
			if profile.Id == u1.Id {
				found = true
				break
			}
		}

		if !found {
			t.Fatal("should have found user")
		}
	}

	if r1 := <-store.User().Search("", "jimb"); r1.Err != nil {
		t.Fatal(r1.Err)
	} else {
		profiles := r1.Data.([]*model.User)
		found := false
		for _, profile := range profiles {
			if profile.Id == u1.Id {
				found = true
				break
			}
		}

		if !found {
			t.Fatal("should have found user")
		}
	}

	if r1 := <-store.User().Search(tid, ""); r1.Err != nil {
		t.Fatal(r1.Err)
	}

	c1 := model.Channel{}
	c1.TeamId = tid
	c1.DisplayName = "NameName"
	c1.Name = "a" + model.NewId() + "b"
	c1.Type = model.CHANNEL_OPEN
	c1 = *Must(store.Channel().Save(&c1)).(*model.Channel)

	if r1 := <-store.User().SearchNotInChannel(tid, c1.Id, "jimb"); r1.Err != nil {
		t.Fatal(r1.Err)
	} else {
		profiles := r1.Data.([]*model.User)
		found := false
		for _, profile := range profiles {
			if profile.Id == u1.Id {
				found = true
				break
			}
		}

		if !found {
			t.Fatal("should have found user")
		}
	}

	if r1 := <-store.User().SearchNotInChannel("", c1.Id, "jimb"); r1.Err != nil {
		t.Fatal(r1.Err)
	} else {
		profiles := r1.Data.([]*model.User)
		found := false
		for _, profile := range profiles {
			if profile.Id == u1.Id {
				found = true
				break
			}
		}

		if !found {
			t.Fatal("should have found user")
		}
	}

	if r1 := <-store.User().SearchNotInChannel("junk", c1.Id, "jimb"); r1.Err != nil {
		t.Fatal(r1.Err)
	} else {
		profiles := r1.Data.([]*model.User)
		found := false
		for _, profile := range profiles {
			if profile.Id == u1.Id {
				found = true
				break
			}
		}

		if found {
			t.Fatal("should not have found user")
		}
	}

	if r1 := <-store.User().SearchInChannel(c1.Id, "jimb"); r1.Err != nil {
		t.Fatal(r1.Err)
	} else {
		profiles := r1.Data.([]*model.User)
		found := false
		for _, profile := range profiles {
			if profile.Id == u1.Id {
				found = true
				break
			}
		}

		if found {
			t.Fatal("should not have found user")
		}
	}

	Must(store.Channel().SaveMember(&model.ChannelMember{ChannelId: c1.Id, UserId: u1.Id, NotifyProps: model.GetDefaultChannelNotifyProps()}))

	if r1 := <-store.User().SearchInChannel(c1.Id, "jimb"); r1.Err != nil {
		t.Fatal(r1.Err)
	} else {
		profiles := r1.Data.([]*model.User)
		found := false
		for _, profile := range profiles {
			if profile.Id == u1.Id {
				found = true
				break
			}
		}

		if !found {
			t.Fatal("should have found user")
		}
	}
>>>>>>> 18650699
}<|MERGE_RESOLUTION|>--- conflicted
+++ resolved
@@ -310,11 +310,7 @@
 	Must(store.Channel().SaveMember(&m2))
 	Must(store.Channel().SaveMember(&m3))
 
-<<<<<<< HEAD
-	if r1 := <-store.User().GetProfilesInChannel(c1.Id, true); r1.Err != nil {
-=======
 	if r1 := <-store.User().GetProfilesInChannel(c1.Id, -1, -1); r1.Err != nil {
->>>>>>> 18650699
 		t.Fatal(r1.Err)
 	} else {
 		users := r1.Data.(map[string]*model.User)
@@ -327,22 +323,6 @@
 		}
 	}
 
-<<<<<<< HEAD
-	if r1 := <-store.User().GetProfilesInChannel(c1.Id, true); r1.Err != nil {
-		t.Fatal(r1.Err)
-	} else {
-		users := r1.Data.(map[string]*model.User)
-		if len(users) != 2 {
-			t.Fatal("invalid returned users")
-		}
-
-		if users[u1.Id].Id != u1.Id {
-			t.Fatal("invalid returned user")
-		}
-	}
-
-	if r1 := <-store.User().GetProfilesInChannel(c1.Id, false); r1.Err != nil {
-=======
 	if r2 := <-store.User().GetProfilesInChannel(c2.Id, -1, -1); r2.Err != nil {
 		t.Fatal(r2.Err)
 	} else {
@@ -350,6 +330,24 @@
 			t.Fatal("should have returned empty map")
 		}
 	}
+
+	if r2 := <-store.User().GetProfilesInChannel(c2.Id, true); r2.Err != nil {
+		t.Fatal(r2.Err)
+	} else {
+		if len(r2.Data.(map[string]*model.User)) != 1 {
+			t.Fatal("should have returned empty map")
+		}
+	}
+
+	if r2 := <-store.User().GetProfilesInChannel(c2.Id, false); r2.Err != nil {
+		t.Fatal(r2.Err)
+	} else {
+		if len(r2.Data.(map[string]*model.User)) != 1 {
+			t.Fatal("should have returned empty map")
+		}
+	}
+
+	store.User().InvalidateProfilesInChannelCache(c2.Id)
 }
 
 func TestUserStoreGetProfilesNotInChannel(t *testing.T) {
@@ -383,7 +381,6 @@
 	Must(store.Channel().Save(&c2))
 
 	if r1 := <-store.User().GetProfilesNotInChannel(teamId, c1.Id, 0, 100); r1.Err != nil {
->>>>>>> 18650699
 		t.Fatal(r1.Err)
 	} else {
 		users := r1.Data.(map[string]*model.User)
@@ -396,33 +393,6 @@
 		}
 	}
 
-<<<<<<< HEAD
-	if r2 := <-store.User().GetProfilesInChannel(c2.Id, true); r2.Err != nil {
-		t.Fatal(r2.Err)
-	} else {
-		if len(r2.Data.(map[string]*model.User)) != 1 {
-			t.Fatal("should have returned empty map")
-		}
-	}
-
-	if r2 := <-store.User().GetProfilesInChannel(c2.Id, true); r2.Err != nil {
-		t.Fatal(r2.Err)
-	} else {
-		if len(r2.Data.(map[string]*model.User)) != 1 {
-			t.Fatal("should have returned empty map")
-		}
-	}
-
-	if r2 := <-store.User().GetProfilesInChannel(c2.Id, false); r2.Err != nil {
-		t.Fatal(r2.Err)
-	} else {
-		if len(r2.Data.(map[string]*model.User)) != 1 {
-			t.Fatal("should have returned empty map")
-		}
-	}
-
-	store.User().InvalidateProfilesInChannelCache(c2.Id)
-=======
 	if r2 := <-store.User().GetProfilesNotInChannel(teamId, c2.Id, 0, 100); r2.Err != nil {
 		t.Fatal(r2.Err)
 	} else {
@@ -466,7 +436,6 @@
 			t.Fatal("should have had 1 user not in channel")
 		}
 	}
->>>>>>> 18650699
 }
 
 func TestUserStoreGetDirectProfiles(t *testing.T) {
@@ -988,8 +957,6 @@
 	if r1 := <-store.User().GetRecentlyActiveUsersForTeam(tid); r1.Err != nil {
 		t.Fatal(r1.Err)
 	}
-<<<<<<< HEAD
-=======
 }
 
 func TestUserStoreSearch(t *testing.T) {
@@ -1134,5 +1101,4 @@
 			t.Fatal("should have found user")
 		}
 	}
->>>>>>> 18650699
 }
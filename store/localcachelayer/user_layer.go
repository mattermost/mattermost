--- conflicted
+++ resolved
@@ -182,11 +182,7 @@
 // It checks if the user entry is present in the cache, returning the entry from cache
 // if it is present. Otherwise, it fetches the entry from the store and stores it in the
 // cache.
-<<<<<<< HEAD
-func (s LocalCacheUserStore) Get(ctx context.Context, id string) (*model.User, error) {
-=======
 func (s *LocalCacheUserStore) Get(ctx context.Context, id string) (*model.User, error) {
->>>>>>> 9e561aa4
 	var cacheItem *model.User
 	if err := s.rootStore.doStandardReadCache(s.rootStore.userProfileByIdsCache, id, &cacheItem); err == nil {
 		if s.rootStore.metrics != nil {
@@ -197,8 +193,6 @@
 	if s.rootStore.metrics != nil {
 		s.rootStore.metrics.AddMemCacheMissCounter("Profile By Id", float64(1))
 	}
-<<<<<<< HEAD
-=======
 
 	// If it was invalidated, then we need to query master.
 	s.userProfileByIdsMut.Lock()
@@ -209,7 +203,6 @@
 	}
 	s.userProfileByIdsMut.Unlock()
 
->>>>>>> 9e561aa4
 	user, err := s.UserStore.Get(ctx, id)
 	if err != nil {
 		return nil, err

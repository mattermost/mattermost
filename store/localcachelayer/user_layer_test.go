--- conflicted
+++ resolved
@@ -65,24 +65,17 @@
 	})
 }
 
-<<<<<<< HEAD
 func TestUserStoreProfilesInChannelCache(t *testing.T) {
 	fakeChannelId := "123"
 	fakeUserId := "456"
 	fakeMap := map[string]*model.User{
 		fakeUserId: {Id: "456"},
 	}
-=======
-func TestUserStoreGetCache(t *testing.T) {
-	fakeUserId := "123"
-	fakeUser := &model.User{Id: "123"}
->>>>>>> f75c8c7c
 
 	t.Run("first call not cached, second cached and returning same data", func(t *testing.T) {
 		mockStore := getMockStore()
 		cachedStore := NewLocalCacheLayer(mockStore, nil, nil)
 
-<<<<<<< HEAD
 		gotMap, err := cachedStore.User().GetAllProfilesInChannel(fakeChannelId, true)
 		require.Nil(t, err)
 		assert.Equal(t, fakeMap, gotMap)
@@ -133,7 +126,14 @@
 
 		_, _ = cachedStore.User().GetAllProfilesInChannel(fakeChannelId, true)
 		mockStore.User().(*mocks.UserStore).AssertNumberOfCalls(t, "GetAllProfilesInChannel", 2)
-=======
+	})
+}
+func TestUserStoreGetCache(t *testing.T) {
+	fakeUserId := "123"
+	fakeUser := &model.User{Id: "123"}
+	t.Run("first call not cached, second cached and returning same data", func(t *testing.T) {
+		mockStore := getMockStore()
+		cachedStore := NewLocalCacheLayer(mockStore, nil, nil)
 		gotUser, err := cachedStore.User().Get(fakeUserId)
 		require.Nil(t, err)
 		assert.Equal(t, fakeUser, gotUser)
@@ -156,6 +156,5 @@
 
 		_, _ = cachedStore.User().Get(fakeUserId)
 		mockStore.User().(*mocks.UserStore).AssertNumberOfCalls(t, "Get", 2)
->>>>>>> f75c8c7c
 	})
 }
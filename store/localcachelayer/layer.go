// Copyright (c) 2017-present Mattermost, Inc. All Rights Reserved.
// See License.txt for license information.

package localcachelayer

import (
	"github.com/mattermost/mattermost-server/einterfaces"
	"github.com/mattermost/mattermost-server/model"
	"github.com/mattermost/mattermost-server/store"
	"github.com/mattermost/mattermost-server/utils"
)

const (
	REACTION_CACHE_SIZE = 20000
	REACTION_CACHE_SEC  = 30 * 60

	ROLE_CACHE_SIZE = 20000
	ROLE_CACHE_SEC  = 30 * 60

	SCHEME_CACHE_SIZE = 20000
	SCHEME_CACHE_SEC  = 30 * 60

	CHANNEL_GUEST_COUNT_CACHE_SIZE = model.CHANNEL_CACHE_SIZE
	CHANNEL_GUEST_COUNT_CACHE_SEC  = 30 * 60

	WEBHOOK_CACHE_SIZE = 25000
	WEBHOOK_CACHE_SEC  = 15 * 60

	EMOJI_CACHE_SIZE = 5000
	EMOJI_CACHE_SEC  = 30 * 60

	CHANNEL_PINNEDPOSTS_COUNTS_CACHE_SIZE = model.CHANNEL_CACHE_SIZE
	CHANNEL_PINNEDPOSTS_COUNTS_CACHE_SEC  = 30 * 60

	CHANNEL_MEMBERS_COUNTS_CACHE_SIZE = model.CHANNEL_CACHE_SIZE
	CHANNEL_MEMBERS_COUNTS_CACHE_SEC  = 30 * 60

	LAST_POSTS_CACHE_SIZE = 20000
	LAST_POSTS_CACHE_SEC  = 30 * 60

	USER_PROFILE_BY_ID_CACHE_SIZE = 20000
	USER_PROFILE_BY_ID_SEC        = 30 * 60

	CLEAR_CACHE_MESSAGE_DATA = ""
)

type LocalCacheStore struct {
	store.Store
<<<<<<< HEAD
	metrics                      einterfaces.MetricsInterface
	cluster                      einterfaces.ClusterInterface
	reaction                     LocalCacheReactionStore
	reactionCache                *utils.Cache
	role                         LocalCacheRoleStore
	roleCache                    *utils.Cache
	scheme                       LocalCacheSchemeStore
	schemeCache                  *utils.Cache
	emoji                        LocalCacheEmojiStore
	emojiCacheById               *utils.Cache
	emojiIdCacheByName           *utils.Cache
	channel                      LocalCacheChannelStore
	channelMemberCountsCache     *utils.Cache
	channelPinnedPostCountsCache *utils.Cache
	post                         LocalCachePostStore
	postLastPostsCache           *utils.Cache
=======
	metrics                  einterfaces.MetricsInterface
	cluster                  einterfaces.ClusterInterface
	reaction                 LocalCacheReactionStore
	reactionCache            *utils.Cache
	role                     LocalCacheRoleStore
	roleCache                *utils.Cache
	scheme                   LocalCacheSchemeStore
	schemeCache              *utils.Cache
	emoji                    LocalCacheEmojiStore
	emojiCacheById           *utils.Cache
	emojiIdCacheByName       *utils.Cache
	channel                  LocalCacheChannelStore
	channelMemberCountsCache *utils.Cache
	channelGuestCountCache   *utils.Cache
	webhook                  LocalCacheWebhookStore
	webhookCache             *utils.Cache
	post                     LocalCachePostStore
	postLastPostsCache       *utils.Cache
	user                     LocalCacheUserStore
	userProfileByIdsCache    *utils.Cache
>>>>>>> 955f8c4e
}

func NewLocalCacheLayer(baseStore store.Store, metrics einterfaces.MetricsInterface, cluster einterfaces.ClusterInterface) LocalCacheStore {
	localCacheStore := LocalCacheStore{
		Store:   baseStore,
		cluster: cluster,
		metrics: metrics,
	}
	localCacheStore.reactionCache = utils.NewLruWithParams(REACTION_CACHE_SIZE, "Reaction", REACTION_CACHE_SEC, model.CLUSTER_EVENT_INVALIDATE_CACHE_FOR_REACTIONS)
	localCacheStore.reaction = LocalCacheReactionStore{ReactionStore: baseStore.Reaction(), rootStore: &localCacheStore}
	localCacheStore.roleCache = utils.NewLruWithParams(ROLE_CACHE_SIZE, "Role", ROLE_CACHE_SEC, model.CLUSTER_EVENT_INVALIDATE_CACHE_FOR_ROLES)
	localCacheStore.role = LocalCacheRoleStore{RoleStore: baseStore.Role(), rootStore: &localCacheStore}
	localCacheStore.schemeCache = utils.NewLruWithParams(SCHEME_CACHE_SIZE, "Scheme", SCHEME_CACHE_SEC, model.CLUSTER_EVENT_INVALIDATE_CACHE_FOR_SCHEMES)
	localCacheStore.scheme = LocalCacheSchemeStore{SchemeStore: baseStore.Scheme(), rootStore: &localCacheStore}
	localCacheStore.webhookCache = utils.NewLruWithParams(WEBHOOK_CACHE_SIZE, "Webhook", WEBHOOK_CACHE_SEC, model.CLUSTER_EVENT_INVALIDATE_CACHE_FOR_WEBHOOKS)
	localCacheStore.webhook = LocalCacheWebhookStore{WebhookStore: baseStore.Webhook(), rootStore: &localCacheStore}
	localCacheStore.emojiCacheById = utils.NewLruWithParams(EMOJI_CACHE_SIZE, "EmojiById", EMOJI_CACHE_SEC, model.CLUSTER_EVENT_INVALIDATE_CACHE_FOR_EMOJIS_BY_ID)
	localCacheStore.emojiIdCacheByName = utils.NewLruWithParams(EMOJI_CACHE_SIZE, "EmojiByName", EMOJI_CACHE_SEC, model.CLUSTER_EVENT_INVALIDATE_CACHE_FOR_EMOJIS_ID_BY_NAME)
	localCacheStore.emoji = LocalCacheEmojiStore{EmojiStore: baseStore.Emoji(), rootStore: &localCacheStore}
	localCacheStore.channelPinnedPostCountsCache = utils.NewLruWithParams(CHANNEL_PINNEDPOSTS_COUNTS_CACHE_SIZE, "ChannelPinnedPostsCounts", CHANNEL_PINNEDPOSTS_COUNTS_CACHE_SEC, model.CLUSTER_EVENT_INVALIDATE_CACHE_FOR_CHANNEL_PINNEDPOSTS_COUNTS)
	localCacheStore.channelMemberCountsCache = utils.NewLruWithParams(CHANNEL_MEMBERS_COUNTS_CACHE_SIZE, "ChannelMemberCounts", CHANNEL_MEMBERS_COUNTS_CACHE_SEC, model.CLUSTER_EVENT_INVALIDATE_CACHE_FOR_CHANNEL_MEMBER_COUNTS)
	localCacheStore.channelGuestCountCache = utils.NewLruWithParams(CHANNEL_GUEST_COUNT_CACHE_SIZE, "ChannelGuestsCount", CHANNEL_GUEST_COUNT_CACHE_SEC, model.CLUSTER_EVENT_INVALIDATE_CACHE_FOR_CHANNEL_GUEST_COUNT)
	localCacheStore.channel = LocalCacheChannelStore{ChannelStore: baseStore.Channel(), rootStore: &localCacheStore}
	localCacheStore.postLastPostsCache = utils.NewLruWithParams(LAST_POSTS_CACHE_SIZE, "LastPost", LAST_POSTS_CACHE_SEC, model.CLUSTER_EVENT_INVALIDATE_CACHE_FOR_LAST_POSTS)
	localCacheStore.post = LocalCachePostStore{PostStore: baseStore.Post(), rootStore: &localCacheStore}
	localCacheStore.userProfileByIdsCache = utils.NewLruWithParams(USER_PROFILE_BY_ID_CACHE_SIZE, "UserProfileByIds", USER_PROFILE_BY_ID_SEC, model.CLUSTER_EVENT_INVALIDATE_CACHE_FOR_PROFILE_BY_IDS)
	localCacheStore.user = LocalCacheUserStore{UserStore: baseStore.User(), rootStore: &localCacheStore}

	if cluster != nil {
		cluster.RegisterClusterMessageHandler(model.CLUSTER_EVENT_INVALIDATE_CACHE_FOR_REACTIONS, localCacheStore.reaction.handleClusterInvalidateReaction)
		cluster.RegisterClusterMessageHandler(model.CLUSTER_EVENT_INVALIDATE_CACHE_FOR_ROLES, localCacheStore.role.handleClusterInvalidateRole)
		cluster.RegisterClusterMessageHandler(model.CLUSTER_EVENT_INVALIDATE_CACHE_FOR_SCHEMES, localCacheStore.scheme.handleClusterInvalidateScheme)
		cluster.RegisterClusterMessageHandler(model.CLUSTER_EVENT_INVALIDATE_CACHE_FOR_WEBHOOKS, localCacheStore.webhook.handleClusterInvalidateWebhook)
		cluster.RegisterClusterMessageHandler(model.CLUSTER_EVENT_INVALIDATE_CACHE_FOR_EMOJIS_BY_ID, localCacheStore.emoji.handleClusterInvalidateEmojiById)
		cluster.RegisterClusterMessageHandler(model.CLUSTER_EVENT_INVALIDATE_CACHE_FOR_EMOJIS_ID_BY_NAME, localCacheStore.emoji.handleClusterInvalidateEmojiIdByName)
		cluster.RegisterClusterMessageHandler(model.CLUSTER_EVENT_INVALIDATE_CACHE_FOR_CHANNEL_PINNEDPOSTS_COUNTS, localCacheStore.channel.handleClusterInvalidateChannelPinnedPostCount)
		cluster.RegisterClusterMessageHandler(model.CLUSTER_EVENT_INVALIDATE_CACHE_FOR_CHANNEL_MEMBER_COUNTS, localCacheStore.channel.handleClusterInvalidateChannelMemberCounts)
		cluster.RegisterClusterMessageHandler(model.CLUSTER_EVENT_INVALIDATE_CACHE_FOR_CHANNEL_GUEST_COUNT, localCacheStore.channel.handleClusterInvalidateChannelGuestCounts)
		cluster.RegisterClusterMessageHandler(model.CLUSTER_EVENT_INVALIDATE_CACHE_FOR_LAST_POSTS, localCacheStore.post.handleClusterInvalidateLastPosts)
		cluster.RegisterClusterMessageHandler(model.CLUSTER_EVENT_INVALIDATE_CACHE_FOR_PROFILE_BY_IDS, localCacheStore.user.handleClusterInvalidateScheme)
	}
	return localCacheStore
}

func (s LocalCacheStore) Reaction() store.ReactionStore {
	return s.reaction
}

func (s LocalCacheStore) Role() store.RoleStore {
	return s.role
}

func (s LocalCacheStore) Scheme() store.SchemeStore {
	return s.scheme
}

func (s LocalCacheStore) Webhook() store.WebhookStore {
	return s.webhook
}

func (s LocalCacheStore) Emoji() store.EmojiStore {
	return s.emoji
}

func (s LocalCacheStore) Channel() store.ChannelStore {
	return s.channel
}

func (s LocalCacheStore) Post() store.PostStore {
	return s.post
}

func (s LocalCacheStore) User() store.UserStore {
	return s.user
}

func (s LocalCacheStore) DropAllTables() {
	s.Invalidate()
	s.Store.DropAllTables()
}

func (s *LocalCacheStore) doInvalidateCacheCluster(cache *utils.Cache, key string) {
	cache.Remove(key)
	if s.cluster != nil {
		msg := &model.ClusterMessage{
			Event:    cache.GetInvalidateClusterEvent(),
			SendType: model.CLUSTER_SEND_BEST_EFFORT,
			Data:     key,
		}
		s.cluster.SendClusterMessage(msg)
	}
}

func (s *LocalCacheStore) doStandardAddToCache(cache *utils.Cache, key string, value interface{}) {
	cache.AddWithDefaultExpires(key, value)
}

func (s *LocalCacheStore) doStandardReadCache(cache *utils.Cache, key string) interface{} {
	if cacheItem, ok := cache.Get(key); ok {
		if s.metrics != nil {
			s.metrics.IncrementMemCacheHitCounter(cache.Name())
		}
		return cacheItem
	}

	if s.metrics != nil {
		s.metrics.IncrementMemCacheMissCounter(cache.Name())
	}

	return nil
}

func (s *LocalCacheStore) doClearCacheCluster(cache *utils.Cache) {
	cache.Purge()
	if s.cluster != nil {
		msg := &model.ClusterMessage{
			Event:    cache.GetInvalidateClusterEvent(),
			SendType: model.CLUSTER_SEND_BEST_EFFORT,
			Data:     CLEAR_CACHE_MESSAGE_DATA,
		}
		s.cluster.SendClusterMessage(msg)
	}
}

func (s *LocalCacheStore) Invalidate() {
	s.doClearCacheCluster(s.reactionCache)
	s.doClearCacheCluster(s.webhookCache)
	s.doClearCacheCluster(s.emojiCacheById)
	s.doClearCacheCluster(s.emojiIdCacheByName)
	s.doClearCacheCluster(s.channelMemberCountsCache)
<<<<<<< HEAD
	s.doClearCacheCluster(s.channelPinnedPostCountsCache)
=======
	s.doClearCacheCluster(s.channelGuestCountCache)
>>>>>>> 955f8c4e
	s.doClearCacheCluster(s.postLastPostsCache)
	s.doClearCacheCluster(s.userProfileByIdsCache)
}<|MERGE_RESOLUTION|>--- conflicted
+++ resolved
@@ -46,7 +46,6 @@
 
 type LocalCacheStore struct {
 	store.Store
-<<<<<<< HEAD
 	metrics                      einterfaces.MetricsInterface
 	cluster                      einterfaces.ClusterInterface
 	reaction                     LocalCacheReactionStore
@@ -60,31 +59,14 @@
 	emojiIdCacheByName           *utils.Cache
 	channel                      LocalCacheChannelStore
 	channelMemberCountsCache     *utils.Cache
+	channelGuestCountCache       *utils.Cache
 	channelPinnedPostCountsCache *utils.Cache
+	webhook                      LocalCacheWebhookStore
+	webhookCache                 *utils.Cache
 	post                         LocalCachePostStore
 	postLastPostsCache           *utils.Cache
-=======
-	metrics                  einterfaces.MetricsInterface
-	cluster                  einterfaces.ClusterInterface
-	reaction                 LocalCacheReactionStore
-	reactionCache            *utils.Cache
-	role                     LocalCacheRoleStore
-	roleCache                *utils.Cache
-	scheme                   LocalCacheSchemeStore
-	schemeCache              *utils.Cache
-	emoji                    LocalCacheEmojiStore
-	emojiCacheById           *utils.Cache
-	emojiIdCacheByName       *utils.Cache
-	channel                  LocalCacheChannelStore
-	channelMemberCountsCache *utils.Cache
-	channelGuestCountCache   *utils.Cache
-	webhook                  LocalCacheWebhookStore
-	webhookCache             *utils.Cache
-	post                     LocalCachePostStore
-	postLastPostsCache       *utils.Cache
-	user                     LocalCacheUserStore
-	userProfileByIdsCache    *utils.Cache
->>>>>>> 955f8c4e
+	user                         LocalCacheUserStore
+	userProfileByIdsCache        *utils.Cache
 }
 
 func NewLocalCacheLayer(baseStore store.Store, metrics einterfaces.MetricsInterface, cluster einterfaces.ClusterInterface) LocalCacheStore {
@@ -215,11 +197,8 @@
 	s.doClearCacheCluster(s.emojiCacheById)
 	s.doClearCacheCluster(s.emojiIdCacheByName)
 	s.doClearCacheCluster(s.channelMemberCountsCache)
-<<<<<<< HEAD
 	s.doClearCacheCluster(s.channelPinnedPostCountsCache)
-=======
 	s.doClearCacheCluster(s.channelGuestCountCache)
->>>>>>> 955f8c4e
 	s.doClearCacheCluster(s.postLastPostsCache)
 	s.doClearCacheCluster(s.userProfileByIdsCache)
 }
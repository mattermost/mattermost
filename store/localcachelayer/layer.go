--- conflicted
+++ resolved
@@ -59,73 +59,38 @@
 
 type LocalCacheStore struct {
 	store.Store
-<<<<<<< HEAD
 	metrics                      einterfaces.MetricsInterface
 	cluster                      einterfaces.ClusterInterface
 	reaction                     LocalCacheReactionStore
-	reactionCache                *utils.Cache
+	reactionCache                cache.Cache
 	role                         LocalCacheRoleStore
-	roleCache                    *utils.Cache
+	roleCache                    cache.Cache
 	scheme                       LocalCacheSchemeStore
-	schemeCache                  *utils.Cache
+	schemeCache                  cache.Cache
 	emoji                        LocalCacheEmojiStore
-	emojiCacheById               *utils.Cache
-	emojiIdCacheByName           *utils.Cache
+	emojiCacheById               cache.Cache
+	emojiIdCacheByName           cache.Cache
 	channel                      LocalCacheChannelStore
-	channelMemberCountsCache     *utils.Cache
-	channelGuestCountCache       *utils.Cache
-	channelPinnedPostCountsCache *utils.Cache
-	channelByIdCache             *utils.Cache
-	webhook                      LocalCacheWebhookStore
-	webhookCache                 *utils.Cache
-	post                         LocalCachePostStore
-	postLastPostsCache           *utils.Cache
-	lastPostTimeCache            *utils.Cache
-	user                         LocalCacheUserStore
-	userProfileByIdsCache        *utils.Cache
-	profilesInChannelCache       *utils.Cache
-	team                         LocalCacheTeamStore
-	teamAllTeamIdsForUserCache   *utils.Cache
-	termsOfService               LocalCacheTermsOfServiceStore
-	termsOfServiceCache          *utils.Cache
-}
-
-func NewLocalCacheLayer(baseStore store.Store, metrics einterfaces.MetricsInterface, cluster einterfaces.ClusterInterface) LocalCacheStore {
-=======
-	metrics            einterfaces.MetricsInterface
-	cluster            einterfaces.ClusterInterface
-	reaction           LocalCacheReactionStore
-	reactionCache      cache.Cache
-	role               LocalCacheRoleStore
-	roleCache          cache.Cache
-	scheme             LocalCacheSchemeStore
-	schemeCache        cache.Cache
-	emoji              LocalCacheEmojiStore
-	emojiCacheById     cache.Cache
-	emojiIdCacheByName cache.Cache
-	channel            LocalCacheChannelStore
-
 	channelMemberCountsCache     cache.Cache
 	channelGuestCountCache       cache.Cache
 	channelPinnedPostCountsCache cache.Cache
 	channelByIdCache             cache.Cache
-
-	webhook                    LocalCacheWebhookStore
-	webhookCache               cache.Cache
-	post                       LocalCachePostStore
-	postLastPostsCache         cache.Cache
-	lastPostTimeCache          cache.Cache
-	user                       LocalCacheUserStore
-	userProfileByIdsCache      cache.Cache
-	team                       LocalCacheTeamStore
-	teamAllTeamIdsForUserCache cache.Cache
-	termsOfService             LocalCacheTermsOfServiceStore
-	termsOfServiceCache        cache.Cache
+	webhook                      LocalCacheWebhookStore
+	webhookCache                 cache.Cache
+	post                         LocalCachePostStore
+	postLastPostsCache           cache.Cache
+	lastPostTimeCache            cache.Cache
+	user                         LocalCacheUserStore
+	userProfileByIdsCache        cache.Cache
+	profilesInChannelCache       cache.Cache
+	team                         LocalCacheTeamStore
+	teamAllTeamIdsForUserCache   cache.Cache
+	termsOfService               LocalCacheTermsOfServiceStore
+	termsOfServiceCache          cache.Cache
 }
 
 func NewLocalCacheLayer(baseStore store.Store, metrics einterfaces.MetricsInterface, cluster einterfaces.ClusterInterface, cacheProvider cache.Provider) LocalCacheStore {
 
->>>>>>> 62b57143
 	localCacheStore := LocalCacheStore{
 		Store:   baseStore,
 		cluster: cluster,
@@ -157,13 +122,8 @@
 
 	localCacheStore.termsOfServiceCache = cacheProvider.NewCacheWithParams(TERMS_OF_SERVICE_CACHE_SIZE, "TermsOfService", TERMS_OF_SERVICE_CACHE_SEC, model.CLUSTER_EVENT_INVALIDATE_CACHE_FOR_TERMS_OF_SERVICE)
 	localCacheStore.termsOfService = LocalCacheTermsOfServiceStore{TermsOfServiceStore: baseStore.TermsOfService(), rootStore: &localCacheStore}
-<<<<<<< HEAD
-	localCacheStore.userProfileByIdsCache = utils.NewLruWithParams(USER_PROFILE_BY_ID_CACHE_SIZE, "UserProfileByIds", USER_PROFILE_BY_ID_SEC, model.CLUSTER_EVENT_INVALIDATE_CACHE_FOR_PROFILE_BY_IDS)
-	localCacheStore.profilesInChannelCache = utils.NewLruWithParams(PROFILES_IN_CHANNEL_CACHE_SIZE, "ProfilesInChannel", PROFILES_IN_CHANNEL_CACHE_SEC, model.CLUSTER_EVENT_INVALIDATE_CACHE_FOR_PROFILE_IN_CHANNEL)
-=======
 	localCacheStore.userProfileByIdsCache = cacheProvider.NewCacheWithParams(USER_PROFILE_BY_ID_CACHE_SIZE, "UserProfileByIds", USER_PROFILE_BY_ID_SEC, model.CLUSTER_EVENT_INVALIDATE_CACHE_FOR_PROFILE_BY_IDS)
-
->>>>>>> 62b57143
+	localCacheStore.profilesInChannelCache = cacheProvider.NewCacheWithParams(PROFILES_IN_CHANNEL_CACHE_SIZE, "ProfilesInChannel", PROFILES_IN_CHANNEL_CACHE_SEC, model.CLUSTER_EVENT_INVALIDATE_CACHE_FOR_PROFILE_IN_CHANNEL)
 	localCacheStore.user = LocalCacheUserStore{UserStore: baseStore.User(), rootStore: &localCacheStore}
 	localCacheStore.teamAllTeamIdsForUserCache = cacheProvider.NewCacheWithParams(TEAM_CACHE_SIZE, "Team", TEAM_CACHE_SEC, model.CLUSTER_EVENT_INVALIDATE_CACHE_FOR_TEAMS)
 	localCacheStore.team = LocalCacheTeamStore{TeamStore: baseStore.Team(), rootStore: &localCacheStore}

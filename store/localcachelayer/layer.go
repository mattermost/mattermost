--- conflicted
+++ resolved
@@ -37,7 +37,6 @@
 
 type LocalCacheStore struct {
 	store.Store
-<<<<<<< HEAD
 	metrics                      einterfaces.MetricsInterface
 	cluster                      einterfaces.ClusterInterface
 	reaction                     LocalCacheReactionStore
@@ -52,23 +51,8 @@
 	channel                      LocalCacheChannelStore
 	channelMemberCountsCache     *utils.Cache
 	channelPinnedPostCountsCache *utils.Cache
-=======
-	metrics                  einterfaces.MetricsInterface
-	cluster                  einterfaces.ClusterInterface
-	reaction                 LocalCacheReactionStore
-	reactionCache            *utils.Cache
-	role                     LocalCacheRoleStore
-	roleCache                *utils.Cache
-	scheme                   LocalCacheSchemeStore
-	schemeCache              *utils.Cache
-	emoji                    LocalCacheEmojiStore
-	emojiCacheById           *utils.Cache
-	emojiIdCacheByName       *utils.Cache
-	channel                  LocalCacheChannelStore
-	channelMemberCountsCache *utils.Cache
-	post                     LocalCachePostStore
-	postLastPostsCache       *utils.Cache
->>>>>>> 3a8fb53f
+	post                         LocalCachePostStore
+	postLastPostsCache           *utils.Cache
 }
 
 func NewLocalCacheLayer(baseStore store.Store, metrics einterfaces.MetricsInterface, cluster einterfaces.ClusterInterface) LocalCacheStore {
@@ -182,9 +166,6 @@
 	s.doClearCacheCluster(s.emojiCacheById)
 	s.doClearCacheCluster(s.emojiIdCacheByName)
 	s.doClearCacheCluster(s.channelMemberCountsCache)
-<<<<<<< HEAD
 	s.doClearCacheCluster(s.channelPinnedPostCountsCache)
-=======
 	s.doClearCacheCluster(s.postLastPostsCache)
->>>>>>> 3a8fb53f
 }
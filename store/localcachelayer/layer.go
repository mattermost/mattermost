--- conflicted
+++ resolved
@@ -20,13 +20,11 @@
 	SCHEME_CACHE_SIZE = 20000
 	SCHEME_CACHE_SEC  = 30 * 60
 
-<<<<<<< HEAD
 	FILE_INFO_CACHE_SIZE = 25000
 	FILE_INFO_CACHE_SEC  = 30 * 60
-=======
+
 	CHANNEL_GUEST_COUNT_CACHE_SIZE = model.CHANNEL_CACHE_SIZE
 	CHANNEL_GUEST_COUNT_CACHE_SEC  = 30 * 60
->>>>>>> f75c8c7c
 
 	WEBHOOK_CACHE_SIZE = 25000
 	WEBHOOK_CACHE_SEC  = 15 * 60
@@ -61,33 +59,12 @@
 
 type LocalCacheStore struct {
 	store.Store
-<<<<<<< HEAD
-	metrics                  einterfaces.MetricsInterface
-	cluster                  einterfaces.ClusterInterface
-	reaction                 LocalCacheReactionStore
-	reactionCache            *utils.Cache
-	fileInfo                 LocalCacheFileInfoStore
-	fileInfoCache            *utils.Cache
-	role                     LocalCacheRoleStore
-	roleCache                *utils.Cache
-	scheme                   LocalCacheSchemeStore
-	schemeCache              *utils.Cache
-	emoji                    LocalCacheEmojiStore
-	emojiCacheById           *utils.Cache
-	emojiIdCacheByName       *utils.Cache
-	channel                  LocalCacheChannelStore
-	channelMemberCountsCache *utils.Cache
-	webhook                  LocalCacheWebhookStore
-	webhookCache             *utils.Cache
-	post                     LocalCachePostStore
-	postLastPostsCache       *utils.Cache
-	user                     LocalCacheUserStore
-	userProfileByIdsCache    *utils.Cache
-=======
 	metrics                      einterfaces.MetricsInterface
 	cluster                      einterfaces.ClusterInterface
 	reaction                     LocalCacheReactionStore
 	reactionCache                *utils.Cache
+	fileInfo                     LocalCacheFileInfoStore
+	fileInfoCache                *utils.Cache
 	role                         LocalCacheRoleStore
 	roleCache                    *utils.Cache
 	scheme                       LocalCacheSchemeStore
@@ -111,7 +88,6 @@
 	teamAllTeamIdsForUserCache   *utils.Cache
 	termsOfService               LocalCacheTermsOfServiceStore
 	termsOfServiceCache          *utils.Cache
->>>>>>> f75c8c7c
 }
 
 func NewLocalCacheLayer(baseStore store.Store, metrics einterfaces.MetricsInterface, cluster einterfaces.ClusterInterface) LocalCacheStore {
@@ -152,11 +128,8 @@
 		cluster.RegisterClusterMessageHandler(model.CLUSTER_EVENT_INVALIDATE_CACHE_FOR_REACTIONS, localCacheStore.reaction.handleClusterInvalidateReaction)
 		cluster.RegisterClusterMessageHandler(model.CLUSTER_EVENT_INVALIDATE_CACHE_FOR_ROLES, localCacheStore.role.handleClusterInvalidateRole)
 		cluster.RegisterClusterMessageHandler(model.CLUSTER_EVENT_INVALIDATE_CACHE_FOR_SCHEMES, localCacheStore.scheme.handleClusterInvalidateScheme)
-<<<<<<< HEAD
 		cluster.RegisterClusterMessageHandler(model.CLUSTER_EVENT_INVALIDATE_CACHE_FOR_FILE_INFOS, localCacheStore.fileInfo.handleClusterInvalidateFileInfo)
-=======
 		cluster.RegisterClusterMessageHandler(model.CLUSTER_EVENT_INVALIDATE_CACHE_FOR_LAST_POST_TIME, localCacheStore.post.handleClusterInvalidateLastPostTime)
->>>>>>> f75c8c7c
 		cluster.RegisterClusterMessageHandler(model.CLUSTER_EVENT_INVALIDATE_CACHE_FOR_WEBHOOKS, localCacheStore.webhook.handleClusterInvalidateWebhook)
 		cluster.RegisterClusterMessageHandler(model.CLUSTER_EVENT_INVALIDATE_CACHE_FOR_EMOJIS_BY_ID, localCacheStore.emoji.handleClusterInvalidateEmojiById)
 		cluster.RegisterClusterMessageHandler(model.CLUSTER_EVENT_INVALIDATE_CACHE_FOR_EMOJIS_ID_BY_NAME, localCacheStore.emoji.handleClusterInvalidateEmojiIdByName)

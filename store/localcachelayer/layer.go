--- conflicted
+++ resolved
@@ -20,13 +20,11 @@
 	SCHEME_CACHE_SIZE = 20000
 	SCHEME_CACHE_SEC  = 30 * 60
 
-<<<<<<< HEAD
 	CHANNEL_GUEST_COUNT_CACHE_SIZE = model.CHANNEL_CACHE_SIZE
 	CHANNEL_GUEST_COUNT_CACHE_SEC  = 30 * 60
-=======
+
 	WEBHOOK_CACHE_SIZE = 25000
 	WEBHOOK_CACHE_SEC  = 15 * 60
->>>>>>> a1a2bb31
 
 	EMOJI_CACHE_SIZE = 5000
 	EMOJI_CACHE_SEC  = 30 * 60
@@ -58,12 +56,9 @@
 	emojiIdCacheByName       *utils.Cache
 	channel                  LocalCacheChannelStore
 	channelMemberCountsCache *utils.Cache
-<<<<<<< HEAD
 	channelGuestCountCache   *utils.Cache
-=======
 	webhook                  LocalCacheWebhookStore
 	webhookCache             *utils.Cache
->>>>>>> a1a2bb31
 	post                     LocalCachePostStore
 	postLastPostsCache       *utils.Cache
 	user                     LocalCacheUserStore
@@ -122,8 +117,6 @@
 	return s.scheme
 }
 
-<<<<<<< HEAD
-=======
 func (s LocalCacheStore) Webhook() store.WebhookStore {
 	return s.webhook
 }
@@ -132,13 +125,8 @@
 	return s.emoji
 }
 
->>>>>>> a1a2bb31
 func (s LocalCacheStore) Channel() store.ChannelStore {
 	return s.channel
-}
-
-func (s LocalCacheStore) Emoji() store.EmojiStore {
-	return s.emoji
 }
 
 func (s LocalCacheStore) Post() store.PostStore {

--- conflicted
+++ resolved
@@ -19,12 +19,8 @@
 	team         *SearchTeamStore
 	channel      *SearchChannelStore
 	post         *SearchPostStore
-<<<<<<< HEAD
 	fileInfo     *SearchFileInfoStore
-	config       *model.Config
-=======
 	configValue  atomic.Value
->>>>>>> 8e221c18
 }
 
 func NewSearchLayer(baseStore store.Store, searchEngine *searchengine.Broker, cfg *model.Config) *SearchStore {

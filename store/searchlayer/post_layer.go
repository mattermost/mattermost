--- conflicted
+++ resolved
@@ -87,13 +87,7 @@
 	}
 
 	// We only allow the user to search in channels they are a member of.
-<<<<<<< HEAD
-	userChannels, err := s.rootStore.Channel().GetChannels(teamId, userId, paramsList[0].IncludeDeletedChannels)
-	if err != nil {
-		mlog.Error("error getting channel for user", mlog.Err(err))
-		return nil, err
-=======
-	userChannels, nErr := s.rootStore.Channel().GetChannels(teamId, userId, includeDeletedChannels)
+	userChannels, nErr := s.rootStore.Channel().GetChannels(teamId, userId, paramsList[0].IncludeDeletedChannels)
 	if nErr != nil {
 		mlog.Error("error getting channel for user", mlog.Err(nErr))
 		var nfErr *store.ErrNotFound
@@ -104,7 +98,6 @@
 		default:
 			return nil, model.NewAppError("searchPostsInTeamForUserByEngine", "app.channel.get_channels.get.app_error", nil, nErr.Error(), http.StatusInternalServerError)
 		}
->>>>>>> d5e9fde8
 	}
 
 	postIds, matches, err := engine.SearchPosts(userChannels, paramsList, page, perPage)

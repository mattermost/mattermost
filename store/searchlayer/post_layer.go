// Copyright (c) 2015-present Mattermost, Inc. All Rights Reserved.
// See LICENSE.txt for license information.

package searchlayer

import (
	"errors"
	"net/http"

	"github.com/mattermost/mattermost-server/v5/mlog"
	"github.com/mattermost/mattermost-server/v5/model"
	"github.com/mattermost/mattermost-server/v5/services/searchengine"
	"github.com/mattermost/mattermost-server/v5/store"
)

type SearchPostStore struct {
	store.PostStore
	rootStore *SearchStore
}

func (s SearchPostStore) indexPost(post *model.Post) {
	for _, engine := range s.rootStore.searchEngine.GetActiveEngines() {
		if engine.IsIndexingEnabled() {
			runIndexFn(engine, func(engineCopy searchengine.SearchEngineInterface) {
				channel, chanErr := s.rootStore.Channel().Get(post.ChannelId, true)
				if chanErr != nil {
					mlog.Error("Couldn't get channel for post for SearchEngine indexing.", mlog.String("channel_id", post.ChannelId), mlog.String("search_engine", engineCopy.GetName()), mlog.String("post_id", post.Id), mlog.Err(chanErr))
					return
				}
				if err := engineCopy.IndexPost(post, channel.TeamId); err != nil {
					mlog.Error("Encountered error indexing post", mlog.String("post_id", post.Id), mlog.String("search_engine", engineCopy.GetName()), mlog.Err(err))
				}
				mlog.Debug("Indexed post in search engine", mlog.String("search_engine", engineCopy.GetName()), mlog.String("post_id", post.Id))
			})
		}
	}
}

func (s SearchPostStore) deletePostIndex(post *model.Post) {
	for _, engine := range s.rootStore.searchEngine.GetActiveEngines() {
		if engine.IsIndexingEnabled() {
			runIndexFn(engine, func(engineCopy searchengine.SearchEngineInterface) {
				if err := engineCopy.DeletePost(post); err != nil {
					mlog.Error("Encountered error deleting post", mlog.String("post_id", post.Id), mlog.String("search_engine", engineCopy.GetName()), mlog.Err(err))
				}
				mlog.Debug("Removed post from the index in search engine", mlog.String("search_engine", engineCopy.GetName()), mlog.String("post_id", post.Id))
			})
		}
	}
}

func (s SearchPostStore) deleteChannelPostsIndex(channelID string) {
	for _, engine := range s.rootStore.searchEngine.GetActiveEngines() {
		if engine.IsIndexingEnabled() {
			runIndexFn(engine, func(engineCopy searchengine.SearchEngineInterface) {
				if err := engineCopy.DeleteChannelPosts(channelID); err != nil {
					mlog.Error("Encountered error deleting channel posts", mlog.String("channel_id", channelID), mlog.String("search_engine", engineCopy.GetName()), mlog.Err(err))
				}
				mlog.Debug("Removed all channel posts from the index in search engine", mlog.String("channel_id", channelID), mlog.String("search_engine", engineCopy.GetName()))
			})
		}
	}
}

func (s SearchPostStore) deleteUserPostsIndex(userID string) {
	for _, engine := range s.rootStore.searchEngine.GetActiveEngines() {
		if engine.IsIndexingEnabled() {
			runIndexFn(engine, func(engineCopy searchengine.SearchEngineInterface) {
				if err := engineCopy.DeleteUserPosts(userID); err != nil {
					mlog.Error("Encountered error deleting user posts", mlog.String("user_id", userID), mlog.String("search_engine", engineCopy.GetName()), mlog.Err(err))
				}
				mlog.Debug("Removed all user posts from the index in search engine", mlog.String("user_id", userID), mlog.String("search_engine", engineCopy.GetName()))
			})
		}
	}
}

func (s SearchPostStore) Update(newPost, oldPost *model.Post) (*model.Post, *model.AppError) {
	post, err := s.PostStore.Update(newPost, oldPost)

	if err == nil {
		s.indexPost(post)
	}
	return post, err
}

func (s *SearchPostStore) Overwrite(post *model.Post) (*model.Post, *model.AppError) {
	post, err := s.PostStore.Overwrite(post)
	if err == nil {
		s.indexPost(post)
	}
	return post, err
}

func (s SearchPostStore) Save(post *model.Post) (*model.Post, *model.AppError) {
	npost, err := s.PostStore.Save(post)

	if err == nil {
		s.indexPost(npost)
	}
	return npost, err
}

func (s SearchPostStore) Delete(postId string, date int64, deletedByID string) *model.AppError {
	err := s.PostStore.Delete(postId, date, deletedByID)

	if err == nil {
		postList, err2 := s.PostStore.Get(postId, true)
		if postList != nil && len(postList.Order) > 0 {
			if err2 != nil {
				s.deletePostIndex(postList.Posts[postList.Order[0]])
			}
		}
	}
	return err
}

<<<<<<< HEAD
func (s SearchPostStore) searchPostsInTeamForUserByEngine(engine searchengine.SearchEngineInterface, paramsList []*model.SearchParams, userId, teamId string, page, perPage int) (*model.PostSearchResults, *model.AppError) {
	if err := model.IsSearchParamsListValid(paramsList); err != nil {
		return nil, err
	}

	// We only allow the user to search in channels they are a member of.
	userChannels, nErr := s.rootStore.Channel().GetChannels(teamId, userId, paramsList[0].IncludeDeletedChannels)
=======
func (s SearchPostStore) PermanentDeleteByUser(userID string) *model.AppError {
	err := s.PostStore.PermanentDeleteByUser(userID)
	if err == nil {
		s.deleteUserPostsIndex(userID)
	}
	return err
}

func (s SearchPostStore) PermanentDeleteByChannel(channelID string) *model.AppError {
	err := s.PostStore.PermanentDeleteByChannel(channelID)
	if err == nil {
		s.deleteChannelPostsIndex(channelID)
	}
	return err
}

func (s SearchPostStore) searchPostsInTeamForUserByEngine(engine searchengine.SearchEngineInterface, paramsList []*model.SearchParams, userId, teamId string, isOrSearch, includeDeletedChannels bool, page, perPage int) (*model.PostSearchResults, *model.AppError) {
	// We only allow the user to search in channels they are a member of.
	userChannels, nErr := s.rootStore.Channel().GetChannels(teamId, userId, includeDeletedChannels, 0)
>>>>>>> e73ff83e
	if nErr != nil {
		mlog.Error("error getting channel for user", mlog.Err(nErr))
		var nfErr *store.ErrNotFound
		switch {
		// TODO: This error key would go away once this store method is migrated to return plain errors
		case errors.As(nErr, &nfErr):
			return nil, model.NewAppError("searchPostsInTeamForUserByEngine", "app.channel.get_channels.not_found.app_error", nil, nfErr.Error(), http.StatusNotFound)
		default:
			return nil, model.NewAppError("searchPostsInTeamForUserByEngine", "app.channel.get_channels.get.app_error", nil, nErr.Error(), http.StatusInternalServerError)
		}
	}

	postIds, matches, err := engine.SearchPosts(userChannels, paramsList, page, perPage)
	if err != nil {
		return nil, err
	}

	// Get the posts
	postList := model.NewPostList()
	if len(postIds) > 0 {
		posts, err := s.PostStore.GetPostsByIds(postIds)
		if err != nil {
			return nil, err
		}
		for _, p := range posts {
			if p.DeleteAt == 0 {
				postList.AddPost(p)
				postList.AddOrder(p.Id)
			}
		}
	}

	return model.MakePostSearchResults(postList, matches), nil
}

func (s SearchPostStore) SearchPostsInTeamForUser(paramsList []*model.SearchParams, userId, teamId string, page, perPage int) (*model.PostSearchResults, *model.AppError) {
	for _, engine := range s.rootStore.searchEngine.GetActiveEngines() {
		if engine.IsSearchEnabled() {
			results, err := s.searchPostsInTeamForUserByEngine(engine, paramsList, userId, teamId, page, perPage)
			if err != nil {
				mlog.Error("Encountered error on SearchPostsInTeamForUser.", mlog.String("search_engine", engine.GetName()), mlog.Err(err))
				continue
			}
			mlog.Debug("Using the first available search engine", mlog.String("search_engine", engine.GetName()))
			return results, err
		}
	}

	if *s.rootStore.config.SqlSettings.DisableDatabaseSearch {
		mlog.Debug("Returning empty results for post SearchPostsInTeam as the database search is disabled")
		return &model.PostSearchResults{PostList: model.NewPostList(), Matches: model.PostSearchMatches{}}, nil
	}

	mlog.Debug("Using database search because no other search engine is available")
	return s.PostStore.SearchPostsInTeamForUser(paramsList, userId, teamId, page, perPage)
}<|MERGE_RESOLUTION|>--- conflicted
+++ resolved
@@ -115,15 +115,6 @@
 	return err
 }
 
-<<<<<<< HEAD
-func (s SearchPostStore) searchPostsInTeamForUserByEngine(engine searchengine.SearchEngineInterface, paramsList []*model.SearchParams, userId, teamId string, page, perPage int) (*model.PostSearchResults, *model.AppError) {
-	if err := model.IsSearchParamsListValid(paramsList); err != nil {
-		return nil, err
-	}
-
-	// We only allow the user to search in channels they are a member of.
-	userChannels, nErr := s.rootStore.Channel().GetChannels(teamId, userId, paramsList[0].IncludeDeletedChannels)
-=======
 func (s SearchPostStore) PermanentDeleteByUser(userID string) *model.AppError {
 	err := s.PostStore.PermanentDeleteByUser(userID)
 	if err == nil {
@@ -140,10 +131,13 @@
 	return err
 }
 
-func (s SearchPostStore) searchPostsInTeamForUserByEngine(engine searchengine.SearchEngineInterface, paramsList []*model.SearchParams, userId, teamId string, isOrSearch, includeDeletedChannels bool, page, perPage int) (*model.PostSearchResults, *model.AppError) {
+func (s SearchPostStore) searchPostsInTeamForUserByEngine(engine searchengine.SearchEngineInterface, paramsList []*model.SearchParams, userId, teamId string, page, perPage int) (*model.PostSearchResults, *model.AppError) {
+	if err := model.IsSearchParamsListValid(paramsList); err != nil {
+		return nil, err
+	}
+
 	// We only allow the user to search in channels they are a member of.
-	userChannels, nErr := s.rootStore.Channel().GetChannels(teamId, userId, includeDeletedChannels, 0)
->>>>>>> e73ff83e
+	userChannels, nErr := s.rootStore.Channel().GetChannels(teamId, userId, paramsList[0].IncludeDeletedChannels, 0)
 	if nErr != nil {
 		mlog.Error("error getting channel for user", mlog.Err(nErr))
 		var nfErr *store.ErrNotFound

--- conflicted
+++ resolved
@@ -60,21 +60,6 @@
 	}
 
 	// Create channels
-<<<<<<< HEAD
-	channelBasic, err := th.createChannel(team.Id, "channel-a", "ChannelA", "", model.ChannelTypeOpen, false)
-	if err != nil {
-		return err
-	}
-	channelPrivate, err := th.createChannel(team.Id, "channel-private", "ChannelPrivate", "", model.ChannelTypePrivate, false)
-	if err != nil {
-		return err
-	}
-	channelDeleted, err := th.createChannel(team.Id, "channel-deleted", "ChannelA (deleted)", "", model.ChannelTypeOpen, true)
-	if err != nil {
-		return err
-	}
-	channelAnotherTeam, err := th.createChannel(anotherTeam.Id, "channel-a", "ChannelA", "", model.ChannelTypeOpen, false)
-=======
 	channelBasic, err := th.createChannel(team.Id, "channel-a", "ChannelA", "", model.ChannelTypeOpen, nil, false)
 	if err != nil {
 		return err
@@ -88,7 +73,6 @@
 		return err
 	}
 	channelAnotherTeam, err := th.createChannel(anotherTeam.Id, "channel-a", "ChannelA", "", model.ChannelTypeOpen, nil, false)
->>>>>>> 3181a376
 	if err != nil {
 		return err
 	}
@@ -255,11 +239,7 @@
 	return nil
 }
 
-<<<<<<< HEAD
-func (th *SearchTestHelper) createChannel(teamID, name, displayName, purpose string, channelType model.ChannelType, deleted bool) (*model.Channel, error) {
-=======
 func (th *SearchTestHelper) createChannel(teamID, name, displayName, purpose string, channelType model.ChannelType, user *model.User, deleted bool) (*model.Channel, error) {
->>>>>>> 3181a376
 	channel, err := th.Store.Channel().Save(&model.Channel{
 		TeamId:      teamID,
 		DisplayName: displayName,
@@ -493,8 +473,6 @@
 }
 
 func (th *SearchTestHelper) checkChannelIdsMatch(t *testing.T, expected []string, results model.ChannelList) {
-<<<<<<< HEAD
-=======
 	t.Helper()
 	channelIds := make([]string, len(results))
 	for i, channel := range results {
@@ -504,7 +482,6 @@
 }
 
 func (th *SearchTestHelper) checkChannelIdsMatchWithTeamData(t *testing.T, expected []string, results model.ChannelListWithTeamData) {
->>>>>>> 3181a376
 	t.Helper()
 	channelIds := make([]string, len(results))
 	for i, channel := range results {

// Copyright (c) 2015-present Mattermost, Inc. All Rights Reserved.
// See LICENSE.txt for license information.

package searchtest

import (
	"testing"

	"github.com/mattermost/mattermost-server/v5/model"
	"github.com/mattermost/mattermost-server/v5/store"
	"github.com/stretchr/testify/require"
)

var searchUserStoreTests = []searchTest{
	{
		Name: "Should retrieve all users in a channel if the search term is empty",
		Fn:   testGetAllUsersInChannelWithEmptyTerm,
		Tags: []string{ENGINE_ALL},
	},
	{
		Name: "Should honor channel restrictions when autocompleting users",
		Fn:   testHonorChannelRestrictionsAutocompletingUsers,
		Tags: []string{ENGINE_ELASTICSEARCH, ENGINE_BLEVE},
	},
	{
		Name: "Should honor team restrictions when autocompleting users",
		Fn:   testHonorTeamRestrictionsAutocompletingUsers,
		Tags: []string{ENGINE_ELASTICSEARCH, ENGINE_BLEVE},
	},
	{
		Name:        "Should return nothing if the user can't access the channels of a given search",
		Fn:          testShouldReturnNothingWithoutProperAccess,
		Tags:        []string{ENGINE_ALL},
		Skip:        true,
		SkipMessage: "Failing when the ListOfAllowedChannels property is empty",
	},
	{
		Name: "Should autocomplete for user using username",
		Fn:   testAutocompleteUserByUsername,
		Tags: []string{ENGINE_ALL},
	},
	{
		Name: "Should autocomplete user searching by first name",
		Fn:   testAutocompleteUserByFirstName,
		Tags: []string{ENGINE_ALL},
	},
	{
		Name: "Should autocomplete user searching by last name",
		Fn:   testAutocompleteUserByLastName,
		Tags: []string{ENGINE_ALL},
	},
	{
		Name: "Should autocomplete for user using nickname",
		Fn:   testAutocompleteUserByNickName,
		Tags: []string{ENGINE_ALL},
	},
	{
		Name:        "Should autocomplete for user using email",
		Fn:          testAutocompleteUserByEmail,
		Tags:        []string{ENGINE_ALL},
		Skip:        true,
		SkipMessage: "Failing for multiple different reasons in the engines",
	},
	{
		Name: "Should be able not to match specific queries with mail",
		Fn:   testShouldNotMatchSpecificQueriesEmail,
		Tags: []string{ENGINE_ALL},
	},
	{
		Name: "Should be able to autocomplete a user by part of its username splitted by Dot",
		Fn:   testAutocompleteUserByUsernameWithDot,
		Tags: []string{ENGINE_ELASTICSEARCH, ENGINE_BLEVE},
	},
	{
		Name: "Should be able to autocomplete a user by part of its username splitted by underscore",
		Fn:   testAutocompleteUserByUsernameWithUnderscore,
		Tags: []string{ENGINE_ELASTICSEARCH, ENGINE_BLEVE},
	},
	{
		Name: "Should be able to autocomplete a user by part of its username splitted by hyphen",
		Fn:   testAutocompleteUserByUsernameWithHyphen,
		Tags: []string{ENGINE_ELASTICSEARCH, ENGINE_BLEVE},
	},
	{
		Name: "Should escape the percentage character",
		Fn:   testShouldEscapePercentageCharacter,
		Tags: []string{ENGINE_ALL},
	},
	{
		Name: "Should escape the dash character",
		Fn:   testShouldEscapeUnderscoreCharacter,
		Tags: []string{ENGINE_ALL},
	},
	{
		Name: "Should be able to search inactive users",
		Fn:   testShouldBeAbleToSearchInactiveUsers,
		Tags: []string{ENGINE_MYSQL, ENGINE_POSTGRES, ENGINE_ELASTICSEARCH},
	},
	{
		Name: "Should be able to search filtering by role",
		Fn:   testShouldBeAbleToSearchFilteringByRole,
		Tags: []string{ENGINE_MYSQL, ENGINE_POSTGRES, ENGINE_ELASTICSEARCH},
	},
	{
		Name: "Should ignore leading @ when searching users",
		Fn:   testShouldIgnoreLeadingAtSymbols,
		Tags: []string{ENGINE_ALL},
	},
	{
		Name: "Should search users in a case insensitive manner",
		Fn:   testSearchUsersShouldBeCaseInsensitive,
		Tags: []string{ENGINE_ALL},
	},
	{
		Name: "Should support one or two character usernames and first/last names in search",
		Fn:   testSearchOneTwoCharUsersnameAndFirstLastNames,
		Tags: []string{ENGINE_ALL},
	},
	{
		Name: "Should support Korean characters",
		Fn:   testShouldSupportKoreanCharacters,
		Tags: []string{ENGINE_ALL},
	},
	{
		Name: "Should support search with a hyphen at the end of the term",
		Fn:   testSearchWithHyphenAtTheEndOfTheTerm,
		Tags: []string{ENGINE_ALL},
	},
	{
		Name: "Should support search all users in a team",
		Fn:   testSearchUsersInTeam,
		Tags: []string{ENGINE_ELASTICSEARCH},
	},
	{
		Name: "Should support search users by full name",
		Fn:   testSearchUsersByFullName,
		Tags: []string{ENGINE_ALL},
	},
	{
		Name: "Should support search all users in a team with username containing a dot",
		Fn:   testSearchUsersInTeamUsernameWithDot,
		Tags: []string{ENGINE_ALL},
	},
	{
		Name: "Should support search all users in a team with username containing a hyphen",
		Fn:   testSearchUsersInTeamUsernameWithHyphen,
		Tags: []string{ENGINE_ALL},
	},
	{
		Name: "Should support search all users in a team with username containing a underscore",
		Fn:   testSearchUsersInTeamUsernameWithUnderscore,
		Tags: []string{ENGINE_ALL},
	},
}

func TestSearchUserStore(t *testing.T, s store.Store, testEngine *SearchTestEngine) {
	th := &SearchTestHelper{
		Store: s,
	}
	err := th.SetupBasicFixtures()
	require.Nil(t, err)
	defer th.CleanFixtures()
	runTestSearch(t, testEngine, searchUserStoreTests, th)
}

func testGetAllUsersInChannelWithEmptyTerm(t *testing.T, th *SearchTestHelper) {
<<<<<<< HEAD
	options := &model.UserSearchOptions{
		AllowFullNames: true,
		Limit:          model.USER_SEARCH_DEFAULT_LIMIT,
	}
	users, err := th.Store.User().AutocompleteUsersInChannel(th.Team.Id, th.ChannelBasic.Id, "", options)
	require.Nil(t, err)
	th.assertUsersMatchInAnyOrder(t, []*model.User{th.User}, users.InChannel)
	th.assertUsersMatchInAnyOrder(t, []*model.User{th.User2}, users.OutOfChannel)

	t.Run("Should be able to correctly honor limit when autocompleting", func(t *testing.T) {
		result, err := th.Store.User().AutocompleteUsersInChannel(th.Team.Id, th.ChannelBasic.Id, "", options)
		require.Nil(t, err)
		require.Len(t, result.InChannel, 1)
		require.Len(t, result.OutOfChannel, 1)
=======
	t.Run("Return all users in team", func(t *testing.T) {
		options := createDefaultOptions(true, false, false)
		users, err := th.Store.User().AutocompleteUsersInChannel(th.Team.Id, th.ChannelBasic.Id, "", options)
		require.Nil(t, err)
		th.assertUsersMatchInAnyOrder(t, []*model.User{th.User}, users.InChannel)
		th.assertUsersMatchInAnyOrder(t, []*model.User{th.User2}, users.OutOfChannel)
	})
	t.Run("Return all users in teams even though some of them don't have a team associated", func(t *testing.T) {
		options := createDefaultOptions(true, false, false)
		userAlternate, err := th.createUser("user-alternate", "user-alternate", "user", "alternate")
		require.Nil(t, err)
		defer th.deleteUser(userAlternate)
		userGuest, err := th.createGuest("user-guest", "user-guest", "user", "guest")
		require.Nil(t, err)
		defer th.deleteUser(userGuest)

		// In case teamId and channelId are empty our current logic goes through Search
		users, err := th.Store.User().Search("", "", options)
		require.Nil(t, err)
		th.assertUsersMatchInAnyOrder(t, []*model.User{th.User, th.User2, th.UserAnotherTeam,
			userAlternate, userGuest}, users)
>>>>>>> f305cfe9
	})
}

func testHonorChannelRestrictionsAutocompletingUsers(t *testing.T, th *SearchTestHelper) {
	userAlternate, err := th.createUser("user-alternate", "user-alternate", "user", "alternate")
	require.Nil(t, err)
	defer th.deleteUser(userAlternate)
	err = th.addUserToTeams(userAlternate, []string{th.Team.Id})
	require.Nil(t, err)
	_, err = th.addUserToChannels(userAlternate, []string{th.ChannelBasic.Id})
	require.Nil(t, err)
	guest, err := th.createGuest("guest", "guest", "guest", "one")
	require.Nil(t, err)
	err = th.addUserToTeams(guest, []string{th.Team.Id})
	require.Nil(t, err)
	_, err = th.addUserToChannels(guest, []string{th.ChannelBasic.Id})
	require.Nil(t, err)
	defer th.deleteUser(guest)
	t.Run("Autocomplete users with channel restrictions", func(t *testing.T) {
		options := createDefaultOptions(true, false, false)
		options.ViewRestrictions = &model.ViewUsersRestrictions{Channels: []string{th.ChannelBasic.Id}}
		users, apperr := th.Store.User().AutocompleteUsersInChannel(th.Team.Id, th.ChannelBasic.Id, "", options)
		require.Nil(t, apperr)
		th.assertUsersMatchInAnyOrder(t, []*model.User{th.User, userAlternate, guest}, users.InChannel)
		th.assertUsersMatchInAnyOrder(t, []*model.User{}, users.OutOfChannel)
	})
	t.Run("Autocomplete users with term and channel restrictions", func(t *testing.T) {
		options := createDefaultOptions(true, false, false)
		options.ViewRestrictions = &model.ViewUsersRestrictions{Channels: []string{th.ChannelBasic.Id}}
		users, apperr := th.Store.User().AutocompleteUsersInChannel(th.Team.Id, th.ChannelBasic.Id, "alt", options)
		require.Nil(t, apperr)
		th.assertUsersMatchInAnyOrder(t, []*model.User{userAlternate}, users.InChannel)
		th.assertUsersMatchInAnyOrder(t, []*model.User{}, users.OutOfChannel)
	})
	t.Run("Autocomplete users with all channels restricted", func(t *testing.T) {
		options := createDefaultOptions(true, false, false)
		options.ViewRestrictions = &model.ViewUsersRestrictions{Channels: []string{}}
		users, apperr := th.Store.User().AutocompleteUsersInChannel(th.Team.Id, th.ChannelBasic.Id, "", options)
		require.Nil(t, apperr)
		th.assertUsersMatchInAnyOrder(t, []*model.User{}, users.InChannel)
		th.assertUsersMatchInAnyOrder(t, []*model.User{}, users.OutOfChannel)
	})
	t.Run("Autocomplete users with all channels restricted but with empty team", func(t *testing.T) {
		options := createDefaultOptions(true, false, false)
		options.ViewRestrictions = &model.ViewUsersRestrictions{Channels: []string{}}
		users, apperr := th.Store.User().AutocompleteUsersInChannel("", th.ChannelBasic.Id, "", options)
		require.Nil(t, apperr)
		th.assertUsersMatchInAnyOrder(t, []*model.User{}, users.InChannel)
		th.assertUsersMatchInAnyOrder(t, []*model.User{}, users.OutOfChannel)
	})
	t.Run("Autocomplete users with empty team and channels restricted", func(t *testing.T) {
		options := createDefaultOptions(true, false, false)
		options.ViewRestrictions = &model.ViewUsersRestrictions{Channels: []string{th.ChannelBasic.Id}}
		// In case teamId and channelId are empty our current logic goes through Search
		users, err := th.Store.User().Search("", "", options)
		require.Nil(t, err)
		th.assertUsersMatchInAnyOrder(t, []*model.User{userAlternate, guest, th.User}, users)
	})
}

func testHonorTeamRestrictionsAutocompletingUsers(t *testing.T, th *SearchTestHelper) {
	t.Run("Should return results for users in the team", func(t *testing.T) {
		options := createDefaultOptions(true, false, false)
		options.ViewRestrictions = &model.ViewUsersRestrictions{Teams: []string{th.Team.Id}}
		users, apperr := th.Store.User().AutocompleteUsersInChannel(th.Team.Id, th.ChannelBasic.Id, "", options)
		require.Nil(t, apperr)
		th.assertUsersMatchInAnyOrder(t, []*model.User{th.User}, users.InChannel)
		th.assertUsersMatchInAnyOrder(t, []*model.User{th.User2}, users.OutOfChannel)
	})
	t.Run("Should return empty because we're filtering all the teams", func(t *testing.T) {
		options := createDefaultOptions(true, false, false)
		options.ViewRestrictions = &model.ViewUsersRestrictions{Teams: []string{}}
		users, apperr := th.Store.User().AutocompleteUsersInChannel(th.Team.Id, th.ChannelBasic.Id, "", options)
		require.Nil(t, apperr)
		th.assertUsersMatchInAnyOrder(t, []*model.User{}, users.InChannel)
		th.assertUsersMatchInAnyOrder(t, []*model.User{}, users.OutOfChannel)
	})
	t.Run("Should return empty when searching in one team and filtering by another", func(t *testing.T) {
		options := createDefaultOptions(true, false, false)
		options.ViewRestrictions = &model.ViewUsersRestrictions{Teams: []string{th.AnotherTeam.Id}}
		users, err := th.Store.User().Search(th.Team.Id, "", options)
		require.Nil(t, err)
		th.assertUsersMatchInAnyOrder(t, []*model.User{}, users)

		acusers, err := th.Store.User().AutocompleteUsersInChannel(th.Team.Id, th.ChannelBasic.Id, "", options)
		require.Nil(t, err)
		th.assertUsersMatchInAnyOrder(t, []*model.User{}, acusers.InChannel)
		th.assertUsersMatchInAnyOrder(t, []*model.User{}, acusers.OutOfChannel)
	})
}
func testShouldReturnNothingWithoutProperAccess(t *testing.T, th *SearchTestHelper) {
	t.Run("Should return results users for the defined channel in the list", func(t *testing.T) {
		options := createDefaultOptions(true, false, false)
		options.ListOfAllowedChannels = []string{th.ChannelBasic.Id}
		users, apperr := th.Store.User().AutocompleteUsersInChannel(th.Team.Id, th.ChannelBasic.Id, "", options)
		require.Nil(t, apperr)
		th.assertUsersMatchInAnyOrder(t, []*model.User{th.User}, users.InChannel)
		th.assertUsersMatchInAnyOrder(t, []*model.User{}, users.OutOfChannel)
	})
	t.Run("Should return empty because we're filtering all the channels", func(t *testing.T) {
		options := createDefaultOptions(true, false, false)
		options.ListOfAllowedChannels = []string{}
		users, apperr := th.Store.User().AutocompleteUsersInChannel(th.Team.Id, th.ChannelBasic.Id, "", options)
		require.Nil(t, apperr)
		th.assertUsersMatchInAnyOrder(t, []*model.User{}, users.InChannel)
		th.assertUsersMatchInAnyOrder(t, []*model.User{}, users.OutOfChannel)
	})
}
func testAutocompleteUserByUsername(t *testing.T, th *SearchTestHelper) {
	userAlternate, err := th.createUser("alternateusername", "alternatenick", "user", "alternate")
	require.Nil(t, err)
	defer th.deleteUser(userAlternate)
	err = th.addUserToTeams(userAlternate, []string{th.Team.Id})
	require.Nil(t, err)
	_, err = th.addUserToChannels(userAlternate, []string{th.ChannelBasic.Id})
	require.Nil(t, err)
	options := createDefaultOptions(false, false, false)
	users, apperr := th.Store.User().AutocompleteUsersInChannel(th.Team.Id, th.ChannelBasic.Id, "basicusername", options)
	require.Nil(t, apperr)
	th.assertUsersMatchInAnyOrder(t, []*model.User{th.User}, users.InChannel)
	th.assertUsersMatchInAnyOrder(t, []*model.User{th.User2}, users.OutOfChannel)
}
func testAutocompleteUserByFirstName(t *testing.T, th *SearchTestHelper) {
	userAlternate, err := th.createUser("user-alternate", "user-alternate", "altfirstname", "lastname")
	require.Nil(t, err)
	defer th.deleteUser(userAlternate)
	err = th.addUserToTeams(userAlternate, []string{th.Team.Id})
	require.Nil(t, err)
	_, err = th.addUserToChannels(userAlternate, []string{th.ChannelBasic.Id})
	require.Nil(t, err)
	t.Run("Should autocomplete users when the first name is unique", func(t *testing.T) {
		options := createDefaultOptions(true, false, false)
		users, apperr := th.Store.User().AutocompleteUsersInChannel(th.Team.Id, th.ChannelBasic.Id, "altfirstname", options)
		require.Nil(t, apperr)
		th.assertUsersMatchInAnyOrder(t, []*model.User{userAlternate}, users.InChannel)
		th.assertUsersMatchInAnyOrder(t, []*model.User{}, users.OutOfChannel)
	})
	t.Run("Should autocomplete users for in the channel and out of the channel with the same first name", func(t *testing.T) {
		options := createDefaultOptions(true, false, false)
		users, apperr := th.Store.User().AutocompleteUsersInChannel(th.Team.Id, th.ChannelBasic.Id, "basicfirstname", options)
		require.Nil(t, apperr)
		th.assertUsersMatchInAnyOrder(t, []*model.User{th.User}, users.InChannel)
		th.assertUsersMatchInAnyOrder(t, []*model.User{th.User2}, users.OutOfChannel)
	})
}
func testAutocompleteUserByLastName(t *testing.T, th *SearchTestHelper) {
	userAlternate, err := th.createUser("user-alternate", "user-alternate", "firstname", "altlastname")
	require.Nil(t, err)
	defer th.deleteUser(userAlternate)
	err = th.addUserToTeams(userAlternate, []string{th.Team.Id})
	require.Nil(t, err)
	_, err = th.addUserToChannels(userAlternate, []string{th.ChannelBasic.Id})
	require.Nil(t, err)
	t.Run("Should return results when the last name is unique", func(t *testing.T) {
		options := createDefaultOptions(true, false, false)
		users, apperr := th.Store.User().AutocompleteUsersInChannel(th.Team.Id, th.ChannelBasic.Id, "altlastname", options)
		require.Nil(t, apperr)
		th.assertUsersMatchInAnyOrder(t, []*model.User{userAlternate}, users.InChannel)
		th.assertUsersMatchInAnyOrder(t, []*model.User{}, users.OutOfChannel)
	})
	t.Run("Should return results for in the channel and out of the channel with the same last name", func(t *testing.T) {
		options := createDefaultOptions(true, false, false)
		users, apperr := th.Store.User().AutocompleteUsersInChannel(th.Team.Id, th.ChannelBasic.Id, "basiclastname", options)
		require.Nil(t, apperr)
		th.assertUsersMatchInAnyOrder(t, []*model.User{th.User}, users.InChannel)
		th.assertUsersMatchInAnyOrder(t, []*model.User{th.User2}, users.OutOfChannel)
	})
}
func testAutocompleteUserByNickName(t *testing.T, th *SearchTestHelper) {
	userAlternate, err := th.createUser("alternateusername", "alternatenickname", "firstname", "altlastname")
	require.Nil(t, err)
	defer th.deleteUser(userAlternate)
	err = th.addUserToTeams(userAlternate, []string{th.Team.Id})
	require.Nil(t, err)
	_, err = th.addUserToChannels(userAlternate, []string{th.ChannelBasic.Id})
	require.Nil(t, err)
	t.Run("Should return results when the nickname is unique", func(t *testing.T) {
		options := createDefaultOptions(true, false, false)
		users, apperr := th.Store.User().AutocompleteUsersInChannel(th.Team.Id, th.ChannelBasic.Id, "alternatenickname", options)
		require.Nil(t, apperr)
		th.assertUsersMatchInAnyOrder(t, []*model.User{userAlternate}, users.InChannel)
		th.assertUsersMatchInAnyOrder(t, []*model.User{}, users.OutOfChannel)
	})
	t.Run("Should return users that share the same part of the nickname", func(t *testing.T) {
		options := createDefaultOptions(true, false, false)
		users, apperr := th.Store.User().AutocompleteUsersInChannel(th.Team.Id, th.ChannelBasic.Id, "basicnickname", options)
		require.Nil(t, apperr)
		th.assertUsersMatchInAnyOrder(t, []*model.User{th.User}, users.InChannel)
		th.assertUsersMatchInAnyOrder(t, []*model.User{th.User2}, users.OutOfChannel)
	})
}
func testAutocompleteUserByEmail(t *testing.T, th *SearchTestHelper) {
	userAlternate, err := th.createUser("alternateusername", "alternatenickname", "firstname", "altlastname")
	require.Nil(t, err)
	userAlternate.Email = "useralt@test.email.com"
	_, apperr := th.Store.User().Update(userAlternate, false)
	require.Nil(t, apperr)
	defer th.deleteUser(userAlternate)
	err = th.addUserToTeams(userAlternate, []string{th.Team.Id})
	require.Nil(t, err)
	_, err = th.addUserToChannels(userAlternate, []string{th.ChannelBasic.Id})
	require.Nil(t, err)
	t.Run("Should autocomplete users when the email is unique", func(t *testing.T) {
		options := createDefaultOptions(false, true, false)
		users, apperr := th.Store.User().AutocompleteUsersInChannel(th.Team.Id, th.ChannelBasic.Id, "useralt@test.email.com", options)
		require.Nil(t, apperr)
		th.assertUsersMatchInAnyOrder(t, []*model.User{userAlternate}, users.InChannel)
		th.assertUsersMatchInAnyOrder(t, []*model.User{}, users.OutOfChannel)
	})
	t.Run("Should autocomplete users that share the same email user prefix", func(t *testing.T) {
		options := createDefaultOptions(false, true, false)
		users, apperr := th.Store.User().AutocompleteUsersInChannel(th.Team.Id, th.ChannelBasic.Id, "success_", options)
		require.Nil(t, apperr)
		th.assertUsersMatchInAnyOrder(t, []*model.User{th.User}, users.InChannel)
		th.assertUsersMatchInAnyOrder(t, []*model.User{th.User2}, users.OutOfChannel)
	})
	t.Run("Should autocomplete users that share the same email domain", func(t *testing.T) {
		options := createDefaultOptions(false, true, false)
		users, apperr := th.Store.User().AutocompleteUsersInChannel(th.Team.Id, th.ChannelBasic.Id, "simulator.amazon.com", options)
		require.Nil(t, apperr)
		th.assertUsersMatchInAnyOrder(t, []*model.User{th.User}, users.InChannel)
		th.assertUsersMatchInAnyOrder(t, []*model.User{th.User2}, users.OutOfChannel)
	})
	t.Run("Should search users when the email is unique", func(t *testing.T) {
		options := createDefaultOptions(false, true, false)
		users, apperr := th.Store.User().Search(th.Team.Id, "useralt@test.email.com", options)
		require.Nil(t, apperr)
		th.assertUsersMatchInAnyOrder(t, []*model.User{userAlternate}, users)
	})
	t.Run("Should search users that share the same email user prefix", func(t *testing.T) {
		options := createDefaultOptions(false, true, false)
		users, apperr := th.Store.User().Search(th.Team.Id, "success_", options)
		require.Nil(t, apperr)
		th.assertUsersMatchInAnyOrder(t, []*model.User{th.User}, users)
	})
	t.Run("Should search users that share the same email domain", func(t *testing.T) {
		options := createDefaultOptions(false, true, false)
		users, apperr := th.Store.User().Search(th.Team.Id, "simulator.amazon.com", options)
		require.Nil(t, apperr)
		th.assertUsersMatchInAnyOrder(t, []*model.User{th.User}, users)
	})
}
func testShouldNotMatchSpecificQueriesEmail(t *testing.T, th *SearchTestHelper) {
	options := createDefaultOptions(false, false, false)
	users, apperr := th.Store.User().AutocompleteUsersInChannel(th.Team.Id, th.ChannelBasic.Id, "success_", options)
	require.Nil(t, apperr)
	th.assertUsersMatchInAnyOrder(t, []*model.User{}, users.InChannel)
	th.assertUsersMatchInAnyOrder(t, []*model.User{}, users.OutOfChannel)
}
func testAutocompleteUserByUsernameWithDot(t *testing.T, th *SearchTestHelper) {
	userAlternate, err := th.createUser("alternate.username", "alternatenickname", "firstname", "altlastname")
	require.Nil(t, err)
	defer th.deleteUser(userAlternate)
	err = th.addUserToTeams(userAlternate, []string{th.Team.Id})
	require.Nil(t, err)
	_, err = th.addUserToChannels(userAlternate, []string{th.ChannelBasic.Id})
	require.Nil(t, err)
	t.Run("Should return results when searching for the whole username with Dot", func(t *testing.T) {
		options := createDefaultOptions(false, false, false)
		users, apperr := th.Store.User().AutocompleteUsersInChannel(th.Team.Id, th.ChannelBasic.Id, "alternate.username", options)
		require.Nil(t, apperr)
		th.assertUsersMatchInAnyOrder(t, []*model.User{userAlternate}, users.InChannel)
		th.assertUsersMatchInAnyOrder(t, []*model.User{}, users.OutOfChannel)
	})
	t.Run("Should return results when searching for part of the username including the Dot", func(t *testing.T) {
		options := createDefaultOptions(false, false, false)
		users, apperr := th.Store.User().AutocompleteUsersInChannel(th.Team.Id, th.ChannelBasic.Id, ".username", options)
		require.Nil(t, apperr)
		th.assertUsersMatchInAnyOrder(t, []*model.User{userAlternate}, users.InChannel)
		th.assertUsersMatchInAnyOrder(t, []*model.User{}, users.OutOfChannel)
	})
	t.Run("Should return results when searching for part of the username not including the Dot", func(t *testing.T) {
		options := createDefaultOptions(false, false, false)
		users, apperr := th.Store.User().AutocompleteUsersInChannel(th.Team.Id, th.ChannelBasic.Id, "username", options)
		require.Nil(t, apperr)
		th.assertUsersMatchInAnyOrder(t, []*model.User{userAlternate}, users.InChannel)
		th.assertUsersMatchInAnyOrder(t, []*model.User{}, users.OutOfChannel)
	})
}
func testAutocompleteUserByUsernameWithUnderscore(t *testing.T, th *SearchTestHelper) {
	userAlternate, err := th.createUser("alternate_username", "alternatenickname", "firstname", "altlastname")
	require.Nil(t, err)
	defer th.deleteUser(userAlternate)
	err = th.addUserToTeams(userAlternate, []string{th.Team.Id})
	require.Nil(t, err)
	_, err = th.addUserToChannels(userAlternate, []string{th.ChannelBasic.Id})
	require.Nil(t, err)
	t.Run("Should return results when searching for the whole username with underscore", func(t *testing.T) {
		options := createDefaultOptions(false, false, false)
		users, apperr := th.Store.User().AutocompleteUsersInChannel(th.Team.Id, th.ChannelBasic.Id, "alternate_username", options)
		require.Nil(t, apperr)
		th.assertUsersMatchInAnyOrder(t, []*model.User{userAlternate}, users.InChannel)
		th.assertUsersMatchInAnyOrder(t, []*model.User{}, users.OutOfChannel)
	})
	t.Run("Should return results when searching for part of the username including the underscore", func(t *testing.T) {
		options := createDefaultOptions(false, false, false)
		users, apperr := th.Store.User().AutocompleteUsersInChannel(th.Team.Id, th.ChannelBasic.Id, "_username", options)
		require.Nil(t, apperr)
		th.assertUsersMatchInAnyOrder(t, []*model.User{userAlternate}, users.InChannel)
		th.assertUsersMatchInAnyOrder(t, []*model.User{}, users.OutOfChannel)
	})
	t.Run("Should return results when searching for part of the username not including the underscore", func(t *testing.T) {
		options := createDefaultOptions(false, false, false)
		users, apperr := th.Store.User().AutocompleteUsersInChannel(th.Team.Id, th.ChannelBasic.Id, "username", options)
		require.Nil(t, apperr)
		th.assertUsersMatchInAnyOrder(t, []*model.User{userAlternate}, users.InChannel)
		th.assertUsersMatchInAnyOrder(t, []*model.User{}, users.OutOfChannel)
	})
}
func testAutocompleteUserByUsernameWithHyphen(t *testing.T, th *SearchTestHelper) {
	userAlternate, err := th.createUser("alternate-username", "alternatenickname", "firstname", "altlastname")
	require.Nil(t, err)
	defer th.deleteUser(userAlternate)
	err = th.addUserToTeams(userAlternate, []string{th.Team.Id})
	require.Nil(t, err)
	_, err = th.addUserToChannels(userAlternate, []string{th.ChannelBasic.Id})
	require.Nil(t, err)
	t.Run("Should return results when searching for the whole username with hyphen", func(t *testing.T) {
		options := createDefaultOptions(false, false, false)
		users, apperr := th.Store.User().AutocompleteUsersInChannel(th.Team.Id, th.ChannelBasic.Id, "alternate-username", options)
		require.Nil(t, apperr)
		th.assertUsersMatchInAnyOrder(t, []*model.User{userAlternate}, users.InChannel)
		th.assertUsersMatchInAnyOrder(t, []*model.User{}, users.OutOfChannel)
	})
	t.Run("Should return results when searching for part of the username including the hyphen", func(t *testing.T) {
		options := createDefaultOptions(false, false, false)
		users, apperr := th.Store.User().AutocompleteUsersInChannel(th.Team.Id, th.ChannelBasic.Id, "-username", options)
		require.Nil(t, apperr)
		th.assertUsersMatchInAnyOrder(t, []*model.User{userAlternate}, users.InChannel)
		th.assertUsersMatchInAnyOrder(t, []*model.User{}, users.OutOfChannel)
	})
	t.Run("Should return results when searching for part of the username not including the hyphen", func(t *testing.T) {
		options := createDefaultOptions(false, false, false)
		users, apperr := th.Store.User().AutocompleteUsersInChannel(th.Team.Id, th.ChannelBasic.Id, "username", options)
		require.Nil(t, apperr)
		th.assertUsersMatchInAnyOrder(t, []*model.User{userAlternate}, users.InChannel)
		th.assertUsersMatchInAnyOrder(t, []*model.User{}, users.OutOfChannel)
	})
}
func testShouldEscapePercentageCharacter(t *testing.T, th *SearchTestHelper) {
	userAlternate, err := th.createUser("alternateusername", "alternate%nickname", "firstname", "altlastname")
	require.Nil(t, err)

	defer th.deleteUser(userAlternate)
	err = th.addUserToTeams(userAlternate, []string{th.Team.Id})
	require.Nil(t, err)
	_, err = th.addUserToChannels(userAlternate, []string{th.ChannelBasic.Id})
	require.Nil(t, err)
	t.Run("Should autocomplete users escaping percentage symbol", func(t *testing.T) {
		options := createDefaultOptions(false, false, false)
		users, apperr := th.Store.User().AutocompleteUsersInChannel(th.Team.Id, th.ChannelBasic.Id, "alternate%", options)
		require.Nil(t, apperr)
		th.assertUsersMatchInAnyOrder(t, []*model.User{userAlternate}, users.InChannel)
		th.assertUsersMatchInAnyOrder(t, []*model.User{}, users.OutOfChannel)
	})
	t.Run("Should search users escaping percentage symbol", func(t *testing.T) {
		options := createDefaultOptions(false, false, false)
		users, apperr := th.Store.User().Search(th.Team.Id, "alternate%", options)
		require.Nil(t, apperr)
		th.assertUsersMatchInAnyOrder(t, []*model.User{userAlternate}, users)
	})
}
func testShouldEscapeUnderscoreCharacter(t *testing.T, th *SearchTestHelper) {
	userAlternate, err := th.createUser("alternate_username", "alternatenickname", "firstname", "altlastname")
	require.Nil(t, err)
	defer th.deleteUser(userAlternate)
	err = th.addUserToTeams(userAlternate, []string{th.Team.Id})
	require.Nil(t, err)
	_, err = th.addUserToChannels(userAlternate, []string{th.ChannelBasic.Id})
	require.Nil(t, err)
	t.Run("Should autocomplete users escaping underscore symbol", func(t *testing.T) {
		options := createDefaultOptions(false, false, false)
		users, apperr := th.Store.User().AutocompleteUsersInChannel(th.Team.Id, th.ChannelBasic.Id, "alternate_", options)
		require.Nil(t, apperr)
		th.assertUsersMatchInAnyOrder(t, []*model.User{userAlternate}, users.InChannel)
		th.assertUsersMatchInAnyOrder(t, []*model.User{}, users.OutOfChannel)
	})
	t.Run("Should search users escaping underscore symbol", func(t *testing.T) {
		options := createDefaultOptions(false, false, false)
		users, apperr := th.Store.User().Search(th.Team.Id, "alternate_", options)
		require.Nil(t, apperr)
		th.assertUsersMatchInAnyOrder(t, []*model.User{userAlternate}, users)
	})
}

func testShouldBeAbleToSearchInactiveUsers(t *testing.T, th *SearchTestHelper) {
	userAlternate, err := th.createUser("basicusernamealternate", "alternatenickname", "firstname", "altlastname")
	require.Nil(t, err)
	userAlternate.DeleteAt = model.GetMillis()
	_, apperr := th.Store.User().Update(userAlternate, true)
	require.Nil(t, apperr)
	defer th.deleteUser(userAlternate)
	err = th.addUserToTeams(userAlternate, []string{th.Team.Id})
	require.Nil(t, err)
	_, err = th.addUserToChannels(userAlternate, []string{th.ChannelBasic.Id})
	require.Nil(t, err)
	t.Run("Should autocomplete inactive users if we allow it", func(t *testing.T) {
		options := createDefaultOptions(false, false, true)
		users, apperr := th.Store.User().AutocompleteUsersInChannel(th.Team.Id, th.ChannelBasic.Id, "basicusername", options)
		require.Nil(t, apperr)
		th.assertUsersMatchInAnyOrder(t, []*model.User{th.User, userAlternate}, users.InChannel)
		th.assertUsersMatchInAnyOrder(t, []*model.User{th.User2}, users.OutOfChannel)
	})
	t.Run("Should search inactive users if we allow it", func(t *testing.T) {
		options := createDefaultOptions(false, false, true)
		users, apperr := th.Store.User().Search(th.Team.Id, "basicusername", options)
		require.Nil(t, apperr)
		th.assertUsersMatchInAnyOrder(t, []*model.User{th.User, th.User2, userAlternate}, users)
	})
	t.Run("Shouldn't autocomplete inactive users if we don't allow it", func(t *testing.T) {
		options := createDefaultOptions(false, false, false)
		users, apperr := th.Store.User().AutocompleteUsersInChannel(th.Team.Id, th.ChannelBasic.Id, "basicusername", options)
		require.Nil(t, apperr)
		th.assertUsersMatchInAnyOrder(t, []*model.User{th.User}, users.InChannel)
		th.assertUsersMatchInAnyOrder(t, []*model.User{th.User2}, users.OutOfChannel)
	})
	t.Run("Shouldn't search inactive users if we don't allow it", func(t *testing.T) {
		options := createDefaultOptions(false, false, false)
		users, apperr := th.Store.User().Search(th.Team.Id, "basicusername", options)
		require.Nil(t, apperr)
		th.assertUsersMatchInAnyOrder(t, []*model.User{th.User, th.User2}, users)
	})
}

func testShouldBeAbleToSearchFilteringByRole(t *testing.T, th *SearchTestHelper) {
	userAlternate, err := th.createUser("basicusernamealternate", "alternatenickname", "firstname", "altlastname")
	require.Nil(t, err)
	userAlternate.Roles = "system_admin system_user"
	_, apperr := th.Store.User().Update(userAlternate, true)
	require.Nil(t, apperr)
	defer th.deleteUser(userAlternate)
	userAlternate2, err := th.createUser("basicusernamealternate2", "alternatenickname2", "firstname2", "altlastname2")
	require.Nil(t, err)
	userAlternate2.Roles = "system_user"
	_, apperr = th.Store.User().Update(userAlternate2, true)
	require.Nil(t, apperr)
	defer th.deleteUser(userAlternate2)
	err = th.addUserToTeams(userAlternate, []string{th.Team.Id})
	require.Nil(t, err)
	err = th.addUserToTeams(userAlternate2, []string{th.Team.Id})
	require.Nil(t, err)
	_, err = th.addUserToChannels(userAlternate, []string{th.ChannelBasic.Id})
	require.Nil(t, err)
	t.Run("Should autocomplete users filtering by roles", func(t *testing.T) {
		options := createDefaultOptions(false, false, true)
		options.Role = "system_admin"
		users, apperr := th.Store.User().AutocompleteUsersInChannel(th.Team.Id, th.ChannelBasic.Id, "", options)
		require.Nil(t, apperr)
		th.assertUsersMatchInAnyOrder(t, []*model.User{userAlternate}, users.InChannel)
		th.assertUsersMatchInAnyOrder(t, []*model.User{}, users.OutOfChannel)
	})
	t.Run("Should search users filtering by roles", func(t *testing.T) {
		options := createDefaultOptions(false, false, true)
		options.Role = "system_admin"
		users, apperr := th.Store.User().Search(th.Team.Id, "", options)
		require.Nil(t, apperr)
		th.assertUsersMatchInAnyOrder(t, []*model.User{userAlternate}, users)
	})
}

func testShouldIgnoreLeadingAtSymbols(t *testing.T, th *SearchTestHelper) {
	t.Run("Should autocomplete ignoring the @ symbol at the beginning", func(t *testing.T) {
		options := createDefaultOptions(false, false, false)
		users, apperr := th.Store.User().AutocompleteUsersInChannel(th.Team.Id, th.ChannelBasic.Id, "@basicusername", options)
		require.Nil(t, apperr)
		th.assertUsersMatchInAnyOrder(t, []*model.User{th.User}, users.InChannel)
		th.assertUsersMatchInAnyOrder(t, []*model.User{th.User2}, users.OutOfChannel)
	})
	t.Run("Should search ignoring the @ symbol at the beginning", func(t *testing.T) {
		options := createDefaultOptions(false, false, false)
		users, apperr := th.Store.User().Search(th.Team.Id, "@basicusername", options)
		require.Nil(t, apperr)
		th.assertUsersMatchInAnyOrder(t, []*model.User{th.User, th.User2}, users)
	})
}

func testSearchUsersShouldBeCaseInsensitive(t *testing.T, th *SearchTestHelper) {
	options := createDefaultOptions(false, false, false)
	users, apperr := th.Store.User().AutocompleteUsersInChannel(th.Team.Id, th.ChannelBasic.Id, "BaSiCUsErNaMe", options)
	require.Nil(t, apperr)
	th.assertUsersMatchInAnyOrder(t, []*model.User{th.User}, users.InChannel)
	th.assertUsersMatchInAnyOrder(t, []*model.User{th.User2}, users.OutOfChannel)
}

func testSearchOneTwoCharUsersnameAndFirstLastNames(t *testing.T, th *SearchTestHelper) {
	userAlternate, err := th.createUser("ho", "alternatenickname", "zi", "k")
	require.Nil(t, err)

	defer th.deleteUser(userAlternate)
	err = th.addUserToTeams(userAlternate, []string{th.Team.Id})
	require.Nil(t, err)
	_, err = th.addUserToChannels(userAlternate, []string{th.ChannelBasic.Id})
	require.Nil(t, err)
	t.Run("Should support two characters in the full name", func(t *testing.T) {
		options := createDefaultOptions(true, false, false)
		users, apperr := th.Store.User().AutocompleteUsersInChannel(th.Team.Id, th.ChannelBasic.Id, "zi", options)
		require.Nil(t, apperr)
		th.assertUsersMatchInAnyOrder(t, []*model.User{userAlternate}, users.InChannel)
		th.assertUsersMatchInAnyOrder(t, []*model.User{}, users.OutOfChannel)
	})
	t.Run("Should support two characters in the username", func(t *testing.T) {
		options := createDefaultOptions(true, false, false)
		users, apperr := th.Store.User().AutocompleteUsersInChannel(th.Team.Id, th.ChannelBasic.Id, "ho", options)
		require.Nil(t, apperr)
		th.assertUsersMatchInAnyOrder(t, []*model.User{userAlternate}, users.InChannel)
		th.assertUsersMatchInAnyOrder(t, []*model.User{}, users.OutOfChannel)
	})
}

func testShouldSupportKoreanCharacters(t *testing.T, th *SearchTestHelper) {
	userAlternate, err := th.createUser("alternate-username", "alternate-nickname", "서강준", "안신원")
	require.Nil(t, err)
	defer th.deleteUser(userAlternate)

	err = th.addUserToTeams(userAlternate, []string{th.Team.Id})
	require.Nil(t, err)
	_, err = th.addUserToChannels(userAlternate, []string{th.ChannelBasic.Id})
	require.Nil(t, err)
	t.Run("Should support hanja korean characters", func(t *testing.T) {
		options := createDefaultOptions(true, false, false)
		users, apperr := th.Store.User().AutocompleteUsersInChannel(th.Team.Id, th.ChannelBasic.Id, "서강준", options)
		require.Nil(t, apperr)
		th.assertUsersMatchInAnyOrder(t, []*model.User{userAlternate}, users.InChannel)
		th.assertUsersMatchInAnyOrder(t, []*model.User{}, users.OutOfChannel)
	})
	t.Run("Should support hangul korean characters", func(t *testing.T) {
		options := createDefaultOptions(true, false, false)
		users, apperr := th.Store.User().AutocompleteUsersInChannel(th.Team.Id, th.ChannelBasic.Id, "안신원", options)
		require.Nil(t, apperr)
		th.assertUsersMatchInAnyOrder(t, []*model.User{userAlternate}, users.InChannel)
		th.assertUsersMatchInAnyOrder(t, []*model.User{}, users.OutOfChannel)
	})
}

func testSearchWithHyphenAtTheEndOfTheTerm(t *testing.T, th *SearchTestHelper) {
	userAlternate, err := th.createUser("alternate-username", "alternate-nickname", "altfirst", "altlast")
	require.Nil(t, err)
	defer th.deleteUser(userAlternate)
	err = th.addUserToTeams(userAlternate, []string{th.Team.Id})
	require.Nil(t, err)
	_, err = th.addUserToChannels(userAlternate, []string{th.ChannelBasic.Id})
	require.Nil(t, err)
	options := createDefaultOptions(true, false, false)
	users, apperr := th.Store.User().AutocompleteUsersInChannel(th.Team.Id, th.ChannelBasic.Id, "alternate-", options)
	require.Nil(t, apperr)
	th.assertUsersMatchInAnyOrder(t, []*model.User{userAlternate}, users.InChannel)
	th.assertUsersMatchInAnyOrder(t, []*model.User{}, users.OutOfChannel)
}

func testSearchUsersInTeam(t *testing.T, th *SearchTestHelper) {
	t.Run("Should return all the team users", func(t *testing.T) {
		options := createDefaultOptions(false, false, false)
		users, apperr := th.Store.User().Search(th.Team.Id, "", options)
		require.Nil(t, apperr)
		th.assertUsersMatchInAnyOrder(t, []*model.User{th.User, th.User2}, users)
	})
	t.Run("Should return all the team users with no team id", func(t *testing.T) {
		options := createDefaultOptions(false, false, false)
		users, apperr := th.Store.User().Search("", "basicusername", options)
		require.Nil(t, apperr)
		th.assertUsersMatchInAnyOrder(t, []*model.User{th.User, th.User2, th.UserAnotherTeam}, users)
	})
	t.Run("Should return all the team users filtered by username", func(t *testing.T) {
		options := createDefaultOptions(false, false, false)
		users, apperr := th.Store.User().Search(th.Team.Id, "basicusername1", options)
		require.Nil(t, apperr)
		th.assertUsersMatchInAnyOrder(t, []*model.User{th.User}, users)
	})
	t.Run("Should not return spurious results", func(t *testing.T) {
		options := createDefaultOptions(false, false, false)
		users, apperr := th.Store.User().Search(th.Team.Id, "falseuser", options)
		require.Nil(t, apperr)
		th.assertUsersMatchInAnyOrder(t, []*model.User{}, users)
	})
	t.Run("Should return all the team users filtered by username and with channel restrictions", func(t *testing.T) {
		options := createDefaultOptions(false, false, false)
		options.ViewRestrictions = &model.ViewUsersRestrictions{Channels: []string{th.ChannelBasic.Id}}
		users, apperr := th.Store.User().Search(th.Team.Id, "basicusername", options)
		require.Nil(t, apperr)
		th.assertUsersMatchInAnyOrder(t, []*model.User{th.User}, users)
	})
	t.Run("Should return all the team users filtered by username and with all channel restricted", func(t *testing.T) {
		options := createDefaultOptions(false, false, false)
		options.ViewRestrictions = &model.ViewUsersRestrictions{Channels: []string{}}
		users, apperr := th.Store.User().Search(th.Team.Id, "basicusername1", options)
		require.Nil(t, apperr)
		th.assertUsersMatchInAnyOrder(t, []*model.User{}, users)
	})
	t.Run("Should honor the limit when searching users in team", func(t *testing.T) {
		optionsWithLimit := &model.UserSearchOptions{
			Limit: 1,
		}

		users, apperr := th.Store.User().Search(th.Team.Id, "", optionsWithLimit)
		require.Nil(t, apperr)
		require.Len(t, users, 1)
	})
}

func testSearchUsersInTeamUsernameWithDot(t *testing.T, th *SearchTestHelper) {
	userAlternate, err := th.createUser("alternate.username", "altnickname", "altfirst", "altlast")
	require.Nil(t, err)
	defer th.deleteUser(userAlternate)
	err = th.addUserToTeams(userAlternate, []string{th.Team.Id})
	require.Nil(t, err)
	_, err = th.addUserToChannels(userAlternate, []string{th.ChannelBasic.Id})
	require.Nil(t, err)
	options := createDefaultOptions(true, false, false)
	users, apperr := th.Store.User().Search(th.Team.Id, "alternate.", options)
	require.Nil(t, apperr)
	th.assertUsersMatchInAnyOrder(t, []*model.User{userAlternate}, users)
}

func testSearchUsersInTeamUsernameWithHyphen(t *testing.T, th *SearchTestHelper) {
	userAlternate, err := th.createUser("alternate-username", "altnickname", "altfirst", "altlast")
	require.Nil(t, err)
	defer th.deleteUser(userAlternate)
	err = th.addUserToTeams(userAlternate, []string{th.Team.Id})
	require.Nil(t, err)
	_, err = th.addUserToChannels(userAlternate, []string{th.ChannelBasic.Id})
	require.Nil(t, err)
	options := createDefaultOptions(true, false, false)
	users, apperr := th.Store.User().Search(th.Team.Id, "alternate-", options)
	require.Nil(t, apperr)
	th.assertUsersMatchInAnyOrder(t, []*model.User{userAlternate}, users)
}

func testSearchUsersInTeamUsernameWithUnderscore(t *testing.T, th *SearchTestHelper) {
	userAlternate, err := th.createUser("alternate_username", "altnickname", "altfirst", "altlast")
	require.Nil(t, err)
	defer th.deleteUser(userAlternate)
	err = th.addUserToTeams(userAlternate, []string{th.Team.Id})
	require.Nil(t, err)
	_, err = th.addUserToChannels(userAlternate, []string{th.ChannelBasic.Id})
	require.Nil(t, err)
	options := createDefaultOptions(true, false, false)
	users, apperr := th.Store.User().Search(th.Team.Id, "alternate_", options)
	require.Nil(t, apperr)
	th.assertUsersMatchInAnyOrder(t, []*model.User{userAlternate}, users)
}

func testSearchUsersByFullName(t *testing.T, th *SearchTestHelper) {
	t.Run("Should search users by full name", func(t *testing.T) {
		options := createDefaultOptions(true, false, false)
		users, apperr := th.Store.User().Search(th.Team.Id, "basicfirstname", options)
		require.Nil(t, apperr)
		th.assertUsersMatchInAnyOrder(t, []*model.User{th.User, th.User2}, users)
	})
	t.Run("Should search user by full name", func(t *testing.T) {
		options := createDefaultOptions(true, false, false)
		users, apperr := th.Store.User().Search(th.Team.Id, "basicfirstname1", options)
		require.Nil(t, apperr)
		th.assertUsersMatchInAnyOrder(t, []*model.User{th.User}, users)
	})
	t.Run("Should return empty when search by full name and is deactivated", func(t *testing.T) {
		options := createDefaultOptions(false, false, false)
		users, apperr := th.Store.User().Search(th.Team.Id, "basicfirstname1", options)
		require.Nil(t, apperr)
		th.assertUsersMatchInAnyOrder(t, []*model.User{}, users)
	})
}

func createDefaultOptions(allowFullName, allowEmails, allowInactive bool) *model.UserSearchOptions {
	return &model.UserSearchOptions{
		AllowFullNames: allowFullName,
		AllowEmails:    allowEmails,
		AllowInactive:  allowInactive,
		Limit:          model.USER_SEARCH_DEFAULT_LIMIT,
	}
}<|MERGE_RESOLUTION|>--- conflicted
+++ resolved
@@ -164,7 +164,6 @@
 }
 
 func testGetAllUsersInChannelWithEmptyTerm(t *testing.T, th *SearchTestHelper) {
-<<<<<<< HEAD
 	options := &model.UserSearchOptions{
 		AllowFullNames: true,
 		Limit:          model.USER_SEARCH_DEFAULT_LIMIT,
@@ -179,7 +178,8 @@
 		require.Nil(t, err)
 		require.Len(t, result.InChannel, 1)
 		require.Len(t, result.OutOfChannel, 1)
-=======
+	})
+
 	t.Run("Return all users in team", func(t *testing.T) {
 		options := createDefaultOptions(true, false, false)
 		users, err := th.Store.User().AutocompleteUsersInChannel(th.Team.Id, th.ChannelBasic.Id, "", options)
@@ -187,6 +187,7 @@
 		th.assertUsersMatchInAnyOrder(t, []*model.User{th.User}, users.InChannel)
 		th.assertUsersMatchInAnyOrder(t, []*model.User{th.User2}, users.OutOfChannel)
 	})
+
 	t.Run("Return all users in teams even though some of them don't have a team associated", func(t *testing.T) {
 		options := createDefaultOptions(true, false, false)
 		userAlternate, err := th.createUser("user-alternate", "user-alternate", "user", "alternate")
@@ -201,7 +202,6 @@
 		require.Nil(t, err)
 		th.assertUsersMatchInAnyOrder(t, []*model.User{th.User, th.User2, th.UserAnotherTeam,
 			userAlternate, userGuest}, users)
->>>>>>> f305cfe9
 	})
 }
 

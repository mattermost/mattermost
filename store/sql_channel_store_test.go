--- conflicted
+++ resolved
@@ -352,12 +352,8 @@
 	o1.Type = model.CHANNEL_OPEN
 	Must(store.Channel().Save(&o1))
 
-<<<<<<< HEAD
-	r1 := <-store.Channel().GetByName(o1.TeamId, o1.Name)
+	r1 := <-store.Channel().GetByName(o1.TeamId, o1.Name, true)
 	if r1.Err != nil {
-=======
-	if r1 := <-store.Channel().GetByName(o1.TeamId, o1.Name, true); r1.Err != nil {
->>>>>>> 1863617a
 		t.Fatal(r1.Err)
 	} else {
 		if r1.Data.(*model.Channel).ToJson() != o1.ToJson() {

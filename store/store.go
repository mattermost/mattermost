--- conflicted
+++ resolved
@@ -690,11 +690,7 @@
 	GetFilesBatchForIndexing(startTime int64, startFileID string, limit int) ([]*model.FileForIndexing, error)
 	ClearCaches()
 	GetStorageUsage(allowFromCache, includeDeleted bool) (int64, error)
-<<<<<<< HEAD
-	// GetUptoNSizeFileTime returns the CreateAt time of the last accessible file with a total size upto n bits.
-=======
 	// GetUptoNSizeFileTime returns the CreateAt time of the last accessible file with a running-total size upto n bytes.
->>>>>>> 8bc38552
 	GetUptoNSizeFileTime(n int64) (int64, error)
 }
 

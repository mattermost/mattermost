// Copyright (c) 2016-present Mattermost, Inc. All Rights Reserved.
// See License.txt for license information.

package store

import (
	"time"

	"github.com/mattermost/mattermost-server/model"
)

type StoreResult struct {
	Data interface{}
	Err  *model.AppError
}

type StoreChannel chan StoreResult

func Do(f func(result *StoreResult)) StoreChannel {
	storeChannel := make(StoreChannel, 1)
	go func() {
		result := StoreResult{}
		f(&result)
		storeChannel <- result
		close(storeChannel)
	}()
	return storeChannel
}

func Must(sc StoreChannel) interface{} {
	r := <-sc
	if r.Err != nil {

		time.Sleep(time.Second)
		panic(r.Err)
	}

	return r.Data
}

type Store interface {
	Team() TeamStore
	Channel() ChannelStore
	Post() PostStore
	User() UserStore
	Bot() BotStore
	Audit() AuditStore
	ClusterDiscovery() ClusterDiscoveryStore
	Compliance() ComplianceStore
	Session() SessionStore
	OAuth() OAuthStore
	System() SystemStore
	Webhook() WebhookStore
	Command() CommandStore
	CommandWebhook() CommandWebhookStore
	Preference() PreferenceStore
	License() LicenseStore
	Token() TokenStore
	Emoji() EmojiStore
	Status() StatusStore
	FileInfo() FileInfoStore
	Reaction() ReactionStore
	Role() RoleStore
	Scheme() SchemeStore
	Job() JobStore
	UserAccessToken() UserAccessTokenStore
	ChannelMemberHistory() ChannelMemberHistoryStore
	Plugin() PluginStore
	TermsOfService() TermsOfServiceStore
	Group() GroupStore
	UserTermsOfService() UserTermsOfServiceStore
	LinkMetadata() LinkMetadataStore
	MarkSystemRanUnitTests()
	Close()
	LockToMaster()
	UnlockFromMaster()
	DropAllTables()
	TotalMasterDbConnections() int
	TotalReadDbConnections() int
	TotalSearchDbConnections() int
}

type TeamStore interface {
	Save(team *model.Team) (*model.Team, *model.AppError)
	Update(team *model.Team) (*model.Team, *model.AppError)
	UpdateDisplayName(name string, teamId string) *model.AppError
	Get(id string) (*model.Team, *model.AppError)
	GetByName(name string) (*model.Team, *model.AppError)
	SearchByName(name string) ([]*model.Team, *model.AppError)
	SearchAll(term string) ([]*model.Team, *model.AppError)
	SearchOpen(term string) StoreChannel
	SearchPrivate(term string) ([]*model.Team, *model.AppError)
	GetAll() ([]*model.Team, *model.AppError)
	GetAllPage(offset int, limit int) ([]*model.Team, *model.AppError)
	GetAllPrivateTeamListing() StoreChannel
	GetAllPrivateTeamPageListing(offset int, limit int) ([]*model.Team, *model.AppError)
	GetAllTeamListing() StoreChannel
	GetAllTeamPageListing(offset int, limit int) ([]*model.Team, *model.AppError)
	GetTeamsByUserId(userId string) StoreChannel
	GetByInviteId(inviteId string) (*model.Team, *model.AppError)
	PermanentDelete(teamId string) *model.AppError
	AnalyticsTeamCount() (int64, *model.AppError)
	SaveMember(member *model.TeamMember, maxUsersPerTeam int) StoreChannel
	UpdateMember(member *model.TeamMember) (*model.TeamMember, *model.AppError)
	GetMember(teamId string, userId string) (*model.TeamMember, *model.AppError)
	GetMembers(teamId string, offset int, limit int, restrictions *model.ViewUsersRestrictions) ([]*model.TeamMember, *model.AppError)
	GetMembersByIds(teamId string, userIds []string, restrictions *model.ViewUsersRestrictions) ([]*model.TeamMember, *model.AppError)
	GetTotalMemberCount(teamId string) (int64, *model.AppError)
	GetActiveMemberCount(teamId string) (int64, *model.AppError)
	GetTeamsForUser(userId string) ([]*model.TeamMember, *model.AppError)
	GetTeamsForUserWithPagination(userId string, page, perPage int) ([]*model.TeamMember, *model.AppError)
	GetChannelUnreadsForAllTeams(excludeTeamId, userId string) StoreChannel
	GetChannelUnreadsForTeam(teamId, userId string) ([]*model.ChannelUnread, *model.AppError)
	RemoveMember(teamId string, userId string) StoreChannel
	RemoveAllMembersByTeam(teamId string) StoreChannel
	RemoveAllMembersByUser(userId string) StoreChannel
	UpdateLastTeamIconUpdate(teamId string, curTime int64) StoreChannel
	GetTeamsByScheme(schemeId string, offset int, limit int) StoreChannel
	MigrateTeamMembers(fromTeamId string, fromUserId string) StoreChannel
	ResetAllTeamSchemes() StoreChannel
	ClearAllCustomRoleAssignments() StoreChannel
	AnalyticsGetTeamCountForScheme(schemeId string) StoreChannel
	GetAllForExportAfter(limit int, afterId string) StoreChannel
	GetTeamMembersForExport(userId string) StoreChannel
	UserBelongsToTeams(userId string, teamIds []string) StoreChannel
	GetUserTeamIds(userId string, allowFromCache bool) StoreChannel
	InvalidateAllTeamIdsForUser(userId string)
	ClearCaches()
}

type ChannelStore interface {
	Save(channel *model.Channel, maxChannelsPerTeam int64) (*model.Channel, *model.AppError)
	CreateDirectChannel(userId string, otherUserId string) (*model.Channel, *model.AppError)
	SaveDirectChannel(channel *model.Channel, member1 *model.ChannelMember, member2 *model.ChannelMember) (*model.Channel, *model.AppError)
	Update(channel *model.Channel) (*model.Channel, *model.AppError)
	Get(id string, allowFromCache bool) (*model.Channel, *model.AppError)
	InvalidateChannel(id string)
	InvalidateChannelByName(teamId, name string)
	GetFromMaster(id string) (*model.Channel, *model.AppError)
	Delete(channelId string, time int64) *model.AppError
	Restore(channelId string, time int64) *model.AppError
	SetDeleteAt(channelId string, deleteAt int64, updateAt int64) *model.AppError
	PermanentDeleteByTeam(teamId string) StoreChannel
	PermanentDelete(channelId string) StoreChannel
	GetByName(team_id string, name string, allowFromCache bool) (*model.Channel, *model.AppError)
	GetByNames(team_id string, names []string, allowFromCache bool) ([]*model.Channel, *model.AppError)
	GetByNameIncludeDeleted(team_id string, name string, allowFromCache bool) (*model.Channel, *model.AppError)
	GetDeletedByName(team_id string, name string) (*model.Channel, *model.AppError)
	GetDeleted(team_id string, offset int, limit int) (*model.ChannelList, *model.AppError)
	GetChannels(teamId string, userId string, includeDeleted bool) (*model.ChannelList, *model.AppError)
	GetAllChannels(page, perPage int, opts ChannelSearchOpts) (*model.ChannelListWithTeamData, *model.AppError)
	GetMoreChannels(teamId string, userId string, offset int, limit int) (*model.ChannelList, *model.AppError)
	GetPublicChannelsForTeam(teamId string, offset int, limit int) (*model.ChannelList, *model.AppError)
	GetPublicChannelsByIdsForTeam(teamId string, channelIds []string) (*model.ChannelList, *model.AppError)
	GetChannelCounts(teamId string, userId string) (*model.ChannelCounts, *model.AppError)
	GetTeamChannels(teamId string) (*model.ChannelList, *model.AppError)
	GetAll(teamId string) ([]*model.Channel, *model.AppError)
	GetChannelsByIds(channelIds []string) ([]*model.Channel, *model.AppError)
	GetForPost(postId string) (*model.Channel, *model.AppError)
	SaveMember(member *model.ChannelMember) StoreChannel
	UpdateMember(member *model.ChannelMember) StoreChannel
	GetMembers(channelId string, offset, limit int) (*model.ChannelMembers, *model.AppError)
	GetMember(channelId string, userId string) (*model.ChannelMember, *model.AppError)
	GetChannelMembersTimezones(channelId string) ([]model.StringMap, *model.AppError)
	GetAllChannelMembersForUser(userId string, allowFromCache bool, includeDeleted bool) StoreChannel
	InvalidateAllChannelMembersForUser(userId string)
	IsUserInChannelUseCache(userId string, channelId string) bool
	GetAllChannelMembersNotifyPropsForChannel(channelId string, allowFromCache bool) (map[string]model.StringMap, *model.AppError)
	InvalidateCacheForChannelMembersNotifyProps(channelId string)
	GetMemberForPost(postId string, userId string) (*model.ChannelMember, *model.AppError)
	InvalidateMemberCount(channelId string)
	GetMemberCountFromCache(channelId string) int64
	GetMemberCount(channelId string, allowFromCache bool) (int64, *model.AppError)
	GetPinnedPosts(channelId string) StoreChannel
	RemoveMember(channelId string, userId string) *model.AppError
	PermanentDeleteMembersByUser(userId string) StoreChannel
	PermanentDeleteMembersByChannel(channelId string) *model.AppError
	UpdateLastViewedAt(channelIds []string, userId string) StoreChannel
	IncrementMentionCount(channelId string, userId string) StoreChannel
	AnalyticsTypeCount(teamId string, channelType string) (int64, *model.AppError)
	GetMembersForUser(teamId string, userId string) StoreChannel
	GetMembersForUserWithPagination(teamId, userId string, page, perPage int) StoreChannel
	AutocompleteInTeam(teamId string, term string, includeDeleted bool) (*model.ChannelList, *model.AppError)
	AutocompleteInTeamForSearch(teamId string, userId string, term string, includeDeleted bool) StoreChannel
	SearchAllChannels(term string, opts ChannelSearchOpts) StoreChannel
	SearchInTeam(teamId string, term string, includeDeleted bool) (*model.ChannelList, *model.AppError)
	SearchMore(userId string, teamId string, term string) (*model.ChannelList, *model.AppError)
	SearchGroupChannels(userId, term string) (*model.ChannelList, *model.AppError)
	GetMembersByIds(channelId string, userIds []string) (*model.ChannelMembers, *model.AppError)
	AnalyticsDeletedTypeCount(teamId string, channelType string) (int64, *model.AppError)
	GetChannelUnread(channelId, userId string) (*model.ChannelUnread, *model.AppError)
	ClearCaches()
	GetChannelsByScheme(schemeId string, offset int, limit int) StoreChannel
	MigrateChannelMembers(fromChannelId string, fromUserId string) (map[string]string, *model.AppError)
	ResetAllChannelSchemes() *model.AppError
	ClearAllCustomRoleAssignments() *model.AppError
	MigratePublicChannels() error
	GetAllChannelsForExportAfter(limit int, afterId string) ([]*model.ChannelForExport, *model.AppError)
	GetAllDirectChannelsForExportAfter(limit int, afterId string) ([]*model.DirectChannelForExport, *model.AppError)
	GetChannelMembersForExport(userId string, teamId string) ([]*model.ChannelMemberForExport, *model.AppError)
	RemoveAllDeactivatedMembers(channelId string) *model.AppError
	GetChannelsBatchForIndexing(startTime, endTime int64, limit int) ([]*model.Channel, *model.AppError)
	UserBelongsToChannels(userId string, channelIds []string) (bool, *model.AppError)
}

type ChannelMemberHistoryStore interface {
	LogJoinEvent(userId string, channelId string, joinTime int64) StoreChannel
	LogLeaveEvent(userId string, channelId string, leaveTime int64) StoreChannel
	GetUsersInChannelDuring(startTime int64, endTime int64, channelId string) StoreChannel
	PermanentDeleteBatch(endTime int64, limit int64) StoreChannel
}

type PostStore interface {
	Save(post *model.Post) (*model.Post, *model.AppError)
	Update(newPost *model.Post, oldPost *model.Post) (*model.Post, *model.AppError)
	Get(id string) (*model.PostList, *model.AppError)
	GetSingle(id string) (*model.Post, *model.AppError)
	Delete(postId string, time int64, deleteByID string) *model.AppError
	PermanentDeleteByUser(userId string) *model.AppError
	PermanentDeleteByChannel(channelId string) *model.AppError
	GetPosts(channelId string, offset int, limit int, allowFromCache bool) (*model.PostList, *model.AppError)
	GetFlaggedPosts(userId string, offset int, limit int) (*model.PostList, *model.AppError)
	GetFlaggedPostsForTeam(userId, teamId string, offset int, limit int) (*model.PostList, *model.AppError)
	GetFlaggedPostsForChannel(userId, channelId string, offset int, limit int) (*model.PostList, *model.AppError)
	GetPostsBefore(channelId string, postId string, numPosts int, offset int) (*model.PostList, *model.AppError)
	GetPostsAfter(channelId string, postId string, numPosts int, offset int) (*model.PostList, *model.AppError)
	GetPostsSince(channelId string, time int64, allowFromCache bool) (*model.PostList, *model.AppError)
	GetEtag(channelId string, allowFromCache bool) string
	Search(teamId string, userId string, params *model.SearchParams) StoreChannel
	AnalyticsUserCountsWithPostsByDay(teamId string) (model.AnalyticsRows, *model.AppError)
	AnalyticsPostCountsByDay(teamId string) (model.AnalyticsRows, *model.AppError)
	AnalyticsPostCount(teamId string, mustHaveFile bool, mustHaveHashtag bool) (int64, *model.AppError)
	ClearCaches()
	InvalidateLastPostTimeCache(channelId string)
	GetPostsCreatedAt(channelId string, time int64) ([]*model.Post, *model.AppError)
	Overwrite(post *model.Post) (*model.Post, *model.AppError)
	GetPostsByIds(postIds []string) ([]*model.Post, *model.AppError)
	GetPostsBatchForIndexing(startTime int64, endTime int64, limit int) ([]*model.PostForIndexing, *model.AppError)
	PermanentDeleteBatch(endTime int64, limit int64) (int64, *model.AppError)
	GetOldest() (*model.Post, *model.AppError)
	GetMaxPostSize() int
	GetParentsForExportAfter(limit int, afterId string) ([]*model.PostForExport, *model.AppError)
	GetRepliesForExport(parentId string) ([]*model.ReplyForExport, *model.AppError)
	GetDirectPostParentsForExportAfter(limit int, afterId string) ([]*model.DirectPostForExport, *model.AppError)
}

type UserStore interface {
	Save(user *model.User) StoreChannel
	Update(user *model.User, allowRoleUpdate bool) (*model.UserUpdate, *model.AppError)
	UpdateLastPictureUpdate(userId string) StoreChannel
	ResetLastPictureUpdate(userId string) StoreChannel
	UpdateUpdateAt(userId string) StoreChannel
	UpdatePassword(userId, newPassword string) StoreChannel
	UpdateAuthData(userId string, service string, authData *string, email string, resetMfa bool) StoreChannel
	UpdateMfaSecret(userId, secret string) StoreChannel
	UpdateMfaActive(userId string, active bool) StoreChannel
	Get(id string) (*model.User, *model.AppError)
	GetAll() StoreChannel
	ClearCaches()
	InvalidateProfilesInChannelCacheByUser(userId string)
	InvalidateProfilesInChannelCache(channelId string)
	GetProfilesInChannel(channelId string, offset int, limit int) StoreChannel
	GetProfilesInChannelByStatus(channelId string, offset int, limit int) StoreChannel
	GetAllProfilesInChannel(channelId string, allowFromCache bool) StoreChannel
	GetProfilesNotInChannel(teamId string, channelId string, groupConstrained bool, offset int, limit int, viewRestrictions *model.ViewUsersRestrictions) StoreChannel
	GetProfilesWithoutTeam(offset int, limit int, viewRestrictions *model.ViewUsersRestrictions) StoreChannel
	GetProfilesByUsernames(usernames []string, viewRestrictions *model.ViewUsersRestrictions) StoreChannel
	GetAllProfiles(options *model.UserGetOptions) StoreChannel
	GetProfiles(options *model.UserGetOptions) StoreChannel
	GetProfileByIds(userId []string, allowFromCache bool, viewRestrictions *model.ViewUsersRestrictions) StoreChannel
	GetProfileByGroupChannelIdsForUser(userId string, channelIds []string) (map[string][]*model.User, *model.AppError)
	InvalidatProfileCacheForUser(userId string)
	GetByEmail(email string) (*model.User, *model.AppError)
	GetByAuth(authData *string, authService string) (*model.User, *model.AppError)
	GetAllUsingAuthService(authService string) StoreChannel
	GetByUsername(username string) StoreChannel
	GetForLogin(loginId string, allowSignInWithUsername, allowSignInWithEmail bool) StoreChannel
	VerifyEmail(userId, email string) (string, *model.AppError)
	GetEtagForAllProfiles() StoreChannel
	GetEtagForProfiles(teamId string) StoreChannel
	UpdateFailedPasswordAttempts(userId string, attempts int) StoreChannel
	GetSystemAdminProfiles() StoreChannel
	PermanentDelete(userId string) *model.AppError
	AnalyticsActiveCount(time int64) StoreChannel
	GetUnreadCount(userId string) StoreChannel
	GetUnreadCountForChannel(userId string, channelId string) StoreChannel
	GetAnyUnreadPostCountForChannel(userId string, channelId string) StoreChannel
	GetRecentlyActiveUsersForTeam(teamId string, offset, limit int, viewRestrictions *model.ViewUsersRestrictions) StoreChannel
	GetNewUsersForTeam(teamId string, offset, limit int, viewRestrictions *model.ViewUsersRestrictions) StoreChannel
	Search(teamId string, term string, options *model.UserSearchOptions) StoreChannel
	SearchNotInTeam(notInTeamId string, term string, options *model.UserSearchOptions) StoreChannel
	SearchInChannel(channelId string, term string, options *model.UserSearchOptions) StoreChannel
	SearchNotInChannel(teamId string, channelId string, term string, options *model.UserSearchOptions) StoreChannel
	SearchWithoutTeam(term string, options *model.UserSearchOptions) StoreChannel
	AnalyticsGetInactiveUsersCount() StoreChannel
	AnalyticsGetSystemAdminCount() StoreChannel
	GetProfilesNotInTeam(teamId string, groupConstrained bool, offset int, limit int, viewRestrictions *model.ViewUsersRestrictions) StoreChannel
	GetEtagForProfilesNotInTeam(teamId string) StoreChannel
	ClearAllCustomRoleAssignments() StoreChannel
	InferSystemInstallDate() StoreChannel
	GetAllAfter(limit int, afterId string) StoreChannel
	GetUsersBatchForIndexing(startTime, endTime int64, limit int) StoreChannel
	Count(options model.UserCountOptions) StoreChannel
	GetTeamGroupUsers(teamID string) StoreChannel
	GetChannelGroupUsers(channelID string) StoreChannel
}

type BotStore interface {
	Get(userId string, includeDeleted bool) (*model.Bot, *model.AppError)
	GetAll(options *model.BotGetOptions) ([]*model.Bot, *model.AppError)
	Save(bot *model.Bot) (*model.Bot, *model.AppError)
	Update(bot *model.Bot) (*model.Bot, *model.AppError)
	PermanentDelete(userId string) *model.AppError
}

type SessionStore interface {
	Get(sessionIdOrToken string) (*model.Session, *model.AppError)
	Save(session *model.Session) (*model.Session, *model.AppError)
	GetSessions(userId string) ([]*model.Session, *model.AppError)
	GetSessionsWithActiveDeviceIds(userId string) ([]*model.Session, *model.AppError)
	Remove(sessionIdOrToken string) *model.AppError
	RemoveAllSessions() *model.AppError
	PermanentDeleteSessionsByUser(teamId string) *model.AppError
	UpdateLastActivityAt(sessionId string, time int64) *model.AppError
	UpdateRoles(userId string, roles string) (string, *model.AppError)
	UpdateDeviceId(id string, deviceId string, expiresAt int64) (string, *model.AppError)
	AnalyticsSessionCount() (int64, *model.AppError)
	Cleanup(expiryTime int64, batchSize int64)
}

type AuditStore interface {
	Save(audit *model.Audit) *model.AppError
	Get(user_id string, offset int, limit int) (model.Audits, *model.AppError)
	PermanentDeleteByUser(userId string) *model.AppError
	PermanentDeleteBatch(endTime int64, limit int64) (int64, *model.AppError)
}

type ClusterDiscoveryStore interface {
	Save(discovery *model.ClusterDiscovery) *model.AppError
	Delete(discovery *model.ClusterDiscovery) (bool, *model.AppError)
	Exists(discovery *model.ClusterDiscovery) (bool, *model.AppError)
	GetAll(discoveryType, clusterName string) ([]*model.ClusterDiscovery, *model.AppError)
	SetLastPingAt(discovery *model.ClusterDiscovery) *model.AppError
	Cleanup() *model.AppError
}

type ComplianceStore interface {
	Save(compliance *model.Compliance) (*model.Compliance, *model.AppError)
	Update(compliance *model.Compliance) (*model.Compliance, *model.AppError)
	Get(id string) (*model.Compliance, *model.AppError)
	GetAll(offset, limit int) (model.Compliances, *model.AppError)
	ComplianceExport(compliance *model.Compliance) ([]*model.CompliancePost, *model.AppError)
	MessageExport(after int64, limit int) ([]*model.MessageExport, *model.AppError)
}

type OAuthStore interface {
	SaveApp(app *model.OAuthApp) (*model.OAuthApp, *model.AppError)
	UpdateApp(app *model.OAuthApp) (*model.OAuthApp, *model.AppError)
	GetApp(id string) (*model.OAuthApp, *model.AppError)
	GetAppByUser(userId string, offset, limit int) ([]*model.OAuthApp, *model.AppError)
	GetApps(offset, limit int) ([]*model.OAuthApp, *model.AppError)
	GetAuthorizedApps(userId string, offset, limit int) ([]*model.OAuthApp, *model.AppError)
	DeleteApp(id string) *model.AppError
	SaveAuthData(authData *model.AuthData) (*model.AuthData, *model.AppError)
	GetAuthData(code string) (*model.AuthData, *model.AppError)
	RemoveAuthData(code string) *model.AppError
	PermanentDeleteAuthDataByUser(userId string) *model.AppError
	SaveAccessData(accessData *model.AccessData) (*model.AccessData, *model.AppError)
	UpdateAccessData(accessData *model.AccessData) (*model.AccessData, *model.AppError)
	GetAccessData(token string) (*model.AccessData, *model.AppError)
	GetAccessDataByUserForApp(userId, clientId string) ([]*model.AccessData, *model.AppError)
	GetAccessDataByRefreshToken(token string) (*model.AccessData, *model.AppError)
	GetPreviousAccessData(userId, clientId string) (*model.AccessData, *model.AppError)
	RemoveAccessData(token string) *model.AppError
}

type SystemStore interface {
	Save(system *model.System) *model.AppError
	SaveOrUpdate(system *model.System) *model.AppError
	Update(system *model.System) *model.AppError
	Get() (model.StringMap, *model.AppError)
	GetByName(name string) (*model.System, *model.AppError)
	PermanentDeleteByName(name string) (*model.System, *model.AppError)
}

type WebhookStore interface {
	SaveIncoming(webhook *model.IncomingWebhook) (*model.IncomingWebhook, *model.AppError)
	GetIncoming(id string, allowFromCache bool) (*model.IncomingWebhook, *model.AppError)
	GetIncomingList(offset, limit int) ([]*model.IncomingWebhook, *model.AppError)
	GetIncomingByTeam(teamId string, offset, limit int) ([]*model.IncomingWebhook, *model.AppError)
	UpdateIncoming(webhook *model.IncomingWebhook) (*model.IncomingWebhook, *model.AppError)
	GetIncomingByChannel(channelId string) ([]*model.IncomingWebhook, *model.AppError)
	DeleteIncoming(webhookId string, time int64) *model.AppError
	PermanentDeleteIncomingByChannel(channelId string) *model.AppError
	PermanentDeleteIncomingByUser(userId string) *model.AppError

	SaveOutgoing(webhook *model.OutgoingWebhook) (*model.OutgoingWebhook, *model.AppError)
	GetOutgoing(id string) (*model.OutgoingWebhook, *model.AppError)
	GetOutgoingByChannel(channelId string, offset, limit int) ([]*model.OutgoingWebhook, *model.AppError)
	GetOutgoingList(offset, limit int) ([]*model.OutgoingWebhook, *model.AppError)
	GetOutgoingByTeam(teamId string, offset, limit int) ([]*model.OutgoingWebhook, *model.AppError)
	DeleteOutgoing(webhookId string, time int64) *model.AppError
	PermanentDeleteOutgoingByChannel(channelId string) *model.AppError
	PermanentDeleteOutgoingByUser(userId string) *model.AppError
	UpdateOutgoing(hook *model.OutgoingWebhook) (*model.OutgoingWebhook, *model.AppError)

	AnalyticsIncomingCount(teamId string) (int64, *model.AppError)
	AnalyticsOutgoingCount(teamId string) (int64, *model.AppError)
	InvalidateWebhookCache(webhook string)
	ClearCaches()
}

type CommandStore interface {
	Save(webhook *model.Command) (*model.Command, *model.AppError)
	GetByTrigger(teamId string, trigger string) (*model.Command, *model.AppError)
	Get(id string) (*model.Command, *model.AppError)
	GetByTeam(teamId string) ([]*model.Command, *model.AppError)
	Delete(commandId string, time int64) *model.AppError
	PermanentDeleteByTeam(teamId string) *model.AppError
	PermanentDeleteByUser(userId string) *model.AppError
	Update(hook *model.Command) (*model.Command, *model.AppError)
	AnalyticsCommandCount(teamId string) (int64, *model.AppError)
}

type CommandWebhookStore interface {
	Save(webhook *model.CommandWebhook) StoreChannel
	Get(id string) StoreChannel
	TryUse(id string, limit int) StoreChannel
	Cleanup()
}

type PreferenceStore interface {
	Save(preferences *model.Preferences) *model.AppError
	GetCategory(userId string, category string) (model.Preferences, *model.AppError)
	Get(userId string, category string, name string) (*model.Preference, *model.AppError)
	GetAll(userId string) (model.Preferences, *model.AppError)
	Delete(userId, category, name string) *model.AppError
	DeleteCategory(userId string, category string) *model.AppError
	DeleteCategoryAndName(category string, name string) *model.AppError
	PermanentDeleteByUser(userId string) *model.AppError
	IsFeatureEnabled(feature, userId string) (bool, *model.AppError)
	CleanupFlagsBatch(limit int64) (int64, *model.AppError)
}

type LicenseStore interface {
	Save(license *model.LicenseRecord) (*model.LicenseRecord, *model.AppError)
	Get(id string) (*model.LicenseRecord, *model.AppError)
}

type TokenStore interface {
	Save(recovery *model.Token) StoreChannel
<<<<<<< HEAD
	Delete(token string) *model.AppError
	GetByToken(token string) StoreChannel
=======
	Delete(token string) StoreChannel
	GetByToken(token string) (*model.Token, *model.AppError)
>>>>>>> 162a2a99
	Cleanup()
	RemoveAllTokensByType(tokenType string) StoreChannel
}

type EmojiStore interface {
	Save(emoji *model.Emoji) (*model.Emoji, *model.AppError)
	Get(id string, allowFromCache bool) (*model.Emoji, *model.AppError)
	GetByName(name string) (*model.Emoji, *model.AppError)
	GetMultipleByName(names []string) StoreChannel
	GetList(offset, limit int, sort string) StoreChannel
	Delete(id string, time int64) *model.AppError
	Search(name string, prefixOnly bool, limit int) ([]*model.Emoji, *model.AppError)
}

type StatusStore interface {
	SaveOrUpdate(status *model.Status) StoreChannel
	Get(userId string) StoreChannel
	GetByIds(userIds []string) StoreChannel
	GetOnlineAway() StoreChannel
	GetOnline() StoreChannel
	GetAllFromTeam(teamId string) StoreChannel
	ResetAll() StoreChannel
	GetTotalActiveUsersCount() StoreChannel
	UpdateLastActivityAt(userId string, lastActivityAt int64) StoreChannel
}

type FileInfoStore interface {
	Save(info *model.FileInfo) (*model.FileInfo, *model.AppError)
	Get(id string) (*model.FileInfo, *model.AppError)
	GetByPath(path string) (*model.FileInfo, *model.AppError)
	GetForPost(postId string, readFromMaster bool, allowFromCache bool) ([]*model.FileInfo, *model.AppError)
	GetForUser(userId string) ([]*model.FileInfo, *model.AppError)
	InvalidateFileInfosForPostCache(postId string)
	AttachToPost(fileId string, postId string, creatorId string) *model.AppError
	DeleteForPost(postId string) (string, *model.AppError)
	PermanentDelete(fileId string) *model.AppError
	PermanentDeleteBatch(endTime int64, limit int64) (int64, *model.AppError)
	PermanentDeleteByUser(userId string) (int64, *model.AppError)
	ClearCaches()
}

type ReactionStore interface {
	Save(reaction *model.Reaction) (*model.Reaction, *model.AppError)
	Delete(reaction *model.Reaction) (*model.Reaction, *model.AppError)
	GetForPost(postId string, allowFromCache bool) ([]*model.Reaction, *model.AppError)
	DeleteAllWithEmojiName(emojiName string) *model.AppError
	PermanentDeleteBatch(endTime int64, limit int64) (int64, *model.AppError)
	BulkGetForPosts(postIds []string) ([]*model.Reaction, *model.AppError)
}

type JobStore interface {
	Save(job *model.Job) (*model.Job, *model.AppError)
	UpdateOptimistically(job *model.Job, currentStatus string) (bool, *model.AppError)
	UpdateStatus(id string, status string) (*model.Job, *model.AppError)
	UpdateStatusOptimistically(id string, currentStatus string, newStatus string) (bool, *model.AppError)
	Get(id string) (*model.Job, *model.AppError)
	GetAllPage(offset int, limit int) ([]*model.Job, *model.AppError)
	GetAllByType(jobType string) ([]*model.Job, *model.AppError)
	GetAllByTypePage(jobType string, offset int, limit int) ([]*model.Job, *model.AppError)
	GetAllByStatus(status string) ([]*model.Job, *model.AppError)
	GetNewestJobByStatusAndType(status string, jobType string) (*model.Job, *model.AppError)
	GetCountByStatusAndType(status string, jobType string) (int64, *model.AppError)
	Delete(id string) (string, *model.AppError)
}

type UserAccessTokenStore interface {
	Save(token *model.UserAccessToken) (*model.UserAccessToken, *model.AppError)
	Delete(tokenId string) StoreChannel
	DeleteAllForUser(userId string) StoreChannel
	Get(tokenId string) (*model.UserAccessToken, *model.AppError)
	GetAll(offset int, limit int) ([]*model.UserAccessToken, *model.AppError)
	GetByToken(tokenString string) (*model.UserAccessToken, *model.AppError)
	GetByUser(userId string, page, perPage int) ([]*model.UserAccessToken, *model.AppError)
	Search(term string) StoreChannel
	UpdateTokenEnable(tokenId string) StoreChannel
	UpdateTokenDisable(tokenId string) *model.AppError
}

type PluginStore interface {
	SaveOrUpdate(keyVal *model.PluginKeyValue) StoreChannel
	CompareAndSet(keyVal *model.PluginKeyValue, oldValue []byte) (bool, *model.AppError)
	Get(pluginId, key string) StoreChannel
	Delete(pluginId, key string) StoreChannel
	DeleteAllForPlugin(PluginId string) StoreChannel
	DeleteAllExpired() StoreChannel
	List(pluginId string, page, perPage int) StoreChannel
}

type RoleStore interface {
	Save(role *model.Role) (*model.Role, *model.AppError)
	Get(roleId string) (*model.Role, *model.AppError)
	GetAll() ([]*model.Role, *model.AppError)
	GetByName(name string) (*model.Role, *model.AppError)
	GetByNames(names []string) ([]*model.Role, *model.AppError)
	Delete(roldId string) (*model.Role, *model.AppError)
	PermanentDeleteAll() *model.AppError
}

type SchemeStore interface {
	Save(scheme *model.Scheme) StoreChannel
	Get(schemeId string) StoreChannel
	GetByName(schemeName string) StoreChannel
	GetAllPage(scope string, offset int, limit int) StoreChannel
	Delete(schemeId string) StoreChannel
	PermanentDeleteAll() StoreChannel
}

type TermsOfServiceStore interface {
	Save(termsOfService *model.TermsOfService) StoreChannel
	GetLatest(allowFromCache bool) StoreChannel
	Get(id string, allowFromCache bool) StoreChannel
}

type UserTermsOfServiceStore interface {
	GetByUser(userId string) StoreChannel
	Save(userTermsOfService *model.UserTermsOfService) StoreChannel
	Delete(userId, termsOfServiceId string) StoreChannel
}

type GroupStore interface {
	Create(group *model.Group) StoreChannel
	Get(groupID string) StoreChannel
	GetByIDs(groupIDs []string) ([]*model.Group, *model.AppError)
	GetByRemoteID(remoteID string, groupSource model.GroupSource) StoreChannel
	GetAllBySource(groupSource model.GroupSource) StoreChannel
	Update(group *model.Group) StoreChannel
	Delete(groupID string) StoreChannel

	GetMemberUsers(groupID string) StoreChannel
	GetMemberUsersPage(groupID string, offset int, limit int) StoreChannel
	GetMemberCount(groupID string) StoreChannel
	CreateOrRestoreMember(groupID string, userID string) StoreChannel
	DeleteMember(groupID string, userID string) StoreChannel

	CreateGroupSyncable(groupSyncable *model.GroupSyncable) (*model.GroupSyncable, *model.AppError)
	GetGroupSyncable(groupID string, syncableID string, syncableType model.GroupSyncableType) (*model.GroupSyncable, *model.AppError)
	GetAllGroupSyncablesByGroupId(groupID string, syncableType model.GroupSyncableType) ([]*model.GroupSyncable, *model.AppError)
	UpdateGroupSyncable(groupSyncable *model.GroupSyncable) (*model.GroupSyncable, *model.AppError)
	DeleteGroupSyncable(groupID string, syncableID string, syncableType model.GroupSyncableType) (*model.GroupSyncable, *model.AppError)

	TeamMembersToAdd(since int64) ([]*model.UserTeamIDPair, *model.AppError)
	ChannelMembersToAdd(since int64) ([]*model.UserChannelIDPair, *model.AppError)

	TeamMembersToRemove() ([]*model.TeamMember, *model.AppError)
	ChannelMembersToRemove() ([]*model.ChannelMember, *model.AppError)

	GetGroupsByChannel(channelId string, opts model.GroupSearchOpts) ([]*model.Group, *model.AppError)
	CountGroupsByChannel(channelId string, opts model.GroupSearchOpts) (int64, *model.AppError)

	GetGroupsByTeam(teamId string, opts model.GroupSearchOpts) ([]*model.Group, *model.AppError)
	CountGroupsByTeam(teamId string, opts model.GroupSearchOpts) (int64, *model.AppError)

	GetGroups(page, perPage int, opts model.GroupSearchOpts) ([]*model.Group, *model.AppError)

	TeamMembersMinusGroupMembers(teamID string, groupIDs []string, page, perPage int) ([]*model.UserWithGroups, *model.AppError)
	CountTeamMembersMinusGroupMembers(teamID string, groupIDs []string) (int64, *model.AppError)
	ChannelMembersMinusGroupMembers(channelID string, groupIDs []string, page, perPage int) ([]*model.UserWithGroups, *model.AppError)
	CountChannelMembersMinusGroupMembers(channelID string, groupIDs []string) (int64, *model.AppError)
}

type LinkMetadataStore interface {
	Save(linkMetadata *model.LinkMetadata) StoreChannel
	Get(url string, timestamp int64) StoreChannel
}

// ChannelSearchOpts contains options for searching channels.
//
// NotAssociatedToGroup will exclude channels that have associated, active GroupChannels records.
// IncludeDeleted will include channel records where DeleteAt != 0.
// ExcludeChannelNames will exclude channels from the results by name.
//
type ChannelSearchOpts struct {
	NotAssociatedToGroup string
	IncludeDeleted       bool
	ExcludeChannelNames  []string
}<|MERGE_RESOLUTION|>--- conflicted
+++ resolved
@@ -449,13 +449,8 @@
 
 type TokenStore interface {
 	Save(recovery *model.Token) StoreChannel
-<<<<<<< HEAD
 	Delete(token string) *model.AppError
-	GetByToken(token string) StoreChannel
-=======
-	Delete(token string) StoreChannel
 	GetByToken(token string) (*model.Token, *model.AppError)
->>>>>>> 162a2a99
 	Cleanup()
 	RemoveAllTokensByType(tokenType string) StoreChannel
 }

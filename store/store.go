--- conflicted
+++ resolved
@@ -428,15 +428,9 @@
 }
 
 type CommandWebhookStore interface {
-<<<<<<< HEAD
-	Save(webhook *model.CommandWebhook) StoreChannel
-	Get(id string) StoreChannel
-	TryUse(id string, limit int) *model.AppError
-=======
 	Save(webhook *model.CommandWebhook) (*model.CommandWebhook, *model.AppError)
 	Get(id string) (*model.CommandWebhook, *model.AppError)
-	TryUse(id string, limit int) StoreChannel
->>>>>>> 0ec609d1
+	TryUse(id string, limit int) *model.AppError
 	Cleanup()
 }
 

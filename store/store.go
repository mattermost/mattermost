--- conflicted
+++ resolved
@@ -90,14 +90,11 @@
 	GetTeamsCount(policyId string) (int64, error)
 	AddTeams(policyId string, teamIds []string) error
 	RemoveTeams(policyId string, teamIds []string) error
-<<<<<<< HEAD
 	DeleteOrphanedRows(limit int) (int64, error)
-=======
 	GetTeamPoliciesForUser(userID string, offset, limit int) ([]*model.RetentionPolicyForTeam, error)
 	GetTeamPoliciesCountForUser(userID string) (int64, error)
 	GetChannelPoliciesForUser(userID string, offset, limit int) ([]*model.RetentionPolicyForChannel, error)
 	GetChannelPoliciesCountForUser(userID string) (int64, error)
->>>>>>> 469662cf
 }
 
 type TeamStore interface {
@@ -875,10 +872,7 @@
 // PerPage number of results per page, if paginated.
 //
 type ChannelSearchOpts struct {
-<<<<<<< HEAD
-=======
 	Term                     string
->>>>>>> 469662cf
 	NotAssociatedToGroup     string
 	IncludeDeleted           bool
 	Deleted                  bool
@@ -888,12 +882,9 @@
 	ExcludeGroupConstrained  bool
 	PolicyID                 string
 	ExcludePolicyConstrained bool
-<<<<<<< HEAD
-=======
 	IncludePolicyID          bool
 	IncludeTeamInfo          bool
 	CountOnly                bool
->>>>>>> 469662cf
 	Public                   bool
 	Private                  bool
 	Page                     *int

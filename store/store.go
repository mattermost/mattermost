--- conflicted
+++ resolved
@@ -540,13 +540,8 @@
 	Get(pluginId, key string) (*model.PluginKeyValue, *model.AppError)
 	Delete(pluginId, key string) StoreChannel
 	DeleteAllForPlugin(PluginId string) StoreChannel
-<<<<<<< HEAD
 	DeleteAllExpired() *model.AppError
-	List(pluginId string, page, perPage int) StoreChannel
-=======
-	DeleteAllExpired() StoreChannel
 	List(pluginId string, page, perPage int) ([]string, *model.AppError)
->>>>>>> d15c2c4e
 }
 
 type RoleStore interface {

--- conflicted
+++ resolved
@@ -578,15 +578,10 @@
 	PermanentDelete(fileID string) error
 	PermanentDeleteBatch(endTime int64, limit int64) (int64, error)
 	PermanentDeleteByUser(userId string) (int64, error)
-<<<<<<< HEAD
-	SetContent(fileId, content string) error
-	Search(paramsList []*model.SearchParams, userId, teamId string, page, perPage int) (*model.FileInfoList, error)
+	SetContent(fileID, content string) error
+	Search(paramsList []*model.SearchParams, userId, teamID string, page, perPage int) (*model.FileInfoList, error)
 	CountAll() (int64, error)
 	GetFilesBatchForIndexing(startTime, endTime int64, limit int) ([]*model.FileForIndexing, error)
-=======
-	SetContent(fileID, content string) error
-	Search(paramsList []*model.SearchParams, userId, teamID string, page, perPage int) (*model.FileInfoList, error)
->>>>>>> 8d6dd195
 	ClearCaches()
 }
 

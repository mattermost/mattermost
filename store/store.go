--- conflicted
+++ resolved
@@ -324,11 +324,7 @@
 	UpdateMfaSecret(userId, secret string) error
 	UpdateMfaActive(userId string, active bool) error
 	Get(ctx context.Context, id string) (*model.User, error)
-<<<<<<< HEAD
-	GetMany(ids []string) ([]*model.User, error)
-=======
 	GetMany(ctx context.Context, ids []string) ([]*model.User, error)
->>>>>>> 9e561aa4
 	GetAll() ([]*model.User, error)
 	ClearCaches()
 	InvalidateProfilesInChannelCacheByUser(userId string)

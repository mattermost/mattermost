//go:generate go run layer_generators/main.go

// Copyright (c) 2015-present Mattermost, Inc. All Rights Reserved.
// See LICENSE.txt for license information.

package store

import (
	"context"
	"database/sql"
	"time"

	"github.com/mattermost/mattermost-server/v6/model"
	"github.com/mattermost/mattermost-server/v6/product"
)

type StoreResult struct {
	Data any

	// NErr a temporary field used by the new code for the AppError migration. This will later become Err when the entire store is migrated.
	NErr error
}

type Store interface {
	Team() TeamStore
	Channel() ChannelStore
	Post() PostStore
	RetentionPolicy() RetentionPolicyStore
	Thread() ThreadStore
	User() UserStore
	Bot() BotStore
	Audit() AuditStore
	ClusterDiscovery() ClusterDiscoveryStore
	RemoteCluster() RemoteClusterStore
	Compliance() ComplianceStore
	Session() SessionStore
	OAuth() OAuthStore
	System() SystemStore
	Webhook() WebhookStore
	Command() CommandStore
	CommandWebhook() CommandWebhookStore
	Preference() PreferenceStore
	License() LicenseStore
	Token() TokenStore
	Emoji() EmojiStore
	Status() StatusStore
	FileInfo() FileInfoStore
	UploadSession() UploadSessionStore
	Reaction() ReactionStore
	Role() RoleStore
	Scheme() SchemeStore
	Job() JobStore
	UserAccessToken() UserAccessTokenStore
	ChannelMemberHistory() ChannelMemberHistoryStore
	Plugin() PluginStore
	TermsOfService() TermsOfServiceStore
	ProductNotices() ProductNoticesStore
	Group() GroupStore
	UserTermsOfService() UserTermsOfServiceStore
	LinkMetadata() LinkMetadataStore
	SharedChannel() SharedChannelStore
	Draft() DraftStore
	MarkSystemRanUnitTests()
	Close()
	LockToMaster()
	UnlockFromMaster()
	DropAllTables()
	RecycleDBConnections(d time.Duration)
	GetDBSchemaVersion() (int, error)
	GetAppliedMigrations() ([]model.AppliedMigration, error)
	GetDbVersion(numerical bool) (string, error)
	// GetInternalMasterDB allows access to the raw master DB
	// handle for the multi-product architecture.
	GetInternalMasterDB() *sql.DB
	// GetInternalReplicaDBs allows access to the raw replica DB
	// handles for the multi-product architecture.
	GetInternalReplicaDB() *sql.DB
	GetInternalReplicaDBs() []*sql.DB
	TotalMasterDbConnections() int
	TotalReadDbConnections() int
	TotalSearchDbConnections() int
	ReplicaLagTime() error
	ReplicaLagAbs() error
	CheckIntegrity() <-chan model.IntegrityCheckResult
	SetContext(context context.Context)
	Context() context.Context
	NotifyAdmin() NotifyAdminStore
	PostPriority() PostPriorityStore
}

type RetentionPolicyStore interface {
	Save(policy *model.RetentionPolicyWithTeamAndChannelIDs) (*model.RetentionPolicyWithTeamAndChannelCounts, error)
	Patch(patch *model.RetentionPolicyWithTeamAndChannelIDs) (*model.RetentionPolicyWithTeamAndChannelCounts, error)
	Get(id string) (*model.RetentionPolicyWithTeamAndChannelCounts, error)
	GetAll(offset, limit int) ([]*model.RetentionPolicyWithTeamAndChannelCounts, error)
	GetCount() (int64, error)
	Delete(id string) error
	GetChannels(policyId string, offset, limit int) (model.ChannelListWithTeamData, error)
	GetChannelsCount(policyId string) (int64, error)
	AddChannels(policyId string, channelIds []string) error
	RemoveChannels(policyId string, channelIds []string) error
	GetTeams(policyId string, offset, limit int) ([]*model.Team, error)
	GetTeamsCount(policyId string) (int64, error)
	AddTeams(policyId string, teamIds []string) error
	RemoveTeams(policyId string, teamIds []string) error
	DeleteOrphanedRows(limit int) (int64, error)
	GetTeamPoliciesForUser(userID string, offset, limit int) ([]*model.RetentionPolicyForTeam, error)
	GetTeamPoliciesCountForUser(userID string) (int64, error)
	GetChannelPoliciesForUser(userID string, offset, limit int) ([]*model.RetentionPolicyForChannel, error)
	GetChannelPoliciesCountForUser(userID string) (int64, error)
}

type TeamStore interface {
	Save(team *model.Team) (*model.Team, error)
	Update(team *model.Team) (*model.Team, error)
	Get(id string) (*model.Team, error)
	GetMany(ids []string) ([]*model.Team, error)
	GetByName(name string) (*model.Team, error)
	GetByNames(name []string) ([]*model.Team, error)
	SearchAll(opts *model.TeamSearch) ([]*model.Team, error)
	SearchAllPaged(opts *model.TeamSearch) ([]*model.Team, int64, error)
	SearchOpen(opts *model.TeamSearch) ([]*model.Team, error)
	SearchPrivate(opts *model.TeamSearch) ([]*model.Team, error)
	GetAll() ([]*model.Team, error)
	GetAllPage(offset int, limit int, opts *model.TeamSearch) ([]*model.Team, error)
	GetAllPrivateTeamListing() ([]*model.Team, error)
	GetAllTeamListing() ([]*model.Team, error)
	GetTeamsByUserId(userID string) ([]*model.Team, error)
	GetByInviteId(inviteID string) (*model.Team, error)
	GetByEmptyInviteID() ([]*model.Team, error)
	PermanentDelete(teamID string) error
	AnalyticsTeamCount(opts *model.TeamSearch) (int64, error)
	SaveMultipleMembers(members []*model.TeamMember, maxUsersPerTeam int) ([]*model.TeamMember, error)
	SaveMember(member *model.TeamMember, maxUsersPerTeam int) (*model.TeamMember, error)
	UpdateMember(member *model.TeamMember) (*model.TeamMember, error)
	UpdateMultipleMembers(members []*model.TeamMember) ([]*model.TeamMember, error)
	GetMember(ctx context.Context, teamID string, userID string) (*model.TeamMember, error)
	GetMembers(teamID string, offset int, limit int, teamMembersGetOptions *model.TeamMembersGetOptions) ([]*model.TeamMember, error)
	GetMembersByIds(teamID string, userIds []string, restrictions *model.ViewUsersRestrictions) ([]*model.TeamMember, error)
	GetTotalMemberCount(teamID string, restrictions *model.ViewUsersRestrictions) (int64, error)
	GetActiveMemberCount(teamID string, restrictions *model.ViewUsersRestrictions) (int64, error)
	GetTeamsForUser(ctx context.Context, userID, excludeTeamID string, includeDeleted bool) ([]*model.TeamMember, error)
	GetTeamsForUserWithPagination(userID string, page, perPage int) ([]*model.TeamMember, error)
	GetChannelUnreadsForAllTeams(excludeTeamID, userID string) ([]*model.ChannelUnread, error)
	GetChannelUnreadsForTeam(teamID, userID string) ([]*model.ChannelUnread, error)
	RemoveMember(teamID string, userID string) error
	RemoveMembers(teamID string, userIds []string) error
	RemoveAllMembersByTeam(teamID string) error
	RemoveAllMembersByUser(userID string) error
	UpdateLastTeamIconUpdate(teamID string, curTime int64) error
	GetTeamsByScheme(schemeID string, offset int, limit int) ([]*model.Team, error)
	MigrateTeamMembers(fromTeamID string, fromUserID string) (map[string]string, error)
	ResetAllTeamSchemes() error
	ClearAllCustomRoleAssignments() error
	AnalyticsGetTeamCountForScheme(schemeID string) (int64, error)
	GetAllForExportAfter(limit int, afterID string) ([]*model.TeamForExport, error)
	GetTeamMembersForExport(userID string) ([]*model.TeamMemberForExport, error)
	UserBelongsToTeams(userID string, teamIds []string) (bool, error)
	GetUserTeamIds(userID string, allowFromCache bool) ([]string, error)
	InvalidateAllTeamIdsForUser(userID string)
	ClearCaches()

	// UpdateMembersRole sets all of the given team members to admins and all of the other members of the team to
	// non-admin members.
	UpdateMembersRole(teamID string, userIDs []string) error

	// GroupSyncedTeamCount returns the count of non-deleted group-constrained teams.
	GroupSyncedTeamCount() (int64, error)

	// GetCommonTeamIDsForTwoUsers returns the intersection of all the teams to which the specified
	// users belong.
	GetCommonTeamIDsForTwoUsers(userID, otherUserID string) ([]string, error)

	GetNewTeamMembersSince(teamID string, since int64, offset int, limit int) (*model.NewTeamMembersList, int64, error)
}

type ChannelStore interface {
	Save(channel *model.Channel, maxChannelsPerTeam int64) (*model.Channel, error)
	CreateDirectChannel(userID *model.User, otherUserID *model.User, channelOptions ...model.ChannelOption) (*model.Channel, error)
	SaveDirectChannel(channel *model.Channel, member1 *model.ChannelMember, member2 *model.ChannelMember) (*model.Channel, error)
	Update(channel *model.Channel) (*model.Channel, error)
	UpdateSidebarChannelCategoryOnMove(channel *model.Channel, newTeamID string) error
	ClearSidebarOnTeamLeave(userID, teamID string) error
	Get(id string, allowFromCache bool) (*model.Channel, error)
	GetMany(ids []string, allowFromCache bool) (model.ChannelList, error)
	InvalidateChannel(id string)
	InvalidateChannelByName(teamID, name string)
	Delete(channelID string, timestamp int64) error
	Restore(channelID string, timestamp int64) error
	SetDeleteAt(channelID string, deleteAt int64, updateAt int64) error
	PermanentDelete(channelID string) error
	PermanentDeleteByTeam(teamID string) error
	GetByName(team_id string, name string, allowFromCache bool) (*model.Channel, error)
	GetByNames(team_id string, names []string, allowFromCache bool) ([]*model.Channel, error)
	GetByNameIncludeDeleted(team_id string, name string, allowFromCache bool) (*model.Channel, error)
	GetDeletedByName(team_id string, name string) (*model.Channel, error)
	GetDeleted(team_id string, offset int, limit int, userID string) (model.ChannelList, error)
	GetChannels(teamID, userID string, opts *model.ChannelSearchOpts) (model.ChannelList, error)
	GetChannelsWithCursor(teamId string, userId string, opts *model.ChannelSearchOpts, afterChannelID string) (model.ChannelList, error)
	GetChannelsByUser(userID string, includeDeleted bool, lastDeleteAt, pageSize int, fromChannelID string) (model.ChannelList, error)
	GetAllChannelMembersById(id string) ([]string, error)
	GetAllChannels(page, perPage int, opts ChannelSearchOpts) (model.ChannelListWithTeamData, error)
	GetAllChannelsCount(opts ChannelSearchOpts) (int64, error)
	GetMoreChannels(teamID string, userID string, offset int, limit int) (model.ChannelList, error)
	GetPrivateChannelsForTeam(teamID string, offset int, limit int) (model.ChannelList, error)
	GetPublicChannelsForTeam(teamID string, offset int, limit int) (model.ChannelList, error)
	GetPublicChannelsByIdsForTeam(teamID string, channelIds []string) (model.ChannelList, error)
	GetChannelCounts(teamID string, userID string) (*model.ChannelCounts, error)
	GetTeamChannels(teamID string) (model.ChannelList, error)
	GetAll(teamID string) ([]*model.Channel, error)
	GetChannelsByIds(channelIds []string, includeDeleted bool) ([]*model.Channel, error)
	GetChannelsWithTeamDataByIds(channelIds []string, includeDeleted bool) ([]*model.ChannelWithTeamData, error)
	GetForPost(postID string) (*model.Channel, error)
	SaveMultipleMembers(members []*model.ChannelMember) ([]*model.ChannelMember, error)
	SaveMember(member *model.ChannelMember) (*model.ChannelMember, error)
	UpdateMember(member *model.ChannelMember) (*model.ChannelMember, error)
	UpdateMultipleMembers(members []*model.ChannelMember) ([]*model.ChannelMember, error)
	// UpdateMemberNotifyProps patches the notifyProps field with the given props map.
	// It replaces existing fields and creates new ones which don't exist.
	UpdateMemberNotifyProps(channelID, userID string, props map[string]string) (*model.ChannelMember, error)
	GetMembers(channelID string, offset, limit int) (model.ChannelMembers, error)
	GetMember(ctx context.Context, channelID string, userID string) (*model.ChannelMember, error)
	GetChannelMembersTimezones(channelID string) ([]model.StringMap, error)
	GetAllChannelMembersForUser(userID string, allowFromCache bool, includeDeleted bool) (map[string]string, error)
	InvalidateAllChannelMembersForUser(userID string)
	IsUserInChannelUseCache(userID string, channelID string) bool
	GetAllChannelMembersNotifyPropsForChannel(channelID string, allowFromCache bool) (map[string]model.StringMap, error)
	InvalidateCacheForChannelMembersNotifyProps(channelID string)
	GetMemberForPost(postID string, userID string) (*model.ChannelMember, error)
	InvalidateMemberCount(channelID string)
	GetMemberCountFromCache(channelID string) int64
	GetFileCount(channelID string) (int64, error)
	GetMemberCount(channelID string, allowFromCache bool) (int64, error)
	GetMemberCountsByGroup(ctx context.Context, channelID string, includeTimezones bool) ([]*model.ChannelMemberCountByGroup, error)
	InvalidatePinnedPostCount(channelID string)
	GetPinnedPostCount(channelID string, allowFromCache bool) (int64, error)
	InvalidateGuestCount(channelID string)
	GetGuestCount(channelID string, allowFromCache bool) (int64, error)
	GetPinnedPosts(channelID string) (*model.PostList, error)
	RemoveMember(channelID string, userID string) error
	RemoveMembers(channelID string, userIds []string) error
	PermanentDeleteMembersByUser(userID string) error
	PermanentDeleteMembersByChannel(channelID string) error
	UpdateLastViewedAt(channelIds []string, userID string) (map[string]int64, error)
	UpdateLastViewedAtPost(unreadPost *model.Post, userID string, mentionCount, mentionCountRoot, urgentMentionCount int, setUnreadCountRoot bool) (*model.ChannelUnreadAt, error)
	CountPostsAfter(channelID string, timestamp int64, userID string) (int, int, error)
	CountUrgentPostsAfter(channelID string, timestamp int64, userID string) (int, error)
	IncrementMentionCount(channelID string, userIDs []string, isRoot, isUrgent bool) error
	AnalyticsTypeCount(teamID string, channelType model.ChannelType) (int64, error)
	GetMembersForUser(teamID string, userID string) (model.ChannelMembers, error)
	GetTeamMembersForChannel(channelID string) ([]string, error)
	GetMembersForUserWithPagination(userID string, page, perPage int) (model.ChannelMembersWithTeamData, error)
	GetMembersForUserWithCursor(userID, teamID string, opts *ChannelMemberGraphQLSearchOpts) (model.ChannelMembers, error)
	Autocomplete(userID, term string, includeDeleted, isGuest bool) (model.ChannelListWithTeamData, error)
	AutocompleteInTeam(teamID, userID, term string, includeDeleted, isGuest bool) (model.ChannelList, error)
	AutocompleteInTeamForSearch(teamID string, userID string, term string, includeDeleted bool) (model.ChannelList, error)
	SearchAllChannels(term string, opts ChannelSearchOpts) (model.ChannelListWithTeamData, int64, error)
	SearchInTeam(teamID string, term string, includeDeleted bool) (model.ChannelList, error)
	SearchArchivedInTeam(teamID string, term string, userID string) (model.ChannelList, error)
	SearchForUserInTeam(userID string, teamID string, term string, includeDeleted bool) (model.ChannelList, error)
	SearchMore(userID string, teamID string, term string) (model.ChannelList, error)
	SearchGroupChannels(userID, term string) (model.ChannelList, error)
	GetMembersByIds(channelID string, userIds []string) (model.ChannelMembers, error)
	GetMembersByChannelIds(channelIds []string, userID string) (model.ChannelMembers, error)
	GetMembersInfoByChannelIds(channelIDs []string) (map[string][]*model.User, error)
	AnalyticsDeletedTypeCount(teamID string, channelType model.ChannelType) (int64, error)
	GetChannelUnread(channelID, userID string) (*model.ChannelUnread, error)
	ClearCaches()
	GetChannelsByScheme(schemeID string, offset int, limit int) (model.ChannelList, error)
	MigrateChannelMembers(fromChannelID string, fromUserID string) (map[string]string, error)
	ResetAllChannelSchemes() error
	ClearAllCustomRoleAssignments() error
	CreateInitialSidebarCategories(userID string, opts *SidebarCategorySearchOpts) (*model.OrderedSidebarCategories, error)
	GetSidebarCategoriesForTeamForUser(userID, teamID string) (*model.OrderedSidebarCategories, error)
	GetSidebarCategories(userID string, opts *SidebarCategorySearchOpts) (*model.OrderedSidebarCategories, error)
	GetSidebarCategory(categoryID string) (*model.SidebarCategoryWithChannels, error)
	GetSidebarCategoryOrder(userID, teamID string) ([]string, error)
	CreateSidebarCategory(userID, teamID string, newCategory *model.SidebarCategoryWithChannels) (*model.SidebarCategoryWithChannels, error)
	UpdateSidebarCategoryOrder(userID, teamID string, categoryOrder []string) error
	UpdateSidebarCategories(userID, teamID string, categories []*model.SidebarCategoryWithChannels) ([]*model.SidebarCategoryWithChannels, []*model.SidebarCategoryWithChannels, error)
	UpdateSidebarChannelsByPreferences(preferences model.Preferences) error
	DeleteSidebarChannelsByPreferences(preferences model.Preferences) error
	DeleteSidebarCategory(categoryID string) error
	GetAllChannelsForExportAfter(limit int, afterID string) ([]*model.ChannelForExport, error)
	GetAllDirectChannelsForExportAfter(limit int, afterID string) ([]*model.DirectChannelForExport, error)
	GetChannelMembersForExport(userID string, teamID string) ([]*model.ChannelMemberForExport, error)
	RemoveAllDeactivatedMembers(channelID string) error
	GetChannelsBatchForIndexing(startTime int64, startChannelID string, limit int) ([]*model.Channel, error)
	UserBelongsToChannels(userID string, channelIds []string) (bool, error)

	// UpdateMembersRole sets all of the given team members to admins and all of the other members of the team to
	// non-admin members.
	UpdateMembersRole(channelID string, userIDs []string) error

	// GroupSyncedChannelCount returns the count of non-deleted group-constrained channels.
	GroupSyncedChannelCount() (int64, error)

	SetShared(channelId string, shared bool) error
	// GetTeamForChannel returns the team for a given channelID.
	GetTeamForChannel(channelID string) (*model.Team, error)

	// Insights - channels
	GetTopChannelsForTeamSince(teamID string, userID string, since int64, offset int, limit int) (*model.TopChannelList, error)
	GetTopChannelsForUserSince(userID string, teamID string, since int64, offset int, limit int) (*model.TopChannelList, error)
	PostCountsByDuration(channelIDs []string, sinceUnixMillis int64, userID *string, duration model.PostCountGrouping, groupingLocation *time.Location) ([]*model.DurationPostCount, error)

	// Insights - inactive channels
	GetTopInactiveChannelsForTeamSince(teamID string, userID string, since int64, offset int, limit int) (*model.TopInactiveChannelList, error)
	GetTopInactiveChannelsForUserSince(teamID string, userID string, since int64, offset int, limit int) (*model.TopInactiveChannelList, error)
}

type ChannelMemberHistoryStore interface {
	LogJoinEvent(userID string, channelID string, joinTime int64) error
	LogLeaveEvent(userID string, channelID string, leaveTime int64) error
	GetUsersInChannelDuring(startTime int64, endTime int64, channelID string) ([]*model.ChannelMemberHistoryResult, error)
	PermanentDeleteBatchForRetentionPolicies(now, globalPolicyEndTime, limit int64, cursor model.RetentionPolicyCursor) (int64, model.RetentionPolicyCursor, error)
	DeleteOrphanedRows(limit int) (deleted int64, err error)
	PermanentDeleteBatch(endTime int64, limit int64) (int64, error)
	GetChannelsLeftSince(userID string, since int64) ([]string, error)
}
type ThreadStore interface {
	GetThreadFollowers(threadID string, fetchOnlyActive bool) ([]string, error)

	Get(id string) (*model.Thread, error)
	GetTotalUnreadThreads(userId, teamID string, opts model.GetUserThreadsOpts) (int64, error)
	GetTotalThreads(userId, teamID string, opts model.GetUserThreadsOpts) (int64, error)
	GetTotalUnreadMentions(userId, teamID string, opts model.GetUserThreadsOpts) (int64, error)
	GetTotalUnreadUrgentMentions(userId, teamID string, opts model.GetUserThreadsOpts) (int64, error)
	GetThreadsForUser(userId, teamID string, opts model.GetUserThreadsOpts) ([]*model.ThreadResponse, error)
	GetThreadForUser(threadMembership *model.ThreadMembership, extended, postPriorityIsEnabled bool) (*model.ThreadResponse, error)
	GetTeamsUnreadForUser(userID string, teamIDs []string, includeUrgentMentionCount bool) (map[string]*model.TeamUnread, error)

	MarkAllAsRead(userID string, threadIds []string) error
	MarkAllAsReadByTeam(userID, teamID string) error
	MarkAllAsReadByChannels(userID string, channelIDs []string) error
	MarkAsRead(userID, threadID string, timestamp int64) error

	UpdateMembership(membership *model.ThreadMembership) (*model.ThreadMembership, error)
	GetMembershipsForUser(userId, teamID string) ([]*model.ThreadMembership, error)
	GetMembershipForUser(userId, postID string) (*model.ThreadMembership, error)
	DeleteMembershipForUser(userId, postID string) error
	MaintainMembership(userID, postID string, opts ThreadMembershipOpts) (*model.ThreadMembership, error)
	PermanentDeleteBatchForRetentionPolicies(now, globalPolicyEndTime, limit int64, cursor model.RetentionPolicyCursor) (int64, model.RetentionPolicyCursor, error)
	PermanentDeleteBatchThreadMembershipsForRetentionPolicies(now, globalPolicyEndTime, limit int64, cursor model.RetentionPolicyCursor) (int64, model.RetentionPolicyCursor, error)
	DeleteOrphanedRows(limit int) (deleted int64, err error)
	GetThreadUnreadReplyCount(threadMembership *model.ThreadMembership) (int64, error)

	// Insights - threads
	GetTopThreadsForTeamSince(teamID string, userID string, since int64, offset int, limit int) (*model.TopThreadList, error)
	GetTopThreadsForUserSince(teamID string, userID string, since int64, offset int, limit int) (*model.TopThreadList, error)
}

type PostStore interface {
	SaveMultiple(posts []*model.Post) ([]*model.Post, int, error)
	Save(post *model.Post) (*model.Post, error)
	Update(newPost *model.Post, oldPost *model.Post) (*model.Post, error)
	Get(ctx context.Context, id string, opts model.GetPostsOptions, userID string, sanitizeOptions map[string]bool) (*model.PostList, error)
	GetSingle(id string, inclDeleted bool) (*model.Post, error)
	Delete(postID string, timestamp int64, deleteByID string) error
	PermanentDeleteByUser(userID string) error
	PermanentDeleteByChannel(channelID string) error
	GetPosts(options model.GetPostsOptions, allowFromCache bool, sanitizeOptions map[string]bool) (*model.PostList, error)
	GetFlaggedPosts(userID string, offset int, limit int) (*model.PostList, error)
	// @openTracingParams userID, teamID, offset, limit
	GetFlaggedPostsForTeam(userID, teamID string, offset int, limit int) (*model.PostList, error)
	GetFlaggedPostsForChannel(userID, channelID string, offset int, limit int) (*model.PostList, error)
	GetPostsBefore(options model.GetPostsOptions, sanitizeOptions map[string]bool) (*model.PostList, error)
	GetPostsAfter(options model.GetPostsOptions, sanitizeOptions map[string]bool) (*model.PostList, error)
	GetPostsSince(options model.GetPostsSinceOptions, allowFromCache bool, sanitizeOptions map[string]bool) (*model.PostList, error)
	GetPostsByThread(threadID string, since int64) ([]*model.Post, error)
	GetPostAfterTime(channelID string, timestamp int64, collapsedThreads bool) (*model.Post, error)
	GetPostIdAfterTime(channelID string, timestamp int64, collapsedThreads bool) (string, error)
	GetPostIdBeforeTime(channelID string, timestamp int64, collapsedThreads bool) (string, error)
	GetEtag(channelID string, allowFromCache bool, collapsedThreads bool) string
	Search(teamID string, userID string, params *model.SearchParams) (*model.PostList, error)
	AnalyticsUserCountsWithPostsByDay(teamID string) (model.AnalyticsRows, error)
	AnalyticsPostCountsByDay(options *model.AnalyticsPostCountsOptions) (model.AnalyticsRows, error)
	AnalyticsPostCount(options *model.PostCountOptions) (int64, error)
	ClearCaches()
	InvalidateLastPostTimeCache(channelID string)
	GetLastPostRowCreateAt() (int64, error)
	GetPostsCreatedAt(channelID string, timestamp int64) ([]*model.Post, error)
	Overwrite(post *model.Post) (*model.Post, error)
	OverwriteMultiple(posts []*model.Post) ([]*model.Post, int, error)
	GetPostsByIds(postIds []string) ([]*model.Post, error)
	GetPostsBatchForIndexing(startTime int64, startPostID string, limit int) ([]*model.PostForIndexing, error)
	PermanentDeleteBatchForRetentionPolicies(now, globalPolicyEndTime, limit int64, cursor model.RetentionPolicyCursor) (int64, model.RetentionPolicyCursor, error)
	DeleteOrphanedRows(limit int) (deleted int64, err error)
	PermanentDeleteBatch(endTime int64, limit int64) (int64, error)
	GetOldest() (*model.Post, error)
	GetMaxPostSize() int
	GetParentsForExportAfter(limit int, afterID string) ([]*model.PostForExport, error)
	GetRepliesForExport(parentID string) ([]*model.ReplyForExport, error)
	GetDirectPostParentsForExportAfter(limit int, afterID string) ([]*model.DirectPostForExport, error)
	SearchPostsForUser(paramsList []*model.SearchParams, userID, teamID string, page, perPage int) (*model.PostSearchResults, error)
	GetRecentSearchesForUser(userID string) ([]*model.SearchParams, error)
	LogRecentSearch(userID string, searchQuery []byte, createAt int64) error
	GetOldestEntityCreationTime() (int64, error)
	HasAutoResponsePostByUserSince(options model.GetPostsSinceOptions, userId string) (bool, error)
	GetPostsSinceForSync(options model.GetPostsSinceForSyncOptions, cursor model.GetPostsSinceForSyncCursor, limit int) ([]*model.Post, model.GetPostsSinceForSyncCursor, error)
	SetPostReminder(reminder *model.PostReminder) error
	GetPostReminders(now int64) ([]*model.PostReminder, error)
	GetPostReminderMetadata(postID string) (*PostReminderMetadata, error)
	// GetNthRecentPostTime returns the CreateAt time of the nth most recent post.
	GetNthRecentPostTime(n int64) (int64, error)

	// Insights - top DMs
	GetTopDMsForUserSince(userID string, since int64, offset int, limit int) (*model.TopDMList, error)
}

type UserStore interface {
	Save(user *model.User) (*model.User, error)
	Update(user *model.User, allowRoleUpdate bool) (*model.UserUpdate, error)
	UpdateNotifyProps(userID string, props map[string]string) error
	UpdateLastPictureUpdate(userID string) error
	ResetLastPictureUpdate(userID string) error
	UpdatePassword(userID, newPassword string) error
	UpdateUpdateAt(userID string) (int64, error)
	UpdateAuthData(userID string, service string, authData *string, email string, resetMfa bool) (string, error)
	ResetAuthDataToEmailForUsers(service string, userIDs []string, includeDeleted bool, dryRun bool) (int, error)
	UpdateMfaSecret(userID, secret string) error
	UpdateMfaActive(userID string, active bool) error
	Get(ctx context.Context, id string) (*model.User, error)
	GetMany(ctx context.Context, ids []string) ([]*model.User, error)
	GetAll() ([]*model.User, error)
	ClearCaches()
	InvalidateProfilesInChannelCacheByUser(userID string)
	InvalidateProfilesInChannelCache(channelID string)
	GetProfilesInChannel(options *model.UserGetOptions) ([]*model.User, error)
	GetProfilesInChannelByStatus(options *model.UserGetOptions) ([]*model.User, error)
	GetProfilesInChannelByAdmin(options *model.UserGetOptions) ([]*model.User, error)
	GetAllProfilesInChannel(ctx context.Context, channelID string, allowFromCache bool) (map[string]*model.User, error)
	GetProfilesNotInChannel(teamID string, channelId string, groupConstrained bool, offset int, limit int, viewRestrictions *model.ViewUsersRestrictions) ([]*model.User, error)
	GetProfilesWithoutTeam(options *model.UserGetOptions) ([]*model.User, error)
	GetProfilesByUsernames(usernames []string, viewRestrictions *model.ViewUsersRestrictions) ([]*model.User, error)
	GetAllProfiles(options *model.UserGetOptions) ([]*model.User, error)
	GetProfiles(options *model.UserGetOptions) ([]*model.User, error)
	GetProfileByIds(ctx context.Context, userIds []string, options *UserGetByIdsOpts, allowFromCache bool) ([]*model.User, error)
	GetProfileByGroupChannelIdsForUser(userID string, channelIds []string) (map[string][]*model.User, error)
	InvalidateProfileCacheForUser(userID string)
	GetByEmail(email string) (*model.User, error)
	GetByAuth(authData *string, authService string) (*model.User, error)
	GetAllUsingAuthService(authService string) ([]*model.User, error)
	GetAllNotInAuthService(authServices []string) ([]*model.User, error)
	GetByUsername(username string) (*model.User, error)
	GetForLogin(loginID string, allowSignInWithUsername, allowSignInWithEmail bool) (*model.User, error)
	VerifyEmail(userID, email string) (string, error)
	GetEtagForAllProfiles() string
	GetEtagForProfiles(teamID string) string
	UpdateFailedPasswordAttempts(userID string, attempts int) error
	GetSystemAdminProfiles() (map[string]*model.User, error)
	PermanentDelete(userID string) error
	AnalyticsActiveCount(timestamp int64, options model.UserCountOptions) (int64, error)
	AnalyticsActiveCountForPeriod(startTime int64, endTime int64, options model.UserCountOptions) (int64, error)
	GetUnreadCount(userID string, isCRTEnabled bool) (int64, error)
	GetUnreadCountForChannel(userID string, channelID string) (int64, error)
	GetAnyUnreadPostCountForChannel(userID string, channelID string) (int64, error)
	GetRecentlyActiveUsersForTeam(teamID string, offset, limit int, viewRestrictions *model.ViewUsersRestrictions) ([]*model.User, error)
	GetNewUsersForTeam(teamID string, offset, limit int, viewRestrictions *model.ViewUsersRestrictions) ([]*model.User, error)
	Search(teamID string, term string, options *model.UserSearchOptions) ([]*model.User, error)
	SearchNotInTeam(notInTeamID string, term string, options *model.UserSearchOptions) ([]*model.User, error)
	SearchInChannel(channelID string, term string, options *model.UserSearchOptions) ([]*model.User, error)
	SearchNotInChannel(teamID string, channelID string, term string, options *model.UserSearchOptions) ([]*model.User, error)
	SearchWithoutTeam(term string, options *model.UserSearchOptions) ([]*model.User, error)
	SearchInGroup(groupID string, term string, options *model.UserSearchOptions) ([]*model.User, error)
	SearchNotInGroup(groupID string, term string, options *model.UserSearchOptions) ([]*model.User, error)
	AnalyticsGetInactiveUsersCount() (int64, error)
	AnalyticsGetExternalUsers(hostDomain string) (bool, error)
	AnalyticsGetSystemAdminCount() (int64, error)
	AnalyticsGetGuestCount() (int64, error)
	GetProfilesNotInTeam(teamID string, groupConstrained bool, offset int, limit int, viewRestrictions *model.ViewUsersRestrictions) ([]*model.User, error)
	GetEtagForProfilesNotInTeam(teamID string) string
	ClearAllCustomRoleAssignments() error
	InferSystemInstallDate() (int64, error)
	GetAllAfter(limit int, afterID string) ([]*model.User, error)
	GetUsersBatchForIndexing(startTime int64, startFileID string, limit int) ([]*model.UserForIndexing, error)
	Count(options model.UserCountOptions) (int64, error)
	GetTeamGroupUsers(teamID string) ([]*model.User, error)
	GetChannelGroupUsers(channelID string) ([]*model.User, error)
	PromoteGuestToUser(userID string) error
	DemoteUserToGuest(userID string) (*model.User, error)
	DeactivateGuests() ([]string, error)
	AutocompleteUsersInChannel(teamID, channelID, term string, options *model.UserSearchOptions) (*model.UserAutocompleteInChannel, error)
	GetKnownUsers(userID string) ([]string, error)
	IsEmpty(excludeBots bool) (bool, error)
	GetUsersWithInvalidEmails(page int, perPage int, restrictedDomains string) ([]*model.User, error)
	InsertUsers(users []*model.User) error
	GetFirstSystemAdminID() (string, error)
}

type BotStore interface {
	Get(userID string, includeDeleted bool) (*model.Bot, error)
	GetAll(options *model.BotGetOptions) ([]*model.Bot, error)
	Save(bot *model.Bot) (*model.Bot, error)
	Update(bot *model.Bot) (*model.Bot, error)
	PermanentDelete(userID string) error
}

type SessionStore interface {
	Get(ctx context.Context, sessionIDOrToken string) (*model.Session, error)
	Save(session *model.Session) (*model.Session, error)
	GetSessions(userID string) ([]*model.Session, error)
	GetSessionsWithActiveDeviceIds(userID string) ([]*model.Session, error)
	GetSessionsExpired(thresholdMillis int64, mobileOnly bool, unnotifiedOnly bool) ([]*model.Session, error)
	UpdateExpiredNotify(sessionid string, notified bool) error
	Remove(sessionIDOrToken string) error
	RemoveAllSessions() error
	PermanentDeleteSessionsByUser(teamID string) error
	GetLastSessionRowCreateAt() (int64, error)
	UpdateExpiresAt(sessionID string, timestamp int64) error
	UpdateLastActivityAt(sessionID string, timestamp int64) error
	UpdateRoles(userID string, roles string) (string, error)
	UpdateDeviceId(id string, deviceID string, expiresAt int64) (string, error)
	UpdateProps(session *model.Session) error
	AnalyticsSessionCount() (int64, error)
	Cleanup(expiryTime int64, batchSize int64) error
}

type AuditStore interface {
	Save(audit *model.Audit) error
	Get(user_id string, offset int, limit int) (model.Audits, error)
	PermanentDeleteByUser(userID string) error
}

type ClusterDiscoveryStore interface {
	Save(discovery *model.ClusterDiscovery) error
	Delete(discovery *model.ClusterDiscovery) (bool, error)
	Exists(discovery *model.ClusterDiscovery) (bool, error)
	GetAll(discoveryType, clusterName string) ([]*model.ClusterDiscovery, error)
	SetLastPingAt(discovery *model.ClusterDiscovery) error
	Cleanup() error
}

type RemoteClusterStore interface {
	Save(rc *model.RemoteCluster) (*model.RemoteCluster, error)
	Update(rc *model.RemoteCluster) (*model.RemoteCluster, error)
	Delete(remoteClusterId string) (bool, error)
	Get(remoteClusterId string) (*model.RemoteCluster, error)
	GetAll(filter model.RemoteClusterQueryFilter) ([]*model.RemoteCluster, error)
	UpdateTopics(remoteClusterId string, topics string) (*model.RemoteCluster, error)
	SetLastPingAt(remoteClusterId string) error
}

type ComplianceStore interface {
	Save(compliance *model.Compliance) (*model.Compliance, error)
	Update(compliance *model.Compliance) (*model.Compliance, error)
	Get(id string) (*model.Compliance, error)
	GetAll(offset, limit int) (model.Compliances, error)
	ComplianceExport(compliance *model.Compliance, cursor model.ComplianceExportCursor, limit int) ([]*model.CompliancePost, model.ComplianceExportCursor, error)
	MessageExport(cursor model.MessageExportCursor, limit int) ([]*model.MessageExport, model.MessageExportCursor, error)
}

type OAuthStore interface {
	SaveApp(app *model.OAuthApp) (*model.OAuthApp, error)
	UpdateApp(app *model.OAuthApp) (*model.OAuthApp, error)
	GetApp(id string) (*model.OAuthApp, error)
	GetAppByUser(userID string, offset, limit int) ([]*model.OAuthApp, error)
	GetApps(offset, limit int) ([]*model.OAuthApp, error)
	GetAuthorizedApps(userID string, offset, limit int) ([]*model.OAuthApp, error)
	DeleteApp(id string) error
	SaveAuthData(authData *model.AuthData) (*model.AuthData, error)
	GetAuthData(code string) (*model.AuthData, error)
	RemoveAuthData(code string) error
	PermanentDeleteAuthDataByUser(userID string) error
	SaveAccessData(accessData *model.AccessData) (*model.AccessData, error)
	UpdateAccessData(accessData *model.AccessData) (*model.AccessData, error)
	GetAccessData(token string) (*model.AccessData, error)
	GetAccessDataByUserForApp(userID, clientId string) ([]*model.AccessData, error)
	GetAccessDataByRefreshToken(token string) (*model.AccessData, error)
	GetPreviousAccessData(userID, clientId string) (*model.AccessData, error)
	RemoveAccessData(token string) error
	RemoveAllAccessData() error
}

type SystemStore interface {
	Save(system *model.System) error
	SaveOrUpdate(system *model.System) error
	Update(system *model.System) error
	Get() (model.StringMap, error)
	GetByName(name string) (*model.System, error)
	PermanentDeleteByName(name string) (*model.System, error)
	InsertIfExists(system *model.System) (*model.System, error)
	SaveOrUpdateWithWarnMetricHandling(system *model.System) error
}

type WebhookStore interface {
	SaveIncoming(webhook *model.IncomingWebhook) (*model.IncomingWebhook, error)
	GetIncoming(id string, allowFromCache bool) (*model.IncomingWebhook, error)
	GetIncomingList(offset, limit int) ([]*model.IncomingWebhook, error)
	GetIncomingListByUser(userID string, offset, limit int) ([]*model.IncomingWebhook, error)
	GetIncomingByTeam(teamID string, offset, limit int) ([]*model.IncomingWebhook, error)
	GetIncomingByTeamByUser(teamID string, userID string, offset, limit int) ([]*model.IncomingWebhook, error)
	UpdateIncoming(webhook *model.IncomingWebhook) (*model.IncomingWebhook, error)
	GetIncomingByChannel(channelID string) ([]*model.IncomingWebhook, error)
	DeleteIncoming(webhookID string, timestamp int64) error
	PermanentDeleteIncomingByChannel(channelID string) error
	PermanentDeleteIncomingByUser(userID string) error

	SaveOutgoing(webhook *model.OutgoingWebhook) (*model.OutgoingWebhook, error)
	GetOutgoing(id string) (*model.OutgoingWebhook, error)
	GetOutgoingByChannel(channelID string, offset, limit int) ([]*model.OutgoingWebhook, error)
	GetOutgoingByChannelByUser(channelID string, userID string, offset, limit int) ([]*model.OutgoingWebhook, error)
	GetOutgoingList(offset, limit int) ([]*model.OutgoingWebhook, error)
	GetOutgoingListByUser(userID string, offset, limit int) ([]*model.OutgoingWebhook, error)
	GetOutgoingByTeam(teamID string, offset, limit int) ([]*model.OutgoingWebhook, error)
	GetOutgoingByTeamByUser(teamID string, userID string, offset, limit int) ([]*model.OutgoingWebhook, error)
	DeleteOutgoing(webhookID string, timestamp int64) error
	PermanentDeleteOutgoingByChannel(channelID string) error
	PermanentDeleteOutgoingByUser(userID string) error
	UpdateOutgoing(hook *model.OutgoingWebhook) (*model.OutgoingWebhook, error)

	AnalyticsIncomingCount(teamID string) (int64, error)
	AnalyticsOutgoingCount(teamID string) (int64, error)
	InvalidateWebhookCache(webhook string)
	ClearCaches()
}

type CommandStore interface {
	Save(webhook *model.Command) (*model.Command, error)
	GetByTrigger(teamID string, trigger string) (*model.Command, error)
	Get(id string) (*model.Command, error)
	GetByTeam(teamID string) ([]*model.Command, error)
	Delete(commandID string, timestamp int64) error
	PermanentDeleteByTeam(teamID string) error
	PermanentDeleteByUser(userID string) error
	Update(hook *model.Command) (*model.Command, error)
	AnalyticsCommandCount(teamID string) (int64, error)
}

type CommandWebhookStore interface {
	Save(webhook *model.CommandWebhook) (*model.CommandWebhook, error)
	Get(id string) (*model.CommandWebhook, error)
	TryUse(id string, limit int) error
	Cleanup()
}

type PreferenceStore interface {
	Save(preferences model.Preferences) error
	GetCategory(userID string, category string) (model.Preferences, error)
	GetCategoryAndName(category string, nane string) (model.Preferences, error)
	Get(userID string, category string, name string) (*model.Preference, error)
	GetAll(userID string) (model.Preferences, error)
	Delete(userID, category, name string) error
	DeleteCategory(userID string, category string) error
	DeleteCategoryAndName(category string, name string) error
	PermanentDeleteByUser(userID string) error
	DeleteOrphanedRows(limit int) (deleted int64, err error)
	CleanupFlagsBatch(limit int64) (int64, error)
}

type LicenseStore interface {
	Save(license *model.LicenseRecord) (*model.LicenseRecord, error)
	Get(id string) (*model.LicenseRecord, error)
	GetAll() ([]*model.LicenseRecord, error)
}

type TokenStore interface {
	Save(recovery *model.Token) error
	Delete(token string) error
	GetByToken(token string) (*model.Token, error)
	Cleanup(expiryTime int64)
	GetAllTokensByType(tokenType string) ([]*model.Token, error)
	RemoveAllTokensByType(tokenType string) error
}

type EmojiStore interface {
	Save(emoji *model.Emoji) (*model.Emoji, error)
	Get(ctx context.Context, id string, allowFromCache bool) (*model.Emoji, error)
	GetByName(ctx context.Context, name string, allowFromCache bool) (*model.Emoji, error)
	GetMultipleByName(names []string) ([]*model.Emoji, error)
	GetList(offset, limit int, sort string) ([]*model.Emoji, error)
	Delete(emoji *model.Emoji, timestamp int64) error
	Search(name string, prefixOnly bool, limit int) ([]*model.Emoji, error)
}

type StatusStore interface {
	SaveOrUpdate(status *model.Status) error
	Get(userID string) (*model.Status, error)
	GetByIds(userIds []string) ([]*model.Status, error)
	ResetAll() error
	GetTotalActiveUsersCount() (int64, error)
	UpdateLastActivityAt(userID string, lastActivityAt int64) error
	UpdateExpiredDNDStatuses() ([]*model.Status, error)
}

type FileInfoStore interface {
	Save(info *model.FileInfo) (*model.FileInfo, error)
	Upsert(info *model.FileInfo) (*model.FileInfo, error)
	Get(id string) (*model.FileInfo, error)
	GetFromMaster(id string) (*model.FileInfo, error)
	GetByIds(ids []string) ([]*model.FileInfo, error)
	GetByPath(path string) (*model.FileInfo, error)
	GetForPost(postID string, readFromMaster, includeDeleted, allowFromCache bool) ([]*model.FileInfo, error)
	GetForUser(userID string) ([]*model.FileInfo, error)
	GetWithOptions(page, perPage int, opt *model.GetFileInfosOptions) ([]*model.FileInfo, error)
	InvalidateFileInfosForPostCache(postID string, deleted bool)
	AttachToPost(fileID string, postID string, creatorID string) error
	DeleteForPost(postID string) (string, error)
	PermanentDelete(fileID string) error
	PermanentDeleteBatch(endTime int64, limit int64) (int64, error)
	PermanentDeleteByUser(userID string) (int64, error)
	SetContent(fileID, content string) error
	Search(paramsList []*model.SearchParams, userID, teamID string, page, perPage int) (*model.FileInfoList, error)
	CountAll() (int64, error)
	GetFilesBatchForIndexing(startTime int64, startFileID string, limit int) ([]*model.FileForIndexing, error)
	ClearCaches()
	GetStorageUsage(allowFromCache, includeDeleted bool) (int64, error)
	// GetUptoNSizeFileTime returns the CreateAt time of the last accessible file with a running-total size upto n bytes.
	GetUptoNSizeFileTime(n int64) (int64, error)
}

type UploadSessionStore interface {
	Save(session *model.UploadSession) (*model.UploadSession, error)
	Update(session *model.UploadSession) error
	Get(id string) (*model.UploadSession, error)
	GetForUser(userID string) ([]*model.UploadSession, error)
	Delete(id string) error
}

type ReactionStore interface {
	Save(reaction *model.Reaction) (*model.Reaction, error)
	Delete(reaction *model.Reaction) (*model.Reaction, error)
	GetForPost(postID string, allowFromCache bool) ([]*model.Reaction, error)
	GetForPostSince(postId string, since int64, excludeRemoteId string, inclDeleted bool) ([]*model.Reaction, error)
	DeleteAllWithEmojiName(emojiName string) error
	BulkGetForPosts(postIds []string) ([]*model.Reaction, error)
	DeleteOrphanedRows(limit int) (int64, error)
	PermanentDeleteBatch(endTime int64, limit int64) (int64, error)
	GetTopForTeamSince(teamID string, userID string, since int64, offset int, limit int) (*model.TopReactionList, error)
	GetTopForUserSince(userID string, teamID string, since int64, offset int, limit int) (*model.TopReactionList, error)
}

type JobStore interface {
	Save(job *model.Job) (*model.Job, error)
	UpdateOptimistically(job *model.Job, currentStatus string) (bool, error)
	UpdateStatus(id string, status string) (*model.Job, error)
	UpdateStatusOptimistically(id string, currentStatus string, newStatus string) (bool, error)
	Get(id string) (*model.Job, error)
	GetAllPage(offset int, limit int) ([]*model.Job, error)
	GetAllByType(jobType string) ([]*model.Job, error)
	GetAllByTypeAndStatus(jobType string, status string) ([]*model.Job, error)
	GetAllByTypePage(jobType string, offset int, limit int) ([]*model.Job, error)
	GetAllByTypesPage(jobTypes []string, offset int, limit int) ([]*model.Job, error)
	GetAllByStatus(status string) ([]*model.Job, error)
	GetNewestJobByStatusAndType(status string, jobType string) (*model.Job, error)
	GetNewestJobByStatusesAndType(statuses []string, jobType string) (*model.Job, error)
	GetCountByStatusAndType(status string, jobType string) (int64, error)
	Delete(id string) (string, error)
	Cleanup(expiryTime int64, batchSize int) error
}

type UserAccessTokenStore interface {
	Save(token *model.UserAccessToken) (*model.UserAccessToken, error)
	DeleteAllForUser(userID string) error
	Delete(tokenID string) error
	Get(tokenID string) (*model.UserAccessToken, error)
	GetAll(offset int, limit int) ([]*model.UserAccessToken, error)
	GetByToken(tokenString string) (*model.UserAccessToken, error)
	GetByUser(userID string, page, perPage int) ([]*model.UserAccessToken, error)
	Search(term string) ([]*model.UserAccessToken, error)
	UpdateTokenEnable(tokenID string) error
	UpdateTokenDisable(tokenID string) error
}

type PluginStore interface {
	SaveOrUpdate(keyVal *model.PluginKeyValue) (*model.PluginKeyValue, error)
	CompareAndSet(keyVal *model.PluginKeyValue, oldValue []byte) (bool, error)
	CompareAndDelete(keyVal *model.PluginKeyValue, oldValue []byte) (bool, error)
	SetWithOptions(pluginID string, key string, value []byte, options model.PluginKVSetOptions) (bool, error)
	Get(pluginID, key string) (*model.PluginKeyValue, error)
	Delete(pluginID, key string) error
	DeleteAllForPlugin(PluginID string) error
	DeleteAllExpired() error
	List(pluginID string, page, perPage int) ([]string, error)
}

type RoleStore interface {
	Save(role *model.Role) (*model.Role, error)
	Get(roleID string) (*model.Role, error)
	GetAll() ([]*model.Role, error)
	GetByName(ctx context.Context, name string) (*model.Role, error)
	GetByNames(names []string) ([]*model.Role, error)
	Delete(roleID string) (*model.Role, error)
	PermanentDeleteAll() error

	// HigherScopedPermissions retrieves the higher-scoped permissions of a list of role names. The higher-scope
	// (either team scheme or system scheme) is determined based on whether the team has a scheme or not.
	ChannelHigherScopedPermissions(roleNames []string) (map[string]*model.RolePermissions, error)

	// AllChannelSchemeRoles returns all of the roles associated to channel schemes.
	AllChannelSchemeRoles() ([]*model.Role, error)

	// ChannelRolesUnderTeamRole returns all of the non-deleted roles that are affected by updates to the
	// given role.
	ChannelRolesUnderTeamRole(roleName string) ([]*model.Role, error)
}

type SchemeStore interface {
	Save(scheme *model.Scheme) (*model.Scheme, error)
	Get(schemeID string) (*model.Scheme, error)
	GetByName(schemeName string) (*model.Scheme, error)
	GetAllPage(scope string, offset int, limit int) ([]*model.Scheme, error)
	Delete(schemeID string) (*model.Scheme, error)
	PermanentDeleteAll() error
	CountByScope(scope string) (int64, error)
	CountWithoutPermission(scope, permissionID string, roleScope model.RoleScope, roleType model.RoleType) (int64, error)
}

type TermsOfServiceStore interface {
	Save(termsOfService *model.TermsOfService) (*model.TermsOfService, error)
	GetLatest(allowFromCache bool) (*model.TermsOfService, error)
	Get(id string, allowFromCache bool) (*model.TermsOfService, error)
}

type ProductNoticesStore interface {
	View(userID string, notices []string) error
	Clear(notices []string) error
	ClearOldNotices(currentNotices model.ProductNotices) error
	GetViews(userID string) ([]model.ProductNoticeViewState, error)
}

type UserTermsOfServiceStore interface {
	GetByUser(userID string) (*model.UserTermsOfService, error)
	Save(userTermsOfService *model.UserTermsOfService) (*model.UserTermsOfService, error)
	Delete(userID, termsOfServiceId string) error
}

type GroupStore interface {
	Create(group *model.Group) (*model.Group, error)
	CreateWithUserIds(group *model.GroupWithUserIds) (*model.Group, error)
	Get(groupID string) (*model.Group, error)
	GetByName(name string, opts model.GroupSearchOpts) (*model.Group, error)
	GetByIDs(groupIDs []string) ([]*model.Group, error)
	GetByRemoteID(remoteID string, groupSource model.GroupSource) (*model.Group, error)
	GetAllBySource(groupSource model.GroupSource) ([]*model.Group, error)
	GetByUser(userID string) ([]*model.Group, error)
	Update(group *model.Group) (*model.Group, error)
	Delete(groupID string) (*model.Group, error)
	Restore(groupID string) (*model.Group, error)

	GetMemberUsers(groupID string) ([]*model.User, error)
	GetMemberUsersPage(groupID string, page int, perPage int, viewRestrictions *model.ViewUsersRestrictions) ([]*model.User, error)
	GetMemberCountWithRestrictions(groupID string, viewRestrictions *model.ViewUsersRestrictions) (int64, error)
	GetMemberCount(groupID string) (int64, error)

	GetNonMemberUsersPage(groupID string, page int, perPage int, viewRestrictions *model.ViewUsersRestrictions) ([]*model.User, error)

	GetMemberUsersInTeam(groupID string, teamID string) ([]*model.User, error)
	GetMemberUsersNotInChannel(groupID string, channelID string) ([]*model.User, error)

	UpsertMember(groupID string, userID string) (*model.GroupMember, error)
	DeleteMember(groupID string, userID string) (*model.GroupMember, error)
	PermanentDeleteMembersByUser(userID string) error

	CreateGroupSyncable(groupSyncable *model.GroupSyncable) (*model.GroupSyncable, error)
	GetGroupSyncable(groupID string, syncableID string, syncableType model.GroupSyncableType) (*model.GroupSyncable, error)
	GetAllGroupSyncablesByGroupId(groupID string, syncableType model.GroupSyncableType) ([]*model.GroupSyncable, error)
	UpdateGroupSyncable(groupSyncable *model.GroupSyncable) (*model.GroupSyncable, error)
	DeleteGroupSyncable(groupID string, syncableID string, syncableType model.GroupSyncableType) (*model.GroupSyncable, error)

	// TeamMembersToAdd returns a slice of UserTeamIDPair that need newly created memberships
	// based on the groups configurations. The returned list can be optionally scoped to a single given team.
	//
	// Typically since will be the last successful group sync time.
	// If includeRemovedMembers is true, then team members who left or were removed from the team will
	// be included; otherwise, they will be excluded.
	TeamMembersToAdd(since int64, teamID *string, includeRemovedMembers bool) ([]*model.UserTeamIDPair, error)

	// ChannelMembersToAdd returns a slice of UserChannelIDPair that need newly created memberships
	// based on the groups configurations. The returned list can be optionally scoped to a single given channel.
	//
	// Typically since will be the last successful group sync time.
	// If includeRemovedMembers is true, then channel members who left or were removed from the channel will
	// be included; otherwise, they will be excluded.
	ChannelMembersToAdd(since int64, channelID *string, includeRemovedMembers bool) ([]*model.UserChannelIDPair, error)

	// TeamMembersToRemove returns all team members that should be removed based on group constraints.
	TeamMembersToRemove(teamID *string) ([]*model.TeamMember, error)

	// ChannelMembersToRemove returns all channel members that should be removed based on group constraints.
	ChannelMembersToRemove(channelID *string) ([]*model.ChannelMember, error)

	GetGroupsByChannel(channelID string, opts model.GroupSearchOpts) ([]*model.GroupWithSchemeAdmin, error)
	CountGroupsByChannel(channelID string, opts model.GroupSearchOpts) (int64, error)

	GetGroupsByTeam(teamID string, opts model.GroupSearchOpts) ([]*model.GroupWithSchemeAdmin, error)
	GetGroupsAssociatedToChannelsByTeam(teamID string, opts model.GroupSearchOpts) (map[string][]*model.GroupWithSchemeAdmin, error)
	CountGroupsByTeam(teamID string, opts model.GroupSearchOpts) (int64, error)

	GetGroups(page, perPage int, opts model.GroupSearchOpts, viewRestrictions *model.ViewUsersRestrictions) ([]*model.Group, error)

	TeamMembersMinusGroupMembers(teamID string, groupIDs []string, page, perPage int) ([]*model.UserWithGroups, error)
	CountTeamMembersMinusGroupMembers(teamID string, groupIDs []string) (int64, error)
	ChannelMembersMinusGroupMembers(channelID string, groupIDs []string, page, perPage int) ([]*model.UserWithGroups, error)
	CountChannelMembersMinusGroupMembers(channelID string, groupIDs []string) (int64, error)

	// AdminRoleGroupsForSyncableMember returns the IDs of all of the groups that the user is a member of that are
	// configured as SchemeAdmin: true for the given syncable.
	AdminRoleGroupsForSyncableMember(userID, syncableID string, syncableType model.GroupSyncableType) ([]string, error)

	// PermittedSyncableAdmins returns the IDs of all of the user who are permitted by the group syncable to have
	// the admin role for the given syncable.
	PermittedSyncableAdmins(syncableID string, syncableType model.GroupSyncableType) ([]string, error)

	// GroupCount returns the total count of records in the UserGroups table.
	GroupCount() (int64, error)

	GroupCountBySource(source model.GroupSource) (int64, error)

	// GroupTeamCount returns the total count of records in the GroupTeams table.
	GroupTeamCount() (int64, error)

	// GroupChannelCount returns the total count of records in the GroupChannels table.
	GroupChannelCount() (int64, error)

	// GroupMemberCount returns the total count of records in the GroupMembers table.
	GroupMemberCount() (int64, error)

	// DistinctGroupMemberCount returns the count of records in the GroupMembers table with distinct userID values.
	DistinctGroupMemberCount() (int64, error)

	DistinctGroupMemberCountForSource(source model.GroupSource) (int64, error)

	// GroupCountWithAllowReference returns the count of records in the Groups table with AllowReference set to true.
	GroupCountWithAllowReference() (int64, error)

	UpsertMembers(groupID string, userIDs []string) ([]*model.GroupMember, error)
	DeleteMembers(groupID string, userIDs []string) ([]*model.GroupMember, error)

	GetMember(groupID string, userID string) (*model.GroupMember, error)
}

type LinkMetadataStore interface {
	Save(linkMetadata *model.LinkMetadata) (*model.LinkMetadata, error)
	Get(url string, timestamp int64) (*model.LinkMetadata, error)
}

type NotifyAdminStore interface {
	Save(data *model.NotifyAdminData) (*model.NotifyAdminData, error)
	GetDataByUserIdAndFeature(userId string, feature model.MattermostPaidFeature) ([]*model.NotifyAdminData, error)
	Get(trial bool) ([]*model.NotifyAdminData, error)
	DeleteBefore(trial bool, now int64) error
}

type SharedChannelStore interface {
	Save(sc *model.SharedChannel) (*model.SharedChannel, error)
	Get(channelId string) (*model.SharedChannel, error)
	HasChannel(channelID string) (bool, error)
	GetAll(offset, limit int, opts model.SharedChannelFilterOpts) ([]*model.SharedChannel, error)
	GetAllCount(opts model.SharedChannelFilterOpts) (int64, error)
	Update(sc *model.SharedChannel) (*model.SharedChannel, error)
	Delete(channelId string) (bool, error)

	SaveRemote(remote *model.SharedChannelRemote) (*model.SharedChannelRemote, error)
	UpdateRemote(remote *model.SharedChannelRemote) (*model.SharedChannelRemote, error)
	GetRemote(id string) (*model.SharedChannelRemote, error)
	HasRemote(channelID string, remoteId string) (bool, error)
	GetRemoteForUser(remoteId string, userId string) (*model.RemoteCluster, error)
	GetRemoteByIds(channelId string, remoteId string) (*model.SharedChannelRemote, error)
	GetRemotes(opts model.SharedChannelRemoteFilterOpts) ([]*model.SharedChannelRemote, error)
	UpdateRemoteCursor(id string, cursor model.GetPostsSinceForSyncCursor) error
	DeleteRemote(remoteId string) (bool, error)
	GetRemotesStatus(channelId string) ([]*model.SharedChannelRemoteStatus, error)

	SaveUser(remote *model.SharedChannelUser) (*model.SharedChannelUser, error)
	GetSingleUser(userID string, channelID string, remoteID string) (*model.SharedChannelUser, error)
	GetUsersForUser(userID string) ([]*model.SharedChannelUser, error)
	GetUsersForSync(filter model.GetUsersForSyncFilter) ([]*model.User, error)
	UpdateUserLastSyncAt(userID string, channelID string, remoteID string) error

	SaveAttachment(remote *model.SharedChannelAttachment) (*model.SharedChannelAttachment, error)
	UpsertAttachment(remote *model.SharedChannelAttachment) (string, error)
	GetAttachment(fileId string, remoteId string) (*model.SharedChannelAttachment, error)
	UpdateAttachmentLastSyncAt(id string, syncTime int64) error
}

<<<<<<< HEAD
type DraftStore interface {
	Save(d *model.Draft) (*model.Draft, error)
	Get(userID, channelID, rootID string) (*model.Draft, error)
	Delete(userID, channelID, rootID string) error
	GetDraftsForUser(userID, teamID string) ([]*model.Draft, error)
	Update(d *model.Draft) (*model.Draft, error)
=======
type PostPriorityStore interface {
	GetForPost(postId string) (*model.PostPriority, error)
	GetForPosts(ids []string) ([]*model.PostPriority, error)
>>>>>>> c44d3762
}

// ChannelSearchOpts contains options for searching channels.
//
// NotAssociatedToGroup will exclude channels that have associated, active GroupChannels records.
// IncludeDeleted will include channel records where DeleteAt != 0.
// ExcludeChannelNames will exclude channels from the results by name.
// IncludeSearchById will include searching matches against channel IDs in the results
// Paginate whether to paginate the results.
// Page page requested, if results are paginated.
// PerPage number of results per page, if paginated.
type ChannelSearchOpts struct {
	Term                     string
	NotAssociatedToGroup     string
	IncludeDeleted           bool
	Deleted                  bool
	ExcludeChannelNames      []string
	TeamIds                  []string
	GroupConstrained         bool
	ExcludeGroupConstrained  bool
	PolicyID                 string
	ExcludePolicyConstrained bool
	IncludePolicyID          bool
	IncludeTeamInfo          bool
	IncludeSearchById        bool
	CountOnly                bool
	Public                   bool
	Private                  bool
	Page                     *int
	PerPage                  *int
	LastDeleteAt             int
	LastUpdateAt             int
}

func (c *ChannelSearchOpts) IsPaginated() bool {
	return c.Page != nil && c.PerPage != nil
}

type UserGetByIdsOpts struct {
	// IsAdmin tracks whether or not the request is being made by an administrator. Does nothing when provided by a client.
	IsAdmin bool

	// Restrict to search in a list of teams and channels. Does nothing when provided by a client.
	ViewRestrictions *model.ViewUsersRestrictions

	// Since filters the users based on their UpdateAt timestamp.
	Since int64
}

// ThreadMembershipOpts defines some properties to be passed to
// ThreadStore.MaintainMembership()
type ThreadMembershipOpts struct {
	// Following indicates whether or not the user is following the thread.
	Following bool
	// IncrementMentions indicates whether or not the mentions count for
	// the thread should be incremented.
	IncrementMentions bool
	// UpdateFollowing indicates whether or not the following state should be changed.
	UpdateFollowing bool
	// UpdateViewedTimestamp indicates whether or not the LastViewed field of the
	// membership should be updated.
	UpdateViewedTimestamp bool
	// UpdateParticipants indicates whether or not the thread's participants list
	// should be updated.
	UpdateParticipants bool
}

// ChannelMemberGraphQLSearchOpts contains the options for a graphQL query
// to get the channel members.
type ChannelMemberGraphQLSearchOpts struct {
	AfterChannel string
	AfterUser    string
	Limit        int
	LastUpdateAt int
	ExcludeTeam  bool
}

// PostReminderMetadata contains some info needed to send
// the reminder message to the user.
type PostReminderMetadata struct {
	ChannelId  string
	TeamName   string
	UserLocale string
	Username   string
}

// SidebarCategorySearchOpts contains the options for a graphQL query
// to get the sidebar categories.
type SidebarCategorySearchOpts struct {
	TeamID      string
	ExcludeTeam bool
}

// Ensure store service adapter implements `product.StoreService`
var _ product.StoreService = (*StoreServiceAdapter)(nil)

// StoreServiceAdapter provides a simple Store wrapper for use with products.
type StoreServiceAdapter struct {
	store Store
}

func NewStoreServiceAdapter(store Store) *StoreServiceAdapter {
	return &StoreServiceAdapter{
		store: store,
	}
}

func (a *StoreServiceAdapter) GetMasterDB() *sql.DB {
	return a.store.GetInternalMasterDB()
}<|MERGE_RESOLUTION|>--- conflicted
+++ resolved
@@ -974,18 +974,17 @@
 	UpdateAttachmentLastSyncAt(id string, syncTime int64) error
 }
 
-<<<<<<< HEAD
+type PostPriorityStore interface {
+	GetForPost(postId string) (*model.PostPriority, error)
+	GetForPosts(ids []string) ([]*model.PostPriority, error)
+}
+
 type DraftStore interface {
 	Save(d *model.Draft) (*model.Draft, error)
 	Get(userID, channelID, rootID string) (*model.Draft, error)
 	Delete(userID, channelID, rootID string) error
 	GetDraftsForUser(userID, teamID string) ([]*model.Draft, error)
 	Update(d *model.Draft) (*model.Draft, error)
-=======
-type PostPriorityStore interface {
-	GetForPost(postId string) (*model.PostPriority, error)
-	GetForPosts(ids []string) ([]*model.PostPriority, error)
->>>>>>> c44d3762
 }
 
 // ChannelSearchOpts contains options for searching channels.

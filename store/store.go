// Copyright (c) 2016 Mattermost, Inc. All Rights Reserved.
// See License.txt for license information.

package store

import (
	"time"

	l4g "github.com/alecthomas/log4go"
	"github.com/mattermost/platform/model"
)

type StoreResult struct {
	Data interface{}
	Err  *model.AppError
}

type StoreChannel chan StoreResult

func Must(sc StoreChannel) interface{} {
	r := <-sc
	if r.Err != nil {
		l4g.Close()
		time.Sleep(time.Second)
		panic(r.Err)
	}

	return r.Data
}

type Store interface {
	Team() TeamStore
	Channel() ChannelStore
	Post() PostStore
	User() UserStore
	Audit() AuditStore
	Compliance() ComplianceStore
	Session() SessionStore
	OAuth() OAuthStore
	System() SystemStore
	Webhook() WebhookStore
	Command() CommandStore
	Preference() PreferenceStore
	License() LicenseStore
	PasswordRecovery() PasswordRecoveryStore
	Emoji() EmojiStore
	Status() StatusStore
	FileInfo() FileInfoStore
	Reaction() ReactionStore
	MarkSystemRanUnitTests()
	Close()
	DropAllTables()
	TotalMasterDbConnections() int
	TotalReadDbConnections() int
}

type TeamStore interface {
	Save(team *model.Team) StoreChannel
	Update(team *model.Team) StoreChannel
	UpdateDisplayName(name string, teamId string) StoreChannel
	Get(id string) StoreChannel
	GetByName(name string) StoreChannel
	GetAll() StoreChannel
	GetAllTeamListing() StoreChannel
	GetTeamsByUserId(userId string) StoreChannel
	GetByInviteId(inviteId string) StoreChannel
	PermanentDelete(teamId string) StoreChannel
	AnalyticsTeamCount() StoreChannel
	SaveMember(member *model.TeamMember) StoreChannel
	UpdateMember(member *model.TeamMember) StoreChannel
	GetMember(teamId string, userId string) StoreChannel
	GetMembers(teamId string, offset int, limit int) StoreChannel
	GetMembersByIds(teamId string, userIds []string) StoreChannel
	GetTotalMemberCount(teamId string) StoreChannel
	GetActiveMemberCount(teamId string) StoreChannel
	GetTeamsForUser(userId string) StoreChannel
	GetTeamsUnreadForUser(teamId, userId string) StoreChannel
	RemoveMember(teamId string, userId string) StoreChannel
	RemoveAllMembersByTeam(teamId string) StoreChannel
	RemoveAllMembersByUser(userId string) StoreChannel
}

type ChannelStore interface {
	Save(channel *model.Channel) StoreChannel
	CreateDirectChannel(userId string, otherUserId string) StoreChannel
	SaveDirectChannel(channel *model.Channel, member1 *model.ChannelMember, member2 *model.ChannelMember) StoreChannel
	Update(channel *model.Channel) StoreChannel
	Get(id string, allowFromCache bool) StoreChannel
	InvalidateChannel(id string)
	InvalidateChannelByName(teamId, name string)
	GetFromMaster(id string) StoreChannel
	Delete(channelId string, time int64) StoreChannel
	SetDeleteAt(channelId string, deleteAt int64, updateAt int64) StoreChannel
	PermanentDeleteByTeam(teamId string) StoreChannel
<<<<<<< HEAD
	GetByName(team_id string, name string) StoreChannel
	GetByNameIncludeDeleted(team_id string, name string) StoreChannel
	GetDeletedByName(team_id string, name string) StoreChannel
=======
	GetByName(team_id string, name string, allowFromCache bool) StoreChannel
	GetByNameIncludeDeleted(team_id string, name string, allowFromCache bool) StoreChannel
>>>>>>> 1863617a
	GetChannels(teamId string, userId string) StoreChannel
	GetMoreChannels(teamId string, userId string, offset int, limit int) StoreChannel
	GetChannelCounts(teamId string, userId string) StoreChannel
	GetTeamChannels(teamId string) StoreChannel
	GetAll(teamId string) StoreChannel
	GetForPost(postId string) StoreChannel
	SaveMember(member *model.ChannelMember) StoreChannel
	UpdateMember(member *model.ChannelMember) StoreChannel
	GetMembers(channelId string) StoreChannel
	GetMember(channelId string, userId string) StoreChannel
	GetAllChannelMembersForUser(userId string, allowFromCache bool) StoreChannel
	InvalidateAllChannelMembersForUser(userId string)
	IsUserInChannelUseCache(userId string, channelId string) bool
	GetMemberForPost(postId string, userId string) StoreChannel
	InvalidateMemberCount(channelId string)
	GetMemberCountFromCache(channelId string) int64
	GetMemberCount(channelId string, allowFromCache bool) StoreChannel
	RemoveMember(channelId string, userId string) StoreChannel
	PermanentDeleteMembersByUser(userId string) StoreChannel
	UpdateLastViewedAt(channelIds []string, userId string) StoreChannel
	SetLastViewedAt(channelId string, userId string, newLastViewedAt int64) StoreChannel
	IncrementMentionCount(channelId string, userId string) StoreChannel
	AnalyticsTypeCount(teamId string, channelType string) StoreChannel
	ExtraUpdateByUser(userId string, time int64) StoreChannel
	GetMembersForUser(teamId string, userId string) StoreChannel
	SearchInTeam(teamId string, term string) StoreChannel
	SearchMore(userId string, teamId string, term string) StoreChannel
	GetMembersByIds(channelId string, userIds []string) StoreChannel
}

type PostStore interface {
	Save(post *model.Post) StoreChannel
	Update(newPost *model.Post, oldPost *model.Post) StoreChannel
	Get(id string) StoreChannel
	GetSingle(id string) StoreChannel
	Delete(postId string, time int64) StoreChannel
	PermanentDeleteByUser(userId string) StoreChannel
	GetPosts(channelId string, offset int, limit int, allowFromCache bool) StoreChannel
	GetFlaggedPosts(userId string, offset int, limit int) StoreChannel
	GetPostsBefore(channelId string, postId string, numPosts int, offset int) StoreChannel
	GetPostsAfter(channelId string, postId string, numPosts int, offset int) StoreChannel
	GetPostsSince(channelId string, time int64, allowFromCache bool) StoreChannel
	GetEtag(channelId string, allowFromCache bool) StoreChannel
	Search(teamId string, userId string, params *model.SearchParams) StoreChannel
	AnalyticsUserCountsWithPostsByDay(teamId string) StoreChannel
	AnalyticsPostCountsByDay(teamId string) StoreChannel
	AnalyticsPostCount(teamId string, mustHaveFile bool, mustHaveHashtag bool) StoreChannel
	InvalidateLastPostTimeCache(channelId string)
}

type UserStore interface {
	Save(user *model.User) StoreChannel
	Update(user *model.User, allowRoleUpdate bool) StoreChannel
	UpdateLastPictureUpdate(userId string) StoreChannel
	UpdateUpdateAt(userId string) StoreChannel
	UpdatePassword(userId, newPassword string) StoreChannel
	UpdateAuthData(userId string, service string, authData *string, email string, resetMfa bool) StoreChannel
	UpdateMfaSecret(userId, secret string) StoreChannel
	UpdateMfaActive(userId string, active bool) StoreChannel
	Get(id string) StoreChannel
	GetAll() StoreChannel
	InvalidateProfilesInChannelCacheByUser(userId string)
	InvalidateProfilesInChannelCache(channelId string)
	GetProfilesInChannel(channelId string, offset int, limit int, allowFromCache bool) StoreChannel
	GetProfilesNotInChannel(teamId string, channelId string, offset int, limit int) StoreChannel
	GetProfilesByUsernames(usernames []string, teamId string) StoreChannel
	GetAllProfiles(offset int, limit int) StoreChannel
	GetProfiles(teamId string, offset int, limit int) StoreChannel
	GetProfileByIds(userId []string, allowFromCache bool) StoreChannel
	InvalidatProfileCacheForUser(userId string)
	GetByEmail(email string) StoreChannel
	GetByAuth(authData *string, authService string) StoreChannel
	GetAllUsingAuthService(authService string) StoreChannel
	GetByUsername(username string) StoreChannel
	GetForLogin(loginId string, allowSignInWithUsername, allowSignInWithEmail, ldapEnabled bool) StoreChannel
	VerifyEmail(userId string) StoreChannel
	GetEtagForAllProfiles() StoreChannel
	GetEtagForProfiles(teamId string) StoreChannel
	UpdateFailedPasswordAttempts(userId string, attempts int) StoreChannel
	GetTotalUsersCount() StoreChannel
	GetSystemAdminProfiles() StoreChannel
	PermanentDelete(userId string) StoreChannel
	AnalyticsUniqueUserCount(teamId string) StoreChannel
	AnalyticsActiveCount(time int64) StoreChannel
	GetUnreadCount(userId string) StoreChannel
	GetUnreadCountForChannel(userId string, channelId string) StoreChannel
	GetRecentlyActiveUsersForTeam(teamId string) StoreChannel
	Search(teamId string, term string, options map[string]bool) StoreChannel
	SearchInChannel(channelId string, term string, options map[string]bool) StoreChannel
	SearchNotInChannel(teamId string, channelId string, term string, options map[string]bool) StoreChannel
}

type SessionStore interface {
	Save(session *model.Session) StoreChannel
	Get(sessionIdOrToken string) StoreChannel
	GetSessions(userId string) StoreChannel
	GetSessionsWithActiveDeviceIds(userId string) StoreChannel
	Remove(sessionIdOrToken string) StoreChannel
	RemoveAllSessions() StoreChannel
	PermanentDeleteSessionsByUser(teamId string) StoreChannel
	UpdateLastActivityAt(sessionId string, time int64) StoreChannel
	UpdateRoles(userId string, roles string) StoreChannel
	UpdateDeviceId(id string, deviceId string, expiresAt int64) StoreChannel
	AnalyticsSessionCount() StoreChannel
}

type AuditStore interface {
	Save(audit *model.Audit) StoreChannel
	Get(user_id string, limit int) StoreChannel
	PermanentDeleteByUser(userId string) StoreChannel
}

type ComplianceStore interface {
	Save(compliance *model.Compliance) StoreChannel
	Update(compliance *model.Compliance) StoreChannel
	Get(id string) StoreChannel
	GetAll() StoreChannel
	ComplianceExport(compliance *model.Compliance) StoreChannel
}

type OAuthStore interface {
	SaveApp(app *model.OAuthApp) StoreChannel
	UpdateApp(app *model.OAuthApp) StoreChannel
	GetApp(id string) StoreChannel
	GetAppByUser(userId string) StoreChannel
	GetApps() StoreChannel
	GetAuthorizedApps(userId string) StoreChannel
	DeleteApp(id string) StoreChannel
	SaveAuthData(authData *model.AuthData) StoreChannel
	GetAuthData(code string) StoreChannel
	RemoveAuthData(code string) StoreChannel
	PermanentDeleteAuthDataByUser(userId string) StoreChannel
	SaveAccessData(accessData *model.AccessData) StoreChannel
	UpdateAccessData(accessData *model.AccessData) StoreChannel
	GetAccessData(token string) StoreChannel
	GetAccessDataByUserForApp(userId, clientId string) StoreChannel
	GetAccessDataByRefreshToken(token string) StoreChannel
	GetPreviousAccessData(userId, clientId string) StoreChannel
	RemoveAccessData(token string) StoreChannel
}

type SystemStore interface {
	Save(system *model.System) StoreChannel
	SaveOrUpdate(system *model.System) StoreChannel
	Update(system *model.System) StoreChannel
	Get() StoreChannel
	GetByName(name string) StoreChannel
}

type WebhookStore interface {
	SaveIncoming(webhook *model.IncomingWebhook) StoreChannel
	GetIncoming(id string, allowFromCache bool) StoreChannel
	GetIncomingByTeam(teamId string) StoreChannel
	GetIncomingByChannel(channelId string) StoreChannel
	DeleteIncoming(webhookId string, time int64) StoreChannel
	PermanentDeleteIncomingByUser(userId string) StoreChannel
	SaveOutgoing(webhook *model.OutgoingWebhook) StoreChannel
	GetOutgoing(id string) StoreChannel
	GetOutgoingByChannel(channelId string) StoreChannel
	GetOutgoingByTeam(teamId string) StoreChannel
	DeleteOutgoing(webhookId string, time int64) StoreChannel
	PermanentDeleteOutgoingByUser(userId string) StoreChannel
	UpdateOutgoing(hook *model.OutgoingWebhook) StoreChannel
	AnalyticsIncomingCount(teamId string) StoreChannel
	AnalyticsOutgoingCount(teamId string) StoreChannel
	InvalidateWebhookCache(webhook string)
}

type CommandStore interface {
	Save(webhook *model.Command) StoreChannel
	Get(id string) StoreChannel
	GetByTeam(teamId string) StoreChannel
	Delete(commandId string, time int64) StoreChannel
	PermanentDeleteByUser(userId string) StoreChannel
	Update(hook *model.Command) StoreChannel
	AnalyticsCommandCount(teamId string) StoreChannel
}

type PreferenceStore interface {
	Save(preferences *model.Preferences) StoreChannel
	Get(userId string, category string, name string) StoreChannel
	GetCategory(userId string, category string) StoreChannel
	GetAll(userId string) StoreChannel
	Delete(userId, category, name string) StoreChannel
	DeleteCategory(userId string, category string) StoreChannel
	DeleteCategoryAndName(category string, name string) StoreChannel
	PermanentDeleteByUser(userId string) StoreChannel
	IsFeatureEnabled(feature, userId string) StoreChannel
}

type LicenseStore interface {
	Save(license *model.LicenseRecord) StoreChannel
	Get(id string) StoreChannel
}

type PasswordRecoveryStore interface {
	SaveOrUpdate(recovery *model.PasswordRecovery) StoreChannel
	Delete(userId string) StoreChannel
	Get(userId string) StoreChannel
	GetByCode(code string) StoreChannel
}

type EmojiStore interface {
	Save(emoji *model.Emoji) StoreChannel
	Get(id string) StoreChannel
	GetByName(name string) StoreChannel
	GetAll() StoreChannel
	Delete(id string, time int64) StoreChannel
}

type StatusStore interface {
	SaveOrUpdate(status *model.Status) StoreChannel
	Get(userId string) StoreChannel
	GetByIds(userIds []string) StoreChannel
	GetOnlineAway() StoreChannel
	GetOnline() StoreChannel
	GetAllFromTeam(teamId string) StoreChannel
	ResetAll() StoreChannel
	GetTotalActiveUsersCount() StoreChannel
	UpdateLastActivityAt(userId string, lastActivityAt int64) StoreChannel
}

type FileInfoStore interface {
	Save(info *model.FileInfo) StoreChannel
	Get(id string) StoreChannel
	GetByPath(path string) StoreChannel
	GetForPost(postId string) StoreChannel
	AttachToPost(fileId string, postId string) StoreChannel
	DeleteForPost(postId string) StoreChannel
}

type ReactionStore interface {
	Save(reaction *model.Reaction) StoreChannel
	Delete(reaction *model.Reaction) StoreChannel
	GetForPost(postId string) StoreChannel
	DeleteAllWithEmojiName(emojiName string) StoreChannel
}<|MERGE_RESOLUTION|>--- conflicted
+++ resolved
@@ -92,14 +92,9 @@
 	Delete(channelId string, time int64) StoreChannel
 	SetDeleteAt(channelId string, deleteAt int64, updateAt int64) StoreChannel
 	PermanentDeleteByTeam(teamId string) StoreChannel
-<<<<<<< HEAD
-	GetByName(team_id string, name string) StoreChannel
-	GetByNameIncludeDeleted(team_id string, name string) StoreChannel
-	GetDeletedByName(team_id string, name string) StoreChannel
-=======
 	GetByName(team_id string, name string, allowFromCache bool) StoreChannel
 	GetByNameIncludeDeleted(team_id string, name string, allowFromCache bool) StoreChannel
->>>>>>> 1863617a
+	GetDeletedByName(team_id string, name string) StoreChannel
 	GetChannels(teamId string, userId string) StoreChannel
 	GetMoreChannels(teamId string, userId string, offset int, limit int) StoreChannel
 	GetChannelCounts(teamId string, userId string) StoreChannel

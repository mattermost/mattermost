--- conflicted
+++ resolved
@@ -138,17 +138,14 @@
 	InvalidateChannel(id string)
 	InvalidateChannelByName(teamId, name string)
 	GetFromMaster(id string) (*model.Channel, error)
-<<<<<<< HEAD
 	Delete(channelId string, time int64) *model.AppError
 	Restore(channelId string, time int64) *model.AppError
 	SetDeleteAt(channelId string, deleteAt int64, updateAt int64) *model.AppError
 	PermanentDelete(channelId string) error
-=======
 	Delete(channelId string, time int64) error
 	Restore(channelId string, time int64) error
 	SetDeleteAt(channelId string, deleteAt int64, updateAt int64) error
-	PermanentDelete(channelId string) *model.AppError
->>>>>>> c2f171af
+	PermanentDelete(channelId string) error
 	PermanentDeleteByTeam(teamId string) *model.AppError
 	GetByName(team_id string, name string, allowFromCache bool) (*model.Channel, *model.AppError)
 	GetByNames(team_id string, names []string, allowFromCache bool) ([]*model.Channel, *model.AppError)

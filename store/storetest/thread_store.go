--- conflicted
+++ resolved
@@ -23,11 +23,8 @@
 		testThreadStorePermanentDeleteBatchThreadMembershipsForRetentionPolicies(t, ss, s)
 	})
 	t.Run("GetTeamsUnreadForUser", func(t *testing.T) { testGetTeamsUnreadForUser(t, ss) })
-<<<<<<< HEAD
 	t.Run("GetThreadsForUser", func(t *testing.T) { testGetThreadsForUser(t, ss) })
-=======
 	t.Run("MarkAllAsReadByChannels", func(t *testing.T) { testMarkAllAsReadByChannels(t, ss) })
->>>>>>> 897e7bb9
 }
 
 func testThreadStorePopulation(t *testing.T, ss store.Store) {
@@ -682,7 +679,6 @@
 	assert.Equal(t, int64(1), teamsUnread[team2.Id].ThreadMentionCount)
 }
 
-<<<<<<< HEAD
 func testGetThreadsForUser(t *testing.T, ss store.Store) {
 	user1, err := ss.User().Save(&model.User{
 		Username: "user1" + model.NewId(),
@@ -697,12 +693,6 @@
 
 	user1ID := user1.Id
 	user2ID := user2.Id
-=======
-func testMarkAllAsReadByChannels(t *testing.T, ss store.Store) {
-	postingUserId := model.NewId()
-	userAID := model.NewId()
-	userBID := model.NewId()
->>>>>>> 897e7bb9
 
 	team1, err := ss.Team().Save(&model.Team{
 		DisplayName: "Team1",
@@ -712,7 +702,6 @@
 	})
 	require.NoError(t, err)
 
-<<<<<<< HEAD
 	team2, err := ss.Team().Save(&model.Team{
 		DisplayName: "Team2",
 		Name:        "team" + model.NewId(),
@@ -725,32 +714,18 @@
 		TeamId:      team1.Id,
 		DisplayName: "Channel1",
 		Name:        "channel" + model.NewId(),
-=======
-	channel1, err := ss.Channel().Save(&model.Channel{
-		TeamId:      team1.Id,
-		DisplayName: "Channel1",
-		Name:        "channel1" + model.NewId(),
->>>>>>> 897e7bb9
 		Type:        model.ChannelTypeOpen,
 	}, -1)
 	require.NoError(t, err)
 
-<<<<<<< HEAD
 	team2channel1, err := ss.Channel().Save(&model.Channel{
 		TeamId:      team2.Id,
 		DisplayName: "Channel2",
 		Name:        "channel" + model.NewId(),
-=======
-	channel2, err := ss.Channel().Save(&model.Channel{
-		TeamId:      team1.Id,
-		DisplayName: "Channel2",
-		Name:        "channel2" + model.NewId(),
->>>>>>> 897e7bb9
 		Type:        model.ChannelTypeOpen,
 	}, -1)
 	require.NoError(t, err)
 
-<<<<<<< HEAD
 	dm1, err := ss.Channel().CreateDirectChannel(&model.User{Id: user1ID}, &model.User{Id: user2ID})
 	require.NoError(t, err)
 
@@ -805,10 +780,6 @@
 	createThreadMembership := func(userID, postID string) {
 		t.Helper()
 
-=======
-	createThreadMembership := func(userID, postID string) {
-		t.Helper()
->>>>>>> 897e7bb9
 		opts := store.ThreadMembershipOpts{
 			Following:             true,
 			IncrementMentions:     false,
@@ -820,7 +791,6 @@
 		require.NoError(t, err)
 	}
 
-<<<<<<< HEAD
 	createThreadMembership(user1ID, team1channel1post1.Id)
 	createThreadMembership(user1ID, team1channel1post2.Id)
 	createThreadMembership(user1ID, team2channel1post1.Id)
@@ -858,7 +828,51 @@
 		assert.EqualValues(t, 3, threads.TotalUnreadThreads)
 		assert.EqualValues(t, 0, threads.TotalUnreadMentions)
 		assert.Len(t, threads.Threads, 3)
-=======
+	})
+}
+
+func testMarkAllAsReadByChannels(t *testing.T, ss store.Store) {
+	postingUserId := model.NewId()
+	userAID := model.NewId()
+	userBID := model.NewId()
+
+	team1, err := ss.Team().Save(&model.Team{
+		DisplayName: "Team1",
+		Name:        "team" + model.NewId(),
+		Email:       MakeEmail(),
+		Type:        model.TeamOpen,
+	})
+	require.NoError(t, err)
+
+	channel1, err := ss.Channel().Save(&model.Channel{
+		TeamId:      team1.Id,
+		DisplayName: "Channel1",
+		Name:        "channel1" + model.NewId(),
+		Type:        model.ChannelTypeOpen,
+	}, -1)
+	require.NoError(t, err)
+
+	channel2, err := ss.Channel().Save(&model.Channel{
+		TeamId:      team1.Id,
+		DisplayName: "Channel2",
+		Name:        "channel2" + model.NewId(),
+		Type:        model.ChannelTypeOpen,
+	}, -1)
+	require.NoError(t, err)
+
+	createThreadMembership := func(userID, postID string) {
+		t.Helper()
+		opts := store.ThreadMembershipOpts{
+			Following:             true,
+			IncrementMentions:     false,
+			UpdateFollowing:       true,
+			UpdateViewedTimestamp: false,
+			UpdateParticipants:    false,
+		}
+		_, err := ss.Thread().MaintainMembership(userID, postID, opts)
+		require.NoError(t, err)
+	}
+
 	assertThreadReplyCount := func(t *testing.T, userID string, count int64) {
 		t.Helper()
 
@@ -958,6 +972,5 @@
 
 		assertThreadReplyCount(t, userAID, 0)
 		assertThreadReplyCount(t, userBID, 0)
->>>>>>> 897e7bb9
 	})
 }
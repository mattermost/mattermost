--- conflicted
+++ resolved
@@ -455,22 +455,14 @@
 		DisplayName: "DisplayName",
 		Name:        "team" + model.NewId(),
 		Email:       MakeEmail(),
-<<<<<<< HEAD
-		Type:        model.TEAM_OPEN,
-=======
 		Type:        model.TeamOpen,
->>>>>>> 296076bf
 	})
 	require.NoError(t, err)
 	channel, err := ss.Channel().Save(&model.Channel{
 		TeamId:      team.Id,
 		DisplayName: "DisplayName",
 		Name:        "channel" + model.NewId(),
-<<<<<<< HEAD
-		Type:        model.CHANNEL_OPEN,
-=======
 		Type:        model.ChannelTypeOpen,
->>>>>>> 296076bf
 	}, -1)
 	require.NoError(t, err)
 
@@ -552,22 +544,14 @@
 		DisplayName: "DisplayName",
 		Name:        "team" + model.NewId(),
 		Email:       MakeEmail(),
-<<<<<<< HEAD
-		Type:        model.TEAM_OPEN,
-=======
 		Type:        model.TeamOpen,
->>>>>>> 296076bf
 	})
 	require.NoError(t, err)
 	channel, err := ss.Channel().Save(&model.Channel{
 		TeamId:      team.Id,
 		DisplayName: "DisplayName",
 		Name:        "channel" + model.NewId(),
-<<<<<<< HEAD
-		Type:        model.CHANNEL_OPEN,
-=======
 		Type:        model.ChannelTypeOpen,
->>>>>>> 296076bf
 	}, -1)
 	require.NoError(t, err)
 	post, err := ss.Post().Save(&model.Post{

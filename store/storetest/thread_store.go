--- conflicted
+++ resolved
@@ -420,29 +420,7 @@
 	})
 }
 
-<<<<<<< HEAD
-func threadStoreCreateReply(t *testing.T, ss store.Store, channelID, postID string, createAt int64) *model.Post {
-=======
-func testThreadSQLOperations(t *testing.T, ss store.Store, s SqlStore) {
-	t.Run("Save", func(t *testing.T) {
-		threadToSave := &model.Thread{
-			PostId:       model.NewId(),
-			ChannelId:    model.NewId(),
-			LastReplyAt:  10,
-			ReplyCount:   5,
-			Participants: model.StringArray{model.NewId(), model.NewId()},
-		}
-		_, err := ss.Thread().Save(threadToSave)
-		require.NoError(t, err)
-
-		th, err := ss.Thread().Get(threadToSave.PostId)
-		require.NoError(t, err)
-		require.Equal(t, threadToSave, th)
-	})
-}
-
 func threadStoreCreateReply(t *testing.T, ss store.Store, channelID, postID, userID string, createAt int64) *model.Post {
->>>>>>> 5d85417a
 	reply, err := ss.Post().Save(&model.Post{
 		ChannelId: channelID,
 		UserId:    userID,

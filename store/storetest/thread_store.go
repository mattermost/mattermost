--- conflicted
+++ resolved
@@ -70,11 +70,7 @@
 
 		newPosts, errIdx, err3 := ss.Post().SaveMultiple([]*model.Post{&o2, &o3, &o4})
 
-<<<<<<< HEAD
-		olist, _ := ss.Post().Get(otmp.Id, true, false, false, "")
-=======
-		olist, _ := ss.Post().Get(context.Background(), otmp.Id, true, false, false)
->>>>>>> 95b08098
+		olist, _ := ss.Post().Get(context.Background(), otmp.Id, true, false, false, "")
 		o1 := olist.Posts[olist.Order[0]]
 
 		newPosts = append([]*model.Post{o1}, newPosts...)

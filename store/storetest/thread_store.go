--- conflicted
+++ resolved
@@ -420,7 +420,6 @@
 	})
 }
 
-<<<<<<< HEAD
 func testThreadSQLOperations(t *testing.T, ss store.Store, s SqlStore) {
 	t.Run("Save", func(t *testing.T) {
 		threadToSave := &model.Thread{
@@ -517,7 +516,8 @@
 		require.Equal(t, teamId, newerThreadsInfo[0].TeamId)
 		require.Equal(t, cm3.LastViewedAt, newerThreadsInfo[0].LastViewedAt)
 	})
-=======
+}
+
 func threadStoreCreateReply(t *testing.T, ss store.Store, channelID, postID string, createAt int64) *model.Post {
 	reply, err := ss.Post().Save(&model.Post{
 		ChannelId: channelID,
@@ -687,7 +687,7 @@
 	require.Error(t, err, "thread membership should have been deleted by team policy")
 
 	// create a new thread membership
-	threadMembership = createThreadMembership(userID, post.Id)
+	createThreadMembership(userID, post.Id)
 
 	// Delete team policy and thread
 	err = ss.RetentionPolicy().Delete(teamPolicy.ID)
@@ -700,5 +700,4 @@
 	require.NotZero(t, deleted)
 	_, err = ss.Thread().GetMembershipForUser(userID, post.Id)
 	require.Error(t, err, "thread membership should have been deleted because thread no longer exists")
->>>>>>> 827edfcc
 }
// Code generated by mockery v1.0.0. DO NOT EDIT.

// Regenerate this file using `make store-mocks`.

package mocks

import (
	model "github.com/mattermost/mattermost-server/v5/model"
	mock "github.com/stretchr/testify/mock"
)

// ThreadStore is an autogenerated mock type for the ThreadStore type
type ThreadStore struct {
	mock.Mock
}

// CollectThreadsWithNewerReplies provides a mock function with given fields: userId, channelIds, timestamp
func (_m *ThreadStore) CollectThreadsWithNewerReplies(userId string, channelIds []string, timestamp int64) ([]string, error) {
	ret := _m.Called(userId, channelIds, timestamp)

	var r0 []string
	if rf, ok := ret.Get(0).(func(string, []string, int64) []string); ok {
		r0 = rf(userId, channelIds, timestamp)
	} else {
		if ret.Get(0) != nil {
			r0 = ret.Get(0).([]string)
		}
	}

	var r1 error
	if rf, ok := ret.Get(1).(func(string, []string, int64) error); ok {
		r1 = rf(userId, channelIds, timestamp)
	} else {
		r1 = ret.Error(1)
	}

	return r0, r1
}

// CreateMembershipIfNeeded provides a mock function with given fields: userId, postID, following, incrementMentions, updateFollowing
func (_m *ThreadStore) CreateMembershipIfNeeded(userId string, postID string, following bool, incrementMentions bool, updateFollowing bool) error {
	ret := _m.Called(userId, postID, following, incrementMentions, updateFollowing)

	var r0 error
	if rf, ok := ret.Get(0).(func(string, string, bool, bool, bool) error); ok {
		r0 = rf(userId, postID, following, incrementMentions, updateFollowing)
	} else {
		r0 = ret.Error(0)
	}

	return r0
}

// Delete provides a mock function with given fields: postID
func (_m *ThreadStore) Delete(postID string) error {
	ret := _m.Called(postID)

	var r0 error
	if rf, ok := ret.Get(0).(func(string) error); ok {
		r0 = rf(postID)
	} else {
		r0 = ret.Error(0)
	}

	return r0
}

// DeleteMembershipForUser provides a mock function with given fields: userId, postID
func (_m *ThreadStore) DeleteMembershipForUser(userId string, postID string) error {
	ret := _m.Called(userId, postID)

	var r0 error
	if rf, ok := ret.Get(0).(func(string, string) error); ok {
		r0 = rf(userId, postID)
	} else {
		r0 = ret.Error(0)
	}

	return r0
}

// Get provides a mock function with given fields: id
func (_m *ThreadStore) Get(id string) (*model.Thread, error) {
	ret := _m.Called(id)

	var r0 *model.Thread
	if rf, ok := ret.Get(0).(func(string) *model.Thread); ok {
		r0 = rf(id)
	} else {
		if ret.Get(0) != nil {
			r0 = ret.Get(0).(*model.Thread)
		}
	}

	var r1 error
	if rf, ok := ret.Get(1).(func(string) error); ok {
		r1 = rf(id)
	} else {
		r1 = ret.Error(1)
	}

	return r0, r1
}

// GetMembershipForUser provides a mock function with given fields: userId, postID
func (_m *ThreadStore) GetMembershipForUser(userId string, postID string) (*model.ThreadMembership, error) {
	ret := _m.Called(userId, postID)

	var r0 *model.ThreadMembership
	if rf, ok := ret.Get(0).(func(string, string) *model.ThreadMembership); ok {
		r0 = rf(userId, postID)
	} else {
		if ret.Get(0) != nil {
			r0 = ret.Get(0).(*model.ThreadMembership)
		}
	}

	var r1 error
	if rf, ok := ret.Get(1).(func(string, string) error); ok {
		r1 = rf(userId, postID)
	} else {
		r1 = ret.Error(1)
	}

	return r0, r1
}

// GetMembershipsForUser provides a mock function with given fields: userId, teamID
func (_m *ThreadStore) GetMembershipsForUser(userId string, teamID string) ([]*model.ThreadMembership, error) {
	ret := _m.Called(userId, teamID)

	var r0 []*model.ThreadMembership
	if rf, ok := ret.Get(0).(func(string, string) []*model.ThreadMembership); ok {
		r0 = rf(userId, teamID)
	} else {
		if ret.Get(0) != nil {
			r0 = ret.Get(0).([]*model.ThreadMembership)
		}
	}

	var r1 error
	if rf, ok := ret.Get(1).(func(string, string) error); ok {
		r1 = rf(userId, teamID)
	} else {
		r1 = ret.Error(1)
	}

	return r0, r1
}

// GetPosts provides a mock function with given fields: threadID, since
func (_m *ThreadStore) GetPosts(threadID string, since int64) ([]*model.Post, error) {
	ret := _m.Called(threadID, since)

	var r0 []*model.Post
	if rf, ok := ret.Get(0).(func(string, int64) []*model.Post); ok {
		r0 = rf(threadID, since)
	} else {
		if ret.Get(0) != nil {
			r0 = ret.Get(0).([]*model.Post)
		}
	}

	var r1 error
	if rf, ok := ret.Get(1).(func(string, int64) error); ok {
		r1 = rf(threadID, since)
	} else {
		r1 = ret.Error(1)
	}

	return r0, r1
}

// GetThreadForUser provides a mock function with given fields: userId, teamID, threadID, extended
func (_m *ThreadStore) GetThreadForUser(userId string, teamID string, threadID string, extended bool) (*model.ThreadResponse, error) {
	ret := _m.Called(userId, teamID, threadID, extended)

	var r0 *model.ThreadResponse
	if rf, ok := ret.Get(0).(func(string, string, string, bool) *model.ThreadResponse); ok {
		r0 = rf(userId, teamID, threadID, extended)
	} else {
		if ret.Get(0) != nil {
			r0 = ret.Get(0).(*model.ThreadResponse)
		}
	}

	var r1 error
	if rf, ok := ret.Get(1).(func(string, string, string, bool) error); ok {
		r1 = rf(userId, teamID, threadID, extended)
	} else {
		r1 = ret.Error(1)
	}

	return r0, r1
}

<<<<<<< HEAD
// GetThreadsForUser provides a mock function with given fields: userId, teamID, opts
func (_m *ThreadStore) GetThreadsForUser(userId string, teamID string, opts model.GetUserThreadsOpts) (*model.Threads, error) {
	ret := _m.Called(userId, teamID, opts)
=======
// GetThreadMentionsForUserPerChannel provides a mock function with given fields: userId, teamId
func (_m *ThreadStore) GetThreadMentionsForUserPerChannel(userId string, teamId string) (map[string]int64, error) {
	ret := _m.Called(userId, teamId)

	var r0 map[string]int64
	if rf, ok := ret.Get(0).(func(string, string) map[string]int64); ok {
		r0 = rf(userId, teamId)
	} else {
		if ret.Get(0) != nil {
			r0 = ret.Get(0).(map[string]int64)
		}
	}

	var r1 error
	if rf, ok := ret.Get(1).(func(string, string) error); ok {
		r1 = rf(userId, teamId)
	} else {
		r1 = ret.Error(1)
	}

	return r0, r1
}

// GetThreadsForUser provides a mock function with given fields: userId, teamId, opts
func (_m *ThreadStore) GetThreadsForUser(userId string, teamId string, opts model.GetUserThreadsOpts) (*model.Threads, error) {
	ret := _m.Called(userId, teamId, opts)
>>>>>>> 3f3abc3f

	var r0 *model.Threads
	if rf, ok := ret.Get(0).(func(string, string, model.GetUserThreadsOpts) *model.Threads); ok {
		r0 = rf(userId, teamID, opts)
	} else {
		if ret.Get(0) != nil {
			r0 = ret.Get(0).(*model.Threads)
		}
	}

	var r1 error
	if rf, ok := ret.Get(1).(func(string, string, model.GetUserThreadsOpts) error); ok {
		r1 = rf(userId, teamID, opts)
	} else {
		r1 = ret.Error(1)
	}

	return r0, r1
}

// MarkAllAsRead provides a mock function with given fields: userId, teamID
func (_m *ThreadStore) MarkAllAsRead(userId string, teamID string) error {
	ret := _m.Called(userId, teamID)

	var r0 error
	if rf, ok := ret.Get(0).(func(string, string) error); ok {
		r0 = rf(userId, teamID)
	} else {
		r0 = ret.Error(0)
	}

	return r0
}

// MarkAsRead provides a mock function with given fields: userId, threadID, timestamp
func (_m *ThreadStore) MarkAsRead(userId string, threadID string, timestamp int64) error {
	ret := _m.Called(userId, threadID, timestamp)

	var r0 error
	if rf, ok := ret.Get(0).(func(string, string, int64) error); ok {
		r0 = rf(userId, threadID, timestamp)
	} else {
		r0 = ret.Error(0)
	}

	return r0
}

// Save provides a mock function with given fields: thread
func (_m *ThreadStore) Save(thread *model.Thread) (*model.Thread, error) {
	ret := _m.Called(thread)

	var r0 *model.Thread
	if rf, ok := ret.Get(0).(func(*model.Thread) *model.Thread); ok {
		r0 = rf(thread)
	} else {
		if ret.Get(0) != nil {
			r0 = ret.Get(0).(*model.Thread)
		}
	}

	var r1 error
	if rf, ok := ret.Get(1).(func(*model.Thread) error); ok {
		r1 = rf(thread)
	} else {
		r1 = ret.Error(1)
	}

	return r0, r1
}

// SaveMembership provides a mock function with given fields: membership
func (_m *ThreadStore) SaveMembership(membership *model.ThreadMembership) (*model.ThreadMembership, error) {
	ret := _m.Called(membership)

	var r0 *model.ThreadMembership
	if rf, ok := ret.Get(0).(func(*model.ThreadMembership) *model.ThreadMembership); ok {
		r0 = rf(membership)
	} else {
		if ret.Get(0) != nil {
			r0 = ret.Get(0).(*model.ThreadMembership)
		}
	}

	var r1 error
	if rf, ok := ret.Get(1).(func(*model.ThreadMembership) error); ok {
		r1 = rf(membership)
	} else {
		r1 = ret.Error(1)
	}

	return r0, r1
}

// SaveMultiple provides a mock function with given fields: thread
func (_m *ThreadStore) SaveMultiple(thread []*model.Thread) ([]*model.Thread, int, error) {
	ret := _m.Called(thread)

	var r0 []*model.Thread
	if rf, ok := ret.Get(0).(func([]*model.Thread) []*model.Thread); ok {
		r0 = rf(thread)
	} else {
		if ret.Get(0) != nil {
			r0 = ret.Get(0).([]*model.Thread)
		}
	}

	var r1 int
	if rf, ok := ret.Get(1).(func([]*model.Thread) int); ok {
		r1 = rf(thread)
	} else {
		r1 = ret.Get(1).(int)
	}

	var r2 error
	if rf, ok := ret.Get(2).(func([]*model.Thread) error); ok {
		r2 = rf(thread)
	} else {
		r2 = ret.Error(2)
	}

	return r0, r1, r2
}

// Update provides a mock function with given fields: thread
func (_m *ThreadStore) Update(thread *model.Thread) (*model.Thread, error) {
	ret := _m.Called(thread)

	var r0 *model.Thread
	if rf, ok := ret.Get(0).(func(*model.Thread) *model.Thread); ok {
		r0 = rf(thread)
	} else {
		if ret.Get(0) != nil {
			r0 = ret.Get(0).(*model.Thread)
		}
	}

	var r1 error
	if rf, ok := ret.Get(1).(func(*model.Thread) error); ok {
		r1 = rf(thread)
	} else {
		r1 = ret.Error(1)
	}

	return r0, r1
}

// UpdateMembership provides a mock function with given fields: membership
func (_m *ThreadStore) UpdateMembership(membership *model.ThreadMembership) (*model.ThreadMembership, error) {
	ret := _m.Called(membership)

	var r0 *model.ThreadMembership
	if rf, ok := ret.Get(0).(func(*model.ThreadMembership) *model.ThreadMembership); ok {
		r0 = rf(membership)
	} else {
		if ret.Get(0) != nil {
			r0 = ret.Get(0).(*model.ThreadMembership)
		}
	}

	var r1 error
	if rf, ok := ret.Get(1).(func(*model.ThreadMembership) error); ok {
		r1 = rf(membership)
	} else {
		r1 = ret.Error(1)
	}

	return r0, r1
}

// UpdateUnreadsByChannel provides a mock function with given fields: userId, changedThreads, timestamp, updateViewedTimestamp
func (_m *ThreadStore) UpdateUnreadsByChannel(userId string, changedThreads []string, timestamp int64, updateViewedTimestamp bool) error {
	ret := _m.Called(userId, changedThreads, timestamp, updateViewedTimestamp)

	var r0 error
	if rf, ok := ret.Get(0).(func(string, []string, int64, bool) error); ok {
		r0 = rf(userId, changedThreads, timestamp, updateViewedTimestamp)
	} else {
		r0 = ret.Error(0)
	}

	return r0
}<|MERGE_RESOLUTION|>--- conflicted
+++ resolved
@@ -194,11 +194,6 @@
 	return r0, r1
 }
 
-<<<<<<< HEAD
-// GetThreadsForUser provides a mock function with given fields: userId, teamID, opts
-func (_m *ThreadStore) GetThreadsForUser(userId string, teamID string, opts model.GetUserThreadsOpts) (*model.Threads, error) {
-	ret := _m.Called(userId, teamID, opts)
-=======
 // GetThreadMentionsForUserPerChannel provides a mock function with given fields: userId, teamId
 func (_m *ThreadStore) GetThreadMentionsForUserPerChannel(userId string, teamId string) (map[string]int64, error) {
 	ret := _m.Called(userId, teamId)
@@ -225,7 +220,6 @@
 // GetThreadsForUser provides a mock function with given fields: userId, teamId, opts
 func (_m *ThreadStore) GetThreadsForUser(userId string, teamId string, opts model.GetUserThreadsOpts) (*model.Threads, error) {
 	ret := _m.Called(userId, teamId, opts)
->>>>>>> 3f3abc3f
 
 	var r0 *model.Threads
 	if rf, ok := ret.Get(0).(func(string, string, model.GetUserThreadsOpts) *model.Threads); ok {

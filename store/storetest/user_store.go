--- conflicted
+++ resolved
@@ -1987,28 +1987,16 @@
 
 	time.Sleep(100 * time.Millisecond)
 
-<<<<<<< HEAD
-	if err := ss.User().UpdateMfaActive(u1.Id, true); err != nil {
+	if err = ss.User().UpdateMfaActive(u1.Id, true); err != nil {
 		t.Fatal(err)
 	}
 
-	if err := ss.User().UpdateMfaActive(u1.Id, false); err != nil {
-=======
-	if err = (<-ss.User().UpdateMfaActive(u1.Id, true)).Err; err != nil {
+	if err = ss.User().UpdateMfaActive(u1.Id, false); err != nil {
 		t.Fatal(err)
 	}
 
-	if err = (<-ss.User().UpdateMfaActive(u1.Id, false)).Err; err != nil {
->>>>>>> 678c8f4f
-		t.Fatal(err)
-	}
-
 	// should pass, no update will occur though
-<<<<<<< HEAD
-	if err := ss.User().UpdateMfaActive("junk", true); err != nil {
-=======
-	if err = (<-ss.User().UpdateMfaActive("junk", true)).Err; err != nil {
->>>>>>> 678c8f4f
+	if err = ss.User().UpdateMfaActive("junk", true); err != nil {
 		t.Fatal(err)
 	}
 }

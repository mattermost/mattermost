--- conflicted
+++ resolved
@@ -1986,11 +1986,7 @@
 
 	time.Sleep(100 * time.Millisecond)
 
-<<<<<<< HEAD
-	if err = (<-ss.User().UpdateMfaSecret(u1.Id, "12345")).Err; err != nil {
-=======
 	if err := ss.User().UpdateMfaSecret(u1.Id, "12345"); err != nil {
->>>>>>> 95652da0
 		t.Fatal(err)
 	}
 

--- conflicted
+++ resolved
@@ -3422,19 +3422,11 @@
 	m2.UserId = u2.Id
 	m2.NotifyProps = model.GetDefaultChannelNotifyProps()
 
-<<<<<<< HEAD
 	ss.Channel().SaveDirectChannel(&o1, &m1, &m2)
-
-	o1.DeleteAt = 1
-	result := <-ss.Channel().SetDeleteAt(o1.Id, 1, 1)
-	assert.Nil(t, result.Err)
-=======
-	_ = <-ss.Channel().SaveDirectChannel(&o1, &m1, &m2)
 
 	o1.DeleteAt = 1
 	err := ss.Channel().SetDeleteAt(o1.Id, 1, 1)
 	require.Nil(t, err, "channel should have been deleted")
->>>>>>> 2d3e4178
 
 	r1 := <-ss.Channel().GetAllDirectChannelsForExportAfter(10000, strings.Repeat("0", 26))
 	assert.Nil(t, r1.Err)

--- conflicted
+++ resolved
@@ -86,13 +86,10 @@
 func (s *Store) TotalMasterDbConnections() int         { return 1 }
 func (s *Store) TotalReadDbConnections() int           { return 1 }
 func (s *Store) TotalSearchDbConnections() int         { return 1 }
-<<<<<<< HEAD
+func (s *Store) GetCurrentSchemaVersion() string       { return "" }
 func (s *Store) CheckIntegrity() <-chan store.IntegrityCheckResult {
 	return make(chan store.IntegrityCheckResult)
 }
-=======
-func (s *Store) GetCurrentSchemaVersion() string       { return "" }
->>>>>>> 00021a98
 
 func (s *Store) AssertExpectations(t mock.TestingT) bool {
 	return mock.AssertExpectationsForObjects(t,

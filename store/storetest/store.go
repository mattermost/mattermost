--- conflicted
+++ resolved
@@ -158,10 +158,7 @@
 		&s.ThreadStore,
 		&s.ProductNoticesStore,
 		&s.SharedChannelStore,
-<<<<<<< HEAD
 		&s.DraftStore,
-=======
 		&s.NotifyAdminStore,
->>>>>>> 7186689f
 	)
 }
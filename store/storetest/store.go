--- conflicted
+++ resolved
@@ -17,7 +17,6 @@
 
 // Store can be used to provide mock stores for testing.
 type Store struct {
-<<<<<<< HEAD
 	TeamStore                       mocks.TeamStore
 	ChannelStore                    mocks.ChannelStore
 	PostStore                       mocks.PostStore
@@ -55,55 +54,12 @@
 	LinkMetadataStore               mocks.LinkMetadataStore
 	SharedChannelStore              mocks.SharedChannelStore
 	ProductNoticesStore             mocks.ProductNoticesStore
+	DraftStore                      mocks.DraftStore
 	context                         context.Context
 	NotifyAdminStore                mocks.NotifyAdminStore
 	PostPriorityStore               mocks.PostPriorityStore
 	PostAcknowledgementStore        mocks.PostAcknowledgementStore
 	PostPersistentNotificationStore mocks.PostPersistentNotificationStore
-=======
-	TeamStore                 mocks.TeamStore
-	ChannelStore              mocks.ChannelStore
-	PostStore                 mocks.PostStore
-	UserStore                 mocks.UserStore
-	RetentionPolicyStore      mocks.RetentionPolicyStore
-	BotStore                  mocks.BotStore
-	AuditStore                mocks.AuditStore
-	ClusterDiscoveryStore     mocks.ClusterDiscoveryStore
-	RemoteClusterStore        mocks.RemoteClusterStore
-	ComplianceStore           mocks.ComplianceStore
-	SessionStore              mocks.SessionStore
-	OAuthStore                mocks.OAuthStore
-	SystemStore               mocks.SystemStore
-	WebhookStore              mocks.WebhookStore
-	CommandStore              mocks.CommandStore
-	CommandWebhookStore       mocks.CommandWebhookStore
-	PreferenceStore           mocks.PreferenceStore
-	LicenseStore              mocks.LicenseStore
-	TokenStore                mocks.TokenStore
-	EmojiStore                mocks.EmojiStore
-	ThreadStore               mocks.ThreadStore
-	StatusStore               mocks.StatusStore
-	FileInfoStore             mocks.FileInfoStore
-	UploadSessionStore        mocks.UploadSessionStore
-	ReactionStore             mocks.ReactionStore
-	JobStore                  mocks.JobStore
-	UserAccessTokenStore      mocks.UserAccessTokenStore
-	PluginStore               mocks.PluginStore
-	ChannelMemberHistoryStore mocks.ChannelMemberHistoryStore
-	RoleStore                 mocks.RoleStore
-	SchemeStore               mocks.SchemeStore
-	TermsOfServiceStore       mocks.TermsOfServiceStore
-	GroupStore                mocks.GroupStore
-	UserTermsOfServiceStore   mocks.UserTermsOfServiceStore
-	LinkMetadataStore         mocks.LinkMetadataStore
-	SharedChannelStore        mocks.SharedChannelStore
-	ProductNoticesStore       mocks.ProductNoticesStore
-	DraftStore                mocks.DraftStore
-	context                   context.Context
-	NotifyAdminStore          mocks.NotifyAdminStore
-	PostPriorityStore         mocks.PostPriorityStore
-	PostAcknowledgementStore  mocks.PostAcknowledgementStore
->>>>>>> 06e964b8
 }
 
 func (s *Store) SetContext(context context.Context)                { s.context = context }
@@ -150,24 +106,11 @@
 func (s *Store) LinkMetadata() store.LinkMetadataStore   { return &s.LinkMetadataStore }
 func (s *Store) SharedChannel() store.SharedChannelStore { return &s.SharedChannelStore }
 func (s *Store) PostPriority() store.PostPriorityStore   { return &s.PostPriorityStore }
-<<<<<<< HEAD
-func (s *Store) Close()                                  { /* do nothing */ }
-func (s *Store) DropAllTables()                          { /* do nothing */ }
-func (s *Store) GetDBSchemaVersion() (int, error)        { return 1, nil }
-func (s *Store) GetDbVersion(bool) (string, error)       { return "", nil }
-func (s *Store) GetInternalMasterDB() *sql.DB            { return nil }
-func (s *Store) GetInternalReplicaDB() *sql.DB           { return nil }
-func (s *Store) GetInternalReplicaDBs() []*sql.DB        { return nil }
-func (s *Store) LockToMaster()                           { /* do nothing */ }
-func (s *Store) MarkSystemRanUnitTests()                 { /* do nothing */ }
-func (s *Store) RecycleDBConnections(time.Duration)      {}
-func (s *Store) UnlockFromMaster()                       { /* do nothing */ }
 func (s *Store) PostAcknowledgement() store.PostAcknowledgementStore {
 	return &s.PostAcknowledgementStore
 }
-=======
-func (s *Store) PostAcknowledgement() store.PostAcknowledgementStore {
-	return &s.PostAcknowledgementStore
+func (s *Store) PostPersistentNotification() store.PostPersistentNotificationStore {
+	return &s.PostPersistentNotificationStore
 }
 func (s *Store) MarkSystemRanUnitTests()            { /* do nothing */ }
 func (s *Store) Close()                             { /* do nothing */ }
@@ -180,7 +123,6 @@
 func (s *Store) GetInternalReplicaDBs() []*sql.DB   { return nil }
 func (s *Store) RecycleDBConnections(time.Duration) {}
 func (s *Store) GetDBSchemaVersion() (int, error)   { return 1, nil }
->>>>>>> 06e964b8
 func (s *Store) GetAppliedMigrations() ([]model.AppliedMigration, error) {
 	return []model.AppliedMigration{}, nil
 }
@@ -192,9 +134,6 @@
 }
 func (s *Store) ReplicaLagAbs() error  { return nil }
 func (s *Store) ReplicaLagTime() error { return nil }
-func (s *Store) PostPersistentNotification() store.PostPersistentNotificationStore {
-	return &s.PostPersistentNotificationStore
-}
 
 func (s *Store) AssertExpectations(t mock.TestingT) bool {
 	return mock.AssertExpectationsForObjects(t,
@@ -234,9 +173,6 @@
 		&s.NotifyAdminStore,
 		&s.PostPriorityStore,
 		&s.PostAcknowledgementStore,
-<<<<<<< HEAD
 		&s.PostPersistentNotificationStore,
-=======
->>>>>>> 06e964b8
 	)
 }
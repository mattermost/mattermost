// Copyright (c) 2015-present Mattermost, Inc. All Rights Reserved.
// See LICENSE.txt for license information.

package storetest

import (
	"context"

	"github.com/mattermost/mattermost-server/v5/store"
	"github.com/mattermost/mattermost-server/v5/store/storetest/mocks"
	"github.com/stretchr/testify/mock"
)

// Store can be used to provide mock stores for testing.
type Store struct {
	TeamStore                 mocks.TeamStore
	ChannelStore              mocks.ChannelStore
	PostStore                 mocks.PostStore
	UserStore                 mocks.UserStore
	BotStore                  mocks.BotStore
	AuditStore                mocks.AuditStore
	ClusterDiscoveryStore     mocks.ClusterDiscoveryStore
	ComplianceStore           mocks.ComplianceStore
	SessionStore              mocks.SessionStore
	OAuthStore                mocks.OAuthStore
	SystemStore               mocks.SystemStore
	WebhookStore              mocks.WebhookStore
	CommandStore              mocks.CommandStore
	CommandWebhookStore       mocks.CommandWebhookStore
	PreferenceStore           mocks.PreferenceStore
	LicenseStore              mocks.LicenseStore
	TokenStore                mocks.TokenStore
	EmojiStore                mocks.EmojiStore
	StatusStore               mocks.StatusStore
	FileInfoStore             mocks.FileInfoStore
	ReactionStore             mocks.ReactionStore
	JobStore                  mocks.JobStore
	UserAccessTokenStore      mocks.UserAccessTokenStore
	PluginStore               mocks.PluginStore
	ChannelMemberHistoryStore mocks.ChannelMemberHistoryStore
	RoleStore                 mocks.RoleStore
	SchemeStore               mocks.SchemeStore
	TermsOfServiceStore       mocks.TermsOfServiceStore
	GroupStore                mocks.GroupStore
	UserTermsOfServiceStore   mocks.UserTermsOfServiceStore
	LinkMetadataStore         mocks.LinkMetadataStore
<<<<<<< HEAD
	AtomicStore               mocks.AtomicStore
=======
	context                   context.Context
>>>>>>> 9e580361
}

func (s *Store) SetContext(context context.Context)                { s.context = context }
func (s *Store) Context() context.Context                          { return s.context }
func (s *Store) Team() store.TeamStore                             { return &s.TeamStore }
func (s *Store) Channel() store.ChannelStore                       { return &s.ChannelStore }
func (s *Store) Post() store.PostStore                             { return &s.PostStore }
func (s *Store) User() store.UserStore                             { return &s.UserStore }
func (s *Store) Bot() store.BotStore                               { return &s.BotStore }
func (s *Store) Audit() store.AuditStore                           { return &s.AuditStore }
func (s *Store) ClusterDiscovery() store.ClusterDiscoveryStore     { return &s.ClusterDiscoveryStore }
func (s *Store) Compliance() store.ComplianceStore                 { return &s.ComplianceStore }
func (s *Store) Session() store.SessionStore                       { return &s.SessionStore }
func (s *Store) OAuth() store.OAuthStore                           { return &s.OAuthStore }
func (s *Store) System() store.SystemStore                         { return &s.SystemStore }
func (s *Store) Webhook() store.WebhookStore                       { return &s.WebhookStore }
func (s *Store) Command() store.CommandStore                       { return &s.CommandStore }
func (s *Store) CommandWebhook() store.CommandWebhookStore         { return &s.CommandWebhookStore }
func (s *Store) Preference() store.PreferenceStore                 { return &s.PreferenceStore }
func (s *Store) License() store.LicenseStore                       { return &s.LicenseStore }
func (s *Store) Token() store.TokenStore                           { return &s.TokenStore }
func (s *Store) Emoji() store.EmojiStore                           { return &s.EmojiStore }
func (s *Store) Status() store.StatusStore                         { return &s.StatusStore }
func (s *Store) FileInfo() store.FileInfoStore                     { return &s.FileInfoStore }
func (s *Store) Reaction() store.ReactionStore                     { return &s.ReactionStore }
func (s *Store) Job() store.JobStore                               { return &s.JobStore }
func (s *Store) UserAccessToken() store.UserAccessTokenStore       { return &s.UserAccessTokenStore }
func (s *Store) Plugin() store.PluginStore                         { return &s.PluginStore }
func (s *Store) Role() store.RoleStore                             { return &s.RoleStore }
func (s *Store) Scheme() store.SchemeStore                         { return &s.SchemeStore }
func (s *Store) TermsOfService() store.TermsOfServiceStore         { return &s.TermsOfServiceStore }
func (s *Store) UserTermsOfService() store.UserTermsOfServiceStore { return &s.UserTermsOfServiceStore }
func (s *Store) ChannelMemberHistory() store.ChannelMemberHistoryStore {
	return &s.ChannelMemberHistoryStore
}
func (s *Store) Group() store.GroupStore               { return &s.GroupStore }
func (s *Store) LinkMetadata() store.LinkMetadataStore { return &s.LinkMetadataStore }
func (s *Store) Atomic() store.AtomicStore             { return &s.AtomicStore }
func (s *Store) MarkSystemRanUnitTests()               { /* do nothing */ }
func (s *Store) Close()                                { /* do nothing */ }
func (s *Store) LockToMaster()                         { /* do nothing */ }
func (s *Store) UnlockFromMaster()                     { /* do nothing */ }
func (s *Store) DropAllTables()                        { /* do nothing */ }
func (s *Store) TotalMasterDbConnections() int         { return 1 }
func (s *Store) TotalReadDbConnections() int           { return 1 }
func (s *Store) TotalSearchDbConnections() int         { return 1 }
func (s *Store) GetCurrentSchemaVersion() string       { return "" }
func (s *Store) CheckIntegrity() <-chan store.IntegrityCheckResult {
	return make(chan store.IntegrityCheckResult)
}

func (s *Store) AssertExpectations(t mock.TestingT) bool {
	return mock.AssertExpectationsForObjects(t,
		&s.TeamStore,
		&s.ChannelStore,
		&s.PostStore,
		&s.UserStore,
		&s.BotStore,
		&s.AuditStore,
		&s.ClusterDiscoveryStore,
		&s.ComplianceStore,
		&s.SessionStore,
		&s.OAuthStore,
		&s.SystemStore,
		&s.WebhookStore,
		&s.CommandStore,
		&s.CommandWebhookStore,
		&s.PreferenceStore,
		&s.LicenseStore,
		&s.TokenStore,
		&s.EmojiStore,
		&s.StatusStore,
		&s.FileInfoStore,
		&s.ReactionStore,
		&s.JobStore,
		&s.UserAccessTokenStore,
		&s.ChannelMemberHistoryStore,
		&s.PluginStore,
		&s.RoleStore,
		&s.SchemeStore,
	)
}<|MERGE_RESOLUTION|>--- conflicted
+++ resolved
@@ -44,11 +44,8 @@
 	GroupStore                mocks.GroupStore
 	UserTermsOfServiceStore   mocks.UserTermsOfServiceStore
 	LinkMetadataStore         mocks.LinkMetadataStore
-<<<<<<< HEAD
 	AtomicStore               mocks.AtomicStore
-=======
 	context                   context.Context
->>>>>>> 9e580361
 }
 
 func (s *Store) SetContext(context context.Context)                { s.context = context }

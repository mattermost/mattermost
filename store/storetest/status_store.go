--- conflicted
+++ resolved
@@ -26,15 +26,11 @@
 
 	status.LastActivityAt = 10
 
-<<<<<<< HEAD
 	if err := (<-ss.Status().SaveOrUpdate(status)).Err; err != nil {
 		t.Fatal(err)
 	}
 
 	if _, err := ss.Status().Get(status.UserId); err != nil {
-=======
-	if err := (<-ss.Status().Get(status.UserId)).Err; err != nil {
->>>>>>> b68194e0
 		t.Fatal(err)
 	}
 

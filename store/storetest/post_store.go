--- conflicted
+++ resolved
@@ -483,11 +483,7 @@
 	o4.Message = model.NewRandomString(10)
 	o4.RootId = o1.Id
 
-<<<<<<< HEAD
-	o3, err = ss.Post().Save(o3)
-=======
 	_, err = ss.Post().Save(o3)
->>>>>>> d0629503
 	require.NoError(t, err)
 
 	o4, err = ss.Post().Save(o4)

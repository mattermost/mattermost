// Copyright (c) 2015-present Mattermost, Inc. All Rights Reserved.
// See LICENSE.txt for license information.

package storetest

import (
	"context"
	"fmt"
	"sort"
	"strings"
	"testing"
	"time"

	"github.com/stretchr/testify/assert"
	"github.com/stretchr/testify/require"

	"github.com/mattermost/mattermost-server/v6/model"
	"github.com/mattermost/mattermost-server/v6/store"
	"github.com/mattermost/mattermost-server/v6/utils"
)

func TestPostStore(t *testing.T, ss store.Store, s SqlStore) {
	t.Run("SaveMultiple", func(t *testing.T) { testPostStoreSaveMultiple(t, ss) })
	t.Run("Save", func(t *testing.T) { testPostStoreSave(t, ss) })
	t.Run("SaveAndUpdateChannelMsgCounts", func(t *testing.T) { testPostStoreSaveChannelMsgCounts(t, ss) })
	t.Run("Get", func(t *testing.T) { testPostStoreGet(t, ss) })
	t.Run("GetSingle", func(t *testing.T) { testPostStoreGetSingle(t, ss) })
	t.Run("Update", func(t *testing.T) { testPostStoreUpdate(t, ss) })
	t.Run("Delete", func(t *testing.T) { testPostStoreDelete(t, ss) })
	t.Run("Delete1Level", func(t *testing.T) { testPostStoreDelete1Level(t, ss) })
	t.Run("Delete2Level", func(t *testing.T) { testPostStoreDelete2Level(t, ss) })
	t.Run("PermDelete1Level", func(t *testing.T) { testPostStorePermDelete1Level(t, ss) })
	t.Run("PermDelete1Level2", func(t *testing.T) { testPostStorePermDelete1Level2(t, ss) })
	t.Run("GetWithChildren", func(t *testing.T) { testPostStoreGetWithChildren(t, ss) })
	t.Run("GetPostsWithDetails", func(t *testing.T) { testPostStoreGetPostsWithDetails(t, ss) })
	t.Run("GetPostsBeforeAfter", func(t *testing.T) { testPostStoreGetPostsBeforeAfter(t, ss) })
	t.Run("GetPostsSince", func(t *testing.T) { testPostStoreGetPostsSince(t, ss) })
	t.Run("GetPosts", func(t *testing.T) { testPostStoreGetPosts(t, ss) })
	t.Run("GetPostBeforeAfter", func(t *testing.T) { testPostStoreGetPostBeforeAfter(t, ss) })
	t.Run("UserCountsWithPostsByDay", func(t *testing.T) { testUserCountsWithPostsByDay(t, ss) })
	t.Run("PostCountsByDay", func(t *testing.T) { testPostCountsByDay(t, ss) })
	t.Run("GetFlaggedPostsForTeam", func(t *testing.T) { testPostStoreGetFlaggedPostsForTeam(t, ss, s) })
	t.Run("GetFlaggedPosts", func(t *testing.T) { testPostStoreGetFlaggedPosts(t, ss) })
	t.Run("GetFlaggedPostsForChannel", func(t *testing.T) { testPostStoreGetFlaggedPostsForChannel(t, ss) })
	t.Run("GetPostsCreatedAt", func(t *testing.T) { testPostStoreGetPostsCreatedAt(t, ss) })
	t.Run("Overwrite", func(t *testing.T) { testPostStoreOverwrite(t, ss) })
	t.Run("OverwriteMultiple", func(t *testing.T) { testPostStoreOverwriteMultiple(t, ss) })
	t.Run("GetPostsByIds", func(t *testing.T) { testPostStoreGetPostsByIds(t, ss) })
	t.Run("GetPostsBatchForIndexing", func(t *testing.T) { testPostStoreGetPostsBatchForIndexing(t, ss) })
	t.Run("PermanentDeleteBatch", func(t *testing.T) { testPostStorePermanentDeleteBatch(t, ss) })
	t.Run("GetOldest", func(t *testing.T) { testPostStoreGetOldest(t, ss) })
	t.Run("TestGetMaxPostSize", func(t *testing.T) { testGetMaxPostSize(t, ss) })
	t.Run("GetParentsForExportAfter", func(t *testing.T) { testPostStoreGetParentsForExportAfter(t, ss) })
	t.Run("GetRepliesForExport", func(t *testing.T) { testPostStoreGetRepliesForExport(t, ss) })
	t.Run("GetDirectPostParentsForExportAfter", func(t *testing.T) { testPostStoreGetDirectPostParentsForExportAfter(t, ss, s) })
	t.Run("GetDirectPostParentsForExportAfterDeleted", func(t *testing.T) { testPostStoreGetDirectPostParentsForExportAfterDeleted(t, ss, s) })
	t.Run("GetDirectPostParentsForExportAfterBatched", func(t *testing.T) { testPostStoreGetDirectPostParentsForExportAfterBatched(t, ss, s) })
	t.Run("GetForThread", func(t *testing.T) { testPostStoreGetForThread(t, ss) })
	t.Run("HasAutoResponsePostByUserSince", func(t *testing.T) { testHasAutoResponsePostByUserSince(t, ss) })
	t.Run("GetPostsSinceForSync", func(t *testing.T) { testGetPostsSinceForSync(t, ss, s) })
}

func testPostStoreSave(t *testing.T, ss store.Store) {
	t.Run("Save post", func(t *testing.T) {
		o1 := model.Post{}
		o1.ChannelId = model.NewId()
		o1.UserId = model.NewId()
		o1.Message = NewTestId()

		p, err := ss.Post().Save(&o1)
		require.NoError(t, err, "couldn't save item")
		assert.Equal(t, int64(0), p.ReplyCount)
	})

	t.Run("Save replies", func(t *testing.T) {
		o1 := model.Post{}
		o1.ChannelId = model.NewId()
		o1.UserId = model.NewId()
		o1.RootId = model.NewId()
		o1.Message = NewTestId()

		o2 := model.Post{}
		o2.ChannelId = model.NewId()
		o2.UserId = model.NewId()
		o2.RootId = o1.RootId
		o2.Message = NewTestId()

		o3 := model.Post{}
		o3.ChannelId = model.NewId()
		o3.UserId = model.NewId()
		o3.RootId = model.NewId()
		o3.Message = NewTestId()

		p1, err := ss.Post().Save(&o1)
		require.NoError(t, err, "couldn't save item")
		assert.Equal(t, int64(1), p1.ReplyCount)

		p2, err := ss.Post().Save(&o2)
		require.NoError(t, err, "couldn't save item")
		assert.Equal(t, int64(2), p2.ReplyCount)

		p3, err := ss.Post().Save(&o3)
		require.NoError(t, err, "couldn't save item")
		assert.Equal(t, int64(1), p3.ReplyCount)
	})

	t.Run("Try to save existing post", func(t *testing.T) {
		o1 := model.Post{}
		o1.ChannelId = model.NewId()
		o1.UserId = model.NewId()
		o1.Message = NewTestId()

		_, err := ss.Post().Save(&o1)
		require.NoError(t, err, "couldn't save item")

		_, err = ss.Post().Save(&o1)
		require.Error(t, err, "shouldn't be able to update from save")
	})

	t.Run("Update reply should update the UpdateAt of the root post", func(t *testing.T) {
		rootPost := model.Post{}
		rootPost.ChannelId = model.NewId()
		rootPost.UserId = model.NewId()
		rootPost.Message = NewTestId()

		_, err := ss.Post().Save(&rootPost)
		require.NoError(t, err)

		time.Sleep(2 * time.Millisecond)

		replyPost := model.Post{}
		replyPost.ChannelId = rootPost.ChannelId
		replyPost.UserId = model.NewId()
		replyPost.Message = NewTestId()
		replyPost.RootId = rootPost.Id

		// We need to sleep here to be sure the post is not created during the same millisecond
		time.Sleep(time.Millisecond)
		_, err = ss.Post().Save(&replyPost)
		require.NoError(t, err)

		rrootPost, err := ss.Post().GetSingle(rootPost.Id, false)
		require.NoError(t, err)
		assert.Greater(t, rrootPost.UpdateAt, rootPost.UpdateAt)
	})

	t.Run("Create a post should update the channel LastPostAt and the total messages count by one", func(t *testing.T) {
		channel := model.Channel{}
		channel.Name = NewTestId()
		channel.DisplayName = NewTestId()
		channel.Type = model.ChannelTypeOpen

		_, err := ss.Channel().Save(&channel, 100)
		require.NoError(t, err)

		post := model.Post{}
		post.ChannelId = channel.Id
		post.UserId = model.NewId()
		post.Message = NewTestId()

		// We need to sleep here to be sure the post is not created during the same millisecond
		time.Sleep(time.Millisecond)
		_, err = ss.Post().Save(&post)
		require.NoError(t, err)

		rchannel, err := ss.Channel().Get(channel.Id, false)
		require.NoError(t, err)
		assert.Greater(t, rchannel.LastPostAt, channel.LastPostAt)
		assert.Equal(t, int64(1), rchannel.TotalMsgCount)

		post = model.Post{}
		post.ChannelId = channel.Id
		post.UserId = model.NewId()
		post.Message = NewTestId()
		post.CreateAt = 5

		// We need to sleep here to be sure the post is not created during the same millisecond
		time.Sleep(time.Millisecond)
		_, err = ss.Post().Save(&post)
		require.NoError(t, err)

		rchannel2, err := ss.Channel().Get(channel.Id, false)
		require.NoError(t, err)
		assert.Equal(t, rchannel.LastPostAt, rchannel2.LastPostAt)
		assert.Equal(t, int64(2), rchannel2.TotalMsgCount)

		post = model.Post{}
		post.ChannelId = channel.Id
		post.UserId = model.NewId()
		post.Message = NewTestId()

		// We need to sleep here to be sure the post is not created during the same millisecond
		time.Sleep(time.Millisecond)
		_, err = ss.Post().Save(&post)
		require.NoError(t, err)

		rchannel3, err := ss.Channel().Get(channel.Id, false)
		require.NoError(t, err)
		assert.Greater(t, rchannel3.LastPostAt, rchannel2.LastPostAt)
		assert.Equal(t, int64(3), rchannel3.TotalMsgCount)
	})
}

func testPostStoreSaveMultiple(t *testing.T, ss store.Store) {
	p1 := model.Post{}
	p1.ChannelId = model.NewId()
	p1.UserId = model.NewId()
	p1.Message = NewTestId()

	p2 := model.Post{}
	p2.ChannelId = model.NewId()
	p2.UserId = model.NewId()
	p2.Message = NewTestId()

	p3 := model.Post{}
	p3.ChannelId = model.NewId()
	p3.UserId = model.NewId()
	p3.Message = NewTestId()

	p4 := model.Post{}
	p4.ChannelId = model.NewId()
	p4.UserId = model.NewId()
	p4.Message = NewTestId()

	t.Run("Save correctly a new set of posts", func(t *testing.T) {
		newPosts, errIdx, err := ss.Post().SaveMultiple([]*model.Post{&p1, &p2, &p3})
		require.NoError(t, err)
		require.Equal(t, -1, errIdx)
		for _, post := range newPosts {
			storedPost, err := ss.Post().GetSingle(post.Id, false)
			assert.NoError(t, err)
			assert.Equal(t, post.ChannelId, storedPost.ChannelId)
			assert.Equal(t, post.Message, storedPost.Message)
			assert.Equal(t, post.UserId, storedPost.UserId)
		}
	})

	t.Run("Save replies", func(t *testing.T) {
		o1 := model.Post{}
		o1.ChannelId = model.NewId()
		o1.UserId = model.NewId()
		o1.RootId = model.NewId()
		o1.Message = NewTestId()

		o2 := model.Post{}
		o2.ChannelId = model.NewId()
		o2.UserId = model.NewId()
		o2.RootId = o1.RootId
		o2.Message = NewTestId()

		o3 := model.Post{}
		o3.ChannelId = model.NewId()
		o3.UserId = model.NewId()
		o3.RootId = model.NewId()
		o3.Message = NewTestId()

		o4 := model.Post{}
		o4.ChannelId = model.NewId()
		o4.UserId = model.NewId()
		o4.Message = NewTestId()

		newPosts, errIdx, err := ss.Post().SaveMultiple([]*model.Post{&o1, &o2, &o3, &o4})
		require.NoError(t, err, "couldn't save item")
		require.Equal(t, -1, errIdx)
		assert.Len(t, newPosts, 4)
		assert.Equal(t, int64(2), newPosts[0].ReplyCount)
		assert.Equal(t, int64(2), newPosts[1].ReplyCount)
		assert.Equal(t, int64(1), newPosts[2].ReplyCount)
		assert.Equal(t, int64(0), newPosts[3].ReplyCount)
	})

	t.Run("Try to save mixed, already saved and not saved posts", func(t *testing.T) {
		newPosts, errIdx, err := ss.Post().SaveMultiple([]*model.Post{&p4, &p3})
		require.Error(t, err)
		require.Equal(t, 1, errIdx)
		require.Nil(t, newPosts)
		storedPost, err := ss.Post().GetSingle(p3.Id, false)
		assert.NoError(t, err)
		assert.Equal(t, p3.ChannelId, storedPost.ChannelId)
		assert.Equal(t, p3.Message, storedPost.Message)
		assert.Equal(t, p3.UserId, storedPost.UserId)

		storedPost, err = ss.Post().GetSingle(p4.Id, false)
		assert.Error(t, err)
		assert.Nil(t, storedPost)
	})

	t.Run("Update reply should update the UpdateAt of the root post", func(t *testing.T) {
		rootPost := model.Post{}
		rootPost.ChannelId = model.NewId()
		rootPost.UserId = model.NewId()
		rootPost.Message = NewTestId()

		replyPost := model.Post{}
		replyPost.ChannelId = rootPost.ChannelId
		replyPost.UserId = model.NewId()
		replyPost.Message = NewTestId()
		replyPost.RootId = rootPost.Id

		_, _, err := ss.Post().SaveMultiple([]*model.Post{&rootPost, &replyPost})
		require.NoError(t, err)

		rrootPost, err := ss.Post().GetSingle(rootPost.Id, false)
		require.NoError(t, err)
		assert.Equal(t, rrootPost.UpdateAt, rootPost.UpdateAt)

		replyPost2 := model.Post{}
		replyPost2.ChannelId = rootPost.ChannelId
		replyPost2.UserId = model.NewId()
		replyPost2.Message = NewTestId()
		replyPost2.RootId = rootPost.Id

		replyPost3 := model.Post{}
		replyPost3.ChannelId = rootPost.ChannelId
		replyPost3.UserId = model.NewId()
		replyPost3.Message = NewTestId()
		replyPost3.RootId = rootPost.Id

		_, _, err = ss.Post().SaveMultiple([]*model.Post{&replyPost2, &replyPost3})
		require.NoError(t, err)

		rrootPost2, err := ss.Post().GetSingle(rootPost.Id, false)
		require.NoError(t, err)
		assert.Greater(t, rrootPost2.UpdateAt, rrootPost.UpdateAt)
	})

	t.Run("Create a post should update the channel LastPostAt and the total messages count by one", func(t *testing.T) {
		channel := model.Channel{}
		channel.Name = NewTestId()
		channel.DisplayName = NewTestId()
		channel.Type = model.ChannelTypeOpen

		_, err := ss.Channel().Save(&channel, 100)
		require.NoError(t, err)

		post1 := model.Post{}
		post1.ChannelId = channel.Id
		post1.UserId = model.NewId()
		post1.Message = NewTestId()

		post2 := model.Post{}
		post2.ChannelId = channel.Id
		post2.UserId = model.NewId()
		post2.Message = NewTestId()
		post2.CreateAt = 5

		post3 := model.Post{}
		post3.ChannelId = channel.Id
		post3.UserId = model.NewId()
		post3.Message = NewTestId()

		_, _, err = ss.Post().SaveMultiple([]*model.Post{&post1, &post2, &post3})
		require.NoError(t, err)

		rchannel, err := ss.Channel().Get(channel.Id, false)
		require.NoError(t, err)
		assert.Greater(t, rchannel.LastPostAt, channel.LastPostAt)
		assert.Equal(t, int64(3), rchannel.TotalMsgCount)
	})

	t.Run("Thread participants", func(t *testing.T) {
		o1 := model.Post{}
		o1.ChannelId = model.NewId()
		o1.UserId = model.NewId()
		o1.Message = "jessica hyde" + model.NewId() + "b"

		root, err := ss.Post().Save(&o1)
		require.NoError(t, err)

		o2 := model.Post{}
		o2.ChannelId = model.NewId()
		o2.UserId = model.NewId()
		o2.RootId = root.Id
		o2.Message = "zz" + model.NewId() + "b"

		o3 := model.Post{}
		o3.ChannelId = model.NewId()
		o3.UserId = model.NewId()
		o3.RootId = root.Id
		o3.Message = "zz" + model.NewId() + "b"

		o4 := model.Post{}
		o4.ChannelId = model.NewId()
		o4.UserId = o2.UserId
		o4.RootId = root.Id
		o4.Message = "zz" + model.NewId() + "b"

		o5 := model.Post{}
		o5.ChannelId = model.NewId()
		o5.UserId = o1.UserId
		o5.RootId = root.Id
		o5.Message = "zz" + model.NewId() + "b"

		_, err = ss.Post().Save(&o2)
		require.NoError(t, err)
		thread, errT := ss.Thread().Get(root.Id)
		require.NoError(t, errT)

		assert.Equal(t, int64(1), thread.ReplyCount)
		assert.Equal(t, int(1), len(thread.Participants))
		assert.Equal(t, model.StringArray{o2.UserId}, thread.Participants)

		_, err = ss.Post().Save(&o3)
		require.NoError(t, err)
		thread, errT = ss.Thread().Get(root.Id)
		require.NoError(t, errT)

		assert.Equal(t, int64(2), thread.ReplyCount)
		assert.Equal(t, int(2), len(thread.Participants))
		assert.Equal(t, model.StringArray{o2.UserId, o3.UserId}, thread.Participants)

		_, err = ss.Post().Save(&o4)
		require.NoError(t, err)
		thread, errT = ss.Thread().Get(root.Id)
		require.NoError(t, errT)

		assert.Equal(t, int64(3), thread.ReplyCount)
		assert.Equal(t, int(2), len(thread.Participants))
		assert.Equal(t, model.StringArray{o3.UserId, o2.UserId}, thread.Participants)

		_, err = ss.Post().Save(&o5)
		require.NoError(t, err)
		thread, errT = ss.Thread().Get(root.Id)
		require.NoError(t, errT)

		assert.Equal(t, int64(4), thread.ReplyCount)
		assert.Equal(t, int(3), len(thread.Participants))
		assert.Equal(t, model.StringArray{o3.UserId, o2.UserId, o1.UserId}, thread.Participants)
	})
}

func testPostStoreSaveChannelMsgCounts(t *testing.T, ss store.Store) {
	c1 := &model.Channel{Name: model.NewId(), DisplayName: "posttestchannel", Type: model.ChannelTypeOpen}
	_, err := ss.Channel().Save(c1, 1000000)
	require.NoError(t, err)

	o1 := model.Post{}
	o1.ChannelId = c1.Id
	o1.UserId = model.NewId()
	o1.Message = NewTestId()

	_, err = ss.Post().Save(&o1)
	require.NoError(t, err)

	c1, err = ss.Channel().Get(c1.Id, false)
	require.NoError(t, err)
	assert.Equal(t, int64(1), c1.TotalMsgCount, "Message count should update by 1")

	o1.Id = ""
	o1.Type = model.PostTypeAddToTeam
	_, err = ss.Post().Save(&o1)
	require.NoError(t, err)

	o1.Id = ""
	o1.Type = model.PostTypeRemoveFromTeam
	_, err = ss.Post().Save(&o1)
	require.NoError(t, err)

	c1, err = ss.Channel().Get(c1.Id, false)
	require.NoError(t, err)
	assert.Equal(t, int64(1), c1.TotalMsgCount, "Message count should not update for team add/removed message")

	oldLastPostAt := c1.LastPostAt

	o2 := model.Post{}
	o2.ChannelId = c1.Id
	o2.UserId = model.NewId()
	o2.Message = NewTestId()
	o2.CreateAt = int64(7)
	_, err = ss.Post().Save(&o2)
	require.NoError(t, err)

	c1, err = ss.Channel().Get(c1.Id, false)
	require.NoError(t, err)
	assert.Equal(t, oldLastPostAt, c1.LastPostAt, "LastPostAt should not update for old message save")
}

func testPostStoreGet(t *testing.T, ss store.Store) {
	o1 := &model.Post{}
	o1.ChannelId = model.NewId()
	o1.UserId = model.NewId()
	o1.Message = NewTestId()

	etag1 := ss.Post().GetEtag(o1.ChannelId, false, false)
	require.Equal(t, 0, strings.Index(etag1, model.CurrentVersion+"."), "Invalid Etag")

	o1, err := ss.Post().Save(o1)
	require.NoError(t, err)

	etag2 := ss.Post().GetEtag(o1.ChannelId, false, false)
	require.Equal(t, 0, strings.Index(etag2, fmt.Sprintf("%v.%v", model.CurrentVersion, o1.UpdateAt)), "Invalid Etag")

	r1, err := ss.Post().Get(context.Background(), o1.Id, false, false, false, "")
	require.NoError(t, err)
	require.Equal(t, r1.Posts[o1.Id].CreateAt, o1.CreateAt, "invalid returned post")

	_, err = ss.Post().Get(context.Background(), "123", false, false, false, "")
	require.Error(t, err, "Missing id should have failed")

	_, err = ss.Post().Get(context.Background(), "", false, false, false, "")
	require.Error(t, err, "should fail for blank post ids")
}

func testPostStoreGetForThread(t *testing.T, ss store.Store) {
	o1 := &model.Post{ChannelId: model.NewId(), UserId: model.NewId(), Message: NewTestId()}
	o1, err := ss.Post().Save(o1)
	require.NoError(t, err)
	_, err = ss.Post().Save(&model.Post{ChannelId: o1.ChannelId, UserId: model.NewId(), Message: NewTestId(), RootId: o1.Id})
	require.NoError(t, err)

	threadMembership := &model.ThreadMembership{
		PostId:         o1.Id,
		UserId:         o1.UserId,
		Following:      true,
		LastViewed:     0,
		LastUpdated:    0,
		UnreadMentions: 0,
	}
	_, err = ss.Thread().SaveMembership(threadMembership)
	require.NoError(t, err)
	r1, err := ss.Post().Get(context.Background(), o1.Id, false, true, false, o1.UserId)
	require.NoError(t, err)
	require.Equal(t, r1.Posts[o1.Id].CreateAt, o1.CreateAt, "invalid returned post")
	require.True(t, *r1.Posts[o1.Id].IsFollowing)
}

func testPostStoreGetSingle(t *testing.T, ss store.Store) {
	o1 := &model.Post{}
	o1.ChannelId = model.NewId()
	o1.UserId = model.NewId()
	o1.Message = NewTestId()

	o2 := &model.Post{}
	o2.ChannelId = o1.ChannelId
	o2.UserId = o1.UserId
	o2.Message = NewTestId()

	o1, err := ss.Post().Save(o1)
	require.NoError(t, err)

	o2, err = ss.Post().Save(o2)
	require.NoError(t, err)

	o3 := &model.Post{}
	o3.ChannelId = o1.ChannelId
	o3.UserId = o1.UserId
	o3.Message = model.NewRandomString(10)
	o3.RootId = o1.Id

	o4 := &model.Post{}
	o4.ChannelId = o1.ChannelId
	o4.UserId = o1.UserId
	o4.Message = model.NewRandomString(10)
	o4.RootId = o1.Id

	_, err = ss.Post().Save(o3)
	require.NoError(t, err)

	o4, err = ss.Post().Save(o4)
	require.NoError(t, err)

	err = ss.Post().Delete(o2.Id, model.GetMillis(), o2.UserId)
	require.NoError(t, err)

	err = ss.Post().Delete(o4.Id, model.GetMillis(), o4.UserId)
	require.NoError(t, err)

	post, err := ss.Post().GetSingle(o1.Id, false)
	require.NoError(t, err)
	require.Equal(t, post.CreateAt, o1.CreateAt, "invalid returned post")
	require.Equal(t, int64(1), post.ReplyCount, "wrong replyCount computed")

	_, err = ss.Post().GetSingle(o2.Id, false)
	require.Error(t, err, "should not return deleted post")

	post, err = ss.Post().GetSingle(o2.Id, true)
	require.NoError(t, err)
	require.Equal(t, post.CreateAt, o2.CreateAt, "invalid returned post")
	require.NotZero(t, post.DeleteAt, "DeleteAt should be non-zero")
	require.Zero(t, post.ReplyCount, "Post without replies should return zero ReplyCount")

	_, err = ss.Post().GetSingle("123", false)
	require.Error(t, err, "Missing id should have failed")
}

func testPostStoreUpdate(t *testing.T, ss store.Store) {
	o1 := &model.Post{}
	o1.ChannelId = model.NewId()
	o1.UserId = model.NewId()
	o1.Message = NewTestId()
	o1, err := ss.Post().Save(o1)
	require.NoError(t, err)

	o2 := &model.Post{}
	o2.ChannelId = o1.ChannelId
	o2.UserId = model.NewId()
	o2.Message = NewTestId()
	o2.RootId = o1.Id
	o2, err = ss.Post().Save(o2)
	require.NoError(t, err)

	o3 := &model.Post{}
	o3.ChannelId = o1.ChannelId
	o3.UserId = model.NewId()
	o3.Message = NewTestId()
	o3, err = ss.Post().Save(o3)
	require.NoError(t, err)

	r1, err := ss.Post().Get(context.Background(), o1.Id, false, false, false, "")
	require.NoError(t, err)
	ro1 := r1.Posts[o1.Id]

	r2, err := ss.Post().Get(context.Background(), o1.Id, false, false, false, "")
	require.NoError(t, err)
	ro2 := r2.Posts[o2.Id]

	r3, err := ss.Post().Get(context.Background(), o3.Id, false, false, false, "")
	require.NoError(t, err)
	ro3 := r3.Posts[o3.Id]

	require.Equal(t, ro1.Message, o1.Message, "Failed to save/get")

	o1a := ro1.Clone()
	o1a.Message = ro1.Message + "BBBBBBBBBB"
	_, err = ss.Post().Update(o1a, ro1)
	require.NoError(t, err)

	r1, err = ss.Post().Get(context.Background(), o1.Id, false, false, false, "")
	require.NoError(t, err)

	ro1a := r1.Posts[o1.Id]
	require.Equal(t, ro1a.Message, o1a.Message, "Failed to update/get")

	o2a := ro2.Clone()
	o2a.Message = ro2.Message + "DDDDDDD"
	_, err = ss.Post().Update(o2a, ro2)
	require.NoError(t, err)

	r2, err = ss.Post().Get(context.Background(), o1.Id, false, false, false, "")
	require.NoError(t, err)
	ro2a := r2.Posts[o2.Id]

	require.Equal(t, ro2a.Message, o2a.Message, "Failed to update/get")

	o3a := ro3.Clone()
	o3a.Message = ro3.Message + "WWWWWWW"
	_, err = ss.Post().Update(o3a, ro3)
	require.NoError(t, err)

	r3, err = ss.Post().Get(context.Background(), o3.Id, false, false, false, "")
	require.NoError(t, err)
	ro3a := r3.Posts[o3.Id]

	if ro3a.Message != o3a.Message {
		require.Equal(t, ro3a.Hashtags, o3a.Hashtags, "Failed to update/get")
	}

	o4, err := ss.Post().Save(&model.Post{
		ChannelId: model.NewId(),
		UserId:    model.NewId(),
		Message:   model.NewId(),
		Filenames: []string{"test"},
	})
	require.NoError(t, err)

	r4, err := ss.Post().Get(context.Background(), o4.Id, false, false, false, "")
	require.NoError(t, err)
	ro4 := r4.Posts[o4.Id]

	o4a := ro4.Clone()
	o4a.Filenames = []string{}
	o4a.FileIds = []string{model.NewId()}
	_, err = ss.Post().Update(o4a, ro4)
	require.NoError(t, err)

	r4, err = ss.Post().Get(context.Background(), o4.Id, false, false, false, "")
	require.NoError(t, err)

	ro4a := r4.Posts[o4.Id]
	require.Empty(t, ro4a.Filenames, "Failed to clear Filenames")
	require.Len(t, ro4a.FileIds, 1, "Failed to set FileIds")
}

func testPostStoreDelete(t *testing.T, ss store.Store) {
	o1 := &model.Post{}
	o1.ChannelId = model.NewId()
	o1.UserId = model.NewId()
	o1.Message = model.NewRandomString(10)
	deleteByID := model.NewId()

	etag1 := ss.Post().GetEtag(o1.ChannelId, false, false)
	require.Equal(t, 0, strings.Index(etag1, model.CurrentVersion+"."), "Invalid Etag")

	o1, err := ss.Post().Save(o1)
	require.NoError(t, err)

	r1, err := ss.Post().Get(context.Background(), o1.Id, false, false, false, "")
	require.NoError(t, err)
	require.Equal(t, r1.Posts[o1.Id].CreateAt, o1.CreateAt, "invalid returned post")

	err = ss.Post().Delete(o1.Id, model.GetMillis(), deleteByID)
	require.NoError(t, err)

	posts, _ := ss.Post().GetPostsCreatedAt(o1.ChannelId, o1.CreateAt)
	post := posts[0]
	actual := post.GetProp(model.PostPropsDeleteBy)

	assert.Equal(t, deleteByID, actual, "Expected (*Post).Props[model.PostPropsDeleteBy] to be %v but got %v.", deleteByID, actual)

	r3, err := ss.Post().Get(context.Background(), o1.Id, false, false, false, "")
	require.Error(t, err, "Missing id should have failed - PostList %v", r3)

	etag2 := ss.Post().GetEtag(o1.ChannelId, false, false)
	require.Equal(t, 0, strings.Index(etag2, model.CurrentVersion+"."), "Invalid Etag")
}

func testPostStoreDelete1Level(t *testing.T, ss store.Store) {
	o1 := &model.Post{}
	o1.ChannelId = model.NewId()
	o1.UserId = model.NewId()
	o1.Message = NewTestId()
	o1, err := ss.Post().Save(o1)
	require.NoError(t, err)

	o2 := &model.Post{}
	o2.ChannelId = o1.ChannelId
	o2.UserId = model.NewId()
	o2.Message = NewTestId()
	o2.RootId = o1.Id
	o2, err = ss.Post().Save(o2)
	require.NoError(t, err)

	err = ss.Post().Delete(o1.Id, model.GetMillis(), "")
	require.NoError(t, err)

	_, err = ss.Post().Get(context.Background(), o1.Id, false, false, false, "")
	require.Error(t, err, "Deleted id should have failed")

	_, err = ss.Post().Get(context.Background(), o2.Id, false, false, false, "")
	require.Error(t, err, "Deleted id should have failed")
}

func testPostStoreDelete2Level(t *testing.T, ss store.Store) {
	o1 := &model.Post{}
	o1.ChannelId = model.NewId()
	o1.UserId = model.NewId()
	o1.Message = NewTestId()
	o1, err := ss.Post().Save(o1)
	require.NoError(t, err)

	o2 := &model.Post{}
	o2.ChannelId = o1.ChannelId
	o2.UserId = model.NewId()
	o2.Message = NewTestId()
	o2.RootId = o1.Id
	o2, err = ss.Post().Save(o2)
	require.NoError(t, err)

	o3 := &model.Post{}
	o3.ChannelId = o1.ChannelId
	o3.UserId = model.NewId()
	o3.Message = NewTestId()
	o3.RootId = o1.Id
	o3, err = ss.Post().Save(o3)
	require.NoError(t, err)

	o4 := &model.Post{}
	o4.ChannelId = model.NewId()
	o4.UserId = model.NewId()
	o4.Message = NewTestId()
	o4, err = ss.Post().Save(o4)
	require.NoError(t, err)

	err = ss.Post().Delete(o1.Id, model.GetMillis(), "")
	require.NoError(t, err)

	_, err = ss.Post().Get(context.Background(), o1.Id, false, false, false, "")
	require.Error(t, err, "Deleted id should have failed")

	_, err = ss.Post().Get(context.Background(), o2.Id, false, false, false, "")
	require.Error(t, err, "Deleted id should have failed")

	_, err = ss.Post().Get(context.Background(), o3.Id, false, false, false, "")
	require.Error(t, err, "Deleted id should have failed")

	_, err = ss.Post().Get(context.Background(), o4.Id, false, false, false, "")
	require.NoError(t, err)
}

func testPostStorePermDelete1Level(t *testing.T, ss store.Store) {
	o1 := &model.Post{}
	o1.ChannelId = model.NewId()
	o1.UserId = model.NewId()
	o1.Message = NewTestId()
	o1, err := ss.Post().Save(o1)
	require.NoError(t, err)

	o2 := &model.Post{}
	o2.ChannelId = o1.ChannelId
	o2.UserId = model.NewId()
	o2.Message = NewTestId()
	o2.RootId = o1.Id
	o2, err = ss.Post().Save(o2)
	require.NoError(t, err)

	o3 := &model.Post{}
	o3.ChannelId = model.NewId()
	o3.UserId = model.NewId()
	o3.Message = NewTestId()
	o3, err = ss.Post().Save(o3)
	require.NoError(t, err)

	err2 := ss.Post().PermanentDeleteByUser(o2.UserId)
	require.NoError(t, err2)

	_, err = ss.Post().Get(context.Background(), o1.Id, false, false, false, "")
	require.NoError(t, err, "Deleted id shouldn't have failed")

	_, err = ss.Post().Get(context.Background(), o2.Id, false, false, false, "")
	require.Error(t, err, "Deleted id should have failed")

	err = ss.Post().PermanentDeleteByChannel(o3.ChannelId)
	require.NoError(t, err)

	_, err = ss.Post().Get(context.Background(), o3.Id, false, false, false, "")
	require.Error(t, err, "Deleted id should have failed")
}

func testPostStorePermDelete1Level2(t *testing.T, ss store.Store) {
	o1 := &model.Post{}
	o1.ChannelId = model.NewId()
	o1.UserId = model.NewId()
	o1.Message = NewTestId()
	o1, err := ss.Post().Save(o1)
	require.NoError(t, err)

	o2 := &model.Post{}
	o2.ChannelId = o1.ChannelId
	o2.UserId = model.NewId()
	o2.Message = NewTestId()
	o2.RootId = o1.Id
	o2, err = ss.Post().Save(o2)
	require.NoError(t, err)

	o3 := &model.Post{}
	o3.ChannelId = model.NewId()
	o3.UserId = model.NewId()
	o3.Message = NewTestId()
	o3, err = ss.Post().Save(o3)
	require.NoError(t, err)

	err2 := ss.Post().PermanentDeleteByUser(o1.UserId)
	require.NoError(t, err2)

	_, err = ss.Post().Get(context.Background(), o1.Id, false, false, false, "")
	require.Error(t, err, "Deleted id should have failed")

	_, err = ss.Post().Get(context.Background(), o2.Id, false, false, false, "")
	require.Error(t, err, "Deleted id should have failed")

	_, err = ss.Post().Get(context.Background(), o3.Id, false, false, false, "")
	require.NoError(t, err, "Deleted id should have failed")
}

func testPostStoreGetWithChildren(t *testing.T, ss store.Store) {
	o1 := &model.Post{}
	o1.ChannelId = model.NewId()
	o1.UserId = model.NewId()
	o1.Message = NewTestId()
	o1, err := ss.Post().Save(o1)
	require.NoError(t, err)

	o2 := &model.Post{}
	o2.ChannelId = o1.ChannelId
	o2.UserId = model.NewId()
	o2.Message = NewTestId()
	o2.RootId = o1.Id
	o2, err = ss.Post().Save(o2)
	require.NoError(t, err)

	o3 := &model.Post{}
	o3.ChannelId = o1.ChannelId
	o3.UserId = model.NewId()
	o3.Message = NewTestId()
	o3.RootId = o1.Id
	o3, err = ss.Post().Save(o3)
	require.NoError(t, err)

	pl, err := ss.Post().Get(context.Background(), o1.Id, false, false, false, "")
	require.NoError(t, err)

	require.Len(t, pl.Posts, 3, "invalid returned post")

	dErr := ss.Post().Delete(o3.Id, model.GetMillis(), "")
	require.NoError(t, dErr)

	pl, err = ss.Post().Get(context.Background(), o1.Id, false, false, false, "")
	require.NoError(t, err)

	require.Len(t, pl.Posts, 2, "invalid returned post")

	dErr = ss.Post().Delete(o2.Id, model.GetMillis(), "")
	require.NoError(t, dErr)

	pl, err = ss.Post().Get(context.Background(), o1.Id, false, false, false, "")
	require.NoError(t, err)

	require.Len(t, pl.Posts, 1, "invalid returned post")
}

func testPostStoreGetPostsWithDetails(t *testing.T, ss store.Store) {
	o1 := &model.Post{}
	o1.ChannelId = model.NewId()
	o1.UserId = model.NewId()
	o1.Message = NewTestId()
	o1, err := ss.Post().Save(o1)
	require.NoError(t, err)
	time.Sleep(2 * time.Millisecond)

	o2 := &model.Post{}
	o2.ChannelId = o1.ChannelId
	o2.UserId = model.NewId()
	o2.Message = NewTestId()
	o2.RootId = o1.Id
	_, err = ss.Post().Save(o2)
	require.NoError(t, err)
	time.Sleep(2 * time.Millisecond)

	o2a := &model.Post{}
	o2a.ChannelId = o1.ChannelId
	o2a.UserId = model.NewId()
	o2a.Message = NewTestId()
	o2a.RootId = o1.Id
	o2a, err = ss.Post().Save(o2a)
	require.NoError(t, err)
	time.Sleep(2 * time.Millisecond)

	o3 := &model.Post{}
	o3.ChannelId = o1.ChannelId
	o3.UserId = model.NewId()
	o3.Message = NewTestId()
	o3.RootId = o1.Id
	o3, err = ss.Post().Save(o3)
	require.NoError(t, err)
	time.Sleep(2 * time.Millisecond)

	o4 := &model.Post{}
	o4.ChannelId = o1.ChannelId
	o4.UserId = model.NewId()
	o4.Message = NewTestId()
	o4, err = ss.Post().Save(o4)
	require.NoError(t, err)
	time.Sleep(2 * time.Millisecond)

	o5 := &model.Post{}
	o5.ChannelId = o1.ChannelId
	o5.UserId = model.NewId()
	o5.Message = NewTestId()
	o5.RootId = o4.Id
	o5, err = ss.Post().Save(o5)
	require.NoError(t, err)

	r1, err := ss.Post().GetPosts(model.GetPostsOptions{ChannelId: o1.ChannelId, Page: 0, PerPage: 4}, false)
	require.NoError(t, err)

	require.Equal(t, r1.Order[0], o5.Id, "invalid order")
	require.Equal(t, r1.Order[1], o4.Id, "invalid order")
	require.Equal(t, r1.Order[2], o3.Id, "invalid order")
	require.Equal(t, r1.Order[3], o2a.Id, "invalid order")

	//the last 4, + o1 (o2a and o3's parent) + o2 (in same thread as o2a and o3)
	require.Len(t, r1.Posts, 6, "wrong size")

	require.Equal(t, r1.Posts[o1.Id].Message, o1.Message, "Missing parent")

	r2, err := ss.Post().GetPosts(model.GetPostsOptions{ChannelId: o1.ChannelId, Page: 0, PerPage: 4}, false)
	require.NoError(t, err)

	require.Equal(t, r2.Order[0], o5.Id, "invalid order")
	require.Equal(t, r2.Order[1], o4.Id, "invalid order")
	require.Equal(t, r2.Order[2], o3.Id, "invalid order")
	require.Equal(t, r2.Order[3], o2a.Id, "invalid order")

	//the last 4, + o1 (o2a and o3's parent) + o2 (in same thread as o2a and o3)
	require.Len(t, r2.Posts, 6, "wrong size")

	require.Equal(t, r2.Posts[o1.Id].Message, o1.Message, "Missing parent")

	// Run once to fill cache
	_, err = ss.Post().GetPosts(model.GetPostsOptions{ChannelId: o1.ChannelId, Page: 0, PerPage: 30}, false)
	require.NoError(t, err)

	o6 := &model.Post{}
	o6.ChannelId = o1.ChannelId
	o6.UserId = model.NewId()
	o6.Message = NewTestId()
	_, err = ss.Post().Save(o6)
	require.NoError(t, err)

	r3, err := ss.Post().GetPosts(model.GetPostsOptions{ChannelId: o1.ChannelId, Page: 0, PerPage: 30}, false)
	require.NoError(t, err)
	assert.Equal(t, 7, len(r3.Order))
}

func testPostStoreGetPostsBeforeAfter(t *testing.T, ss store.Store) {
	t.Run("without threads", func(t *testing.T) {
		channelId := model.NewId()
		userId := model.NewId()

		var posts []*model.Post
		for i := 0; i < 10; i++ {
			post, err := ss.Post().Save(&model.Post{
				ChannelId: channelId,
				UserId:    userId,
				Message:   "message",
			})
			require.NoError(t, err)

			posts = append(posts, post)

			time.Sleep(time.Millisecond)
		}

		t.Run("should return error if negative Page/PerPage options are passed", func(t *testing.T) {
			postList, err := ss.Post().GetPostsAfter(model.GetPostsOptions{ChannelId: channelId, PostId: posts[0].Id, Page: 0, PerPage: -1})
			assert.Nil(t, postList)
			assert.Error(t, err)
			assert.IsType(t, &store.ErrInvalidInput{}, err)

			postList, err = ss.Post().GetPostsAfter(model.GetPostsOptions{ChannelId: channelId, PostId: posts[0].Id, Page: -1, PerPage: 10})
			assert.Nil(t, postList)
			assert.Error(t, err)
			assert.IsType(t, &store.ErrInvalidInput{}, err)
		})

		t.Run("should not return anything before the first post", func(t *testing.T) {
			postList, err := ss.Post().GetPostsBefore(model.GetPostsOptions{ChannelId: channelId, PostId: posts[0].Id, Page: 0, PerPage: 10})
			assert.NoError(t, err)

			assert.Equal(t, []string{}, postList.Order)
			assert.Equal(t, map[string]*model.Post{}, postList.Posts)
		})

		t.Run("should return posts before a post", func(t *testing.T) {
			postList, err := ss.Post().GetPostsBefore(model.GetPostsOptions{ChannelId: channelId, PostId: posts[5].Id, Page: 0, PerPage: 10})
			assert.NoError(t, err)

			assert.Equal(t, []string{posts[4].Id, posts[3].Id, posts[2].Id, posts[1].Id, posts[0].Id}, postList.Order)
			assert.Equal(t, map[string]*model.Post{
				posts[0].Id: posts[0],
				posts[1].Id: posts[1],
				posts[2].Id: posts[2],
				posts[3].Id: posts[3],
				posts[4].Id: posts[4],
			}, postList.Posts)
		})

		t.Run("should limit posts before", func(t *testing.T) {
			postList, err := ss.Post().GetPostsBefore(model.GetPostsOptions{ChannelId: channelId, PostId: posts[5].Id, PerPage: 2})
			assert.NoError(t, err)

			assert.Equal(t, []string{posts[4].Id, posts[3].Id}, postList.Order)
			assert.Equal(t, map[string]*model.Post{
				posts[3].Id: posts[3],
				posts[4].Id: posts[4],
			}, postList.Posts)
		})

		t.Run("should not return anything after the last post", func(t *testing.T) {
			postList, err := ss.Post().GetPostsAfter(model.GetPostsOptions{ChannelId: channelId, PostId: posts[len(posts)-1].Id, PerPage: 10})
			assert.NoError(t, err)

			assert.Equal(t, []string{}, postList.Order)
			assert.Equal(t, map[string]*model.Post{}, postList.Posts)
		})

		t.Run("should return posts after a post", func(t *testing.T) {
			postList, err := ss.Post().GetPostsAfter(model.GetPostsOptions{ChannelId: channelId, PostId: posts[5].Id, PerPage: 10})
			assert.NoError(t, err)

			assert.Equal(t, []string{posts[9].Id, posts[8].Id, posts[7].Id, posts[6].Id}, postList.Order)
			assert.Equal(t, map[string]*model.Post{
				posts[6].Id: posts[6],
				posts[7].Id: posts[7],
				posts[8].Id: posts[8],
				posts[9].Id: posts[9],
			}, postList.Posts)
		})

		t.Run("should limit posts after", func(t *testing.T) {
			postList, err := ss.Post().GetPostsAfter(model.GetPostsOptions{ChannelId: channelId, PostId: posts[5].Id, PerPage: 2})
			assert.NoError(t, err)

			assert.Equal(t, []string{posts[7].Id, posts[6].Id}, postList.Order)
			assert.Equal(t, map[string]*model.Post{
				posts[6].Id: posts[6],
				posts[7].Id: posts[7],
			}, postList.Posts)
		})
	})
	t.Run("with threads", func(t *testing.T) {
		channelId := model.NewId()
		userId := model.NewId()

		// This creates a series of posts that looks like:
		// post1
		// post2
		// post3 (in response to post1)
		// post4 (in response to post2)
		// post5
		// post6 (in response to post2)

		post1, err := ss.Post().Save(&model.Post{
			ChannelId: channelId,
			UserId:    userId,
			Message:   "message",
		})
		post1.ReplyCount = 1
		require.NoError(t, err)
		time.Sleep(time.Millisecond)

		post2, err := ss.Post().Save(&model.Post{
			ChannelId: channelId,
			UserId:    userId,
			Message:   "message",
		})
		require.NoError(t, err)
		post2.ReplyCount = 2
		time.Sleep(time.Millisecond)

		post3, err := ss.Post().Save(&model.Post{
			ChannelId: channelId,
			UserId:    userId,
			RootId:    post1.Id,
			Message:   "message",
		})
		require.NoError(t, err)
		post3.ReplyCount = 1
		time.Sleep(time.Millisecond)

		post4, err := ss.Post().Save(&model.Post{
			ChannelId: channelId,
			UserId:    userId,
			RootId:    post2.Id,
			Message:   "message",
		})
		require.NoError(t, err)
		post4.ReplyCount = 2
		time.Sleep(time.Millisecond)

		post5, err := ss.Post().Save(&model.Post{
			ChannelId: channelId,
			UserId:    userId,
			Message:   "message",
		})
		require.NoError(t, err)
		time.Sleep(time.Millisecond)

		post6, err := ss.Post().Save(&model.Post{
			ChannelId: channelId,
			UserId:    userId,
			RootId:    post2.Id,
			Message:   "message",
		})
		post6.ReplyCount = 2
		require.NoError(t, err)

		// Adding a post to a thread changes the UpdateAt timestamp of the parent post
		post1.UpdateAt = post3.UpdateAt
		post2.UpdateAt = post6.UpdateAt

		t.Run("should return each post and thread before a post", func(t *testing.T) {
			postList, err := ss.Post().GetPostsBefore(model.GetPostsOptions{ChannelId: channelId, PostId: post4.Id, PerPage: 2})
			assert.NoError(t, err)

			assert.Equal(t, []string{post3.Id, post2.Id}, postList.Order)
			assert.Equal(t, map[string]*model.Post{
				post1.Id: post1,
				post2.Id: post2,
				post3.Id: post3,
				post4.Id: post4,
				post6.Id: post6,
			}, postList.Posts)
		})

		t.Run("should return each post and the root of each thread after a post", func(t *testing.T) {
			postList, err := ss.Post().GetPostsAfter(model.GetPostsOptions{ChannelId: channelId, PostId: post4.Id, PerPage: 2})
			assert.NoError(t, err)

			assert.Equal(t, []string{post6.Id, post5.Id}, postList.Order)
			assert.Equal(t, map[string]*model.Post{
				post2.Id: post2,
				post4.Id: post4,
				post5.Id: post5,
				post6.Id: post6,
			}, postList.Posts)
		})
	})
	t.Run("with threads (skipFetchThreads)", func(t *testing.T) {
		channelId := model.NewId()
		userId := model.NewId()

		// This creates a series of posts that looks like:
		// post1
		// post2
		// post3 (in response to post1)
		// post4 (in response to post2)
		// post5
		// post6 (in response to post2)

		post1, err := ss.Post().Save(&model.Post{
			ChannelId: channelId,
			UserId:    userId,
			Message:   "post1",
		})
		require.NoError(t, err)
		post1.ReplyCount = 1
		time.Sleep(time.Millisecond)

		post2, err := ss.Post().Save(&model.Post{
			ChannelId: channelId,
			UserId:    userId,
			Message:   "post2",
		})
		require.NoError(t, err)
		post2.ReplyCount = 2
		time.Sleep(time.Millisecond)

		post3, err := ss.Post().Save(&model.Post{
			ChannelId: channelId,
			UserId:    userId,
			RootId:    post1.Id,
			Message:   "post3",
		})
		require.NoError(t, err)
		post3.ReplyCount = 1
		time.Sleep(time.Millisecond)

		post4, err := ss.Post().Save(&model.Post{
			ChannelId: channelId,
			UserId:    userId,
			RootId:    post2.Id,
			Message:   "post4",
		})
		require.NoError(t, err)
		post4.ReplyCount = 2
		time.Sleep(time.Millisecond)

		post5, err := ss.Post().Save(&model.Post{
			ChannelId: channelId,
			UserId:    userId,
			Message:   "post5",
		})
		require.NoError(t, err)
		time.Sleep(time.Millisecond)

		post6, err := ss.Post().Save(&model.Post{
			ChannelId: channelId,
			UserId:    userId,
			RootId:    post2.Id,
			Message:   "post6",
		})
		post6.ReplyCount = 2
		require.NoError(t, err)

		// Adding a post to a thread changes the UpdateAt timestamp of the parent post
		post1.UpdateAt = post3.UpdateAt
		post2.UpdateAt = post6.UpdateAt

		t.Run("should return each post and thread before a post", func(t *testing.T) {
			postList, err := ss.Post().GetPostsBefore(model.GetPostsOptions{ChannelId: channelId, PostId: post4.Id, PerPage: 2, SkipFetchThreads: true})
			assert.NoError(t, err)

			assert.Equal(t, []string{post3.Id, post2.Id}, postList.Order)
			assert.Equal(t, map[string]*model.Post{
				post1.Id: post1,
				post2.Id: post2,
				post3.Id: post3,
			}, postList.Posts)
		})

		t.Run("should return each post and thread before a post with limit", func(t *testing.T) {
			postList, err := ss.Post().GetPostsBefore(model.GetPostsOptions{ChannelId: channelId, PostId: post4.Id, PerPage: 1, SkipFetchThreads: true})
			assert.NoError(t, err)

			assert.Equal(t, []string{post3.Id}, postList.Order)
			assert.Equal(t, map[string]*model.Post{
				post1.Id: post1,
				post3.Id: post3,
			}, postList.Posts)
		})

		t.Run("should return each post and the root of each thread after a post", func(t *testing.T) {
			postList, err := ss.Post().GetPostsAfter(model.GetPostsOptions{ChannelId: channelId, PostId: post4.Id, PerPage: 2, SkipFetchThreads: true})
			assert.NoError(t, err)

			assert.Equal(t, []string{post6.Id, post5.Id}, postList.Order)
			assert.Equal(t, map[string]*model.Post{
				post2.Id: post2,
				post5.Id: post5,
				post6.Id: post6,
			}, postList.Posts)
		})
	})
	t.Run("with threads (collapsedThreads)", func(t *testing.T) {
		channelId := model.NewId()
		userId := model.NewId()

		// This creates a series of posts that looks like:
		// post1
		// post2
		// post3 (in response to post1)
		// post4 (in response to post2)
		// post5
		// post6 (in response to post2)

		post1, err := ss.Post().Save(&model.Post{
			ChannelId: channelId,
			UserId:    userId,
			Message:   "post1",
		})
		require.NoError(t, err)
		post1.ReplyCount = 1
		time.Sleep(time.Millisecond)

		post2, err := ss.Post().Save(&model.Post{
			ChannelId: channelId,
			UserId:    userId,
			Message:   "post2",
		})
		require.NoError(t, err)
		post2.ReplyCount = 2
		time.Sleep(time.Millisecond)

		post3, err := ss.Post().Save(&model.Post{
			ChannelId: channelId,
			UserId:    userId,
			RootId:    post1.Id,
			Message:   "post3",
		})
		require.NoError(t, err)
		post3.ReplyCount = 1
		time.Sleep(time.Millisecond)

		post4, err := ss.Post().Save(&model.Post{
			ChannelId: channelId,
			UserId:    userId,
			RootId:    post2.Id,
			Message:   "post4",
		})
		require.NoError(t, err)
		post4.ReplyCount = 2
		time.Sleep(time.Millisecond)

		post5, err := ss.Post().Save(&model.Post{
			ChannelId: channelId,
			UserId:    userId,
			Message:   "post5",
		})
		require.NoError(t, err)
		time.Sleep(time.Millisecond)

		post6, err := ss.Post().Save(&model.Post{
			ChannelId: channelId,
			UserId:    userId,
			RootId:    post2.Id,
			Message:   "post6",
		})
		post6.ReplyCount = 2
		require.NoError(t, err)

		// Adding a post to a thread changes the UpdateAt timestamp of the parent post
		post1.UpdateAt = post3.UpdateAt
		post2.UpdateAt = post6.UpdateAt

		t.Run("should return each root post before a post", func(t *testing.T) {
			postList, err := ss.Post().GetPostsBefore(model.GetPostsOptions{ChannelId: channelId, PostId: post4.Id, PerPage: 2, CollapsedThreads: true})
			assert.NoError(t, err)

			assert.Equal(t, []string{post2.Id, post1.Id}, postList.Order)
		})

		t.Run("should return each root post before a post with limit", func(t *testing.T) {
			postList, err := ss.Post().GetPostsBefore(model.GetPostsOptions{ChannelId: channelId, PostId: post4.Id, PerPage: 1, CollapsedThreads: true})
			assert.NoError(t, err)

			assert.Equal(t, []string{post2.Id}, postList.Order)
		})

		t.Run("should return each root after a post", func(t *testing.T) {
			postList, err := ss.Post().GetPostsAfter(model.GetPostsOptions{ChannelId: channelId, PostId: post4.Id, PerPage: 2, CollapsedThreads: true})
			require.NoError(t, err)

			assert.Equal(t, []string{post5.Id}, postList.Order)
		})
	})
}

func testPostStoreGetPostsSince(t *testing.T, ss store.Store) {
	t.Run("should return posts created after the given time", func(t *testing.T) {
		channelId := model.NewId()
		userId := model.NewId()

		post1, err := ss.Post().Save(&model.Post{
			ChannelId: channelId,
			UserId:    userId,
			Message:   "message",
		})
		require.NoError(t, err)
		time.Sleep(time.Millisecond)

		_, err = ss.Post().Save(&model.Post{
			ChannelId: channelId,
			UserId:    userId,
			Message:   "message",
		})
		require.NoError(t, err)
		time.Sleep(time.Millisecond)

		post3, err := ss.Post().Save(&model.Post{
			ChannelId: channelId,
			UserId:    userId,
			Message:   "message",
		})
		require.NoError(t, err)
		time.Sleep(time.Millisecond)

		post4, err := ss.Post().Save(&model.Post{
			ChannelId: channelId,
			UserId:    userId,
			Message:   "message",
		})
		require.NoError(t, err)
		time.Sleep(time.Millisecond)

		post5, err := ss.Post().Save(&model.Post{
			ChannelId: channelId,
			UserId:    userId,
			Message:   "message",
			RootId:    post3.Id,
		})
		require.NoError(t, err)
		time.Sleep(time.Millisecond)

		post6, err := ss.Post().Save(&model.Post{
			ChannelId: channelId,
			UserId:    userId,
			Message:   "message",
			RootId:    post1.Id,
		})
		require.NoError(t, err)
		time.Sleep(time.Millisecond)

		postList, err := ss.Post().GetPostsSince(model.GetPostsSinceOptions{ChannelId: channelId, Time: post3.CreateAt}, false)
		require.NoError(t, err)

		assert.Equal(t, []string{
			post6.Id,
			post5.Id,
			post4.Id,
			post3.Id,
			post1.Id,
		}, postList.Order)

		assert.Len(t, postList.Posts, 5)
		assert.NotNil(t, postList.Posts[post1.Id], "should return the parent post")
		assert.NotNil(t, postList.Posts[post3.Id])
		assert.NotNil(t, postList.Posts[post4.Id])
		assert.NotNil(t, postList.Posts[post5.Id])
		assert.NotNil(t, postList.Posts[post6.Id])
	})

	t.Run("should return empty list when nothing has changed", func(t *testing.T) {
		channelId := model.NewId()
		userId := model.NewId()

		post1, err := ss.Post().Save(&model.Post{
			ChannelId: channelId,
			UserId:    userId,
			Message:   "message",
		})
		require.NoError(t, err)
		time.Sleep(time.Millisecond)

		postList, err := ss.Post().GetPostsSince(model.GetPostsSinceOptions{ChannelId: channelId, Time: post1.CreateAt}, false)
		assert.NoError(t, err)

		assert.Equal(t, []string{}, postList.Order)
		assert.Empty(t, postList.Posts)
	})

	t.Run("should not cache a timestamp of 0 when nothing has changed", func(t *testing.T) {
		ss.Post().ClearCaches()

		channelId := model.NewId()
		userId := model.NewId()

		post1, err := ss.Post().Save(&model.Post{
			ChannelId: channelId,
			UserId:    userId,
			Message:   "message",
		})
		require.NoError(t, err)
		time.Sleep(time.Millisecond)

		// Make a request that returns no results
		postList, err := ss.Post().GetPostsSince(model.GetPostsSinceOptions{ChannelId: channelId, Time: post1.CreateAt}, true)
		require.NoError(t, err)
		require.Equal(t, model.NewPostList(), postList)

		// And then ensure that it doesn't cause future requests to also return no results
		postList, err = ss.Post().GetPostsSince(model.GetPostsSinceOptions{ChannelId: channelId, Time: post1.CreateAt - 1}, true)
		require.NoError(t, err)

		assert.Equal(t, []string{post1.Id}, postList.Order)

		assert.Len(t, postList.Posts, 1)
		assert.NotNil(t, postList.Posts[post1.Id])
	})
}

func testPostStoreGetPosts(t *testing.T, ss store.Store) {
	channelId := model.NewId()
	userId := model.NewId()

	post1, err := ss.Post().Save(&model.Post{
		ChannelId: channelId,
		UserId:    userId,
		Message:   "message",
	})
	require.NoError(t, err)
	time.Sleep(time.Millisecond)

	post2, err := ss.Post().Save(&model.Post{
		ChannelId: channelId,
		UserId:    userId,
		Message:   "message",
	})
	require.NoError(t, err)
	time.Sleep(time.Millisecond)

	post3, err := ss.Post().Save(&model.Post{
		ChannelId: channelId,
		UserId:    userId,
		Message:   "message",
	})
	require.NoError(t, err)
	time.Sleep(time.Millisecond)

	post4, err := ss.Post().Save(&model.Post{
		ChannelId: channelId,
		UserId:    userId,
		Message:   "message",
	})
	require.NoError(t, err)
	time.Sleep(time.Millisecond)

	post5, err := ss.Post().Save(&model.Post{
		ChannelId: channelId,
		UserId:    userId,
		Message:   "message",
		RootId:    post3.Id,
	})
	require.NoError(t, err)
	time.Sleep(time.Millisecond)

	post6, err := ss.Post().Save(&model.Post{
		ChannelId: channelId,
		UserId:    userId,
		Message:   "message",
		RootId:    post1.Id,
	})
	require.NoError(t, err)

	t.Run("should return the last posts created in a channel", func(t *testing.T) {
		postList, err := ss.Post().GetPosts(model.GetPostsOptions{ChannelId: channelId, Page: 0, PerPage: 30, SkipFetchThreads: false}, false)
		assert.NoError(t, err)

		assert.Equal(t, []string{
			post6.Id,
			post5.Id,
			post4.Id,
			post3.Id,
			post2.Id,
			post1.Id,
		}, postList.Order)

		assert.Len(t, postList.Posts, 6)
		assert.NotNil(t, postList.Posts[post1.Id])
		assert.NotNil(t, postList.Posts[post2.Id])
		assert.NotNil(t, postList.Posts[post3.Id])
		assert.NotNil(t, postList.Posts[post4.Id])
		assert.NotNil(t, postList.Posts[post5.Id])
		assert.NotNil(t, postList.Posts[post6.Id])
	})

	t.Run("should return the last posts created in a channel and the threads and the reply count must be 0", func(t *testing.T) {
		postList, err := ss.Post().GetPosts(model.GetPostsOptions{ChannelId: channelId, Page: 0, PerPage: 2, SkipFetchThreads: false}, false)
		assert.NoError(t, err)

		assert.Equal(t, []string{
			post6.Id,
			post5.Id,
		}, postList.Order)

		assert.Len(t, postList.Posts, 4)
		require.NotNil(t, postList.Posts[post1.Id])
		require.NotNil(t, postList.Posts[post3.Id])
		require.NotNil(t, postList.Posts[post5.Id])
		require.NotNil(t, postList.Posts[post6.Id])
		assert.Equal(t, int64(0), postList.Posts[post1.Id].ReplyCount)
		assert.Equal(t, int64(0), postList.Posts[post3.Id].ReplyCount)
		assert.Equal(t, int64(0), postList.Posts[post5.Id].ReplyCount)
		assert.Equal(t, int64(0), postList.Posts[post6.Id].ReplyCount)
	})

	t.Run("should return the last posts created in a channel without the threads and the reply count must be correct", func(t *testing.T) {
		postList, err := ss.Post().GetPosts(model.GetPostsOptions{ChannelId: channelId, Page: 0, PerPage: 2, SkipFetchThreads: true}, false)
		require.NoError(t, err)

		assert.Equal(t, []string{
			post6.Id,
			post5.Id,
		}, postList.Order)

		assert.Len(t, postList.Posts, 4)
		assert.NotNil(t, postList.Posts[post5.Id])
		assert.NotNil(t, postList.Posts[post6.Id])
		assert.Equal(t, int64(1), postList.Posts[post5.Id].ReplyCount)
		assert.Equal(t, int64(1), postList.Posts[post6.Id].ReplyCount)
	})
}

func testPostStoreGetPostBeforeAfter(t *testing.T, ss store.Store) {
	channelId := model.NewId()

	o0 := &model.Post{}
	o0.ChannelId = channelId
	o0.UserId = model.NewId()
	o0.Message = NewTestId()
	_, err := ss.Post().Save(o0)
	require.NoError(t, err)
	time.Sleep(2 * time.Millisecond)

	o1 := &model.Post{}
	o1.ChannelId = channelId
	o1.Type = model.PostTypeJoinChannel
	o1.UserId = model.NewId()
	o1.Message = "system_join_channel message"
	_, err = ss.Post().Save(o1)
	require.NoError(t, err)
	time.Sleep(2 * time.Millisecond)

	o0a := &model.Post{}
	o0a.ChannelId = channelId
	o0a.UserId = model.NewId()
	o0a.Message = NewTestId()
	o0a.RootId = o1.Id
	_, err = ss.Post().Save(o0a)
	require.NoError(t, err)
	time.Sleep(2 * time.Millisecond)

	o0b := &model.Post{}
	o0b.ChannelId = channelId
	o0b.UserId = model.NewId()
	o0b.Message = "deleted message"
	o0b.RootId = o1.Id
	o0b.DeleteAt = 1
	_, err = ss.Post().Save(o0b)
	require.NoError(t, err)
	time.Sleep(2 * time.Millisecond)

	otherChannelPost := &model.Post{}
	otherChannelPost.ChannelId = model.NewId()
	otherChannelPost.UserId = model.NewId()
	otherChannelPost.Message = NewTestId()
	_, err = ss.Post().Save(otherChannelPost)
	require.NoError(t, err)
	time.Sleep(2 * time.Millisecond)

	o2 := &model.Post{}
	o2.ChannelId = channelId
	o2.UserId = model.NewId()
	o2.Message = NewTestId()
	_, err = ss.Post().Save(o2)
	require.NoError(t, err)
	time.Sleep(2 * time.Millisecond)

	o2a := &model.Post{}
	o2a.ChannelId = channelId
	o2a.UserId = model.NewId()
	o2a.Message = NewTestId()
	o2a.RootId = o2.Id
	_, err = ss.Post().Save(o2a)
	require.NoError(t, err)

	rPostId1, err := ss.Post().GetPostIdBeforeTime(channelId, o0a.CreateAt, false)
	require.Equal(t, rPostId1, o1.Id, "should return before post o1")
	require.NoError(t, err)

	rPostId1, err = ss.Post().GetPostIdAfterTime(channelId, o0b.CreateAt, false)
	require.Equal(t, rPostId1, o2.Id, "should return before post o2")
	require.NoError(t, err)

	rPost1, err := ss.Post().GetPostAfterTime(channelId, o0b.CreateAt, false)
	require.Equal(t, rPost1.Id, o2.Id, "should return before post o2")
	require.NoError(t, err)

	rPostId2, err := ss.Post().GetPostIdBeforeTime(channelId, o0.CreateAt, false)
	require.Empty(t, rPostId2, "should return no post")
	require.NoError(t, err)

	rPostId2, err = ss.Post().GetPostIdAfterTime(channelId, o0.CreateAt, false)
	require.Equal(t, rPostId2, o1.Id, "should return before post o1")
	require.NoError(t, err)

	rPost2, err := ss.Post().GetPostAfterTime(channelId, o0.CreateAt, false)
	require.Equal(t, rPost2.Id, o1.Id, "should return before post o1")
	require.NoError(t, err)

	rPostId3, err := ss.Post().GetPostIdBeforeTime(channelId, o2a.CreateAt, false)
	require.Equal(t, rPostId3, o2.Id, "should return before post o2")
	require.NoError(t, err)

	rPostId3, err = ss.Post().GetPostIdAfterTime(channelId, o2a.CreateAt, false)
	require.Empty(t, rPostId3, "should return no post")
	require.NoError(t, err)

	rPost3, err := ss.Post().GetPostAfterTime(channelId, o2a.CreateAt, false)
	require.Empty(t, rPost3, "should return no post")
	require.NoError(t, err)
}

func testUserCountsWithPostsByDay(t *testing.T, ss store.Store) {
	t1 := &model.Team{}
	t1.DisplayName = "DisplayName"
	t1.Name = NewTestId()
	t1.Email = MakeEmail()
	t1.Type = model.TeamOpen
	t1, err := ss.Team().Save(t1)
	require.NoError(t, err)

	c1 := &model.Channel{}
	c1.TeamId = t1.Id
	c1.DisplayName = "Channel2"
	c1.Name = NewTestId()
	c1.Type = model.ChannelTypeOpen
	c1, nErr := ss.Channel().Save(c1, -1)
	require.NoError(t, nErr)

	o1 := &model.Post{}
	o1.ChannelId = c1.Id
	o1.UserId = model.NewId()
	o1.CreateAt = utils.MillisFromTime(utils.Yesterday())
	o1.Message = NewTestId()
	o1, nErr = ss.Post().Save(o1)
	require.NoError(t, nErr)

	o1a := &model.Post{}
	o1a.ChannelId = c1.Id
	o1a.UserId = model.NewId()
	o1a.CreateAt = o1.CreateAt
	o1a.Message = NewTestId()
	_, nErr = ss.Post().Save(o1a)
	require.NoError(t, nErr)

	o2 := &model.Post{}
	o2.ChannelId = c1.Id
	o2.UserId = model.NewId()
	o2.CreateAt = o1.CreateAt - (1000 * 60 * 60 * 24)
	o2.Message = NewTestId()
	o2, nErr = ss.Post().Save(o2)
	require.NoError(t, nErr)

	o2a := &model.Post{}
	o2a.ChannelId = c1.Id
	o2a.UserId = o2.UserId
	o2a.CreateAt = o1.CreateAt - (1000 * 60 * 60 * 24)
	o2a.Message = NewTestId()
	_, nErr = ss.Post().Save(o2a)
	require.NoError(t, nErr)

	r1, err := ss.Post().AnalyticsUserCountsWithPostsByDay(t1.Id)
	require.NoError(t, err)

	row1 := r1[0]
	require.Equal(t, float64(2), row1.Value, "wrong value")

	row2 := r1[1]
	require.Equal(t, float64(1), row2.Value, "wrong value")
}

func testPostCountsByDay(t *testing.T, ss store.Store) {
	t1 := &model.Team{}
	t1.DisplayName = "DisplayName"
	t1.Name = NewTestId()
	t1.Email = MakeEmail()
	t1.Type = model.TeamOpen
	t1, err := ss.Team().Save(t1)
	require.NoError(t, err)

	c1 := &model.Channel{}
	c1.TeamId = t1.Id
	c1.DisplayName = "Channel2"
	c1.Name = NewTestId()
	c1.Type = model.ChannelTypeOpen
	c1, nErr := ss.Channel().Save(c1, -1)
	require.NoError(t, nErr)

	o1 := &model.Post{}
	o1.ChannelId = c1.Id
	o1.UserId = model.NewId()
	o1.CreateAt = utils.MillisFromTime(utils.Yesterday())
	o1.Message = NewTestId()
	o1.Hashtags = "hashtag"
	o1, nErr = ss.Post().Save(o1)
	require.NoError(t, nErr)

	o1a := &model.Post{}
	o1a.ChannelId = c1.Id
	o1a.UserId = model.NewId()
	o1a.CreateAt = o1.CreateAt
	o1a.Message = NewTestId()
	o1a.FileIds = []string{"fileId1"}
	_, nErr = ss.Post().Save(o1a)
	require.NoError(t, nErr)

	o2 := &model.Post{}
	o2.ChannelId = c1.Id
	o2.UserId = model.NewId()
	o2.CreateAt = o1.CreateAt - (1000 * 60 * 60 * 24 * 2)
	o2.Message = NewTestId()
	o2.Filenames = []string{"filename1"}
	o2, nErr = ss.Post().Save(o2)
	require.NoError(t, nErr)

	o2a := &model.Post{}
	o2a.ChannelId = c1.Id
	o2a.UserId = o2.UserId
	o2a.CreateAt = o1.CreateAt - (1000 * 60 * 60 * 24 * 2)
	o2a.Message = NewTestId()
	o2a.Hashtags = "hashtag"
	o2a.FileIds = []string{"fileId2"}
	_, nErr = ss.Post().Save(o2a)
	require.NoError(t, nErr)

	bot1 := &model.Bot{
		Username:    "username",
		Description: "a bot",
		OwnerId:     model.NewId(),
		UserId:      model.NewId(),
	}
	_, nErr = ss.Bot().Save(bot1)
	require.NoError(t, nErr)

	b1 := &model.Post{}
	b1.Message = "bot message one"
	b1.ChannelId = c1.Id
	b1.UserId = bot1.UserId
	b1.CreateAt = utils.MillisFromTime(utils.Yesterday())
	_, nErr = ss.Post().Save(b1)
	require.NoError(t, nErr)

	b1a := &model.Post{}
	b1a.Message = "bot message two"
	b1a.ChannelId = c1.Id
	b1a.UserId = bot1.UserId
	b1a.CreateAt = utils.MillisFromTime(utils.Yesterday()) - (1000 * 60 * 60 * 24 * 2)
	_, nErr = ss.Post().Save(b1a)
	require.NoError(t, nErr)

	time.Sleep(1 * time.Second)

	// summary of posts
	// yesterday - 2 non-bot user posts, 1 bot user post
	// 3 days ago - 2 non-bot user posts, 1 bot user post

	// last 31 days, all users (including bots)
	postCountsOptions := &model.AnalyticsPostCountsOptions{TeamId: t1.Id, BotsOnly: false, YesterdayOnly: false}
	r1, err := ss.Post().AnalyticsPostCountsByDay(postCountsOptions)
	require.NoError(t, err)
	assert.Equal(t, float64(3), r1[0].Value)
	assert.Equal(t, float64(3), r1[1].Value)

	// last 31 days, bots only
	postCountsOptions = &model.AnalyticsPostCountsOptions{TeamId: t1.Id, BotsOnly: true, YesterdayOnly: false}
	r1, err = ss.Post().AnalyticsPostCountsByDay(postCountsOptions)
	require.NoError(t, err)
	assert.Equal(t, float64(1), r1[0].Value)
	assert.Equal(t, float64(1), r1[1].Value)

	// yesterday only, all users (including bots)
	postCountsOptions = &model.AnalyticsPostCountsOptions{TeamId: t1.Id, BotsOnly: false, YesterdayOnly: true}
	r1, err = ss.Post().AnalyticsPostCountsByDay(postCountsOptions)
	require.NoError(t, err)
	assert.Equal(t, float64(3), r1[0].Value)

	// yesterday only, bots only
	postCountsOptions = &model.AnalyticsPostCountsOptions{TeamId: t1.Id, BotsOnly: true, YesterdayOnly: true}
	r1, err = ss.Post().AnalyticsPostCountsByDay(postCountsOptions)
	require.NoError(t, err)
	assert.Equal(t, float64(1), r1[0].Value)

	// total
	r2, err := ss.Post().AnalyticsPostCount(t1.Id, false, false)
	require.NoError(t, err)
	assert.Equal(t, int64(6), r2)

	// total across teams
	r2, err = ss.Post().AnalyticsPostCount("", false, false)
	require.NoError(t, err)
	assert.GreaterOrEqual(t, r2, int64(6))

	// total across teams with files
	r2, err = ss.Post().AnalyticsPostCount("", true, false)
	require.NoError(t, err)
	assert.GreaterOrEqual(t, r2, int64(3))

	// total across teams with hastags
	r2, err = ss.Post().AnalyticsPostCount("", false, true)
	require.NoError(t, err)
	assert.GreaterOrEqual(t, r2, int64(2))

	// total across teams with hastags and files
	r2, err = ss.Post().AnalyticsPostCount("", true, true)
	require.NoError(t, err)
	assert.GreaterOrEqual(t, r2, int64(1))
}

func testPostStoreGetFlaggedPostsForTeam(t *testing.T, ss store.Store, s SqlStore) {
	c1 := &model.Channel{}
	c1.TeamId = model.NewId()
	c1.DisplayName = "Channel1"
	c1.Name = NewTestId()
	c1.Type = model.ChannelTypeOpen
	c1, err := ss.Channel().Save(c1, -1)
	require.NoError(t, err)

	o1 := &model.Post{}
	o1.ChannelId = c1.Id
	o1.UserId = model.NewId()
	o1.Message = NewTestId()
	o1, err = ss.Post().Save(o1)
	require.NoError(t, err)
	time.Sleep(2 * time.Millisecond)

	o2 := &model.Post{}
	o2.ChannelId = o1.ChannelId
	o2.UserId = model.NewId()
	o2.Message = NewTestId()
	o2, err = ss.Post().Save(o2)
	require.NoError(t, err)
	time.Sleep(2 * time.Millisecond)

	o3 := &model.Post{}
	o3.ChannelId = o1.ChannelId
	o3.UserId = model.NewId()
	o3.Message = NewTestId()
	o3.DeleteAt = 1
	o3, err = ss.Post().Save(o3)
	require.NoError(t, err)
	time.Sleep(2 * time.Millisecond)

	m0 := &model.ChannelMember{}
	m0.ChannelId = c1.Id
	m0.UserId = o1.UserId
	m0.NotifyProps = model.GetDefaultChannelNotifyProps()
	_, err = ss.Channel().SaveMember(m0)
	require.NoError(t, err)

	o4 := &model.Post{}
	o4.ChannelId = model.NewId()
	o4.UserId = model.NewId()
	o4.Message = NewTestId()
	o4, err = ss.Post().Save(o4)
	require.NoError(t, err)
	time.Sleep(2 * time.Millisecond)

	c2 := &model.Channel{}
	c2.DisplayName = "DMChannel1"
	c2.Name = NewTestId()
	c2.Type = model.ChannelTypeDirect

	m1 := &model.ChannelMember{}
	m1.ChannelId = c2.Id
	m1.UserId = o1.UserId
	m1.NotifyProps = model.GetDefaultChannelNotifyProps()

	m2 := &model.ChannelMember{}
	m2.ChannelId = c2.Id
	m2.UserId = model.NewId()
	m2.NotifyProps = model.GetDefaultChannelNotifyProps()

	c2, err = ss.Channel().SaveDirectChannel(c2, m1, m2)
	require.NoError(t, err)

	o5 := &model.Post{}
	o5.ChannelId = c2.Id
	o5.UserId = m2.UserId
	o5.Message = NewTestId()
	o5, err = ss.Post().Save(o5)
	require.NoError(t, err)
	time.Sleep(2 * time.Millisecond)

	// Post on channel where user is not a member
	o6 := &model.Post{}
	o6.ChannelId = model.NewId()
	o6.UserId = m2.UserId
	o6.Message = NewTestId()
	o6, err = ss.Post().Save(o6)
	require.NoError(t, err)
	time.Sleep(2 * time.Millisecond)

	r1, err := ss.Post().GetFlaggedPosts(o1.ChannelId, 0, 2)
	require.NoError(t, err)

	require.Empty(t, r1.Order, "should be empty")

	preferences := model.Preferences{
		{
			UserId:   o1.UserId,
			Category: model.PreferenceCategoryFlaggedPost,
			Name:     o1.Id,
			Value:    "true",
		},
	}

	err = ss.Preference().Save(preferences)
	require.NoError(t, err)

	r2, err := ss.Post().GetFlaggedPostsForTeam(o1.UserId, c1.TeamId, 0, 2)
	require.NoError(t, err)
	require.Len(t, r2.Order, 1, "should have 1 post")

	preferences = model.Preferences{
		{
			UserId:   o1.UserId,
			Category: model.PreferenceCategoryFlaggedPost,
			Name:     o2.Id,
			Value:    "true",
		},
	}

	err = ss.Preference().Save(preferences)
	require.NoError(t, err)

	r3, err := ss.Post().GetFlaggedPostsForTeam(o1.UserId, c1.TeamId, 0, 1)
	require.NoError(t, err)
	require.Len(t, r3.Order, 1, "should have 1 post")

	r3, err = ss.Post().GetFlaggedPostsForTeam(o1.UserId, c1.TeamId, 1, 1)
	require.NoError(t, err)
	require.Len(t, r3.Order, 1, "should have 1 post")

	r3, err = ss.Post().GetFlaggedPostsForTeam(o1.UserId, c1.TeamId, 1000, 10)
	require.NoError(t, err)
	require.Empty(t, r3.Order, "should be empty")

	r4, err := ss.Post().GetFlaggedPostsForTeam(o1.UserId, c1.TeamId, 0, 2)
	require.NoError(t, err)
	require.Len(t, r4.Order, 2, "should have 2 posts")

	preferences = model.Preferences{
		{
			UserId:   o1.UserId,
			Category: model.PreferenceCategoryFlaggedPost,
			Name:     o3.Id,
			Value:    "true",
		},
	}

	err = ss.Preference().Save(preferences)
	require.NoError(t, err)

	r4, err = ss.Post().GetFlaggedPostsForTeam(o1.UserId, c1.TeamId, 0, 2)
	require.NoError(t, err)
	require.Len(t, r4.Order, 2, "should have 2 posts")

	preferences = model.Preferences{
		{
			UserId:   o1.UserId,
			Category: model.PreferenceCategoryFlaggedPost,
			Name:     o4.Id,
			Value:    "true",
		},
	}
	err = ss.Preference().Save(preferences)
	require.NoError(t, err)

	r4, err = ss.Post().GetFlaggedPostsForTeam(o1.UserId, c1.TeamId, 0, 2)
	require.NoError(t, err)
	require.Len(t, r4.Order, 2, "should have 2 posts")

	r4, err = ss.Post().GetFlaggedPostsForTeam(o1.UserId, model.NewId(), 0, 2)
	require.NoError(t, err)
	require.Empty(t, r4.Order, "should have 0 posts")

	preferences = model.Preferences{
		{
			UserId:   o1.UserId,
			Category: model.PreferenceCategoryFlaggedPost,
			Name:     o5.Id,
			Value:    "true",
		},
	}
	err = ss.Preference().Save(preferences)
<<<<<<< HEAD
=======
	require.NoError(t, err)

	r4, err = ss.Post().GetFlaggedPostsForTeam(o1.UserId, c1.TeamId, 0, 10)
	require.NoError(t, err)
	require.Len(t, r4.Order, 3, "should have 3 posts")

	preferences = model.Preferences{
		{
			UserId:   o1.UserId,
			Category: model.PreferenceCategoryFlaggedPost,
			Name:     o6.Id,
			Value:    "true",
		},
	}
	err = ss.Preference().Save(preferences)
>>>>>>> 177680f0
	require.NoError(t, err)

	r4, err = ss.Post().GetFlaggedPostsForTeam(o1.UserId, c1.TeamId, 0, 10)
	require.NoError(t, err)
	require.Len(t, r4.Order, 3, "should have 3 posts")

	// Manually truncate Channels table until testlib can handle cleanups
	s.GetMaster().Exec("TRUNCATE Channels")
}

func testPostStoreGetFlaggedPosts(t *testing.T, ss store.Store) {
	c1 := &model.Channel{}
	c1.TeamId = model.NewId()
	c1.DisplayName = "Channel1"
	c1.Name = NewTestId()
	c1.Type = model.ChannelTypeOpen
	c1, err := ss.Channel().Save(c1, -1)
	require.NoError(t, err)

	o1 := &model.Post{}
	o1.ChannelId = c1.Id
	o1.UserId = model.NewId()
	o1.Message = NewTestId()
<<<<<<< HEAD
	o1, err := ss.Post().Save(o1)
=======
	o1, err = ss.Post().Save(o1)
>>>>>>> 177680f0
	require.NoError(t, err)
	time.Sleep(2 * time.Millisecond)

	o2 := &model.Post{}
	o2.ChannelId = o1.ChannelId
	o2.UserId = model.NewId()
	o2.Message = NewTestId()
	o2, err = ss.Post().Save(o2)
	require.NoError(t, err)
	time.Sleep(2 * time.Millisecond)

	o3 := &model.Post{}
	o3.ChannelId = o1.ChannelId
	o3.UserId = model.NewId()
	o3.Message = NewTestId()
	o3.DeleteAt = 1
	o3, err = ss.Post().Save(o3)
	require.NoError(t, err)
	time.Sleep(2 * time.Millisecond)

	// Post on channel where user is not a member
	o4 := &model.Post{}
	o4.ChannelId = model.NewId()
	o4.UserId = model.NewId()
	o4.Message = NewTestId()
	o4, err = ss.Post().Save(o4)
	require.NoError(t, err)
	time.Sleep(2 * time.Millisecond)

	m0 := &model.ChannelMember{}
	m0.ChannelId = o1.ChannelId
	m0.UserId = o1.UserId
	m0.NotifyProps = model.GetDefaultChannelNotifyProps()
	_, err = ss.Channel().SaveMember(m0)
	require.NoError(t, err)

	r1, err := ss.Post().GetFlaggedPosts(o1.UserId, 0, 2)
	require.NoError(t, err)
	require.Empty(t, r1.Order, "should be empty")

	preferences := model.Preferences{
		{
			UserId:   o1.UserId,
			Category: model.PreferenceCategoryFlaggedPost,
			Name:     o1.Id,
			Value:    "true",
		},
	}

	nErr := ss.Preference().Save(preferences)
	require.NoError(t, nErr)

	r2, err := ss.Post().GetFlaggedPosts(o1.UserId, 0, 2)
	require.NoError(t, err)
	require.Len(t, r2.Order, 1, "should have 1 post")

	preferences = model.Preferences{
		{
			UserId:   o1.UserId,
			Category: model.PreferenceCategoryFlaggedPost,
			Name:     o2.Id,
			Value:    "true",
		},
	}

	nErr = ss.Preference().Save(preferences)
	require.NoError(t, nErr)

	r3, err := ss.Post().GetFlaggedPosts(o1.UserId, 0, 1)
	require.NoError(t, err)
	require.Len(t, r3.Order, 1, "should have 1 post")

	r3, err = ss.Post().GetFlaggedPosts(o1.UserId, 1, 1)
	require.NoError(t, err)
	require.Len(t, r3.Order, 1, "should have 1 post")

	r3, err = ss.Post().GetFlaggedPosts(o1.UserId, 1000, 10)
	require.NoError(t, err)
	require.Empty(t, r3.Order, "should be empty")

	r4, err := ss.Post().GetFlaggedPosts(o1.UserId, 0, 2)
	require.NoError(t, err)
	require.Len(t, r4.Order, 2, "should have 2 posts")

	preferences = model.Preferences{
		{
			UserId:   o1.UserId,
			Category: model.PreferenceCategoryFlaggedPost,
			Name:     o3.Id,
			Value:    "true",
		},
	}

	nErr = ss.Preference().Save(preferences)
<<<<<<< HEAD
=======
	require.NoError(t, nErr)

	r4, err = ss.Post().GetFlaggedPosts(o1.UserId, 0, 2)
	require.NoError(t, err)
	require.Len(t, r4.Order, 2, "should have 2 posts")

	preferences = model.Preferences{
		{
			UserId:   o1.UserId,
			Category: model.PreferenceCategoryFlaggedPost,
			Name:     o4.Id,
			Value:    "true",
		},
	}

	nErr = ss.Preference().Save(preferences)
>>>>>>> 177680f0
	require.NoError(t, nErr)

	r4, err = ss.Post().GetFlaggedPosts(o1.UserId, 0, 2)
	require.NoError(t, err)
	require.Len(t, r4.Order, 2, "should have 2 posts")
}

func testPostStoreGetFlaggedPostsForChannel(t *testing.T, ss store.Store) {
	c1 := &model.Channel{}
	c1.TeamId = model.NewId()
	c1.DisplayName = "Channel1"
	c1.Name = NewTestId()
	c1.Type = model.ChannelTypeOpen
	c1, err := ss.Channel().Save(c1, -1)
	require.NoError(t, err)

	c2 := &model.Channel{}
	c2.TeamId = model.NewId()
	c2.DisplayName = "Channel2"
	c2.Name = NewTestId()
	c2.Type = model.ChannelTypeOpen
	c2, err = ss.Channel().Save(c2, -1)
	require.NoError(t, err)

	o1 := &model.Post{}
	o1.ChannelId = c1.Id
	o1.UserId = model.NewId()
	o1.Message = NewTestId()
<<<<<<< HEAD
	o1, err := ss.Post().Save(o1)
=======
	o1, err = ss.Post().Save(o1)
>>>>>>> 177680f0
	require.NoError(t, err)
	time.Sleep(2 * time.Millisecond)

	o2 := &model.Post{}
	o2.ChannelId = o1.ChannelId
	o2.UserId = model.NewId()
	o2.Message = NewTestId()
	o2, err = ss.Post().Save(o2)
	require.NoError(t, err)
	time.Sleep(2 * time.Millisecond)

	// deleted post
	o3 := &model.Post{}
	o3.ChannelId = model.NewId()
	o3.UserId = o1.ChannelId
	o3.Message = NewTestId()
	o3.DeleteAt = 1
	o3, err = ss.Post().Save(o3)
	require.NoError(t, err)
	time.Sleep(2 * time.Millisecond)

	o4 := &model.Post{}
	o4.ChannelId = c2.Id
	o4.UserId = model.NewId()
	o4.Message = NewTestId()
	o4, err = ss.Post().Save(o4)
	require.NoError(t, err)
	time.Sleep(2 * time.Millisecond)

	// Post on channel where user is not a member
	o5 := &model.Post{}
	o5.ChannelId = model.NewId()
	o5.UserId = model.NewId()
	o5.Message = NewTestId()
	o5, err = ss.Post().Save(o5)
	require.NoError(t, err)
	time.Sleep(2 * time.Millisecond)

	m1 := &model.ChannelMember{}
	m1.ChannelId = o1.ChannelId
	m1.UserId = o1.UserId
	m1.NotifyProps = model.GetDefaultChannelNotifyProps()
	_, err = ss.Channel().SaveMember(m1)
	require.NoError(t, err)

	m2 := &model.ChannelMember{}
	m2.ChannelId = o4.ChannelId
	m2.UserId = o1.UserId
	m2.NotifyProps = model.GetDefaultChannelNotifyProps()
	_, err = ss.Channel().SaveMember(m2)
	require.NoError(t, err)

	r, err := ss.Post().GetFlaggedPostsForChannel(o1.UserId, o1.ChannelId, 0, 10)
	require.NoError(t, err)
	require.Empty(t, r.Order, "should be empty")

	preference := model.Preference{
		UserId:   o1.UserId,
		Category: model.PreferenceCategoryFlaggedPost,
		Name:     o1.Id,
		Value:    "true",
	}

	nErr := ss.Preference().Save(model.Preferences{preference})
	require.NoError(t, nErr)

	r, err = ss.Post().GetFlaggedPostsForChannel(o1.UserId, o1.ChannelId, 0, 10)
	require.NoError(t, err)
	require.Len(t, r.Order, 1, "should have 1 post")

	preference.Name = o2.Id
	nErr = ss.Preference().Save(model.Preferences{preference})
	require.NoError(t, nErr)

	preference.Name = o3.Id
	nErr = ss.Preference().Save(model.Preferences{preference})
	require.NoError(t, nErr)

	r, err = ss.Post().GetFlaggedPostsForChannel(o1.UserId, o1.ChannelId, 0, 1)
	require.NoError(t, err)
	require.Len(t, r.Order, 1, "should have 1 post")

	r, err = ss.Post().GetFlaggedPostsForChannel(o1.UserId, o1.ChannelId, 1, 1)
	require.NoError(t, err)
	require.Len(t, r.Order, 1, "should have 1 post")

	r, err = ss.Post().GetFlaggedPostsForChannel(o1.UserId, o1.ChannelId, 1000, 10)
	require.NoError(t, err)
	require.Empty(t, r.Order, "should be empty")

	r, err = ss.Post().GetFlaggedPostsForChannel(o1.UserId, o1.ChannelId, 0, 10)
	require.NoError(t, err)
	require.Len(t, r.Order, 2, "should have 2 posts")

	preference.Name = o4.Id
	nErr = ss.Preference().Save(model.Preferences{preference})
	require.NoError(t, nErr)

	r, err = ss.Post().GetFlaggedPostsForChannel(o1.UserId, o4.ChannelId, 0, 10)
	require.NoError(t, err)
	require.Len(t, r.Order, 1, "should have 1 posts")

	preference.Name = o5.Id
	nErr = ss.Preference().Save(model.Preferences{preference})
	require.NoError(t, nErr)

	r, err = ss.Post().GetFlaggedPostsForChannel(o1.UserId, o5.ChannelId, 0, 10)
	require.NoError(t, err)
	require.Len(t, r.Order, 0, "should have 0 posts")
}

func testPostStoreGetPostsCreatedAt(t *testing.T, ss store.Store) {
	createTime := model.GetMillis() + 1

	o0 := &model.Post{}
	o0.ChannelId = model.NewId()
	o0.UserId = model.NewId()
	o0.Message = NewTestId()
	o0.CreateAt = createTime
	o0, err := ss.Post().Save(o0)
	require.NoError(t, err)

	o1 := &model.Post{}
	o1.ChannelId = o0.ChannelId
	o1.UserId = model.NewId()
	o1.Message = NewTestId()
	o1.CreateAt = createTime
	o1, err = ss.Post().Save(o1)
	require.NoError(t, err)

	o2 := &model.Post{}
	o2.ChannelId = o1.ChannelId
	o2.UserId = model.NewId()
	o2.Message = NewTestId()
	o2.RootId = o1.Id
	o2.CreateAt = createTime + 1
	_, err = ss.Post().Save(o2)
	require.NoError(t, err)

	o3 := &model.Post{}
	o3.ChannelId = model.NewId()
	o3.UserId = model.NewId()
	o3.Message = NewTestId()
	o3.CreateAt = createTime
	_, err = ss.Post().Save(o3)
	require.NoError(t, err)

	r1, _ := ss.Post().GetPostsCreatedAt(o1.ChannelId, createTime)
	assert.Equal(t, 2, len(r1))
}

func testPostStoreOverwriteMultiple(t *testing.T, ss store.Store) {
	o1 := &model.Post{}
	o1.ChannelId = model.NewId()
	o1.UserId = model.NewId()
	o1.Message = NewTestId()
	o1, err := ss.Post().Save(o1)
	require.NoError(t, err)

	o2 := &model.Post{}
	o2.ChannelId = o1.ChannelId
	o2.UserId = model.NewId()
	o2.Message = NewTestId()
	o2.RootId = o1.Id
	o2, err = ss.Post().Save(o2)
	require.NoError(t, err)

	o3 := &model.Post{}
	o3.ChannelId = o1.ChannelId
	o3.UserId = model.NewId()
	o3.Message = NewTestId()
	o3, err = ss.Post().Save(o3)
	require.NoError(t, err)

	o4, err := ss.Post().Save(&model.Post{
		ChannelId: model.NewId(),
		UserId:    model.NewId(),
		Message:   model.NewId(),
		Filenames: []string{"test"},
	})
	require.NoError(t, err)

	o5, err := ss.Post().Save(&model.Post{
		ChannelId: model.NewId(),
		UserId:    model.NewId(),
		Message:   model.NewId(),
		Filenames: []string{"test2", "test3"},
	})
	require.NoError(t, err)

	r1, err := ss.Post().Get(context.Background(), o1.Id, false, false, false, "")
	require.NoError(t, err)
	ro1 := r1.Posts[o1.Id]

	r2, err := ss.Post().Get(context.Background(), o2.Id, false, false, false, "")
	require.NoError(t, err)
	ro2 := r2.Posts[o2.Id]

	r3, err := ss.Post().Get(context.Background(), o3.Id, false, false, false, "")
	require.NoError(t, err)
	ro3 := r3.Posts[o3.Id]

	r4, err := ss.Post().Get(context.Background(), o4.Id, false, false, false, "")
	require.NoError(t, err)
	ro4 := r4.Posts[o4.Id]

	r5, err := ss.Post().Get(context.Background(), o5.Id, false, false, false, "")
	require.NoError(t, err)
	ro5 := r5.Posts[o5.Id]

	require.Equal(t, ro1.Message, o1.Message, "Failed to save/get")
	require.Equal(t, ro2.Message, o2.Message, "Failed to save/get")
	require.Equal(t, ro3.Message, o3.Message, "Failed to save/get")
	require.Equal(t, ro4.Message, o4.Message, "Failed to save/get")
	require.Equal(t, ro4.Filenames, o4.Filenames, "Failed to save/get")
	require.Equal(t, ro5.Message, o5.Message, "Failed to save/get")
	require.Equal(t, ro5.Filenames, o5.Filenames, "Failed to save/get")

	t.Run("overwrite changing message", func(t *testing.T) {
		o1a := ro1.Clone()
		o1a.Message = ro1.Message + "BBBBBBBBBB"

		o2a := ro2.Clone()
		o2a.Message = ro2.Message + "DDDDDDD"

		o3a := ro3.Clone()
		o3a.Message = ro3.Message + "WWWWWWW"

		_, errIdx, err := ss.Post().OverwriteMultiple([]*model.Post{o1a, o2a, o3a})
		require.NoError(t, err)
		require.Equal(t, -1, errIdx)

		r1, nErr := ss.Post().Get(context.Background(), o1.Id, false, false, false, "")
		require.NoError(t, nErr)
		ro1a := r1.Posts[o1.Id]

		r2, nErr = ss.Post().Get(context.Background(), o1.Id, false, false, false, "")
		require.NoError(t, nErr)
		ro2a := r2.Posts[o2.Id]

		r3, nErr = ss.Post().Get(context.Background(), o3.Id, false, false, false, "")
		require.NoError(t, nErr)
		ro3a := r3.Posts[o3.Id]

		assert.Equal(t, ro1a.Message, o1a.Message, "Failed to overwrite/get")
		assert.Equal(t, ro2a.Message, o2a.Message, "Failed to overwrite/get")
		assert.Equal(t, ro3a.Message, o3a.Message, "Failed to overwrite/get")
	})

	t.Run("overwrite clearing filenames", func(t *testing.T) {
		o4a := ro4.Clone()
		o4a.Filenames = []string{}
		o4a.FileIds = []string{model.NewId()}

		o5a := ro5.Clone()
		o5a.Filenames = []string{}
		o5a.FileIds = []string{}

		_, errIdx, err := ss.Post().OverwriteMultiple([]*model.Post{o4a, o5a})
		require.NoError(t, err)
		require.Equal(t, -1, errIdx)

		r4, nErr := ss.Post().Get(context.Background(), o4.Id, false, false, false, "")
		require.NoError(t, nErr)
		ro4a := r4.Posts[o4.Id]

		r5, nErr = ss.Post().Get(context.Background(), o5.Id, false, false, false, "")
		require.NoError(t, nErr)
		ro5a := r5.Posts[o5.Id]

		require.Empty(t, ro4a.Filenames, "Failed to clear Filenames")
		require.Len(t, ro4a.FileIds, 1, "Failed to set FileIds")
		require.Empty(t, ro5a.Filenames, "Failed to clear Filenames")
		require.Empty(t, ro5a.FileIds, "Failed to set FileIds")
	})
}

func testPostStoreOverwrite(t *testing.T, ss store.Store) {
	o1 := &model.Post{}
	o1.ChannelId = model.NewId()
	o1.UserId = model.NewId()
	o1.Message = NewTestId()
	o1, err := ss.Post().Save(o1)
	require.NoError(t, err)

	o2 := &model.Post{}
	o2.ChannelId = o1.ChannelId
	o2.UserId = model.NewId()
	o2.Message = NewTestId()
	o2.RootId = o1.Id
	o2, err = ss.Post().Save(o2)
	require.NoError(t, err)

	o3 := &model.Post{}
	o3.ChannelId = o1.ChannelId
	o3.UserId = model.NewId()
	o3.Message = NewTestId()
	o3, err = ss.Post().Save(o3)
	require.NoError(t, err)

	o4, err := ss.Post().Save(&model.Post{
		ChannelId: model.NewId(),
		UserId:    model.NewId(),
		Message:   model.NewId(),
		Filenames: []string{"test"},
	})
	require.NoError(t, err)

	r1, err := ss.Post().Get(context.Background(), o1.Id, false, false, false, "")
	require.NoError(t, err)
	ro1 := r1.Posts[o1.Id]

	r2, err := ss.Post().Get(context.Background(), o2.Id, false, false, false, "")
	require.NoError(t, err)
	ro2 := r2.Posts[o2.Id]

	r3, err := ss.Post().Get(context.Background(), o3.Id, false, false, false, "")
	require.NoError(t, err)
	ro3 := r3.Posts[o3.Id]

	r4, err := ss.Post().Get(context.Background(), o4.Id, false, false, false, "")
	require.NoError(t, err)
	ro4 := r4.Posts[o4.Id]

	require.Equal(t, ro1.Message, o1.Message, "Failed to save/get")
	require.Equal(t, ro2.Message, o2.Message, "Failed to save/get")
	require.Equal(t, ro3.Message, o3.Message, "Failed to save/get")
	require.Equal(t, ro4.Message, o4.Message, "Failed to save/get")

	t.Run("overwrite changing message", func(t *testing.T) {
		o1a := ro1.Clone()
		o1a.Message = ro1.Message + "BBBBBBBBBB"
		_, err = ss.Post().Overwrite(o1a)
		require.NoError(t, err)

		o2a := ro2.Clone()
		o2a.Message = ro2.Message + "DDDDDDD"
		_, err = ss.Post().Overwrite(o2a)
		require.NoError(t, err)

		o3a := ro3.Clone()
		o3a.Message = ro3.Message + "WWWWWWW"
		_, err = ss.Post().Overwrite(o3a)
		require.NoError(t, err)

		r1, err = ss.Post().Get(context.Background(), o1.Id, false, false, false, "")
		require.NoError(t, err)
		ro1a := r1.Posts[o1.Id]

		r2, err = ss.Post().Get(context.Background(), o1.Id, false, false, false, "")
		require.NoError(t, err)
		ro2a := r2.Posts[o2.Id]

		r3, err = ss.Post().Get(context.Background(), o3.Id, false, false, false, "")
		require.NoError(t, err)
		ro3a := r3.Posts[o3.Id]

		assert.Equal(t, ro1a.Message, o1a.Message, "Failed to overwrite/get")
		assert.Equal(t, ro2a.Message, o2a.Message, "Failed to overwrite/get")
		assert.Equal(t, ro3a.Message, o3a.Message, "Failed to overwrite/get")
	})

	t.Run("overwrite clearing filenames", func(t *testing.T) {
		o4a := ro4.Clone()
		o4a.Filenames = []string{}
		o4a.FileIds = []string{model.NewId()}
		_, err = ss.Post().Overwrite(o4a)
		require.NoError(t, err)

		r4, err = ss.Post().Get(context.Background(), o4.Id, false, false, false, "")
		require.NoError(t, err)

		ro4a := r4.Posts[o4.Id]
		require.Empty(t, ro4a.Filenames, "Failed to clear Filenames")
		require.Len(t, ro4a.FileIds, 1, "Failed to set FileIds")
	})
}

func testPostStoreGetPostsByIds(t *testing.T, ss store.Store) {
	o1 := &model.Post{}
	o1.ChannelId = model.NewId()
	o1.UserId = model.NewId()
	o1.Message = NewTestId()
	o1, err := ss.Post().Save(o1)
	require.NoError(t, err)

	o2 := &model.Post{}
	o2.ChannelId = o1.ChannelId
	o2.UserId = model.NewId()
	o2.Message = NewTestId()
	o2, err = ss.Post().Save(o2)
	require.NoError(t, err)

	o3 := &model.Post{}
	o3.ChannelId = o1.ChannelId
	o3.UserId = model.NewId()
	o3.Message = NewTestId()
	o3, err = ss.Post().Save(o3)
	require.NoError(t, err)

	r1, err := ss.Post().Get(context.Background(), o1.Id, false, false, false, "")
	require.NoError(t, err)
	ro1 := r1.Posts[o1.Id]

	r2, err := ss.Post().Get(context.Background(), o2.Id, false, false, false, "")
	require.NoError(t, err)
	ro2 := r2.Posts[o2.Id]

	r3, err := ss.Post().Get(context.Background(), o3.Id, false, false, false, "")
	require.NoError(t, err)
	ro3 := r3.Posts[o3.Id]

	postIds := []string{
		ro1.Id,
		ro2.Id,
		ro3.Id,
	}

	posts, err := ss.Post().GetPostsByIds(postIds)
	require.NoError(t, err)
	require.Len(t, posts, 3, "Expected 3 posts in results. Got %v", len(posts))

	err = ss.Post().Delete(ro1.Id, model.GetMillis(), "")
	require.NoError(t, err)

	posts, err = ss.Post().GetPostsByIds(postIds)
	require.NoError(t, err)
	require.Len(t, posts, 3, "Expected 3 posts in results. Got %v", len(posts))
}

func testPostStoreGetPostsBatchForIndexing(t *testing.T, ss store.Store) {
	c1 := &model.Channel{}
	c1.TeamId = model.NewId()
	c1.DisplayName = "Channel1"
	c1.Name = NewTestId()
	c1.Type = model.ChannelTypeOpen
	c1, _ = ss.Channel().Save(c1, -1)

	c2 := &model.Channel{}
	c2.TeamId = model.NewId()
	c2.DisplayName = "Channel2"
	c2.Name = NewTestId()
	c2.Type = model.ChannelTypeOpen
	c2, _ = ss.Channel().Save(c2, -1)

	o1 := &model.Post{}
	o1.ChannelId = c1.Id
	o1.UserId = model.NewId()
	o1.Message = NewTestId()
	o1, err := ss.Post().Save(o1)
	require.NoError(t, err)

	o2 := &model.Post{}
	o2.ChannelId = c2.Id
	o2.UserId = model.NewId()
	o2.Message = NewTestId()
	o2, err = ss.Post().Save(o2)
	require.NoError(t, err)

	o3 := &model.Post{}
	o3.ChannelId = c1.Id
	o3.UserId = model.NewId()
	o3.RootId = o1.Id
	o3.Message = NewTestId()
	o3, err = ss.Post().Save(o3)
	require.NoError(t, err)

	r, err := ss.Post().GetPostsBatchForIndexing(o1.CreateAt, model.GetMillis()+100000, 100)
	require.NoError(t, err)
	require.Len(t, r, 3, "Expected 3 posts in results. Got %v", len(r))
	for _, p := range r {
		if p.Id == o1.Id {
			require.Equal(t, p.TeamId, c1.TeamId, "Unexpected team ID")
			require.Nil(t, p.ParentCreateAt, "Unexpected parent create at")
		} else if p.Id == o2.Id {
			require.Equal(t, p.TeamId, c2.TeamId, "Unexpected team ID")
			require.Nil(t, p.ParentCreateAt, "Unexpected parent create at")
		} else if p.Id == o3.Id {
			require.Equal(t, p.TeamId, c1.TeamId, "Unexpected team ID")
			require.Equal(t, *p.ParentCreateAt, o1.CreateAt, "Unexpected parent create at")
		} else {
			require.Fail(t, "unexpected post returned")
		}
	}
}

func testPostStorePermanentDeleteBatch(t *testing.T, ss store.Store) {
	team, err := ss.Team().Save(&model.Team{
		DisplayName: "DisplayName",
		Name:        "team" + model.NewId(),
		Email:       MakeEmail(),
		Type:        model.TeamOpen,
	})
	require.NoError(t, err)
	channel, err := ss.Channel().Save(&model.Channel{
		TeamId:      team.Id,
		DisplayName: "DisplayName",
		Name:        "channel" + model.NewId(),
		Type:        model.ChannelTypeOpen,
	}, -1)
	require.NoError(t, err)

	o1 := &model.Post{}
	o1.ChannelId = channel.Id
	o1.UserId = model.NewId()
	o1.Message = NewTestId()
	o1.CreateAt = 1000
	o1, err = ss.Post().Save(o1)
	require.NoError(t, err)

	o2 := &model.Post{}
	o2.ChannelId = channel.Id
	o2.UserId = model.NewId()
	o2.Message = NewTestId()
	o2.CreateAt = 1000
	o2, err = ss.Post().Save(o2)
	require.NoError(t, err)

	o3 := &model.Post{}
	o3.ChannelId = channel.Id
	o3.UserId = model.NewId()
	o3.Message = NewTestId()
	o3.CreateAt = 100000
	o3, err = ss.Post().Save(o3)
	require.NoError(t, err)

	_, _, err = ss.Post().PermanentDeleteBatchForRetentionPolicies(0, 2000, 1000, model.RetentionPolicyCursor{})
	require.NoError(t, err)

	_, err = ss.Post().Get(context.Background(), o1.Id, false, false, false, "")
	require.Error(t, err, "Should have not found post 1 after purge")

	_, err = ss.Post().Get(context.Background(), o2.Id, false, false, false, "")
	require.Error(t, err, "Should have not found post 2 after purge")

	_, err = ss.Post().Get(context.Background(), o3.Id, false, false, false, "")
	require.NoError(t, err, "Should have found post 3 after purge")

	t.Run("with pagination", func(t *testing.T) {
		for i := 0; i < 3; i++ {
			_, err = ss.Post().Save(&model.Post{
				ChannelId: channel.Id,
				UserId:    model.NewId(),
				Message:   "message",
				CreateAt:  1,
			})
			require.NoError(t, err)
		}
		cursor := model.RetentionPolicyCursor{}

		deleted, cursor, err := ss.Post().PermanentDeleteBatchForRetentionPolicies(0, 2, 2, cursor)
		require.NoError(t, err)
		require.Equal(t, int64(2), deleted)

		deleted, _, err = ss.Post().PermanentDeleteBatchForRetentionPolicies(0, 2, 2, cursor)
		require.NoError(t, err)
		require.Equal(t, int64(1), deleted)
	})

	t.Run("with data retention policies", func(t *testing.T) {
		channelPolicy, err2 := ss.RetentionPolicy().Save(&model.RetentionPolicyWithTeamAndChannelIDs{
			RetentionPolicy: model.RetentionPolicy{
				DisplayName:  "DisplayName",
				PostDuration: model.NewInt64(30),
			},
			ChannelIDs: []string{channel.Id},
		})
		require.NoError(t, err2)
		post := &model.Post{
			ChannelId: channel.Id,
			UserId:    model.NewId(),
			Message:   "message",
			CreateAt:  1,
		}
		post, err2 = ss.Post().Save(post)
		require.NoError(t, err2)

		_, _, err2 = ss.Post().PermanentDeleteBatchForRetentionPolicies(0, 2000, 1000, model.RetentionPolicyCursor{})
		require.NoError(t, err2)
		_, err2 = ss.Post().Get(context.Background(), post.Id, false, false, false, "")
		require.NoError(t, err2, "global policy should have been ignored due to granular policy")

		nowMillis := post.CreateAt + *channelPolicy.PostDuration*24*60*60*1000 + 1
		_, _, err2 = ss.Post().PermanentDeleteBatchForRetentionPolicies(nowMillis, 0, 1000, model.RetentionPolicyCursor{})
		require.NoError(t, err2)
		_, err2 = ss.Post().Get(context.Background(), post.Id, false, false, false, "")
		require.Error(t, err2, "post should have been deleted by channel policy")

		// Create a team policy which is stricter than the channel policy
		teamPolicy, err2 := ss.RetentionPolicy().Save(&model.RetentionPolicyWithTeamAndChannelIDs{
			RetentionPolicy: model.RetentionPolicy{
				DisplayName:  "DisplayName",
				PostDuration: model.NewInt64(20),
			},
			TeamIDs: []string{team.Id},
		})
		require.NoError(t, err2)
		post.Id = ""
		post, err2 = ss.Post().Save(post)
		require.NoError(t, err2)

		nowMillis = post.CreateAt + *teamPolicy.PostDuration*24*60*60*1000 + 1
		_, _, err2 = ss.Post().PermanentDeleteBatchForRetentionPolicies(nowMillis, 0, 1000, model.RetentionPolicyCursor{})
		require.NoError(t, err2)
		_, err2 = ss.Post().Get(context.Background(), post.Id, false, false, false, "")
		require.NoError(t, err2, "channel policy should have overridden team policy")

		// Delete channel policy and re-run team policy
		err2 = ss.RetentionPolicy().RemoveChannels(channelPolicy.ID, []string{channel.Id})
		require.NoError(t, err2)

		err2 = ss.RetentionPolicy().Delete(channelPolicy.ID)
		require.NoError(t, err2)

		_, _, err2 = ss.Post().PermanentDeleteBatchForRetentionPolicies(nowMillis, 0, 1000, model.RetentionPolicyCursor{})
		require.NoError(t, err2)
		_, err2 = ss.Post().Get(context.Background(), post.Id, false, false, false, "")
		require.Error(t, err2, "post should have been deleted by team policy")

		err2 = ss.RetentionPolicy().RemoveTeams(teamPolicy.ID, []string{team.Id})
		require.NoError(t, err2)

		err2 = ss.RetentionPolicy().Delete(teamPolicy.ID)
		require.NoError(t, err2)
	})

	t.Run("with channel, team and global policies", func(t *testing.T) {
		c1 := &model.Channel{}
		c1.TeamId = model.NewId()
		c1.DisplayName = "Channel1"
		c1.Name = NewTestId()
		c1.Type = model.ChannelTypeOpen
		c1, _ = ss.Channel().Save(c1, -1)

		c2 := &model.Channel{}
		c2.TeamId = model.NewId()
		c2.DisplayName = "Channel2"
		c2.Name = NewTestId()
		c2.Type = model.ChannelTypeOpen
		c2, _ = ss.Channel().Save(c2, -1)

		channelPolicy, err2 := ss.RetentionPolicy().Save(&model.RetentionPolicyWithTeamAndChannelIDs{
			RetentionPolicy: model.RetentionPolicy{
				DisplayName:  "DisplayName",
				PostDuration: model.NewInt64(30),
			},
			ChannelIDs: []string{c1.Id},
		})
		require.NoError(t, err2)
		defer ss.RetentionPolicy().Delete(channelPolicy.ID)
		teamPolicy, err2 := ss.RetentionPolicy().Save(&model.RetentionPolicyWithTeamAndChannelIDs{
			RetentionPolicy: model.RetentionPolicy{
				DisplayName:  "DisplayName",
				PostDuration: model.NewInt64(30),
			},
			TeamIDs: []string{team.Id},
		})
		require.NoError(t, err2)
		defer ss.RetentionPolicy().Delete(teamPolicy.ID)

		// This one should be deleted by the channel policy
		_, err2 = ss.Post().Save(&model.Post{
			ChannelId: c1.Id,
			UserId:    model.NewId(),
			Message:   "message",
			CreateAt:  1,
		})
		require.NoError(t, err2)
		// This one, by the team policy
		_, err2 = ss.Post().Save(&model.Post{
			ChannelId: channel.Id,
			UserId:    model.NewId(),
			Message:   "message",
			CreateAt:  1,
		})
		require.NoError(t, err2)
		// This one, by the global policy
		_, err2 = ss.Post().Save(&model.Post{
			ChannelId: c2.Id,
			UserId:    model.NewId(),
			Message:   "message",
			CreateAt:  1,
		})
		require.NoError(t, err2)

		nowMillis := int64(1 + 30*24*60*60*1000 + 1)
		deleted, _, err2 := ss.Post().PermanentDeleteBatchForRetentionPolicies(nowMillis, 2, 1000, model.RetentionPolicyCursor{})
		require.NoError(t, err2)
		require.Equal(t, int64(3), deleted)
	})
}

func testPostStoreGetOldest(t *testing.T, ss store.Store) {
	o0 := &model.Post{}
	o0.ChannelId = model.NewId()
	o0.UserId = model.NewId()
	o0.Message = NewTestId()
	o0.CreateAt = 3
	o0, err := ss.Post().Save(o0)
	require.NoError(t, err)

	o1 := &model.Post{}
	o1.ChannelId = o0.Id
	o1.UserId = model.NewId()
	o1.Message = NewTestId()
	o1.CreateAt = 2
	o1, err = ss.Post().Save(o1)
	require.NoError(t, err)

	o2 := &model.Post{}
	o2.ChannelId = o1.ChannelId
	o2.UserId = model.NewId()
	o2.Message = NewTestId()
	o2.CreateAt = 1
	o2, err = ss.Post().Save(o2)
	require.NoError(t, err)

	r1, err := ss.Post().GetOldest()

	require.NoError(t, err)
	assert.EqualValues(t, o2.Id, r1.Id)
}

func testGetMaxPostSize(t *testing.T, ss store.Store) {
	assert.Equal(t, model.PostMessageMaxRunesV2, ss.Post().GetMaxPostSize())
	assert.Equal(t, model.PostMessageMaxRunesV2, ss.Post().GetMaxPostSize())
}

func testPostStoreGetParentsForExportAfter(t *testing.T, ss store.Store) {
	t1 := model.Team{}
	t1.DisplayName = "Name"
	t1.Name = NewTestId()
	t1.Email = MakeEmail()
	t1.Type = model.TeamOpen
	_, err := ss.Team().Save(&t1)
	require.NoError(t, err)

	c1 := model.Channel{}
	c1.TeamId = t1.Id
	c1.DisplayName = "Channel1"
	c1.Name = NewTestId()
	c1.Type = model.ChannelTypeOpen
	_, nErr := ss.Channel().Save(&c1, -1)
	require.NoError(t, nErr)

	u1 := model.User{}
	u1.Username = model.NewId()
	u1.Email = MakeEmail()
	u1.Nickname = model.NewId()
	_, err = ss.User().Save(&u1)
	require.NoError(t, err)

	p1 := &model.Post{}
	p1.ChannelId = c1.Id
	p1.UserId = u1.Id
	p1.Message = NewTestId()
	p1.CreateAt = 1000
	p1, nErr = ss.Post().Save(p1)
	require.NoError(t, nErr)

	posts, err := ss.Post().GetParentsForExportAfter(10000, strings.Repeat("0", 26))
	assert.NoError(t, err)

	found := false
	for _, p := range posts {
		if p.Id == p1.Id {
			found = true
			assert.Equal(t, p.Id, p1.Id)
			assert.Equal(t, p.Message, p1.Message)
			assert.Equal(t, p.Username, u1.Username)
			assert.Equal(t, p.TeamName, t1.Name)
			assert.Equal(t, p.ChannelName, c1.Name)
		}
	}
	assert.True(t, found)
}

func testPostStoreGetRepliesForExport(t *testing.T, ss store.Store) {
	t1 := model.Team{}
	t1.DisplayName = "Name"
	t1.Name = NewTestId()
	t1.Email = MakeEmail()
	t1.Type = model.TeamOpen
	_, err := ss.Team().Save(&t1)
	require.NoError(t, err)

	c1 := model.Channel{}
	c1.TeamId = t1.Id
	c1.DisplayName = "Channel1"
	c1.Name = NewTestId()
	c1.Type = model.ChannelTypeOpen
	_, nErr := ss.Channel().Save(&c1, -1)
	require.NoError(t, nErr)

	u1 := model.User{}
	u1.Email = MakeEmail()
	u1.Nickname = model.NewId()
	_, err = ss.User().Save(&u1)
	require.NoError(t, err)

	p1 := &model.Post{}
	p1.ChannelId = c1.Id
	p1.UserId = u1.Id
	p1.Message = NewTestId()
	p1.CreateAt = 1000
	p1, nErr = ss.Post().Save(p1)
	require.NoError(t, nErr)

	p2 := &model.Post{}
	p2.ChannelId = c1.Id
	p2.UserId = u1.Id
	p2.Message = NewTestId()
	p2.CreateAt = 1001
	p2.RootId = p1.Id
	p2, nErr = ss.Post().Save(p2)
	require.NoError(t, nErr)

	r1, err := ss.Post().GetRepliesForExport(p1.Id)
	assert.NoError(t, err)

	assert.Len(t, r1, 1)

	reply1 := r1[0]
	assert.Equal(t, reply1.Id, p2.Id)
	assert.Equal(t, reply1.Message, p2.Message)
	assert.Equal(t, reply1.Username, u1.Username)

	// Checking whether replies by deleted user are exported
	u1.DeleteAt = 1002
	_, err = ss.User().Update(&u1, false)
	require.NoError(t, err)

	r1, err = ss.Post().GetRepliesForExport(p1.Id)
	assert.NoError(t, err)

	assert.Len(t, r1, 1)

	reply1 = r1[0]
	assert.Equal(t, reply1.Id, p2.Id)
	assert.Equal(t, reply1.Message, p2.Message)
	assert.Equal(t, reply1.Username, u1.Username)

}

func testPostStoreGetDirectPostParentsForExportAfter(t *testing.T, ss store.Store, s SqlStore) {
	teamId := model.NewId()

	o1 := model.Channel{}
	o1.TeamId = teamId
	o1.DisplayName = "Name"
	o1.Name = NewTestId()
	o1.Type = model.ChannelTypeDirect

	u1 := &model.User{}
	u1.Email = MakeEmail()
	u1.Nickname = model.NewId()
	_, err := ss.User().Save(u1)
	require.NoError(t, err)
	_, nErr := ss.Team().SaveMember(&model.TeamMember{TeamId: model.NewId(), UserId: u1.Id}, -1)
	require.NoError(t, nErr)

	u2 := &model.User{}
	u2.Email = MakeEmail()
	u2.Nickname = model.NewId()
	_, err = ss.User().Save(u2)
	require.NoError(t, err)
	_, nErr = ss.Team().SaveMember(&model.TeamMember{TeamId: model.NewId(), UserId: u2.Id}, -1)
	require.NoError(t, nErr)

	m1 := model.ChannelMember{}
	m1.ChannelId = o1.Id
	m1.UserId = u1.Id
	m1.NotifyProps = model.GetDefaultChannelNotifyProps()

	m2 := model.ChannelMember{}
	m2.ChannelId = o1.Id
	m2.UserId = u2.Id
	m2.NotifyProps = model.GetDefaultChannelNotifyProps()

	ss.Channel().SaveDirectChannel(&o1, &m1, &m2)

	p1 := &model.Post{}
	p1.ChannelId = o1.Id
	p1.UserId = u1.Id
	p1.Message = NewTestId()
	p1.CreateAt = 1000
	p1, nErr = ss.Post().Save(p1)
	require.NoError(t, nErr)

	r1, nErr := ss.Post().GetDirectPostParentsForExportAfter(10000, strings.Repeat("0", 26))
	assert.NoError(t, nErr)

	assert.Equal(t, p1.Message, r1[0].Message)

	// Manually truncate Channels table until testlib can handle cleanups
	s.GetMaster().Exec("TRUNCATE Channels")
}

func testPostStoreGetDirectPostParentsForExportAfterDeleted(t *testing.T, ss store.Store, s SqlStore) {
	teamId := model.NewId()

	o1 := model.Channel{}
	o1.TeamId = teamId
	o1.DisplayName = "Name"
	o1.Name = NewTestId()
	o1.Type = model.ChannelTypeDirect

	u1 := &model.User{}
	u1.DeleteAt = 1
	u1.Email = MakeEmail()
	u1.Nickname = model.NewId()
	_, err := ss.User().Save(u1)
	require.NoError(t, err)
	_, nErr := ss.Team().SaveMember(&model.TeamMember{TeamId: model.NewId(), UserId: u1.Id}, -1)
	require.NoError(t, nErr)

	u2 := &model.User{}
	u2.DeleteAt = 1
	u2.Email = MakeEmail()
	u2.Nickname = model.NewId()
	_, err = ss.User().Save(u2)
	require.NoError(t, err)
	_, nErr = ss.Team().SaveMember(&model.TeamMember{TeamId: model.NewId(), UserId: u2.Id}, -1)
	require.NoError(t, nErr)

	m1 := model.ChannelMember{}
	m1.ChannelId = o1.Id
	m1.UserId = u1.Id
	m1.NotifyProps = model.GetDefaultChannelNotifyProps()

	m2 := model.ChannelMember{}
	m2.ChannelId = o1.Id
	m2.UserId = u2.Id
	m2.NotifyProps = model.GetDefaultChannelNotifyProps()

	ss.Channel().SaveDirectChannel(&o1, &m1, &m2)

	o1.DeleteAt = 1
	nErr = ss.Channel().SetDeleteAt(o1.Id, 1, 1)
	assert.NoError(t, nErr)

	p1 := &model.Post{}
	p1.ChannelId = o1.Id
	p1.UserId = u1.Id
	p1.Message = NewTestId()
	p1.CreateAt = 1000
	p1, nErr = ss.Post().Save(p1)
	require.NoError(t, nErr)

	o1a := p1.Clone()
	o1a.DeleteAt = 1
	o1a.Message = p1.Message + "BBBBBBBBBB"
	_, nErr = ss.Post().Update(o1a, p1)
	require.NoError(t, nErr)

	r1, nErr := ss.Post().GetDirectPostParentsForExportAfter(10000, strings.Repeat("0", 26))
	assert.NoError(t, nErr)

	assert.Equal(t, 0, len(r1))

	// Manually truncate Channels table until testlib can handle cleanups
	s.GetMaster().Exec("TRUNCATE Channels")
}

func testPostStoreGetDirectPostParentsForExportAfterBatched(t *testing.T, ss store.Store, s SqlStore) {
	teamId := model.NewId()

	o1 := model.Channel{}
	o1.TeamId = teamId
	o1.DisplayName = "Name"
	o1.Name = NewTestId()
	o1.Type = model.ChannelTypeDirect

	var postIds []string
	for i := 0; i < 150; i++ {
		u1 := &model.User{}
		u1.Email = MakeEmail()
		u1.Nickname = model.NewId()
		_, err := ss.User().Save(u1)
		require.NoError(t, err)
		_, nErr := ss.Team().SaveMember(&model.TeamMember{TeamId: model.NewId(), UserId: u1.Id}, -1)
		require.NoError(t, nErr)

		u2 := &model.User{}
		u2.Email = MakeEmail()
		u2.Nickname = model.NewId()
		_, err = ss.User().Save(u2)
		require.NoError(t, err)
		_, nErr = ss.Team().SaveMember(&model.TeamMember{TeamId: model.NewId(), UserId: u2.Id}, -1)
		require.NoError(t, nErr)

		m1 := model.ChannelMember{}
		m1.ChannelId = o1.Id
		m1.UserId = u1.Id
		m1.NotifyProps = model.GetDefaultChannelNotifyProps()

		m2 := model.ChannelMember{}
		m2.ChannelId = o1.Id
		m2.UserId = u2.Id
		m2.NotifyProps = model.GetDefaultChannelNotifyProps()

		ss.Channel().SaveDirectChannel(&o1, &m1, &m2)

		p1 := &model.Post{}
		p1.ChannelId = o1.Id
		p1.UserId = u1.Id
		p1.Message = NewTestId()
		p1.CreateAt = 1000
		p1, nErr = ss.Post().Save(p1)
		require.NoError(t, nErr)
		postIds = append(postIds, p1.Id)
	}
	sort.Slice(postIds, func(i, j int) bool { return postIds[i] < postIds[j] })

	// Get all posts
	r1, err := ss.Post().GetDirectPostParentsForExportAfter(10000, strings.Repeat("0", 26))
	assert.NoError(t, err)
	assert.Equal(t, len(postIds), len(r1))
	var exportedPostIds []string
	for i := range r1 {
		exportedPostIds = append(exportedPostIds, r1[i].Id)
	}
	sort.Slice(exportedPostIds, func(i, j int) bool { return exportedPostIds[i] < exportedPostIds[j] })
	assert.ElementsMatch(t, postIds, exportedPostIds)

	// Get 100
	r1, err = ss.Post().GetDirectPostParentsForExportAfter(100, strings.Repeat("0", 26))
	assert.NoError(t, err)
	assert.Equal(t, 100, len(r1))
	exportedPostIds = []string{}
	for i := range r1 {
		exportedPostIds = append(exportedPostIds, r1[i].Id)
	}
	sort.Slice(exportedPostIds, func(i, j int) bool { return exportedPostIds[i] < exportedPostIds[j] })
	assert.ElementsMatch(t, postIds[:100], exportedPostIds)

	// Manually truncate Channels table until testlib can handle cleanups
	s.GetMaster().Exec("TRUNCATE Channels")
}

func testHasAutoResponsePostByUserSince(t *testing.T, ss store.Store) {
	t.Run("should return posts created after the given time", func(t *testing.T) {
		channelId := model.NewId()
		userId := model.NewId()

		_, err := ss.Post().Save(&model.Post{
			ChannelId: channelId,
			UserId:    userId,
			Message:   "message",
		})
		require.NoError(t, err)
		// We need to sleep because SendAutoResponseIfNecessary
		// runs in a goroutine.
		time.Sleep(time.Millisecond)

		post2, err := ss.Post().Save(&model.Post{
			ChannelId: channelId,
			UserId:    userId,
			Message:   "message",
		})
		require.NoError(t, err)
		time.Sleep(time.Millisecond)

		post3, err := ss.Post().Save(&model.Post{
			ChannelId: channelId,
			UserId:    userId,
			Message:   "auto response message",
			Type:      model.PostTypeAutoResponder,
		})
		require.NoError(t, err)
		time.Sleep(time.Millisecond)

		exists, err := ss.Post().HasAutoResponsePostByUserSince(model.GetPostsSinceOptions{ChannelId: channelId, Time: post2.CreateAt}, userId)
		require.NoError(t, err)
		assert.True(t, exists)

		err = ss.Post().Delete(post3.Id, time.Now().Unix(), userId)
		require.NoError(t, err)

		exists, err = ss.Post().HasAutoResponsePostByUserSince(model.GetPostsSinceOptions{ChannelId: channelId, Time: post2.CreateAt}, userId)
		require.NoError(t, err)
		assert.False(t, exists)
	})
}

func testGetPostsSinceForSync(t *testing.T, ss store.Store, s SqlStore) {
	// create some posts.
	channelID := model.NewId()
	remoteID := model.NewString(model.NewId())
	first := model.GetMillis()

	data := []*model.Post{
		{Id: model.NewId(), ChannelId: channelID, UserId: model.NewId(), Message: "test post 0"},
		{Id: model.NewId(), ChannelId: channelID, UserId: model.NewId(), Message: "test post 1"},
		{Id: model.NewId(), ChannelId: channelID, UserId: model.NewId(), Message: "test post 2"},
		{Id: model.NewId(), ChannelId: channelID, UserId: model.NewId(), Message: "test post 3", RemoteId: remoteID},
		{Id: model.NewId(), ChannelId: channelID, UserId: model.NewId(), Message: "test post 4", RemoteId: remoteID},
		{Id: model.NewId(), ChannelId: channelID, UserId: model.NewId(), Message: "test post 5", RemoteId: remoteID},
		{Id: model.NewId(), ChannelId: channelID, UserId: model.NewId(), Message: "test post 6", RemoteId: remoteID},
		{Id: model.NewId(), ChannelId: channelID, UserId: model.NewId(), Message: "test post 7"},
		{Id: model.NewId(), ChannelId: channelID, UserId: model.NewId(), Message: "test post 8", DeleteAt: model.GetMillis()},
		{Id: model.NewId(), ChannelId: channelID, UserId: model.NewId(), Message: "test post 9", DeleteAt: model.GetMillis()},
	}

	for i, p := range data {
		p.UpdateAt = first + (int64(i) * 300000)
		if p.RemoteId == nil {
			p.RemoteId = model.NewString(model.NewId())
		}
		_, err := ss.Post().Save(p)
		require.NoError(t, err, "couldn't save post")
	}

	t.Run("Invalid channel id", func(t *testing.T) {
		opt := model.GetPostsSinceForSyncOptions{
			ChannelId: model.NewId(),
		}
		cursor := model.GetPostsSinceForSyncCursor{}
		posts, cursorOut, err := ss.Post().GetPostsSinceForSync(opt, cursor, 100)
		require.NoError(t, err)
		require.Empty(t, posts, "should return zero posts")
		require.Equal(t, cursor, cursorOut)
	})

	t.Run("Get by channel, exclude remotes, exclude deleted", func(t *testing.T) {
		opt := model.GetPostsSinceForSyncOptions{
			ChannelId:       channelID,
			ExcludeRemoteId: *remoteID,
		}
		cursor := model.GetPostsSinceForSyncCursor{}
		posts, _, err := ss.Post().GetPostsSinceForSync(opt, cursor, 100)
		require.NoError(t, err)

		require.ElementsMatch(t, getPostIds(data[0:3], data[7]), getPostIds(posts))
	})

	t.Run("Include deleted", func(t *testing.T) {
		opt := model.GetPostsSinceForSyncOptions{
			ChannelId:      channelID,
			IncludeDeleted: true,
		}
		cursor := model.GetPostsSinceForSyncCursor{}
		posts, _, err := ss.Post().GetPostsSinceForSync(opt, cursor, 100)
		require.NoError(t, err)

		require.ElementsMatch(t, getPostIds(data), getPostIds(posts))
	})

	t.Run("Limit and cursor", func(t *testing.T) {
		opt := model.GetPostsSinceForSyncOptions{
			ChannelId: channelID,
		}
		cursor := model.GetPostsSinceForSyncCursor{}
		posts1, cursor, err := ss.Post().GetPostsSinceForSync(opt, cursor, 5)
		require.NoError(t, err)
		require.Len(t, posts1, 5, "should get 5 posts")

		posts2, _, err := ss.Post().GetPostsSinceForSync(opt, cursor, 5)
		require.NoError(t, err)
		require.Len(t, posts2, 3, "should get 3 posts")

		require.ElementsMatch(t, getPostIds(data[0:8]), getPostIds(posts1, posts2...))
	})

	t.Run("UpdateAt collisions", func(t *testing.T) {
		// this test requires all the UpdateAt timestamps to be the same.
		args := map[string]interface{}{"UpdateAt": model.GetMillis()}
		result, err := s.GetMaster().Exec("UPDATE Posts SET UpdateAt = :UpdateAt", args)
		require.NoError(t, err)
		rows, err := result.RowsAffected()
		require.NoError(t, err)
		require.Greater(t, rows, int64(0))

		opt := model.GetPostsSinceForSyncOptions{
			ChannelId: channelID,
		}
		cursor := model.GetPostsSinceForSyncCursor{}
		posts1, cursor, err := ss.Post().GetPostsSinceForSync(opt, cursor, 5)
		require.NoError(t, err)
		require.Len(t, posts1, 5, "should get 5 posts")

		posts2, _, err := ss.Post().GetPostsSinceForSync(opt, cursor, 5)
		require.NoError(t, err)
		require.Len(t, posts2, 3, "should get 3 posts")

		require.ElementsMatch(t, getPostIds(data[0:8]), getPostIds(posts1, posts2...))
	})
}

func getPostIds(posts []*model.Post, morePosts ...*model.Post) []string {
	ids := make([]string, 0, len(posts)+len(morePosts))
	for _, p := range posts {
		ids = append(ids, p.Id)
	}
	for _, p := range morePosts {
		ids = append(ids, p.Id)
	}
	return ids
}<|MERGE_RESOLUTION|>--- conflicted
+++ resolved
@@ -2104,8 +2104,6 @@
 		},
 	}
 	err = ss.Preference().Save(preferences)
-<<<<<<< HEAD
-=======
 	require.NoError(t, err)
 
 	r4, err = ss.Post().GetFlaggedPostsForTeam(o1.UserId, c1.TeamId, 0, 10)
@@ -2121,7 +2119,6 @@
 		},
 	}
 	err = ss.Preference().Save(preferences)
->>>>>>> 177680f0
 	require.NoError(t, err)
 
 	r4, err = ss.Post().GetFlaggedPostsForTeam(o1.UserId, c1.TeamId, 0, 10)
@@ -2145,11 +2142,7 @@
 	o1.ChannelId = c1.Id
 	o1.UserId = model.NewId()
 	o1.Message = NewTestId()
-<<<<<<< HEAD
-	o1, err := ss.Post().Save(o1)
-=======
 	o1, err = ss.Post().Save(o1)
->>>>>>> 177680f0
 	require.NoError(t, err)
 	time.Sleep(2 * time.Millisecond)
 
@@ -2244,8 +2237,6 @@
 	}
 
 	nErr = ss.Preference().Save(preferences)
-<<<<<<< HEAD
-=======
 	require.NoError(t, nErr)
 
 	r4, err = ss.Post().GetFlaggedPosts(o1.UserId, 0, 2)
@@ -2262,7 +2253,6 @@
 	}
 
 	nErr = ss.Preference().Save(preferences)
->>>>>>> 177680f0
 	require.NoError(t, nErr)
 
 	r4, err = ss.Post().GetFlaggedPosts(o1.UserId, 0, 2)
@@ -2291,11 +2281,7 @@
 	o1.ChannelId = c1.Id
 	o1.UserId = model.NewId()
 	o1.Message = NewTestId()
-<<<<<<< HEAD
-	o1, err := ss.Post().Save(o1)
-=======
 	o1, err = ss.Post().Save(o1)
->>>>>>> 177680f0
 	require.NoError(t, err)
 	time.Sleep(2 * time.Millisecond)
 

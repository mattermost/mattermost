// Copyright (c) 2015-present Mattermost, Inc. All Rights Reserved.
// See LICENSE.txt for license information.

package storetest

import (
	"context"
	"fmt"
	"sort"
	"strings"
	"testing"
	"time"

	"github.com/stretchr/testify/assert"
	"github.com/stretchr/testify/require"

	"github.com/mattermost/mattermost-server/v6/model"
	"github.com/mattermost/mattermost-server/v6/store"
	"github.com/mattermost/mattermost-server/v6/utils"
)

func TestPostStore(t *testing.T, ss store.Store, s SqlStore) {
	t.Run("SaveMultiple", func(t *testing.T) { testPostStoreSaveMultiple(t, ss) })
	t.Run("Save", func(t *testing.T) { testPostStoreSave(t, ss) })
	t.Run("SaveAndUpdateChannelMsgCounts", func(t *testing.T) { testPostStoreSaveChannelMsgCounts(t, ss) })
	t.Run("Get", func(t *testing.T) { testPostStoreGet(t, ss) })
	t.Run("GetSingle", func(t *testing.T) { testPostStoreGetSingle(t, ss) })
	t.Run("Update", func(t *testing.T) { testPostStoreUpdate(t, ss) })
	t.Run("Delete", func(t *testing.T) { testPostStoreDelete(t, ss) })
	t.Run("Delete1Level", func(t *testing.T) { testPostStoreDelete1Level(t, ss) })
	t.Run("Delete2Level", func(t *testing.T) { testPostStoreDelete2Level(t, ss) })
	t.Run("PermDelete1Level", func(t *testing.T) { testPostStorePermDelete1Level(t, ss) })
	t.Run("PermDelete1Level2", func(t *testing.T) { testPostStorePermDelete1Level2(t, ss) })
	t.Run("GetWithChildren", func(t *testing.T) { testPostStoreGetWithChildren(t, ss) })
	t.Run("GetPostsWithDetails", func(t *testing.T) { testPostStoreGetPostsWithDetails(t, ss) })
	t.Run("GetPostsBeforeAfter", func(t *testing.T) { testPostStoreGetPostsBeforeAfter(t, ss) })
	t.Run("GetPostsSince", func(t *testing.T) { testPostStoreGetPostsSince(t, ss) })
	t.Run("GetPosts", func(t *testing.T) { testPostStoreGetPosts(t, ss) })
	t.Run("GetPostBeforeAfter", func(t *testing.T) { testPostStoreGetPostBeforeAfter(t, ss) })
	t.Run("UserCountsWithPostsByDay", func(t *testing.T) { testUserCountsWithPostsByDay(t, ss) })
	t.Run("PostCountsByDay", func(t *testing.T) { testPostCountsByDay(t, ss) })
	t.Run("GetFlaggedPostsForTeam", func(t *testing.T) { testPostStoreGetFlaggedPostsForTeam(t, ss, s) })
	t.Run("GetFlaggedPosts", func(t *testing.T) { testPostStoreGetFlaggedPosts(t, ss) })
	t.Run("GetFlaggedPostsForChannel", func(t *testing.T) { testPostStoreGetFlaggedPostsForChannel(t, ss) })
	t.Run("GetPostsCreatedAt", func(t *testing.T) { testPostStoreGetPostsCreatedAt(t, ss) })
	t.Run("Overwrite", func(t *testing.T) { testPostStoreOverwrite(t, ss) })
	t.Run("OverwriteMultiple", func(t *testing.T) { testPostStoreOverwriteMultiple(t, ss) })
	t.Run("GetPostsByIds", func(t *testing.T) { testPostStoreGetPostsByIds(t, ss) })
	t.Run("GetPostsBatchForIndexing", func(t *testing.T) { testPostStoreGetPostsBatchForIndexing(t, ss) })
	t.Run("PermanentDeleteBatch", func(t *testing.T) { testPostStorePermanentDeleteBatch(t, ss) })
	t.Run("GetOldest", func(t *testing.T) { testPostStoreGetOldest(t, ss) })
	t.Run("TestGetMaxPostSize", func(t *testing.T) { testGetMaxPostSize(t, ss) })
	t.Run("GetParentsForExportAfter", func(t *testing.T) { testPostStoreGetParentsForExportAfter(t, ss) })
	t.Run("GetRepliesForExport", func(t *testing.T) { testPostStoreGetRepliesForExport(t, ss) })
	t.Run("GetDirectPostParentsForExportAfter", func(t *testing.T) { testPostStoreGetDirectPostParentsForExportAfter(t, ss, s) })
	t.Run("GetDirectPostParentsForExportAfterDeleted", func(t *testing.T) { testPostStoreGetDirectPostParentsForExportAfterDeleted(t, ss, s) })
	t.Run("GetDirectPostParentsForExportAfterBatched", func(t *testing.T) { testPostStoreGetDirectPostParentsForExportAfterBatched(t, ss, s) })
	t.Run("GetForThread", func(t *testing.T) { testPostStoreGetForThread(t, ss) })
	t.Run("HasAutoResponsePostByUserSince", func(t *testing.T) { testHasAutoResponsePostByUserSince(t, ss) })
	t.Run("GetPostsSinceForSync", func(t *testing.T) { testGetPostsSinceForSync(t, ss, s) })
}

func testPostStoreSave(t *testing.T, ss store.Store) {
	t.Run("Save post", func(t *testing.T) {
		o1 := model.Post{}
		o1.ChannelId = model.NewId()
		o1.UserId = model.NewId()
		o1.Message = NewTestId()

		p, err := ss.Post().Save(&o1)
		require.NoError(t, err, "couldn't save item")
		assert.Equal(t, int64(0), p.ReplyCount)
	})

	t.Run("Save replies", func(t *testing.T) {
		o1 := model.Post{}
		o1.ChannelId = model.NewId()
		o1.UserId = model.NewId()
		o1.RootId = model.NewId()
		o1.Message = NewTestId()

		o2 := model.Post{}
		o2.ChannelId = model.NewId()
		o2.UserId = model.NewId()
		o2.RootId = o1.RootId
		o2.Message = NewTestId()

		o3 := model.Post{}
		o3.ChannelId = model.NewId()
		o3.UserId = model.NewId()
		o3.RootId = model.NewId()
		o3.Message = NewTestId()

		p1, err := ss.Post().Save(&o1)
		require.NoError(t, err, "couldn't save item")
		assert.Equal(t, int64(1), p1.ReplyCount)

		p2, err := ss.Post().Save(&o2)
		require.NoError(t, err, "couldn't save item")
		assert.Equal(t, int64(2), p2.ReplyCount)

		p3, err := ss.Post().Save(&o3)
		require.NoError(t, err, "couldn't save item")
		assert.Equal(t, int64(1), p3.ReplyCount)
	})

	t.Run("Try to save existing post", func(t *testing.T) {
		o1 := model.Post{}
		o1.ChannelId = model.NewId()
		o1.UserId = model.NewId()
		o1.Message = NewTestId()

		_, err := ss.Post().Save(&o1)
		require.NoError(t, err, "couldn't save item")

		_, err = ss.Post().Save(&o1)
		require.Error(t, err, "shouldn't be able to update from save")
	})

	t.Run("Update reply should update the UpdateAt of the root post", func(t *testing.T) {
		rootPost := model.Post{}
		rootPost.ChannelId = model.NewId()
		rootPost.UserId = model.NewId()
		rootPost.Message = NewTestId()

		_, err := ss.Post().Save(&rootPost)
		require.NoError(t, err)

		time.Sleep(2 * time.Millisecond)

		replyPost := model.Post{}
		replyPost.ChannelId = rootPost.ChannelId
		replyPost.UserId = model.NewId()
		replyPost.Message = NewTestId()
		replyPost.RootId = rootPost.Id

		// We need to sleep here to be sure the post is not created during the same millisecond
		time.Sleep(time.Millisecond)
		_, err = ss.Post().Save(&replyPost)
		require.NoError(t, err)

		rrootPost, err := ss.Post().GetSingle(rootPost.Id, false)
		require.NoError(t, err)
		assert.Greater(t, rrootPost.UpdateAt, rootPost.UpdateAt)
	})

	t.Run("Create a post should update the channel LastPostAt and the total messages count by one", func(t *testing.T) {
		channel := model.Channel{}
		channel.Name = NewTestId()
		channel.DisplayName = NewTestId()
		channel.Type = model.ChannelTypeOpen

		_, err := ss.Channel().Save(&channel, 100)
		require.NoError(t, err)

		post := model.Post{}
		post.ChannelId = channel.Id
		post.UserId = model.NewId()
		post.Message = NewTestId()

		// We need to sleep here to be sure the post is not created during the same millisecond
		time.Sleep(time.Millisecond)
		_, err = ss.Post().Save(&post)
		require.NoError(t, err)

		rchannel, err := ss.Channel().Get(channel.Id, false)
		require.NoError(t, err)
		assert.Greater(t, rchannel.LastPostAt, channel.LastPostAt)
		assert.Equal(t, int64(1), rchannel.TotalMsgCount)

		post = model.Post{}
		post.ChannelId = channel.Id
		post.UserId = model.NewId()
		post.Message = NewTestId()
		post.CreateAt = 5

		// We need to sleep here to be sure the post is not created during the same millisecond
		time.Sleep(time.Millisecond)
		_, err = ss.Post().Save(&post)
		require.NoError(t, err)

		rchannel2, err := ss.Channel().Get(channel.Id, false)
		require.NoError(t, err)
		assert.Equal(t, rchannel.LastPostAt, rchannel2.LastPostAt)
		assert.Equal(t, int64(2), rchannel2.TotalMsgCount)

		post = model.Post{}
		post.ChannelId = channel.Id
		post.UserId = model.NewId()
		post.Message = NewTestId()

		// We need to sleep here to be sure the post is not created during the same millisecond
		time.Sleep(time.Millisecond)
		_, err = ss.Post().Save(&post)
		require.NoError(t, err)

		rchannel3, err := ss.Channel().Get(channel.Id, false)
		require.NoError(t, err)
		assert.Greater(t, rchannel3.LastPostAt, rchannel2.LastPostAt)
		assert.Equal(t, int64(3), rchannel3.TotalMsgCount)
	})
}

func testPostStoreSaveMultiple(t *testing.T, ss store.Store) {
	p1 := model.Post{}
	p1.ChannelId = model.NewId()
	p1.UserId = model.NewId()
	p1.Message = NewTestId()

	p2 := model.Post{}
	p2.ChannelId = model.NewId()
	p2.UserId = model.NewId()
	p2.Message = NewTestId()

	p3 := model.Post{}
	p3.ChannelId = model.NewId()
	p3.UserId = model.NewId()
	p3.Message = NewTestId()

	p4 := model.Post{}
	p4.ChannelId = model.NewId()
	p4.UserId = model.NewId()
	p4.Message = NewTestId()

	t.Run("Save correctly a new set of posts", func(t *testing.T) {
		newPosts, errIdx, err := ss.Post().SaveMultiple([]*model.Post{&p1, &p2, &p3})
		require.NoError(t, err)
		require.Equal(t, -1, errIdx)
		for _, post := range newPosts {
			storedPost, err := ss.Post().GetSingle(post.Id, false)
			assert.NoError(t, err)
			assert.Equal(t, post.ChannelId, storedPost.ChannelId)
			assert.Equal(t, post.Message, storedPost.Message)
			assert.Equal(t, post.UserId, storedPost.UserId)
		}
	})

	t.Run("Save replies", func(t *testing.T) {
		o1 := model.Post{}
		o1.ChannelId = model.NewId()
		o1.UserId = model.NewId()
		o1.RootId = model.NewId()
		o1.Message = NewTestId()

		o2 := model.Post{}
		o2.ChannelId = model.NewId()
		o2.UserId = model.NewId()
		o2.RootId = o1.RootId
		o2.Message = NewTestId()

		o3 := model.Post{}
		o3.ChannelId = model.NewId()
		o3.UserId = model.NewId()
		o3.RootId = model.NewId()
		o3.Message = NewTestId()

		o4 := model.Post{}
		o4.ChannelId = model.NewId()
		o4.UserId = model.NewId()
		o4.Message = NewTestId()

		newPosts, errIdx, err := ss.Post().SaveMultiple([]*model.Post{&o1, &o2, &o3, &o4})
		require.NoError(t, err, "couldn't save item")
		require.Equal(t, -1, errIdx)
		assert.Len(t, newPosts, 4)
		assert.Equal(t, int64(2), newPosts[0].ReplyCount)
		assert.Equal(t, int64(2), newPosts[1].ReplyCount)
		assert.Equal(t, int64(1), newPosts[2].ReplyCount)
		assert.Equal(t, int64(0), newPosts[3].ReplyCount)
	})

	t.Run("Try to save mixed, already saved and not saved posts", func(t *testing.T) {
		newPosts, errIdx, err := ss.Post().SaveMultiple([]*model.Post{&p4, &p3})
		require.Error(t, err)
		require.Equal(t, 1, errIdx)
		require.Nil(t, newPosts)
		storedPost, err := ss.Post().GetSingle(p3.Id, false)
		assert.NoError(t, err)
		assert.Equal(t, p3.ChannelId, storedPost.ChannelId)
		assert.Equal(t, p3.Message, storedPost.Message)
		assert.Equal(t, p3.UserId, storedPost.UserId)

		storedPost, err = ss.Post().GetSingle(p4.Id, false)
		assert.Error(t, err)
		assert.Nil(t, storedPost)
	})

	t.Run("Update reply should update the UpdateAt of the root post", func(t *testing.T) {
		rootPost := model.Post{}
		rootPost.ChannelId = model.NewId()
		rootPost.UserId = model.NewId()
		rootPost.Message = NewTestId()

		replyPost := model.Post{}
		replyPost.ChannelId = rootPost.ChannelId
		replyPost.UserId = model.NewId()
		replyPost.Message = NewTestId()
		replyPost.RootId = rootPost.Id

		_, _, err := ss.Post().SaveMultiple([]*model.Post{&rootPost, &replyPost})
		require.NoError(t, err)

		rrootPost, err := ss.Post().GetSingle(rootPost.Id, false)
		require.NoError(t, err)
		assert.Equal(t, rrootPost.UpdateAt, rootPost.UpdateAt)

		replyPost2 := model.Post{}
		replyPost2.ChannelId = rootPost.ChannelId
		replyPost2.UserId = model.NewId()
		replyPost2.Message = NewTestId()
		replyPost2.RootId = rootPost.Id

		replyPost3 := model.Post{}
		replyPost3.ChannelId = rootPost.ChannelId
		replyPost3.UserId = model.NewId()
		replyPost3.Message = NewTestId()
		replyPost3.RootId = rootPost.Id

		_, _, err = ss.Post().SaveMultiple([]*model.Post{&replyPost2, &replyPost3})
		require.NoError(t, err)

		rrootPost2, err := ss.Post().GetSingle(rootPost.Id, false)
		require.NoError(t, err)
		assert.Greater(t, rrootPost2.UpdateAt, rrootPost.UpdateAt)
	})

	t.Run("Create a post should update the channel LastPostAt and the total messages count by one", func(t *testing.T) {
		channel := model.Channel{}
		channel.Name = NewTestId()
		channel.DisplayName = NewTestId()
		channel.Type = model.ChannelTypeOpen

		_, err := ss.Channel().Save(&channel, 100)
		require.NoError(t, err)

		post1 := model.Post{}
		post1.ChannelId = channel.Id
		post1.UserId = model.NewId()
		post1.Message = NewTestId()

		post2 := model.Post{}
		post2.ChannelId = channel.Id
		post2.UserId = model.NewId()
		post2.Message = NewTestId()
		post2.CreateAt = 5

		post3 := model.Post{}
		post3.ChannelId = channel.Id
		post3.UserId = model.NewId()
		post3.Message = NewTestId()

		_, _, err = ss.Post().SaveMultiple([]*model.Post{&post1, &post2, &post3})
		require.NoError(t, err)

		rchannel, err := ss.Channel().Get(channel.Id, false)
		require.NoError(t, err)
		assert.Greater(t, rchannel.LastPostAt, channel.LastPostAt)
		assert.Equal(t, int64(3), rchannel.TotalMsgCount)
	})

	t.Run("Thread participants", func(t *testing.T) {
		o1 := model.Post{}
		o1.ChannelId = model.NewId()
		o1.UserId = model.NewId()
		o1.Message = "jessica hyde" + model.NewId() + "b"

		root, err := ss.Post().Save(&o1)
		require.NoError(t, err)

		o2 := model.Post{}
		o2.ChannelId = model.NewId()
		o2.UserId = model.NewId()
		o2.RootId = root.Id
		o2.Message = "zz" + model.NewId() + "b"

		o3 := model.Post{}
		o3.ChannelId = model.NewId()
		o3.UserId = model.NewId()
		o3.RootId = root.Id
		o3.Message = "zz" + model.NewId() + "b"

		o4 := model.Post{}
		o4.ChannelId = model.NewId()
		o4.UserId = o2.UserId
		o4.RootId = root.Id
		o4.Message = "zz" + model.NewId() + "b"

		o5 := model.Post{}
		o5.ChannelId = model.NewId()
		o5.UserId = o1.UserId
		o5.RootId = root.Id
		o5.Message = "zz" + model.NewId() + "b"

		_, err = ss.Post().Save(&o2)
		require.NoError(t, err)
		thread, errT := ss.Thread().Get(root.Id)
		require.NoError(t, errT)

		assert.Equal(t, int64(1), thread.ReplyCount)
		assert.Equal(t, int(1), len(thread.Participants))
		assert.Equal(t, model.StringArray{o2.UserId}, thread.Participants)

		_, err = ss.Post().Save(&o3)
		require.NoError(t, err)
		thread, errT = ss.Thread().Get(root.Id)
		require.NoError(t, errT)

		assert.Equal(t, int64(2), thread.ReplyCount)
		assert.Equal(t, int(2), len(thread.Participants))
		assert.Equal(t, model.StringArray{o2.UserId, o3.UserId}, thread.Participants)

		_, err = ss.Post().Save(&o4)
		require.NoError(t, err)
		thread, errT = ss.Thread().Get(root.Id)
		require.NoError(t, errT)

		assert.Equal(t, int64(3), thread.ReplyCount)
		assert.Equal(t, int(2), len(thread.Participants))
		assert.Equal(t, model.StringArray{o3.UserId, o2.UserId}, thread.Participants)

		_, err = ss.Post().Save(&o5)
		require.NoError(t, err)
		thread, errT = ss.Thread().Get(root.Id)
		require.NoError(t, errT)

		assert.Equal(t, int64(4), thread.ReplyCount)
		assert.Equal(t, int(3), len(thread.Participants))
		assert.Equal(t, model.StringArray{o3.UserId, o2.UserId, o1.UserId}, thread.Participants)
	})
}

func testPostStoreSaveChannelMsgCounts(t *testing.T, ss store.Store) {
	c1 := &model.Channel{Name: model.NewId(), DisplayName: "posttestchannel", Type: model.ChannelTypeOpen}
	_, err := ss.Channel().Save(c1, 1000000)
	require.NoError(t, err)

	o1 := model.Post{}
	o1.ChannelId = c1.Id
	o1.UserId = model.NewId()
	o1.Message = NewTestId()

	_, err = ss.Post().Save(&o1)
	require.NoError(t, err)

	c1, err = ss.Channel().Get(c1.Id, false)
	require.NoError(t, err)
	assert.Equal(t, int64(1), c1.TotalMsgCount, "Message count should update by 1")

	o1.Id = ""
	o1.Type = model.PostTypeAddToTeam
	_, err = ss.Post().Save(&o1)
	require.NoError(t, err)

	o1.Id = ""
	o1.Type = model.PostTypeRemoveFromTeam
	_, err = ss.Post().Save(&o1)
	require.NoError(t, err)

	c1, err = ss.Channel().Get(c1.Id, false)
	require.NoError(t, err)
	assert.Equal(t, int64(1), c1.TotalMsgCount, "Message count should not update for team add/removed message")

	oldLastPostAt := c1.LastPostAt

	o2 := model.Post{}
	o2.ChannelId = c1.Id
	o2.UserId = model.NewId()
	o2.Message = NewTestId()
	o2.CreateAt = int64(7)
	_, err = ss.Post().Save(&o2)
	require.NoError(t, err)

	c1, err = ss.Channel().Get(c1.Id, false)
	require.NoError(t, err)
	assert.Equal(t, oldLastPostAt, c1.LastPostAt, "LastPostAt should not update for old message save")
}

func testPostStoreGet(t *testing.T, ss store.Store) {
	o1 := &model.Post{}
	o1.ChannelId = model.NewId()
	o1.UserId = model.NewId()
	o1.Message = NewTestId()

	etag1 := ss.Post().GetEtag(o1.ChannelId, false, false)
	require.Equal(t, 0, strings.Index(etag1, model.CurrentVersion+"."), "Invalid Etag")

	o1, err := ss.Post().Save(o1)
	require.NoError(t, err)

	etag2 := ss.Post().GetEtag(o1.ChannelId, false, false)
	require.Equal(t, 0, strings.Index(etag2, fmt.Sprintf("%v.%v", model.CurrentVersion, o1.UpdateAt)), "Invalid Etag")

	r1, err := ss.Post().Get(context.Background(), o1.Id, false, false, false, "")
	require.NoError(t, err)
	require.Equal(t, r1.Posts[o1.Id].CreateAt, o1.CreateAt, "invalid returned post")

	_, err = ss.Post().Get(context.Background(), "123", false, false, false, "")
	require.Error(t, err, "Missing id should have failed")

	_, err = ss.Post().Get(context.Background(), "", false, false, false, "")
	require.Error(t, err, "should fail for blank post ids")
}

func testPostStoreGetForThread(t *testing.T, ss store.Store) {
<<<<<<< HEAD
	o1 := &model.Post{ChannelId: model.NewId(), UserId: model.NewId(), Message: NewTestId()}
	o1, err := ss.Post().Save(o1)
	require.NoError(t, err)
	_, err = ss.Post().Save(&model.Post{ChannelId: o1.ChannelId, UserId: model.NewId(), Message: NewTestId(), RootId: o1.Id})
	require.NoError(t, err)

	threadMembership := &model.ThreadMembership{
		PostId:         o1.Id,
		UserId:         o1.UserId,
		Following:      true,
		LastViewed:     0,
		LastUpdated:    0,
		UnreadMentions: 0,
	}
	_, err = ss.Thread().SaveMembership(threadMembership)
	require.NoError(t, err)
	r1, err := ss.Post().Get(context.Background(), o1.Id, false, true, false, o1.UserId)
	require.NoError(t, err)
	require.Equal(t, r1.Posts[o1.Id].CreateAt, o1.CreateAt, "invalid returned post")
	require.True(t, *r1.Posts[o1.Id].IsFollowing)
=======
	t.Run("Post thread is followed", func(t *testing.T) {
		o1 := &model.Post{ChannelId: model.NewId(), UserId: model.NewId(), Message: NewTestId()}
		o1, err := ss.Post().Save(o1)
		require.NoError(t, err)
		_, err = ss.Post().Save(&model.Post{ChannelId: o1.ChannelId, UserId: model.NewId(), Message: NewTestId(), RootId: o1.Id})
		require.NoError(t, err)

		threadMembership := &model.ThreadMembership{
			PostId:         o1.Id,
			UserId:         o1.UserId,
			Following:      true,
			LastViewed:     0,
			LastUpdated:    0,
			UnreadMentions: 0,
		}
		_, err = ss.Thread().SaveMembership(threadMembership)
		require.NoError(t, err)
		r1, err := ss.Post().Get(context.Background(), o1.Id, false, true, false, o1.UserId)
		require.NoError(t, err)
		require.Equal(t, r1.Posts[o1.Id].CreateAt, o1.CreateAt, "invalid returned post")
		require.True(t, *r1.Posts[o1.Id].IsFollowing)
	})

	t.Run("Post thread is explicitly not followed", func(t *testing.T) {
		o1 := &model.Post{ChannelId: model.NewId(), UserId: model.NewId(), Message: NewTestId()}
		o1, err := ss.Post().Save(o1)
		require.NoError(t, err)
		_, err = ss.Post().Save(&model.Post{ChannelId: o1.ChannelId, UserId: model.NewId(), Message: NewTestId(), RootId: o1.Id})
		require.NoError(t, err)

		threadMembership := &model.ThreadMembership{
			PostId:         o1.Id,
			UserId:         o1.UserId,
			Following:      false,
			LastViewed:     0,
			LastUpdated:    0,
			UnreadMentions: 0,
		}
		_, err = ss.Thread().SaveMembership(threadMembership)
		require.NoError(t, err)
		r1, err := ss.Post().Get(context.Background(), o1.Id, false, true, false, o1.UserId)
		require.NoError(t, err)
		require.Equal(t, r1.Posts[o1.Id].CreateAt, o1.CreateAt, "invalid returned post")
		require.False(t, *r1.Posts[o1.Id].IsFollowing)
	})

	t.Run("Post threadmembership does not exist", func(t *testing.T) {
		o1 := &model.Post{ChannelId: model.NewId(), UserId: model.NewId(), Message: NewTestId()}
		o1, err := ss.Post().Save(o1)
		require.NoError(t, err)
		_, err = ss.Post().Save(&model.Post{ChannelId: o1.ChannelId, UserId: model.NewId(), Message: NewTestId(), RootId: o1.Id})
		require.NoError(t, err)

		r1, err := ss.Post().Get(context.Background(), o1.Id, false, true, false, o1.UserId)
		require.NoError(t, err)
		require.Equal(t, r1.Posts[o1.Id].CreateAt, o1.CreateAt, "invalid returned post")
		require.Nil(t, r1.Posts[o1.Id].IsFollowing)
	})
>>>>>>> 3181a376
}

func testPostStoreGetSingle(t *testing.T, ss store.Store) {
	o1 := &model.Post{}
	o1.ChannelId = model.NewId()
	o1.UserId = model.NewId()
	o1.Message = NewTestId()

	o2 := &model.Post{}
	o2.ChannelId = o1.ChannelId
	o2.UserId = o1.UserId
	o2.Message = NewTestId()

	o1, err := ss.Post().Save(o1)
	require.NoError(t, err)

	o2, err = ss.Post().Save(o2)
	require.NoError(t, err)

	o3 := &model.Post{}
	o3.ChannelId = o1.ChannelId
	o3.UserId = o1.UserId
	o3.Message = model.NewRandomString(10)
	o3.RootId = o1.Id

	o4 := &model.Post{}
	o4.ChannelId = o1.ChannelId
	o4.UserId = o1.UserId
	o4.Message = model.NewRandomString(10)
	o4.RootId = o1.Id

	_, err = ss.Post().Save(o3)
	require.NoError(t, err)

	o4, err = ss.Post().Save(o4)
	require.NoError(t, err)

	err = ss.Post().Delete(o2.Id, model.GetMillis(), o2.UserId)
	require.NoError(t, err)

	err = ss.Post().Delete(o4.Id, model.GetMillis(), o4.UserId)
	require.NoError(t, err)

	post, err := ss.Post().GetSingle(o1.Id, false)
	require.NoError(t, err)
	require.Equal(t, post.CreateAt, o1.CreateAt, "invalid returned post")
	require.Equal(t, int64(1), post.ReplyCount, "wrong replyCount computed")

	_, err = ss.Post().GetSingle(o2.Id, false)
	require.Error(t, err, "should not return deleted post")

	post, err = ss.Post().GetSingle(o2.Id, true)
	require.NoError(t, err)
	require.Equal(t, post.CreateAt, o2.CreateAt, "invalid returned post")
	require.NotZero(t, post.DeleteAt, "DeleteAt should be non-zero")
	require.Zero(t, post.ReplyCount, "Post without replies should return zero ReplyCount")

	_, err = ss.Post().GetSingle("123", false)
	require.Error(t, err, "Missing id should have failed")
}

func testPostStoreUpdate(t *testing.T, ss store.Store) {
	o1 := &model.Post{}
	o1.ChannelId = model.NewId()
	o1.UserId = model.NewId()
	o1.Message = NewTestId()
	o1, err := ss.Post().Save(o1)
	require.NoError(t, err)

	o2 := &model.Post{}
	o2.ChannelId = o1.ChannelId
	o2.UserId = model.NewId()
	o2.Message = NewTestId()
	o2.RootId = o1.Id
	o2, err = ss.Post().Save(o2)
	require.NoError(t, err)

	o3 := &model.Post{}
	o3.ChannelId = o1.ChannelId
	o3.UserId = model.NewId()
	o3.Message = NewTestId()
	o3, err = ss.Post().Save(o3)
	require.NoError(t, err)

	r1, err := ss.Post().Get(context.Background(), o1.Id, false, false, false, "")
	require.NoError(t, err)
	ro1 := r1.Posts[o1.Id]

	r2, err := ss.Post().Get(context.Background(), o1.Id, false, false, false, "")
	require.NoError(t, err)
	ro2 := r2.Posts[o2.Id]

	r3, err := ss.Post().Get(context.Background(), o3.Id, false, false, false, "")
	require.NoError(t, err)
	ro3 := r3.Posts[o3.Id]

	require.Equal(t, ro1.Message, o1.Message, "Failed to save/get")

	o1a := ro1.Clone()
	o1a.Message = ro1.Message + "BBBBBBBBBB"
	_, err = ss.Post().Update(o1a, ro1)
	require.NoError(t, err)

	r1, err = ss.Post().Get(context.Background(), o1.Id, false, false, false, "")
	require.NoError(t, err)

	ro1a := r1.Posts[o1.Id]
	require.Equal(t, ro1a.Message, o1a.Message, "Failed to update/get")

	o2a := ro2.Clone()
	o2a.Message = ro2.Message + "DDDDDDD"
	_, err = ss.Post().Update(o2a, ro2)
	require.NoError(t, err)

	r2, err = ss.Post().Get(context.Background(), o1.Id, false, false, false, "")
	require.NoError(t, err)
	ro2a := r2.Posts[o2.Id]

	require.Equal(t, ro2a.Message, o2a.Message, "Failed to update/get")

	o3a := ro3.Clone()
	o3a.Message = ro3.Message + "WWWWWWW"
	_, err = ss.Post().Update(o3a, ro3)
	require.NoError(t, err)

	r3, err = ss.Post().Get(context.Background(), o3.Id, false, false, false, "")
	require.NoError(t, err)
	ro3a := r3.Posts[o3.Id]

	if ro3a.Message != o3a.Message {
		require.Equal(t, ro3a.Hashtags, o3a.Hashtags, "Failed to update/get")
	}

	o4, err := ss.Post().Save(&model.Post{
		ChannelId: model.NewId(),
		UserId:    model.NewId(),
		Message:   model.NewId(),
		Filenames: []string{"test"},
	})
	require.NoError(t, err)

	r4, err := ss.Post().Get(context.Background(), o4.Id, false, false, false, "")
	require.NoError(t, err)
	ro4 := r4.Posts[o4.Id]

	o4a := ro4.Clone()
	o4a.Filenames = []string{}
	o4a.FileIds = []string{model.NewId()}
	_, err = ss.Post().Update(o4a, ro4)
	require.NoError(t, err)

	r4, err = ss.Post().Get(context.Background(), o4.Id, false, false, false, "")
	require.NoError(t, err)

	ro4a := r4.Posts[o4.Id]
	require.Empty(t, ro4a.Filenames, "Failed to clear Filenames")
	require.Len(t, ro4a.FileIds, 1, "Failed to set FileIds")
}

func testPostStoreDelete(t *testing.T, ss store.Store) {
	o1 := &model.Post{}
	o1.ChannelId = model.NewId()
	o1.UserId = model.NewId()
	o1.Message = model.NewRandomString(10)
	deleteByID := model.NewId()

	etag1 := ss.Post().GetEtag(o1.ChannelId, false, false)
	require.Equal(t, 0, strings.Index(etag1, model.CurrentVersion+"."), "Invalid Etag")

	o1, err := ss.Post().Save(o1)
	require.NoError(t, err)

	r1, err := ss.Post().Get(context.Background(), o1.Id, false, false, false, "")
	require.NoError(t, err)
	require.Equal(t, r1.Posts[o1.Id].CreateAt, o1.CreateAt, "invalid returned post")

	err = ss.Post().Delete(o1.Id, model.GetMillis(), deleteByID)
	require.NoError(t, err)

	posts, _ := ss.Post().GetPostsCreatedAt(o1.ChannelId, o1.CreateAt)
	post := posts[0]
	actual := post.GetProp(model.PostPropsDeleteBy)

	assert.Equal(t, deleteByID, actual, "Expected (*Post).Props[model.PostPropsDeleteBy] to be %v but got %v.", deleteByID, actual)

	r3, err := ss.Post().Get(context.Background(), o1.Id, false, false, false, "")
	require.Error(t, err, "Missing id should have failed - PostList %v", r3)

	etag2 := ss.Post().GetEtag(o1.ChannelId, false, false)
	require.Equal(t, 0, strings.Index(etag2, model.CurrentVersion+"."), "Invalid Etag")
}

func testPostStoreDelete1Level(t *testing.T, ss store.Store) {
	o1 := &model.Post{}
	o1.ChannelId = model.NewId()
	o1.UserId = model.NewId()
	o1.Message = NewTestId()
	o1, err := ss.Post().Save(o1)
	require.NoError(t, err)

	o2 := &model.Post{}
	o2.ChannelId = o1.ChannelId
	o2.UserId = model.NewId()
	o2.Message = NewTestId()
	o2.RootId = o1.Id
	o2, err = ss.Post().Save(o2)
	require.NoError(t, err)

	err = ss.Post().Delete(o1.Id, model.GetMillis(), "")
	require.NoError(t, err)

	_, err = ss.Post().Get(context.Background(), o1.Id, false, false, false, "")
	require.Error(t, err, "Deleted id should have failed")

	_, err = ss.Post().Get(context.Background(), o2.Id, false, false, false, "")
	require.Error(t, err, "Deleted id should have failed")
}

func testPostStoreDelete2Level(t *testing.T, ss store.Store) {
	o1 := &model.Post{}
	o1.ChannelId = model.NewId()
	o1.UserId = model.NewId()
	o1.Message = NewTestId()
	o1, err := ss.Post().Save(o1)
	require.NoError(t, err)

	o2 := &model.Post{}
	o2.ChannelId = o1.ChannelId
	o2.UserId = model.NewId()
	o2.Message = NewTestId()
	o2.RootId = o1.Id
	o2, err = ss.Post().Save(o2)
	require.NoError(t, err)

	o3 := &model.Post{}
	o3.ChannelId = o1.ChannelId
	o3.UserId = model.NewId()
	o3.Message = NewTestId()
	o3.RootId = o1.Id
	o3, err = ss.Post().Save(o3)
	require.NoError(t, err)

	o4 := &model.Post{}
	o4.ChannelId = model.NewId()
	o4.UserId = model.NewId()
	o4.Message = NewTestId()
	o4, err = ss.Post().Save(o4)
	require.NoError(t, err)

	err = ss.Post().Delete(o1.Id, model.GetMillis(), "")
	require.NoError(t, err)

	_, err = ss.Post().Get(context.Background(), o1.Id, false, false, false, "")
	require.Error(t, err, "Deleted id should have failed")

	_, err = ss.Post().Get(context.Background(), o2.Id, false, false, false, "")
	require.Error(t, err, "Deleted id should have failed")

	_, err = ss.Post().Get(context.Background(), o3.Id, false, false, false, "")
	require.Error(t, err, "Deleted id should have failed")

	_, err = ss.Post().Get(context.Background(), o4.Id, false, false, false, "")
	require.NoError(t, err)
}

func testPostStorePermDelete1Level(t *testing.T, ss store.Store) {
	o1 := &model.Post{}
	o1.ChannelId = model.NewId()
	o1.UserId = model.NewId()
	o1.Message = NewTestId()
	o1, err := ss.Post().Save(o1)
	require.NoError(t, err)

	o2 := &model.Post{}
	o2.ChannelId = o1.ChannelId
	o2.UserId = model.NewId()
	o2.Message = NewTestId()
	o2.RootId = o1.Id
	o2, err = ss.Post().Save(o2)
	require.NoError(t, err)

	o3 := &model.Post{}
	o3.ChannelId = model.NewId()
	o3.UserId = model.NewId()
	o3.Message = NewTestId()
	o3, err = ss.Post().Save(o3)
	require.NoError(t, err)

	err2 := ss.Post().PermanentDeleteByUser(o2.UserId)
	require.NoError(t, err2)

	_, err = ss.Post().Get(context.Background(), o1.Id, false, false, false, "")
	require.NoError(t, err, "Deleted id shouldn't have failed")

	_, err = ss.Post().Get(context.Background(), o2.Id, false, false, false, "")
	require.Error(t, err, "Deleted id should have failed")

	err = ss.Post().PermanentDeleteByChannel(o3.ChannelId)
	require.NoError(t, err)

	_, err = ss.Post().Get(context.Background(), o3.Id, false, false, false, "")
	require.Error(t, err, "Deleted id should have failed")
}

func testPostStorePermDelete1Level2(t *testing.T, ss store.Store) {
	o1 := &model.Post{}
	o1.ChannelId = model.NewId()
	o1.UserId = model.NewId()
	o1.Message = NewTestId()
	o1, err := ss.Post().Save(o1)
	require.NoError(t, err)

	o2 := &model.Post{}
	o2.ChannelId = o1.ChannelId
	o2.UserId = model.NewId()
	o2.Message = NewTestId()
	o2.RootId = o1.Id
	o2, err = ss.Post().Save(o2)
	require.NoError(t, err)

	o3 := &model.Post{}
	o3.ChannelId = model.NewId()
	o3.UserId = model.NewId()
	o3.Message = NewTestId()
	o3, err = ss.Post().Save(o3)
	require.NoError(t, err)

	err2 := ss.Post().PermanentDeleteByUser(o1.UserId)
	require.NoError(t, err2)

	_, err = ss.Post().Get(context.Background(), o1.Id, false, false, false, "")
	require.Error(t, err, "Deleted id should have failed")

	_, err = ss.Post().Get(context.Background(), o2.Id, false, false, false, "")
	require.Error(t, err, "Deleted id should have failed")

	_, err = ss.Post().Get(context.Background(), o3.Id, false, false, false, "")
	require.NoError(t, err, "Deleted id should have failed")
}

func testPostStoreGetWithChildren(t *testing.T, ss store.Store) {
	o1 := &model.Post{}
	o1.ChannelId = model.NewId()
	o1.UserId = model.NewId()
	o1.Message = NewTestId()
	o1, err := ss.Post().Save(o1)
	require.NoError(t, err)

	o2 := &model.Post{}
	o2.ChannelId = o1.ChannelId
	o2.UserId = model.NewId()
	o2.Message = NewTestId()
	o2.RootId = o1.Id
	o2, err = ss.Post().Save(o2)
	require.NoError(t, err)

	o3 := &model.Post{}
	o3.ChannelId = o1.ChannelId
	o3.UserId = model.NewId()
	o3.Message = NewTestId()
	o3.RootId = o1.Id
	o3, err = ss.Post().Save(o3)
	require.NoError(t, err)

	pl, err := ss.Post().Get(context.Background(), o1.Id, false, false, false, "")
	require.NoError(t, err)

	require.Len(t, pl.Posts, 3, "invalid returned post")

	dErr := ss.Post().Delete(o3.Id, model.GetMillis(), "")
	require.NoError(t, dErr)

	pl, err = ss.Post().Get(context.Background(), o1.Id, false, false, false, "")
	require.NoError(t, err)

	require.Len(t, pl.Posts, 2, "invalid returned post")

	dErr = ss.Post().Delete(o2.Id, model.GetMillis(), "")
	require.NoError(t, dErr)

	pl, err = ss.Post().Get(context.Background(), o1.Id, false, false, false, "")
	require.NoError(t, err)

	require.Len(t, pl.Posts, 1, "invalid returned post")
}

func testPostStoreGetPostsWithDetails(t *testing.T, ss store.Store) {
	o1 := &model.Post{}
	o1.ChannelId = model.NewId()
	o1.UserId = model.NewId()
	o1.Message = NewTestId()
	o1, err := ss.Post().Save(o1)
	require.NoError(t, err)
	time.Sleep(2 * time.Millisecond)

	o2 := &model.Post{}
	o2.ChannelId = o1.ChannelId
	o2.UserId = model.NewId()
	o2.Message = NewTestId()
	o2.RootId = o1.Id
	_, err = ss.Post().Save(o2)
	require.NoError(t, err)
	time.Sleep(2 * time.Millisecond)

	o2a := &model.Post{}
	o2a.ChannelId = o1.ChannelId
	o2a.UserId = model.NewId()
	o2a.Message = NewTestId()
	o2a.RootId = o1.Id
	o2a, err = ss.Post().Save(o2a)
	require.NoError(t, err)
	time.Sleep(2 * time.Millisecond)

	o3 := &model.Post{}
	o3.ChannelId = o1.ChannelId
	o3.UserId = model.NewId()
	o3.Message = NewTestId()
	o3.RootId = o1.Id
	o3, err = ss.Post().Save(o3)
	require.NoError(t, err)
	time.Sleep(2 * time.Millisecond)

	o4 := &model.Post{}
	o4.ChannelId = o1.ChannelId
	o4.UserId = model.NewId()
	o4.Message = NewTestId()
	o4, err = ss.Post().Save(o4)
	require.NoError(t, err)
	time.Sleep(2 * time.Millisecond)

	o5 := &model.Post{}
	o5.ChannelId = o1.ChannelId
	o5.UserId = model.NewId()
	o5.Message = NewTestId()
	o5.RootId = o4.Id
	o5, err = ss.Post().Save(o5)
	require.NoError(t, err)

	r1, err := ss.Post().GetPosts(model.GetPostsOptions{ChannelId: o1.ChannelId, Page: 0, PerPage: 4}, false)
	require.NoError(t, err)

	require.Equal(t, r1.Order[0], o5.Id, "invalid order")
	require.Equal(t, r1.Order[1], o4.Id, "invalid order")
	require.Equal(t, r1.Order[2], o3.Id, "invalid order")
	require.Equal(t, r1.Order[3], o2a.Id, "invalid order")

	//the last 4, + o1 (o2a and o3's parent) + o2 (in same thread as o2a and o3)
	require.Len(t, r1.Posts, 6, "wrong size")

	require.Equal(t, r1.Posts[o1.Id].Message, o1.Message, "Missing parent")

	r2, err := ss.Post().GetPosts(model.GetPostsOptions{ChannelId: o1.ChannelId, Page: 0, PerPage: 4}, false)
	require.NoError(t, err)

	require.Equal(t, r2.Order[0], o5.Id, "invalid order")
	require.Equal(t, r2.Order[1], o4.Id, "invalid order")
	require.Equal(t, r2.Order[2], o3.Id, "invalid order")
	require.Equal(t, r2.Order[3], o2a.Id, "invalid order")

	//the last 4, + o1 (o2a and o3's parent) + o2 (in same thread as o2a and o3)
	require.Len(t, r2.Posts, 6, "wrong size")

	require.Equal(t, r2.Posts[o1.Id].Message, o1.Message, "Missing parent")

	// Run once to fill cache
	_, err = ss.Post().GetPosts(model.GetPostsOptions{ChannelId: o1.ChannelId, Page: 0, PerPage: 30}, false)
	require.NoError(t, err)

	o6 := &model.Post{}
	o6.ChannelId = o1.ChannelId
	o6.UserId = model.NewId()
	o6.Message = NewTestId()
	_, err = ss.Post().Save(o6)
	require.NoError(t, err)

	r3, err := ss.Post().GetPosts(model.GetPostsOptions{ChannelId: o1.ChannelId, Page: 0, PerPage: 30}, false)
	require.NoError(t, err)
	assert.Equal(t, 7, len(r3.Order))
}

func testPostStoreGetPostsBeforeAfter(t *testing.T, ss store.Store) {
	t.Run("without threads", func(t *testing.T) {
		channelId := model.NewId()
		userId := model.NewId()

		var posts []*model.Post
		for i := 0; i < 10; i++ {
			post, err := ss.Post().Save(&model.Post{
				ChannelId: channelId,
				UserId:    userId,
				Message:   "message",
			})
			require.NoError(t, err)

			posts = append(posts, post)

			time.Sleep(time.Millisecond)
		}

		t.Run("should return error if negative Page/PerPage options are passed", func(t *testing.T) {
			postList, err := ss.Post().GetPostsAfter(model.GetPostsOptions{ChannelId: channelId, PostId: posts[0].Id, Page: 0, PerPage: -1})
			assert.Nil(t, postList)
			assert.Error(t, err)
			assert.IsType(t, &store.ErrInvalidInput{}, err)

			postList, err = ss.Post().GetPostsAfter(model.GetPostsOptions{ChannelId: channelId, PostId: posts[0].Id, Page: -1, PerPage: 10})
			assert.Nil(t, postList)
			assert.Error(t, err)
			assert.IsType(t, &store.ErrInvalidInput{}, err)
		})

		t.Run("should not return anything before the first post", func(t *testing.T) {
			postList, err := ss.Post().GetPostsBefore(model.GetPostsOptions{ChannelId: channelId, PostId: posts[0].Id, Page: 0, PerPage: 10})
			assert.NoError(t, err)

			assert.Equal(t, []string{}, postList.Order)
			assert.Equal(t, map[string]*model.Post{}, postList.Posts)
		})

		t.Run("should return posts before a post", func(t *testing.T) {
			postList, err := ss.Post().GetPostsBefore(model.GetPostsOptions{ChannelId: channelId, PostId: posts[5].Id, Page: 0, PerPage: 10})
			assert.NoError(t, err)

			assert.Equal(t, []string{posts[4].Id, posts[3].Id, posts[2].Id, posts[1].Id, posts[0].Id}, postList.Order)
			assert.Equal(t, map[string]*model.Post{
				posts[0].Id: posts[0],
				posts[1].Id: posts[1],
				posts[2].Id: posts[2],
				posts[3].Id: posts[3],
				posts[4].Id: posts[4],
			}, postList.Posts)
		})

		t.Run("should limit posts before", func(t *testing.T) {
			postList, err := ss.Post().GetPostsBefore(model.GetPostsOptions{ChannelId: channelId, PostId: posts[5].Id, PerPage: 2})
			assert.NoError(t, err)

			assert.Equal(t, []string{posts[4].Id, posts[3].Id}, postList.Order)
			assert.Equal(t, map[string]*model.Post{
				posts[3].Id: posts[3],
				posts[4].Id: posts[4],
			}, postList.Posts)
		})

		t.Run("should not return anything after the last post", func(t *testing.T) {
			postList, err := ss.Post().GetPostsAfter(model.GetPostsOptions{ChannelId: channelId, PostId: posts[len(posts)-1].Id, PerPage: 10})
			assert.NoError(t, err)

			assert.Equal(t, []string{}, postList.Order)
			assert.Equal(t, map[string]*model.Post{}, postList.Posts)
		})

		t.Run("should return posts after a post", func(t *testing.T) {
			postList, err := ss.Post().GetPostsAfter(model.GetPostsOptions{ChannelId: channelId, PostId: posts[5].Id, PerPage: 10})
			assert.NoError(t, err)

			assert.Equal(t, []string{posts[9].Id, posts[8].Id, posts[7].Id, posts[6].Id}, postList.Order)
			assert.Equal(t, map[string]*model.Post{
				posts[6].Id: posts[6],
				posts[7].Id: posts[7],
				posts[8].Id: posts[8],
				posts[9].Id: posts[9],
			}, postList.Posts)
		})

		t.Run("should limit posts after", func(t *testing.T) {
			postList, err := ss.Post().GetPostsAfter(model.GetPostsOptions{ChannelId: channelId, PostId: posts[5].Id, PerPage: 2})
			assert.NoError(t, err)

			assert.Equal(t, []string{posts[7].Id, posts[6].Id}, postList.Order)
			assert.Equal(t, map[string]*model.Post{
				posts[6].Id: posts[6],
				posts[7].Id: posts[7],
			}, postList.Posts)
		})
	})
	t.Run("with threads", func(t *testing.T) {
		channelId := model.NewId()
		userId := model.NewId()

		// This creates a series of posts that looks like:
		// post1
		// post2
		// post3 (in response to post1)
		// post4 (in response to post2)
		// post5
		// post6 (in response to post2)

		post1, err := ss.Post().Save(&model.Post{
			ChannelId: channelId,
			UserId:    userId,
			Message:   "message",
		})
		post1.ReplyCount = 1
		require.NoError(t, err)
		time.Sleep(time.Millisecond)

		post2, err := ss.Post().Save(&model.Post{
			ChannelId: channelId,
			UserId:    userId,
			Message:   "message",
		})
		require.NoError(t, err)
		post2.ReplyCount = 2
		time.Sleep(time.Millisecond)

		post3, err := ss.Post().Save(&model.Post{
			ChannelId: channelId,
			UserId:    userId,
			RootId:    post1.Id,
			Message:   "message",
		})
		require.NoError(t, err)
		post3.ReplyCount = 1
		time.Sleep(time.Millisecond)

		post4, err := ss.Post().Save(&model.Post{
			ChannelId: channelId,
			UserId:    userId,
			RootId:    post2.Id,
			Message:   "message",
		})
		require.NoError(t, err)
		post4.ReplyCount = 2
		time.Sleep(time.Millisecond)

		post5, err := ss.Post().Save(&model.Post{
			ChannelId: channelId,
			UserId:    userId,
			Message:   "message",
		})
		require.NoError(t, err)
		time.Sleep(time.Millisecond)

		post6, err := ss.Post().Save(&model.Post{
			ChannelId: channelId,
			UserId:    userId,
			RootId:    post2.Id,
			Message:   "message",
		})
		post6.ReplyCount = 2
		require.NoError(t, err)

		// Adding a post to a thread changes the UpdateAt timestamp of the parent post
		post1.UpdateAt = post3.UpdateAt
		post2.UpdateAt = post6.UpdateAt

		t.Run("should return each post and thread before a post", func(t *testing.T) {
			postList, err := ss.Post().GetPostsBefore(model.GetPostsOptions{ChannelId: channelId, PostId: post4.Id, PerPage: 2})
			assert.NoError(t, err)

			assert.Equal(t, []string{post3.Id, post2.Id}, postList.Order)
			assert.Equal(t, map[string]*model.Post{
				post1.Id: post1,
				post2.Id: post2,
				post3.Id: post3,
				post4.Id: post4,
				post6.Id: post6,
			}, postList.Posts)
		})

		t.Run("should return each post and the root of each thread after a post", func(t *testing.T) {
			postList, err := ss.Post().GetPostsAfter(model.GetPostsOptions{ChannelId: channelId, PostId: post4.Id, PerPage: 2})
			assert.NoError(t, err)

			assert.Equal(t, []string{post6.Id, post5.Id}, postList.Order)
			assert.Equal(t, map[string]*model.Post{
				post2.Id: post2,
				post4.Id: post4,
				post5.Id: post5,
				post6.Id: post6,
			}, postList.Posts)
		})
	})
	t.Run("with threads (skipFetchThreads)", func(t *testing.T) {
		channelId := model.NewId()
		userId := model.NewId()

		// This creates a series of posts that looks like:
		// post1
		// post2
		// post3 (in response to post1)
		// post4 (in response to post2)
		// post5
		// post6 (in response to post2)

		post1, err := ss.Post().Save(&model.Post{
			ChannelId: channelId,
			UserId:    userId,
			Message:   "post1",
		})
		require.NoError(t, err)
		post1.ReplyCount = 1
		time.Sleep(time.Millisecond)

		post2, err := ss.Post().Save(&model.Post{
			ChannelId: channelId,
			UserId:    userId,
			Message:   "post2",
		})
		require.NoError(t, err)
		post2.ReplyCount = 2
		time.Sleep(time.Millisecond)

		post3, err := ss.Post().Save(&model.Post{
			ChannelId: channelId,
			UserId:    userId,
			RootId:    post1.Id,
			Message:   "post3",
		})
		require.NoError(t, err)
		post3.ReplyCount = 1
		time.Sleep(time.Millisecond)

		post4, err := ss.Post().Save(&model.Post{
			ChannelId: channelId,
			UserId:    userId,
			RootId:    post2.Id,
			Message:   "post4",
		})
		require.NoError(t, err)
		post4.ReplyCount = 2
		time.Sleep(time.Millisecond)

		post5, err := ss.Post().Save(&model.Post{
			ChannelId: channelId,
			UserId:    userId,
			Message:   "post5",
		})
		require.NoError(t, err)
		time.Sleep(time.Millisecond)

		post6, err := ss.Post().Save(&model.Post{
			ChannelId: channelId,
			UserId:    userId,
			RootId:    post2.Id,
			Message:   "post6",
		})
		post6.ReplyCount = 2
		require.NoError(t, err)

		// Adding a post to a thread changes the UpdateAt timestamp of the parent post
		post1.UpdateAt = post3.UpdateAt
		post2.UpdateAt = post6.UpdateAt

		t.Run("should return each post and thread before a post", func(t *testing.T) {
			postList, err := ss.Post().GetPostsBefore(model.GetPostsOptions{ChannelId: channelId, PostId: post4.Id, PerPage: 2, SkipFetchThreads: true})
			assert.NoError(t, err)

			assert.Equal(t, []string{post3.Id, post2.Id}, postList.Order)
			assert.Equal(t, map[string]*model.Post{
				post1.Id: post1,
				post2.Id: post2,
				post3.Id: post3,
			}, postList.Posts)
		})

		t.Run("should return each post and thread before a post with limit", func(t *testing.T) {
			postList, err := ss.Post().GetPostsBefore(model.GetPostsOptions{ChannelId: channelId, PostId: post4.Id, PerPage: 1, SkipFetchThreads: true})
			assert.NoError(t, err)

			assert.Equal(t, []string{post3.Id}, postList.Order)
			assert.Equal(t, map[string]*model.Post{
				post1.Id: post1,
				post3.Id: post3,
			}, postList.Posts)
		})

		t.Run("should return each post and the root of each thread after a post", func(t *testing.T) {
			postList, err := ss.Post().GetPostsAfter(model.GetPostsOptions{ChannelId: channelId, PostId: post4.Id, PerPage: 2, SkipFetchThreads: true})
			assert.NoError(t, err)

			assert.Equal(t, []string{post6.Id, post5.Id}, postList.Order)
			assert.Equal(t, map[string]*model.Post{
				post2.Id: post2,
				post5.Id: post5,
				post6.Id: post6,
			}, postList.Posts)
		})
	})
	t.Run("with threads (collapsedThreads)", func(t *testing.T) {
		channelId := model.NewId()
		userId := model.NewId()

		// This creates a series of posts that looks like:
		// post1
		// post2
		// post3 (in response to post1)
		// post4 (in response to post2)
		// post5
		// post6 (in response to post2)

		post1, err := ss.Post().Save(&model.Post{
			ChannelId: channelId,
			UserId:    userId,
			Message:   "post1",
		})
		require.NoError(t, err)
		post1.ReplyCount = 1
		time.Sleep(time.Millisecond)

		post2, err := ss.Post().Save(&model.Post{
			ChannelId: channelId,
			UserId:    userId,
			Message:   "post2",
		})
		require.NoError(t, err)
		post2.ReplyCount = 2
		time.Sleep(time.Millisecond)

		post3, err := ss.Post().Save(&model.Post{
			ChannelId: channelId,
			UserId:    userId,
			RootId:    post1.Id,
			Message:   "post3",
		})
		require.NoError(t, err)
		post3.ReplyCount = 1
		time.Sleep(time.Millisecond)

		post4, err := ss.Post().Save(&model.Post{
			ChannelId: channelId,
			UserId:    userId,
			RootId:    post2.Id,
			Message:   "post4",
		})
		require.NoError(t, err)
		post4.ReplyCount = 2
		time.Sleep(time.Millisecond)

		post5, err := ss.Post().Save(&model.Post{
			ChannelId: channelId,
			UserId:    userId,
			Message:   "post5",
		})
		require.NoError(t, err)
		time.Sleep(time.Millisecond)

		post6, err := ss.Post().Save(&model.Post{
			ChannelId: channelId,
			UserId:    userId,
			RootId:    post2.Id,
			Message:   "post6",
		})
		post6.ReplyCount = 2
		require.NoError(t, err)

		// Adding a post to a thread changes the UpdateAt timestamp of the parent post
		post1.UpdateAt = post3.UpdateAt
		post2.UpdateAt = post6.UpdateAt

		t.Run("should return each root post before a post", func(t *testing.T) {
			postList, err := ss.Post().GetPostsBefore(model.GetPostsOptions{ChannelId: channelId, PostId: post4.Id, PerPage: 2, CollapsedThreads: true})
			assert.NoError(t, err)

			assert.Equal(t, []string{post2.Id, post1.Id}, postList.Order)
		})

		t.Run("should return each root post before a post with limit", func(t *testing.T) {
			postList, err := ss.Post().GetPostsBefore(model.GetPostsOptions{ChannelId: channelId, PostId: post4.Id, PerPage: 1, CollapsedThreads: true})
			assert.NoError(t, err)

			assert.Equal(t, []string{post2.Id}, postList.Order)
		})

		t.Run("should return each root after a post", func(t *testing.T) {
			postList, err := ss.Post().GetPostsAfter(model.GetPostsOptions{ChannelId: channelId, PostId: post4.Id, PerPage: 2, CollapsedThreads: true})
			require.NoError(t, err)

			assert.Equal(t, []string{post5.Id}, postList.Order)
		})
	})
}

func testPostStoreGetPostsSince(t *testing.T, ss store.Store) {
	t.Run("should return posts created after the given time", func(t *testing.T) {
		channelId := model.NewId()
		userId := model.NewId()

		post1, err := ss.Post().Save(&model.Post{
			ChannelId: channelId,
			UserId:    userId,
			Message:   "message",
		})
		require.NoError(t, err)
		time.Sleep(time.Millisecond)

		_, err = ss.Post().Save(&model.Post{
			ChannelId: channelId,
			UserId:    userId,
			Message:   "message",
		})
		require.NoError(t, err)
		time.Sleep(time.Millisecond)

		post3, err := ss.Post().Save(&model.Post{
			ChannelId: channelId,
			UserId:    userId,
			Message:   "message",
		})
		require.NoError(t, err)
		time.Sleep(time.Millisecond)

		post4, err := ss.Post().Save(&model.Post{
			ChannelId: channelId,
			UserId:    userId,
			Message:   "message",
		})
		require.NoError(t, err)
		time.Sleep(time.Millisecond)

		post5, err := ss.Post().Save(&model.Post{
			ChannelId: channelId,
			UserId:    userId,
			Message:   "message",
			RootId:    post3.Id,
		})
		require.NoError(t, err)
		time.Sleep(time.Millisecond)

		post6, err := ss.Post().Save(&model.Post{
			ChannelId: channelId,
			UserId:    userId,
			Message:   "message",
			RootId:    post1.Id,
		})
		require.NoError(t, err)
		time.Sleep(time.Millisecond)

		postList, err := ss.Post().GetPostsSince(model.GetPostsSinceOptions{ChannelId: channelId, Time: post3.CreateAt}, false)
		require.NoError(t, err)

		assert.Equal(t, []string{
			post6.Id,
			post5.Id,
			post4.Id,
			post3.Id,
			post1.Id,
		}, postList.Order)

		assert.Len(t, postList.Posts, 5)
		assert.NotNil(t, postList.Posts[post1.Id], "should return the parent post")
		assert.NotNil(t, postList.Posts[post3.Id])
		assert.NotNil(t, postList.Posts[post4.Id])
		assert.NotNil(t, postList.Posts[post5.Id])
		assert.NotNil(t, postList.Posts[post6.Id])
	})

	t.Run("should return empty list when nothing has changed", func(t *testing.T) {
		channelId := model.NewId()
		userId := model.NewId()

		post1, err := ss.Post().Save(&model.Post{
			ChannelId: channelId,
			UserId:    userId,
			Message:   "message",
		})
		require.NoError(t, err)
		time.Sleep(time.Millisecond)

		postList, err := ss.Post().GetPostsSince(model.GetPostsSinceOptions{ChannelId: channelId, Time: post1.CreateAt}, false)
		assert.NoError(t, err)

		assert.Equal(t, []string{}, postList.Order)
		assert.Empty(t, postList.Posts)
	})

	t.Run("should not cache a timestamp of 0 when nothing has changed", func(t *testing.T) {
		ss.Post().ClearCaches()

		channelId := model.NewId()
		userId := model.NewId()

		post1, err := ss.Post().Save(&model.Post{
			ChannelId: channelId,
			UserId:    userId,
			Message:   "message",
		})
		require.NoError(t, err)
		time.Sleep(time.Millisecond)

		// Make a request that returns no results
		postList, err := ss.Post().GetPostsSince(model.GetPostsSinceOptions{ChannelId: channelId, Time: post1.CreateAt}, true)
		require.NoError(t, err)
		require.Equal(t, model.NewPostList(), postList)

		// And then ensure that it doesn't cause future requests to also return no results
		postList, err = ss.Post().GetPostsSince(model.GetPostsSinceOptions{ChannelId: channelId, Time: post1.CreateAt - 1}, true)
		require.NoError(t, err)

		assert.Equal(t, []string{post1.Id}, postList.Order)

		assert.Len(t, postList.Posts, 1)
		assert.NotNil(t, postList.Posts[post1.Id])
	})
}

func testPostStoreGetPosts(t *testing.T, ss store.Store) {
	channelId := model.NewId()
	userId := model.NewId()

	post1, err := ss.Post().Save(&model.Post{
		ChannelId: channelId,
		UserId:    userId,
		Message:   "message",
	})
	require.NoError(t, err)
	time.Sleep(time.Millisecond)

	post2, err := ss.Post().Save(&model.Post{
		ChannelId: channelId,
		UserId:    userId,
		Message:   "message",
	})
	require.NoError(t, err)
	time.Sleep(time.Millisecond)

	post3, err := ss.Post().Save(&model.Post{
		ChannelId: channelId,
		UserId:    userId,
		Message:   "message",
	})
	require.NoError(t, err)
	time.Sleep(time.Millisecond)

	post4, err := ss.Post().Save(&model.Post{
		ChannelId: channelId,
		UserId:    userId,
		Message:   "message",
	})
	require.NoError(t, err)
	time.Sleep(time.Millisecond)

	post5, err := ss.Post().Save(&model.Post{
		ChannelId: channelId,
		UserId:    userId,
		Message:   "message",
		RootId:    post3.Id,
	})
	require.NoError(t, err)
	time.Sleep(time.Millisecond)

	post6, err := ss.Post().Save(&model.Post{
		ChannelId: channelId,
		UserId:    userId,
		Message:   "message",
		RootId:    post1.Id,
	})
	require.NoError(t, err)

	t.Run("should return the last posts created in a channel", func(t *testing.T) {
		postList, err := ss.Post().GetPosts(model.GetPostsOptions{ChannelId: channelId, Page: 0, PerPage: 30, SkipFetchThreads: false}, false)
		assert.NoError(t, err)

		assert.Equal(t, []string{
			post6.Id,
			post5.Id,
			post4.Id,
			post3.Id,
			post2.Id,
			post1.Id,
		}, postList.Order)

		assert.Len(t, postList.Posts, 6)
		assert.NotNil(t, postList.Posts[post1.Id])
		assert.NotNil(t, postList.Posts[post2.Id])
		assert.NotNil(t, postList.Posts[post3.Id])
		assert.NotNil(t, postList.Posts[post4.Id])
		assert.NotNil(t, postList.Posts[post5.Id])
		assert.NotNil(t, postList.Posts[post6.Id])
	})

	t.Run("should return the last posts created in a channel and the threads and the reply count must be 0", func(t *testing.T) {
		postList, err := ss.Post().GetPosts(model.GetPostsOptions{ChannelId: channelId, Page: 0, PerPage: 2, SkipFetchThreads: false}, false)
		assert.NoError(t, err)

		assert.Equal(t, []string{
			post6.Id,
			post5.Id,
		}, postList.Order)

		assert.Len(t, postList.Posts, 4)
		require.NotNil(t, postList.Posts[post1.Id])
		require.NotNil(t, postList.Posts[post3.Id])
		require.NotNil(t, postList.Posts[post5.Id])
		require.NotNil(t, postList.Posts[post6.Id])
		assert.Equal(t, int64(0), postList.Posts[post1.Id].ReplyCount)
		assert.Equal(t, int64(0), postList.Posts[post3.Id].ReplyCount)
		assert.Equal(t, int64(0), postList.Posts[post5.Id].ReplyCount)
		assert.Equal(t, int64(0), postList.Posts[post6.Id].ReplyCount)
	})

	t.Run("should return the last posts created in a channel without the threads and the reply count must be correct", func(t *testing.T) {
		postList, err := ss.Post().GetPosts(model.GetPostsOptions{ChannelId: channelId, Page: 0, PerPage: 2, SkipFetchThreads: true}, false)
		require.NoError(t, err)

		assert.Equal(t, []string{
			post6.Id,
			post5.Id,
		}, postList.Order)

		assert.Len(t, postList.Posts, 4)
		assert.NotNil(t, postList.Posts[post5.Id])
		assert.NotNil(t, postList.Posts[post6.Id])
		assert.Equal(t, int64(1), postList.Posts[post5.Id].ReplyCount)
		assert.Equal(t, int64(1), postList.Posts[post6.Id].ReplyCount)
	})
}

func testPostStoreGetPostBeforeAfter(t *testing.T, ss store.Store) {
	channelId := model.NewId()

	o0 := &model.Post{}
	o0.ChannelId = channelId
	o0.UserId = model.NewId()
	o0.Message = NewTestId()
	_, err := ss.Post().Save(o0)
	require.NoError(t, err)
	time.Sleep(2 * time.Millisecond)

	o1 := &model.Post{}
	o1.ChannelId = channelId
	o1.Type = model.PostTypeJoinChannel
	o1.UserId = model.NewId()
	o1.Message = "system_join_channel message"
	_, err = ss.Post().Save(o1)
	require.NoError(t, err)
	time.Sleep(2 * time.Millisecond)

	o0a := &model.Post{}
	o0a.ChannelId = channelId
	o0a.UserId = model.NewId()
	o0a.Message = NewTestId()
	o0a.RootId = o1.Id
	_, err = ss.Post().Save(o0a)
	require.NoError(t, err)
	time.Sleep(2 * time.Millisecond)

	o0b := &model.Post{}
	o0b.ChannelId = channelId
	o0b.UserId = model.NewId()
	o0b.Message = "deleted message"
	o0b.RootId = o1.Id
	o0b.DeleteAt = 1
	_, err = ss.Post().Save(o0b)
	require.NoError(t, err)
	time.Sleep(2 * time.Millisecond)

	otherChannelPost := &model.Post{}
	otherChannelPost.ChannelId = model.NewId()
	otherChannelPost.UserId = model.NewId()
	otherChannelPost.Message = NewTestId()
	_, err = ss.Post().Save(otherChannelPost)
	require.NoError(t, err)
	time.Sleep(2 * time.Millisecond)

	o2 := &model.Post{}
	o2.ChannelId = channelId
	o2.UserId = model.NewId()
	o2.Message = NewTestId()
	_, err = ss.Post().Save(o2)
	require.NoError(t, err)
	time.Sleep(2 * time.Millisecond)

	o2a := &model.Post{}
	o2a.ChannelId = channelId
	o2a.UserId = model.NewId()
	o2a.Message = NewTestId()
	o2a.RootId = o2.Id
	_, err = ss.Post().Save(o2a)
	require.NoError(t, err)

	rPostId1, err := ss.Post().GetPostIdBeforeTime(channelId, o0a.CreateAt, false)
	require.Equal(t, rPostId1, o1.Id, "should return before post o1")
	require.NoError(t, err)

	rPostId1, err = ss.Post().GetPostIdAfterTime(channelId, o0b.CreateAt, false)
	require.Equal(t, rPostId1, o2.Id, "should return before post o2")
	require.NoError(t, err)

	rPost1, err := ss.Post().GetPostAfterTime(channelId, o0b.CreateAt, false)
	require.Equal(t, rPost1.Id, o2.Id, "should return before post o2")
	require.NoError(t, err)

	rPostId2, err := ss.Post().GetPostIdBeforeTime(channelId, o0.CreateAt, false)
	require.Empty(t, rPostId2, "should return no post")
	require.NoError(t, err)

	rPostId2, err = ss.Post().GetPostIdAfterTime(channelId, o0.CreateAt, false)
	require.Equal(t, rPostId2, o1.Id, "should return before post o1")
	require.NoError(t, err)

	rPost2, err := ss.Post().GetPostAfterTime(channelId, o0.CreateAt, false)
	require.Equal(t, rPost2.Id, o1.Id, "should return before post o1")
	require.NoError(t, err)

	rPostId3, err := ss.Post().GetPostIdBeforeTime(channelId, o2a.CreateAt, false)
	require.Equal(t, rPostId3, o2.Id, "should return before post o2")
	require.NoError(t, err)

	rPostId3, err = ss.Post().GetPostIdAfterTime(channelId, o2a.CreateAt, false)
	require.Empty(t, rPostId3, "should return no post")
	require.NoError(t, err)

	rPost3, err := ss.Post().GetPostAfterTime(channelId, o2a.CreateAt, false)
	require.Empty(t, rPost3, "should return no post")
	require.NoError(t, err)
}

func testUserCountsWithPostsByDay(t *testing.T, ss store.Store) {
	t1 := &model.Team{}
	t1.DisplayName = "DisplayName"
	t1.Name = NewTestId()
	t1.Email = MakeEmail()
	t1.Type = model.TeamOpen
	t1, err := ss.Team().Save(t1)
	require.NoError(t, err)

	c1 := &model.Channel{}
	c1.TeamId = t1.Id
	c1.DisplayName = "Channel2"
	c1.Name = NewTestId()
	c1.Type = model.ChannelTypeOpen
	c1, nErr := ss.Channel().Save(c1, -1)
	require.NoError(t, nErr)

	o1 := &model.Post{}
	o1.ChannelId = c1.Id
	o1.UserId = model.NewId()
	o1.CreateAt = utils.MillisFromTime(utils.Yesterday())
	o1.Message = NewTestId()
	o1, nErr = ss.Post().Save(o1)
	require.NoError(t, nErr)

	o1a := &model.Post{}
	o1a.ChannelId = c1.Id
	o1a.UserId = model.NewId()
	o1a.CreateAt = o1.CreateAt
	o1a.Message = NewTestId()
	_, nErr = ss.Post().Save(o1a)
	require.NoError(t, nErr)

	o2 := &model.Post{}
	o2.ChannelId = c1.Id
	o2.UserId = model.NewId()
	o2.CreateAt = o1.CreateAt - (1000 * 60 * 60 * 24)
	o2.Message = NewTestId()
	o2, nErr = ss.Post().Save(o2)
	require.NoError(t, nErr)

	o2a := &model.Post{}
	o2a.ChannelId = c1.Id
	o2a.UserId = o2.UserId
	o2a.CreateAt = o1.CreateAt - (1000 * 60 * 60 * 24)
	o2a.Message = NewTestId()
	_, nErr = ss.Post().Save(o2a)
	require.NoError(t, nErr)

	r1, err := ss.Post().AnalyticsUserCountsWithPostsByDay(t1.Id)
	require.NoError(t, err)

	row1 := r1[0]
	require.Equal(t, float64(2), row1.Value, "wrong value")

	row2 := r1[1]
	require.Equal(t, float64(1), row2.Value, "wrong value")
}

func testPostCountsByDay(t *testing.T, ss store.Store) {
	t1 := &model.Team{}
	t1.DisplayName = "DisplayName"
	t1.Name = NewTestId()
	t1.Email = MakeEmail()
	t1.Type = model.TeamOpen
	t1, err := ss.Team().Save(t1)
	require.NoError(t, err)

	c1 := &model.Channel{}
	c1.TeamId = t1.Id
	c1.DisplayName = "Channel2"
	c1.Name = NewTestId()
	c1.Type = model.ChannelTypeOpen
	c1, nErr := ss.Channel().Save(c1, -1)
	require.NoError(t, nErr)

	o1 := &model.Post{}
	o1.ChannelId = c1.Id
	o1.UserId = model.NewId()
	o1.CreateAt = utils.MillisFromTime(utils.Yesterday())
	o1.Message = NewTestId()
	o1.Hashtags = "hashtag"
	o1, nErr = ss.Post().Save(o1)
	require.NoError(t, nErr)

	o1a := &model.Post{}
	o1a.ChannelId = c1.Id
	o1a.UserId = model.NewId()
	o1a.CreateAt = o1.CreateAt
	o1a.Message = NewTestId()
	o1a.FileIds = []string{"fileId1"}
	_, nErr = ss.Post().Save(o1a)
	require.NoError(t, nErr)

	o2 := &model.Post{}
	o2.ChannelId = c1.Id
	o2.UserId = model.NewId()
	o2.CreateAt = o1.CreateAt - (1000 * 60 * 60 * 24 * 2)
	o2.Message = NewTestId()
	o2.Filenames = []string{"filename1"}
	o2, nErr = ss.Post().Save(o2)
	require.NoError(t, nErr)

	o2a := &model.Post{}
	o2a.ChannelId = c1.Id
	o2a.UserId = o2.UserId
	o2a.CreateAt = o1.CreateAt - (1000 * 60 * 60 * 24 * 2)
	o2a.Message = NewTestId()
	o2a.Hashtags = "hashtag"
	o2a.FileIds = []string{"fileId2"}
	_, nErr = ss.Post().Save(o2a)
	require.NoError(t, nErr)

	bot1 := &model.Bot{
		Username:    "username",
		Description: "a bot",
		OwnerId:     model.NewId(),
		UserId:      model.NewId(),
	}
	_, nErr = ss.Bot().Save(bot1)
	require.NoError(t, nErr)

	b1 := &model.Post{}
	b1.Message = "bot message one"
	b1.ChannelId = c1.Id
	b1.UserId = bot1.UserId
	b1.CreateAt = utils.MillisFromTime(utils.Yesterday())
	_, nErr = ss.Post().Save(b1)
	require.NoError(t, nErr)

	b1a := &model.Post{}
	b1a.Message = "bot message two"
	b1a.ChannelId = c1.Id
	b1a.UserId = bot1.UserId
	b1a.CreateAt = utils.MillisFromTime(utils.Yesterday()) - (1000 * 60 * 60 * 24 * 2)
	_, nErr = ss.Post().Save(b1a)
	require.NoError(t, nErr)

	time.Sleep(1 * time.Second)

	// summary of posts
	// yesterday - 2 non-bot user posts, 1 bot user post
	// 3 days ago - 2 non-bot user posts, 1 bot user post

	// last 31 days, all users (including bots)
	postCountsOptions := &model.AnalyticsPostCountsOptions{TeamId: t1.Id, BotsOnly: false, YesterdayOnly: false}
	r1, err := ss.Post().AnalyticsPostCountsByDay(postCountsOptions)
	require.NoError(t, err)
	assert.Equal(t, float64(3), r1[0].Value)
	assert.Equal(t, float64(3), r1[1].Value)

	// last 31 days, bots only
	postCountsOptions = &model.AnalyticsPostCountsOptions{TeamId: t1.Id, BotsOnly: true, YesterdayOnly: false}
	r1, err = ss.Post().AnalyticsPostCountsByDay(postCountsOptions)
	require.NoError(t, err)
	assert.Equal(t, float64(1), r1[0].Value)
	assert.Equal(t, float64(1), r1[1].Value)

	// yesterday only, all users (including bots)
	postCountsOptions = &model.AnalyticsPostCountsOptions{TeamId: t1.Id, BotsOnly: false, YesterdayOnly: true}
	r1, err = ss.Post().AnalyticsPostCountsByDay(postCountsOptions)
	require.NoError(t, err)
	assert.Equal(t, float64(3), r1[0].Value)

	// yesterday only, bots only
	postCountsOptions = &model.AnalyticsPostCountsOptions{TeamId: t1.Id, BotsOnly: true, YesterdayOnly: true}
	r1, err = ss.Post().AnalyticsPostCountsByDay(postCountsOptions)
	require.NoError(t, err)
	assert.Equal(t, float64(1), r1[0].Value)

	// total
	r2, err := ss.Post().AnalyticsPostCount(t1.Id, false, false)
	require.NoError(t, err)
	assert.Equal(t, int64(6), r2)

	// total across teams
	r2, err = ss.Post().AnalyticsPostCount("", false, false)
	require.NoError(t, err)
	assert.GreaterOrEqual(t, r2, int64(6))

	// total across teams with files
	r2, err = ss.Post().AnalyticsPostCount("", true, false)
	require.NoError(t, err)
	assert.GreaterOrEqual(t, r2, int64(3))

	// total across teams with hastags
	r2, err = ss.Post().AnalyticsPostCount("", false, true)
	require.NoError(t, err)
	assert.GreaterOrEqual(t, r2, int64(2))

	// total across teams with hastags and files
	r2, err = ss.Post().AnalyticsPostCount("", true, true)
	require.NoError(t, err)
	assert.GreaterOrEqual(t, r2, int64(1))
}

func testPostStoreGetFlaggedPostsForTeam(t *testing.T, ss store.Store, s SqlStore) {
	c1 := &model.Channel{}
	c1.TeamId = model.NewId()
	c1.DisplayName = "Channel1"
	c1.Name = NewTestId()
	c1.Type = model.ChannelTypeOpen
	c1, err := ss.Channel().Save(c1, -1)
	require.NoError(t, err)

	o1 := &model.Post{}
	o1.ChannelId = c1.Id
	o1.UserId = model.NewId()
	o1.Message = NewTestId()
	o1, err = ss.Post().Save(o1)
	require.NoError(t, err)
	time.Sleep(2 * time.Millisecond)

	o2 := &model.Post{}
	o2.ChannelId = o1.ChannelId
	o2.UserId = model.NewId()
	o2.Message = NewTestId()
	o2, err = ss.Post().Save(o2)
	require.NoError(t, err)
	time.Sleep(2 * time.Millisecond)

	o3 := &model.Post{}
	o3.ChannelId = o1.ChannelId
	o3.UserId = model.NewId()
	o3.Message = NewTestId()
	o3.DeleteAt = 1
	o3, err = ss.Post().Save(o3)
	require.NoError(t, err)
	time.Sleep(2 * time.Millisecond)

	m0 := &model.ChannelMember{}
	m0.ChannelId = c1.Id
	m0.UserId = o1.UserId
	m0.NotifyProps = model.GetDefaultChannelNotifyProps()
	_, err = ss.Channel().SaveMember(m0)
	require.NoError(t, err)

	o4 := &model.Post{}
	o4.ChannelId = model.NewId()
	o4.UserId = model.NewId()
	o4.Message = NewTestId()
	o4, err = ss.Post().Save(o4)
	require.NoError(t, err)
	time.Sleep(2 * time.Millisecond)

	c2 := &model.Channel{}
	c2.DisplayName = "DMChannel1"
	c2.Name = NewTestId()
	c2.Type = model.ChannelTypeDirect

	m1 := &model.ChannelMember{}
	m1.ChannelId = c2.Id
	m1.UserId = o1.UserId
	m1.NotifyProps = model.GetDefaultChannelNotifyProps()

	m2 := &model.ChannelMember{}
	m2.ChannelId = c2.Id
	m2.UserId = model.NewId()
	m2.NotifyProps = model.GetDefaultChannelNotifyProps()

	c2, err = ss.Channel().SaveDirectChannel(c2, m1, m2)
	require.NoError(t, err)

	o5 := &model.Post{}
	o5.ChannelId = c2.Id
	o5.UserId = m2.UserId
	o5.Message = NewTestId()
	o5, err = ss.Post().Save(o5)
	require.NoError(t, err)
	time.Sleep(2 * time.Millisecond)

	// Post on channel where user is not a member
	o6 := &model.Post{}
	o6.ChannelId = model.NewId()
	o6.UserId = m2.UserId
	o6.Message = NewTestId()
	o6, err = ss.Post().Save(o6)
	require.NoError(t, err)
	time.Sleep(2 * time.Millisecond)

	r1, err := ss.Post().GetFlaggedPosts(o1.ChannelId, 0, 2)
	require.NoError(t, err)

	require.Empty(t, r1.Order, "should be empty")

	preferences := model.Preferences{
		{
			UserId:   o1.UserId,
			Category: model.PreferenceCategoryFlaggedPost,
			Name:     o1.Id,
			Value:    "true",
		},
	}

	err = ss.Preference().Save(preferences)
	require.NoError(t, err)

	r2, err := ss.Post().GetFlaggedPostsForTeam(o1.UserId, c1.TeamId, 0, 2)
	require.NoError(t, err)
	require.Len(t, r2.Order, 1, "should have 1 post")

	preferences = model.Preferences{
		{
			UserId:   o1.UserId,
			Category: model.PreferenceCategoryFlaggedPost,
			Name:     o2.Id,
			Value:    "true",
		},
	}

	err = ss.Preference().Save(preferences)
	require.NoError(t, err)

	r3, err := ss.Post().GetFlaggedPostsForTeam(o1.UserId, c1.TeamId, 0, 1)
	require.NoError(t, err)
	require.Len(t, r3.Order, 1, "should have 1 post")

	r3, err = ss.Post().GetFlaggedPostsForTeam(o1.UserId, c1.TeamId, 1, 1)
	require.NoError(t, err)
	require.Len(t, r3.Order, 1, "should have 1 post")

	r3, err = ss.Post().GetFlaggedPostsForTeam(o1.UserId, c1.TeamId, 1000, 10)
	require.NoError(t, err)
	require.Empty(t, r3.Order, "should be empty")

	r4, err := ss.Post().GetFlaggedPostsForTeam(o1.UserId, c1.TeamId, 0, 2)
	require.NoError(t, err)
	require.Len(t, r4.Order, 2, "should have 2 posts")

	preferences = model.Preferences{
		{
			UserId:   o1.UserId,
			Category: model.PreferenceCategoryFlaggedPost,
			Name:     o3.Id,
			Value:    "true",
		},
	}

	err = ss.Preference().Save(preferences)
	require.NoError(t, err)

	r4, err = ss.Post().GetFlaggedPostsForTeam(o1.UserId, c1.TeamId, 0, 2)
	require.NoError(t, err)
	require.Len(t, r4.Order, 2, "should have 2 posts")

	preferences = model.Preferences{
		{
			UserId:   o1.UserId,
			Category: model.PreferenceCategoryFlaggedPost,
			Name:     o4.Id,
			Value:    "true",
		},
	}
	err = ss.Preference().Save(preferences)
	require.NoError(t, err)

	r4, err = ss.Post().GetFlaggedPostsForTeam(o1.UserId, c1.TeamId, 0, 2)
	require.NoError(t, err)
	require.Len(t, r4.Order, 2, "should have 2 posts")

	r4, err = ss.Post().GetFlaggedPostsForTeam(o1.UserId, model.NewId(), 0, 2)
	require.NoError(t, err)
	require.Empty(t, r4.Order, "should have 0 posts")

	preferences = model.Preferences{
		{
			UserId:   o1.UserId,
			Category: model.PreferenceCategoryFlaggedPost,
			Name:     o5.Id,
			Value:    "true",
		},
	}
	err = ss.Preference().Save(preferences)
	require.NoError(t, err)

	r4, err = ss.Post().GetFlaggedPostsForTeam(o1.UserId, c1.TeamId, 0, 10)
	require.NoError(t, err)
	require.Len(t, r4.Order, 3, "should have 3 posts")

	preferences = model.Preferences{
		{
			UserId:   o1.UserId,
			Category: model.PreferenceCategoryFlaggedPost,
			Name:     o6.Id,
			Value:    "true",
		},
	}
	err = ss.Preference().Save(preferences)
	require.NoError(t, err)

	r4, err = ss.Post().GetFlaggedPostsForTeam(o1.UserId, c1.TeamId, 0, 10)
	require.NoError(t, err)
	require.Len(t, r4.Order, 3, "should have 3 posts")

	// Manually truncate Channels table until testlib can handle cleanups
	s.GetMaster().Exec("TRUNCATE Channels")
}

func testPostStoreGetFlaggedPosts(t *testing.T, ss store.Store) {
	c1 := &model.Channel{}
	c1.TeamId = model.NewId()
	c1.DisplayName = "Channel1"
	c1.Name = NewTestId()
	c1.Type = model.ChannelTypeOpen
	c1, err := ss.Channel().Save(c1, -1)
	require.NoError(t, err)

	o1 := &model.Post{}
	o1.ChannelId = c1.Id
	o1.UserId = model.NewId()
	o1.Message = NewTestId()
	o1, err = ss.Post().Save(o1)
	require.NoError(t, err)
	time.Sleep(2 * time.Millisecond)

	o2 := &model.Post{}
	o2.ChannelId = o1.ChannelId
	o2.UserId = model.NewId()
	o2.Message = NewTestId()
	o2, err = ss.Post().Save(o2)
	require.NoError(t, err)
	time.Sleep(2 * time.Millisecond)

	o3 := &model.Post{}
	o3.ChannelId = o1.ChannelId
	o3.UserId = model.NewId()
	o3.Message = NewTestId()
	o3.DeleteAt = 1
	o3, err = ss.Post().Save(o3)
	require.NoError(t, err)
	time.Sleep(2 * time.Millisecond)

	// Post on channel where user is not a member
	o4 := &model.Post{}
	o4.ChannelId = model.NewId()
	o4.UserId = model.NewId()
	o4.Message = NewTestId()
	o4, err = ss.Post().Save(o4)
	require.NoError(t, err)
	time.Sleep(2 * time.Millisecond)

	m0 := &model.ChannelMember{}
	m0.ChannelId = o1.ChannelId
	m0.UserId = o1.UserId
	m0.NotifyProps = model.GetDefaultChannelNotifyProps()
	_, err = ss.Channel().SaveMember(m0)
	require.NoError(t, err)

	r1, err := ss.Post().GetFlaggedPosts(o1.UserId, 0, 2)
	require.NoError(t, err)
	require.Empty(t, r1.Order, "should be empty")

	preferences := model.Preferences{
		{
			UserId:   o1.UserId,
			Category: model.PreferenceCategoryFlaggedPost,
			Name:     o1.Id,
			Value:    "true",
		},
	}

	nErr := ss.Preference().Save(preferences)
	require.NoError(t, nErr)

	r2, err := ss.Post().GetFlaggedPosts(o1.UserId, 0, 2)
	require.NoError(t, err)
	require.Len(t, r2.Order, 1, "should have 1 post")

	preferences = model.Preferences{
		{
			UserId:   o1.UserId,
			Category: model.PreferenceCategoryFlaggedPost,
			Name:     o2.Id,
			Value:    "true",
		},
	}

	nErr = ss.Preference().Save(preferences)
	require.NoError(t, nErr)

	r3, err := ss.Post().GetFlaggedPosts(o1.UserId, 0, 1)
	require.NoError(t, err)
	require.Len(t, r3.Order, 1, "should have 1 post")

	r3, err = ss.Post().GetFlaggedPosts(o1.UserId, 1, 1)
	require.NoError(t, err)
	require.Len(t, r3.Order, 1, "should have 1 post")

	r3, err = ss.Post().GetFlaggedPosts(o1.UserId, 1000, 10)
	require.NoError(t, err)
	require.Empty(t, r3.Order, "should be empty")

	r4, err := ss.Post().GetFlaggedPosts(o1.UserId, 0, 2)
	require.NoError(t, err)
	require.Len(t, r4.Order, 2, "should have 2 posts")

	preferences = model.Preferences{
		{
			UserId:   o1.UserId,
			Category: model.PreferenceCategoryFlaggedPost,
			Name:     o3.Id,
			Value:    "true",
		},
	}

	nErr = ss.Preference().Save(preferences)
	require.NoError(t, nErr)

	r4, err = ss.Post().GetFlaggedPosts(o1.UserId, 0, 2)
	require.NoError(t, err)
	require.Len(t, r4.Order, 2, "should have 2 posts")

	preferences = model.Preferences{
		{
			UserId:   o1.UserId,
			Category: model.PreferenceCategoryFlaggedPost,
			Name:     o4.Id,
			Value:    "true",
		},
	}

	nErr = ss.Preference().Save(preferences)
	require.NoError(t, nErr)

	r4, err = ss.Post().GetFlaggedPosts(o1.UserId, 0, 2)
	require.NoError(t, err)
	require.Len(t, r4.Order, 2, "should have 2 posts")
}

func testPostStoreGetFlaggedPostsForChannel(t *testing.T, ss store.Store) {
	c1 := &model.Channel{}
	c1.TeamId = model.NewId()
	c1.DisplayName = "Channel1"
	c1.Name = NewTestId()
	c1.Type = model.ChannelTypeOpen
	c1, err := ss.Channel().Save(c1, -1)
	require.NoError(t, err)

	c2 := &model.Channel{}
	c2.TeamId = model.NewId()
	c2.DisplayName = "Channel2"
	c2.Name = NewTestId()
	c2.Type = model.ChannelTypeOpen
	c2, err = ss.Channel().Save(c2, -1)
	require.NoError(t, err)

	o1 := &model.Post{}
	o1.ChannelId = c1.Id
	o1.UserId = model.NewId()
	o1.Message = NewTestId()
	o1, err = ss.Post().Save(o1)
	require.NoError(t, err)
	time.Sleep(2 * time.Millisecond)

	o2 := &model.Post{}
	o2.ChannelId = o1.ChannelId
	o2.UserId = model.NewId()
	o2.Message = NewTestId()
	o2, err = ss.Post().Save(o2)
	require.NoError(t, err)
	time.Sleep(2 * time.Millisecond)

	// deleted post
	o3 := &model.Post{}
	o3.ChannelId = model.NewId()
	o3.UserId = o1.ChannelId
	o3.Message = NewTestId()
	o3.DeleteAt = 1
	o3, err = ss.Post().Save(o3)
	require.NoError(t, err)
	time.Sleep(2 * time.Millisecond)

	o4 := &model.Post{}
	o4.ChannelId = c2.Id
	o4.UserId = model.NewId()
	o4.Message = NewTestId()
	o4, err = ss.Post().Save(o4)
	require.NoError(t, err)
	time.Sleep(2 * time.Millisecond)

	// Post on channel where user is not a member
	o5 := &model.Post{}
	o5.ChannelId = model.NewId()
	o5.UserId = model.NewId()
	o5.Message = NewTestId()
	o5, err = ss.Post().Save(o5)
	require.NoError(t, err)
	time.Sleep(2 * time.Millisecond)

	m1 := &model.ChannelMember{}
	m1.ChannelId = o1.ChannelId
	m1.UserId = o1.UserId
	m1.NotifyProps = model.GetDefaultChannelNotifyProps()
	_, err = ss.Channel().SaveMember(m1)
	require.NoError(t, err)

	m2 := &model.ChannelMember{}
	m2.ChannelId = o4.ChannelId
	m2.UserId = o1.UserId
	m2.NotifyProps = model.GetDefaultChannelNotifyProps()
	_, err = ss.Channel().SaveMember(m2)
	require.NoError(t, err)

	r, err := ss.Post().GetFlaggedPostsForChannel(o1.UserId, o1.ChannelId, 0, 10)
	require.NoError(t, err)
	require.Empty(t, r.Order, "should be empty")

	preference := model.Preference{
		UserId:   o1.UserId,
		Category: model.PreferenceCategoryFlaggedPost,
		Name:     o1.Id,
		Value:    "true",
	}

	nErr := ss.Preference().Save(model.Preferences{preference})
	require.NoError(t, nErr)

	r, err = ss.Post().GetFlaggedPostsForChannel(o1.UserId, o1.ChannelId, 0, 10)
	require.NoError(t, err)
	require.Len(t, r.Order, 1, "should have 1 post")

	preference.Name = o2.Id
	nErr = ss.Preference().Save(model.Preferences{preference})
	require.NoError(t, nErr)

	preference.Name = o3.Id
	nErr = ss.Preference().Save(model.Preferences{preference})
	require.NoError(t, nErr)

	r, err = ss.Post().GetFlaggedPostsForChannel(o1.UserId, o1.ChannelId, 0, 1)
	require.NoError(t, err)
	require.Len(t, r.Order, 1, "should have 1 post")

	r, err = ss.Post().GetFlaggedPostsForChannel(o1.UserId, o1.ChannelId, 1, 1)
	require.NoError(t, err)
	require.Len(t, r.Order, 1, "should have 1 post")

	r, err = ss.Post().GetFlaggedPostsForChannel(o1.UserId, o1.ChannelId, 1000, 10)
	require.NoError(t, err)
	require.Empty(t, r.Order, "should be empty")

	r, err = ss.Post().GetFlaggedPostsForChannel(o1.UserId, o1.ChannelId, 0, 10)
	require.NoError(t, err)
	require.Len(t, r.Order, 2, "should have 2 posts")

	preference.Name = o4.Id
	nErr = ss.Preference().Save(model.Preferences{preference})
	require.NoError(t, nErr)

	r, err = ss.Post().GetFlaggedPostsForChannel(o1.UserId, o4.ChannelId, 0, 10)
	require.NoError(t, err)
	require.Len(t, r.Order, 1, "should have 1 posts")

	preference.Name = o5.Id
	nErr = ss.Preference().Save(model.Preferences{preference})
	require.NoError(t, nErr)

	r, err = ss.Post().GetFlaggedPostsForChannel(o1.UserId, o5.ChannelId, 0, 10)
	require.NoError(t, err)
	require.Len(t, r.Order, 0, "should have 0 posts")
}

func testPostStoreGetPostsCreatedAt(t *testing.T, ss store.Store) {
	createTime := model.GetMillis() + 1

	o0 := &model.Post{}
	o0.ChannelId = model.NewId()
	o0.UserId = model.NewId()
	o0.Message = NewTestId()
	o0.CreateAt = createTime
	o0, err := ss.Post().Save(o0)
	require.NoError(t, err)

	o1 := &model.Post{}
	o1.ChannelId = o0.ChannelId
	o1.UserId = model.NewId()
	o1.Message = NewTestId()
	o1.CreateAt = createTime
	o1, err = ss.Post().Save(o1)
	require.NoError(t, err)

	o2 := &model.Post{}
	o2.ChannelId = o1.ChannelId
	o2.UserId = model.NewId()
	o2.Message = NewTestId()
	o2.RootId = o1.Id
	o2.CreateAt = createTime + 1
	_, err = ss.Post().Save(o2)
	require.NoError(t, err)

	o3 := &model.Post{}
	o3.ChannelId = model.NewId()
	o3.UserId = model.NewId()
	o3.Message = NewTestId()
	o3.CreateAt = createTime
	_, err = ss.Post().Save(o3)
	require.NoError(t, err)

	r1, _ := ss.Post().GetPostsCreatedAt(o1.ChannelId, createTime)
	assert.Equal(t, 2, len(r1))
}

func testPostStoreOverwriteMultiple(t *testing.T, ss store.Store) {
	o1 := &model.Post{}
	o1.ChannelId = model.NewId()
	o1.UserId = model.NewId()
	o1.Message = NewTestId()
	o1, err := ss.Post().Save(o1)
	require.NoError(t, err)

	o2 := &model.Post{}
	o2.ChannelId = o1.ChannelId
	o2.UserId = model.NewId()
	o2.Message = NewTestId()
	o2.RootId = o1.Id
	o2, err = ss.Post().Save(o2)
	require.NoError(t, err)

	o3 := &model.Post{}
	o3.ChannelId = o1.ChannelId
	o3.UserId = model.NewId()
	o3.Message = NewTestId()
	o3, err = ss.Post().Save(o3)
	require.NoError(t, err)

	o4, err := ss.Post().Save(&model.Post{
		ChannelId: model.NewId(),
		UserId:    model.NewId(),
		Message:   model.NewId(),
		Filenames: []string{"test"},
	})
	require.NoError(t, err)

	o5, err := ss.Post().Save(&model.Post{
		ChannelId: model.NewId(),
		UserId:    model.NewId(),
		Message:   model.NewId(),
		Filenames: []string{"test2", "test3"},
	})
	require.NoError(t, err)

	r1, err := ss.Post().Get(context.Background(), o1.Id, false, false, false, "")
	require.NoError(t, err)
	ro1 := r1.Posts[o1.Id]

	r2, err := ss.Post().Get(context.Background(), o2.Id, false, false, false, "")
	require.NoError(t, err)
	ro2 := r2.Posts[o2.Id]

	r3, err := ss.Post().Get(context.Background(), o3.Id, false, false, false, "")
	require.NoError(t, err)
	ro3 := r3.Posts[o3.Id]

	r4, err := ss.Post().Get(context.Background(), o4.Id, false, false, false, "")
	require.NoError(t, err)
	ro4 := r4.Posts[o4.Id]

	r5, err := ss.Post().Get(context.Background(), o5.Id, false, false, false, "")
	require.NoError(t, err)
	ro5 := r5.Posts[o5.Id]

	require.Equal(t, ro1.Message, o1.Message, "Failed to save/get")
	require.Equal(t, ro2.Message, o2.Message, "Failed to save/get")
	require.Equal(t, ro3.Message, o3.Message, "Failed to save/get")
	require.Equal(t, ro4.Message, o4.Message, "Failed to save/get")
	require.Equal(t, ro4.Filenames, o4.Filenames, "Failed to save/get")
	require.Equal(t, ro5.Message, o5.Message, "Failed to save/get")
	require.Equal(t, ro5.Filenames, o5.Filenames, "Failed to save/get")

	t.Run("overwrite changing message", func(t *testing.T) {
		o1a := ro1.Clone()
		o1a.Message = ro1.Message + "BBBBBBBBBB"

		o2a := ro2.Clone()
		o2a.Message = ro2.Message + "DDDDDDD"

		o3a := ro3.Clone()
		o3a.Message = ro3.Message + "WWWWWWW"

		_, errIdx, err := ss.Post().OverwriteMultiple([]*model.Post{o1a, o2a, o3a})
		require.NoError(t, err)
		require.Equal(t, -1, errIdx)

		r1, nErr := ss.Post().Get(context.Background(), o1.Id, false, false, false, "")
		require.NoError(t, nErr)
		ro1a := r1.Posts[o1.Id]

		r2, nErr = ss.Post().Get(context.Background(), o1.Id, false, false, false, "")
		require.NoError(t, nErr)
		ro2a := r2.Posts[o2.Id]

		r3, nErr = ss.Post().Get(context.Background(), o3.Id, false, false, false, "")
		require.NoError(t, nErr)
		ro3a := r3.Posts[o3.Id]

		assert.Equal(t, ro1a.Message, o1a.Message, "Failed to overwrite/get")
		assert.Equal(t, ro2a.Message, o2a.Message, "Failed to overwrite/get")
		assert.Equal(t, ro3a.Message, o3a.Message, "Failed to overwrite/get")
	})

	t.Run("overwrite clearing filenames", func(t *testing.T) {
		o4a := ro4.Clone()
		o4a.Filenames = []string{}
		o4a.FileIds = []string{model.NewId()}

		o5a := ro5.Clone()
		o5a.Filenames = []string{}
		o5a.FileIds = []string{}

		_, errIdx, err := ss.Post().OverwriteMultiple([]*model.Post{o4a, o5a})
		require.NoError(t, err)
		require.Equal(t, -1, errIdx)

		r4, nErr := ss.Post().Get(context.Background(), o4.Id, false, false, false, "")
		require.NoError(t, nErr)
		ro4a := r4.Posts[o4.Id]

		r5, nErr = ss.Post().Get(context.Background(), o5.Id, false, false, false, "")
		require.NoError(t, nErr)
		ro5a := r5.Posts[o5.Id]

		require.Empty(t, ro4a.Filenames, "Failed to clear Filenames")
		require.Len(t, ro4a.FileIds, 1, "Failed to set FileIds")
		require.Empty(t, ro5a.Filenames, "Failed to clear Filenames")
		require.Empty(t, ro5a.FileIds, "Failed to set FileIds")
	})
}

func testPostStoreOverwrite(t *testing.T, ss store.Store) {
	o1 := &model.Post{}
	o1.ChannelId = model.NewId()
	o1.UserId = model.NewId()
	o1.Message = NewTestId()
	o1, err := ss.Post().Save(o1)
	require.NoError(t, err)

	o2 := &model.Post{}
	o2.ChannelId = o1.ChannelId
	o2.UserId = model.NewId()
	o2.Message = NewTestId()
	o2.RootId = o1.Id
	o2, err = ss.Post().Save(o2)
	require.NoError(t, err)

	o3 := &model.Post{}
	o3.ChannelId = o1.ChannelId
	o3.UserId = model.NewId()
	o3.Message = NewTestId()
	o3, err = ss.Post().Save(o3)
	require.NoError(t, err)

	o4, err := ss.Post().Save(&model.Post{
		ChannelId: model.NewId(),
		UserId:    model.NewId(),
		Message:   model.NewId(),
		Filenames: []string{"test"},
	})
	require.NoError(t, err)

	r1, err := ss.Post().Get(context.Background(), o1.Id, false, false, false, "")
	require.NoError(t, err)
	ro1 := r1.Posts[o1.Id]

	r2, err := ss.Post().Get(context.Background(), o2.Id, false, false, false, "")
	require.NoError(t, err)
	ro2 := r2.Posts[o2.Id]

	r3, err := ss.Post().Get(context.Background(), o3.Id, false, false, false, "")
	require.NoError(t, err)
	ro3 := r3.Posts[o3.Id]

	r4, err := ss.Post().Get(context.Background(), o4.Id, false, false, false, "")
	require.NoError(t, err)
	ro4 := r4.Posts[o4.Id]

	require.Equal(t, ro1.Message, o1.Message, "Failed to save/get")
	require.Equal(t, ro2.Message, o2.Message, "Failed to save/get")
	require.Equal(t, ro3.Message, o3.Message, "Failed to save/get")
	require.Equal(t, ro4.Message, o4.Message, "Failed to save/get")

	t.Run("overwrite changing message", func(t *testing.T) {
		o1a := ro1.Clone()
		o1a.Message = ro1.Message + "BBBBBBBBBB"
		_, err = ss.Post().Overwrite(o1a)
		require.NoError(t, err)

		o2a := ro2.Clone()
		o2a.Message = ro2.Message + "DDDDDDD"
		_, err = ss.Post().Overwrite(o2a)
		require.NoError(t, err)

		o3a := ro3.Clone()
		o3a.Message = ro3.Message + "WWWWWWW"
		_, err = ss.Post().Overwrite(o3a)
		require.NoError(t, err)

		r1, err = ss.Post().Get(context.Background(), o1.Id, false, false, false, "")
		require.NoError(t, err)
		ro1a := r1.Posts[o1.Id]

		r2, err = ss.Post().Get(context.Background(), o1.Id, false, false, false, "")
		require.NoError(t, err)
		ro2a := r2.Posts[o2.Id]

		r3, err = ss.Post().Get(context.Background(), o3.Id, false, false, false, "")
		require.NoError(t, err)
		ro3a := r3.Posts[o3.Id]

		assert.Equal(t, ro1a.Message, o1a.Message, "Failed to overwrite/get")
		assert.Equal(t, ro2a.Message, o2a.Message, "Failed to overwrite/get")
		assert.Equal(t, ro3a.Message, o3a.Message, "Failed to overwrite/get")
	})

	t.Run("overwrite clearing filenames", func(t *testing.T) {
		o4a := ro4.Clone()
		o4a.Filenames = []string{}
		o4a.FileIds = []string{model.NewId()}
		_, err = ss.Post().Overwrite(o4a)
		require.NoError(t, err)

		r4, err = ss.Post().Get(context.Background(), o4.Id, false, false, false, "")
		require.NoError(t, err)

		ro4a := r4.Posts[o4.Id]
		require.Empty(t, ro4a.Filenames, "Failed to clear Filenames")
		require.Len(t, ro4a.FileIds, 1, "Failed to set FileIds")
	})
}

func testPostStoreGetPostsByIds(t *testing.T, ss store.Store) {
	o1 := &model.Post{}
	o1.ChannelId = model.NewId()
	o1.UserId = model.NewId()
	o1.Message = NewTestId()
	o1, err := ss.Post().Save(o1)
	require.NoError(t, err)

	o2 := &model.Post{}
	o2.ChannelId = o1.ChannelId
	o2.UserId = model.NewId()
	o2.Message = NewTestId()
	o2, err = ss.Post().Save(o2)
	require.NoError(t, err)

	o3 := &model.Post{}
	o3.ChannelId = o1.ChannelId
	o3.UserId = model.NewId()
	o3.Message = NewTestId()
	o3, err = ss.Post().Save(o3)
	require.NoError(t, err)

	r1, err := ss.Post().Get(context.Background(), o1.Id, false, false, false, "")
	require.NoError(t, err)
	ro1 := r1.Posts[o1.Id]

	r2, err := ss.Post().Get(context.Background(), o2.Id, false, false, false, "")
	require.NoError(t, err)
	ro2 := r2.Posts[o2.Id]

	r3, err := ss.Post().Get(context.Background(), o3.Id, false, false, false, "")
	require.NoError(t, err)
	ro3 := r3.Posts[o3.Id]

	postIds := []string{
		ro1.Id,
		ro2.Id,
		ro3.Id,
	}

	posts, err := ss.Post().GetPostsByIds(postIds)
	require.NoError(t, err)
	require.Len(t, posts, 3, "Expected 3 posts in results. Got %v", len(posts))

	err = ss.Post().Delete(ro1.Id, model.GetMillis(), "")
	require.NoError(t, err)

	posts, err = ss.Post().GetPostsByIds(postIds)
	require.NoError(t, err)
	require.Len(t, posts, 3, "Expected 3 posts in results. Got %v", len(posts))
}

func testPostStoreGetPostsBatchForIndexing(t *testing.T, ss store.Store) {
	c1 := &model.Channel{}
	c1.TeamId = model.NewId()
	c1.DisplayName = "Channel1"
	c1.Name = NewTestId()
	c1.Type = model.ChannelTypeOpen
	c1, _ = ss.Channel().Save(c1, -1)

	c2 := &model.Channel{}
	c2.TeamId = model.NewId()
	c2.DisplayName = "Channel2"
	c2.Name = NewTestId()
	c2.Type = model.ChannelTypeOpen
	c2, _ = ss.Channel().Save(c2, -1)

	o1 := &model.Post{}
	o1.ChannelId = c1.Id
	o1.UserId = model.NewId()
	o1.Message = NewTestId()
	o1, err := ss.Post().Save(o1)
	require.NoError(t, err)

	o2 := &model.Post{}
	o2.ChannelId = c2.Id
	o2.UserId = model.NewId()
	o2.Message = NewTestId()
	o2, err = ss.Post().Save(o2)
	require.NoError(t, err)

	o3 := &model.Post{}
	o3.ChannelId = c1.Id
	o3.UserId = model.NewId()
	o3.RootId = o1.Id
	o3.Message = NewTestId()
	o3, err = ss.Post().Save(o3)
	require.NoError(t, err)

	r, err := ss.Post().GetPostsBatchForIndexing(o1.CreateAt, model.GetMillis()+100000, 100)
	require.NoError(t, err)
	require.Len(t, r, 3, "Expected 3 posts in results. Got %v", len(r))
	for _, p := range r {
		if p.Id == o1.Id {
			require.Equal(t, p.TeamId, c1.TeamId, "Unexpected team ID")
			require.Nil(t, p.ParentCreateAt, "Unexpected parent create at")
		} else if p.Id == o2.Id {
			require.Equal(t, p.TeamId, c2.TeamId, "Unexpected team ID")
			require.Nil(t, p.ParentCreateAt, "Unexpected parent create at")
		} else if p.Id == o3.Id {
			require.Equal(t, p.TeamId, c1.TeamId, "Unexpected team ID")
			require.Equal(t, *p.ParentCreateAt, o1.CreateAt, "Unexpected parent create at")
		} else {
			require.Fail(t, "unexpected post returned")
		}
	}
}

func testPostStorePermanentDeleteBatch(t *testing.T, ss store.Store) {
	team, err := ss.Team().Save(&model.Team{
		DisplayName: "DisplayName",
		Name:        "team" + model.NewId(),
		Email:       MakeEmail(),
		Type:        model.TeamOpen,
	})
	require.NoError(t, err)
	channel, err := ss.Channel().Save(&model.Channel{
		TeamId:      team.Id,
		DisplayName: "DisplayName",
		Name:        "channel" + model.NewId(),
		Type:        model.ChannelTypeOpen,
	}, -1)
	require.NoError(t, err)

	o1 := &model.Post{}
	o1.ChannelId = channel.Id
	o1.UserId = model.NewId()
	o1.Message = NewTestId()
	o1.CreateAt = 1000
	o1, err = ss.Post().Save(o1)
	require.NoError(t, err)

	o2 := &model.Post{}
	o2.ChannelId = channel.Id
	o2.UserId = model.NewId()
	o2.Message = NewTestId()
	o2.CreateAt = 1000
	o2, err = ss.Post().Save(o2)
	require.NoError(t, err)

	o3 := &model.Post{}
	o3.ChannelId = channel.Id
	o3.UserId = model.NewId()
	o3.Message = NewTestId()
	o3.CreateAt = 100000
	o3, err = ss.Post().Save(o3)
	require.NoError(t, err)

	_, _, err = ss.Post().PermanentDeleteBatchForRetentionPolicies(0, 2000, 1000, model.RetentionPolicyCursor{})
	require.NoError(t, err)

	_, err = ss.Post().Get(context.Background(), o1.Id, false, false, false, "")
	require.Error(t, err, "Should have not found post 1 after purge")

	_, err = ss.Post().Get(context.Background(), o2.Id, false, false, false, "")
	require.Error(t, err, "Should have not found post 2 after purge")

	_, err = ss.Post().Get(context.Background(), o3.Id, false, false, false, "")
	require.NoError(t, err, "Should have found post 3 after purge")

	t.Run("with pagination", func(t *testing.T) {
		for i := 0; i < 3; i++ {
			_, err = ss.Post().Save(&model.Post{
				ChannelId: channel.Id,
				UserId:    model.NewId(),
				Message:   "message",
				CreateAt:  1,
			})
			require.NoError(t, err)
		}
		cursor := model.RetentionPolicyCursor{}

		deleted, cursor, err := ss.Post().PermanentDeleteBatchForRetentionPolicies(0, 2, 2, cursor)
		require.NoError(t, err)
		require.Equal(t, int64(2), deleted)

		deleted, _, err = ss.Post().PermanentDeleteBatchForRetentionPolicies(0, 2, 2, cursor)
		require.NoError(t, err)
		require.Equal(t, int64(1), deleted)
	})

	t.Run("with data retention policies", func(t *testing.T) {
		channelPolicy, err2 := ss.RetentionPolicy().Save(&model.RetentionPolicyWithTeamAndChannelIDs{
			RetentionPolicy: model.RetentionPolicy{
				DisplayName:  "DisplayName",
				PostDuration: model.NewInt64(30),
			},
			ChannelIDs: []string{channel.Id},
		})
		require.NoError(t, err2)
		post := &model.Post{
			ChannelId: channel.Id,
			UserId:    model.NewId(),
			Message:   "message",
			CreateAt:  1,
		}
		post, err2 = ss.Post().Save(post)
		require.NoError(t, err2)

		_, _, err2 = ss.Post().PermanentDeleteBatchForRetentionPolicies(0, 2000, 1000, model.RetentionPolicyCursor{})
		require.NoError(t, err2)
		_, err2 = ss.Post().Get(context.Background(), post.Id, false, false, false, "")
		require.NoError(t, err2, "global policy should have been ignored due to granular policy")

		nowMillis := post.CreateAt + *channelPolicy.PostDuration*24*60*60*1000 + 1
		_, _, err2 = ss.Post().PermanentDeleteBatchForRetentionPolicies(nowMillis, 0, 1000, model.RetentionPolicyCursor{})
		require.NoError(t, err2)
		_, err2 = ss.Post().Get(context.Background(), post.Id, false, false, false, "")
		require.Error(t, err2, "post should have been deleted by channel policy")

		// Create a team policy which is stricter than the channel policy
		teamPolicy, err2 := ss.RetentionPolicy().Save(&model.RetentionPolicyWithTeamAndChannelIDs{
			RetentionPolicy: model.RetentionPolicy{
				DisplayName:  "DisplayName",
				PostDuration: model.NewInt64(20),
			},
			TeamIDs: []string{team.Id},
		})
		require.NoError(t, err2)
		post.Id = ""
		post, err2 = ss.Post().Save(post)
		require.NoError(t, err2)

		nowMillis = post.CreateAt + *teamPolicy.PostDuration*24*60*60*1000 + 1
		_, _, err2 = ss.Post().PermanentDeleteBatchForRetentionPolicies(nowMillis, 0, 1000, model.RetentionPolicyCursor{})
		require.NoError(t, err2)
		_, err2 = ss.Post().Get(context.Background(), post.Id, false, false, false, "")
		require.NoError(t, err2, "channel policy should have overridden team policy")

		// Delete channel policy and re-run team policy
		err2 = ss.RetentionPolicy().RemoveChannels(channelPolicy.ID, []string{channel.Id})
		require.NoError(t, err2)

		err2 = ss.RetentionPolicy().Delete(channelPolicy.ID)
		require.NoError(t, err2)

		_, _, err2 = ss.Post().PermanentDeleteBatchForRetentionPolicies(nowMillis, 0, 1000, model.RetentionPolicyCursor{})
		require.NoError(t, err2)
		_, err2 = ss.Post().Get(context.Background(), post.Id, false, false, false, "")
		require.Error(t, err2, "post should have been deleted by team policy")

		err2 = ss.RetentionPolicy().RemoveTeams(teamPolicy.ID, []string{team.Id})
		require.NoError(t, err2)

		err2 = ss.RetentionPolicy().Delete(teamPolicy.ID)
		require.NoError(t, err2)
	})

	t.Run("with channel, team and global policies", func(t *testing.T) {
		c1 := &model.Channel{}
		c1.TeamId = model.NewId()
		c1.DisplayName = "Channel1"
		c1.Name = NewTestId()
		c1.Type = model.ChannelTypeOpen
		c1, _ = ss.Channel().Save(c1, -1)

		c2 := &model.Channel{}
		c2.TeamId = model.NewId()
		c2.DisplayName = "Channel2"
		c2.Name = NewTestId()
		c2.Type = model.ChannelTypeOpen
		c2, _ = ss.Channel().Save(c2, -1)

		channelPolicy, err2 := ss.RetentionPolicy().Save(&model.RetentionPolicyWithTeamAndChannelIDs{
			RetentionPolicy: model.RetentionPolicy{
				DisplayName:  "DisplayName",
				PostDuration: model.NewInt64(30),
			},
			ChannelIDs: []string{c1.Id},
		})
		require.NoError(t, err2)
		defer ss.RetentionPolicy().Delete(channelPolicy.ID)
		teamPolicy, err2 := ss.RetentionPolicy().Save(&model.RetentionPolicyWithTeamAndChannelIDs{
			RetentionPolicy: model.RetentionPolicy{
				DisplayName:  "DisplayName",
				PostDuration: model.NewInt64(30),
			},
			TeamIDs: []string{team.Id},
		})
		require.NoError(t, err2)
		defer ss.RetentionPolicy().Delete(teamPolicy.ID)

		// This one should be deleted by the channel policy
		_, err2 = ss.Post().Save(&model.Post{
			ChannelId: c1.Id,
			UserId:    model.NewId(),
			Message:   "message",
			CreateAt:  1,
		})
		require.NoError(t, err2)
		// This one, by the team policy
		_, err2 = ss.Post().Save(&model.Post{
			ChannelId: channel.Id,
			UserId:    model.NewId(),
			Message:   "message",
			CreateAt:  1,
		})
		require.NoError(t, err2)
		// This one, by the global policy
		_, err2 = ss.Post().Save(&model.Post{
			ChannelId: c2.Id,
			UserId:    model.NewId(),
			Message:   "message",
			CreateAt:  1,
		})
		require.NoError(t, err2)

		nowMillis := int64(1 + 30*24*60*60*1000 + 1)
		deleted, _, err2 := ss.Post().PermanentDeleteBatchForRetentionPolicies(nowMillis, 2, 1000, model.RetentionPolicyCursor{})
		require.NoError(t, err2)
		require.Equal(t, int64(3), deleted)
	})
}

func testPostStoreGetOldest(t *testing.T, ss store.Store) {
	o0 := &model.Post{}
	o0.ChannelId = model.NewId()
	o0.UserId = model.NewId()
	o0.Message = NewTestId()
	o0.CreateAt = 3
	o0, err := ss.Post().Save(o0)
	require.NoError(t, err)

	o1 := &model.Post{}
	o1.ChannelId = o0.Id
	o1.UserId = model.NewId()
	o1.Message = NewTestId()
	o1.CreateAt = 2
	o1, err = ss.Post().Save(o1)
	require.NoError(t, err)

	o2 := &model.Post{}
	o2.ChannelId = o1.ChannelId
	o2.UserId = model.NewId()
	o2.Message = NewTestId()
	o2.CreateAt = 1
	o2, err = ss.Post().Save(o2)
	require.NoError(t, err)

	r1, err := ss.Post().GetOldest()

	require.NoError(t, err)
	assert.EqualValues(t, o2.Id, r1.Id)
}

func testGetMaxPostSize(t *testing.T, ss store.Store) {
	assert.Equal(t, model.PostMessageMaxRunesV2, ss.Post().GetMaxPostSize())
	assert.Equal(t, model.PostMessageMaxRunesV2, ss.Post().GetMaxPostSize())
}

func testPostStoreGetParentsForExportAfter(t *testing.T, ss store.Store) {
	t1 := model.Team{}
	t1.DisplayName = "Name"
	t1.Name = NewTestId()
	t1.Email = MakeEmail()
	t1.Type = model.TeamOpen
	_, err := ss.Team().Save(&t1)
	require.NoError(t, err)

	c1 := model.Channel{}
	c1.TeamId = t1.Id
	c1.DisplayName = "Channel1"
	c1.Name = NewTestId()
	c1.Type = model.ChannelTypeOpen
	_, nErr := ss.Channel().Save(&c1, -1)
	require.NoError(t, nErr)

	u1 := model.User{}
	u1.Username = model.NewId()
	u1.Email = MakeEmail()
	u1.Nickname = model.NewId()
	_, err = ss.User().Save(&u1)
	require.NoError(t, err)

	p1 := &model.Post{}
	p1.ChannelId = c1.Id
	p1.UserId = u1.Id
	p1.Message = NewTestId()
	p1.CreateAt = 1000
	p1, nErr = ss.Post().Save(p1)
	require.NoError(t, nErr)

	posts, err := ss.Post().GetParentsForExportAfter(10000, strings.Repeat("0", 26))
	assert.NoError(t, err)

	found := false
	for _, p := range posts {
		if p.Id == p1.Id {
			found = true
			assert.Equal(t, p.Id, p1.Id)
			assert.Equal(t, p.Message, p1.Message)
			assert.Equal(t, p.Username, u1.Username)
			assert.Equal(t, p.TeamName, t1.Name)
			assert.Equal(t, p.ChannelName, c1.Name)
		}
	}
	assert.True(t, found)
}

func testPostStoreGetRepliesForExport(t *testing.T, ss store.Store) {
	t1 := model.Team{}
	t1.DisplayName = "Name"
	t1.Name = NewTestId()
	t1.Email = MakeEmail()
	t1.Type = model.TeamOpen
	_, err := ss.Team().Save(&t1)
	require.NoError(t, err)

	c1 := model.Channel{}
	c1.TeamId = t1.Id
	c1.DisplayName = "Channel1"
	c1.Name = NewTestId()
	c1.Type = model.ChannelTypeOpen
	_, nErr := ss.Channel().Save(&c1, -1)
	require.NoError(t, nErr)

	u1 := model.User{}
	u1.Email = MakeEmail()
	u1.Nickname = model.NewId()
	_, err = ss.User().Save(&u1)
	require.NoError(t, err)

	p1 := &model.Post{}
	p1.ChannelId = c1.Id
	p1.UserId = u1.Id
	p1.Message = NewTestId()
	p1.CreateAt = 1000
	p1, nErr = ss.Post().Save(p1)
	require.NoError(t, nErr)

	p2 := &model.Post{}
	p2.ChannelId = c1.Id
	p2.UserId = u1.Id
	p2.Message = NewTestId()
	p2.CreateAt = 1001
	p2.RootId = p1.Id
	p2, nErr = ss.Post().Save(p2)
	require.NoError(t, nErr)

	r1, err := ss.Post().GetRepliesForExport(p1.Id)
	assert.NoError(t, err)

	assert.Len(t, r1, 1)

	reply1 := r1[0]
	assert.Equal(t, reply1.Id, p2.Id)
	assert.Equal(t, reply1.Message, p2.Message)
	assert.Equal(t, reply1.Username, u1.Username)

	// Checking whether replies by deleted user are exported
	u1.DeleteAt = 1002
	_, err = ss.User().Update(&u1, false)
	require.NoError(t, err)

	r1, err = ss.Post().GetRepliesForExport(p1.Id)
	assert.NoError(t, err)

	assert.Len(t, r1, 1)

	reply1 = r1[0]
	assert.Equal(t, reply1.Id, p2.Id)
	assert.Equal(t, reply1.Message, p2.Message)
	assert.Equal(t, reply1.Username, u1.Username)

}

func testPostStoreGetDirectPostParentsForExportAfter(t *testing.T, ss store.Store, s SqlStore) {
	teamId := model.NewId()

	o1 := model.Channel{}
	o1.TeamId = teamId
	o1.DisplayName = "Name"
	o1.Name = NewTestId()
	o1.Type = model.ChannelTypeDirect

	u1 := &model.User{}
	u1.Email = MakeEmail()
	u1.Nickname = model.NewId()
	_, err := ss.User().Save(u1)
	require.NoError(t, err)
	_, nErr := ss.Team().SaveMember(&model.TeamMember{TeamId: model.NewId(), UserId: u1.Id}, -1)
	require.NoError(t, nErr)

	u2 := &model.User{}
	u2.Email = MakeEmail()
	u2.Nickname = model.NewId()
	_, err = ss.User().Save(u2)
	require.NoError(t, err)
	_, nErr = ss.Team().SaveMember(&model.TeamMember{TeamId: model.NewId(), UserId: u2.Id}, -1)
	require.NoError(t, nErr)

	m1 := model.ChannelMember{}
	m1.ChannelId = o1.Id
	m1.UserId = u1.Id
	m1.NotifyProps = model.GetDefaultChannelNotifyProps()

	m2 := model.ChannelMember{}
	m2.ChannelId = o1.Id
	m2.UserId = u2.Id
	m2.NotifyProps = model.GetDefaultChannelNotifyProps()

	ss.Channel().SaveDirectChannel(&o1, &m1, &m2)

	p1 := &model.Post{}
	p1.ChannelId = o1.Id
	p1.UserId = u1.Id
	p1.Message = NewTestId()
	p1.CreateAt = 1000
	p1, nErr = ss.Post().Save(p1)
	require.NoError(t, nErr)

	r1, nErr := ss.Post().GetDirectPostParentsForExportAfter(10000, strings.Repeat("0", 26))
	assert.NoError(t, nErr)

	assert.Equal(t, p1.Message, r1[0].Message)

	// Manually truncate Channels table until testlib can handle cleanups
	s.GetMaster().Exec("TRUNCATE Channels")
}

func testPostStoreGetDirectPostParentsForExportAfterDeleted(t *testing.T, ss store.Store, s SqlStore) {
	teamId := model.NewId()

	o1 := model.Channel{}
	o1.TeamId = teamId
	o1.DisplayName = "Name"
	o1.Name = NewTestId()
	o1.Type = model.ChannelTypeDirect

	u1 := &model.User{}
	u1.DeleteAt = 1
	u1.Email = MakeEmail()
	u1.Nickname = model.NewId()
	_, err := ss.User().Save(u1)
	require.NoError(t, err)
	_, nErr := ss.Team().SaveMember(&model.TeamMember{TeamId: model.NewId(), UserId: u1.Id}, -1)
	require.NoError(t, nErr)

	u2 := &model.User{}
	u2.DeleteAt = 1
	u2.Email = MakeEmail()
	u2.Nickname = model.NewId()
	_, err = ss.User().Save(u2)
	require.NoError(t, err)
	_, nErr = ss.Team().SaveMember(&model.TeamMember{TeamId: model.NewId(), UserId: u2.Id}, -1)
	require.NoError(t, nErr)

	m1 := model.ChannelMember{}
	m1.ChannelId = o1.Id
	m1.UserId = u1.Id
	m1.NotifyProps = model.GetDefaultChannelNotifyProps()

	m2 := model.ChannelMember{}
	m2.ChannelId = o1.Id
	m2.UserId = u2.Id
	m2.NotifyProps = model.GetDefaultChannelNotifyProps()

	ss.Channel().SaveDirectChannel(&o1, &m1, &m2)

	o1.DeleteAt = 1
	nErr = ss.Channel().SetDeleteAt(o1.Id, 1, 1)
	assert.NoError(t, nErr)

	p1 := &model.Post{}
	p1.ChannelId = o1.Id
	p1.UserId = u1.Id
	p1.Message = NewTestId()
	p1.CreateAt = 1000
	p1, nErr = ss.Post().Save(p1)
	require.NoError(t, nErr)

	o1a := p1.Clone()
	o1a.DeleteAt = 1
	o1a.Message = p1.Message + "BBBBBBBBBB"
	_, nErr = ss.Post().Update(o1a, p1)
	require.NoError(t, nErr)

	r1, nErr := ss.Post().GetDirectPostParentsForExportAfter(10000, strings.Repeat("0", 26))
	assert.NoError(t, nErr)

	assert.Equal(t, 0, len(r1))

	// Manually truncate Channels table until testlib can handle cleanups
	s.GetMaster().Exec("TRUNCATE Channels")
}

func testPostStoreGetDirectPostParentsForExportAfterBatched(t *testing.T, ss store.Store, s SqlStore) {
	teamId := model.NewId()

	o1 := model.Channel{}
	o1.TeamId = teamId
	o1.DisplayName = "Name"
	o1.Name = NewTestId()
	o1.Type = model.ChannelTypeDirect

	var postIds []string
	for i := 0; i < 150; i++ {
		u1 := &model.User{}
		u1.Email = MakeEmail()
		u1.Nickname = model.NewId()
		_, err := ss.User().Save(u1)
		require.NoError(t, err)
		_, nErr := ss.Team().SaveMember(&model.TeamMember{TeamId: model.NewId(), UserId: u1.Id}, -1)
		require.NoError(t, nErr)

		u2 := &model.User{}
		u2.Email = MakeEmail()
		u2.Nickname = model.NewId()
		_, err = ss.User().Save(u2)
		require.NoError(t, err)
		_, nErr = ss.Team().SaveMember(&model.TeamMember{TeamId: model.NewId(), UserId: u2.Id}, -1)
		require.NoError(t, nErr)

		m1 := model.ChannelMember{}
		m1.ChannelId = o1.Id
		m1.UserId = u1.Id
		m1.NotifyProps = model.GetDefaultChannelNotifyProps()

		m2 := model.ChannelMember{}
		m2.ChannelId = o1.Id
		m2.UserId = u2.Id
		m2.NotifyProps = model.GetDefaultChannelNotifyProps()

		ss.Channel().SaveDirectChannel(&o1, &m1, &m2)

		p1 := &model.Post{}
		p1.ChannelId = o1.Id
		p1.UserId = u1.Id
		p1.Message = NewTestId()
		p1.CreateAt = 1000
		p1, nErr = ss.Post().Save(p1)
		require.NoError(t, nErr)
		postIds = append(postIds, p1.Id)
	}
	sort.Slice(postIds, func(i, j int) bool { return postIds[i] < postIds[j] })

	// Get all posts
	r1, err := ss.Post().GetDirectPostParentsForExportAfter(10000, strings.Repeat("0", 26))
	assert.NoError(t, err)
	assert.Equal(t, len(postIds), len(r1))
	var exportedPostIds []string
	for i := range r1 {
		exportedPostIds = append(exportedPostIds, r1[i].Id)
	}
	sort.Slice(exportedPostIds, func(i, j int) bool { return exportedPostIds[i] < exportedPostIds[j] })
	assert.ElementsMatch(t, postIds, exportedPostIds)

	// Get 100
	r1, err = ss.Post().GetDirectPostParentsForExportAfter(100, strings.Repeat("0", 26))
	assert.NoError(t, err)
	assert.Equal(t, 100, len(r1))
	exportedPostIds = []string{}
	for i := range r1 {
		exportedPostIds = append(exportedPostIds, r1[i].Id)
	}
	sort.Slice(exportedPostIds, func(i, j int) bool { return exportedPostIds[i] < exportedPostIds[j] })
	assert.ElementsMatch(t, postIds[:100], exportedPostIds)

	// Manually truncate Channels table until testlib can handle cleanups
	s.GetMaster().Exec("TRUNCATE Channels")
}

func testHasAutoResponsePostByUserSince(t *testing.T, ss store.Store) {
	t.Run("should return posts created after the given time", func(t *testing.T) {
		channelId := model.NewId()
		userId := model.NewId()

		_, err := ss.Post().Save(&model.Post{
			ChannelId: channelId,
			UserId:    userId,
			Message:   "message",
		})
		require.NoError(t, err)
		// We need to sleep because SendAutoResponseIfNecessary
		// runs in a goroutine.
		time.Sleep(time.Millisecond)

		post2, err := ss.Post().Save(&model.Post{
			ChannelId: channelId,
			UserId:    userId,
			Message:   "message",
		})
		require.NoError(t, err)
		time.Sleep(time.Millisecond)

		post3, err := ss.Post().Save(&model.Post{
			ChannelId: channelId,
			UserId:    userId,
			Message:   "auto response message",
			Type:      model.PostTypeAutoResponder,
		})
		require.NoError(t, err)
		time.Sleep(time.Millisecond)

		exists, err := ss.Post().HasAutoResponsePostByUserSince(model.GetPostsSinceOptions{ChannelId: channelId, Time: post2.CreateAt}, userId)
		require.NoError(t, err)
		assert.True(t, exists)

		err = ss.Post().Delete(post3.Id, time.Now().Unix(), userId)
		require.NoError(t, err)

		exists, err = ss.Post().HasAutoResponsePostByUserSince(model.GetPostsSinceOptions{ChannelId: channelId, Time: post2.CreateAt}, userId)
		require.NoError(t, err)
		assert.False(t, exists)
	})
}

func testGetPostsSinceForSync(t *testing.T, ss store.Store, s SqlStore) {
	// create some posts.
	channelID := model.NewId()
	remoteID := model.NewString(model.NewId())
	first := model.GetMillis()

	data := []*model.Post{
		{Id: model.NewId(), ChannelId: channelID, UserId: model.NewId(), Message: "test post 0"},
		{Id: model.NewId(), ChannelId: channelID, UserId: model.NewId(), Message: "test post 1"},
		{Id: model.NewId(), ChannelId: channelID, UserId: model.NewId(), Message: "test post 2"},
		{Id: model.NewId(), ChannelId: channelID, UserId: model.NewId(), Message: "test post 3", RemoteId: remoteID},
		{Id: model.NewId(), ChannelId: channelID, UserId: model.NewId(), Message: "test post 4", RemoteId: remoteID},
		{Id: model.NewId(), ChannelId: channelID, UserId: model.NewId(), Message: "test post 5", RemoteId: remoteID},
		{Id: model.NewId(), ChannelId: channelID, UserId: model.NewId(), Message: "test post 6", RemoteId: remoteID},
		{Id: model.NewId(), ChannelId: channelID, UserId: model.NewId(), Message: "test post 7"},
		{Id: model.NewId(), ChannelId: channelID, UserId: model.NewId(), Message: "test post 8", DeleteAt: model.GetMillis()},
		{Id: model.NewId(), ChannelId: channelID, UserId: model.NewId(), Message: "test post 9", DeleteAt: model.GetMillis()},
	}

	for i, p := range data {
		p.UpdateAt = first + (int64(i) * 300000)
		if p.RemoteId == nil {
			p.RemoteId = model.NewString(model.NewId())
		}
		_, err := ss.Post().Save(p)
		require.NoError(t, err, "couldn't save post")
	}

	t.Run("Invalid channel id", func(t *testing.T) {
		opt := model.GetPostsSinceForSyncOptions{
			ChannelId: model.NewId(),
		}
		cursor := model.GetPostsSinceForSyncCursor{}
		posts, cursorOut, err := ss.Post().GetPostsSinceForSync(opt, cursor, 100)
		require.NoError(t, err)
		require.Empty(t, posts, "should return zero posts")
		require.Equal(t, cursor, cursorOut)
	})

	t.Run("Get by channel, exclude remotes, exclude deleted", func(t *testing.T) {
		opt := model.GetPostsSinceForSyncOptions{
			ChannelId:       channelID,
			ExcludeRemoteId: *remoteID,
		}
		cursor := model.GetPostsSinceForSyncCursor{}
		posts, _, err := ss.Post().GetPostsSinceForSync(opt, cursor, 100)
		require.NoError(t, err)

		require.ElementsMatch(t, getPostIds(data[0:3], data[7]), getPostIds(posts))
	})

	t.Run("Include deleted", func(t *testing.T) {
		opt := model.GetPostsSinceForSyncOptions{
			ChannelId:      channelID,
			IncludeDeleted: true,
		}
		cursor := model.GetPostsSinceForSyncCursor{}
		posts, _, err := ss.Post().GetPostsSinceForSync(opt, cursor, 100)
		require.NoError(t, err)

		require.ElementsMatch(t, getPostIds(data), getPostIds(posts))
	})

	t.Run("Limit and cursor", func(t *testing.T) {
		opt := model.GetPostsSinceForSyncOptions{
			ChannelId: channelID,
		}
		cursor := model.GetPostsSinceForSyncCursor{}
		posts1, cursor, err := ss.Post().GetPostsSinceForSync(opt, cursor, 5)
		require.NoError(t, err)
		require.Len(t, posts1, 5, "should get 5 posts")

		posts2, _, err := ss.Post().GetPostsSinceForSync(opt, cursor, 5)
		require.NoError(t, err)
		require.Len(t, posts2, 3, "should get 3 posts")

		require.ElementsMatch(t, getPostIds(data[0:8]), getPostIds(posts1, posts2...))
	})

	t.Run("UpdateAt collisions", func(t *testing.T) {
		// this test requires all the UpdateAt timestamps to be the same.
		args := map[string]interface{}{"UpdateAt": model.GetMillis()}
		result, err := s.GetMaster().Exec("UPDATE Posts SET UpdateAt = :UpdateAt", args)
		require.NoError(t, err)
		rows, err := result.RowsAffected()
		require.NoError(t, err)
		require.Greater(t, rows, int64(0))

		opt := model.GetPostsSinceForSyncOptions{
			ChannelId: channelID,
		}
		cursor := model.GetPostsSinceForSyncCursor{}
		posts1, cursor, err := ss.Post().GetPostsSinceForSync(opt, cursor, 5)
		require.NoError(t, err)
		require.Len(t, posts1, 5, "should get 5 posts")

		posts2, _, err := ss.Post().GetPostsSinceForSync(opt, cursor, 5)
		require.NoError(t, err)
		require.Len(t, posts2, 3, "should get 3 posts")

		require.ElementsMatch(t, getPostIds(data[0:8]), getPostIds(posts1, posts2...))
	})
}

func getPostIds(posts []*model.Post, morePosts ...*model.Post) []string {
	ids := make([]string, 0, len(posts)+len(morePosts))
	for _, p := range posts {
		ids = append(ids, p.Id)
	}
	for _, p := range morePosts {
		ids = append(ids, p.Id)
	}
	return ids
}<|MERGE_RESOLUTION|>--- conflicted
+++ resolved
@@ -502,28 +502,6 @@
 }
 
 func testPostStoreGetForThread(t *testing.T, ss store.Store) {
-<<<<<<< HEAD
-	o1 := &model.Post{ChannelId: model.NewId(), UserId: model.NewId(), Message: NewTestId()}
-	o1, err := ss.Post().Save(o1)
-	require.NoError(t, err)
-	_, err = ss.Post().Save(&model.Post{ChannelId: o1.ChannelId, UserId: model.NewId(), Message: NewTestId(), RootId: o1.Id})
-	require.NoError(t, err)
-
-	threadMembership := &model.ThreadMembership{
-		PostId:         o1.Id,
-		UserId:         o1.UserId,
-		Following:      true,
-		LastViewed:     0,
-		LastUpdated:    0,
-		UnreadMentions: 0,
-	}
-	_, err = ss.Thread().SaveMembership(threadMembership)
-	require.NoError(t, err)
-	r1, err := ss.Post().Get(context.Background(), o1.Id, false, true, false, o1.UserId)
-	require.NoError(t, err)
-	require.Equal(t, r1.Posts[o1.Id].CreateAt, o1.CreateAt, "invalid returned post")
-	require.True(t, *r1.Posts[o1.Id].IsFollowing)
-=======
 	t.Run("Post thread is followed", func(t *testing.T) {
 		o1 := &model.Post{ChannelId: model.NewId(), UserId: model.NewId(), Message: NewTestId()}
 		o1, err := ss.Post().Save(o1)
@@ -582,7 +560,6 @@
 		require.Equal(t, r1.Posts[o1.Id].CreateAt, o1.CreateAt, "invalid returned post")
 		require.Nil(t, r1.Posts[o1.Id].IsFollowing)
 	})
->>>>>>> 3181a376
 }
 
 func testPostStoreGetSingle(t *testing.T, ss store.Store) {

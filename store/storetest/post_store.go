--- conflicted
+++ resolved
@@ -58,13 +58,10 @@
 	t.Run("GetForThread", func(t *testing.T) { testPostStoreGetForThread(t, ss) })
 	t.Run("HasAutoResponsePostByUserSince", func(t *testing.T) { testHasAutoResponsePostByUserSince(t, ss) })
 	t.Run("GetPostsSinceForSync", func(t *testing.T) { testGetPostsSinceForSync(t, ss, s) })
-<<<<<<< HEAD
 	t.Run("SetPostReminder", func(t *testing.T) { testSetPostReminder(t, ss, s) })
 	t.Run("GetPostReminders", func(t *testing.T) { testGetPostReminders(t, ss, s) })
 	t.Run("GetPostReminderMetadata", func(t *testing.T) { testGetPostReminderMetadata(t, ss, s) })
-=======
 	t.Run("GetNthRecentPostTime", func(t *testing.T) { testGetNthRecentPostTime(t, ss) })
->>>>>>> ad181532
 }
 
 func testPostStoreSave(t *testing.T, ss store.Store) {

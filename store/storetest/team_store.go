// Copyright (c) 2015-present Mattermost, Inc. All Rights Reserved.
// See License.txt for license information.

package storetest

import (
	"strings"
	"testing"
	"time"

	"github.com/stretchr/testify/assert"
	"github.com/stretchr/testify/require"

	"github.com/mattermost/mattermost-server/model"
	"github.com/mattermost/mattermost-server/store"
)

func TestTeamStore(t *testing.T, ss store.Store) {
	createDefaultRoles(t, ss)

	t.Run("Save", func(t *testing.T) { testTeamStoreSave(t, ss) })
	t.Run("Update", func(t *testing.T) { testTeamStoreUpdate(t, ss) })
	t.Run("UpdateDisplayName", func(t *testing.T) { testTeamStoreUpdateDisplayName(t, ss) })
	t.Run("Get", func(t *testing.T) { testTeamStoreGet(t, ss) })
	t.Run("GetByName", func(t *testing.T) { testTeamStoreGetByName(t, ss) })
	t.Run("SearchByName", func(t *testing.T) { testTeamStoreSearchByName(t, ss) })
	t.Run("SearchAll", func(t *testing.T) { testTeamStoreSearchAll(t, ss) })
	t.Run("SearchOpen", func(t *testing.T) { testTeamStoreSearchOpen(t, ss) })
	t.Run("SearchPrivate", func(t *testing.T) { testTeamStoreSearchPrivate(t, ss) })
	t.Run("GetByInviteId", func(t *testing.T) { testTeamStoreGetByInviteId(t, ss) })
	t.Run("ByUserId", func(t *testing.T) { testTeamStoreByUserId(t, ss) })
	t.Run("GetAllTeamListing", func(t *testing.T) { testGetAllTeamListing(t, ss) })
	t.Run("GetAllTeamPageListing", func(t *testing.T) { testGetAllTeamPageListing(t, ss) })
	t.Run("GetAllPrivateTeamListing", func(t *testing.T) { testGetAllPrivateTeamListing(t, ss) })
	t.Run("GetAllPrivateTeamPageListing", func(t *testing.T) { testGetAllPrivateTeamPageListing(t, ss) })
	t.Run("Delete", func(t *testing.T) { testDelete(t, ss) })
	t.Run("TeamCount", func(t *testing.T) { testTeamCount(t, ss) })
	t.Run("TeamMembers", func(t *testing.T) { testTeamMembers(t, ss) })
	t.Run("SaveTeamMemberMaxMembers", func(t *testing.T) { testSaveTeamMemberMaxMembers(t, ss) })
	t.Run("GetTeamMember", func(t *testing.T) { testGetTeamMember(t, ss) })
	t.Run("GetTeamMembersByIds", func(t *testing.T) { testGetTeamMembersByIds(t, ss) })
	t.Run("MemberCount", func(t *testing.T) { testTeamStoreMemberCount(t, ss) })
	t.Run("GetChannelUnreadsForAllTeams", func(t *testing.T) { testGetChannelUnreadsForAllTeams(t, ss) })
	t.Run("GetChannelUnreadsForTeam", func(t *testing.T) { testGetChannelUnreadsForTeam(t, ss) })
	t.Run("UpdateLastTeamIconUpdate", func(t *testing.T) { testUpdateLastTeamIconUpdate(t, ss) })
	t.Run("GetTeamsByScheme", func(t *testing.T) { testGetTeamsByScheme(t, ss) })
	t.Run("MigrateTeamMembers", func(t *testing.T) { testTeamStoreMigrateTeamMembers(t, ss) })
	t.Run("ResetAllTeamSchemes", func(t *testing.T) { testResetAllTeamSchemes(t, ss) })
	t.Run("ClearAllCustomRoleAssignments", func(t *testing.T) { testTeamStoreClearAllCustomRoleAssignments(t, ss) })
	t.Run("AnalyticsGetTeamCountForScheme", func(t *testing.T) { testTeamStoreAnalyticsGetTeamCountForScheme(t, ss) })
	t.Run("GetAllForExportAfter", func(t *testing.T) { testTeamStoreGetAllForExportAfter(t, ss) })
	t.Run("GetTeamMembersForExport", func(t *testing.T) { testTeamStoreGetTeamMembersForExport(t, ss) })
	t.Run("GetTeamsForUserWithPagination", func(t *testing.T) { testTeamMembersWithPagination(t, ss) })
}

func testTeamStoreSave(t *testing.T, ss store.Store) {
	o1 := model.Team{}
	o1.DisplayName = "DisplayName"
	o1.Name = "z-z-z" + model.NewId() + "b"
	o1.Email = MakeEmail()
	o1.Type = model.TEAM_OPEN

	if _, err := ss.Team().Save(&o1); err != nil {
		t.Fatal("couldn't save item", err)
	}

	if _, err := ss.Team().Save(&o1); err == nil {
		t.Fatal("shouldn't be able to update from save")
	}

	o1.Id = ""
	if _, err := ss.Team().Save(&o1); err == nil {
		t.Fatal("should be unique domain")
	}
}

func testTeamStoreUpdate(t *testing.T, ss store.Store) {
	o1 := model.Team{}
	o1.DisplayName = "DisplayName"
	o1.Name = "z-z-z" + model.NewId() + "b"
	o1.Email = MakeEmail()
	o1.Type = model.TEAM_OPEN
	if _, err := ss.Team().Save(&o1); err != nil {
		t.Fatal(err)
	}

	time.Sleep(100 * time.Millisecond)

	if _, err := ss.Team().Update(&o1); err != nil {
		t.Fatal(err)
	}

	o1.Id = "missing"
	if _, err := ss.Team().Update(&o1); err == nil {
		t.Fatal("Update should have failed because of missing key")
	}

	o1.Id = model.NewId()
	if _, err := ss.Team().Update(&o1); err == nil {
		t.Fatal("Update should have faile because id change")
	}
}

func testTeamStoreUpdateDisplayName(t *testing.T, ss store.Store) {
	o1 := &model.Team{}
	o1.DisplayName = "Display Name"
	o1.Name = "z-z-z" + model.NewId() + "b"
	o1.Email = MakeEmail()
	o1.Type = model.TEAM_OPEN
	o1, err := ss.Team().Save(o1)
	require.Nil(t, err)

	newDisplayName := "NewDisplayName"

	if err = ss.Team().UpdateDisplayName(newDisplayName, o1.Id); err != nil {
		t.Fatal(err)
	}

	ro1, err := ss.Team().Get(o1.Id)
	require.Nil(t, err)
	require.Equal(t, newDisplayName, ro1.DisplayName, "DisplayName not updated")
}

func testTeamStoreGet(t *testing.T, ss store.Store) {
	o1 := model.Team{}
	o1.DisplayName = "DisplayName"
	o1.Name = "z-z-z" + model.NewId() + "b"
	o1.Email = MakeEmail()
	o1.Type = model.TEAM_OPEN
	_, err := ss.Team().Save(&o1)
	require.Nil(t, err)

	r1, err := ss.Team().Get(o1.Id)
	require.Nil(t, err)
	require.Equal(t, r1.ToJson(), o1.ToJson())

	_, err = ss.Team().Get("")
	require.NotNil(t, err, "Missing id should have failed")
}

func testTeamStoreGetByName(t *testing.T, ss store.Store) {
	o1 := model.Team{}
	o1.DisplayName = "DisplayName"
	o1.Name = "z-z-z" + model.NewId() + "b"
	o1.Email = MakeEmail()
	o1.Type = model.TEAM_OPEN

	if _, err := ss.Team().Save(&o1); err != nil {
		t.Fatal(err)
	}

	if team, err := ss.Team().GetByName(o1.Name); err != nil {
		t.Fatal(err)
	} else {
		if team.ToJson() != o1.ToJson() {
			t.Fatal("invalid returned team")
		}
	}

	if _, err := ss.Team().GetByName(""); err == nil {
		t.Fatal("Missing id should have failed")
	}
}

func testTeamStoreSearchByName(t *testing.T, ss store.Store) {
	o1 := model.Team{}
	o1.DisplayName = "DisplayName"
	var name = "zzz" + model.NewId()
	o1.Name = name + "b"
	o1.Email = MakeEmail()
	o1.Type = model.TEAM_OPEN

	if _, err := ss.Team().Save(&o1); err != nil {
		t.Fatal(err)
	}

	if r1, err := ss.Team().SearchByName(name); err != nil {
		t.Fatal(err)
	} else {
		if r1[0].ToJson() != o1.ToJson() {
			t.Fatal("invalid returned team")
		}
	}
}

func testTeamStoreSearchAll(t *testing.T, ss store.Store) {
	o := model.Team{}
	o.DisplayName = "ADisplayName" + model.NewId()
	o.Name = "zzzzzz-" + model.NewId() + "a"
	o.Email = MakeEmail()
	o.Type = model.TEAM_OPEN
	o.AllowOpenInvite = true

	_, err := ss.Team().Save(&o)
	require.Nil(t, err)

	p := model.Team{}
	p.DisplayName = "ADisplayName" + model.NewId()
	p.Name = "zzzzzz-" + model.NewId() + "a"
	p.Email = MakeEmail()
	p.Type = model.TEAM_OPEN
	p.AllowOpenInvite = false

	_, err = ss.Team().Save(&p)
	require.Nil(t, err)

	testCases := []struct {
		Name            string
		Term            string
		ExpectedLenth   int
		ExpectedFirstId string
	}{
		{
			"Search for open team name",
			o.Name,
			1,
			o.Id,
		},
		{
			"Search for open team displayName",
			o.DisplayName,
			1,
			o.Id,
		},
		{
			"Search for open team without results",
			"junk",
			0,
			"",
		},
		{
			"Search for private team",
			p.DisplayName,
			1,
			p.Id,
		},
		{
			"Search for both teams",
			"zzzzzz",
			2,
			"",
		},
	}

	for _, tc := range testCases {
		t.Run(tc.Name, func(t *testing.T) {
			r1, err := ss.Team().SearchAll(tc.Term)
			require.Nil(t, err)
			require.Equal(t, tc.ExpectedLenth, len(r1))
			if tc.ExpectedFirstId != "" {
				assert.Equal(t, tc.ExpectedFirstId, r1[0].Id)
			}
		})
	}
}

func testTeamStoreSearchOpen(t *testing.T, ss store.Store) {
	o := model.Team{}
	o.DisplayName = "ADisplayName" + model.NewId()
	o.Name = "zz" + model.NewId() + "a"
	o.Email = MakeEmail()
	o.Type = model.TEAM_OPEN
	o.AllowOpenInvite = true

	_, err := ss.Team().Save(&o)
	require.Nil(t, err)

	p := model.Team{}
	p.DisplayName = "ADisplayName" + model.NewId()
	p.Name = "zz" + model.NewId() + "a"
	p.Email = MakeEmail()
	p.Type = model.TEAM_OPEN
	p.AllowOpenInvite = false

	_, err = ss.Team().Save(&p)
	require.Nil(t, err)

	testCases := []struct {
		Name            string
		Term            string
		ExpectedLength  int
		ExpectedFirstId string
	}{
		{
			"Search for open team name",
			o.Name,
			1,
			o.Id,
		},
		{
			"Search for open team displayName",
			o.DisplayName,
			1,
			o.Id,
		},
		{
			"Search for open team without results",
			"junk",
			0,
			"",
		},
		{
			"Search for a private team (expected no results)",
			p.DisplayName,
			0,
			"",
		},
	}

	for _, tc := range testCases {
		t.Run(tc.Name, func(t *testing.T) {
			r1, err := ss.Team().SearchOpen(tc.Term)
			require.Nil(t, err)
			results := r1
			require.Equal(t, tc.ExpectedLength, len(results))
			if tc.ExpectedFirstId != "" {
				assert.Equal(t, tc.ExpectedFirstId, results[0].Id)
			}
		})
	}
}

func testTeamStoreSearchPrivate(t *testing.T, ss store.Store) {
	o := model.Team{}
	o.DisplayName = "ADisplayName" + model.NewId()
	o.Name = "zz" + model.NewId() + "a"
	o.Email = MakeEmail()
	o.Type = model.TEAM_OPEN
	o.AllowOpenInvite = true

	_, err := ss.Team().Save(&o)
	require.Nil(t, err)

	p := model.Team{}
	p.DisplayName = "ADisplayName" + model.NewId()
	p.Name = "zz" + model.NewId() + "a"
	p.Email = MakeEmail()
	p.Type = model.TEAM_OPEN
	p.AllowOpenInvite = false

	_, err = ss.Team().Save(&p)
	require.Nil(t, err)

	testCases := []struct {
		Name            string
		Term            string
		ExpectedLength  int
		ExpectedFirstId string
	}{
		{
			"Search for private team name",
			p.Name,
			1,
			p.Id,
		},
		{
			"Search for private team displayName",
			p.DisplayName,
			1,
			p.Id,
		},
		{
			"Search for private team without results",
			"junk",
			0,
			"",
		},
		{
			"Search for a open team (expected no results)",
			o.DisplayName,
			0,
			"",
		},
	}

	for _, tc := range testCases {
		t.Run(tc.Name, func(t *testing.T) {
			r1, err := ss.Team().SearchPrivate(tc.Term)
			require.Nil(t, err)
			results := r1
			require.Equal(t, tc.ExpectedLength, len(results))
			if tc.ExpectedFirstId != "" {
				assert.Equal(t, tc.ExpectedFirstId, results[0].Id)
			}
		})
	}
}

func testTeamStoreGetByInviteId(t *testing.T, ss store.Store) {
	o1 := model.Team{}
	o1.DisplayName = "DisplayName"
	o1.Name = "z-z-z" + model.NewId() + "b"
	o1.Email = MakeEmail()
	o1.Type = model.TEAM_OPEN
	o1.InviteId = model.NewId()

	save1, err := ss.Team().Save(&o1)
	if err != nil {
		t.Fatal(err)
	}

	o2 := model.Team{}
	o2.DisplayName = "DisplayName"
	o2.Name = "zz" + model.NewId() + "b"
	o2.Email = MakeEmail()
	o2.Type = model.TEAM_OPEN

	if r1, err := ss.Team().GetByInviteId(save1.InviteId); err != nil {
		t.Fatal(err)
	} else {
		if r1.ToJson() != o1.ToJson() {
			t.Fatal("invalid returned team")
		}
	}

	if _, err := ss.Team().GetByInviteId(""); err == nil {
		t.Fatal("Missing id should have failed")
	}
}

func testTeamStoreByUserId(t *testing.T, ss store.Store) {
	o1 := &model.Team{}
	o1.DisplayName = "DisplayName"
	o1.Name = "z-z-z" + model.NewId() + "b"
	o1.Email = MakeEmail()
	o1.Type = model.TEAM_OPEN
	o1.InviteId = model.NewId()
	o1, err := ss.Team().Save(o1)
	require.Nil(t, err)

	m1 := &model.TeamMember{TeamId: o1.Id, UserId: model.NewId()}
	_, err = ss.Team().SaveMember(m1, -1)
	require.Nil(t, err)

	if teams, err := ss.Team().GetTeamsByUserId(m1.UserId); err != nil {
		t.Fatal(err)
	} else {
		if len(teams) == 0 {
			t.Fatal("Should return a team")
		}

		if teams[0].Id != o1.Id {
			t.Fatal("should be a member")
		}

	}
}

func testGetAllTeamListing(t *testing.T, ss store.Store) {
	o1 := model.Team{}
	o1.DisplayName = "DisplayName"
	o1.Name = "z-z-z" + model.NewId() + "b"
	o1.Email = MakeEmail()
	o1.Type = model.TEAM_OPEN
	o1.AllowOpenInvite = true
	_, err := ss.Team().Save(&o1)
	require.Nil(t, err)

	o2 := model.Team{}
	o2.DisplayName = "DisplayName"
	o2.Name = "zz" + model.NewId() + "b"
	o2.Email = MakeEmail()
	o2.Type = model.TEAM_OPEN
	_, err = ss.Team().Save(&o2)
	require.Nil(t, err)

	o3 := model.Team{}
	o3.DisplayName = "DisplayName"
	o3.Name = "z-z-z" + model.NewId() + "b"
	o3.Email = MakeEmail()
	o3.Type = model.TEAM_INVITE
	o3.AllowOpenInvite = true
	_, err = ss.Team().Save(&o3)
	require.Nil(t, err)

	o4 := model.Team{}
	o4.DisplayName = "DisplayName"
	o4.Name = "zz" + model.NewId() + "b"
	o4.Email = MakeEmail()
	o4.Type = model.TEAM_INVITE
	_, err = ss.Team().Save(&o4)
	require.Nil(t, err)

	if teams, err := ss.Team().GetAllTeamListing(); err != nil {
		t.Fatal(err)
	} else {
		for _, team := range teams {
			if !team.AllowOpenInvite {
				t.Fatal("should have returned team with AllowOpenInvite as true")
			}
		}

		if len(teams) == 0 {
			t.Fatal("failed team listing")
		}
	}
}

func testGetAllTeamPageListing(t *testing.T, ss store.Store) {
	o1 := model.Team{}
	o1.DisplayName = "DisplayName"
	o1.Name = "z-z-z" + model.NewId() + "b"
	o1.Email = MakeEmail()
	o1.Type = model.TEAM_OPEN
	o1.AllowOpenInvite = true
	_, err := ss.Team().Save(&o1)
	require.Nil(t, err)

	o2 := model.Team{}
	o2.DisplayName = "DisplayName"
	o2.Name = "zz" + model.NewId() + "b"
	o2.Email = MakeEmail()
	o2.Type = model.TEAM_OPEN
	o2.AllowOpenInvite = false
	_, err = ss.Team().Save(&o2)
	require.Nil(t, err)

	o3 := model.Team{}
	o3.DisplayName = "DisplayName"
	o3.Name = "z-z-z" + model.NewId() + "b"
	o3.Email = MakeEmail()
	o3.Type = model.TEAM_INVITE
	o3.AllowOpenInvite = true
	_, err = ss.Team().Save(&o3)
	require.Nil(t, err)

	o4 := model.Team{}
	o4.DisplayName = "DisplayName"
	o4.Name = "zz" + model.NewId() + "b"
	o4.Email = MakeEmail()
	o4.Type = model.TEAM_INVITE
	o4.AllowOpenInvite = false
	_, err = ss.Team().Save(&o4)
	require.Nil(t, err)

	teams, err := ss.Team().GetAllTeamPageListing(0, 10)
	require.Nil(t, err)

	for _, team := range teams {
		if !team.AllowOpenInvite {
			t.Fatal("should have returned team with AllowOpenInvite as true")
		}
	}

	if len(teams) > 10 {
		t.Fatal("should have returned max of 10 teams")
	}

	o5 := model.Team{}
	o5.DisplayName = "DisplayName"
	o5.Name = "z-z-z" + model.NewId() + "b"
	o5.Email = MakeEmail()
	o5.Type = model.TEAM_OPEN
	o5.AllowOpenInvite = true
	_, err = ss.Team().Save(&o5)
	require.Nil(t, err)

	teams, err = ss.Team().GetAllTeamPageListing(0, 4)
	require.Nil(t, err)

	for _, team := range teams {
		if !team.AllowOpenInvite {
			t.Fatal("should have returned team with AllowOpenInvite as true")
		}
	}

	if len(teams) > 4 {
		t.Fatal("should have returned max of 4 teams")
	}

	teams, err = ss.Team().GetAllTeamPageListing(1, 1)
	require.Nil(t, err)

	for _, team := range teams {
		if !team.AllowOpenInvite {
			t.Fatal("should have returned team with AllowOpenInvite as true")
		}
	}

	if len(teams) > 1 {
		t.Fatal("should have returned max of 1 team")
	}
}

func testGetAllPrivateTeamListing(t *testing.T, ss store.Store) {
	o1 := model.Team{}
	o1.DisplayName = "DisplayName"
	o1.Name = "z-z-z" + model.NewId() + "b"
	o1.Email = MakeEmail()
	o1.Type = model.TEAM_OPEN
	o1.AllowOpenInvite = true
	_, err := ss.Team().Save(&o1)
	require.Nil(t, err)

	o2 := model.Team{}
	o2.DisplayName = "DisplayName"
	o2.Name = "zz" + model.NewId() + "b"
	o2.Email = MakeEmail()
	o2.Type = model.TEAM_OPEN
	_, err = ss.Team().Save(&o2)
	require.Nil(t, err)

	o3 := model.Team{}
	o3.DisplayName = "DisplayName"
	o3.Name = "z-z-z" + model.NewId() + "b"
	o3.Email = MakeEmail()
	o3.Type = model.TEAM_INVITE
	o3.AllowOpenInvite = true
	_, err = ss.Team().Save(&o3)
	require.Nil(t, err)

	o4 := model.Team{}
	o4.DisplayName = "DisplayName"
	o4.Name = "zz" + model.NewId() + "b"
	o4.Email = MakeEmail()
	o4.Type = model.TEAM_INVITE
	_, err = ss.Team().Save(&o4)
	require.Nil(t, err)

	if teams, err := ss.Team().GetAllPrivateTeamListing(); err != nil {
		t.Fatal(err)
	} else {
		for _, team := range teams {
			if team.AllowOpenInvite {
				t.Fatal("should have returned team with AllowOpenInvite as false")
			}
		}

		if len(teams) == 0 {
			t.Fatal("failed team listing")
		}
	}
}

func testGetAllPrivateTeamPageListing(t *testing.T, ss store.Store) {
	o1 := model.Team{}
	o1.DisplayName = "DisplayName"
	o1.Name = "z-z-z" + model.NewId() + "b"
	o1.Email = MakeEmail()
	o1.Type = model.TEAM_OPEN
	o1.AllowOpenInvite = true
	_, err := ss.Team().Save(&o1)
	require.Nil(t, err)

	o2 := model.Team{}
	o2.DisplayName = "DisplayName"
	o2.Name = "zz" + model.NewId() + "b"
	o2.Email = MakeEmail()
	o2.Type = model.TEAM_OPEN
	o2.AllowOpenInvite = false
	_, err = ss.Team().Save(&o2)
	require.Nil(t, err)

	o3 := model.Team{}
	o3.DisplayName = "DisplayName"
	o3.Name = "z-z-z" + model.NewId() + "b"
	o3.Email = MakeEmail()
	o3.Type = model.TEAM_INVITE
	o3.AllowOpenInvite = true
	_, err = ss.Team().Save(&o3)
	require.Nil(t, err)

	o4 := model.Team{}
	o4.DisplayName = "DisplayName"
	o4.Name = "zz" + model.NewId() + "b"
	o4.Email = MakeEmail()
	o4.Type = model.TEAM_INVITE
	o4.AllowOpenInvite = false
	_, err = ss.Team().Save(&o4)
	require.Nil(t, err)

	if teams, listErr := ss.Team().GetAllPrivateTeamPageListing(0, 10); listErr != nil {
		t.Fatal(listErr)
	} else {
		for _, team := range teams {
			if team.AllowOpenInvite {
				t.Fatal("should have returned team with AllowOpenInvite as false")
			}
		}

		if len(teams) > 10 {
			t.Fatal("should have returned max of 10 teams")
		}
	}

	o5 := model.Team{}
	o5.DisplayName = "DisplayName"
	o5.Name = "z-z-z" + model.NewId() + "b"
	o5.Email = MakeEmail()
	o5.Type = model.TEAM_OPEN
	o5.AllowOpenInvite = true
	_, err = ss.Team().Save(&o5)
	require.Nil(t, err)

	if teams, listErr := ss.Team().GetAllPrivateTeamPageListing(0, 4); listErr != nil {
		t.Fatal(listErr)
	} else {
		for _, team := range teams {
			if team.AllowOpenInvite {
				t.Fatal("should have returned team with AllowOpenInvite as false")
			}
		}

		if len(teams) > 4 {
			t.Fatal("should have returned max of 4 teams")
		}
	}

	if teams, listErr := ss.Team().GetAllPrivateTeamPageListing(1, 1); listErr != nil {
		t.Fatal(listErr)
	} else {
		for _, team := range teams {
			if team.AllowOpenInvite {
				t.Fatal("should have returned team with AllowOpenInvite as false")
			}
		}

		if len(teams) > 1 {
			t.Fatal("should have returned max of 1 team")
		}
	}
}

func testDelete(t *testing.T, ss store.Store) {
	o1 := model.Team{}
	o1.DisplayName = "DisplayName"
	o1.Name = "z-z-z" + model.NewId() + "b"
	o1.Email = MakeEmail()
	o1.Type = model.TEAM_OPEN
	o1.AllowOpenInvite = true
	_, err := ss.Team().Save(&o1)
	require.Nil(t, err)

	o2 := model.Team{}
	o2.DisplayName = "DisplayName"
	o2.Name = "zz" + model.NewId() + "b"
	o2.Email = MakeEmail()
	o2.Type = model.TEAM_OPEN
	_, err = ss.Team().Save(&o2)
	require.Nil(t, err)

	if r1 := ss.Team().PermanentDelete(o1.Id); r1 != nil {
		t.Fatal(r1)
	}
}

func testTeamCount(t *testing.T, ss store.Store) {
	o1 := model.Team{}
	o1.DisplayName = "DisplayName"
	o1.Name = "z-z-z" + model.NewId() + "b"
	o1.Email = MakeEmail()
	o1.Type = model.TEAM_OPEN
	o1.AllowOpenInvite = true
	_, err := ss.Team().Save(&o1)
	require.Nil(t, err)

	if teamCount, err := ss.Team().AnalyticsTeamCount(); err != nil {
		t.Fatal(err)
	} else {
		if teamCount == 0 {
			t.Fatal("should be at least 1 team")
		}
	}
}

func testTeamMembers(t *testing.T, ss store.Store) {
	teamId1 := model.NewId()
	teamId2 := model.NewId()

	m1 := &model.TeamMember{TeamId: teamId1, UserId: model.NewId()}
	m2 := &model.TeamMember{TeamId: teamId1, UserId: model.NewId()}
	m3 := &model.TeamMember{TeamId: teamId2, UserId: model.NewId()}

	_, err := ss.Team().SaveMember(m1, -1)
	require.Nil(t, err)
	_, err = ss.Team().SaveMember(m2, -1)
	require.Nil(t, err)
	_, err = ss.Team().SaveMember(m3, -1)
	require.Nil(t, err)

	ms, err := ss.Team().GetMembers(teamId1, 0, 100, nil)
	require.Nil(t, err)
	assert.Len(t, ms, 2)

	if ms, err = ss.Team().GetMembers(teamId2, 0, 100, nil); err != nil {
		t.Fatal(err)
	} else {

		require.Len(t, ms, 1)
		require.Equal(t, m3.UserId, ms[0].UserId)
	}

	if ms, err = ss.Team().GetTeamsForUser(m1.UserId); err != nil {
		t.Fatal(err)
	} else {

		require.Len(t, ms, 1)
		require.Equal(t, m1.TeamId, ms[0].TeamId)
	}

	if err = ss.Team().RemoveMember(teamId1, m1.UserId); err != nil {
		t.Fatal(err)
	}

	if ms, err = ss.Team().GetMembers(teamId1, 0, 100, nil); err != nil {
		t.Fatal(err)
	} else {

		require.Len(t, ms, 1)
		require.Equal(t, m2.UserId, ms[0].UserId)
	}

	_, err = ss.Team().SaveMember(m1, -1)
	require.Nil(t, err)

	if err = ss.Team().RemoveAllMembersByTeam(teamId1); err != nil {
		t.Fatal(err)
	}

	if ms, err = ss.Team().GetMembers(teamId1, 0, 100, nil); err != nil {
		t.Fatal(err)
	} else {

		require.Len(t, ms, 0)
	}

	uid := model.NewId()
	m4 := &model.TeamMember{TeamId: teamId1, UserId: uid}
	m5 := &model.TeamMember{TeamId: teamId2, UserId: uid}
	_, err = ss.Team().SaveMember(m4, -1)
	require.Nil(t, err)
	_, err = ss.Team().SaveMember(m5, -1)
	require.Nil(t, err)

	if ms, err = ss.Team().GetTeamsForUser(uid); err != nil {
		t.Fatal(err)
	} else {

		require.Len(t, ms, 2)
	}

	if err = ss.Team().RemoveAllMembersByUser(uid); err != nil {
		t.Fatal(err)
	}

	if ms, err = ss.Team().GetTeamsForUser(m1.UserId); err != nil {
		t.Fatal(err)
	} else {

		require.Len(t, ms, 0)
	}
}

func testTeamMembersWithPagination(t *testing.T, ss store.Store) {
	teamId1 := model.NewId()
	teamId2 := model.NewId()

	m1 := &model.TeamMember{TeamId: teamId1, UserId: model.NewId()}
	m2 := &model.TeamMember{TeamId: teamId1, UserId: model.NewId()}
	m3 := &model.TeamMember{TeamId: teamId2, UserId: model.NewId()}

	_, err := ss.Team().SaveMember(m1, -1)
	require.Nil(t, err)

	_, err = ss.Team().SaveMember(m2, -1)
	require.Nil(t, err)
	_, err = ss.Team().SaveMember(m3, -1)
	require.Nil(t, err)

	ms, errTeam := ss.Team().GetTeamsForUserWithPagination(m1.UserId, 0, 1)
	require.Nil(t, errTeam)

	require.Len(t, ms, 1)
	require.Equal(t, m1.TeamId, ms[0].TeamId)

	e := ss.Team().RemoveMember(teamId1, m1.UserId)
	require.Nil(t, e)

	ms, err = ss.Team().GetMembers(teamId1, 0, 100, nil)
	require.Nil(t, err)

	require.Len(t, ms, 1)
	require.Equal(t, m2.UserId, ms[0].UserId)

	_, err = ss.Team().SaveMember(m1, -1)
	require.Nil(t, err)

	err = ss.Team().RemoveAllMembersByTeam(teamId1)
	require.Nil(t, err)

	uid := model.NewId()
	m4 := &model.TeamMember{TeamId: teamId1, UserId: uid}
	m5 := &model.TeamMember{TeamId: teamId2, UserId: uid}
	_, err = ss.Team().SaveMember(m4, -1)
	require.Nil(t, err)
	_, err = ss.Team().SaveMember(m5, -1)
	require.Nil(t, err)

	result, err := ss.Team().GetTeamsForUserWithPagination(uid, 0, 1)
	require.Nil(t, err)
	require.Len(t, result, 1)

	err = ss.Team().RemoveAllMembersByUser(uid)
	require.Nil(t, err)

	result, err = ss.Team().GetTeamsForUserWithPagination(uid, 1, 1)
	require.Nil(t, err)
	require.Len(t, result, 0)
}

func testSaveTeamMemberMaxMembers(t *testing.T, ss store.Store) {
	maxUsersPerTeam := 5

	team, errSave := ss.Team().Save(&model.Team{
		DisplayName: "DisplayName",
		Name:        "z-z-z" + model.NewId() + "b",
		Type:        model.TEAM_OPEN,
	})
	require.Nil(t, errSave)
	defer func() {
		ss.Team().PermanentDelete(team.Id)
	}()

	userIds := make([]string, maxUsersPerTeam)

	for i := 0; i < maxUsersPerTeam; i++ {
		user, err := ss.User().Save(&model.User{
			Username: model.NewId(),
			Email:    MakeEmail(),
		})
		require.Nil(t, err)
		userIds[i] = user.Id

		defer func(userId string) {
			ss.User().PermanentDelete(userId)
		}(userIds[i])

		_, err = ss.Team().SaveMember(&model.TeamMember{
			TeamId: team.Id,
			UserId: userIds[i],
		}, maxUsersPerTeam)
		require.Nil(t, err)

		defer func(userId string) {
			ss.Team().RemoveMember(team.Id, userId)
		}(userIds[i])
	}

	if totalMemberCount, err := ss.Team().GetTotalMemberCount(team.Id, nil); err != nil {
		t.Fatal(err)
	} else if int(totalMemberCount) != maxUsersPerTeam {
		t.Fatalf("should start with 5 team members, had %v instead", totalMemberCount)
	}

	user, err := ss.User().Save(&model.User{
		Username: model.NewId(),
		Email:    MakeEmail(),
	})
	require.Nil(t, err)
	newUserId := user.Id
	defer func() {
		ss.User().PermanentDelete(newUserId)
	}()

	if _, err = ss.Team().SaveMember(&model.TeamMember{
		TeamId: team.Id,
		UserId: newUserId,
	}, maxUsersPerTeam); err == nil {
		t.Fatal("shouldn't be able to save member when at maximum members per team")
	}

	if totalMemberCount, teamErr := ss.Team().GetTotalMemberCount(team.Id, nil); teamErr != nil {
		t.Fatal(teamErr)
	} else if int(totalMemberCount) != maxUsersPerTeam {
		t.Fatalf("should still have 5 team members, had %v instead", totalMemberCount)
	}

	// Leaving the team from the UI sets DeleteAt instead of using TeamStore.RemoveMember
	if _, teamErr := ss.Team().UpdateMember(&model.TeamMember{
		TeamId:   team.Id,
		UserId:   userIds[0],
		DeleteAt: 1234,
	}); teamErr != nil {
		panic(teamErr)
	}

	if totalMemberCount, teamErr := ss.Team().GetTotalMemberCount(team.Id, nil); teamErr != nil {
		t.Fatal(teamErr)
	} else if int(totalMemberCount) != maxUsersPerTeam-1 {
		t.Fatalf("should now only have 4 team members, had %v instead", totalMemberCount)
	}

	if _, err = ss.Team().SaveMember(&model.TeamMember{TeamId: team.Id, UserId: newUserId}, maxUsersPerTeam); err != nil {
		t.Fatal("should've been able to save new member after deleting one", err)
	} else {
		defer func(userId string) {
			ss.Team().RemoveMember(team.Id, userId)
		}(newUserId)
	}

	if totalMemberCount, teamErr := ss.Team().GetTotalMemberCount(team.Id, nil); teamErr != nil {
		t.Fatal(teamErr)
	} else if int(totalMemberCount) != maxUsersPerTeam {
		t.Fatalf("should have 5 team members again, had %v instead", totalMemberCount)
	}

	// Deactivating a user should make them stop counting against max members
	user2, err := ss.User().Get(userIds[1])
	require.Nil(t, err)
	user2.DeleteAt = 1234
	_, err = ss.User().Update(user2, true)
	require.Nil(t, err)

	user, err = ss.User().Save(&model.User{
		Username: model.NewId(),
		Email:    MakeEmail(),
	})
	require.Nil(t, err)
	newUserId2 := user.Id
	if _, err := ss.Team().SaveMember(&model.TeamMember{TeamId: team.Id, UserId: newUserId2}, maxUsersPerTeam); err != nil {
		t.Fatal("should've been able to save new member after deleting one", err)
	} else {
		defer func(userId string) {
			ss.Team().RemoveMember(team.Id, userId)
		}(newUserId2)
	}
}

func testGetTeamMember(t *testing.T, ss store.Store) {
	teamId1 := model.NewId()

	m1 := &model.TeamMember{TeamId: teamId1, UserId: model.NewId()}
	_, err := ss.Team().SaveMember(m1, -1)
	require.Nil(t, err)

	var rm1 *model.TeamMember
	if rm1, err = ss.Team().GetMember(m1.TeamId, m1.UserId); err != nil {
		t.Fatal(err)
	} else {

		if rm1.TeamId != m1.TeamId {
			t.Fatal("bad team id")
		}

		if rm1.UserId != m1.UserId {
			t.Fatal("bad user id")
		}
	}

	if _, err = ss.Team().GetMember(m1.TeamId, ""); err == nil {
		t.Fatal("empty user id - should have failed")
	}

	if _, err = ss.Team().GetMember("", m1.UserId); err == nil {
		t.Fatal("empty team id - should have failed")
	}

	// Test with a custom team scheme.
	s2 := &model.Scheme{
		Name:        model.NewId(),
		DisplayName: model.NewId(),
		Description: model.NewId(),
		Scope:       model.SCHEME_SCOPE_TEAM,
	}
	s2, err = ss.Scheme().Save(s2)
	require.Nil(t, err)
	t.Log(s2)

	t2, err := ss.Team().Save(&model.Team{
		DisplayName: "DisplayName",
		Name:        "z-z-z" + model.NewId() + "b",
		Type:        model.TEAM_OPEN,
		SchemeId:    &s2.Id,
	})
	require.Nil(t, err)

	defer func() {
		ss.Team().PermanentDelete(t2.Id)
	}()

	m2 := &model.TeamMember{TeamId: t2.Id, UserId: model.NewId(), SchemeUser: true}
	_, err = ss.Team().SaveMember(m2, -1)
	require.Nil(t, err)

	m3, err := ss.Team().GetMember(m2.TeamId, m2.UserId)
	require.Nil(t, err)
	t.Log(m3)

	assert.Equal(t, s2.DefaultTeamUserRole, m3.Roles)

	m4 := &model.TeamMember{TeamId: t2.Id, UserId: model.NewId(), SchemeGuest: true}
	_, err = ss.Team().SaveMember(m4, -1)
	require.Nil(t, err)

	m5, err := ss.Team().GetMember(m4.TeamId, m4.UserId)
	require.Nil(t, err)

	assert.Equal(t, s2.DefaultTeamGuestRole, m5.Roles)
}

func testGetTeamMembersByIds(t *testing.T, ss store.Store) {
	teamId1 := model.NewId()

	m1 := &model.TeamMember{TeamId: teamId1, UserId: model.NewId()}
	_, err := ss.Team().SaveMember(m1, -1)
	require.Nil(t, err)

	var r []*model.TeamMember
	if r, err = ss.Team().GetMembersByIds(m1.TeamId, []string{m1.UserId}, nil); err != nil {
		t.Fatal(err)
	} else {
		rm1 := r[0]

		if rm1.TeamId != m1.TeamId {
			t.Fatal("bad team id")
		}

		if rm1.UserId != m1.UserId {
			t.Fatal("bad user id")
		}
	}

	m2 := &model.TeamMember{TeamId: teamId1, UserId: model.NewId()}
	_, err = ss.Team().SaveMember(m2, -1)
	require.Nil(t, err)

	if rm, err := ss.Team().GetMembersByIds(m1.TeamId, []string{m1.UserId, m2.UserId, model.NewId()}, nil); err != nil {
		t.Fatal(err)
	} else {

		if len(rm) != 2 {
			t.Fatal("return wrong number of results")
		}
	}

	if _, err := ss.Team().GetMembersByIds(m1.TeamId, []string{}, nil); err == nil {
		t.Fatal("empty user ids - should have failed")
	}
}

func testTeamStoreMemberCount(t *testing.T, ss store.Store) {
	u1 := &model.User{}
	u1.Email = MakeEmail()
	_, err := ss.User().Save(u1)
	require.Nil(t, err)

	u2 := &model.User{}
	u2.Email = MakeEmail()
	u2.DeleteAt = 1
	_, err = ss.User().Save(u2)
	require.Nil(t, err)

	teamId1 := model.NewId()
	m1 := &model.TeamMember{TeamId: teamId1, UserId: u1.Id}
	_, err = ss.Team().SaveMember(m1, -1)
	require.Nil(t, err)

	m2 := &model.TeamMember{TeamId: teamId1, UserId: u2.Id}
	_, err = ss.Team().SaveMember(m2, -1)
	require.Nil(t, err)

<<<<<<< HEAD
	if totalMemberCount, err := ss.Team().GetTotalMemberCount(teamId1, nil); err != nil {
=======
	var totalMemberCount int64
	if totalMemberCount, err = ss.Team().GetTotalMemberCount(teamId1); err != nil {
>>>>>>> 4beb1226
		t.Fatal(err)
	} else {
		if totalMemberCount != 2 {
			t.Fatal("wrong count")
		}
	}

<<<<<<< HEAD
	if result, err := ss.Team().GetActiveMemberCount(teamId1, nil); err != nil {
=======
	var result int64
	if result, err = ss.Team().GetActiveMemberCount(teamId1); err != nil {
>>>>>>> 4beb1226
		t.Fatal(err)
	} else {
		if result != 1 {
			t.Fatal("wrong count")
		}
	}

	m3 := &model.TeamMember{TeamId: teamId1, UserId: model.NewId()}
	_, err = ss.Team().SaveMember(m3, -1)
	require.Nil(t, err)

	if totalMemberCount, err := ss.Team().GetTotalMemberCount(teamId1, nil); err != nil {
		t.Fatal(err)
	} else {
		if totalMemberCount != 2 {
			t.Fatal("wrong count")
		}
	}

	if result, err := ss.Team().GetActiveMemberCount(teamId1, nil); err != nil {
		t.Fatal(err)
	} else {
		if result != 1 {
			t.Fatal("wrong count")
		}
	}
}

func testGetChannelUnreadsForAllTeams(t *testing.T, ss store.Store) {
	teamId1 := model.NewId()
	teamId2 := model.NewId()

	uid := model.NewId()
	m1 := &model.TeamMember{TeamId: teamId1, UserId: uid}
	m2 := &model.TeamMember{TeamId: teamId2, UserId: uid}
	_, err := ss.Team().SaveMember(m1, -1)
	require.Nil(t, err)
	_, err = ss.Team().SaveMember(m2, -1)
	require.Nil(t, err)

	c1 := &model.Channel{TeamId: m1.TeamId, Name: model.NewId(), DisplayName: "Town Square", Type: model.CHANNEL_OPEN, TotalMsgCount: 100}
	_, err = ss.Channel().Save(c1, -1)
	require.Nil(t, err)

	c2 := &model.Channel{TeamId: m2.TeamId, Name: model.NewId(), DisplayName: "Town Square", Type: model.CHANNEL_OPEN, TotalMsgCount: 100}
	_, err = ss.Channel().Save(c2, -1)
	require.Nil(t, err)

	cm1 := &model.ChannelMember{ChannelId: c1.Id, UserId: m1.UserId, NotifyProps: model.GetDefaultChannelNotifyProps(), MsgCount: 90}
	_, err = ss.Channel().SaveMember(cm1)
	require.Nil(t, err)
	cm2 := &model.ChannelMember{ChannelId: c2.Id, UserId: m2.UserId, NotifyProps: model.GetDefaultChannelNotifyProps(), MsgCount: 90}
	_, err = ss.Channel().SaveMember(cm2)
	require.Nil(t, err)

	if ms1, err := ss.Team().GetChannelUnreadsForAllTeams("", uid); err != nil {
		t.Fatal(err)
	} else {
		membersMap := make(map[string]bool)
		for i := range ms1 {
			id := ms1[i].TeamId
			if _, ok := membersMap[id]; !ok {
				membersMap[id] = true
			}
		}
		if len(membersMap) != 2 {
			t.Fatal("Should be the unreads for all the teams")
		}

		if ms1[0].MsgCount != 10 {
			t.Fatal("subtraction failed")
		}
	}

	if ms2, err := ss.Team().GetChannelUnreadsForAllTeams(teamId1, uid); err != nil {
		t.Fatal(err)
	} else {
		membersMap := make(map[string]bool)
		for i := range ms2 {
			id := ms2[i].TeamId
			if _, ok := membersMap[id]; !ok {
				membersMap[id] = true
			}
		}

		if len(membersMap) != 1 {
			t.Fatal("Should be the unreads for just one team")
		}

		if ms2[0].MsgCount != 10 {
			t.Fatal("subtraction failed")
		}
	}

	if err := ss.Team().RemoveAllMembersByUser(uid); err != nil {
		t.Fatal(err)
	}
}

func testGetChannelUnreadsForTeam(t *testing.T, ss store.Store) {
	teamId1 := model.NewId()

	uid := model.NewId()
	m1 := &model.TeamMember{TeamId: teamId1, UserId: uid}
	_, err := ss.Team().SaveMember(m1, -1)
	require.Nil(t, err)

	c1 := &model.Channel{TeamId: m1.TeamId, Name: model.NewId(), DisplayName: "Town Square", Type: model.CHANNEL_OPEN, TotalMsgCount: 100}
	_, err = ss.Channel().Save(c1, -1)
	require.Nil(t, err)

	c2 := &model.Channel{TeamId: m1.TeamId, Name: model.NewId(), DisplayName: "Town Square", Type: model.CHANNEL_OPEN, TotalMsgCount: 100}
	_, err = ss.Channel().Save(c2, -1)
	require.Nil(t, err)

	cm1 := &model.ChannelMember{ChannelId: c1.Id, UserId: m1.UserId, NotifyProps: model.GetDefaultChannelNotifyProps(), MsgCount: 90}
	_, err = ss.Channel().SaveMember(cm1)
	require.Nil(t, err)
	cm2 := &model.ChannelMember{ChannelId: c2.Id, UserId: m1.UserId, NotifyProps: model.GetDefaultChannelNotifyProps(), MsgCount: 90}
	_, err = ss.Channel().SaveMember(cm2)
	require.Nil(t, err)

	if ms, err := ss.Team().GetChannelUnreadsForTeam(m1.TeamId, m1.UserId); err != nil {
		t.Fatal(err)
	} else {
		if len(ms) != 2 {
			t.Fatal("wrong length")
		}

		if ms[0].MsgCount != 10 {
			t.Fatal("subtraction failed")
		}
	}
}

func testUpdateLastTeamIconUpdate(t *testing.T, ss store.Store) {

	// team icon initially updated a second ago
	lastTeamIconUpdateInitial := model.GetMillis() - 1000

	o1 := &model.Team{}
	o1.DisplayName = "Display Name"
	o1.Name = "z-z-z" + model.NewId() + "b"
	o1.Email = MakeEmail()
	o1.Type = model.TEAM_OPEN
	o1.LastTeamIconUpdate = lastTeamIconUpdateInitial
	o1, err := ss.Team().Save(o1)
	require.Nil(t, err)

	curTime := model.GetMillis()

	if err = ss.Team().UpdateLastTeamIconUpdate(o1.Id, curTime); err != nil {
		t.Fatal(err)
	}

	ro1, err := ss.Team().Get(o1.Id)
	require.Nil(t, err)

	if ro1.LastTeamIconUpdate <= lastTeamIconUpdateInitial {
		t.Fatal("LastTeamIconUpdate not updated")
	}
}

func testGetTeamsByScheme(t *testing.T, ss store.Store) {
	// Create some schemes.
	s1 := &model.Scheme{
		DisplayName: model.NewId(),
		Name:        model.NewId(),
		Description: model.NewId(),
		Scope:       model.SCHEME_SCOPE_TEAM,
	}

	s2 := &model.Scheme{
		DisplayName: model.NewId(),
		Name:        model.NewId(),
		Description: model.NewId(),
		Scope:       model.SCHEME_SCOPE_TEAM,
	}

	s1, err := ss.Scheme().Save(s1)
	require.Nil(t, err)
	s2, err = ss.Scheme().Save(s2)
	require.Nil(t, err)

	// Create and save some teams.
	t1 := &model.Team{
		Name:        model.NewId(),
		DisplayName: model.NewId(),
		Email:       MakeEmail(),
		Type:        model.TEAM_OPEN,
		SchemeId:    &s1.Id,
	}

	t2 := &model.Team{
		Name:        model.NewId(),
		DisplayName: model.NewId(),
		Email:       MakeEmail(),
		Type:        model.TEAM_OPEN,
		SchemeId:    &s1.Id,
	}

	t3 := &model.Team{
		Name:        model.NewId(),
		DisplayName: model.NewId(),
		Email:       MakeEmail(),
		Type:        model.TEAM_OPEN,
	}

	_, err = ss.Team().Save(t1)
	require.Nil(t, err)

	_, err = ss.Team().Save(t2)
	require.Nil(t, err)

	_, err = ss.Team().Save(t3)
	require.Nil(t, err)

	// Get the teams by a valid Scheme ID.
	d, err := ss.Team().GetTeamsByScheme(s1.Id, 0, 100)
	assert.Nil(t, err)
	assert.Len(t, d, 2)

	// Get the teams by a valid Scheme ID where there aren't any matching Teams.
	d, err = ss.Team().GetTeamsByScheme(s2.Id, 0, 100)
	assert.Nil(t, err)
	assert.Len(t, d, 0)

	// Get the teams by an invalid Scheme ID.
	d, err = ss.Team().GetTeamsByScheme(model.NewId(), 0, 100)
	assert.Nil(t, err)
	assert.Len(t, d, 0)
}

func testTeamStoreMigrateTeamMembers(t *testing.T, ss store.Store) {
	s1 := model.NewId()
	t1 := &model.Team{
		DisplayName: "Name",
		Name:        "z-z-z" + model.NewId() + "b",
		Email:       MakeEmail(),
		Type:        model.TEAM_OPEN,
		InviteId:    model.NewId(),
		SchemeId:    &s1,
	}
	t1, err := ss.Team().Save(t1)
	require.Nil(t, err)

	tm1 := &model.TeamMember{
		TeamId:        t1.Id,
		UserId:        model.NewId(),
		ExplicitRoles: "team_admin team_user",
	}
	tm2 := &model.TeamMember{
		TeamId:        t1.Id,
		UserId:        model.NewId(),
		ExplicitRoles: "team_user",
	}
	tm3 := &model.TeamMember{
		TeamId:        t1.Id,
		UserId:        model.NewId(),
		ExplicitRoles: "something_else",
	}

	tm1, err = ss.Team().SaveMember(tm1, -1)
	require.Nil(t, err)
	tm2, err = ss.Team().SaveMember(tm2, -1)
	require.Nil(t, err)
	tm3, err = ss.Team().SaveMember(tm3, -1)
	require.Nil(t, err)

	lastDoneTeamId := strings.Repeat("0", 26)
	lastDoneUserId := strings.Repeat("0", 26)

	for {
		res, e := ss.Team().MigrateTeamMembers(lastDoneTeamId, lastDoneUserId)
		if assert.Nil(t, e) {
			if res == nil {
				break
			}
			lastDoneTeamId = res["TeamId"]
			lastDoneUserId = res["UserId"]
		}
	}

	tm1b, err := ss.Team().GetMember(tm1.TeamId, tm1.UserId)
	assert.Nil(t, err)
	assert.Equal(t, "", tm1b.ExplicitRoles)
	assert.True(t, tm1b.SchemeUser)
	assert.True(t, tm1b.SchemeAdmin)

	tm2b, err := ss.Team().GetMember(tm2.TeamId, tm2.UserId)
	assert.Nil(t, err)
	assert.Equal(t, "", tm2b.ExplicitRoles)
	assert.True(t, tm2b.SchemeUser)
	assert.False(t, tm2b.SchemeAdmin)

	tm3b, err := ss.Team().GetMember(tm3.TeamId, tm3.UserId)
	assert.Nil(t, err)
	assert.Equal(t, "something_else", tm3b.ExplicitRoles)
	assert.False(t, tm3b.SchemeUser)
	assert.False(t, tm3b.SchemeAdmin)
}

func testResetAllTeamSchemes(t *testing.T, ss store.Store) {
	s1 := &model.Scheme{
		Name:        model.NewId(),
		DisplayName: model.NewId(),
		Description: model.NewId(),
		Scope:       model.SCHEME_SCOPE_TEAM,
	}
	s1, err := ss.Scheme().Save(s1)
	require.Nil(t, err)

	t1 := &model.Team{
		Name:        model.NewId(),
		DisplayName: model.NewId(),
		Email:       MakeEmail(),
		Type:        model.TEAM_OPEN,
		SchemeId:    &s1.Id,
	}

	t2 := &model.Team{
		Name:        model.NewId(),
		DisplayName: model.NewId(),
		Email:       MakeEmail(),
		Type:        model.TEAM_OPEN,
		SchemeId:    &s1.Id,
	}

	t1, err = ss.Team().Save(t1)
	require.Nil(t, err)
	t2, err = ss.Team().Save(t2)
	require.Nil(t, err)

	assert.Equal(t, s1.Id, *t1.SchemeId)
	assert.Equal(t, s1.Id, *t2.SchemeId)

	res := ss.Team().ResetAllTeamSchemes()
	assert.Nil(t, res)

	t1, err = ss.Team().Get(t1.Id)
	require.Nil(t, err)

	t2, err = ss.Team().Get(t2.Id)
	require.Nil(t, err)

	assert.Equal(t, "", *t1.SchemeId)
	assert.Equal(t, "", *t2.SchemeId)
}

func testTeamStoreClearAllCustomRoleAssignments(t *testing.T, ss store.Store) {
	m1 := &model.TeamMember{
		TeamId:        model.NewId(),
		UserId:        model.NewId(),
		ExplicitRoles: "team_user team_admin team_post_all_public",
	}
	m2 := &model.TeamMember{
		TeamId:        model.NewId(),
		UserId:        model.NewId(),
		ExplicitRoles: "team_user custom_role team_admin another_custom_role",
	}
	m3 := &model.TeamMember{
		TeamId:        model.NewId(),
		UserId:        model.NewId(),
		ExplicitRoles: "team_user",
	}
	m4 := &model.TeamMember{
		TeamId:        model.NewId(),
		UserId:        model.NewId(),
		ExplicitRoles: "custom_only",
	}

	_, err := ss.Team().SaveMember(m1, -1)
	require.Nil(t, err)
	_, err = ss.Team().SaveMember(m2, -1)
	require.Nil(t, err)
	_, err = ss.Team().SaveMember(m3, -1)
	require.Nil(t, err)
	_, err = ss.Team().SaveMember(m4, -1)
	require.Nil(t, err)

	require.Nil(t, (ss.Team().ClearAllCustomRoleAssignments()))

	r1, err := ss.Team().GetMember(m1.TeamId, m1.UserId)
	require.Nil(t, err)
	assert.Equal(t, m1.ExplicitRoles, r1.Roles)

	r2, err := ss.Team().GetMember(m2.TeamId, m2.UserId)
	require.Nil(t, err)
	assert.Equal(t, "team_user team_admin", r2.Roles)

	r3, err := ss.Team().GetMember(m3.TeamId, m3.UserId)
	require.Nil(t, err)
	assert.Equal(t, m3.ExplicitRoles, r3.Roles)

	r4, err := ss.Team().GetMember(m4.TeamId, m4.UserId)
	require.Nil(t, err)
	assert.Equal(t, "", r4.Roles)
}

func testTeamStoreAnalyticsGetTeamCountForScheme(t *testing.T, ss store.Store) {
	s1 := &model.Scheme{
		DisplayName: model.NewId(),
		Name:        model.NewId(),
		Description: model.NewId(),
		Scope:       model.SCHEME_SCOPE_TEAM,
	}
	s1, err := ss.Scheme().Save(s1)
	require.Nil(t, err)

	count1, err := ss.Team().AnalyticsGetTeamCountForScheme(s1.Id)
	assert.Nil(t, err)
	assert.Equal(t, int64(0), count1)

	t1 := &model.Team{
		Name:        model.NewId(),
		DisplayName: model.NewId(),
		Email:       MakeEmail(),
		Type:        model.TEAM_OPEN,
		SchemeId:    &s1.Id,
	}
	_, err = ss.Team().Save(t1)
	require.Nil(t, err)

	count2, err := ss.Team().AnalyticsGetTeamCountForScheme(s1.Id)
	assert.Nil(t, err)
	assert.Equal(t, int64(1), count2)

	t2 := &model.Team{
		Name:        model.NewId(),
		DisplayName: model.NewId(),
		Email:       MakeEmail(),
		Type:        model.TEAM_OPEN,
		SchemeId:    &s1.Id,
	}
	_, err = ss.Team().Save(t2)
	require.Nil(t, err)

	count3, err := ss.Team().AnalyticsGetTeamCountForScheme(s1.Id)
	assert.Nil(t, err)
	assert.Equal(t, int64(2), count3)

	t3 := &model.Team{
		Name:        model.NewId(),
		DisplayName: model.NewId(),
		Email:       MakeEmail(),
		Type:        model.TEAM_OPEN,
	}
	_, err = ss.Team().Save(t3)
	require.Nil(t, err)

	count4, err := ss.Team().AnalyticsGetTeamCountForScheme(s1.Id)
	assert.Nil(t, err)
	assert.Equal(t, int64(2), count4)

	t4 := &model.Team{
		Name:        model.NewId(),
		DisplayName: model.NewId(),
		Email:       MakeEmail(),
		Type:        model.TEAM_OPEN,
		SchemeId:    &s1.Id,
		DeleteAt:    model.GetMillis(),
	}
	_, err = ss.Team().Save(t4)
	require.Nil(t, err)

	count5, err := ss.Team().AnalyticsGetTeamCountForScheme(s1.Id)
	assert.Nil(t, err)
	assert.Equal(t, int64(2), count5)
}

func testTeamStoreGetAllForExportAfter(t *testing.T, ss store.Store) {
	t1 := model.Team{}
	t1.DisplayName = "Name"
	t1.Name = "zz" + model.NewId()
	t1.Email = MakeEmail()
	t1.Type = model.TEAM_OPEN
	_, err := ss.Team().Save(&t1)
	require.Nil(t, err)

	d1, err := ss.Team().GetAllForExportAfter(10000, strings.Repeat("0", 26))
	assert.Nil(t, err)

	found := false
	for _, team := range d1 {
		if team.Id == t1.Id {
			found = true
			assert.Equal(t, t1.Id, team.Id)
			assert.Nil(t, team.SchemeId)
			assert.Equal(t, t1.Name, team.Name)
		}
	}
	assert.True(t, found)
}

func testTeamStoreGetTeamMembersForExport(t *testing.T, ss store.Store) {
	t1 := model.Team{}
	t1.DisplayName = "Name"
	t1.Name = "zz" + model.NewId()
	t1.Email = MakeEmail()
	t1.Type = model.TEAM_OPEN
	_, err := ss.Team().Save(&t1)
	require.Nil(t, err)

	u1 := model.User{}
	u1.Email = MakeEmail()
	u1.Nickname = model.NewId()
	_, err = ss.User().Save(&u1)
	require.Nil(t, err)

	u2 := model.User{}
	u2.Email = MakeEmail()
	u2.Nickname = model.NewId()
	_, err = ss.User().Save(&u2)
	require.Nil(t, err)

	m1 := &model.TeamMember{TeamId: t1.Id, UserId: u1.Id}
	_, err = ss.Team().SaveMember(m1, -1)
	require.Nil(t, err)

	m2 := &model.TeamMember{TeamId: t1.Id, UserId: u2.Id}
	_, err = ss.Team().SaveMember(m2, -1)
	require.Nil(t, err)

	d1, err := ss.Team().GetTeamMembersForExport(u1.Id)
	assert.Nil(t, err)

	assert.Len(t, d1, 1)

	tmfe1 := d1[0]
	assert.Equal(t, t1.Id, tmfe1.TeamId)
	assert.Equal(t, u1.Id, tmfe1.UserId)
	assert.Equal(t, t1.Name, tmfe1.TeamName)
}<|MERGE_RESOLUTION|>--- conflicted
+++ resolved
@@ -1159,12 +1159,8 @@
 	_, err = ss.Team().SaveMember(m2, -1)
 	require.Nil(t, err)
 
-<<<<<<< HEAD
-	if totalMemberCount, err := ss.Team().GetTotalMemberCount(teamId1, nil); err != nil {
-=======
 	var totalMemberCount int64
-	if totalMemberCount, err = ss.Team().GetTotalMemberCount(teamId1); err != nil {
->>>>>>> 4beb1226
+	if totalMemberCount, err = ss.Team().GetTotalMemberCount(teamId1, nil); err != nil {
 		t.Fatal(err)
 	} else {
 		if totalMemberCount != 2 {
@@ -1172,12 +1168,8 @@
 		}
 	}
 
-<<<<<<< HEAD
-	if result, err := ss.Team().GetActiveMemberCount(teamId1, nil); err != nil {
-=======
 	var result int64
-	if result, err = ss.Team().GetActiveMemberCount(teamId1); err != nil {
->>>>>>> 4beb1226
+	if result, err = ss.Team().GetActiveMemberCount(teamId1, nil); err != nil {
 		t.Fatal(err)
 	} else {
 		if result != 1 {

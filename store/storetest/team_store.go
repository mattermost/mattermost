--- conflicted
+++ resolved
@@ -878,13 +878,8 @@
 	require.Len(t, ms, 1)
 	require.Equal(t, m1.TeamId, ms[0].TeamId)
 
-<<<<<<< HEAD
-	r1 := <-ss.Team().RemoveMember(teamId1, m1.UserId)
-	require.Nil(t, r1.Err)
-=======
 	e := ss.Team().RemoveMember(teamId1, m1.UserId)
 	require.Nil(t, e)
->>>>>>> 9ce5b28c
 
 	ms, err = ss.Team().GetMembers(teamId1, 0, 100, nil)
 	require.Nil(t, err)
@@ -945,7 +940,7 @@
 			ss.User().PermanentDelete(userId)
 		}(userIds[i])
 
-		_, err := ss.Team().SaveMember(&model.TeamMember{
+		_, err = ss.Team().SaveMember(&model.TeamMember{
 			TeamId: team.Id,
 			UserId: userIds[i],
 		}, maxUsersPerTeam)
@@ -1024,17 +1019,11 @@
 	user, err = ss.User().Save(&model.User{
 		Username: model.NewId(),
 		Email:    MakeEmail(),
-<<<<<<< HEAD
-	})).(*model.User).Id
+	})
+	require.Nil(t, err)
+	newUserId2 := user.Id
 	if _, err := ss.Team().SaveMember(&model.TeamMember{TeamId: team.Id, UserId: newUserId2}, maxUsersPerTeam); err != nil {
 		t.Fatal("should've been able to save new member after deleting one", err)
-=======
-	})
-	require.Nil(t, err)
-	newUserId2 := user.Id
-	if result := <-ss.Team().SaveMember(&model.TeamMember{TeamId: team.Id, UserId: newUserId2}, maxUsersPerTeam); result.Err != nil {
-		t.Fatal("should've been able to save new member after deleting one", result.Err)
->>>>>>> 9ce5b28c
 	} else {
 		defer func(userId string) {
 			ss.Team().RemoveMember(team.Id, userId)
@@ -1078,7 +1067,7 @@
 		Description: model.NewId(),
 		Scope:       model.SCHEME_SCOPE_TEAM,
 	}
-	s2, err := ss.Scheme().Save(s2)
+	s2, err = ss.Scheme().Save(s2)
 	require.Nil(t, err)
 	t.Log(s2)
 
@@ -1168,7 +1157,7 @@
 
 	teamId1 := model.NewId()
 	m1 := &model.TeamMember{TeamId: teamId1, UserId: u1.Id}
-	_, err := ss.Team().SaveMember(m1, -1)
+	_, err = ss.Team().SaveMember(m1, -1)
 	require.Nil(t, err)
 
 	m2 := &model.TeamMember{TeamId: teamId1, UserId: u2.Id}

--- conflicted
+++ resolved
@@ -309,17 +309,10 @@
 
 	for _, tc := range testCases {
 		t.Run(tc.Name, func(t *testing.T) {
-<<<<<<< HEAD
-			r1 := <-ss.Team().SearchOpen(tc.Term)
-			require.Nil(t, r1.Err)
-			results := r1.Data.([]*model.Team)
-			require.Equal(t, tc.ExpectedLength, len(results))
-=======
 			r1, err := ss.Team().SearchOpen(tc.Term)
 			require.Nil(t, err)
 			results := r1
-			require.Equal(t, tc.ExpectedLenth, len(results))
->>>>>>> 72d482de
+			require.Equal(t, tc.ExpectedLength, len(results))
 			if tc.ExpectedFirstId != "" {
 				assert.Equal(t, tc.ExpectedFirstId, results[0].Id)
 			}

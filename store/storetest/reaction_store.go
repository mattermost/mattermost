// Copyright (c) 2015-present Mattermost, Inc. All Rights Reserved.
// See LICENSE.txt for license information.

package storetest

import (
	"context"
	"errors"
	"sync"
	"testing"
	"time"

	"github.com/stretchr/testify/assert"
	"github.com/stretchr/testify/require"

	"github.com/mattermost/mattermost-server/v6/model"
	"github.com/mattermost/mattermost-server/v6/store"
	"github.com/mattermost/mattermost-server/v6/store/retrylayer"
)

func TestReactionStore(t *testing.T, ss store.Store, s SqlStore) {
	t.Run("ReactionSave", func(t *testing.T) { testReactionSave(t, ss) })
	t.Run("ReactionDelete", func(t *testing.T) { testReactionDelete(t, ss) })
	t.Run("ReactionGetForPost", func(t *testing.T) { testReactionGetForPost(t, ss) })
	t.Run("ReactionGetForPostSince", func(t *testing.T) { testReactionGetForPostSince(t, ss, s) })
	t.Run("ReactionDeleteAllWithEmojiName", func(t *testing.T) { testReactionDeleteAllWithEmojiName(t, ss, s) })
	t.Run("PermanentDeleteBatch", func(t *testing.T) { testReactionStorePermanentDeleteBatch(t, ss) })
	t.Run("ReactionBulkGetForPosts", func(t *testing.T) { testReactionBulkGetForPosts(t, ss) })
	t.Run("ReactionDeadlock", func(t *testing.T) { testReactionDeadlock(t, ss) })
}

func testReactionSave(t *testing.T, ss store.Store) {
	post, err := ss.Post().Save(&model.Post{
		ChannelId: model.NewId(),
		UserId:    model.NewId(),
	})
	require.NoError(t, err)
	firstUpdateAt := post.UpdateAt

	reaction1 := &model.Reaction{
		UserId:    model.NewId(),
		PostId:    post.Id,
		EmojiName: model.NewId(),
	}

	time.Sleep(time.Millisecond)
	reaction, nErr := ss.Reaction().Save(reaction1)
	require.NoError(t, nErr)

	saved := reaction
	assert.Equal(t, saved.UserId, reaction1.UserId, "should've saved reaction user_id and returned it")
	assert.Equal(t, saved.PostId, reaction1.PostId, "should've saved reaction post_id and returned it")
	assert.Equal(t, saved.EmojiName, reaction1.EmojiName, "should've saved reaction emoji_name and returned it")
	assert.NotZero(t, saved.UpdateAt, "should've saved reaction update_at and returned it")
	assert.Zero(t, saved.DeleteAt, "should've saved reaction delete_at with zero value and returned it")

	var secondUpdateAt int64
	postList, err := ss.Post().Get(context.Background(), reaction1.PostId, false, false, false, "")
	require.NoError(t, err)

	assert.True(t, postList.Posts[post.Id].HasReactions, "should've set HasReactions = true on post")
	assert.NotEqual(t, postList.Posts[post.Id].UpdateAt, firstUpdateAt, "should've marked post as updated when HasReactions changed")

	if postList.Posts[post.Id].HasReactions && postList.Posts[post.Id].UpdateAt != firstUpdateAt {
		secondUpdateAt = postList.Posts[post.Id].UpdateAt
	}

	_, nErr = ss.Reaction().Save(reaction1)
	assert.NoError(t, nErr, "should've allowed saving a duplicate reaction")

	// different user
	reaction2 := &model.Reaction{
		UserId:    model.NewId(),
		PostId:    reaction1.PostId,
		EmojiName: reaction1.EmojiName,
	}

	time.Sleep(time.Millisecond)
	_, nErr = ss.Reaction().Save(reaction2)
	require.NoError(t, nErr)

	postList, err = ss.Post().Get(context.Background(), reaction2.PostId, false, false, false, "")
	require.NoError(t, err)

	assert.NotEqual(t, postList.Posts[post.Id].UpdateAt, secondUpdateAt, "should've marked post as updated even if HasReactions doesn't change")

	// different post
	reaction3 := &model.Reaction{
		UserId:    reaction1.UserId,
		PostId:    model.NewId(),
		EmojiName: reaction1.EmojiName,
	}
	_, nErr = ss.Reaction().Save(reaction3)
	require.NoError(t, nErr)

	// different emoji
	reaction4 := &model.Reaction{
		UserId:    reaction1.UserId,
		PostId:    reaction1.PostId,
		EmojiName: model.NewId(),
	}
	_, nErr = ss.Reaction().Save(reaction4)
	require.NoError(t, nErr)

	// invalid reaction
	reaction5 := &model.Reaction{
		UserId: reaction1.UserId,
		PostId: reaction1.PostId,
	}
	_, nErr = ss.Reaction().Save(reaction5)
	require.Error(t, nErr, "should've failed for invalid reaction")

}

func testReactionDelete(t *testing.T, ss store.Store) {
	t.Run("Delete", func(t *testing.T) {
		post, err := ss.Post().Save(&model.Post{
			ChannelId: model.NewId(),
			UserId:    model.NewId(),
		})
		require.NoError(t, err)

		reaction := &model.Reaction{
			UserId:    model.NewId(),
			PostId:    post.Id,
			EmojiName: model.NewId(),
		}

		_, nErr := ss.Reaction().Save(reaction)
		require.NoError(t, nErr)

		result, err := ss.Post().Get(context.Background(), reaction.PostId, false, false, false, "")
		require.NoError(t, err)

		firstUpdateAt := result.Posts[post.Id].UpdateAt

		_, nErr = ss.Reaction().Delete(reaction)
		require.NoError(t, nErr)

		reactions, rErr := ss.Reaction().GetForPost(post.Id, false)
		require.NoError(t, rErr)

		assert.Empty(t, reactions, "should've deleted reaction")

		postList, err := ss.Post().Get(context.Background(), post.Id, false, false, false, "")
		require.NoError(t, err)

		assert.False(t, postList.Posts[post.Id].HasReactions, "should've set HasReactions = false on post")
		assert.NotEqual(t, postList.Posts[post.Id].UpdateAt, firstUpdateAt, "should mark post as updated after deleting reactions")
	})

	t.Run("Undelete", func(t *testing.T) {
		post, err := ss.Post().Save(&model.Post{
			ChannelId: model.NewId(),
			UserId:    model.NewId(),
		})
		require.NoError(t, err)

		reaction := &model.Reaction{
			UserId:    model.NewId(),
			PostId:    post.Id,
			EmojiName: model.NewId(),
		}

		savedReaction, nErr := ss.Reaction().Save(reaction)
		require.NoError(t, nErr)

		updateAt := savedReaction.UpdateAt

		_, nErr = ss.Reaction().Delete(savedReaction)
		require.NoError(t, nErr)

		// add same reaction back and ensure update_at is set
		_, nErr = ss.Reaction().Save(savedReaction)
		require.NoError(t, nErr)

		reactions, err := ss.Reaction().GetForPost(post.Id, false)
		require.NoError(t, err)

		assert.Len(t, reactions, 1)
		assert.GreaterOrEqual(t, reactions[0].UpdateAt, updateAt)
	})
}

func testReactionGetForPost(t *testing.T, ss store.Store) {
	postId := model.NewId()

	userId := model.NewId()

	reactions := []*model.Reaction{
		{
			UserId:    userId,
			PostId:    postId,
			EmojiName: "smile",
		},
		{
			UserId:    model.NewId(),
			PostId:    postId,
			EmojiName: "smile",
		},
		{
			UserId:    userId,
			PostId:    postId,
			EmojiName: "sad",
		},
		{
			UserId:    userId,
			PostId:    model.NewId(),
			EmojiName: "angry",
		},
	}

	for _, reaction := range reactions {
		_, err := ss.Reaction().Save(reaction)
		require.NoError(t, err)
	}

	// save and delete an additional reaction to test soft deletion
	temp := &model.Reaction{
		UserId:    userId,
		PostId:    postId,
		EmojiName: "grin",
	}
	savedTmp, err := ss.Reaction().Save(temp)
	require.NoError(t, err)
	_, err = ss.Reaction().Delete(savedTmp)
	require.NoError(t, err)

	returned, err := ss.Reaction().GetForPost(postId, false)
	require.NoError(t, err)
	require.Len(t, returned, 3, "should've returned 3 reactions")

	for _, reaction := range reactions {
		found := false

		for _, returnedReaction := range returned {
			if returnedReaction.UserId == reaction.UserId && returnedReaction.PostId == reaction.PostId &&
				returnedReaction.EmojiName == reaction.EmojiName && returnedReaction.UpdateAt > 0 {
				found = true
				break
			}
		}

		if !found {
			assert.NotEqual(t, reaction.PostId, postId, "should've returned reaction for post %v", reaction)
		} else if found {
			assert.Equal(t, reaction.PostId, postId, "shouldn't have returned reaction for another post")
		}
	}

	// Should return cached item
	returned, err = ss.Reaction().GetForPost(postId, true)
	require.NoError(t, err)
	require.Len(t, returned, 3, "should've returned 3 reactions")

	for _, reaction := range reactions {
		found := false

		for _, returnedReaction := range returned {
			if returnedReaction.UserId == reaction.UserId && returnedReaction.PostId == reaction.PostId &&
				returnedReaction.EmojiName == reaction.EmojiName {
				found = true
				break
			}
		}

		if !found {
			assert.NotEqual(t, reaction.PostId, postId, "should've returned reaction for post %v", reaction)
		} else if found {
			assert.Equal(t, reaction.PostId, postId, "shouldn't have returned reaction for another post")
		}
	}
}

func testReactionGetForPostSince(t *testing.T, ss store.Store, s SqlStore) {
	now := model.GetMillis()
	later := now + 1800000 // add 30 minutes
	remoteId := model.NewId()

	postId := model.NewId()
	userId := model.NewId()
	reactions := []*model.Reaction{
		{
			UserId:    userId,
			PostId:    postId,
			EmojiName: "smile",
			UpdateAt:  later,
		},
		{
			UserId:    model.NewId(),
			PostId:    postId,
			EmojiName: "smile",
		},
		{
			UserId:    userId,
			PostId:    postId,
			EmojiName: "sad",
			UpdateAt:  later,
			RemoteId:  &remoteId,
		},
		{
			UserId:    userId,
			PostId:    model.NewId(),
			EmojiName: "angry",
		},
		{
			UserId:    userId,
			PostId:    postId,
			EmojiName: "angry",
			DeleteAt:  now + 1,
			UpdateAt:  later,
		},
	}

	for _, reaction := range reactions {
		delete := reaction.DeleteAt
		update := reaction.UpdateAt

		_, err := ss.Reaction().Save(reaction)
		require.NoError(t, err)

		if delete > 0 {
			_, err = ss.Reaction().Delete(reaction)
			require.NoError(t, err)
		}
		if update > 0 {
			err = forceUpdateAt(reaction, update, s)
			require.NoError(t, err)
		}
		err = forceNULL(reaction, s) // test COALESCE
		require.NoError(t, err)
	}

	t.Run("reactions since", func(t *testing.T) {
		// should return 2 reactions that are not deleted for post
		returned, err := ss.Reaction().GetForPostSince(postId, later-1, "", false)
		require.NoError(t, err)
		require.Len(t, returned, 2, "should've returned 2 non-deleted reactions")
		for _, r := range returned {
			assert.Zero(t, r.DeleteAt, "should not have returned deleted reaction")
		}

	})

	t.Run("reactions since, incl deleted", func(t *testing.T) {
		// should return 3 reactions for post, including one deleted
		returned, err := ss.Reaction().GetForPostSince(postId, later-1, "", true)
		require.NoError(t, err)
		require.Len(t, returned, 3, "should've returned 3 reactions")
		var count int
		for _, r := range returned {
			if r.DeleteAt > 0 {
				count++
			}
		}
		assert.Equal(t, 1, count, "should not have returned 1 deleted reaction")

	})

	t.Run("reactions since, filter remoteId", func(t *testing.T) {
		// should return 1 reactions that are not deleted for post and have no remoteId
		returned, err := ss.Reaction().GetForPostSince(postId, later-1, remoteId, false)
		require.NoError(t, err)
		require.Len(t, returned, 1, "should've returned 1 filtered reactions")
		for _, r := range returned {
			assert.Zero(t, r.DeleteAt, "should not have returned deleted reaction")
		}
	})

	t.Run("reactions since, invalid post", func(t *testing.T) {
		// should return 0 reactions for invalid post
		returned, err := ss.Reaction().GetForPostSince(model.NewId(), later-1, "", true)
		require.NoError(t, err)
		require.Empty(t, returned, "should've returned 0 reactions")
	})

	t.Run("reactions since, far future", func(t *testing.T) {
		// should return 0 reactions for since far in the future
		returned, err := ss.Reaction().GetForPostSince(postId, later*2, "", true)
		require.NoError(t, err)
		require.Empty(t, returned, "should've returned 0 reactions")
	})
}

func forceUpdateAt(reaction *model.Reaction, updateAt int64, s SqlStore) error {
	params := map[string]interface{}{
		"UserId":    reaction.UserId,
		"PostId":    reaction.PostId,
		"EmojiName": reaction.EmojiName,
		"UpdateAt":  updateAt,
	}

	sqlResult, err := s.GetMaster().Exec(`
		UPDATE
			Reactions
		SET
			UpdateAt=:UpdateAt
		WHERE
			UserId = :UserId AND
			PostId = :PostId AND
			EmojiName = :EmojiName`, params,
	)

	if err != nil {
		return err
	}

	rows, err := sqlResult.RowsAffected()
	if err != nil {
		return err
	}

	if rows != 1 {
		return errors.New("expected one row affected")
	}
	return nil
}

func forceNULL(reaction *model.Reaction, s SqlStore) error {
	if _, err := s.GetMaster().Exec(`UPDATE Reactions SET UpdateAt = NULL WHERE UpdateAt = 0`); err != nil {
		return err
	}
	if _, err := s.GetMaster().Exec(`UPDATE Reactions SET DeleteAt = NULL WHERE DeleteAt = 0`); err != nil {
		return err
	}
	return nil
}

func testReactionDeleteAllWithEmojiName(t *testing.T, ss store.Store, s SqlStore) {
	emojiToDelete := model.NewId()

	post, err1 := ss.Post().Save(&model.Post{
		ChannelId: model.NewId(),
		UserId:    model.NewId(),
	})
	require.NoError(t, err1)
	post2, err2 := ss.Post().Save(&model.Post{
		ChannelId: model.NewId(),
		UserId:    model.NewId(),
	})
	require.NoError(t, err2)
	post3, err3 := ss.Post().Save(&model.Post{
		ChannelId: model.NewId(),
		UserId:    model.NewId(),
	})
	require.NoError(t, err3)

	userId := model.NewId()

	reactions := []*model.Reaction{
		{
			UserId:    userId,
			PostId:    post.Id,
			EmojiName: emojiToDelete,
		},
		{
			UserId:    model.NewId(),
			PostId:    post.Id,
			EmojiName: emojiToDelete,
		},
		{
			UserId:    userId,
			PostId:    post.Id,
			EmojiName: "sad",
		},
		{
			UserId:    userId,
			PostId:    post2.Id,
			EmojiName: "angry",
		},
		{
			UserId:    userId,
			PostId:    post3.Id,
			EmojiName: emojiToDelete,
		},
	}

	for _, reaction := range reactions {
		_, err := ss.Reaction().Save(reaction)
		require.NoError(t, err)

		// make at least one Reaction record contain NULL for Update and DeleteAt to simulate post schema upgrade case.
		if reaction.EmojiName == emojiToDelete {
			err = forceNULL(reaction, s)
			require.NoError(t, err)
		}
	}

	err := ss.Reaction().DeleteAllWithEmojiName(emojiToDelete)
	require.NoError(t, err)

	// check that the reactions were deleted
	returned, err := ss.Reaction().GetForPost(post.Id, false)
	require.NoError(t, err)
	require.Len(t, returned, 1, "should've only removed reactions with emoji name")

	for _, reaction := range returned {
		assert.NotEqual(t, reaction.EmojiName, "smile", "should've removed reaction with emoji name")
	}

	returned, err = ss.Reaction().GetForPost(post2.Id, false)
	require.NoError(t, err)
	assert.Len(t, returned, 1, "should've only removed reactions with emoji name")

	returned, err = ss.Reaction().GetForPost(post3.Id, false)
	require.NoError(t, err)
	assert.Empty(t, returned, "should've only removed reactions with emoji name")

	// check that the posts are updated
	postList, err := ss.Post().Get(context.Background(), post.Id, false, false, false, "")
	require.NoError(t, err)
	assert.True(t, postList.Posts[post.Id].HasReactions, "post should still have reactions")

	postList, err = ss.Post().Get(context.Background(), post2.Id, false, false, false, "")
	require.NoError(t, err)
	assert.True(t, postList.Posts[post2.Id].HasReactions, "post should still have reactions")

	postList, err = ss.Post().Get(context.Background(), post3.Id, false, false, false, "")
	require.NoError(t, err)
	assert.False(t, postList.Posts[post3.Id].HasReactions, "post shouldn't have reactions any more")

}

func testReactionStorePermanentDeleteBatch(t *testing.T, ss store.Store) {
	const limit = 1000
	team, err := ss.Team().Save(&model.Team{
		DisplayName: "DisplayName",
		Name:        "team" + model.NewId(),
		Email:       MakeEmail(),
<<<<<<< HEAD
		Type:        model.TEAM_OPEN,
=======
		Type:        model.TeamOpen,
>>>>>>> 296076bf
	})
	require.NoError(t, err)
	channel, err := ss.Channel().Save(&model.Channel{
		TeamId:      team.Id,
		DisplayName: "DisplayName",
		Name:        "channel" + model.NewId(),
<<<<<<< HEAD
		Type:        model.CHANNEL_OPEN,
=======
		Type:        model.ChannelTypeOpen,
>>>>>>> 296076bf
	}, -1)
	require.NoError(t, err)
	olderPost, err := ss.Post().Save(&model.Post{
		ChannelId: channel.Id,
		UserId:    model.NewId(),
		CreateAt:  1000,
	})
	require.NoError(t, err)
	newerPost, err := ss.Post().Save(&model.Post{
		ChannelId: channel.Id,
		UserId:    model.NewId(),
		CreateAt:  3000,
	})
	require.NoError(t, err)

	// Reactions will be deleted based on the timestamp of their post. So the time at
	// which a reaction was created doesn't matter.
	reactions := []*model.Reaction{
		{
			UserId:    model.NewId(),
			PostId:    olderPost.Id,
			EmojiName: "sad",
		},
		{
			UserId:    model.NewId(),
			PostId:    olderPost.Id,
			EmojiName: "sad",
		},
		{
			UserId:    model.NewId(),
			PostId:    newerPost.Id,
			EmojiName: "smile",
		},
	}

	for _, reaction := range reactions {
		_, err = ss.Reaction().Save(reaction)
		require.NoError(t, err)
	}

	_, _, err = ss.Post().PermanentDeleteBatchForRetentionPolicies(0, 2000, limit, model.RetentionPolicyCursor{})
	require.NoError(t, err)

	_, err = ss.Reaction().DeleteOrphanedRows(limit)
	require.NoError(t, err)

	returned, err := ss.Reaction().GetForPost(olderPost.Id, false)
	require.NoError(t, err)
	require.Len(t, returned, 0, "reactions for older post should have been deleted")

	returned, err = ss.Reaction().GetForPost(newerPost.Id, false)
	require.NoError(t, err)
	require.Len(t, returned, 1, "reactions for newer post should not have been deleted")
}

func testReactionBulkGetForPosts(t *testing.T, ss store.Store) {
	postId := model.NewId()
	post2Id := model.NewId()
	post3Id := model.NewId()
	post4Id := model.NewId()

	userId := model.NewId()

	reactions := []*model.Reaction{
		{
			UserId:    userId,
			PostId:    postId,
			EmojiName: "smile",
		},
		{
			UserId:    model.NewId(),
			PostId:    post2Id,
			EmojiName: "smile",
		},
		{
			UserId:    userId,
			PostId:    post3Id,
			EmojiName: "sad",
		},
		{
			UserId:    userId,
			PostId:    postId,
			EmojiName: "angry",
		},
		{
			UserId:    userId,
			PostId:    post2Id,
			EmojiName: "angry",
		},
		{
			UserId:    userId,
			PostId:    post4Id,
			EmojiName: "angry",
		},
	}

	for _, reaction := range reactions {
		_, err := ss.Reaction().Save(reaction)
		require.NoError(t, err)
	}

	postIds := []string{postId, post2Id, post3Id}
	returned, err := ss.Reaction().BulkGetForPosts(postIds)
	require.NoError(t, err)
	require.Len(t, returned, 5, "should've returned 5 reactions")

	post4IdFound := false
	for _, reaction := range returned {
		if reaction.PostId == post4Id {
			post4IdFound = true
			break
		}
	}

	require.False(t, post4IdFound, "Wrong reaction returned")

}

// testReactionDeadlock is a best-case attempt to recreate the deadlock scenario.
// It at least deadlocks 2 times out of 5.
func testReactionDeadlock(t *testing.T, ss store.Store) {
	ss = retrylayer.New(ss)

	post, err := ss.Post().Save(&model.Post{
		ChannelId: model.NewId(),
		UserId:    model.NewId(),
	})
	require.NoError(t, err)

	reaction1 := &model.Reaction{
		UserId:    model.NewId(),
		PostId:    post.Id,
		EmojiName: model.NewId(),
	}
	_, nErr := ss.Reaction().Save(reaction1)
	require.NoError(t, nErr)

	// different user
	reaction2 := &model.Reaction{
		UserId:    model.NewId(),
		PostId:    reaction1.PostId,
		EmojiName: reaction1.EmojiName,
	}
	_, nErr = ss.Reaction().Save(reaction2)
	require.NoError(t, nErr)

	// different post
	reaction3 := &model.Reaction{
		UserId:    reaction1.UserId,
		PostId:    model.NewId(),
		EmojiName: reaction1.EmojiName,
	}
	_, nErr = ss.Reaction().Save(reaction3)
	require.NoError(t, nErr)

	// different emoji
	reaction4 := &model.Reaction{
		UserId:    reaction1.UserId,
		PostId:    reaction1.PostId,
		EmojiName: model.NewId(),
	}
	_, nErr = ss.Reaction().Save(reaction4)
	require.NoError(t, nErr)

	var wg sync.WaitGroup
	wg.Add(2)
	// 1st tx
	go func() {
		defer wg.Done()
		err := ss.Reaction().DeleteAllWithEmojiName(reaction1.EmojiName)
		require.NoError(t, err)
	}()

	// 2nd tx
	go func() {
		defer wg.Done()
		_, err := ss.Reaction().Delete(reaction2)
		require.NoError(t, err)
	}()
	wg.Wait()
}<|MERGE_RESOLUTION|>--- conflicted
+++ resolved
@@ -527,22 +527,14 @@
 		DisplayName: "DisplayName",
 		Name:        "team" + model.NewId(),
 		Email:       MakeEmail(),
-<<<<<<< HEAD
-		Type:        model.TEAM_OPEN,
-=======
 		Type:        model.TeamOpen,
->>>>>>> 296076bf
 	})
 	require.NoError(t, err)
 	channel, err := ss.Channel().Save(&model.Channel{
 		TeamId:      team.Id,
 		DisplayName: "DisplayName",
 		Name:        "channel" + model.NewId(),
-<<<<<<< HEAD
-		Type:        model.CHANNEL_OPEN,
-=======
 		Type:        model.ChannelTypeOpen,
->>>>>>> 296076bf
 	}, -1)
 	require.NoError(t, err)
 	olderPost, err := ss.Post().Save(&model.Post{

// Copyright (c) 2015-present Mattermost, Inc. All Rights Reserved.
// See License.txt for license information.

package storetest

import (
	"net/http"
	"testing"
	"time"

	"github.com/mattermost/mattermost-server/model"
	"github.com/mattermost/mattermost-server/store"
	"github.com/stretchr/testify/require"
)

func TestWebhookStore(t *testing.T, ss store.Store) {
	t.Run("SaveIncoming", func(t *testing.T) { testWebhookStoreSaveIncoming(t, ss) })
	t.Run("UpdateIncoming", func(t *testing.T) { testWebhookStoreUpdateIncoming(t, ss) })
	t.Run("GetIncoming", func(t *testing.T) { testWebhookStoreGetIncoming(t, ss) })
	t.Run("GetIncomingList", func(t *testing.T) { testWebhookStoreGetIncomingList(t, ss) })
	t.Run("GetIncomingByTeam", func(t *testing.T) { testWebhookStoreGetIncomingByTeam(t, ss) })
	t.Run("DeleteIncoming", func(t *testing.T) { testWebhookStoreDeleteIncoming(t, ss) })
	t.Run("DeleteIncomingByChannel", func(t *testing.T) { testWebhookStoreDeleteIncomingByChannel(t, ss) })
	t.Run("DeleteIncomingByUser", func(t *testing.T) { testWebhookStoreDeleteIncomingByUser(t, ss) })
	t.Run("SaveOutgoing", func(t *testing.T) { testWebhookStoreSaveOutgoing(t, ss) })
	t.Run("GetOutgoing", func(t *testing.T) { testWebhookStoreGetOutgoing(t, ss) })
	t.Run("GetOutgoingList", func(t *testing.T) { testWebhookStoreGetOutgoingList(t, ss) })
	t.Run("GetOutgoingByChannel", func(t *testing.T) { testWebhookStoreGetOutgoingByChannel(t, ss) })
	t.Run("GetOutgoingByTeam", func(t *testing.T) { testWebhookStoreGetOutgoingByTeam(t, ss) })
	t.Run("DeleteOutgoing", func(t *testing.T) { testWebhookStoreDeleteOutgoing(t, ss) })
	t.Run("DeleteOutgoingByChannel", func(t *testing.T) { testWebhookStoreDeleteOutgoingByChannel(t, ss) })
	t.Run("DeleteOutgoingByUser", func(t *testing.T) { testWebhookStoreDeleteOutgoingByUser(t, ss) })
	t.Run("UpdateOutgoing", func(t *testing.T) { testWebhookStoreUpdateOutgoing(t, ss) })
	t.Run("CountIncoming", func(t *testing.T) { testWebhookStoreCountIncoming(t, ss) })
	t.Run("CountOutgoing", func(t *testing.T) { testWebhookStoreCountOutgoing(t, ss) })
}

func testWebhookStoreSaveIncoming(t *testing.T, ss store.Store) {
	o1 := buildIncomingWebhook()

	if _, err := ss.Webhook().SaveIncoming(o1); err != nil {
		t.Fatal("couldn't save item", err)
	}

	if _, err := ss.Webhook().SaveIncoming(o1); err == nil {
		t.Fatal("shouldn't be able to update from save")
	}
}

func testWebhookStoreUpdateIncoming(t *testing.T, ss store.Store) {

	var err *model.AppError

	o1 := buildIncomingWebhook()
	o1, err = ss.Webhook().SaveIncoming(o1)
	if err != nil {
		t.Fatal("unable to save webhook", err)
	}

	previousUpdatedAt := o1.UpdateAt

	o1.DisplayName = "TestHook"
	time.Sleep(10 * time.Millisecond)

	webhook, err := ss.Webhook().UpdateIncoming(o1)
	require.Nil(t, err)

	if webhook.UpdateAt == previousUpdatedAt {
		t.Fatal("should have updated the UpdatedAt of the hook")
	}

	if webhook.DisplayName != "TestHook" {
		t.Fatal("display name is not updated")
	}

}

func testWebhookStoreGetIncoming(t *testing.T, ss store.Store) {
	var err *model.AppError

	o1 := buildIncomingWebhook()
	o1, err = ss.Webhook().SaveIncoming(o1)
	if err != nil {
		t.Fatal("unable to save webhook", err)
	}

	webhook, err := ss.Webhook().GetIncoming(o1.Id, false)
	require.Nil(t, err)
	if webhook.CreateAt != o1.CreateAt {
		t.Fatal("invalid returned webhook")
	}

	webhook, err = ss.Webhook().GetIncoming(o1.Id, true)
	require.Nil(t, err)
	if webhook.CreateAt != o1.CreateAt {
		t.Fatal("invalid returned webhook")
	}

	if _, err = ss.Webhook().GetIncoming("123", false); err == nil {
		t.Fatal("Missing id should have failed")
	}

	if _, err = ss.Webhook().GetIncoming("123", true); err == nil {
		t.Fatal("Missing id should have failed")
	}

	if _, err = ss.Webhook().GetIncoming("123", true); err.StatusCode != http.StatusNotFound {
		t.Fatal("Should have set the status as not found for missing id")
	}
}

func testWebhookStoreGetIncomingList(t *testing.T, ss store.Store) {
	o1 := &model.IncomingWebhook{}
	o1.ChannelId = model.NewId()
	o1.UserId = model.NewId()
	o1.TeamId = model.NewId()

	var err *model.AppError
	o1, err = ss.Webhook().SaveIncoming(o1)
	if err != nil {
		t.Fatal("unable to save webhook", err)
	}

	if hooks, err := ss.Webhook().GetIncomingList(0, 1000); err != nil {
		t.Fatal(err)
	} else {
		found := false
		for _, hook := range hooks {
			if hook.Id == o1.Id {
				found = true
			}
		}
		if !found {
			t.Fatal("missing webhook")
		}
	}

	if hooks, err := ss.Webhook().GetIncomingList(0, 1); err != nil {
		t.Fatal(err)
	} else {
		if len(hooks) != 1 {
			t.Fatal("only 1 should be returned")
		}
	}
}

func testWebhookStoreGetIncomingByTeam(t *testing.T, ss store.Store) {
	var err *model.AppError

	o1 := buildIncomingWebhook()
	o1, err = ss.Webhook().SaveIncoming(o1)
	require.Nil(t, err)

	if hooks, err := ss.Webhook().GetIncomingByTeam(o1.TeamId, 0, 100); err != nil {
		t.Fatal(err)
	} else {
		if hooks[0].CreateAt != o1.CreateAt {
			t.Fatal("invalid returned webhook")
		}
	}

	if hooks, err := ss.Webhook().GetIncomingByTeam("123", 0, 100); err != nil {
		t.Fatal(err)
	} else {
		if len(hooks) != 0 {
			t.Fatal("no webhooks should have returned")
		}
	}
}

func testWebhookStoreGetIncomingByChannel(t *testing.T, ss store.Store) {
	o1 := buildIncomingWebhook()

	o1, err := ss.Webhook().SaveIncoming(o1)
	if err != nil {
		t.Fatal("unable to save webhook")
	}

	webhooks, err := ss.Webhook().GetIncomingByChannel(o1.ChannelId)
	require.Nil(t, err)
	if webhooks[0].CreateAt != o1.CreateAt {
		t.Fatal("invalid returned webhook")
	}

	if webhooks, err = ss.Webhook().GetIncomingByChannel("123"); err != nil {
		t.Fatal(err)
	} else {
		if len(webhooks) != 0 {
			t.Fatal("no webhooks should have returned")
		}
	}
}

func testWebhookStoreDeleteIncoming(t *testing.T, ss store.Store) {
	var err *model.AppError

	o1 := buildIncomingWebhook()
	o1, err = ss.Webhook().SaveIncoming(o1)
	if err != nil {
		t.Fatal("unable to save webhook", err)
	}

	webhook, err := ss.Webhook().GetIncoming(o1.Id, true)
	require.Nil(t, err)
	if webhook.CreateAt != o1.CreateAt {
		t.Fatal("invalid returned webhook")
	}

	if err := ss.Webhook().DeleteIncoming(o1.Id, model.GetMillis()); err != nil {
		t.Fatal(err)
	}

	webhook, err = ss.Webhook().GetIncoming(o1.Id, true)
	require.NotNil(t, err)
}

func testWebhookStoreDeleteIncomingByChannel(t *testing.T, ss store.Store) {
	var err *model.AppError

	o1 := buildIncomingWebhook()
	o1, err = ss.Webhook().SaveIncoming(o1)
	if err != nil {
		t.Fatal("unable to save webhook", err)
	}

	webhook, err := ss.Webhook().GetIncoming(o1.Id, true)
	require.Nil(t, err)
	if webhook.CreateAt != o1.CreateAt {
		t.Fatal("invalid returned webhook")
	}

	if err = ss.Webhook().PermanentDeleteIncomingByChannel(o1.ChannelId); err != nil {
		t.Fatal(err)
	}

	if _, err = ss.Webhook().GetIncoming(o1.Id, true); err == nil {
		t.Fatal("Missing id should have failed")
	}
}

func testWebhookStoreDeleteIncomingByUser(t *testing.T, ss store.Store) {
	var err *model.AppError

	o1 := buildIncomingWebhook()
	o1, err = ss.Webhook().SaveIncoming(o1)
	if err != nil {
		t.Fatal("unable to save webhook", err)
	}

	webhook, err := ss.Webhook().GetIncoming(o1.Id, true)
	require.Nil(t, err)
	if webhook.CreateAt != o1.CreateAt {
		t.Fatal("invalid returned webhook")
	}

	if err = ss.Webhook().PermanentDeleteIncomingByUser(o1.UserId); err != nil {
		t.Fatal(err)
	}

	if _, err = ss.Webhook().GetIncoming(o1.Id, true); err == nil {
		t.Fatal("Missing id should have failed")
	}
}

func buildIncomingWebhook() *model.IncomingWebhook {
	o1 := &model.IncomingWebhook{}
	o1.ChannelId = model.NewId()
	o1.UserId = model.NewId()
	o1.TeamId = model.NewId()

	return o1
}

func testWebhookStoreSaveOutgoing(t *testing.T, ss store.Store) {
	o1 := model.OutgoingWebhook{}
	o1.ChannelId = model.NewId()
	o1.CreatorId = model.NewId()
	o1.TeamId = model.NewId()
	o1.CallbackURLs = []string{"http://nowhere.com/"}
	o1.Username = "test-user-name"
	o1.IconURL = "http://nowhere.com/icon"

	if _, err := ss.Webhook().SaveOutgoing(&o1); err != nil {
		t.Fatal("couldn't save item", err)
	}

	if _, err := ss.Webhook().SaveOutgoing(&o1); err == nil {
		t.Fatal("shouldn't be able to update from save")
	}
}

func testWebhookStoreGetOutgoing(t *testing.T, ss store.Store) {
	o1 := &model.OutgoingWebhook{}
	o1.ChannelId = model.NewId()
	o1.CreatorId = model.NewId()
	o1.TeamId = model.NewId()
	o1.CallbackURLs = []string{"http://nowhere.com/"}
	o1.Username = "test-user-name"
	o1.IconURL = "http://nowhere.com/icon"

	o1, _ = ss.Webhook().SaveOutgoing(o1)

<<<<<<< HEAD
	if r1, err := ss.Webhook().GetOutgoing(o1.Id); err != nil {
		t.Fatal(err)
	} else {
		if r1.CreateAt != o1.CreateAt {
			t.Fatal("invalid returned webhook")
		}
=======
	webhook, err := ss.Webhook().GetOutgoing(o1.Id)
	require.Nil(t, err)
	if webhook.CreateAt != o1.CreateAt {
		t.Fatal("invalid returned webhook")
>>>>>>> 9c9c00b0
	}

	if _, err := ss.Webhook().GetOutgoing("123"); err == nil {
		t.Fatal("Missing id should have failed")
	}
}

func testWebhookStoreGetOutgoingList(t *testing.T, ss store.Store) {
	o1 := &model.OutgoingWebhook{}
	o1.ChannelId = model.NewId()
	o1.CreatorId = model.NewId()
	o1.TeamId = model.NewId()
	o1.CallbackURLs = []string{"http://nowhere.com/"}

	o1, _ = ss.Webhook().SaveOutgoing(o1)

	o2 := &model.OutgoingWebhook{}
	o2.ChannelId = model.NewId()
	o2.CreatorId = model.NewId()
	o2.TeamId = model.NewId()
	o2.CallbackURLs = []string{"http://nowhere.com/"}

	o2, _ = ss.Webhook().SaveOutgoing(o2)

	if r1, err := ss.Webhook().GetOutgoingList(0, 1000); err != nil {
		t.Fatal(err)
	} else {
		hooks := r1
		found1 := false
		found2 := false

		for _, hook := range hooks {
			if hook.CreateAt != o1.CreateAt {
				found1 = true
			}

			if hook.CreateAt != o2.CreateAt {
				found2 = true
			}
		}

		if !found1 {
			t.Fatal("missing hook1")
		}
		if !found2 {
			t.Fatal("missing hook2")
		}
	}

	if result, err := ss.Webhook().GetOutgoingList(0, 2); err != nil {
		t.Fatal(err)
	} else {
		if len(result) != 2 {
			t.Fatal("wrong number of hooks returned")
		}
	}
}

func testWebhookStoreGetOutgoingByChannel(t *testing.T, ss store.Store) {
	o1 := &model.OutgoingWebhook{}
	o1.ChannelId = model.NewId()
	o1.CreatorId = model.NewId()
	o1.TeamId = model.NewId()
	o1.CallbackURLs = []string{"http://nowhere.com/"}

	o1, _ = ss.Webhook().SaveOutgoing(o1)

	if r1, err := ss.Webhook().GetOutgoingByChannel(o1.ChannelId, 0, 100); err != nil {
		t.Fatal(err)
	} else {
		if r1[0].CreateAt != o1.CreateAt {
			t.Fatal("invalid returned webhook")
		}
	}

	if result, err := ss.Webhook().GetOutgoingByChannel("123", -1, -1); err != nil {
		t.Fatal(err)
	} else {
		if len(result) != 0 {
			t.Fatal("no webhooks should have returned")
		}
	}
}

func testWebhookStoreGetOutgoingByTeam(t *testing.T, ss store.Store) {
	o1 := &model.OutgoingWebhook{}
	o1.ChannelId = model.NewId()
	o1.CreatorId = model.NewId()
	o1.TeamId = model.NewId()
	o1.CallbackURLs = []string{"http://nowhere.com/"}

	o1, _ = ss.Webhook().SaveOutgoing(o1)

	if r1, err := ss.Webhook().GetOutgoingByTeam(o1.TeamId, 0, 100); err != nil {
		t.Fatal(err)
	} else {
		if r1[0].CreateAt != o1.CreateAt {
			t.Fatal("invalid returned webhook")
		}
	}

	if result, err := ss.Webhook().GetOutgoingByTeam("123", -1, -1); err != nil {
		t.Fatal(err)
	} else {
		if len(result) != 0 {
			t.Fatal("no webhooks should have returned")
		}
	}
}

func testWebhookStoreDeleteOutgoing(t *testing.T, ss store.Store) {
	o1 := &model.OutgoingWebhook{}
	o1.ChannelId = model.NewId()
	o1.CreatorId = model.NewId()
	o1.TeamId = model.NewId()
	o1.CallbackURLs = []string{"http://nowhere.com/"}

	o1, _ = ss.Webhook().SaveOutgoing(o1)

<<<<<<< HEAD
	if r1, err := ss.Webhook().GetOutgoing(o1.Id); err != nil {
		t.Fatal(err)
	} else {
		if r1.CreateAt != o1.CreateAt {
			t.Fatal("invalid returned webhook")
		}
=======
	webhook, err := ss.Webhook().GetOutgoing(o1.Id)
	require.Nil(t, err)
	if webhook.CreateAt != o1.CreateAt {
		t.Fatal("invalid returned webhook")
>>>>>>> 9c9c00b0
	}

	if err := ss.Webhook().DeleteOutgoing(o1.Id, model.GetMillis()); err != nil {
		t.Fatal(err)
	}

<<<<<<< HEAD
	if r3, err := ss.Webhook().GetOutgoing(o1.Id); err == nil {
		t.Log(r3)
=======
	if _, err := ss.Webhook().GetOutgoing(o1.Id); err == nil {
>>>>>>> 9c9c00b0
		t.Fatal("Missing id should have failed")
	}
}

func testWebhookStoreDeleteOutgoingByChannel(t *testing.T, ss store.Store) {
	o1 := &model.OutgoingWebhook{}
	o1.ChannelId = model.NewId()
	o1.CreatorId = model.NewId()
	o1.TeamId = model.NewId()
	o1.CallbackURLs = []string{"http://nowhere.com/"}

	o1, _ = ss.Webhook().SaveOutgoing(o1)

<<<<<<< HEAD
	if r1, err := ss.Webhook().GetOutgoing(o1.Id); err != nil {
		t.Fatal(err)
	} else {
		if r1.CreateAt != o1.CreateAt {
			t.Fatal("invalid returned webhook")
		}
=======
	webhook, err := ss.Webhook().GetOutgoing(o1.Id)
	require.Nil(t, err)
	if webhook.CreateAt != o1.CreateAt {
		t.Fatal("invalid returned webhook")
>>>>>>> 9c9c00b0
	}

	if err := ss.Webhook().PermanentDeleteOutgoingByChannel(o1.ChannelId); err != nil {
		t.Fatal(err)
	}

<<<<<<< HEAD
	if r3, err := ss.Webhook().GetOutgoing(o1.Id); err == nil {
		t.Log(r3)
=======
	if _, err := ss.Webhook().GetOutgoing(o1.Id); err == nil {
>>>>>>> 9c9c00b0
		t.Fatal("Missing id should have failed")
	}
}

func testWebhookStoreDeleteOutgoingByUser(t *testing.T, ss store.Store) {
	o1 := &model.OutgoingWebhook{}
	o1.ChannelId = model.NewId()
	o1.CreatorId = model.NewId()
	o1.TeamId = model.NewId()
	o1.CallbackURLs = []string{"http://nowhere.com/"}

	o1, _ = ss.Webhook().SaveOutgoing(o1)

<<<<<<< HEAD
	if r1, err := ss.Webhook().GetOutgoing(o1.Id); err != nil {
		t.Fatal(err)
	} else {
		if r1.CreateAt != o1.CreateAt {
			t.Fatal("invalid returned webhook")
		}
=======
	webhook, err := ss.Webhook().GetOutgoing(o1.Id)
	require.Nil(t, err)
	if webhook.CreateAt != o1.CreateAt {
		t.Fatal("invalid returned webhook")
>>>>>>> 9c9c00b0
	}

	if err := ss.Webhook().PermanentDeleteOutgoingByUser(o1.CreatorId); err != nil {
		t.Fatal(err)
	}

<<<<<<< HEAD
	if r3, err := ss.Webhook().GetOutgoing(o1.Id); err == nil {
		t.Log(r3)
=======
	if _, err := ss.Webhook().GetOutgoing(o1.Id); err == nil {
>>>>>>> 9c9c00b0
		t.Fatal("Missing id should have failed")
	}
}

func testWebhookStoreUpdateOutgoing(t *testing.T, ss store.Store) {
	o1 := &model.OutgoingWebhook{}
	o1.ChannelId = model.NewId()
	o1.CreatorId = model.NewId()
	o1.TeamId = model.NewId()
	o1.CallbackURLs = []string{"http://nowhere.com/"}
	o1.Username = "test-user-name"
	o1.IconURL = "http://nowhere.com/icon"

	o1, _ = ss.Webhook().SaveOutgoing(o1)

	o1.Token = model.NewId()
	o1.Username = "another-test-user-name"

	if err := ss.Webhook().UpdateOutgoing(o1); err != nil {
		t.Fatal(err)
	}
}

func testWebhookStoreCountIncoming(t *testing.T, ss store.Store) {
	o1 := &model.IncomingWebhook{}
	o1.ChannelId = model.NewId()
	o1.UserId = model.NewId()
	o1.TeamId = model.NewId()

	_, _ = ss.Webhook().SaveIncoming(o1)

<<<<<<< HEAD
	if r, err := ss.Webhook().AnalyticsIncomingCount(""); err != nil {
		t.Fatal(err)
	} else {
		if r == 0 {
			t.Fatal("should have at least 1 incoming hook")
		}
=======
	c, err := ss.Webhook().AnalyticsIncomingCount("")
	if err != nil {
		t.Fatal(err)
	}

	if c == 0 {
		t.Fatal("should have at least 1 incoming hook")
>>>>>>> 9c9c00b0
	}
}

func testWebhookStoreCountOutgoing(t *testing.T, ss store.Store) {
	o1 := &model.OutgoingWebhook{}
	o1.ChannelId = model.NewId()
	o1.CreatorId = model.NewId()
	o1.TeamId = model.NewId()
	o1.CallbackURLs = []string{"http://nowhere.com/"}

	ss.Webhook().SaveOutgoing(o1)

	if r, err := ss.Webhook().AnalyticsOutgoingCount(""); err != nil {
		t.Fatal(err)
	} else {
		if r == 0 {
			t.Fatal("should have at least 1 outgoing hook")
		}
	}
}<|MERGE_RESOLUTION|>--- conflicted
+++ resolved
@@ -300,19 +300,12 @@
 
 	o1, _ = ss.Webhook().SaveOutgoing(o1)
 
-<<<<<<< HEAD
 	if r1, err := ss.Webhook().GetOutgoing(o1.Id); err != nil {
 		t.Fatal(err)
 	} else {
 		if r1.CreateAt != o1.CreateAt {
 			t.Fatal("invalid returned webhook")
 		}
-=======
-	webhook, err := ss.Webhook().GetOutgoing(o1.Id)
-	require.Nil(t, err)
-	if webhook.CreateAt != o1.CreateAt {
-		t.Fatal("invalid returned webhook")
->>>>>>> 9c9c00b0
 	}
 
 	if _, err := ss.Webhook().GetOutgoing("123"); err == nil {
@@ -432,107 +425,68 @@
 
 	o1, _ = ss.Webhook().SaveOutgoing(o1)
 
-<<<<<<< HEAD
 	if r1, err := ss.Webhook().GetOutgoing(o1.Id); err != nil {
 		t.Fatal(err)
 	} else {
 		if r1.CreateAt != o1.CreateAt {
 			t.Fatal("invalid returned webhook")
 		}
-=======
-	webhook, err := ss.Webhook().GetOutgoing(o1.Id)
-	require.Nil(t, err)
-	if webhook.CreateAt != o1.CreateAt {
-		t.Fatal("invalid returned webhook")
->>>>>>> 9c9c00b0
 	}
 
 	if err := ss.Webhook().DeleteOutgoing(o1.Id, model.GetMillis()); err != nil {
 		t.Fatal(err)
 	}
 
-<<<<<<< HEAD
 	if r3, err := ss.Webhook().GetOutgoing(o1.Id); err == nil {
 		t.Log(r3)
-=======
+		t.Fatal("Missing id should have failed")
+	}
+}
+
+func testWebhookStoreDeleteOutgoingByChannel(t *testing.T, ss store.Store) {
+	o1 := &model.OutgoingWebhook{}
+	o1.ChannelId = model.NewId()
+	o1.CreatorId = model.NewId()
+	o1.TeamId = model.NewId()
+	o1.CallbackURLs = []string{"http://nowhere.com/"}
+
+	o1, _ = ss.Webhook().SaveOutgoing(o1)
+
+	webhook, err := ss.Webhook().GetOutgoing(o1.Id)
+	require.Nil(t, err)
+	if webhook.CreateAt != o1.CreateAt {
+		t.Fatal("invalid returned webhook")
+	}
+
+	if err := ss.Webhook().PermanentDeleteOutgoingByChannel(o1.ChannelId); err != nil {
+		t.Fatal(err)
+	}
+
 	if _, err := ss.Webhook().GetOutgoing(o1.Id); err == nil {
->>>>>>> 9c9c00b0
-		t.Fatal("Missing id should have failed")
-	}
-}
-
-func testWebhookStoreDeleteOutgoingByChannel(t *testing.T, ss store.Store) {
-	o1 := &model.OutgoingWebhook{}
-	o1.ChannelId = model.NewId()
-	o1.CreatorId = model.NewId()
-	o1.TeamId = model.NewId()
-	o1.CallbackURLs = []string{"http://nowhere.com/"}
-
-	o1, _ = ss.Webhook().SaveOutgoing(o1)
-
-<<<<<<< HEAD
-	if r1, err := ss.Webhook().GetOutgoing(o1.Id); err != nil {
-		t.Fatal(err)
-	} else {
-		if r1.CreateAt != o1.CreateAt {
-			t.Fatal("invalid returned webhook")
-		}
-=======
+		t.Fatal("Missing id should have failed")
+	}
+}
+
+func testWebhookStoreDeleteOutgoingByUser(t *testing.T, ss store.Store) {
+	o1 := &model.OutgoingWebhook{}
+	o1.ChannelId = model.NewId()
+	o1.CreatorId = model.NewId()
+	o1.TeamId = model.NewId()
+	o1.CallbackURLs = []string{"http://nowhere.com/"}
+
+	o1, _ = ss.Webhook().SaveOutgoing(o1)
+
 	webhook, err := ss.Webhook().GetOutgoing(o1.Id)
 	require.Nil(t, err)
 	if webhook.CreateAt != o1.CreateAt {
 		t.Fatal("invalid returned webhook")
->>>>>>> 9c9c00b0
-	}
-
-	if err := ss.Webhook().PermanentDeleteOutgoingByChannel(o1.ChannelId); err != nil {
-		t.Fatal(err)
-	}
-
-<<<<<<< HEAD
-	if r3, err := ss.Webhook().GetOutgoing(o1.Id); err == nil {
-		t.Log(r3)
-=======
+	}
+
+	if err := ss.Webhook().PermanentDeleteOutgoingByUser(o1.CreatorId); err != nil {
+		t.Fatal(err)
+	}
+
 	if _, err := ss.Webhook().GetOutgoing(o1.Id); err == nil {
->>>>>>> 9c9c00b0
-		t.Fatal("Missing id should have failed")
-	}
-}
-
-func testWebhookStoreDeleteOutgoingByUser(t *testing.T, ss store.Store) {
-	o1 := &model.OutgoingWebhook{}
-	o1.ChannelId = model.NewId()
-	o1.CreatorId = model.NewId()
-	o1.TeamId = model.NewId()
-	o1.CallbackURLs = []string{"http://nowhere.com/"}
-
-	o1, _ = ss.Webhook().SaveOutgoing(o1)
-
-<<<<<<< HEAD
-	if r1, err := ss.Webhook().GetOutgoing(o1.Id); err != nil {
-		t.Fatal(err)
-	} else {
-		if r1.CreateAt != o1.CreateAt {
-			t.Fatal("invalid returned webhook")
-		}
-=======
-	webhook, err := ss.Webhook().GetOutgoing(o1.Id)
-	require.Nil(t, err)
-	if webhook.CreateAt != o1.CreateAt {
-		t.Fatal("invalid returned webhook")
->>>>>>> 9c9c00b0
-	}
-
-	if err := ss.Webhook().PermanentDeleteOutgoingByUser(o1.CreatorId); err != nil {
-		t.Fatal(err)
-	}
-
-<<<<<<< HEAD
-	if r3, err := ss.Webhook().GetOutgoing(o1.Id); err == nil {
-		t.Log(r3)
-=======
-	if _, err := ss.Webhook().GetOutgoing(o1.Id); err == nil {
->>>>>>> 9c9c00b0
 		t.Fatal("Missing id should have failed")
 	}
 }
@@ -564,22 +518,12 @@
 
 	_, _ = ss.Webhook().SaveIncoming(o1)
 
-<<<<<<< HEAD
 	if r, err := ss.Webhook().AnalyticsIncomingCount(""); err != nil {
 		t.Fatal(err)
 	} else {
 		if r == 0 {
 			t.Fatal("should have at least 1 incoming hook")
 		}
-=======
-	c, err := ss.Webhook().AnalyticsIncomingCount("")
-	if err != nil {
-		t.Fatal(err)
-	}
-
-	if c == 0 {
-		t.Fatal("should have at least 1 incoming hook")
->>>>>>> 9c9c00b0
 	}
 }
 

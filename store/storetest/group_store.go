// Copyright (c) 2015-present Mattermost, Inc. All Rights Reserved.
// See LICENSE.txt for license information.

package storetest

import (
	"fmt"
	"math"
	"sort"
	"strings"
	"testing"
	"time"

	"github.com/stretchr/testify/assert"
	"github.com/stretchr/testify/require"

	"github.com/mattermost/mattermost-server/v5/model"
	"github.com/mattermost/mattermost-server/v5/store"
)

func TestGroupStore(t *testing.T, ss store.Store) {
	t.Run("Create", func(t *testing.T) { testGroupStoreCreate(t, ss) })
	t.Run("Get", func(t *testing.T) { testGroupStoreGet(t, ss) })
	t.Run("GetByName", func(t *testing.T) { testGroupStoreGetByName(t, ss) })
	t.Run("GetByIDs", func(t *testing.T) { testGroupStoreGetByIDs(t, ss) })
	t.Run("GetByRemoteID", func(t *testing.T) { testGroupStoreGetByRemoteID(t, ss) })
	t.Run("GetAllBySource", func(t *testing.T) { testGroupStoreGetAllByType(t, ss) })
	t.Run("GetByUser", func(t *testing.T) { testGroupStoreGetByUser(t, ss) })
	t.Run("Update", func(t *testing.T) { testGroupStoreUpdate(t, ss) })
	t.Run("Delete", func(t *testing.T) { testGroupStoreDelete(t, ss) })

	t.Run("GetMemberUsers", func(t *testing.T) { testGroupGetMemberUsers(t, ss) })
	t.Run("GetMemberUsersPage", func(t *testing.T) { testGroupGetMemberUsersPage(t, ss) })
	t.Run("UpsertMember", func(t *testing.T) { testUpsertMember(t, ss) })
	t.Run("DeleteMember", func(t *testing.T) { testGroupDeleteMember(t, ss) })
	t.Run("PermanentDeleteMembersByUser", func(t *testing.T) { testGroupPermanentDeleteMembersByUser(t, ss) })

	t.Run("CreateGroupSyncable", func(t *testing.T) { testCreateGroupSyncable(t, ss) })
	t.Run("GetGroupSyncable", func(t *testing.T) { testGetGroupSyncable(t, ss) })
	t.Run("GetAllGroupSyncablesByGroupId", func(t *testing.T) { testGetAllGroupSyncablesByGroup(t, ss) })
	t.Run("UpdateGroupSyncable", func(t *testing.T) { testUpdateGroupSyncable(t, ss) })
	t.Run("DeleteGroupSyncable", func(t *testing.T) { testDeleteGroupSyncable(t, ss) })

	t.Run("TeamMembersToAdd", func(t *testing.T) { testTeamMembersToAdd(t, ss) })
	t.Run("TeamMembersToAdd_SingleTeam", func(t *testing.T) { testTeamMembersToAddSingleTeam(t, ss) })

	t.Run("ChannelMembersToAdd", func(t *testing.T) { testChannelMembersToAdd(t, ss) })
	t.Run("ChannelMembersToAdd_SingleChannel", func(t *testing.T) { testChannelMembersToAddSingleChannel(t, ss) })

	t.Run("TeamMembersToRemove", func(t *testing.T) { testTeamMembersToRemove(t, ss) })
	t.Run("TeamMembersToRemove_SingleTeam", func(t *testing.T) { testTeamMembersToRemoveSingleTeam(t, ss) })

	t.Run("ChannelMembersToRemove", func(t *testing.T) { testChannelMembersToRemove(t, ss) })
	t.Run("ChannelMembersToRemove_SingleChannel", func(t *testing.T) { testChannelMembersToRemoveSingleChannel(t, ss) })

	t.Run("GetGroupsByChannel", func(t *testing.T) { testGetGroupsByChannel(t, ss) })
	t.Run("GetGroupsByTeam", func(t *testing.T) { testGetGroupsByTeam(t, ss) })

	t.Run("GetGroups", func(t *testing.T) { testGetGroups(t, ss) })

	t.Run("TeamMembersMinusGroupMembers", func(t *testing.T) { testTeamMembersMinusGroupMembers(t, ss) })
	t.Run("ChannelMembersMinusGroupMembers", func(t *testing.T) { testChannelMembersMinusGroupMembers(t, ss) })

	t.Run("GetMemberCount", func(t *testing.T) { groupTestGetMemberCount(t, ss) })

	t.Run("AdminRoleGroupsForSyncableMember_Channel", func(t *testing.T) { groupTestAdminRoleGroupsForSyncableMemberChannel(t, ss) })
	t.Run("AdminRoleGroupsForSyncableMember_Team", func(t *testing.T) { groupTestAdminRoleGroupsForSyncableMemberTeam(t, ss) })
	t.Run("PermittedSyncableAdmins_Team", func(t *testing.T) { groupTestPermittedSyncableAdminsTeam(t, ss) })
	t.Run("PermittedSyncableAdmins_Channel", func(t *testing.T) { groupTestPermittedSyncableAdminsChannel(t, ss) })
	t.Run("UpdateMembersRole_Team", func(t *testing.T) { groupTestpUpdateMembersRoleTeam(t, ss) })
	t.Run("UpdateMembersRole_Channel", func(t *testing.T) { groupTestpUpdateMembersRoleChannel(t, ss) })
}

func testGroupStoreCreate(t *testing.T, ss store.Store) {
	// Save a new group
	g1 := &model.Group{
		Name:        model.NewId(),
		DisplayName: model.NewId(),
		Source:      model.GroupSourceLdap,
		Description: model.NewId(),
		RemoteId:    model.NewId(),
	}

	// Happy path
	d1, err := ss.Group().Create(g1)
	require.Nil(t, err)
	require.Len(t, d1.Id, 26)
	require.Equal(t, g1.Name, d1.Name)
	require.Equal(t, g1.DisplayName, d1.DisplayName)
	require.Equal(t, g1.Description, d1.Description)
	require.Equal(t, g1.RemoteId, d1.RemoteId)
	require.NotZero(t, d1.CreateAt)
	require.NotZero(t, d1.UpdateAt)
	require.Zero(t, d1.DeleteAt)

	// Requires name and display name
	g2 := &model.Group{
		Name:        "",
		DisplayName: model.NewId(),
		Source:      model.GroupSourceLdap,
		RemoteId:    model.NewId(),
	}
	data, err := ss.Group().Create(g2)
	require.Nil(t, data)
	require.NotNil(t, err)
	require.Equal(t, err.Id, "model.group.name.app_error")

	g2.Name = model.NewId()
	g2.DisplayName = ""
	data, err = ss.Group().Create(g2)
	require.Nil(t, data)
	require.NotNil(t, err)
	require.Equal(t, err.Id, "model.group.display_name.app_error")

	// Won't accept a duplicate name
	g4 := &model.Group{
		Name:        model.NewId(),
		DisplayName: model.NewId(),
		Source:      model.GroupSourceLdap,
		RemoteId:    model.NewId(),
	}
	_, err = ss.Group().Create(g4)
	require.Nil(t, err)
	g4b := &model.Group{
		Name:        g4.Name,
		DisplayName: model.NewId(),
		Source:      model.GroupSourceLdap,
		RemoteId:    model.NewId(),
	}
	data, err = ss.Group().Create(g4b)
	require.Nil(t, data)
	require.Equal(t, err.Id, "store.sql_group.unique_constraint")

	// Fields cannot be greater than max values
	g5 := &model.Group{
		Name:        strings.Repeat("x", model.GroupNameMaxLength),
		DisplayName: strings.Repeat("x", model.GroupDisplayNameMaxLength),
		Description: strings.Repeat("x", model.GroupDescriptionMaxLength),
		Source:      model.GroupSourceLdap,
		RemoteId:    model.NewId(),
	}
	require.Nil(t, g5.IsValidForCreate())

	g5.Name = g5.Name + "x"
	require.Equal(t, g5.IsValidForCreate().Id, "model.group.name.app_error")
	g5.Name = model.NewId()
	require.Nil(t, g5.IsValidForCreate())

	g5.DisplayName = g5.DisplayName + "x"
	require.Equal(t, g5.IsValidForCreate().Id, "model.group.display_name.app_error")
	g5.DisplayName = model.NewId()
	require.Nil(t, g5.IsValidForCreate())

	g5.Description = g5.Description + "x"
	require.Equal(t, g5.IsValidForCreate().Id, "model.group.description.app_error")
	g5.Description = model.NewId()
	require.Nil(t, g5.IsValidForCreate())

	// Must use a valid type
	g6 := &model.Group{
		Name:        model.NewId(),
		DisplayName: model.NewId(),
		Description: model.NewId(),
		Source:      model.GroupSource("fake"),
		RemoteId:    model.NewId(),
	}
	require.Equal(t, g6.IsValidForCreate().Id, "model.group.source.app_error")
}

func testGroupStoreGet(t *testing.T, ss store.Store) {
	// Create a group
	g1 := &model.Group{
		Name:        model.NewId(),
		DisplayName: model.NewId(),
		Description: model.NewId(),
		Source:      model.GroupSourceLdap,
		RemoteId:    model.NewId(),
	}
	d1, err := ss.Group().Create(g1)
	require.Nil(t, err)
	require.Len(t, d1.Id, 26)

	// Get the group
	d2, err := ss.Group().Get(d1.Id)
	require.Nil(t, err)
	require.Equal(t, d1.Id, d2.Id)
	require.Equal(t, d1.Name, d2.Name)
	require.Equal(t, d1.DisplayName, d2.DisplayName)
	require.Equal(t, d1.Description, d2.Description)
	require.Equal(t, d1.RemoteId, d2.RemoteId)
	require.Equal(t, d1.CreateAt, d2.CreateAt)
	require.Equal(t, d1.UpdateAt, d2.UpdateAt)
	require.Equal(t, d1.DeleteAt, d2.DeleteAt)

	// Get an invalid group
	_, err = ss.Group().Get(model.NewId())
	require.NotNil(t, err)
	require.Equal(t, err.Id, "store.sql_group.no_rows")
}

func testGroupStoreGetByName(t *testing.T, ss store.Store) {
	// Create a group
	g1 := &model.Group{
		Name:        model.NewId(),
		DisplayName: model.NewId(),
		Description: model.NewId(),
		Source:      model.GroupSourceLdap,
		RemoteId:    model.NewId(),
	}
	d1, err := ss.Group().Create(g1)
	require.Nil(t, err)
	require.Len(t, d1.Id, 26)

	// Get the group
	d2, err := ss.Group().GetByName(d1.Name)
	require.Nil(t, err)
	require.Equal(t, d1.Id, d2.Id)
	require.Equal(t, d1.Name, d2.Name)
	require.Equal(t, d1.DisplayName, d2.DisplayName)
	require.Equal(t, d1.Description, d2.Description)
	require.Equal(t, d1.RemoteId, d2.RemoteId)
	require.Equal(t, d1.CreateAt, d2.CreateAt)
	require.Equal(t, d1.UpdateAt, d2.UpdateAt)
	require.Equal(t, d1.DeleteAt, d2.DeleteAt)

	// Get an invalid group
	_, err = ss.Group().GetByName(model.NewId())
	require.NotNil(t, err)
	require.Equal(t, err.Id, "store.sql_group.no_rows")
}

func testGroupStoreGetByIDs(t *testing.T, ss store.Store) {
	var group1 *model.Group
	var group2 *model.Group

	for i := 0; i < 2; i++ {
		group := &model.Group{
			Name:        model.NewId(),
			DisplayName: model.NewId(),
			Description: model.NewId(),
			Source:      model.GroupSourceLdap,
			RemoteId:    model.NewId(),
		}
		group, err := ss.Group().Create(group)
		require.Nil(t, err)
		switch i {
		case 0:
			group1 = group
		case 1:
			group2 = group
		}
	}

	groups, err := ss.Group().GetByIDs([]string{group1.Id, group2.Id})
	require.Nil(t, err)
	require.Len(t, groups, 2)

	for i := 0; i < 2; i++ {
		require.True(t, (groups[i].Id == group1.Id || groups[i].Id == group2.Id))
	}

	require.True(t, groups[0].Id != groups[1].Id)
}

func testGroupStoreGetByRemoteID(t *testing.T, ss store.Store) {
	// Create a group
	g1 := &model.Group{
		Name:        model.NewId(),
		DisplayName: model.NewId(),
		Description: model.NewId(),
		Source:      model.GroupSourceLdap,
		RemoteId:    model.NewId(),
	}
	d1, err := ss.Group().Create(g1)
	require.Nil(t, err)
	require.Len(t, d1.Id, 26)

	// Get the group
	d2, err := ss.Group().GetByRemoteID(d1.RemoteId, model.GroupSourceLdap)
	require.Nil(t, err)
	require.Equal(t, d1.Id, d2.Id)
	require.Equal(t, d1.Name, d2.Name)
	require.Equal(t, d1.DisplayName, d2.DisplayName)
	require.Equal(t, d1.Description, d2.Description)
	require.Equal(t, d1.RemoteId, d2.RemoteId)
	require.Equal(t, d1.CreateAt, d2.CreateAt)
	require.Equal(t, d1.UpdateAt, d2.UpdateAt)
	require.Equal(t, d1.DeleteAt, d2.DeleteAt)

	// Get an invalid group
	_, err = ss.Group().GetByRemoteID(model.NewId(), model.GroupSource("fake"))
	require.NotNil(t, err)
	require.Equal(t, err.Id, "store.sql_group.no_rows")
}

func testGroupStoreGetAllByType(t *testing.T, ss store.Store) {
	numGroups := 10

	groups := []*model.Group{}

	// Create groups
	for i := 0; i < numGroups; i++ {
		g := &model.Group{
			Name:        model.NewId(),
			DisplayName: model.NewId(),
			Description: model.NewId(),
			Source:      model.GroupSourceLdap,
			RemoteId:    model.NewId(),
		}
		groups = append(groups, g)
		_, err := ss.Group().Create(g)
		require.Nil(t, err)
	}

	// Returns all the groups
	d1, err := ss.Group().GetAllBySource(model.GroupSourceLdap)
	require.Nil(t, err)
	require.Condition(t, func() bool { return len(d1) >= numGroups })
	for _, expectedGroup := range groups {
		present := false
		for _, dbGroup := range d1 {
			if dbGroup.Id == expectedGroup.Id {
				present = true
				break
			}
		}
		require.True(t, present)
	}
}

func testGroupStoreGetByUser(t *testing.T, ss store.Store) {
	// Save a group
	g1 := &model.Group{
		Name:        model.NewId(),
		DisplayName: model.NewId(),
		Description: model.NewId(),
		Source:      model.GroupSourceLdap,
		RemoteId:    model.NewId(),
	}
	g1, err := ss.Group().Create(g1)
	require.Nil(t, err)

	g2 := &model.Group{
		Name:        model.NewId(),
		DisplayName: model.NewId(),
		Description: model.NewId(),
		Source:      model.GroupSourceLdap,
		RemoteId:    model.NewId(),
	}
	g2, err = ss.Group().Create(g2)
	require.Nil(t, err)

	u1 := &model.User{
		Email:    MakeEmail(),
		Username: model.NewId(),
	}
	u1, err = ss.User().Save(u1)
	require.Nil(t, err)

	_, err = ss.Group().UpsertMember(g1.Id, u1.Id)
	require.Nil(t, err)
	_, err = ss.Group().UpsertMember(g2.Id, u1.Id)
	require.Nil(t, err)

	u2 := &model.User{
		Email:    MakeEmail(),
		Username: model.NewId(),
	}
	u2, err = ss.User().Save(u2)
	require.Nil(t, err)

	_, err = ss.Group().UpsertMember(g2.Id, u2.Id)
	require.Nil(t, err)

	groups, err := ss.Group().GetByUser(u1.Id)
	require.Nil(t, err)
	assert.Equal(t, 2, len(groups))
	found1 := false
	found2 := false
	for _, g := range groups {
		if g.Id == g1.Id {
			found1 = true
		}
		if g.Id == g2.Id {
			found2 = true
		}
	}
	assert.True(t, found1)
	assert.True(t, found2)

	groups, err = ss.Group().GetByUser(u2.Id)
	require.Nil(t, err)
	require.Equal(t, 1, len(groups))
	assert.Equal(t, g2.Id, groups[0].Id)

	groups, err = ss.Group().GetByUser(model.NewId())
	require.Nil(t, err)
	assert.Equal(t, 0, len(groups))
}

func testGroupStoreUpdate(t *testing.T, ss store.Store) {
	// Save a new group
	g1 := &model.Group{
		Name:        "g1-test",
		DisplayName: model.NewId(),
		Source:      model.GroupSourceLdap,
		Description: model.NewId(),
		RemoteId:    model.NewId(),
	}

	// Create a group
	d1, err := ss.Group().Create(g1)
	require.Nil(t, err)

	// Update happy path
	g1Update := &model.Group{}
	*g1Update = *g1
	g1Update.Name = model.NewId()
	g1Update.DisplayName = model.NewId()
	g1Update.Description = model.NewId()
	g1Update.RemoteId = model.NewId()

	ud1, err := ss.Group().Update(g1Update)
	require.Nil(t, err)
	// Not changed...
	require.Equal(t, d1.Id, ud1.Id)
	require.Equal(t, d1.CreateAt, ud1.CreateAt)
	require.Equal(t, d1.Source, ud1.Source)
	// Still zero...
	require.Zero(t, ud1.DeleteAt)
	// Updated...
	require.Equal(t, g1Update.Name, ud1.Name)
	require.Equal(t, g1Update.DisplayName, ud1.DisplayName)
	require.Equal(t, g1Update.Description, ud1.Description)
	require.Equal(t, g1Update.RemoteId, ud1.RemoteId)

	// Requires name and display name
	data, err := ss.Group().Update(&model.Group{
		Id:          d1.Id,
		Name:        "",
		DisplayName: model.NewId(),
		Source:      model.GroupSourceLdap,
		RemoteId:    model.NewId(),
		Description: model.NewId(),
	})
	require.Nil(t, data)
	require.NotNil(t, err)
	require.Equal(t, err.Id, "model.group.name.app_error")

	data, err = ss.Group().Update(&model.Group{
		Id:          d1.Id,
		Name:        model.NewId(),
		DisplayName: "",
		Source:      model.GroupSourceLdap,
		RemoteId:    model.NewId(),
	})
	require.Nil(t, data)
	require.NotNil(t, err)
	require.Equal(t, err.Id, "model.group.display_name.app_error")

	// Create another Group
	g2 := &model.Group{
		Name:        model.NewId(),
		DisplayName: model.NewId(),
		Source:      model.GroupSourceLdap,
		Description: model.NewId(),
		RemoteId:    model.NewId(),
	}
	d2, err := ss.Group().Create(g2)
	require.Nil(t, err)

	// Can't update the name to be a duplicate of an existing group's name
	_, err = ss.Group().Update(&model.Group{
		Id:          d2.Id,
		Name:        g1Update.Name,
		DisplayName: model.NewId(),
		Source:      model.GroupSourceLdap,
		Description: model.NewId(),
		RemoteId:    model.NewId(),
	})
	require.Equal(t, err.Id, "store.update_error")

	// Cannot update CreateAt
	someVal := model.GetMillis()
	d1.CreateAt = someVal
	d3, err := ss.Group().Update(d1)
	require.Nil(t, err)
	require.NotEqual(t, someVal, d3.CreateAt)

	// Cannot update DeleteAt to non-zero
	d1.DeleteAt = 1
	_, err = ss.Group().Update(d1)
	require.Equal(t, "model.group.delete_at.app_error", err.Id)

	//...except for 0 for DeleteAt
	d1.DeleteAt = 0
	d4, err := ss.Group().Update(d1)
	require.Nil(t, err)
	require.Zero(t, d4.DeleteAt)
}

func testGroupStoreDelete(t *testing.T, ss store.Store) {
	// Save a group
	g1 := &model.Group{
		Name:        model.NewId(),
		DisplayName: model.NewId(),
		Description: model.NewId(),
		Source:      model.GroupSourceLdap,
		RemoteId:    model.NewId(),
	}

	d1, err := ss.Group().Create(g1)
	require.Nil(t, err)
	require.Len(t, d1.Id, 26)

	// Check the group is retrievable
	_, err = ss.Group().Get(d1.Id)
	require.Nil(t, err)

	// Get the before count
	d7, err := ss.Group().GetAllBySource(model.GroupSourceLdap)
	require.Nil(t, err)
	beforeCount := len(d7)

	// Delete the group
	_, err = ss.Group().Delete(d1.Id)
	require.Nil(t, err)

	// Check the group is deleted
	d4, err := ss.Group().Get(d1.Id)
	require.Nil(t, err)
	require.NotZero(t, d4.DeleteAt)

	// Check the after count
	d5, err := ss.Group().GetAllBySource(model.GroupSourceLdap)
	require.Nil(t, err)
	afterCount := len(d5)
	require.Condition(t, func() bool { return beforeCount == afterCount+1 })

	// Try and delete a nonexistent group
	_, err = ss.Group().Delete(model.NewId())
	require.NotNil(t, err)
	require.Equal(t, err.Id, "store.sql_group.no_rows")

	// Cannot delete again
	_, err = ss.Group().Delete(d1.Id)
	require.Equal(t, err.Id, "store.sql_group.no_rows")
}

func testGroupGetMemberUsers(t *testing.T, ss store.Store) {
	// Save a group
	g1 := &model.Group{
		Name:        model.NewId(),
		DisplayName: model.NewId(),
		Description: model.NewId(),
		Source:      model.GroupSourceLdap,
		RemoteId:    model.NewId(),
	}
	group, err := ss.Group().Create(g1)
	require.Nil(t, err)

	u1 := &model.User{
		Email:    MakeEmail(),
		Username: model.NewId(),
	}
	user1, err := ss.User().Save(u1)
	require.Nil(t, err)

	_, err = ss.Group().UpsertMember(group.Id, user1.Id)
	require.Nil(t, err)

	u2 := &model.User{
		Email:    MakeEmail(),
		Username: model.NewId(),
	}
	user2, err := ss.User().Save(u2)
	require.Nil(t, err)

	_, err = ss.Group().UpsertMember(group.Id, user2.Id)
	require.Nil(t, err)

	// Check returns members
	groupMembers, err := ss.Group().GetMemberUsers(group.Id)
	require.Nil(t, err)
	require.Equal(t, 2, len(groupMembers))

	// Check madeup id
	groupMembers, err = ss.Group().GetMemberUsers(model.NewId())
	require.Nil(t, err)
	require.Equal(t, 0, len(groupMembers))

	// Delete a member
	_, err = ss.Group().DeleteMember(group.Id, user1.Id)
	require.Nil(t, err)

	// Should not return deleted members
	groupMembers, err = ss.Group().GetMemberUsers(group.Id)
	require.Nil(t, err)
	require.Equal(t, 1, len(groupMembers))
}

func testGroupGetMemberUsersPage(t *testing.T, ss store.Store) {
	// Save a group
	g1 := &model.Group{
		Name:        model.NewId(),
		DisplayName: model.NewId(),
		Description: model.NewId(),
		Source:      model.GroupSourceLdap,
		RemoteId:    model.NewId(),
	}
	group, err := ss.Group().Create(g1)
	require.Nil(t, err)

	u1 := &model.User{
		Email:    MakeEmail(),
		Username: model.NewId(),
	}
	user1, err := ss.User().Save(u1)
	require.Nil(t, err)

	_, err = ss.Group().UpsertMember(group.Id, user1.Id)
	require.Nil(t, err)

	u2 := &model.User{
		Email:    MakeEmail(),
		Username: model.NewId(),
	}
	user2, err := ss.User().Save(u2)
	require.Nil(t, err)

	_, err = ss.Group().UpsertMember(group.Id, user2.Id)
	require.Nil(t, err)

	u3 := &model.User{
		Email:    MakeEmail(),
		Username: model.NewId(),
	}
	user3, err := ss.User().Save(u3)
	require.Nil(t, err)

	_, err = ss.Group().UpsertMember(group.Id, user3.Id)
	require.Nil(t, err)

	// Check returns members
	groupMembers, err := ss.Group().GetMemberUsersPage(group.Id, 0, 100)
	require.Nil(t, err)
	require.Equal(t, 3, len(groupMembers))

	// Check page 1
	groupMembers, err = ss.Group().GetMemberUsersPage(group.Id, 0, 2)
	require.Nil(t, err)
	require.Equal(t, 2, len(groupMembers))
	require.Equal(t, user3.Id, groupMembers[0].Id)
	require.Equal(t, user2.Id, groupMembers[1].Id)

	// Check page 2
	groupMembers, err = ss.Group().GetMemberUsersPage(group.Id, 1, 2)
	require.Nil(t, err)
	require.Equal(t, 1, len(groupMembers))
	require.Equal(t, user1.Id, groupMembers[0].Id)

	// Check madeup id
	groupMembers, err = ss.Group().GetMemberUsersPage(model.NewId(), 0, 100)
	require.Nil(t, err)
	require.Equal(t, 0, len(groupMembers))

	// Delete a member
	_, err = ss.Group().DeleteMember(group.Id, user1.Id)
	require.Nil(t, err)

	// Should not return deleted members
	groupMembers, err = ss.Group().GetMemberUsersPage(group.Id, 0, 100)
	require.Nil(t, err)
	require.Equal(t, 2, len(groupMembers))
}

func testUpsertMember(t *testing.T, ss store.Store) {
	// Create group
	g1 := &model.Group{
		Name:        model.NewId(),
		DisplayName: model.NewId(),
		Source:      model.GroupSourceLdap,
		RemoteId:    model.NewId(),
	}
	group, err := ss.Group().Create(g1)
	require.Nil(t, err)

	// Create user
	u1 := &model.User{
		Email:    MakeEmail(),
		Username: model.NewId(),
	}
	user, err := ss.User().Save(u1)
	require.Nil(t, err)

	// Happy path
	d2, err := ss.Group().UpsertMember(group.Id, user.Id)
	require.Nil(t, err)
	require.Equal(t, d2.GroupId, group.Id)
	require.Equal(t, d2.UserId, user.Id)
	require.NotZero(t, d2.CreateAt)
	require.Zero(t, d2.DeleteAt)

	// Duplicate composite key (GroupId, UserId)
	// Ensure new CreateAt > previous CreateAt for the same (groupId, userId)
	time.Sleep(1 * time.Millisecond)
	_, err = ss.Group().UpsertMember(group.Id, user.Id)
	require.Nil(t, err)

	// Invalid GroupId
	_, err = ss.Group().UpsertMember(model.NewId(), user.Id)
	require.Equal(t, err.Id, "store.insert_error")

	// Restores a deleted member
	// Ensure new CreateAt > previous CreateAt for the same (groupId, userId)
	time.Sleep(1 * time.Millisecond)
	_, err = ss.Group().UpsertMember(group.Id, user.Id)
	require.Nil(t, err)

	_, err = ss.Group().DeleteMember(group.Id, user.Id)
	require.Nil(t, err)

	groupMembers, err := ss.Group().GetMemberUsers(group.Id)
	beforeRestoreCount := len(groupMembers)

	_, err = ss.Group().UpsertMember(group.Id, user.Id)
	require.Nil(t, err)

	groupMembers, err = ss.Group().GetMemberUsers(group.Id)
	afterRestoreCount := len(groupMembers)

	require.Equal(t, beforeRestoreCount+1, afterRestoreCount)
}

func testGroupDeleteMember(t *testing.T, ss store.Store) {
	// Create group
	g1 := &model.Group{
		Name:        model.NewId(),
		DisplayName: model.NewId(),
		Source:      model.GroupSourceLdap,
		RemoteId:    model.NewId(),
	}
	group, err := ss.Group().Create(g1)
	require.Nil(t, err)

	// Create user
	u1 := &model.User{
		Email:    MakeEmail(),
		Username: model.NewId(),
	}
	user, err := ss.User().Save(u1)
	require.Nil(t, err)

	// Create member
	d1, err := ss.Group().UpsertMember(group.Id, user.Id)
	require.Nil(t, err)

	// Happy path
	d2, err := ss.Group().DeleteMember(group.Id, user.Id)
	require.Nil(t, err)
	require.Equal(t, d2.GroupId, group.Id)
	require.Equal(t, d2.UserId, user.Id)
	require.Equal(t, d2.CreateAt, d1.CreateAt)
	require.NotZero(t, d2.DeleteAt)

	// Delete an already deleted member
	_, err = ss.Group().DeleteMember(group.Id, user.Id)
	require.Equal(t, err.Id, "store.sql_group.no_rows")

	// Delete with non-existent User
	_, err = ss.Group().DeleteMember(group.Id, model.NewId())
	require.Equal(t, err.Id, "store.sql_group.no_rows")

	// Delete non-existent Group
	_, err = ss.Group().DeleteMember(model.NewId(), group.Id)
	require.Equal(t, err.Id, "store.sql_group.no_rows")
}

func testGroupPermanentDeleteMembersByUser(t *testing.T, ss store.Store) {
	var g *model.Group
	var groups []*model.Group
	numberOfGroups := 5

	for i := 0; i < numberOfGroups; i++ {
		g = &model.Group{
			Name:        model.NewId(),
			DisplayName: model.NewId(),
			Source:      model.GroupSourceLdap,
			RemoteId:    model.NewId(),
		}
		group, err := ss.Group().Create(g)
		groups = append(groups, group)
		require.Nil(t, err)
	}

	// Create user
	u1 := &model.User{
		Email:    MakeEmail(),
		Username: model.NewId(),
	}
	user, err := ss.User().Save(u1)
	require.Nil(t, err)

	// Create members
	for _, group := range groups {
		_, err = ss.Group().UpsertMember(group.Id, user.Id)
		require.Nil(t, err)
	}

	// Happy path
	err = ss.Group().PermanentDeleteMembersByUser(user.Id)
	require.Nil(t, err)
}

func testCreateGroupSyncable(t *testing.T, ss store.Store) {
	// Invalid GroupID
	_, err := ss.Group().CreateGroupSyncable(model.NewGroupTeam("x", model.NewId(), false))
	require.Equal(t, err.Id, "model.group_syncable.group_id.app_error")

	// Create Group
	g1 := &model.Group{
		Name:        model.NewId(),
		DisplayName: model.NewId(),
		Source:      model.GroupSourceLdap,
		RemoteId:    model.NewId(),
	}
	group, err := ss.Group().Create(g1)
	require.Nil(t, err)

	// Create Team
	t1 := &model.Team{
		DisplayName:     "Name",
		Description:     "Some description",
		CompanyName:     "Some company name",
		AllowOpenInvite: false,
		InviteId:        "inviteid0",
		Name:            "z-z-" + model.NewId() + "a",
		Email:           "success+" + model.NewId() + "@simulator.amazonses.com",
		Type:            model.TEAM_OPEN,
	}
	team, err := ss.Team().Save(t1)
	require.Nil(t, err)

	// New GroupSyncable, happy path
	gt1 := model.NewGroupTeam(group.Id, team.Id, false)
	d1, err := ss.Group().CreateGroupSyncable(gt1)
	require.Nil(t, err)
	require.Equal(t, gt1.SyncableId, d1.SyncableId)
	require.Equal(t, gt1.GroupId, d1.GroupId)
	require.Equal(t, gt1.AutoAdd, d1.AutoAdd)
	require.NotZero(t, d1.CreateAt)
	require.Zero(t, d1.DeleteAt)
}

func testGetGroupSyncable(t *testing.T, ss store.Store) {
	// Create a group
	g1 := &model.Group{
		Name:        model.NewId(),
		DisplayName: model.NewId(),
		Description: model.NewId(),
		Source:      model.GroupSourceLdap,
		RemoteId:    model.NewId(),
	}
	group, err := ss.Group().Create(g1)
	require.Nil(t, err)

	// Create Team
	t1 := &model.Team{
		DisplayName:     "Name",
		Description:     "Some description",
		CompanyName:     "Some company name",
		AllowOpenInvite: false,
		InviteId:        "inviteid0",
		Name:            "z-z-" + model.NewId() + "a",
		Email:           "success+" + model.NewId() + "@simulator.amazonses.com",
		Type:            model.TEAM_OPEN,
	}
	team, err := ss.Team().Save(t1)
	require.Nil(t, err)

	// Create GroupSyncable
	gt1 := model.NewGroupTeam(group.Id, team.Id, false)
	groupTeam, err := ss.Group().CreateGroupSyncable(gt1)
	require.Nil(t, err)

	// Get GroupSyncable
	dgt, err := ss.Group().GetGroupSyncable(groupTeam.GroupId, groupTeam.SyncableId, model.GroupSyncableTypeTeam)
	require.Nil(t, err)
	require.Equal(t, gt1.GroupId, dgt.GroupId)
	require.Equal(t, gt1.SyncableId, dgt.SyncableId)
	require.Equal(t, gt1.AutoAdd, dgt.AutoAdd)
	require.NotZero(t, gt1.CreateAt)
	require.NotZero(t, gt1.UpdateAt)
	require.Zero(t, gt1.DeleteAt)
}

func testGetAllGroupSyncablesByGroup(t *testing.T, ss store.Store) {
	numGroupSyncables := 10

	// Create group
	g := &model.Group{
		Name:        model.NewId(),
		DisplayName: model.NewId(),
		Description: model.NewId(),
		Source:      model.GroupSourceLdap,
		RemoteId:    model.NewId(),
	}
	group, err := ss.Group().Create(g)
	require.Nil(t, err)

	groupTeams := []*model.GroupSyncable{}

	// Create groupTeams
	for i := 0; i < numGroupSyncables; i++ {
		// Create Team
		t1 := &model.Team{
			DisplayName:     "Name",
			Description:     "Some description",
			CompanyName:     "Some company name",
			AllowOpenInvite: false,
			InviteId:        "inviteid0",
			Name:            "z-z-" + model.NewId() + "a",
			Email:           "success+" + model.NewId() + "@simulator.amazonses.com",
			Type:            model.TEAM_OPEN,
		}
		var team *model.Team
		team, err = ss.Team().Save(t1)
		require.Nil(t, err)

		// create groupteam
		var groupTeam *model.GroupSyncable
		gt := model.NewGroupTeam(group.Id, team.Id, false)
		gt.SchemeAdmin = true
		groupTeam, err = ss.Group().CreateGroupSyncable(gt)
		require.Nil(t, err)
		groupTeams = append(groupTeams, groupTeam)
	}

	// Returns all the group teams
	d1, err := ss.Group().GetAllGroupSyncablesByGroupId(group.Id, model.GroupSyncableTypeTeam)
	require.Nil(t, err)
	require.Condition(t, func() bool { return len(d1) >= numGroupSyncables })
	for _, expectedGroupTeam := range groupTeams {
		present := false
		for _, dbGroupTeam := range d1 {
			if dbGroupTeam.GroupId == expectedGroupTeam.GroupId && dbGroupTeam.SyncableId == expectedGroupTeam.SyncableId {
				require.True(t, dbGroupTeam.SchemeAdmin)
				present = true
				break
			}
		}
		require.True(t, present)
	}
}

func testUpdateGroupSyncable(t *testing.T, ss store.Store) {
	// Create Group
	g1 := &model.Group{
		Name:        model.NewId(),
		DisplayName: model.NewId(),
		Source:      model.GroupSourceLdap,
		RemoteId:    model.NewId(),
	}
	group, err := ss.Group().Create(g1)
	require.Nil(t, err)

	// Create Team
	t1 := &model.Team{
		DisplayName:     "Name",
		Description:     "Some description",
		CompanyName:     "Some company name",
		AllowOpenInvite: false,
		InviteId:        "inviteid0",
		Name:            "z-z-" + model.NewId() + "a",
		Email:           "success+" + model.NewId() + "@simulator.amazonses.com",
		Type:            model.TEAM_OPEN,
	}
	team, err := ss.Team().Save(t1)
	require.Nil(t, err)

	// New GroupSyncable, happy path
	gt1 := model.NewGroupTeam(group.Id, team.Id, false)
	d1, err := ss.Group().CreateGroupSyncable(gt1)
	require.Nil(t, err)

	// Update existing group team
	gt1.AutoAdd = true
	d2, err := ss.Group().UpdateGroupSyncable(gt1)
	require.Nil(t, err)
	require.True(t, d2.AutoAdd)

	// Non-existent Group
	gt2 := model.NewGroupTeam(model.NewId(), team.Id, false)
	_, err = ss.Group().UpdateGroupSyncable(gt2)
	require.Equal(t, err.Id, "store.sql_group.no_rows")

	// Non-existent Team
	gt3 := model.NewGroupTeam(group.Id, model.NewId(), false)
	_, err = ss.Group().UpdateGroupSyncable(gt3)
	require.Equal(t, err.Id, "store.sql_group.no_rows")

	// Cannot update CreateAt or DeleteAt
	origCreateAt := d1.CreateAt
	d1.CreateAt = model.GetMillis()
	d1.AutoAdd = true
	d3, err := ss.Group().UpdateGroupSyncable(d1)
	require.Nil(t, err)
	require.Equal(t, origCreateAt, d3.CreateAt)

	// Cannot update DeleteAt to arbitrary value
	d1.DeleteAt = 1
	_, err = ss.Group().UpdateGroupSyncable(d1)
	require.Equal(t, "model.group.delete_at.app_error", err.Id)

	// Can update DeleteAt to 0
	d1.DeleteAt = 0
	d4, err := ss.Group().UpdateGroupSyncable(d1)
	require.Nil(t, err)
	require.Zero(t, d4.DeleteAt)
}

func testDeleteGroupSyncable(t *testing.T, ss store.Store) {
	// Create Group
	g1 := &model.Group{
		Name:        model.NewId(),
		DisplayName: model.NewId(),
		Source:      model.GroupSourceLdap,
		RemoteId:    model.NewId(),
	}
	group, err := ss.Group().Create(g1)
	require.Nil(t, err)

	// Create Team
	t1 := &model.Team{
		DisplayName:     "Name",
		Description:     "Some description",
		CompanyName:     "Some company name",
		AllowOpenInvite: false,
		InviteId:        "inviteid0",
		Name:            "z-z-" + model.NewId() + "a",
		Email:           "success+" + model.NewId() + "@simulator.amazonses.com",
		Type:            model.TEAM_OPEN,
	}
	team, err := ss.Team().Save(t1)
	require.Nil(t, err)

	// Create GroupSyncable
	gt1 := model.NewGroupTeam(group.Id, team.Id, false)
	groupTeam, err := ss.Group().CreateGroupSyncable(gt1)
	require.Nil(t, err)

	// Non-existent Group
	_, err = ss.Group().DeleteGroupSyncable(model.NewId(), groupTeam.SyncableId, model.GroupSyncableTypeTeam)
	require.Equal(t, err.Id, "store.sql_group.no_rows")

	// Non-existent Team
	_, err = ss.Group().DeleteGroupSyncable(groupTeam.GroupId, model.NewId(), model.GroupSyncableTypeTeam)
	require.Equal(t, err.Id, "store.sql_group.no_rows")

	// Happy path...
	d1, err := ss.Group().DeleteGroupSyncable(groupTeam.GroupId, groupTeam.SyncableId, model.GroupSyncableTypeTeam)
	require.Nil(t, err)
	require.NotZero(t, d1.DeleteAt)
	require.Equal(t, d1.GroupId, groupTeam.GroupId)
	require.Equal(t, d1.SyncableId, groupTeam.SyncableId)
	require.Equal(t, d1.AutoAdd, groupTeam.AutoAdd)
	require.Equal(t, d1.CreateAt, groupTeam.CreateAt)
	require.Condition(t, func() bool { return d1.UpdateAt > groupTeam.UpdateAt })

	// Record already deleted
	_, err = ss.Group().DeleteGroupSyncable(d1.GroupId, d1.SyncableId, d1.Type)
	require.NotNil(t, err)
	require.Equal(t, err.Id, "store.sql_group.group_syncable_already_deleted")
}

func testTeamMembersToAdd(t *testing.T, ss store.Store) {
	// Create Group
	group, err := ss.Group().Create(&model.Group{
		Name:        model.NewId(),
		DisplayName: "TeamMembersToAdd Test Group",
		RemoteId:    model.NewId(),
		Source:      model.GroupSourceLdap,
	})
	require.Nil(t, err)

	// Create User
	user := &model.User{
		Email:    MakeEmail(),
		Username: model.NewId(),
	}
	user, err = ss.User().Save(user)
	require.Nil(t, err)

	// Create GroupMember
	_, err = ss.Group().UpsertMember(group.Id, user.Id)
	require.Nil(t, err)

	// Create Team
	team := &model.Team{
		DisplayName:     "Name",
		Description:     "Some description",
		CompanyName:     "Some company name",
		AllowOpenInvite: false,
		InviteId:        "inviteid0",
		Name:            "z-z-" + model.NewId() + "a",
		Email:           "success+" + model.NewId() + "@simulator.amazonses.com",
		Type:            model.TEAM_OPEN,
	}
	team, err = ss.Team().Save(team)
	require.Nil(t, err)

	// Create GroupTeam
	syncable, err := ss.Group().CreateGroupSyncable(model.NewGroupTeam(group.Id, team.Id, true))
	require.Nil(t, err)

	// Time before syncable was created
	teamMembers, err := ss.Group().TeamMembersToAdd(syncable.CreateAt-1, nil)
	require.Nil(t, err)
	require.Len(t, teamMembers, 1)
	require.Equal(t, user.Id, teamMembers[0].UserID)
	require.Equal(t, team.Id, teamMembers[0].TeamID)

	// Time after syncable was created
	teamMembers, err = ss.Group().TeamMembersToAdd(syncable.CreateAt+1, nil)
	require.Nil(t, err)
	require.Empty(t, teamMembers)

	// Delete and restore GroupMember should return result
	_, err = ss.Group().DeleteMember(group.Id, user.Id)
	require.Nil(t, err)
	_, err = ss.Group().UpsertMember(group.Id, user.Id)
	require.Nil(t, err)
	teamMembers, err = ss.Group().TeamMembersToAdd(syncable.CreateAt+1, nil)
	require.Nil(t, err)
	require.Len(t, teamMembers, 1)

	pristineSyncable := *syncable

	_, err = ss.Group().UpdateGroupSyncable(syncable)
	require.Nil(t, err)

	// Time before syncable was updated
	teamMembers, err = ss.Group().TeamMembersToAdd(syncable.UpdateAt-1, nil)
	require.Nil(t, err)
	require.Len(t, teamMembers, 1)
	require.Equal(t, user.Id, teamMembers[0].UserID)
	require.Equal(t, team.Id, teamMembers[0].TeamID)

	// Time after syncable was updated
	teamMembers, err = ss.Group().TeamMembersToAdd(syncable.UpdateAt+1, nil)
	require.Nil(t, err)
	require.Empty(t, teamMembers)

	// Only includes if auto-add
	syncable.AutoAdd = false
	_, err = ss.Group().UpdateGroupSyncable(syncable)
	require.Nil(t, err)
	teamMembers, err = ss.Group().TeamMembersToAdd(0, nil)
	require.Nil(t, err)
	require.Empty(t, teamMembers)

	// reset state of syncable and verify
	_, err = ss.Group().UpdateGroupSyncable(&pristineSyncable)
	require.Nil(t, err)
	teamMembers, err = ss.Group().TeamMembersToAdd(0, nil)
	require.Nil(t, err)
	require.Len(t, teamMembers, 1)

	// No result if Group deleted
	_, err = ss.Group().Delete(group.Id)
	require.Nil(t, err)
	teamMembers, err = ss.Group().TeamMembersToAdd(0, nil)
	require.Nil(t, err)
	require.Empty(t, teamMembers)

	// reset state of group and verify
	group.DeleteAt = 0
	_, err = ss.Group().Update(group)
	require.Nil(t, err)
	teamMembers, err = ss.Group().TeamMembersToAdd(0, nil)
	require.Nil(t, err)
	require.Len(t, teamMembers, 1)

	// No result if Team deleted
	team.DeleteAt = model.GetMillis()
	team, err = ss.Team().Update(team)
	require.Nil(t, err)
	teamMembers, err = ss.Group().TeamMembersToAdd(0, nil)
	require.Nil(t, err)
	require.Empty(t, teamMembers)

	// reset state of team and verify
	team.DeleteAt = 0
	team, err = ss.Team().Update(team)
	require.Nil(t, err)
	teamMembers, err = ss.Group().TeamMembersToAdd(0, nil)
	require.Nil(t, err)
	require.Len(t, teamMembers, 1)

	// No result if GroupTeam deleted
	_, err = ss.Group().DeleteGroupSyncable(group.Id, team.Id, model.GroupSyncableTypeTeam)
	require.Nil(t, err)
	teamMembers, err = ss.Group().TeamMembersToAdd(0, nil)
	require.Nil(t, err)
	require.Empty(t, teamMembers)

	// reset GroupTeam and verify
	_, err = ss.Group().UpdateGroupSyncable(&pristineSyncable)
	require.Nil(t, err)
	teamMembers, err = ss.Group().TeamMembersToAdd(0, nil)
	require.Nil(t, err)
	require.Len(t, teamMembers, 1)

	// No result if GroupMember deleted
	_, err = ss.Group().DeleteMember(group.Id, user.Id)
	require.Nil(t, err)
	teamMembers, err = ss.Group().TeamMembersToAdd(0, nil)
	require.Nil(t, err)
	require.Empty(t, teamMembers)

	// restore group member and verify
	_, err = ss.Group().UpsertMember(group.Id, user.Id)
	require.Nil(t, err)
	teamMembers, err = ss.Group().TeamMembersToAdd(0, nil)
	require.Nil(t, err)
	require.Len(t, teamMembers, 1)

	// adding team membership stops returning result
	_, err = ss.Team().SaveMember(&model.TeamMember{
		TeamId: team.Id,
		UserId: user.Id,
	}, 999)
	require.Nil(t, err)
	teamMembers, err = ss.Group().TeamMembersToAdd(0, nil)
	require.Nil(t, err)
	require.Empty(t, teamMembers)
}

func testTeamMembersToAddSingleTeam(t *testing.T, ss store.Store) {
	group1, err := ss.Group().Create(&model.Group{
		Name:        model.NewId(),
		DisplayName: "TeamMembersToAdd Test Group",
		RemoteId:    model.NewId(),
		Source:      model.GroupSourceLdap,
	})
	require.Nil(t, err)

	group2, err := ss.Group().Create(&model.Group{
		Name:        model.NewId(),
		DisplayName: "TeamMembersToAdd Test Group",
		RemoteId:    model.NewId(),
		Source:      model.GroupSourceLdap,
	})
	require.Nil(t, err)

	user1 := &model.User{
		Email:    MakeEmail(),
		Username: model.NewId(),
	}
	user1, err = ss.User().Save(user1)
	require.Nil(t, err)

	user2 := &model.User{
		Email:    MakeEmail(),
		Username: model.NewId(),
	}
	user2, err = ss.User().Save(user2)
	require.Nil(t, err)

	user3 := &model.User{
		Email:    MakeEmail(),
		Username: model.NewId(),
	}
	user3, err = ss.User().Save(user3)
	require.Nil(t, err)

	for _, user := range []*model.User{user1, user2} {
		_, err = ss.Group().UpsertMember(group1.Id, user.Id)
		require.Nil(t, err)
	}
	_, err = ss.Group().UpsertMember(group2.Id, user3.Id)
	require.Nil(t, err)

	team1 := &model.Team{
		DisplayName:     "Name",
		Description:     "Some description",
		CompanyName:     "Some company name",
		AllowOpenInvite: false,
		InviteId:        "inviteid0",
		Name:            "z-z-" + model.NewId() + "a",
		Email:           "success+" + model.NewId() + "@simulator.amazonses.com",
		Type:            model.TEAM_OPEN,
	}
	team1, err = ss.Team().Save(team1)
	require.Nil(t, err)

	team2 := &model.Team{
		DisplayName:     "Name",
		Description:     "Some description",
		CompanyName:     "Some company name",
		AllowOpenInvite: false,
		InviteId:        "inviteid0",
		Name:            "z-z-" + model.NewId() + "a",
		Email:           "success+" + model.NewId() + "@simulator.amazonses.com",
		Type:            model.TEAM_OPEN,
	}
	team2, err = ss.Team().Save(team2)
	require.Nil(t, err)

	_, err = ss.Group().CreateGroupSyncable(model.NewGroupTeam(group1.Id, team1.Id, true))
	require.Nil(t, err)

	_, err = ss.Group().CreateGroupSyncable(model.NewGroupTeam(group2.Id, team2.Id, true))
	require.Nil(t, err)

	teamMembers, err := ss.Group().TeamMembersToAdd(0, nil)
	require.Nil(t, err)
	require.Len(t, teamMembers, 3)

	teamMembers, err = ss.Group().TeamMembersToAdd(0, &team1.Id)
	require.Nil(t, err)
	require.Len(t, teamMembers, 2)

	teamMembers, err = ss.Group().TeamMembersToAdd(0, &team2.Id)
	require.Nil(t, err)
	require.Len(t, teamMembers, 1)
}

func testChannelMembersToAdd(t *testing.T, ss store.Store) {
	// Create Group
	group, err := ss.Group().Create(&model.Group{
		Name:        model.NewId(),
		DisplayName: "ChannelMembersToAdd Test Group",
		RemoteId:    model.NewId(),
		Source:      model.GroupSourceLdap,
	})
	require.Nil(t, err)

	// Create User
	user := &model.User{
		Email:    MakeEmail(),
		Username: model.NewId(),
	}
	user, err = ss.User().Save(user)
	require.Nil(t, err)

	// Create GroupMember
	_, err = ss.Group().UpsertMember(group.Id, user.Id)
	require.Nil(t, err)

	// Create Channel
	channel := &model.Channel{
		TeamId:      model.NewId(),
		DisplayName: "A Name",
		Name:        model.NewId(),
		Type:        model.CHANNEL_OPEN, // Query does not look at type so this shouldn't matter.
	}
	channel, err = ss.Channel().Save(channel, 9999)
	require.Nil(t, err)

	// Create GroupChannel
	syncable, err := ss.Group().CreateGroupSyncable(model.NewGroupChannel(group.Id, channel.Id, true))
	require.Nil(t, err)

	// Time before syncable was created
	channelMembers, err := ss.Group().ChannelMembersToAdd(syncable.CreateAt-1, nil)
	require.Nil(t, err)
	require.Len(t, channelMembers, 1)
	require.Equal(t, user.Id, channelMembers[0].UserID)
	require.Equal(t, channel.Id, channelMembers[0].ChannelID)

	// Time after syncable was created
	channelMembers, err = ss.Group().ChannelMembersToAdd(syncable.CreateAt+1, nil)
	require.Nil(t, err)
	require.Empty(t, channelMembers)

	// Delete and restore GroupMember should return result
	_, err = ss.Group().DeleteMember(group.Id, user.Id)
	require.Nil(t, err)
	_, err = ss.Group().UpsertMember(group.Id, user.Id)
	require.Nil(t, err)
	channelMembers, err = ss.Group().ChannelMembersToAdd(syncable.CreateAt+1, nil)
	require.Nil(t, err)
	require.Len(t, channelMembers, 1)

	pristineSyncable := *syncable

	_, err = ss.Group().UpdateGroupSyncable(syncable)
	require.Nil(t, err)

	// Time before syncable was updated
	channelMembers, err = ss.Group().ChannelMembersToAdd(syncable.UpdateAt-1, nil)
	require.Nil(t, err)
	require.Len(t, channelMembers, 1)
	require.Equal(t, user.Id, channelMembers[0].UserID)
	require.Equal(t, channel.Id, channelMembers[0].ChannelID)

	// Time after syncable was updated
	channelMembers, err = ss.Group().ChannelMembersToAdd(syncable.UpdateAt+1, nil)
	require.Nil(t, err)
	require.Empty(t, channelMembers)

	// Only includes if auto-add
	syncable.AutoAdd = false
	_, err = ss.Group().UpdateGroupSyncable(syncable)
	require.Nil(t, err)
	channelMembers, err = ss.Group().ChannelMembersToAdd(0, nil)
	require.Nil(t, err)
	require.Empty(t, channelMembers)

	// reset state of syncable and verify
	_, err = ss.Group().UpdateGroupSyncable(&pristineSyncable)
	require.Nil(t, err)
	channelMembers, err = ss.Group().ChannelMembersToAdd(0, nil)
	require.Nil(t, err)
	require.Len(t, channelMembers, 1)

	// No result if Group deleted
	_, err = ss.Group().Delete(group.Id)
	require.Nil(t, err)
	channelMembers, err = ss.Group().ChannelMembersToAdd(0, nil)
	require.Nil(t, err)
	require.Empty(t, channelMembers)

	// reset state of group and verify
	group.DeleteAt = 0
	_, err = ss.Group().Update(group)
	require.Nil(t, err)
	channelMembers, err = ss.Group().ChannelMembersToAdd(0, nil)
	require.Nil(t, err)
	require.Len(t, channelMembers, 1)

	// No result if Channel deleted
	err = ss.Channel().Delete(channel.Id, model.GetMillis())
	require.Nil(t, err)
	channelMembers, err = ss.Group().ChannelMembersToAdd(0, nil)
	require.Nil(t, err)
	require.Empty(t, channelMembers)

	// reset state of channel and verify
	channel.DeleteAt = 0
	_, err = ss.Channel().Update(channel)
	require.Nil(t, err)
	channelMembers, err = ss.Group().ChannelMembersToAdd(0, nil)
	require.Nil(t, err)
	require.Len(t, channelMembers, 1)

	// No result if GroupChannel deleted
	_, err = ss.Group().DeleteGroupSyncable(group.Id, channel.Id, model.GroupSyncableTypeChannel)
	require.Nil(t, err)
	channelMembers, err = ss.Group().ChannelMembersToAdd(0, nil)
	require.Nil(t, err)
	require.Empty(t, channelMembers)

	// reset GroupChannel and verify
	_, err = ss.Group().UpdateGroupSyncable(&pristineSyncable)
	require.Nil(t, err)
	channelMembers, err = ss.Group().ChannelMembersToAdd(0, nil)
	require.Nil(t, err)
	require.Len(t, channelMembers, 1)

	// No result if GroupMember deleted
	_, err = ss.Group().DeleteMember(group.Id, user.Id)
	require.Nil(t, err)
	channelMembers, err = ss.Group().ChannelMembersToAdd(0, nil)
	require.Nil(t, err)
	require.Empty(t, channelMembers)

	// restore group member and verify
	_, err = ss.Group().UpsertMember(group.Id, user.Id)
	require.Nil(t, err)
	channelMembers, err = ss.Group().ChannelMembersToAdd(0, nil)
	require.Nil(t, err)
	require.Len(t, channelMembers, 1)

	// Adding Channel (ChannelMemberHistory) should stop returning result
	err = ss.ChannelMemberHistory().LogJoinEvent(user.Id, channel.Id, model.GetMillis())
	require.Nil(t, err)
	channelMembers, err = ss.Group().ChannelMembersToAdd(0, nil)
	require.Nil(t, err)
	require.Empty(t, channelMembers)

	// Leaving Channel (ChannelMemberHistory) should still not return result
	err = ss.ChannelMemberHistory().LogLeaveEvent(user.Id, channel.Id, model.GetMillis())
	require.Nil(t, err)
	channelMembers, err = ss.Group().ChannelMembersToAdd(0, nil)
	require.Nil(t, err)
	require.Empty(t, channelMembers)

	// Purging ChannelMemberHistory re-returns the result
	_, err = ss.ChannelMemberHistory().PermanentDeleteBatch(model.GetMillis()+1, 100)
	require.Nil(t, err)
	channelMembers, err = ss.Group().ChannelMembersToAdd(0, nil)
	require.Nil(t, err)
	require.Len(t, channelMembers, 1)
}

func testChannelMembersToAddSingleChannel(t *testing.T, ss store.Store) {
	group1, err := ss.Group().Create(&model.Group{
		Name:        model.NewId(),
		DisplayName: "TeamMembersToAdd Test Group",
		RemoteId:    model.NewId(),
		Source:      model.GroupSourceLdap,
	})
	require.Nil(t, err)

	group2, err := ss.Group().Create(&model.Group{
		Name:        model.NewId(),
		DisplayName: "TeamMembersToAdd Test Group",
		RemoteId:    model.NewId(),
		Source:      model.GroupSourceLdap,
	})
	require.Nil(t, err)

	user1 := &model.User{
		Email:    MakeEmail(),
		Username: model.NewId(),
	}
	user1, err = ss.User().Save(user1)
	require.Nil(t, err)

	user2 := &model.User{
		Email:    MakeEmail(),
		Username: model.NewId(),
	}
	user2, err = ss.User().Save(user2)
	require.Nil(t, err)

	user3 := &model.User{
		Email:    MakeEmail(),
		Username: model.NewId(),
	}
	user3, err = ss.User().Save(user3)
	require.Nil(t, err)

	for _, user := range []*model.User{user1, user2} {
		_, err = ss.Group().UpsertMember(group1.Id, user.Id)
		require.Nil(t, err)
	}
	_, err = ss.Group().UpsertMember(group2.Id, user3.Id)
	require.Nil(t, err)

	channel1 := &model.Channel{
		DisplayName: "Name",
		Name:        "z-z-" + model.NewId() + "a",
		Type:        model.CHANNEL_OPEN,
	}
	channel1, err = ss.Channel().Save(channel1, 999)
	require.Nil(t, err)

	channel2 := &model.Channel{
		DisplayName: "Name",
		Name:        "z-z-" + model.NewId() + "a",
		Type:        model.CHANNEL_OPEN,
	}
	channel2, err = ss.Channel().Save(channel2, 999)
	require.Nil(t, err)

	_, err = ss.Group().CreateGroupSyncable(model.NewGroupChannel(group1.Id, channel1.Id, true))
	require.Nil(t, err)

	_, err = ss.Group().CreateGroupSyncable(model.NewGroupChannel(group2.Id, channel2.Id, true))
	require.Nil(t, err)

	channelMembers, err := ss.Group().ChannelMembersToAdd(0, nil)
	require.Nil(t, err)
	require.GreaterOrEqual(t, len(channelMembers), 3)

	channelMembers, err = ss.Group().ChannelMembersToAdd(0, &channel1.Id)
	require.Nil(t, err)
	require.Len(t, channelMembers, 2)

	channelMembers, err = ss.Group().ChannelMembersToAdd(0, &channel2.Id)
	require.Nil(t, err)
	require.Len(t, channelMembers, 1)
}

func testTeamMembersToRemove(t *testing.T, ss store.Store) {
	data := pendingMemberRemovalsDataSetup(t, ss)

	// one result when both users are in the group (for user C)
	teamMembers, err := ss.Group().TeamMembersToRemove(nil)
	require.Nil(t, err)
	require.Len(t, teamMembers, 1)
	require.Equal(t, data.UserC.Id, teamMembers[0].UserId)

	_, err = ss.Group().DeleteMember(data.Group.Id, data.UserB.Id)
	require.Nil(t, err)

	// user b and c should now be returned
	teamMembers, err = ss.Group().TeamMembersToRemove(nil)
	require.Nil(t, err)
	require.Len(t, teamMembers, 2)

	var userIDs []string
	for _, item := range teamMembers {
		userIDs = append(userIDs, item.UserId)
	}
	require.Contains(t, userIDs, data.UserB.Id)
	require.Contains(t, userIDs, data.UserC.Id)
	require.Equal(t, data.ConstrainedTeam.Id, teamMembers[0].TeamId)
	require.Equal(t, data.ConstrainedTeam.Id, teamMembers[1].TeamId)

	_, err = ss.Group().DeleteMember(data.Group.Id, data.UserA.Id)
	require.Nil(t, err)

	teamMembers, err = ss.Group().TeamMembersToRemove(nil)
	require.Nil(t, err)
	require.Len(t, teamMembers, 3)

	// Make one of them a bot
	teamMembers, err = ss.Group().TeamMembersToRemove(nil)
	require.Nil(t, err)
	teamMember := teamMembers[0]
	bot := &model.Bot{
		UserId:      teamMember.UserId,
		Username:    "un_" + model.NewId(),
		DisplayName: "dn_" + model.NewId(),
		OwnerId:     teamMember.UserId,
	}
	bot, err = ss.Bot().Save(bot)
	require.Nil(t, err)

	// verify that bot is not returned in results
	teamMembers, err = ss.Group().TeamMembersToRemove(nil)
	require.Nil(t, err)
	require.Len(t, teamMembers, 2)

	// delete the bot
	err = ss.Bot().PermanentDelete(bot.UserId)
	require.Nil(t, err)

	// Should be back to 3 users
	teamMembers, err = ss.Group().TeamMembersToRemove(nil)
	require.Nil(t, err)
	require.Len(t, teamMembers, 3)

	// add users back to groups
	res := ss.Team().RemoveMember(data.ConstrainedTeam.Id, data.UserA.Id)
	require.Nil(t, res)
	res = ss.Team().RemoveMember(data.ConstrainedTeam.Id, data.UserB.Id)
	require.Nil(t, res)
	res = ss.Team().RemoveMember(data.ConstrainedTeam.Id, data.UserC.Id)
	require.Nil(t, res)
	err = ss.Channel().RemoveMember(data.ConstrainedChannel.Id, data.UserA.Id)
	require.Nil(t, err)
	err = ss.Channel().RemoveMember(data.ConstrainedChannel.Id, data.UserB.Id)
	require.Nil(t, err)
	err = ss.Channel().RemoveMember(data.ConstrainedChannel.Id, data.UserC.Id)
	require.Nil(t, err)
}

func testTeamMembersToRemoveSingleTeam(t *testing.T, ss store.Store) {
	user1 := &model.User{
		Email:    MakeEmail(),
		Username: model.NewId(),
	}
	user1, err := ss.User().Save(user1)
	require.Nil(t, err)

	user2 := &model.User{
		Email:    MakeEmail(),
		Username: model.NewId(),
	}
	user2, err = ss.User().Save(user2)
	require.Nil(t, err)

	user3 := &model.User{
		Email:    MakeEmail(),
		Username: model.NewId(),
	}
	user3, err = ss.User().Save(user3)
	require.Nil(t, err)

	team1 := &model.Team{
		DisplayName:      "Name",
		Description:      "Some description",
		CompanyName:      "Some company name",
		AllowOpenInvite:  false,
		InviteId:         "inviteid0",
		Name:             "z-z-" + model.NewId() + "a",
		Email:            "success+" + model.NewId() + "@simulator.amazonses.com",
		Type:             model.TEAM_OPEN,
		GroupConstrained: model.NewBool(true),
	}
	team1, err = ss.Team().Save(team1)
	require.Nil(t, err)

	team2 := &model.Team{
		DisplayName:      "Name",
		Description:      "Some description",
		CompanyName:      "Some company name",
		AllowOpenInvite:  false,
		InviteId:         "inviteid0",
		Name:             "z-z-" + model.NewId() + "a",
		Email:            "success+" + model.NewId() + "@simulator.amazonses.com",
		Type:             model.TEAM_OPEN,
		GroupConstrained: model.NewBool(true),
	}
	team2, err = ss.Team().Save(team2)
	require.Nil(t, err)

	for _, user := range []*model.User{user1, user2} {
		_, err = ss.Team().SaveMember(&model.TeamMember{
			TeamId: team1.Id,
			UserId: user.Id,
		}, 999)
		require.Nil(t, err)
	}

	_, err = ss.Team().SaveMember(&model.TeamMember{
		TeamId: team2.Id,
		UserId: user3.Id,
	}, 999)
	require.Nil(t, err)

	teamMembers, err := ss.Group().TeamMembersToRemove(nil)
	require.Nil(t, err)
	require.Len(t, teamMembers, 3)

	teamMembers, err = ss.Group().TeamMembersToRemove(&team1.Id)
	require.Nil(t, err)
	require.Len(t, teamMembers, 2)

	teamMembers, err = ss.Group().TeamMembersToRemove(&team2.Id)
	require.Nil(t, err)
	require.Len(t, teamMembers, 1)
}

func testChannelMembersToRemove(t *testing.T, ss store.Store) {
	data := pendingMemberRemovalsDataSetup(t, ss)

	// one result when both users are in the group (for user C)
	channelMembers, err := ss.Group().ChannelMembersToRemove(nil)
	require.Nil(t, err)
	require.Len(t, channelMembers, 1)
	require.Equal(t, data.UserC.Id, channelMembers[0].UserId)

	_, err = ss.Group().DeleteMember(data.Group.Id, data.UserB.Id)
	require.Nil(t, err)

	// user b and c should now be returned
	channelMembers, err = ss.Group().ChannelMembersToRemove(nil)
	require.Nil(t, err)
	require.Len(t, channelMembers, 2)

	var userIDs []string
	for _, item := range channelMembers {
		userIDs = append(userIDs, item.UserId)
	}
	require.Contains(t, userIDs, data.UserB.Id)
	require.Contains(t, userIDs, data.UserC.Id)
	require.Equal(t, data.ConstrainedChannel.Id, channelMembers[0].ChannelId)
	require.Equal(t, data.ConstrainedChannel.Id, channelMembers[1].ChannelId)

	_, err = ss.Group().DeleteMember(data.Group.Id, data.UserA.Id)
	require.Nil(t, err)

	channelMembers, err = ss.Group().ChannelMembersToRemove(nil)
	require.Nil(t, err)
	require.Len(t, channelMembers, 3)

	// Make one of them a bot
	channelMembers, err = ss.Group().ChannelMembersToRemove(nil)
	require.Nil(t, err)
	channelMember := channelMembers[0]
	bot := &model.Bot{
		UserId:      channelMember.UserId,
		Username:    "un_" + model.NewId(),
		DisplayName: "dn_" + model.NewId(),
		OwnerId:     channelMember.UserId,
	}
	bot, err = ss.Bot().Save(bot)
	require.Nil(t, err)

	// verify that bot is not returned in results
	channelMembers, err = ss.Group().ChannelMembersToRemove(nil)
	require.Nil(t, err)
	require.Len(t, channelMembers, 2)

	// delete the bot
	err = ss.Bot().PermanentDelete(bot.UserId)
	require.Nil(t, err)

	// Should be back to 3 users
	channelMembers, err = ss.Group().ChannelMembersToRemove(nil)
	require.Nil(t, err)
	require.Len(t, channelMembers, 3)

	// add users back to groups
	res := ss.Team().RemoveMember(data.ConstrainedTeam.Id, data.UserA.Id)
	require.Nil(t, res)
	res = ss.Team().RemoveMember(data.ConstrainedTeam.Id, data.UserB.Id)
	require.Nil(t, res)
	res = ss.Team().RemoveMember(data.ConstrainedTeam.Id, data.UserC.Id)
	require.Nil(t, res)
	err = ss.Channel().RemoveMember(data.ConstrainedChannel.Id, data.UserA.Id)
	require.Nil(t, err)
	err = ss.Channel().RemoveMember(data.ConstrainedChannel.Id, data.UserB.Id)
	require.Nil(t, err)
	err = ss.Channel().RemoveMember(data.ConstrainedChannel.Id, data.UserC.Id)
	require.Nil(t, err)
}

func testChannelMembersToRemoveSingleChannel(t *testing.T, ss store.Store) {
	user1 := &model.User{
		Email:    MakeEmail(),
		Username: model.NewId(),
	}
	user1, err := ss.User().Save(user1)
	require.Nil(t, err)

	user2 := &model.User{
		Email:    MakeEmail(),
		Username: model.NewId(),
	}
	user2, err = ss.User().Save(user2)
	require.Nil(t, err)

	user3 := &model.User{
		Email:    MakeEmail(),
		Username: model.NewId(),
	}
	user3, err = ss.User().Save(user3)
	require.Nil(t, err)

	channel1 := &model.Channel{
		DisplayName:      "Name",
		Name:             "z-z-" + model.NewId() + "a",
		Type:             model.CHANNEL_OPEN,
		GroupConstrained: model.NewBool(true),
	}
	channel1, err = ss.Channel().Save(channel1, 999)
	require.Nil(t, err)

	channel2 := &model.Channel{
		DisplayName:      "Name",
		Name:             "z-z-" + model.NewId() + "a",
		Type:             model.CHANNEL_OPEN,
		GroupConstrained: model.NewBool(true),
	}
	channel2, err = ss.Channel().Save(channel2, 999)
	require.Nil(t, err)

	for _, user := range []*model.User{user1, user2} {
		_, err = ss.Channel().SaveMember(&model.ChannelMember{
			ChannelId:   channel1.Id,
			UserId:      user.Id,
			NotifyProps: model.GetDefaultChannelNotifyProps(),
		})
		require.Nil(t, err)
	}

	_, err = ss.Channel().SaveMember(&model.ChannelMember{
		ChannelId:   channel2.Id,
		UserId:      user3.Id,
		NotifyProps: model.GetDefaultChannelNotifyProps(),
	})
	require.Nil(t, err)

	channelMembers, err := ss.Group().ChannelMembersToRemove(nil)
	require.Nil(t, err)
	require.Len(t, channelMembers, 3)

	channelMembers, err = ss.Group().ChannelMembersToRemove(&channel1.Id)
	require.Nil(t, err)
	require.Len(t, channelMembers, 2)

	channelMembers, err = ss.Group().ChannelMembersToRemove(&channel2.Id)
	require.Nil(t, err)
	require.Len(t, channelMembers, 1)
}

type removalsData struct {
	UserA                *model.User
	UserB                *model.User
	UserC                *model.User
	ConstrainedChannel   *model.Channel
	UnconstrainedChannel *model.Channel
	ConstrainedTeam      *model.Team
	UnconstrainedTeam    *model.Team
	Group                *model.Group
}

func pendingMemberRemovalsDataSetup(t *testing.T, ss store.Store) *removalsData {
	// create group
	group, err := ss.Group().Create(&model.Group{
		Name:        model.NewId(),
		DisplayName: "Pending[Channel|Team]MemberRemovals Test Group",
		RemoteId:    model.NewId(),
		Source:      model.GroupSourceLdap,
	})
	require.Nil(t, err)

	// create users
	// userA will get removed from the group
	userA := &model.User{
		Email:    MakeEmail(),
		Username: model.NewId(),
	}
	userA, err = ss.User().Save(userA)
	require.Nil(t, err)

	// userB will not get removed from the group
	userB := &model.User{
		Email:    MakeEmail(),
		Username: model.NewId(),
	}
	userB, err = ss.User().Save(userB)
	require.Nil(t, err)

	// userC was never in the group
	userC := &model.User{
		Email:    MakeEmail(),
		Username: model.NewId(),
	}
	userC, err = ss.User().Save(userC)
	require.Nil(t, err)

	// add users to group (but not userC)
	_, err = ss.Group().UpsertMember(group.Id, userA.Id)
	require.Nil(t, err)

	_, err = ss.Group().UpsertMember(group.Id, userB.Id)
	require.Nil(t, err)

	// create channels
	channelConstrained := &model.Channel{
		TeamId:           model.NewId(),
		DisplayName:      "A Name",
		Name:             model.NewId(),
		Type:             model.CHANNEL_PRIVATE,
		GroupConstrained: model.NewBool(true),
	}
	channelConstrained, err = ss.Channel().Save(channelConstrained, 9999)
	require.Nil(t, err)

	channelUnconstrained := &model.Channel{
		TeamId:      model.NewId(),
		DisplayName: "A Name",
		Name:        model.NewId(),
		Type:        model.CHANNEL_PRIVATE,
	}
	channelUnconstrained, err = ss.Channel().Save(channelUnconstrained, 9999)
	require.Nil(t, err)

	// create teams
	teamConstrained := &model.Team{
		DisplayName:      "Name",
		Description:      "Some description",
		CompanyName:      "Some company name",
		AllowOpenInvite:  false,
		InviteId:         "inviteid0",
		Name:             "z-z-" + model.NewId() + "a",
		Email:            "success+" + model.NewId() + "@simulator.amazonses.com",
		Type:             model.TEAM_INVITE,
		GroupConstrained: model.NewBool(true),
	}
	teamConstrained, err = ss.Team().Save(teamConstrained)
	require.Nil(t, err)

	teamUnconstrained := &model.Team{
		DisplayName:     "Name",
		Description:     "Some description",
		CompanyName:     "Some company name",
		AllowOpenInvite: false,
		InviteId:        "inviteid1",
		Name:            "z-z-" + model.NewId() + "a",
		Email:           "success+" + model.NewId() + "@simulator.amazonses.com",
		Type:            model.TEAM_INVITE,
	}
	teamUnconstrained, err = ss.Team().Save(teamUnconstrained)
	require.Nil(t, err)

	// create groupteams
	_, err = ss.Group().CreateGroupSyncable(model.NewGroupTeam(group.Id, teamConstrained.Id, true))
	require.Nil(t, err)

	_, err = ss.Group().CreateGroupSyncable(model.NewGroupTeam(group.Id, teamUnconstrained.Id, true))
	require.Nil(t, err)

	// create groupchannels
	_, err = ss.Group().CreateGroupSyncable(model.NewGroupChannel(group.Id, channelConstrained.Id, true))
	require.Nil(t, err)

	_, err = ss.Group().CreateGroupSyncable(model.NewGroupChannel(group.Id, channelUnconstrained.Id, true))
	require.Nil(t, err)

	// add users to teams
	userIDTeamIDs := [][]string{
		{userA.Id, teamConstrained.Id},
		{userB.Id, teamConstrained.Id},
		{userC.Id, teamConstrained.Id},
		{userA.Id, teamUnconstrained.Id},
		{userB.Id, teamUnconstrained.Id},
		{userC.Id, teamUnconstrained.Id},
	}

	for _, item := range userIDTeamIDs {
		_, err = ss.Team().SaveMember(&model.TeamMember{
			UserId: item[0],
			TeamId: item[1],
		}, 99)
		require.Nil(t, err)
	}

	// add users to channels
	userIDChannelIDs := [][]string{
		{userA.Id, channelConstrained.Id},
		{userB.Id, channelConstrained.Id},
		{userC.Id, channelConstrained.Id},
		{userA.Id, channelUnconstrained.Id},
		{userB.Id, channelUnconstrained.Id},
		{userC.Id, channelUnconstrained.Id},
	}

	for _, item := range userIDChannelIDs {
		_, err := ss.Channel().SaveMember(&model.ChannelMember{
			UserId:      item[0],
			ChannelId:   item[1],
			NotifyProps: model.GetDefaultChannelNotifyProps(),
		})
		require.Nil(t, err)
	}

	return &removalsData{
		UserA:                userA,
		UserB:                userB,
		UserC:                userC,
		ConstrainedChannel:   channelConstrained,
		UnconstrainedChannel: channelUnconstrained,
		ConstrainedTeam:      teamConstrained,
		UnconstrainedTeam:    teamUnconstrained,
		Group:                group,
	}
}

func testGetGroupsByChannel(t *testing.T, ss store.Store) {
	// Create Channel1
	channel1 := &model.Channel{
		TeamId:      model.NewId(),
		DisplayName: "Channel1",
		Name:        model.NewId(),
		Type:        model.CHANNEL_OPEN,
	}
	channel1, err := ss.Channel().Save(channel1, 9999)
	require.Nil(t, err)

	// Create Groups 1 and 2
	group1, err := ss.Group().Create(&model.Group{
		Name:        model.NewId(),
		DisplayName: "group-1",
		RemoteId:    model.NewId(),
		Source:      model.GroupSourceLdap,
<<<<<<< HEAD
		SchemeAdmin: model.NewBool(false),
=======
		// SchemeAdmin: model.NewBool(false),
>>>>>>> aa0d0f99
	})
	require.Nil(t, err)

	group2, err := ss.Group().Create(&model.Group{
		Name:        model.NewId(),
		DisplayName: "group-2",
		RemoteId:    model.NewId(),
		Source:      model.GroupSourceLdap,
<<<<<<< HEAD
		SchemeAdmin: model.NewBool(false),
=======
		// SchemeAdmin: model.NewBool(false),
>>>>>>> aa0d0f99
	})
	require.Nil(t, err)

	// And associate them with Channel1
	for _, g := range []*model.Group{group1, group2} {
		_, err = ss.Group().CreateGroupSyncable(&model.GroupSyncable{
			AutoAdd:    true,
			SyncableId: channel1.Id,
			Type:       model.GroupSyncableTypeChannel,
			GroupId:    g.Id,
		})
		require.Nil(t, err)
	}

	// Create Channel2
	channel2 := &model.Channel{
		TeamId:      model.NewId(),
		DisplayName: "Channel2",
		Name:        model.NewId(),
		Type:        model.CHANNEL_OPEN,
	}
	channel2, err = ss.Channel().Save(channel2, 9999)
	require.Nil(t, err)

	// Create Group3
	group3, err := ss.Group().Create(&model.Group{
		Name:        model.NewId(),
		DisplayName: "group-3",
		RemoteId:    model.NewId(),
		Source:      model.GroupSourceLdap,
<<<<<<< HEAD
		SchemeAdmin: model.NewBool(false),
=======
		// SchemeAdmin: model.NewBool(false),
>>>>>>> aa0d0f99
	})
	require.Nil(t, err)

	// And associate it to Channel2
	_, err = ss.Group().CreateGroupSyncable(&model.GroupSyncable{
		AutoAdd:    true,
		SyncableId: channel2.Id,
		Type:       model.GroupSyncableTypeChannel,
		GroupId:    group3.Id,
	})
	require.Nil(t, err)

	// add members
	u1 := &model.User{
		Email:    MakeEmail(),
		Username: model.NewId(),
	}
	user1, err := ss.User().Save(u1)
	require.Nil(t, err)

	u2 := &model.User{
		Email:    MakeEmail(),
		Username: model.NewId(),
	}
	user2, err := ss.User().Save(u2)
	require.Nil(t, err)

	_, err = ss.Group().UpsertMember(group1.Id, user1.Id)
	require.Nil(t, err)

	_, err = ss.Group().UpsertMember(group1.Id, user2.Id)
	require.Nil(t, err)

	user2.DeleteAt = 1
	_, err = ss.User().Update(user2, true)
	require.Nil(t, err)

	group1WithMemberCount := *group1
	group1WithMemberCount.MemberCount = model.NewInt(1)

	group2WithMemberCount := *group2
	group2WithMemberCount.MemberCount = model.NewInt(0)

	group1WSA := &model.GroupWithSchemeAdmin{Group: *group1, SchemeAdmin: model.NewBool(false)}
	group2WSA := &model.GroupWithSchemeAdmin{Group: *group2, SchemeAdmin: model.NewBool(false)}
	group3WSA := &model.GroupWithSchemeAdmin{Group: *group3, SchemeAdmin: model.NewBool(false)}

	testCases := []struct {
		Name       string
		ChannelId  string
		Page       int
		PerPage    int
		Result     []*model.GroupWithSchemeAdmin
		Opts       model.GroupSearchOpts
		TotalCount *int64
	}{
		{
			Name:       "Get the two Groups for Channel1",
			ChannelId:  channel1.Id,
			Opts:       model.GroupSearchOpts{},
			Page:       0,
			PerPage:    60,
			Result:     []*model.GroupWithSchemeAdmin{group1WSA, group2WSA},
			TotalCount: model.NewInt64(2),
		},
		{
			Name:      "Get first Group for Channel1 with page 0 with 1 element",
			ChannelId: channel1.Id,
			Opts:      model.GroupSearchOpts{},
			Page:      0,
			PerPage:   1,
			Result:    []*model.GroupWithSchemeAdmin{group1WSA},
		},
		{
			Name:      "Get second Group for Channel1 with page 1 with 1 element",
			ChannelId: channel1.Id,
			Opts:      model.GroupSearchOpts{},
			Page:      1,
			PerPage:   1,
			Result:    []*model.GroupWithSchemeAdmin{group2WSA},
		},
		{
			Name:      "Get third Group for Channel2",
			ChannelId: channel2.Id,
			Opts:      model.GroupSearchOpts{},
			Page:      0,
			PerPage:   60,
			Result:    []*model.GroupWithSchemeAdmin{group3WSA},
		},
		{
			Name:       "Get empty Groups for a fake id",
			ChannelId:  model.NewId(),
			Opts:       model.GroupSearchOpts{},
			Page:       0,
			PerPage:    60,
			Result:     []*model.GroupWithSchemeAdmin{},
			TotalCount: model.NewInt64(0),
		},
		{
			Name:       "Get group matching name",
			ChannelId:  channel1.Id,
			Opts:       model.GroupSearchOpts{Q: string([]rune(group1.Name)[2:10])}, // very low change of a name collision
			Page:       0,
			PerPage:    100,
			Result:     []*model.GroupWithSchemeAdmin{group1WSA},
			TotalCount: model.NewInt64(1),
		},
		{
			Name:       "Get group matching display name",
			ChannelId:  channel1.Id,
			Opts:       model.GroupSearchOpts{Q: "rouP-1"},
			Page:       0,
			PerPage:    100,
			Result:     []*model.GroupWithSchemeAdmin{group1WSA},
			TotalCount: model.NewInt64(1),
		},
		{
			Name:       "Get group matching multiple display names",
			ChannelId:  channel1.Id,
			Opts:       model.GroupSearchOpts{Q: "roUp-"},
			Page:       0,
			PerPage:    100,
			Result:     []*model.GroupWithSchemeAdmin{group1WSA, group2WSA},
			TotalCount: model.NewInt64(2),
		},
		{
			Name:      "Include member counts",
			ChannelId: channel1.Id,
			Opts:      model.GroupSearchOpts{IncludeMemberCount: true},
			Page:      0,
			PerPage:   2,
			Result: []*model.GroupWithSchemeAdmin{
				{Group: group1WithMemberCount, SchemeAdmin: model.NewBool(false)},
				{Group: group2WithMemberCount, SchemeAdmin: model.NewBool(false)},
			},
		},
	}

	for _, tc := range testCases {
		t.Run(tc.Name, func(t *testing.T) {
			if tc.Opts.PageOpts == nil {
				tc.Opts.PageOpts = &model.PageOpts{}
			}
			tc.Opts.PageOpts.Page = tc.Page
			tc.Opts.PageOpts.PerPage = tc.PerPage
			groups, err := ss.Group().GetGroupsByChannel(tc.ChannelId, tc.Opts)
			require.Nil(t, err)
			require.ElementsMatch(t, tc.Result, groups)
			if tc.TotalCount != nil {
				var count int64
				count, err = ss.Group().CountGroupsByChannel(tc.ChannelId, tc.Opts)
				require.Nil(t, err)
				require.Equal(t, *tc.TotalCount, count)
			}
		})
	}
}

func testGetGroupsByTeam(t *testing.T, ss store.Store) {
	// Create Team1
	team1 := &model.Team{
		DisplayName:     "Team1",
		Description:     model.NewId(),
		CompanyName:     model.NewId(),
		AllowOpenInvite: false,
		InviteId:        model.NewId(),
		Name:            model.NewId(),
		Email:           "success+" + model.NewId() + "@simulator.amazonses.com",
		Type:            model.TEAM_OPEN,
	}
	team1, err := ss.Team().Save(team1)
	require.Nil(t, err)

	// Create Groups 1 and 2
	group1, err := ss.Group().Create(&model.Group{
		Name:        model.NewId(),
		DisplayName: "group-1",
		RemoteId:    model.NewId(),
		Source:      model.GroupSourceLdap,
		SchemeAdmin: model.NewBool(false),
	})
	require.Nil(t, err)

	group2, err := ss.Group().Create(&model.Group{
		Name:        model.NewId(),
		DisplayName: "group-2",
		RemoteId:    model.NewId(),
		Source:      model.GroupSourceLdap,
		SchemeAdmin: model.NewBool(false),
	})
	require.Nil(t, err)

	// And associate them with Team1
	for _, g := range []*model.Group{group1, group2} {
		_, err = ss.Group().CreateGroupSyncable(&model.GroupSyncable{
			AutoAdd:    true,
			SyncableId: team1.Id,
			Type:       model.GroupSyncableTypeTeam,
			GroupId:    g.Id,
		})
		require.Nil(t, err)
	}

	// Create Team2
	team2 := &model.Team{
		DisplayName:     "Team2",
		Description:     model.NewId(),
		CompanyName:     model.NewId(),
		AllowOpenInvite: false,
		InviteId:        model.NewId(),
		Name:            model.NewId(),
		Email:           "success+" + model.NewId() + "@simulator.amazonses.com",
		Type:            model.TEAM_INVITE,
	}
	team2, err = ss.Team().Save(team2)
	require.Nil(t, err)

	// Create Group3
	group3, err := ss.Group().Create(&model.Group{
		Name:        model.NewId(),
		DisplayName: "group-3",
		RemoteId:    model.NewId(),
		Source:      model.GroupSourceLdap,
		SchemeAdmin: model.NewBool(false),
	})
	require.Nil(t, err)

	// And associate it to Team2
	_, err = ss.Group().CreateGroupSyncable(&model.GroupSyncable{
		AutoAdd:    true,
		SyncableId: team2.Id,
		Type:       model.GroupSyncableTypeTeam,
		GroupId:    group3.Id,
	})
	require.Nil(t, err)

	// add members
	u1 := &model.User{
		Email:    MakeEmail(),
		Username: model.NewId(),
	}
	user1, err := ss.User().Save(u1)
	require.Nil(t, err)

	u2 := &model.User{
		Email:    MakeEmail(),
		Username: model.NewId(),
	}
	user2, err := ss.User().Save(u2)
	require.Nil(t, err)

	_, err = ss.Group().UpsertMember(group1.Id, user1.Id)
	require.Nil(t, err)

	_, err = ss.Group().UpsertMember(group1.Id, user2.Id)
	require.Nil(t, err)

	user2.DeleteAt = 1
	_, err = ss.User().Update(user2, true)
	require.Nil(t, err)

	group1WithMemberCount := *group1
	group1WithMemberCount.MemberCount = model.NewInt(1)

	group2WithMemberCount := *group2
	group2WithMemberCount.MemberCount = model.NewInt(0)

	group1WSA := &model.GroupWithSchemeAdmin{Group: *group1, SchemeAdmin: model.NewBool(false)}
	group2WSA := &model.GroupWithSchemeAdmin{Group: *group2, SchemeAdmin: model.NewBool(false)}
	group3WSA := &model.GroupWithSchemeAdmin{Group: *group3, SchemeAdmin: model.NewBool(false)}

	testCases := []struct {
		Name       string
		TeamId     string
		Page       int
		PerPage    int
		Opts       model.GroupSearchOpts
		Result     []*model.GroupWithSchemeAdmin
		TotalCount *int64
	}{
		{
			Name:       "Get the two Groups for Team1",
			TeamId:     team1.Id,
			Opts:       model.GroupSearchOpts{},
			Page:       0,
			PerPage:    60,
			Result:     []*model.GroupWithSchemeAdmin{group1WSA, group2WSA},
			TotalCount: model.NewInt64(2),
		},
		{
			Name:    "Get first Group for Team1 with page 0 with 1 element",
			TeamId:  team1.Id,
			Opts:    model.GroupSearchOpts{},
			Page:    0,
			PerPage: 1,
			Result:  []*model.GroupWithSchemeAdmin{group1WSA},
		},
		{
			Name:    "Get second Group for Team1 with page 1 with 1 element",
			TeamId:  team1.Id,
			Opts:    model.GroupSearchOpts{},
			Page:    1,
			PerPage: 1,
			Result:  []*model.GroupWithSchemeAdmin{group2WSA},
		},
		{
			Name:       "Get third Group for Team2",
			TeamId:     team2.Id,
			Opts:       model.GroupSearchOpts{},
			Page:       0,
			PerPage:    60,
			Result:     []*model.GroupWithSchemeAdmin{group3WSA},
			TotalCount: model.NewInt64(1),
		},
		{
			Name:       "Get empty Groups for a fake id",
			TeamId:     model.NewId(),
			Opts:       model.GroupSearchOpts{},
			Page:       0,
			PerPage:    60,
			Result:     []*model.GroupWithSchemeAdmin{},
			TotalCount: model.NewInt64(0),
		},
		{
			Name:       "Get group matching name",
			TeamId:     team1.Id,
			Opts:       model.GroupSearchOpts{Q: string([]rune(group1.Name)[2:10])}, // very low change of a name collision
			Page:       0,
			PerPage:    100,
			Result:     []*model.GroupWithSchemeAdmin{group1WSA},
			TotalCount: model.NewInt64(1),
		},
		{
			Name:       "Get group matching display name",
			TeamId:     team1.Id,
			Opts:       model.GroupSearchOpts{Q: "rouP-1"},
			Page:       0,
			PerPage:    100,
			Result:     []*model.GroupWithSchemeAdmin{group1WSA},
			TotalCount: model.NewInt64(1),
		},
		{
			Name:       "Get group matching multiple display names",
			TeamId:     team1.Id,
			Opts:       model.GroupSearchOpts{Q: "roUp-"},
			Page:       0,
			PerPage:    100,
			Result:     []*model.GroupWithSchemeAdmin{group1WSA, group2WSA},
			TotalCount: model.NewInt64(2),
		},
		{
			Name:    "Include member counts",
			TeamId:  team1.Id,
			Opts:    model.GroupSearchOpts{IncludeMemberCount: true},
			Page:    0,
			PerPage: 2,
			Result: []*model.GroupWithSchemeAdmin{
				{Group: group1WithMemberCount, SchemeAdmin: model.NewBool(false)},
				{Group: group2WithMemberCount, SchemeAdmin: model.NewBool(false)},
			},
		},
	}

	for _, tc := range testCases {
		t.Run(tc.Name, func(t *testing.T) {
			if tc.Opts.PageOpts == nil {
				tc.Opts.PageOpts = &model.PageOpts{}
			}
			tc.Opts.PageOpts.Page = tc.Page
			tc.Opts.PageOpts.PerPage = tc.PerPage
			groups, err := ss.Group().GetGroupsByTeam(tc.TeamId, tc.Opts)
			require.Nil(t, err)
			require.ElementsMatch(t, tc.Result, groups)
			if tc.TotalCount != nil {
				var count int64
				count, err = ss.Group().CountGroupsByTeam(tc.TeamId, tc.Opts)
				require.Nil(t, err)
				require.Equal(t, *tc.TotalCount, count)
			}
		})
	}
}

func testGetGroups(t *testing.T, ss store.Store) {
	// Create Team1
	team1 := &model.Team{
		DisplayName:     "Team1",
		Description:     model.NewId(),
		CompanyName:     model.NewId(),
		AllowOpenInvite: false,
		InviteId:        model.NewId(),
		Name:            model.NewId(),
		Email:           "success+" + model.NewId() + "@simulator.amazonses.com",
		Type:            model.TEAM_OPEN,
	}
	team1, err := ss.Team().Save(team1)
	require.Nil(t, err)

	// Create Channel1
	channel1 := &model.Channel{
		TeamId:      model.NewId(),
		DisplayName: "Channel1",
		Name:        model.NewId(),
		Type:        model.CHANNEL_PRIVATE,
	}
	channel1, err = ss.Channel().Save(channel1, 9999)
	require.Nil(t, err)

	// Create Groups 1 and 2
	group1, err := ss.Group().Create(&model.Group{
		Name:        model.NewId(),
		DisplayName: "group-1",
		RemoteId:    model.NewId(),
		Source:      model.GroupSourceLdap,
	})
	require.Nil(t, err)

	group2, err := ss.Group().Create(&model.Group{
		Name:        model.NewId() + "-group-2",
		DisplayName: "group-2",
		RemoteId:    model.NewId(),
		Source:      model.GroupSourceLdap,
	})
	require.Nil(t, err)

	// And associate them with Team1
	for _, g := range []*model.Group{group1, group2} {
		_, err = ss.Group().CreateGroupSyncable(&model.GroupSyncable{
			AutoAdd:    true,
			SyncableId: team1.Id,
			Type:       model.GroupSyncableTypeTeam,
			GroupId:    g.Id,
		})
		require.Nil(t, err)
	}

	// Create Team2
	team2 := &model.Team{
		DisplayName:     "Team2",
		Description:     model.NewId(),
		CompanyName:     model.NewId(),
		AllowOpenInvite: false,
		InviteId:        model.NewId(),
		Name:            model.NewId(),
		Email:           "success+" + model.NewId() + "@simulator.amazonses.com",
		Type:            model.TEAM_INVITE,
	}
	team2, err = ss.Team().Save(team2)
	require.Nil(t, err)

	// Create Channel2
	channel2 := &model.Channel{
		TeamId:      model.NewId(),
		DisplayName: "Channel2",
		Name:        model.NewId(),
		Type:        model.CHANNEL_PRIVATE,
	}
	channel2, err = ss.Channel().Save(channel2, 9999)
	require.Nil(t, err)

	// Create Group3
	group3, err := ss.Group().Create(&model.Group{
		Name:        model.NewId() + "-group-3",
		DisplayName: "group-3",
		RemoteId:    model.NewId(),
		Source:      model.GroupSourceLdap,
	})
	require.Nil(t, err)

	// And associate it to Team2
	_, err = ss.Group().CreateGroupSyncable(&model.GroupSyncable{
		AutoAdd:    true,
		SyncableId: team2.Id,
		Type:       model.GroupSyncableTypeTeam,
		GroupId:    group3.Id,
	})
	require.Nil(t, err)

	// And associate Group1 to Channel2
	_, err = ss.Group().CreateGroupSyncable(&model.GroupSyncable{
		AutoAdd:    true,
		SyncableId: channel2.Id,
		Type:       model.GroupSyncableTypeChannel,
		GroupId:    group1.Id,
	})
	require.Nil(t, err)

	// And associate Group2 and Group3 to Channel1
	for _, g := range []*model.Group{group2, group3} {
		_, err = ss.Group().CreateGroupSyncable(&model.GroupSyncable{
			AutoAdd:    true,
			SyncableId: channel1.Id,
			Type:       model.GroupSyncableTypeChannel,
			GroupId:    g.Id,
		})
		require.Nil(t, err)
	}

	// add members
	u1 := &model.User{
		Email:    MakeEmail(),
		Username: model.NewId(),
	}
	user1, err := ss.User().Save(u1)
	require.Nil(t, err)

	u2 := &model.User{
		Email:    MakeEmail(),
		Username: model.NewId(),
	}
	user2, err := ss.User().Save(u2)
	require.Nil(t, err)

	_, err = ss.Group().UpsertMember(group1.Id, user1.Id)
	require.Nil(t, err)

	_, err = ss.Group().UpsertMember(group1.Id, user2.Id)
	require.Nil(t, err)

	user2.DeleteAt = 1
	ss.User().Update(user2, true)

	group2NameSubstring := "group-2"

	testCases := []struct {
		Name    string
		Page    int
		PerPage int
		Opts    model.GroupSearchOpts
		Resultf func([]*model.Group) bool
	}{
		{
			Name:    "Get all the Groups",
			Opts:    model.GroupSearchOpts{},
			Page:    0,
			PerPage: 3,
			Resultf: func(groups []*model.Group) bool { return len(groups) == 3 },
		},
		{
			Name:    "Get first Group with page 0 with 1 element",
			Opts:    model.GroupSearchOpts{},
			Page:    0,
			PerPage: 1,
			Resultf: func(groups []*model.Group) bool { return len(groups) == 1 },
		},
		{
			Name:    "Get single result from page 1",
			Opts:    model.GroupSearchOpts{},
			Page:    1,
			PerPage: 1,
			Resultf: func(groups []*model.Group) bool { return len(groups) == 1 },
		},
		{
			Name:    "Get multiple results from page 1",
			Opts:    model.GroupSearchOpts{},
			Page:    1,
			PerPage: 2,
			Resultf: func(groups []*model.Group) bool { return len(groups) == 2 },
		},
		{
			Name:    "Get group matching name",
			Opts:    model.GroupSearchOpts{Q: group2NameSubstring},
			Page:    0,
			PerPage: 100,
			Resultf: func(groups []*model.Group) bool {
				for _, g := range groups {
					if !strings.Contains(g.Name, group2NameSubstring) && !strings.Contains(g.DisplayName, group2NameSubstring) {
						return false
					}
				}
				return true
			},
		},
		{
			Name:    "Get group matching display name",
			Opts:    model.GroupSearchOpts{Q: "rouP-3"},
			Page:    0,
			PerPage: 100,
			Resultf: func(groups []*model.Group) bool {
				for _, g := range groups {
					if !strings.Contains(strings.ToLower(g.DisplayName), "roup-3") {
						return false
					}
				}
				return true
			},
		},
		{
			Name:    "Get group matching multiple display names",
			Opts:    model.GroupSearchOpts{Q: "groUp"},
			Page:    0,
			PerPage: 100,
			Resultf: func(groups []*model.Group) bool {
				for _, g := range groups {
					if !strings.Contains(strings.ToLower(g.DisplayName), "group") {
						return false
					}
				}
				return true
			},
		},
		{
			Name:    "Include member counts",
			Opts:    model.GroupSearchOpts{IncludeMemberCount: true},
			Page:    0,
			PerPage: 100,
			Resultf: func(groups []*model.Group) bool {
				for _, g := range groups {
					if g.MemberCount == nil {
						return false
					}
					if g.Id == group1.Id && *g.MemberCount != 1 {
						return false
					}
				}
				return true
			},
		},
		{
			Name:    "Not associated to team",
			Opts:    model.GroupSearchOpts{NotAssociatedToTeam: team2.Id},
			Page:    0,
			PerPage: 100,
			Resultf: func(groups []*model.Group) bool {
				if len(groups) == 0 {
					return false
				}
				for _, g := range groups {
					if g.Id == group3.Id {
						return false
					}
				}
				return true
			},
		},
		{
			Name:    "Not associated to other team",
			Opts:    model.GroupSearchOpts{NotAssociatedToTeam: team1.Id},
			Page:    0,
			PerPage: 100,
			Resultf: func(groups []*model.Group) bool {
				if len(groups) == 0 {
					return false
				}
				for _, g := range groups {
					if g.Id == group1.Id || g.Id == group2.Id {
						return false
					}
				}
				return true
			},
		},
	}

	for _, tc := range testCases {
		t.Run(tc.Name, func(t *testing.T) {
			groups, err := ss.Group().GetGroups(tc.Page, tc.PerPage, tc.Opts)
			require.Nil(t, err)
			require.True(t, tc.Resultf(groups))
		})
	}
}

func testTeamMembersMinusGroupMembers(t *testing.T, ss store.Store) {
	const numberOfGroups = 3
	const numberOfUsers = 4

	groups := []*model.Group{}
	users := []*model.User{}

	team := &model.Team{
		DisplayName:      model.NewId(),
		Description:      model.NewId(),
		CompanyName:      model.NewId(),
		AllowOpenInvite:  false,
		InviteId:         model.NewId(),
		Name:             model.NewId(),
		Email:            model.NewId() + "@simulator.amazonses.com",
		Type:             model.TEAM_OPEN,
		GroupConstrained: model.NewBool(true),
	}
	team, err := ss.Team().Save(team)
	require.Nil(t, err)

	for i := 0; i < numberOfUsers; i++ {
		user := &model.User{
			Email:    MakeEmail(),
			Username: fmt.Sprintf("%d_%s", i, model.NewId()),
		}
		user, err = ss.User().Save(user)
		require.Nil(t, err)
		users = append(users, user)

		trueOrFalse := int(math.Mod(float64(i), 2)) == 0
		_, err = ss.Team().SaveMember(&model.TeamMember{TeamId: team.Id, UserId: user.Id, SchemeUser: trueOrFalse, SchemeAdmin: !trueOrFalse}, 999)
		require.Nil(t, err)
	}

	// Extra user outside of the group member users.
	user := &model.User{
		Email:    MakeEmail(),
		Username: "99_" + model.NewId(),
	}
	user, err = ss.User().Save(user)
	require.Nil(t, err)
	users = append(users, user)
	_, err = ss.Team().SaveMember(&model.TeamMember{TeamId: team.Id, UserId: user.Id, SchemeUser: true, SchemeAdmin: false}, 999)
	require.Nil(t, err)

	for i := 0; i < numberOfGroups; i++ {
		group := &model.Group{
			Name:        fmt.Sprintf("n_%d_%s", i, model.NewId()),
			DisplayName: model.NewId(),
			Source:      model.GroupSourceLdap,
			Description: model.NewId(),
			RemoteId:    model.NewId(),
		}
		group, err := ss.Group().Create(group)
		require.Nil(t, err)
		groups = append(groups, group)
	}

	sort.Slice(users, func(i, j int) bool {
		return users[i].Username < users[j].Username
	})

	// Add even users to even group, and the inverse
	for i := 0; i < numberOfUsers; i++ {
		groupIndex := int(math.Mod(float64(i), 2))
		_, err := ss.Group().UpsertMember(groups[groupIndex].Id, users[i].Id)
		require.Nil(t, err)

		// Add everyone to group 2
		_, err = ss.Group().UpsertMember(groups[numberOfGroups-1].Id, users[i].Id)
		require.Nil(t, err)
	}

	testCases := map[string]struct {
		expectedUserIDs    []string
		expectedTotalCount int64
		groupIDs           []string
		page               int
		perPage            int
		setup              func()
		teardown           func()
	}{
		"No group IDs, all members": {
			expectedUserIDs:    []string{users[0].Id, users[1].Id, users[2].Id, users[3].Id, user.Id},
			expectedTotalCount: numberOfUsers + 1,
			groupIDs:           []string{},
			page:               0,
			perPage:            100,
		},
		"All members, page 1": {
			expectedUserIDs:    []string{users[0].Id, users[1].Id, users[2].Id},
			expectedTotalCount: numberOfUsers + 1,
			groupIDs:           []string{},
			page:               0,
			perPage:            3,
		},
		"All members, page 2": {
			expectedUserIDs:    []string{users[3].Id, users[4].Id},
			expectedTotalCount: numberOfUsers + 1,
			groupIDs:           []string{},
			page:               1,
			perPage:            3,
		},
		"Group 1, even users would be removed": {
			expectedUserIDs:    []string{users[0].Id, users[2].Id, users[4].Id},
			expectedTotalCount: 3,
			groupIDs:           []string{groups[1].Id},
			page:               0,
			perPage:            100,
		},
		"Group 0, odd users would be removed": {
			expectedUserIDs:    []string{users[1].Id, users[3].Id, users[4].Id},
			expectedTotalCount: 3,
			groupIDs:           []string{groups[0].Id},
			page:               0,
			perPage:            100,
		},
		"All groups, no users would be removed": {
			expectedUserIDs:    []string{users[4].Id},
			expectedTotalCount: 1,
			groupIDs:           []string{groups[0].Id, groups[1].Id},
			page:               0,
			perPage:            100,
		},
	}

	mapUserIDs := func(users []*model.UserWithGroups) []string {
		ids := []string{}
		for _, user := range users {
			ids = append(ids, user.Id)
		}
		return ids
	}

	for tcName, tc := range testCases {
		t.Run(tcName, func(t *testing.T) {
			if tc.setup != nil {
				tc.setup()
			}

			if tc.teardown != nil {
				defer tc.teardown()
			}

			actual, err := ss.Group().TeamMembersMinusGroupMembers(team.Id, tc.groupIDs, tc.page, tc.perPage)
			require.Nil(t, err)
			require.ElementsMatch(t, tc.expectedUserIDs, mapUserIDs(actual))

			actualCount, err := ss.Group().CountTeamMembersMinusGroupMembers(team.Id, tc.groupIDs)
			require.Nil(t, err)
			require.Equal(t, tc.expectedTotalCount, actualCount)
		})
	}
}

func testChannelMembersMinusGroupMembers(t *testing.T, ss store.Store) {
	const numberOfGroups = 3
	const numberOfUsers = 4

	groups := []*model.Group{}
	users := []*model.User{}

	channel := &model.Channel{
		TeamId:           model.NewId(),
		DisplayName:      "A Name",
		Name:             model.NewId(),
		Type:             model.CHANNEL_PRIVATE,
		GroupConstrained: model.NewBool(true),
	}
	channel, err := ss.Channel().Save(channel, 9999)
	require.Nil(t, err)

	for i := 0; i < numberOfUsers; i++ {
		user := &model.User{
			Email:    MakeEmail(),
			Username: fmt.Sprintf("%d_%s", i, model.NewId()),
		}
		user, err = ss.User().Save(user)
		require.Nil(t, err)
		users = append(users, user)

		trueOrFalse := int(math.Mod(float64(i), 2)) == 0
		_, err = ss.Channel().SaveMember(&model.ChannelMember{
			ChannelId:   channel.Id,
			UserId:      user.Id,
			SchemeUser:  trueOrFalse,
			SchemeAdmin: !trueOrFalse,
			NotifyProps: model.GetDefaultChannelNotifyProps(),
		})
		require.Nil(t, err)
	}

	// Extra user outside of the group member users.
	user, err := ss.User().Save(&model.User{
		Email:    MakeEmail(),
		Username: "99_" + model.NewId(),
	})
	require.Nil(t, err)
	users = append(users, user)
	_, err = ss.Channel().SaveMember(&model.ChannelMember{
		ChannelId:   channel.Id,
		UserId:      user.Id,
		SchemeUser:  true,
		SchemeAdmin: false,
		NotifyProps: model.GetDefaultChannelNotifyProps(),
	})
	require.Nil(t, err)

	for i := 0; i < numberOfGroups; i++ {
		group := &model.Group{
			Name:        fmt.Sprintf("n_%d_%s", i, model.NewId()),
			DisplayName: model.NewId(),
			Source:      model.GroupSourceLdap,
			Description: model.NewId(),
			RemoteId:    model.NewId(),
		}
		group, err := ss.Group().Create(group)
		require.Nil(t, err)
		groups = append(groups, group)
	}

	sort.Slice(users, func(i, j int) bool {
		return users[i].Username < users[j].Username
	})

	// Add even users to even group, and the inverse
	for i := 0; i < numberOfUsers; i++ {
		groupIndex := int(math.Mod(float64(i), 2))
		_, err := ss.Group().UpsertMember(groups[groupIndex].Id, users[i].Id)
		require.Nil(t, err)

		// Add everyone to group 2
		_, err = ss.Group().UpsertMember(groups[numberOfGroups-1].Id, users[i].Id)
		require.Nil(t, err)
	}

	testCases := map[string]struct {
		expectedUserIDs    []string
		expectedTotalCount int64
		groupIDs           []string
		page               int
		perPage            int
		setup              func()
		teardown           func()
	}{
		"No group IDs, all members": {
			expectedUserIDs:    []string{users[0].Id, users[1].Id, users[2].Id, users[3].Id, users[4].Id},
			expectedTotalCount: numberOfUsers + 1,
			groupIDs:           []string{},
			page:               0,
			perPage:            100,
		},
		"All members, page 1": {
			expectedUserIDs:    []string{users[0].Id, users[1].Id, users[2].Id},
			expectedTotalCount: numberOfUsers + 1,
			groupIDs:           []string{},
			page:               0,
			perPage:            3,
		},
		"All members, page 2": {
			expectedUserIDs:    []string{users[3].Id, users[4].Id},
			expectedTotalCount: numberOfUsers + 1,
			groupIDs:           []string{},
			page:               1,
			perPage:            3,
		},
		"Group 1, even users would be removed": {
			expectedUserIDs:    []string{users[0].Id, users[2].Id, users[4].Id},
			expectedTotalCount: 3,
			groupIDs:           []string{groups[1].Id},
			page:               0,
			perPage:            100,
		},
		"Group 0, odd users would be removed": {
			expectedUserIDs:    []string{users[1].Id, users[3].Id, users[4].Id},
			expectedTotalCount: 3,
			groupIDs:           []string{groups[0].Id},
			page:               0,
			perPage:            100,
		},
		"All groups, no users would be removed": {
			expectedUserIDs:    []string{users[4].Id},
			expectedTotalCount: 1,
			groupIDs:           []string{groups[0].Id, groups[1].Id},
			page:               0,
			perPage:            100,
		},
	}

	mapUserIDs := func(users []*model.UserWithGroups) []string {
		ids := []string{}
		for _, user := range users {
			ids = append(ids, user.Id)
		}
		return ids
	}

	for tcName, tc := range testCases {
		t.Run(tcName, func(t *testing.T) {
			if tc.setup != nil {
				tc.setup()
			}

			if tc.teardown != nil {
				defer tc.teardown()
			}

			actual, err := ss.Group().ChannelMembersMinusGroupMembers(channel.Id, tc.groupIDs, tc.page, tc.perPage)
			require.Nil(t, err)
			require.ElementsMatch(t, tc.expectedUserIDs, mapUserIDs(actual))

			actualCount, err := ss.Group().CountChannelMembersMinusGroupMembers(channel.Id, tc.groupIDs)
			require.Nil(t, err)
			require.Equal(t, tc.expectedTotalCount, actualCount)
		})
	}
}

func groupTestGetMemberCount(t *testing.T, ss store.Store) {
	group := &model.Group{
		Name:        model.NewId(),
		DisplayName: model.NewId(),
		Source:      model.GroupSourceLdap,
		Description: model.NewId(),
		RemoteId:    model.NewId(),
	}
	group, err := ss.Group().Create(group)
	require.Nil(t, err)

	var user *model.User

	for i := 0; i < 2; i++ {
		user = &model.User{
			Email:    MakeEmail(),
			Username: fmt.Sprintf("%d_%s", i, model.NewId()),
		}
		user, err = ss.User().Save(user)
		require.Nil(t, err)

		_, err = ss.Group().UpsertMember(group.Id, user.Id)
		require.Nil(t, err)
	}

	count, err := ss.Group().GetMemberCount(group.Id)
	require.Nil(t, err)
	require.Equal(t, int64(2), count)

	user.DeleteAt = 1
	_, err = ss.User().Update(user, true)
	require.Nil(t, err)

	count, err = ss.Group().GetMemberCount(group.Id)
	require.Nil(t, err)
	require.Equal(t, int64(1), count)
}

func groupTestAdminRoleGroupsForSyncableMemberChannel(t *testing.T, ss store.Store) {
	user := &model.User{
		Email:    MakeEmail(),
		Username: model.NewId(),
	}
	user, err := ss.User().Save(user)
	require.Nil(t, err)

	group1 := &model.Group{
		Name:        model.NewId(),
		DisplayName: model.NewId(),
		Source:      model.GroupSourceLdap,
		Description: model.NewId(),
		RemoteId:    model.NewId(),
	}
	group1, err = ss.Group().Create(group1)
	require.Nil(t, err)

	_, err = ss.Group().UpsertMember(group1.Id, user.Id)
	require.Nil(t, err)

	group2 := &model.Group{
		Name:        model.NewId(),
		DisplayName: model.NewId(),
		Source:      model.GroupSourceLdap,
		Description: model.NewId(),
		RemoteId:    model.NewId(),
	}
	group2, err = ss.Group().Create(group2)
	require.Nil(t, err)

	_, err = ss.Group().UpsertMember(group2.Id, user.Id)
	require.Nil(t, err)

	channel := &model.Channel{
		TeamId:      model.NewId(),
		DisplayName: "A Name",
		Name:        model.NewId(),
		Type:        model.CHANNEL_OPEN,
	}
	channel, err = ss.Channel().Save(channel, 9999)
	require.Nil(t, err)

	_, err = ss.Group().CreateGroupSyncable(&model.GroupSyncable{
		AutoAdd:     true,
		SyncableId:  channel.Id,
		Type:        model.GroupSyncableTypeChannel,
		GroupId:     group1.Id,
		SchemeAdmin: true,
	})
	require.Nil(t, err)

	groupSyncable2, err := ss.Group().CreateGroupSyncable(&model.GroupSyncable{
		AutoAdd:    true,
		SyncableId: channel.Id,
		Type:       model.GroupSyncableTypeChannel,
		GroupId:    group2.Id,
	})
	require.Nil(t, err)

	// User is a member of both groups but only one is SchmeAdmin: true
	actualGroupIDs, err := ss.Group().AdminRoleGroupsForSyncableMember(user.Id, channel.Id, model.GroupSyncableTypeChannel)
	require.Nil(t, err)
	require.ElementsMatch(t, []string{group1.Id}, actualGroupIDs)

	// Update the second group syncable to be SchemeAdmin: true and both groups should be returned
	groupSyncable2.SchemeAdmin = true
	_, err = ss.Group().UpdateGroupSyncable(groupSyncable2)
	require.Nil(t, err)
	actualGroupIDs, err = ss.Group().AdminRoleGroupsForSyncableMember(user.Id, channel.Id, model.GroupSyncableTypeChannel)
	require.Nil(t, err)
	require.ElementsMatch(t, []string{group1.Id, group2.Id}, actualGroupIDs)

	// Deleting membership from group should stop the group from being returned
	_, err = ss.Group().DeleteMember(group1.Id, user.Id)
	require.Nil(t, err)
	actualGroupIDs, err = ss.Group().AdminRoleGroupsForSyncableMember(user.Id, channel.Id, model.GroupSyncableTypeChannel)
	require.Nil(t, err)
	require.ElementsMatch(t, []string{group2.Id}, actualGroupIDs)

	// Deleting group syncable should stop it being returned
	_, err = ss.Group().DeleteGroupSyncable(group2.Id, channel.Id, model.GroupSyncableTypeChannel)
	require.Nil(t, err)
	actualGroupIDs, err = ss.Group().AdminRoleGroupsForSyncableMember(user.Id, channel.Id, model.GroupSyncableTypeChannel)
	require.Nil(t, err)
	require.ElementsMatch(t, []string{}, actualGroupIDs)
}

func groupTestAdminRoleGroupsForSyncableMemberTeam(t *testing.T, ss store.Store) {
	user := &model.User{
		Email:    MakeEmail(),
		Username: model.NewId(),
	}
	user, err := ss.User().Save(user)
	require.Nil(t, err)

	group1 := &model.Group{
		Name:        model.NewId(),
		DisplayName: model.NewId(),
		Source:      model.GroupSourceLdap,
		Description: model.NewId(),
		RemoteId:    model.NewId(),
	}
	group1, err = ss.Group().Create(group1)
	require.Nil(t, err)

	_, err = ss.Group().UpsertMember(group1.Id, user.Id)
	require.Nil(t, err)

	group2 := &model.Group{
		Name:        model.NewId(),
		DisplayName: model.NewId(),
		Source:      model.GroupSourceLdap,
		Description: model.NewId(),
		RemoteId:    model.NewId(),
	}
	group2, err = ss.Group().Create(group2)
	require.Nil(t, err)

	_, err = ss.Group().UpsertMember(group2.Id, user.Id)
	require.Nil(t, err)

	team := &model.Team{
		DisplayName: "A Name",
		Name:        model.NewId(),
		Type:        model.CHANNEL_OPEN,
	}
	team, err = ss.Team().Save(team)
	require.Nil(t, err)

	_, err = ss.Group().CreateGroupSyncable(&model.GroupSyncable{
		AutoAdd:     true,
		SyncableId:  team.Id,
		Type:        model.GroupSyncableTypeTeam,
		GroupId:     group1.Id,
		SchemeAdmin: true,
	})
	require.Nil(t, err)

	groupSyncable2, err := ss.Group().CreateGroupSyncable(&model.GroupSyncable{
		AutoAdd:    true,
		SyncableId: team.Id,
		Type:       model.GroupSyncableTypeTeam,
		GroupId:    group2.Id,
	})
	require.Nil(t, err)

	// User is a member of both groups but only one is SchmeAdmin: true
	actualGroupIDs, err := ss.Group().AdminRoleGroupsForSyncableMember(user.Id, team.Id, model.GroupSyncableTypeTeam)
	require.Nil(t, err)
	require.ElementsMatch(t, []string{group1.Id}, actualGroupIDs)

	// Update the second group syncable to be SchemeAdmin: true and both groups should be returned
	groupSyncable2.SchemeAdmin = true
	_, err = ss.Group().UpdateGroupSyncable(groupSyncable2)
	require.Nil(t, err)
	actualGroupIDs, err = ss.Group().AdminRoleGroupsForSyncableMember(user.Id, team.Id, model.GroupSyncableTypeTeam)
	require.Nil(t, err)
	require.ElementsMatch(t, []string{group1.Id, group2.Id}, actualGroupIDs)

	// Deleting membership from group should stop the group from being returned
	_, err = ss.Group().DeleteMember(group1.Id, user.Id)
	require.Nil(t, err)
	actualGroupIDs, err = ss.Group().AdminRoleGroupsForSyncableMember(user.Id, team.Id, model.GroupSyncableTypeTeam)
	require.Nil(t, err)
	require.ElementsMatch(t, []string{group2.Id}, actualGroupIDs)

	// Deleting group syncable should stop it being returned
	_, err = ss.Group().DeleteGroupSyncable(group2.Id, team.Id, model.GroupSyncableTypeTeam)
	require.Nil(t, err)
	actualGroupIDs, err = ss.Group().AdminRoleGroupsForSyncableMember(user.Id, team.Id, model.GroupSyncableTypeTeam)
	require.Nil(t, err)
	require.ElementsMatch(t, []string{}, actualGroupIDs)
}

func groupTestPermittedSyncableAdminsTeam(t *testing.T, ss store.Store) {
	user1 := &model.User{
		Email:    MakeEmail(),
		Username: model.NewId(),
	}
	user1, err := ss.User().Save(user1)
	require.Nil(t, err)

	user2 := &model.User{
		Email:    MakeEmail(),
		Username: model.NewId(),
	}
	user2, err = ss.User().Save(user2)
	require.Nil(t, err)

	user3 := &model.User{
		Email:    MakeEmail(),
		Username: model.NewId(),
	}
	user3, err = ss.User().Save(user3)
	require.Nil(t, err)

	group1 := &model.Group{
		Name:        model.NewId(),
		DisplayName: model.NewId(),
		Source:      model.GroupSourceLdap,
		Description: model.NewId(),
		RemoteId:    model.NewId(),
	}
	group1, err = ss.Group().Create(group1)
	require.Nil(t, err)

	_, err = ss.Group().UpsertMember(group1.Id, user1.Id)
	require.Nil(t, err)
	_, err = ss.Group().UpsertMember(group1.Id, user2.Id)
	require.Nil(t, err)

	group2 := &model.Group{
		Name:        model.NewId(),
		DisplayName: model.NewId(),
		Source:      model.GroupSourceLdap,
		Description: model.NewId(),
		RemoteId:    model.NewId(),
	}
	group2, err = ss.Group().Create(group2)
	require.Nil(t, err)

	_, err = ss.Group().UpsertMember(group2.Id, user3.Id)
	require.Nil(t, err)

	team := &model.Team{
		DisplayName: "A Name",
		Name:        model.NewId(),
		Type:        model.CHANNEL_OPEN,
	}
	team, err = ss.Team().Save(team)
	require.Nil(t, err)

	_, err = ss.Group().CreateGroupSyncable(&model.GroupSyncable{
		AutoAdd:     true,
		SyncableId:  team.Id,
		Type:        model.GroupSyncableTypeTeam,
		GroupId:     group1.Id,
		SchemeAdmin: true,
	})
	require.Nil(t, err)

	groupSyncable2, err := ss.Group().CreateGroupSyncable(&model.GroupSyncable{
		AutoAdd:     true,
		SyncableId:  team.Id,
		Type:        model.GroupSyncableTypeTeam,
		GroupId:     group2.Id,
		SchemeAdmin: false,
	})
	require.Nil(t, err)

	// group 1's users are returned because groupsyncable 2 has SchemeAdmin false.
	actualUserIDs, err := ss.Group().PermittedSyncableAdmins(team.Id, model.GroupSyncableTypeTeam)
	require.Nil(t, err)
	require.ElementsMatch(t, []string{user1.Id, user2.Id}, actualUserIDs)

	// update groupsyncable 2 to be SchemeAdmin true
	groupSyncable2.SchemeAdmin = true
	_, err = ss.Group().UpdateGroupSyncable(groupSyncable2)
	require.Nil(t, err)

	// group 2's users are now included in return value
	actualUserIDs, err = ss.Group().PermittedSyncableAdmins(team.Id, model.GroupSyncableTypeTeam)
	require.Nil(t, err)
	require.ElementsMatch(t, []string{user1.Id, user2.Id, user3.Id}, actualUserIDs)

	// deleted group member should not be included
	ss.Group().DeleteMember(group1.Id, user2.Id)
	require.Nil(t, err)
	actualUserIDs, err = ss.Group().PermittedSyncableAdmins(team.Id, model.GroupSyncableTypeTeam)
	require.Nil(t, err)
	require.ElementsMatch(t, []string{user1.Id, user3.Id}, actualUserIDs)

	// deleted group syncable no longer includes group members
	_, err = ss.Group().DeleteGroupSyncable(group1.Id, team.Id, model.GroupSyncableTypeTeam)
	require.Nil(t, err)
	actualUserIDs, err = ss.Group().PermittedSyncableAdmins(team.Id, model.GroupSyncableTypeTeam)
	require.Nil(t, err)
	require.ElementsMatch(t, []string{user3.Id}, actualUserIDs)
}

func groupTestPermittedSyncableAdminsChannel(t *testing.T, ss store.Store) {
	user1 := &model.User{
		Email:    MakeEmail(),
		Username: model.NewId(),
	}
	user1, err := ss.User().Save(user1)
	require.Nil(t, err)

	user2 := &model.User{
		Email:    MakeEmail(),
		Username: model.NewId(),
	}
	user2, err = ss.User().Save(user2)
	require.Nil(t, err)

	user3 := &model.User{
		Email:    MakeEmail(),
		Username: model.NewId(),
	}
	user3, err = ss.User().Save(user3)
	require.Nil(t, err)

	group1 := &model.Group{
		Name:        model.NewId(),
		DisplayName: model.NewId(),
		Source:      model.GroupSourceLdap,
		Description: model.NewId(),
		RemoteId:    model.NewId(),
	}
	group1, err = ss.Group().Create(group1)
	require.Nil(t, err)

	_, err = ss.Group().UpsertMember(group1.Id, user1.Id)
	require.Nil(t, err)
	_, err = ss.Group().UpsertMember(group1.Id, user2.Id)
	require.Nil(t, err)

	group2 := &model.Group{
		Name:        model.NewId(),
		DisplayName: model.NewId(),
		Source:      model.GroupSourceLdap,
		Description: model.NewId(),
		RemoteId:    model.NewId(),
	}
	group2, err = ss.Group().Create(group2)
	require.Nil(t, err)

	_, err = ss.Group().UpsertMember(group2.Id, user3.Id)
	require.Nil(t, err)

	channel := &model.Channel{
		TeamId:      model.NewId(),
		DisplayName: "A Name",
		Name:        model.NewId(),
		Type:        model.CHANNEL_OPEN,
	}
	channel, err = ss.Channel().Save(channel, 9999)
	require.Nil(t, err)

	_, err = ss.Group().CreateGroupSyncable(&model.GroupSyncable{
		AutoAdd:     true,
		SyncableId:  channel.Id,
		Type:        model.GroupSyncableTypeChannel,
		GroupId:     group1.Id,
		SchemeAdmin: true,
	})
	require.Nil(t, err)

	groupSyncable2, err := ss.Group().CreateGroupSyncable(&model.GroupSyncable{
		AutoAdd:     true,
		SyncableId:  channel.Id,
		Type:        model.GroupSyncableTypeChannel,
		GroupId:     group2.Id,
		SchemeAdmin: false,
	})
	require.Nil(t, err)

	// group 1's users are returned because groupsyncable 2 has SchemeAdmin false.
	actualUserIDs, err := ss.Group().PermittedSyncableAdmins(channel.Id, model.GroupSyncableTypeChannel)
	require.Nil(t, err)
	require.ElementsMatch(t, []string{user1.Id, user2.Id}, actualUserIDs)

	// update groupsyncable 2 to be SchemeAdmin true
	groupSyncable2.SchemeAdmin = true
	_, err = ss.Group().UpdateGroupSyncable(groupSyncable2)
	require.Nil(t, err)

	// group 2's users are now included in return value
	actualUserIDs, err = ss.Group().PermittedSyncableAdmins(channel.Id, model.GroupSyncableTypeChannel)
	require.Nil(t, err)
	require.ElementsMatch(t, []string{user1.Id, user2.Id, user3.Id}, actualUserIDs)

	// deleted group member should not be included
	ss.Group().DeleteMember(group1.Id, user2.Id)
	require.Nil(t, err)
	actualUserIDs, err = ss.Group().PermittedSyncableAdmins(channel.Id, model.GroupSyncableTypeChannel)
	require.Nil(t, err)
	require.ElementsMatch(t, []string{user1.Id, user3.Id}, actualUserIDs)

	// deleted group syncable no longer includes group members
	_, err = ss.Group().DeleteGroupSyncable(group1.Id, channel.Id, model.GroupSyncableTypeChannel)
	require.Nil(t, err)
	actualUserIDs, err = ss.Group().PermittedSyncableAdmins(channel.Id, model.GroupSyncableTypeChannel)
	require.Nil(t, err)
	require.ElementsMatch(t, []string{user3.Id}, actualUserIDs)
}

func groupTestpUpdateMembersRoleTeam(t *testing.T, ss store.Store) {
	team := &model.Team{
		DisplayName:     "Name",
		Description:     "Some description",
		CompanyName:     "Some company name",
		AllowOpenInvite: false,
		InviteId:        "inviteid0",
		Name:            "z-z-" + model.NewId() + "a",
		Email:           "success+" + model.NewId() + "@simulator.amazonses.com",
		Type:            model.TEAM_OPEN,
	}
	team, err := ss.Team().Save(team)
	require.Nil(t, err)

	user1 := &model.User{
		Email:    MakeEmail(),
		Username: model.NewId(),
	}
	user1, err = ss.User().Save(user1)
	require.Nil(t, err)

	user2 := &model.User{
		Email:    MakeEmail(),
		Username: model.NewId(),
	}
	user2, err = ss.User().Save(user2)
	require.Nil(t, err)

	user3 := &model.User{
		Email:    MakeEmail(),
		Username: model.NewId(),
	}
	user3, err = ss.User().Save(user3)
	require.Nil(t, err)

<<<<<<< HEAD
=======
	user4 := &model.User{
		Email:    MakeEmail(),
		Username: model.NewId(),
	}
	user4, err = ss.User().Save(user4)
	require.Nil(t, err)

>>>>>>> aa0d0f99
	for _, user := range []*model.User{user1, user2, user3} {
		_, err = ss.Team().SaveMember(&model.TeamMember{TeamId: team.Id, UserId: user.Id}, 9999)
		require.Nil(t, err)
	}

<<<<<<< HEAD
=======
	_, err = ss.Team().SaveMember(&model.TeamMember{TeamId: team.Id, UserId: user4.Id, SchemeGuest: true}, 9999)
	require.Nil(t, err)

>>>>>>> aa0d0f99
	tests := []struct {
		testName               string
		inUserIDs              []string
		targetSchemeAdminValue bool
	}{
		{
			"Given users are admins",
			[]string{user1.Id, user2.Id},
			true,
		},
		{
			"Given users are members",
			[]string{user2.Id},
			false,
		},
		{
			"Non-given users are admins",
			[]string{user2.Id},
			false,
		},
		{
			"Non-given users are members",
			[]string{user2.Id},
			false,
		},
	}

	includes := func(list []string, item string) bool {
		for _, it := range list {
			if it == item {
				return true
			}
		}
		return false
	}

	for _, tt := range tests {
		t.Run(tt.testName, func(t *testing.T) {
			err = ss.Team().UpdateMembersRole(team.Id, tt.inUserIDs)
			require.Nil(t, err)

			members, err := ss.Team().GetMembers(team.Id, 0, 100, nil)
			require.Nil(t, err)
<<<<<<< HEAD
			require.GreaterOrEqual(t, len(members), 3) // sanity check for team membership
=======
			require.GreaterOrEqual(t, len(members), 4) // sanity check for team membership
>>>>>>> aa0d0f99

			for _, member := range members {
				if includes(tt.inUserIDs, member.UserId) {
					require.True(t, member.SchemeAdmin)
				} else {
					require.False(t, member.SchemeAdmin)
				}
<<<<<<< HEAD
=======

				// Ensure guest account never changes.
				if member.UserId == user4.Id {
					require.False(t, member.SchemeUser)
					require.False(t, member.SchemeAdmin)
					require.True(t, member.SchemeGuest)
				}
>>>>>>> aa0d0f99
			}
		})
	}
}

func groupTestpUpdateMembersRoleChannel(t *testing.T, ss store.Store) {
	channel := &model.Channel{
		TeamId:      model.NewId(),
		DisplayName: "A Name",
		Name:        model.NewId(),
		Type:        model.CHANNEL_OPEN, // Query does not look at type so this shouldn't matter.
	}
	channel, err := ss.Channel().Save(channel, 9999)
	require.Nil(t, err)

	user1 := &model.User{
		Email:    MakeEmail(),
		Username: model.NewId(),
	}
	user1, err = ss.User().Save(user1)
	require.Nil(t, err)

	user2 := &model.User{
		Email:    MakeEmail(),
		Username: model.NewId(),
	}
	user2, err = ss.User().Save(user2)
	require.Nil(t, err)

	user3 := &model.User{
		Email:    MakeEmail(),
		Username: model.NewId(),
	}
	user3, err = ss.User().Save(user3)
	require.Nil(t, err)

<<<<<<< HEAD
=======
	user4 := &model.User{
		Email:    MakeEmail(),
		Username: model.NewId(),
	}
	user4, err = ss.User().Save(user4)
	require.Nil(t, err)

>>>>>>> aa0d0f99
	for _, user := range []*model.User{user1, user2, user3} {
		_, err = ss.Channel().SaveMember(&model.ChannelMember{
			ChannelId:   channel.Id,
			UserId:      user.Id,
			NotifyProps: model.GetDefaultChannelNotifyProps(),
		})
		require.Nil(t, err)
	}

<<<<<<< HEAD
=======
	_, err = ss.Channel().SaveMember(&model.ChannelMember{
		ChannelId:   channel.Id,
		UserId:      user4.Id,
		NotifyProps: model.GetDefaultChannelNotifyProps(),
		SchemeGuest: true,
	})
	require.Nil(t, err)

>>>>>>> aa0d0f99
	tests := []struct {
		testName               string
		inUserIDs              []string
		targetSchemeAdminValue bool
	}{
		{
			"Given users are admins",
			[]string{user1.Id, user2.Id},
			true,
		},
		{
			"Given users are members",
			[]string{user2.Id},
			false,
		},
		{
			"Non-given users are admins",
			[]string{user2.Id},
			false,
		},
		{
			"Non-given users are members",
			[]string{user2.Id},
			false,
		},
	}

	includes := func(list []string, item string) bool {
		for _, it := range list {
			if it == item {
				return true
			}
		}
		return false
	}

	for _, tt := range tests {
		t.Run(tt.testName, func(t *testing.T) {
			err = ss.Channel().UpdateMembersRole(channel.Id, tt.inUserIDs)
			require.Nil(t, err)

			members, err := ss.Channel().GetMembers(channel.Id, 0, 100)
			require.Nil(t, err)

<<<<<<< HEAD
			require.GreaterOrEqual(t, len(*members), 3) // sanity check for channel membership
=======
			require.GreaterOrEqual(t, len(*members), 4) // sanity check for channel membership
>>>>>>> aa0d0f99

			for _, member := range *members {
				if includes(tt.inUserIDs, member.UserId) {
					require.True(t, member.SchemeAdmin)
				} else {
					require.False(t, member.SchemeAdmin)
				}
<<<<<<< HEAD
=======

				// Ensure guest account never changes.
				if member.UserId == user4.Id {
					require.False(t, member.SchemeUser)
					require.False(t, member.SchemeAdmin)
					require.True(t, member.SchemeGuest)
				}
>>>>>>> aa0d0f99
			}
		})
	}
}<|MERGE_RESOLUTION|>--- conflicted
+++ resolved
@@ -2052,11 +2052,6 @@
 		DisplayName: "group-1",
 		RemoteId:    model.NewId(),
 		Source:      model.GroupSourceLdap,
-<<<<<<< HEAD
-		SchemeAdmin: model.NewBool(false),
-=======
-		// SchemeAdmin: model.NewBool(false),
->>>>>>> aa0d0f99
 	})
 	require.Nil(t, err)
 
@@ -2065,11 +2060,6 @@
 		DisplayName: "group-2",
 		RemoteId:    model.NewId(),
 		Source:      model.GroupSourceLdap,
-<<<<<<< HEAD
-		SchemeAdmin: model.NewBool(false),
-=======
-		// SchemeAdmin: model.NewBool(false),
->>>>>>> aa0d0f99
 	})
 	require.Nil(t, err)
 
@@ -2100,11 +2090,6 @@
 		DisplayName: "group-3",
 		RemoteId:    model.NewId(),
 		Source:      model.GroupSourceLdap,
-<<<<<<< HEAD
-		SchemeAdmin: model.NewBool(false),
-=======
-		// SchemeAdmin: model.NewBool(false),
->>>>>>> aa0d0f99
 	})
 	require.Nil(t, err)
 
@@ -3548,8 +3533,6 @@
 	user3, err = ss.User().Save(user3)
 	require.Nil(t, err)
 
-<<<<<<< HEAD
-=======
 	user4 := &model.User{
 		Email:    MakeEmail(),
 		Username: model.NewId(),
@@ -3557,18 +3540,14 @@
 	user4, err = ss.User().Save(user4)
 	require.Nil(t, err)
 
->>>>>>> aa0d0f99
 	for _, user := range []*model.User{user1, user2, user3} {
 		_, err = ss.Team().SaveMember(&model.TeamMember{TeamId: team.Id, UserId: user.Id}, 9999)
 		require.Nil(t, err)
 	}
 
-<<<<<<< HEAD
-=======
 	_, err = ss.Team().SaveMember(&model.TeamMember{TeamId: team.Id, UserId: user4.Id, SchemeGuest: true}, 9999)
 	require.Nil(t, err)
 
->>>>>>> aa0d0f99
 	tests := []struct {
 		testName               string
 		inUserIDs              []string
@@ -3612,11 +3591,7 @@
 
 			members, err := ss.Team().GetMembers(team.Id, 0, 100, nil)
 			require.Nil(t, err)
-<<<<<<< HEAD
-			require.GreaterOrEqual(t, len(members), 3) // sanity check for team membership
-=======
 			require.GreaterOrEqual(t, len(members), 4) // sanity check for team membership
->>>>>>> aa0d0f99
 
 			for _, member := range members {
 				if includes(tt.inUserIDs, member.UserId) {
@@ -3624,8 +3599,6 @@
 				} else {
 					require.False(t, member.SchemeAdmin)
 				}
-<<<<<<< HEAD
-=======
 
 				// Ensure guest account never changes.
 				if member.UserId == user4.Id {
@@ -3633,7 +3606,6 @@
 					require.False(t, member.SchemeAdmin)
 					require.True(t, member.SchemeGuest)
 				}
->>>>>>> aa0d0f99
 			}
 		})
 	}
@@ -3670,8 +3642,6 @@
 	user3, err = ss.User().Save(user3)
 	require.Nil(t, err)
 
-<<<<<<< HEAD
-=======
 	user4 := &model.User{
 		Email:    MakeEmail(),
 		Username: model.NewId(),
@@ -3679,7 +3649,6 @@
 	user4, err = ss.User().Save(user4)
 	require.Nil(t, err)
 
->>>>>>> aa0d0f99
 	for _, user := range []*model.User{user1, user2, user3} {
 		_, err = ss.Channel().SaveMember(&model.ChannelMember{
 			ChannelId:   channel.Id,
@@ -3689,8 +3658,6 @@
 		require.Nil(t, err)
 	}
 
-<<<<<<< HEAD
-=======
 	_, err = ss.Channel().SaveMember(&model.ChannelMember{
 		ChannelId:   channel.Id,
 		UserId:      user4.Id,
@@ -3699,7 +3666,6 @@
 	})
 	require.Nil(t, err)
 
->>>>>>> aa0d0f99
 	tests := []struct {
 		testName               string
 		inUserIDs              []string
@@ -3744,11 +3710,7 @@
 			members, err := ss.Channel().GetMembers(channel.Id, 0, 100)
 			require.Nil(t, err)
 
-<<<<<<< HEAD
-			require.GreaterOrEqual(t, len(*members), 3) // sanity check for channel membership
-=======
 			require.GreaterOrEqual(t, len(*members), 4) // sanity check for channel membership
->>>>>>> aa0d0f99
 
 			for _, member := range *members {
 				if includes(tt.inUserIDs, member.UserId) {
@@ -3756,8 +3718,6 @@
 				} else {
 					require.False(t, member.SchemeAdmin)
 				}
-<<<<<<< HEAD
-=======
 
 				// Ensure guest account never changes.
 				if member.UserId == user4.Id {
@@ -3765,7 +3725,6 @@
 					require.False(t, member.SchemeAdmin)
 					require.True(t, member.SchemeGuest)
 				}
->>>>>>> aa0d0f99
 			}
 		})
 	}

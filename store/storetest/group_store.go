--- conflicted
+++ resolved
@@ -441,14 +441,8 @@
 		Email:    MakeEmail(),
 		Username: model.NewId(),
 	}
-<<<<<<< HEAD
 	user1, err := ss.User().Save(u1)
 	require.Nil(t, err)
-=======
-	res := <-ss.User().Save(u1)
-	require.Nil(t, res.Err)
-	user1 := res.Data.(*model.User)
->>>>>>> bcaab359
 
 	_, err = ss.Group().UpsertMember(group.Id, user1.Id)
 	require.Nil(t, err)
@@ -499,14 +493,8 @@
 		Email:    MakeEmail(),
 		Username: model.NewId(),
 	}
-<<<<<<< HEAD
 	user1, err := ss.User().Save(u1)
 	require.Nil(t, err)
-=======
-	res := <-ss.User().Save(u1)
-	require.Nil(t, res.Err)
-	user1 := res.Data.(*model.User)
->>>>>>> bcaab359
 
 	_, err = ss.Group().UpsertMember(group.Id, user1.Id)
 	require.Nil(t, err)
@@ -924,14 +912,8 @@
 		Email:    MakeEmail(),
 		Username: model.NewId(),
 	}
-<<<<<<< HEAD
 	user, err := ss.User().Save(user)
 	require.Nil(t, err)
-=======
-	res := <-ss.User().Save(user)
-	require.Nil(t, res.Err)
-	user = res.Data.(*model.User)
->>>>>>> bcaab359
 
 	// Create GroupMember
 	_, err = ss.Group().UpsertMember(group.Id, user.Id)
@@ -1093,14 +1075,8 @@
 		Email:    MakeEmail(),
 		Username: model.NewId(),
 	}
-<<<<<<< HEAD
 	user, err := ss.User().Save(user)
 	require.Nil(t, err)
-=======
-	res := <-ss.User().Save(user)
-	require.Nil(t, res.Err)
-	user = res.Data.(*model.User)
->>>>>>> bcaab359
 
 	// Create GroupMember
 	_, err = ss.Group().UpsertMember(group.Id, user.Id)
@@ -1430,14 +1406,8 @@
 		Email:    MakeEmail(),
 		Username: model.NewId(),
 	}
-<<<<<<< HEAD
 	userA, err := ss.User().Save(userA)
 	require.Nil(t, err)
-=======
-	res := <-ss.User().Save(userA)
-	require.Nil(t, res.Err)
-	userA = res.Data.(*model.User)
->>>>>>> bcaab359
 
 	// userB will not get removed from the group
 	userB := &model.User{
@@ -1645,18 +1615,11 @@
 		Email:    MakeEmail(),
 		Username: model.NewId(),
 	}
-<<<<<<< HEAD
 	user1, err := ss.User().Save(u1)
 	require.Nil(t, err)
-	<-ss.Group().UpsertMember(group1.Id, user1.Id)
-=======
-	res := <-ss.User().Save(u1)
-	require.Nil(t, res.Err)
-	user1 := res.Data.(*model.User)
 
 	_, err = ss.Group().UpsertMember(group1.Id, user1.Id)
 	require.Nil(t, err)
->>>>>>> bcaab359
 
 	group1WithMemberCount := model.Group(*group1)
 	group1WithMemberCount.MemberCount = model.NewInt(1)
@@ -1851,18 +1814,11 @@
 		Email:    MakeEmail(),
 		Username: model.NewId(),
 	}
-<<<<<<< HEAD
 	user1, err := ss.User().Save(u1)
 	require.Nil(t, err)
-	<-ss.Group().UpsertMember(group1.Id, user1.Id)
-=======
-	res := <-ss.User().Save(u1)
-	require.Nil(t, res.Err)
-	user1 := res.Data.(*model.User)
 
 	_, err = ss.Group().UpsertMember(group1.Id, user1.Id)
 	require.Nil(t, err)
->>>>>>> bcaab359
 
 	group1WithMemberCount := model.Group(*group1)
 	group1WithMemberCount.MemberCount = model.NewInt(1)
@@ -2098,18 +2054,11 @@
 		Email:    MakeEmail(),
 		Username: model.NewId(),
 	}
-<<<<<<< HEAD
 	user1, err := ss.User().Save(u1)
 	require.Nil(t, err)
-	<-ss.Group().UpsertMember(group1.Id, user1.Id)
-=======
-	res := <-ss.User().Save(u1)
-	require.Nil(t, res.Err)
-	user1 := res.Data.(*model.User)
 
 	_, err = ss.Group().UpsertMember(group1.Id, user1.Id)
 	require.Nil(t, err)
->>>>>>> bcaab359
 
 	group1WithMemberCount := model.Group(*group1)
 	group1WithMemberCount.MemberCount = model.NewInt(1)

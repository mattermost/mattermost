--- conflicted
+++ resolved
@@ -336,28 +336,17 @@
 		DisplayName: "DisplayName",
 		Name:        "team" + model.NewId(),
 		Email:       MakeEmail(),
-<<<<<<< HEAD
-		Type:        model.TEAM_OPEN,
-=======
 		Type:        model.TeamOpen,
->>>>>>> 296076bf
 	})
 	require.NoError(t, err)
 	channel, err := ss.Channel().Save(&model.Channel{
 		TeamId:      team.Id,
 		DisplayName: "DisplayName",
 		Name:        "channel" + model.NewId(),
-<<<<<<< HEAD
-		Type:        model.CHANNEL_OPEN,
-	}, -1)
-	require.NoError(t, err)
-	category := model.PREFERENCE_CATEGORY_FLAGGED_POST
-=======
 		Type:        model.ChannelTypeOpen,
 	}, -1)
 	require.NoError(t, err)
 	category := model.PreferenceCategoryFlaggedPost
->>>>>>> 296076bf
 	userId := model.NewId()
 
 	olderPost, err := ss.Post().Save(&model.Post{

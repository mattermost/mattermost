package roaring

//
// Copyright (c) 2016 by the roaring authors.
// Licensed under the Apache License, Version 2.0.
//
// We derive a few lines of code from the sort.Search
// function in the golang standard library. That function
// is Copyright 2009 The Go Authors, and licensed
// under the following BSD-style license.
/*
Copyright (c) 2009 The Go Authors. All rights reserved.

Redistribution and use in source and binary forms, with or without
modification, are permitted provided that the following conditions are
met:

   * Redistributions of source code must retain the above copyright
notice, this list of conditions and the following disclaimer.
   * Redistributions in binary form must reproduce the above
copyright notice, this list of conditions and the following disclaimer
in the documentation and/or other materials provided with the
distribution.
   * Neither the name of Google Inc. nor the names of its
contributors may be used to endorse or promote products derived from
this software without specific prior written permission.

THIS SOFTWARE IS PROVIDED BY THE COPYRIGHT HOLDERS AND CONTRIBUTORS
"AS IS" AND ANY EXPRESS OR IMPLIED WARRANTIES, INCLUDING, BUT NOT
LIMITED TO, THE IMPLIED WARRANTIES OF MERCHANTABILITY AND FITNESS FOR
A PARTICULAR PURPOSE ARE DISCLAIMED. IN NO EVENT SHALL THE COPYRIGHT
OWNER OR CONTRIBUTORS BE LIABLE FOR ANY DIRECT, INDIRECT, INCIDENTAL,
SPECIAL, EXEMPLARY, OR CONSEQUENTIAL DAMAGES (INCLUDING, BUT NOT
LIMITED TO, PROCUREMENT OF SUBSTITUTE GOODS OR SERVICES; LOSS OF USE,
DATA, OR PROFITS; OR BUSINESS INTERRUPTION) HOWEVER CAUSED AND ON ANY
THEORY OF LIABILITY, WHETHER IN CONTRACT, STRICT LIABILITY, OR TORT
(INCLUDING NEGLIGENCE OR OTHERWISE) ARISING IN ANY WAY OUT OF THE USE
OF THIS SOFTWARE, EVEN IF ADVISED OF THE POSSIBILITY OF SUCH DAMAGE.
*/

import (
	"fmt"
	"sort"
	"unsafe"
)

// runContainer16 does run-length encoding of sets of
// uint16 integers.
type runContainer16 struct {
<<<<<<< HEAD
	iv   []interval16
	card int64
=======
	iv []interval16
>>>>>>> e1f8c62a
}

// interval16 is the internal to runContainer16
// structure that maintains the individual [start, last]
// closed intervals.
type interval16 struct {
	start  uint16
	length uint16 // length minus 1
}

func newInterval16Range(start, last uint16) interval16 {
	if last < start {
		panic(fmt.Sprintf("last (%d) cannot be smaller than start (%d)", last, start))
	}

	return interval16{
		start,
		last - start,
	}
}

// runlen returns the count of integers in the interval.
func (iv interval16) runlen() int {
	return int(iv.length) + 1
}

func (iv interval16) last() uint16 {
	return iv.start + iv.length
}

// String produces a human viewable string of the contents.
func (iv interval16) String() string {
	return fmt.Sprintf("[%d, %d]", iv.start, iv.length)
}

func ivalString16(iv []interval16) string {
	var s string
	var j int
	var p interval16
	for j, p = range iv {
		s += fmt.Sprintf("%v:[%d, %d], ", j, p.start, p.last())
	}
	return s
}

// String produces a human viewable string of the contents.
func (rc *runContainer16) String() string {
	if len(rc.iv) == 0 {
		return "runContainer16{}"
	}
	is := ivalString16(rc.iv)
	return `runContainer16{` + is + `}`
}

// uint16Slice is a sort.Sort convenience method
type uint16Slice []uint16

// Len returns the length of p.
func (p uint16Slice) Len() int { return len(p) }

// Less returns p[i] < p[j]
func (p uint16Slice) Less(i, j int) bool { return p[i] < p[j] }

// Swap swaps elements i and j.
func (p uint16Slice) Swap(i, j int) { p[i], p[j] = p[j], p[i] }

// addHelper helps build a runContainer16.
type addHelper16 struct {
	runstart      uint16
	runlen        uint16
	actuallyAdded uint16
	m             []interval16
	rc            *runContainer16
}

func (ah *addHelper16) storeIval(runstart, runlen uint16) {
	mi := interval16{start: runstart, length: runlen}
	ah.m = append(ah.m, mi)
}

func (ah *addHelper16) add(cur, prev uint16, i int) {
	if cur == prev+1 {
		ah.runlen++
		ah.actuallyAdded++
	} else {
		if cur < prev {
			panic(fmt.Sprintf("newRunContainer16FromVals sees "+
				"unsorted vals; vals[%v]=cur=%v < prev=%v. Sort your vals"+
				" before calling us with alreadySorted == true.", i, cur, prev))
		}
		if cur == prev {
			// ignore duplicates
		} else {
			ah.actuallyAdded++
			ah.storeIval(ah.runstart, ah.runlen)
			ah.runstart = cur
			ah.runlen = 0
		}
	}
}

// newRunContainerRange makes a new container made of just the specified closed interval [rangestart,rangelast]
func newRunContainer16Range(rangestart uint16, rangelast uint16) *runContainer16 {
	rc := &runContainer16{}
	rc.iv = append(rc.iv, newInterval16Range(rangestart, rangelast))
	return rc
}

// newRunContainer16FromVals makes a new container from vals.
//
// For efficiency, vals should be sorted in ascending order.
// Ideally vals should not contain duplicates, but we detect and
// ignore them. If vals is already sorted in ascending order, then
// pass alreadySorted = true. Otherwise, for !alreadySorted,
// we will sort vals before creating a runContainer16 of them.
// We sort the original vals, so this will change what the
// caller sees in vals as a side effect.
func newRunContainer16FromVals(alreadySorted bool, vals ...uint16) *runContainer16 {
	// keep this in sync with newRunContainer16FromArray below

	rc := &runContainer16{}
	ah := addHelper16{rc: rc}

	if !alreadySorted {
		sort.Sort(uint16Slice(vals))
	}
	n := len(vals)
	var cur, prev uint16
	switch {
	case n == 0:
		// nothing more
	case n == 1:
		ah.m = append(ah.m, newInterval16Range(vals[0], vals[0]))
		ah.actuallyAdded++
	default:
		ah.runstart = vals[0]
		ah.actuallyAdded++
		for i := 1; i < n; i++ {
			prev = vals[i-1]
			cur = vals[i]
			ah.add(cur, prev, i)
		}
		ah.storeIval(ah.runstart, ah.runlen)
	}
	rc.iv = ah.m
	return rc
}

// newRunContainer16FromBitmapContainer makes a new run container from bc,
// somewhat efficiently. For reference, see the Java
// https://github.com/RoaringBitmap/RoaringBitmap/blob/master/src/main/java/org/roaringbitmap/RunContainer.java#L145-L192
func newRunContainer16FromBitmapContainer(bc *bitmapContainer) *runContainer16 {

	rc := &runContainer16{}
	nbrRuns := bc.numberOfRuns()
	if nbrRuns == 0 {
		return rc
	}
	rc.iv = make([]interval16, nbrRuns)

	longCtr := 0            // index of current long in bitmap
	curWord := bc.bitmap[0] // its value
	runCount := 0
	for {
		// potentially multiword advance to first 1 bit
		for curWord == 0 && longCtr < len(bc.bitmap)-1 {
			longCtr++
			curWord = bc.bitmap[longCtr]
		}

		if curWord == 0 {
			// wrap up, no more runs
			return rc
		}
		localRunStart := countTrailingZeros(curWord)
		runStart := localRunStart + 64*longCtr
		// stuff 1s into number's LSBs
		curWordWith1s := curWord | (curWord - 1)

		// find the next 0, potentially in a later word
		runEnd := 0
		for curWordWith1s == maxWord && longCtr < len(bc.bitmap)-1 {
			longCtr++
			curWordWith1s = bc.bitmap[longCtr]
		}

		if curWordWith1s == maxWord {
			// a final unterminated run of 1s
			runEnd = wordSizeInBits + longCtr*64
			rc.iv[runCount].start = uint16(runStart)
			rc.iv[runCount].length = uint16(runEnd) - uint16(runStart) - 1
			return rc
		}
		localRunEnd := countTrailingZeros(^curWordWith1s)
		runEnd = localRunEnd + longCtr*64
		rc.iv[runCount].start = uint16(runStart)
		rc.iv[runCount].length = uint16(runEnd) - 1 - uint16(runStart)
		runCount++
		// now, zero out everything right of runEnd.
		curWord = curWordWith1s & (curWordWith1s + 1)
		// We've lathered and rinsed, so repeat...
	}

}

//
// newRunContainer16FromArray populates a new
// runContainer16 from the contents of arr.
//
func newRunContainer16FromArray(arr *arrayContainer) *runContainer16 {
	// keep this in sync with newRunContainer16FromVals above

	rc := &runContainer16{}
	ah := addHelper16{rc: rc}

	n := arr.getCardinality()
	var cur, prev uint16
	switch {
	case n == 0:
		// nothing more
	case n == 1:
		ah.m = append(ah.m, newInterval16Range(arr.content[0], arr.content[0]))
		ah.actuallyAdded++
	default:
		ah.runstart = arr.content[0]
		ah.actuallyAdded++
		for i := 1; i < n; i++ {
			prev = arr.content[i-1]
			cur = arr.content[i]
			ah.add(cur, prev, i)
		}
		ah.storeIval(ah.runstart, ah.runlen)
	}
	rc.iv = ah.m
	return rc
}

// set adds the integers in vals to the set. Vals
// must be sorted in increasing order; if not, you should set
// alreadySorted to false, and we will sort them in place for you.
// (Be aware of this side effect -- it will affect the callers
// view of vals).
//
// If you have a small number of additions to an already
// big runContainer16, calling Add() may be faster.
func (rc *runContainer16) set(alreadySorted bool, vals ...uint16) {

	rc2 := newRunContainer16FromVals(alreadySorted, vals...)
	un := rc.union(rc2)
	rc.iv = un.iv
}

// canMerge returns true iff the intervals
// a and b either overlap or they are
// contiguous and so can be merged into
// a single interval.
func canMerge16(a, b interval16) bool {
	if int(a.last())+1 < int(b.start) {
		return false
	}
	return int(b.last())+1 >= int(a.start)
}

// haveOverlap differs from canMerge in that
// it tells you if the intersection of a
// and b would contain an element (otherwise
// it would be the empty set, and we return
// false).
func haveOverlap16(a, b interval16) bool {
	if int(a.last())+1 <= int(b.start) {
		return false
	}
	return int(b.last())+1 > int(a.start)
}

// mergeInterval16s joins a and b into a
// new interval, and panics if it cannot.
func mergeInterval16s(a, b interval16) (res interval16) {
	if !canMerge16(a, b) {
		panic(fmt.Sprintf("cannot merge %#v and %#v", a, b))
	}

	if b.start < a.start {
		res.start = b.start
	} else {
		res.start = a.start
	}

	if b.last() > a.last() {
		res.length = b.last() - res.start
	} else {
		res.length = a.last() - res.start
	}

	return
}

// intersectInterval16s returns the intersection
// of a and b. The isEmpty flag will be true if
// a and b were disjoint.
func intersectInterval16s(a, b interval16) (res interval16, isEmpty bool) {
	if !haveOverlap16(a, b) {
		isEmpty = true
		return
	}
	if b.start > a.start {
		res.start = b.start
	} else {
		res.start = a.start
	}

	bEnd := b.last()
	aEnd := a.last()
	var resEnd uint16

	if bEnd < aEnd {
		resEnd = bEnd
	} else {
		resEnd = aEnd
	}
	res.length = resEnd - res.start
	return
}

// union merges two runContainer16s, producing
// a new runContainer16 with the union of rc and b.
func (rc *runContainer16) union(b *runContainer16) *runContainer16 {

	// rc is also known as 'a' here, but golint insisted we
	// call it rc for consistency with the rest of the methods.

	var m []interval16

	alim := int(len(rc.iv))
	blim := int(len(b.iv))

	var na int // next from a
	var nb int // next from b

	// merged holds the current merge output, which might
	// get additional merges before being appended to m.
	var merged interval16
	var mergedUsed bool // is merged being used at the moment?

	var cura interval16 // currently considering this interval16 from a
	var curb interval16 // currently considering this interval16 from b

	pass := 0
	for na < alim && nb < blim {
		pass++
		cura = rc.iv[na]
		curb = b.iv[nb]

		if mergedUsed {
			mergedUpdated := false
			if canMerge16(cura, merged) {
				merged = mergeInterval16s(cura, merged)
				na = rc.indexOfIntervalAtOrAfter(int(merged.last())+1, na+1)
				mergedUpdated = true
			}
			if canMerge16(curb, merged) {
				merged = mergeInterval16s(curb, merged)
				nb = b.indexOfIntervalAtOrAfter(int(merged.last())+1, nb+1)
				mergedUpdated = true
			}
			if !mergedUpdated {
				// we know that merged is disjoint from cura and curb
				m = append(m, merged)
				mergedUsed = false
			}
			continue

		} else {
			// !mergedUsed
			if !canMerge16(cura, curb) {
				if cura.start < curb.start {
					m = append(m, cura)
					na++
				} else {
					m = append(m, curb)
					nb++
				}
			} else {
				merged = mergeInterval16s(cura, curb)
				mergedUsed = true
				na = rc.indexOfIntervalAtOrAfter(int(merged.last())+1, na+1)
				nb = b.indexOfIntervalAtOrAfter(int(merged.last())+1, nb+1)
			}
		}
	}
	var aDone, bDone bool
	if na >= alim {
		aDone = true
	}
	if nb >= blim {
		bDone = true
	}
	// finish by merging anything remaining into merged we can:
	if mergedUsed {
		if !aDone {
		aAdds:
			for na < alim {
				cura = rc.iv[na]
				if canMerge16(cura, merged) {
					merged = mergeInterval16s(cura, merged)
					na = rc.indexOfIntervalAtOrAfter(int(merged.last())+1, na+1)
				} else {
					break aAdds
				}
			}

		}

		if !bDone {
		bAdds:
			for nb < blim {
				curb = b.iv[nb]
				if canMerge16(curb, merged) {
					merged = mergeInterval16s(curb, merged)
					nb = b.indexOfIntervalAtOrAfter(int(merged.last())+1, nb+1)
				} else {
					break bAdds
				}
			}

		}

		m = append(m, merged)
	}
	if na < alim {
		m = append(m, rc.iv[na:]...)
	}
	if nb < blim {
		m = append(m, b.iv[nb:]...)
	}

	res := &runContainer16{iv: m}
	return res
}

// unionCardinality returns the cardinality of the merger of two runContainer16s,  the union of rc and b.
func (rc *runContainer16) unionCardinality(b *runContainer16) uint {

	// rc is also known as 'a' here, but golint insisted we
	// call it rc for consistency with the rest of the methods.
	answer := uint(0)

	alim := int(len(rc.iv))
	blim := int(len(b.iv))

	var na int // next from a
	var nb int // next from b

	// merged holds the current merge output, which might
	// get additional merges before being appended to m.
	var merged interval16
	var mergedUsed bool // is merged being used at the moment?

	var cura interval16 // currently considering this interval16 from a
	var curb interval16 // currently considering this interval16 from b

	pass := 0
	for na < alim && nb < blim {
		pass++
		cura = rc.iv[na]
		curb = b.iv[nb]

		if mergedUsed {
			mergedUpdated := false
			if canMerge16(cura, merged) {
				merged = mergeInterval16s(cura, merged)
				na = rc.indexOfIntervalAtOrAfter(int(merged.last())+1, na+1)
				mergedUpdated = true
			}
			if canMerge16(curb, merged) {
				merged = mergeInterval16s(curb, merged)
				nb = b.indexOfIntervalAtOrAfter(int(merged.last())+1, nb+1)
				mergedUpdated = true
			}
			if !mergedUpdated {
				// we know that merged is disjoint from cura and curb
				//m = append(m, merged)
				answer += uint(merged.last()) - uint(merged.start) + 1
				mergedUsed = false
			}
			continue

		} else {
			// !mergedUsed
			if !canMerge16(cura, curb) {
				if cura.start < curb.start {
					answer += uint(cura.last()) - uint(cura.start) + 1
					//m = append(m, cura)
					na++
				} else {
					answer += uint(curb.last()) - uint(curb.start) + 1
					//m = append(m, curb)
					nb++
				}
			} else {
				merged = mergeInterval16s(cura, curb)
				mergedUsed = true
				na = rc.indexOfIntervalAtOrAfter(int(merged.last())+1, na+1)
				nb = b.indexOfIntervalAtOrAfter(int(merged.last())+1, nb+1)
			}
		}
	}
	var aDone, bDone bool
	if na >= alim {
		aDone = true
	}
	if nb >= blim {
		bDone = true
	}
	// finish by merging anything remaining into merged we can:
	if mergedUsed {
		if !aDone {
		aAdds:
			for na < alim {
				cura = rc.iv[na]
				if canMerge16(cura, merged) {
					merged = mergeInterval16s(cura, merged)
					na = rc.indexOfIntervalAtOrAfter(int(merged.last())+1, na+1)
				} else {
					break aAdds
				}
			}

		}

		if !bDone {
		bAdds:
			for nb < blim {
				curb = b.iv[nb]
				if canMerge16(curb, merged) {
					merged = mergeInterval16s(curb, merged)
					nb = b.indexOfIntervalAtOrAfter(int(merged.last())+1, nb+1)
				} else {
					break bAdds
				}
			}

		}

		//m = append(m, merged)
		answer += uint(merged.last()) - uint(merged.start) + 1
	}
	for _, r := range rc.iv[na:] {
		answer += uint(r.last()) - uint(r.start) + 1
	}
	for _, r := range b.iv[nb:] {
		answer += uint(r.last()) - uint(r.start) + 1
	}
	return answer
}

// indexOfIntervalAtOrAfter is a helper for union.
<<<<<<< HEAD
func (rc *runContainer16) indexOfIntervalAtOrAfter(key int64, startIndex int64) int64 {
=======
func (rc *runContainer16) indexOfIntervalAtOrAfter(key int, startIndex int) int {
>>>>>>> e1f8c62a
	w, already, _ := rc.searchRange(key, startIndex, 0)
	if already {
		return w
	}
	return w + 1
}

// intersect returns a new runContainer16 holding the
// intersection of rc (also known as 'a')  and b.
func (rc *runContainer16) intersect(b *runContainer16) *runContainer16 {

	a := rc
	numa := int(len(a.iv))
	numb := int(len(b.iv))
	res := &runContainer16{}
	if numa == 0 || numb == 0 {
		return res
	}

	if numa == 1 && numb == 1 {
		if !haveOverlap16(a.iv[0], b.iv[0]) {
			return res
		}
	}

	var output []interval16

	var acuri int
	var bcuri int

	astart := int(a.iv[acuri].start)
	bstart := int(b.iv[bcuri].start)

	var intersection interval16
	var leftoverstart int
	var isOverlap, isLeftoverA, isLeftoverB bool
	var done bool
toploop:
	for acuri < numa && bcuri < numb {

		isOverlap, isLeftoverA, isLeftoverB, leftoverstart, intersection =
			intersectWithLeftover16(astart, int(a.iv[acuri].last()), bstart, int(b.iv[bcuri].last()))

		if !isOverlap {
			switch {
			case astart < bstart:
				acuri, done = a.findNextIntervalThatIntersectsStartingFrom(acuri+1, bstart)
				if done {
					break toploop
				}
				astart = int(a.iv[acuri].start)

			case astart > bstart:
				bcuri, done = b.findNextIntervalThatIntersectsStartingFrom(bcuri+1, astart)
				if done {
					break toploop
				}
				bstart = int(b.iv[bcuri].start)
			}

		} else {
			// isOverlap
			output = append(output, intersection)
			switch {
			case isLeftoverA:
				// note that we change astart without advancing acuri,
				// since we need to capture any 2ndary intersections with a.iv[acuri]
				astart = leftoverstart
				bcuri++
				if bcuri >= numb {
					break toploop
				}
				bstart = int(b.iv[bcuri].start)
			case isLeftoverB:
				// note that we change bstart without advancing bcuri,
				// since we need to capture any 2ndary intersections with b.iv[bcuri]
				bstart = leftoverstart
				acuri++
				if acuri >= numa {
					break toploop
				}
				astart = int(a.iv[acuri].start)
			default:
				// neither had leftover, both completely consumed

				// advance to next a interval
				acuri++
				if acuri >= numa {
					break toploop
				}
				astart = int(a.iv[acuri].start)

				// advance to next b interval
				bcuri++
				if bcuri >= numb {
					break toploop
				}
				bstart = int(b.iv[bcuri].start)
			}
		}
	} // end for toploop

	if len(output) == 0 {
		return res
	}

	res.iv = output
	return res
}

// intersectCardinality returns the cardinality of  the
// intersection of rc (also known as 'a')  and b.
func (rc *runContainer16) intersectCardinality(b *runContainer16) int {
	answer := int(0)

	a := rc
	numa := int(len(a.iv))
	numb := int(len(b.iv))
	if numa == 0 || numb == 0 {
		return 0
	}

	if numa == 1 && numb == 1 {
		if !haveOverlap16(a.iv[0], b.iv[0]) {
			return 0
		}
	}

	var acuri int
	var bcuri int

	astart := int(a.iv[acuri].start)
	bstart := int(b.iv[bcuri].start)

	var intersection interval16
	var leftoverstart int
	var isOverlap, isLeftoverA, isLeftoverB bool
	var done bool
	pass := 0
toploop:
	for acuri < numa && bcuri < numb {
		pass++

		isOverlap, isLeftoverA, isLeftoverB, leftoverstart, intersection =
			intersectWithLeftover16(astart, int(a.iv[acuri].last()), bstart, int(b.iv[bcuri].last()))

		if !isOverlap {
			switch {
			case astart < bstart:
				acuri, done = a.findNextIntervalThatIntersectsStartingFrom(acuri+1, bstart)
				if done {
					break toploop
				}
				astart = int(a.iv[acuri].start)

			case astart > bstart:
				bcuri, done = b.findNextIntervalThatIntersectsStartingFrom(bcuri+1, astart)
				if done {
					break toploop
				}
				bstart = int(b.iv[bcuri].start)
			}

		} else {
			// isOverlap
			answer += int(intersection.last()) - int(intersection.start) + 1
			switch {
			case isLeftoverA:
				// note that we change astart without advancing acuri,
				// since we need to capture any 2ndary intersections with a.iv[acuri]
				astart = leftoverstart
				bcuri++
				if bcuri >= numb {
					break toploop
				}
				bstart = int(b.iv[bcuri].start)
			case isLeftoverB:
				// note that we change bstart without advancing bcuri,
				// since we need to capture any 2ndary intersections with b.iv[bcuri]
				bstart = leftoverstart
				acuri++
				if acuri >= numa {
					break toploop
				}
				astart = int(a.iv[acuri].start)
			default:
				// neither had leftover, both completely consumed

				// advance to next a interval
				acuri++
				if acuri >= numa {
					break toploop
				}
				astart = int(a.iv[acuri].start)

				// advance to next b interval
				bcuri++
				if bcuri >= numb {
					break toploop
				}
				bstart = int(b.iv[bcuri].start)
			}
		}
	} // end for toploop

	return answer
}

// get returns true iff key is in the container.
func (rc *runContainer16) contains(key uint16) bool {
<<<<<<< HEAD
	_, in, _ := rc.search(int64(key))
=======
	_, in, _ := rc.search(int(key))
>>>>>>> e1f8c62a
	return in
}

// numIntervals returns the count of intervals in the container.
func (rc *runContainer16) numIntervals() int {
	return len(rc.iv)
}

// searchRange returns alreadyPresent to indicate if the
// key is already in one of our interval16s.
//
// If key is alreadyPresent, then whichInterval16 tells
// you where.
//
// If key is not already present, then whichInterval16 is
// set as follows:
//
//  a) whichInterval16 == len(rc.iv)-1 if key is beyond our
//     last interval16 in rc.iv;
//
//  b) whichInterval16 == -1 if key is before our first
//     interval16 in rc.iv;
//
//  c) whichInterval16 is set to the minimum index of rc.iv
//     which comes strictly before the key;
//     so  rc.iv[whichInterval16].last < key,
//     and  if whichInterval16+1 exists, then key < rc.iv[whichInterval16+1].start
//     (Note that whichInterval16+1 won't exist when
//     whichInterval16 is the last interval.)
//
// runContainer16.search always returns whichInterval16 < len(rc.iv).
//
<<<<<<< HEAD
// The search space is from startIndex to endxIndex. If endxIndex is set to zero, then there 
// no upper bound.
//
func (rc *runContainer16) searchRange(key int64, startIndex int64, endxIndex int64) (whichInterval16 int64, alreadyPresent bool, numCompares int) {
	n := int64(len(rc.iv))
=======
// The search space is from startIndex to endxIndex. If endxIndex is set to zero, then there
// no upper bound.
//
func (rc *runContainer16) searchRange(key int, startIndex int, endxIndex int) (whichInterval16 int, alreadyPresent bool, numCompares int) {
	n := int(len(rc.iv))
>>>>>>> e1f8c62a
	if n == 0 {
		return -1, false, 0
	}
	if endxIndex == 0 {
		endxIndex = n
	}

	// sort.Search returns the smallest index i
	// in [0, n) at which f(i) is true, assuming that on the range [0, n),
	// f(i) == true implies f(i+1) == true.
	// If there is no such index, Search returns n.

	// For correctness, this began as verbatim snippet from
	// sort.Search in the Go standard lib.
	// We inline our comparison function for speed, and
	// annotate with numCompares
	// to observe and test that extra bounds are utilized.
	i, j := startIndex, endxIndex
	for i < j {
		h := i + (j-i)/2 // avoid overflow when computing h as the bisector
		// i <= h < j
		numCompares++
		if !(key < int(rc.iv[h].start)) {
			i = h + 1
		} else {
			j = h
		}
	}
	below := i
	// end std lib snippet.

	// The above is a simple in-lining and annotation of:
	/*	below := sort.Search(n,
		func(i int) bool {
			return key < rc.iv[i].start
		})
	*/
	whichInterval16 = below - 1

	if below == n {
		// all falses => key is >= start of all interval16s
		// ... so does it belong to the last interval16?
		if key < int(rc.iv[n-1].last())+1 {
			// yes, it belongs to the last interval16
			alreadyPresent = true
			return
		}
		// no, it is beyond the last interval16.
		// leave alreadyPreset = false
		return
	}

	// INVAR: key is below rc.iv[below]
	if below == 0 {
		// key is before the first first interval16.
		// leave alreadyPresent = false
		return
	}

	// INVAR: key is >= rc.iv[below-1].start and
	//        key is <  rc.iv[below].start

	// is key in below-1 interval16?
	if key >= int(rc.iv[below-1].start) && key < int(rc.iv[below-1].last())+1 {
		// yes, it is. key is in below-1 interval16.
		alreadyPresent = true
		return
	}

	// INVAR: key >= rc.iv[below-1].endx && key < rc.iv[below].start
	// leave alreadyPresent = false
	return
}

// search returns alreadyPresent to indicate if the
// key is already in one of our interval16s.
//
// If key is alreadyPresent, then whichInterval16 tells
// you where.
//
// If key is not already present, then whichInterval16 is
// set as follows:
//
//  a) whichInterval16 == len(rc.iv)-1 if key is beyond our
//     last interval16 in rc.iv;
//
//  b) whichInterval16 == -1 if key is before our first
//     interval16 in rc.iv;
//
//  c) whichInterval16 is set to the minimum index of rc.iv
//     which comes strictly before the key;
//     so  rc.iv[whichInterval16].last < key,
//     and  if whichInterval16+1 exists, then key < rc.iv[whichInterval16+1].start
//     (Note that whichInterval16+1 won't exist when
//     whichInterval16 is the last interval.)
//
// runContainer16.search always returns whichInterval16 < len(rc.iv).
//
<<<<<<< HEAD
func (rc *runContainer16) search(key int64) (whichInterval16 int64, alreadyPresent bool, numCompares int) {
	return rc.searchRange(key, 0, 0)
}

// cardinality returns the count of the integers stored in the
// runContainer16.
func (rc *runContainer16) cardinality() int64 {
	if len(rc.iv) == 0 {
		rc.card = 0
		return 0
	}
	if rc.card > 0 {
		return rc.card // already cached
	}
=======
func (rc *runContainer16) search(key int) (whichInterval16 int, alreadyPresent bool, numCompares int) {
	return rc.searchRange(key, 0, 0)
}

// getCardinality returns the count of the integers stored in the
// runContainer16. The running complexity depends on the size
// of the container.
func (rc *runContainer16) getCardinality() int {
>>>>>>> e1f8c62a
	// have to compute it
	n := 0
	for _, p := range rc.iv {
		n += p.runlen()
	}
	return n
}

// isEmpty returns true if the container is empty.
// It runs in constant time.
func (rc *runContainer16) isEmpty() bool {
	return len(rc.iv) == 0
}

// AsSlice decompresses the contents into a []uint16 slice.
func (rc *runContainer16) AsSlice() []uint16 {
	s := make([]uint16, rc.getCardinality())
	j := 0
	for _, p := range rc.iv {
		for i := p.start; i <= p.last(); i++ {
			s[j] = i
			j++
		}
	}
	return s
}

// newRunContainer16 creates an empty run container.
func newRunContainer16() *runContainer16 {
	return &runContainer16{}
}

// newRunContainer16CopyIv creates a run container, initializing
// with a copy of the supplied iv slice.
//
func newRunContainer16CopyIv(iv []interval16) *runContainer16 {
	rc := &runContainer16{
		iv: make([]interval16, len(iv)),
	}
	copy(rc.iv, iv)
	return rc
}

func (rc *runContainer16) Clone() *runContainer16 {
	rc2 := newRunContainer16CopyIv(rc.iv)
	return rc2
}

// newRunContainer16TakeOwnership returns a new runContainer16
// backed by the provided iv slice, which we will
// assume exclusive control over from now on.
//
func newRunContainer16TakeOwnership(iv []interval16) *runContainer16 {
	rc := &runContainer16{
		iv: iv,
	}
	return rc
}

const baseRc16Size = int(unsafe.Sizeof(runContainer16{}))
const perIntervalRc16Size = int(unsafe.Sizeof(interval16{}))

const baseDiskRc16Size = int(unsafe.Sizeof(uint16(0)))

// see also runContainer16SerializedSizeInBytes(numRuns int) int

// getSizeInBytes returns the number of bytes of memory
// required by this runContainer16.
func (rc *runContainer16) getSizeInBytes() int {
	return perIntervalRc16Size*len(rc.iv) + baseRc16Size
}

// runContainer16SerializedSizeInBytes returns the number of bytes of disk
// required to hold numRuns in a runContainer16.
func runContainer16SerializedSizeInBytes(numRuns int) int {
	return perIntervalRc16Size*numRuns + baseDiskRc16Size
}

// Add adds a single value k to the set.
func (rc *runContainer16) Add(k uint16) (wasNew bool) {
	// TODO comment from runContainer16.java:
	// it might be better and simpler to do return
	// toBitmapOrArrayContainer(getCardinality()).add(k)
	// but note that some unit tests use this method to build up test
	// runcontainers without calling runOptimize

	k64 := int(k)

	index, present, _ := rc.search(k64)
	if present {
		return // already there
	}
	wasNew = true

	n := int(len(rc.iv))
	if index == -1 {
		// we may need to extend the first run
		if n > 0 {
			if rc.iv[0].start == k+1 {
				rc.iv[0].start = k
				rc.iv[0].length++
				return
			}
		}
		// nope, k stands alone, starting the new first interval16.
		rc.iv = append([]interval16{newInterval16Range(k, k)}, rc.iv...)
		return
	}

	// are we off the end? handle both index == n and index == n-1:
	if index >= n-1 {
		if int(rc.iv[n-1].last())+1 == k64 {
			rc.iv[n-1].length++
			return
		}
		rc.iv = append(rc.iv, newInterval16Range(k, k))
		return
	}

	// INVAR: index and index+1 both exist, and k goes between them.
	//
	// Now: add k into the middle,
	// possibly fusing with index or index+1 interval16
	// and possibly resulting in fusing of two interval16s
	// that had a one integer gap.

	left := index
	right := index + 1

	// are we fusing left and right by adding k?
	if int(rc.iv[left].last())+1 == k64 && int(rc.iv[right].start) == k64+1 {
		// fuse into left
		rc.iv[left].length = rc.iv[right].last() - rc.iv[left].start
		// remove redundant right
		rc.iv = append(rc.iv[:left+1], rc.iv[right+1:]...)
		return
	}

	// are we an addition to left?
	if int(rc.iv[left].last())+1 == k64 {
		// yes
		rc.iv[left].length++
		return
	}

	// are we an addition to right?
	if int(rc.iv[right].start) == k64+1 {
		// yes
		rc.iv[right].start = k
		rc.iv[right].length++
		return
	}

	// k makes a standalone new interval16, inserted in the middle
	tail := append([]interval16{newInterval16Range(k, k)}, rc.iv[right:]...)
	rc.iv = append(rc.iv[:left+1], tail...)
	return
}

// runIterator16 advice: you must call hasNext()
// before calling next()/peekNext() to insure there are contents.
type runIterator16 struct {
	rc            *runContainer16
	curIndex      int
	curPosInIndex uint16
}

// newRunIterator16 returns a new empty run container.
func (rc *runContainer16) newRunIterator16() *runIterator16 {
	return &runIterator16{rc: rc, curIndex: 0, curPosInIndex: 0}
}

func (rc *runContainer16) iterate(cb func(x uint16) bool) bool {
	iterator := runIterator16{rc, 0, 0}

	for iterator.hasNext() {
		if !cb(iterator.next()) {
			return false
		}
	}

	return true
}

// hasNext returns false if calling next will panic. It
// returns true when there is at least one more value
// available in the iteration sequence.
func (ri *runIterator16) hasNext() bool {
	return int(len(ri.rc.iv)) > ri.curIndex+1 ||
		(int(len(ri.rc.iv)) == ri.curIndex+1 && ri.rc.iv[ri.curIndex].length >= ri.curPosInIndex)
}

// next returns the next value in the iteration sequence.
func (ri *runIterator16) next() uint16 {
	next := ri.rc.iv[ri.curIndex].start + ri.curPosInIndex

	if ri.curPosInIndex == ri.rc.iv[ri.curIndex].length {
		ri.curPosInIndex = 0
		ri.curIndex++
	} else {
		ri.curPosInIndex++
	}

	return next
}

// peekNext returns the next value in the iteration sequence without advancing the iterator
func (ri *runIterator16) peekNext() uint16 {
	return ri.rc.iv[ri.curIndex].start + ri.curPosInIndex
}

// advanceIfNeeded advances as long as the next value is smaller than minval
func (ri *runIterator16) advanceIfNeeded(minval uint16) {
	if !ri.hasNext() || ri.peekNext() >= minval {
		return
	}

	// interval cannot be -1 because of minval > peekNext
<<<<<<< HEAD
	interval, isPresent, _ := ri.rc.searchRange(int64(minval), ri.curIndex, int64(len(ri.rc.iv)))
=======
	interval, isPresent, _ := ri.rc.searchRange(int(minval), ri.curIndex, int(len(ri.rc.iv)))
>>>>>>> e1f8c62a

	// if the minval is present, set the curPosIndex at the right position
	if isPresent {
		ri.curIndex = interval
		ri.curPosInIndex = minval - ri.rc.iv[ri.curIndex].start
	} else {
		// otherwise interval is set to to the minimum index of rc.iv
		// which comes strictly before the key, that's why we set the next interval
		ri.curIndex = interval + 1
		ri.curPosInIndex = 0
	}
}

// runReverseIterator16 advice: you must call hasNext()
// before calling next() to insure there are contents.
type runReverseIterator16 struct {
	rc            *runContainer16
	curIndex      int    // index into rc.iv
	curPosInIndex uint16 // offset in rc.iv[curIndex]
}

// newRunReverseIterator16 returns a new empty run iterator.
func (rc *runContainer16) newRunReverseIterator16() *runReverseIterator16 {
	index := int(len(rc.iv)) - 1
	pos := uint16(0)

	if index >= 0 {
		pos = rc.iv[index].length
	}

	return &runReverseIterator16{
		rc:            rc,
		curIndex:      index,
		curPosInIndex: pos,
	}
}

// hasNext returns false if calling next will panic. It
// returns true when there is at least one more value
// available in the iteration sequence.
func (ri *runReverseIterator16) hasNext() bool {
	return ri.curIndex > 0 || ri.curIndex == 0 && ri.curPosInIndex >= 0
}

// next returns the next value in the iteration sequence.
func (ri *runReverseIterator16) next() uint16 {
	next := ri.rc.iv[ri.curIndex].start + ri.curPosInIndex

	if ri.curPosInIndex > 0 {
		ri.curPosInIndex--
	} else {
		ri.curIndex--

		if ri.curIndex >= 0 {
			ri.curPosInIndex = ri.rc.iv[ri.curIndex].length
		}
	}

	return next
}

func (rc *runContainer16) newManyRunIterator16() *runIterator16 {
	return rc.newRunIterator16()
}

// hs are the high bits to include to avoid needing to reiterate over the buffer in NextMany
func (ri *runIterator16) nextMany(hs uint32, buf []uint32) int {
	n := 0

	if !ri.hasNext() {
		return n
	}

	// start and end are inclusive
	for n < len(buf) {
		moreVals := 0

		if ri.rc.iv[ri.curIndex].length >= ri.curPosInIndex {
			// add as many as you can from this seq
			moreVals = minOfInt(int(ri.rc.iv[ri.curIndex].length-ri.curPosInIndex)+1, len(buf)-n)
			base := uint32(ri.rc.iv[ri.curIndex].start+ri.curPosInIndex) | hs

			// allows BCE
			buf2 := buf[n : n+moreVals]
			for i := range buf2 {
				buf2[i] = base + uint32(i)
			}

			// update values
			n += moreVals
		}

		if moreVals+int(ri.curPosInIndex) > int(ri.rc.iv[ri.curIndex].length) {
			ri.curPosInIndex = 0
			ri.curIndex++

			if ri.curIndex == int(len(ri.rc.iv)) {
				break
			}
		} else {
			ri.curPosInIndex += uint16(moreVals) //moreVals always fits in uint16
		}
	}

	return n
}

func (ri *runIterator16) nextMany64(hs uint64, buf []uint64) int {
	n := 0

	if !ri.hasNext() {
		return n
	}

	// start and end are inclusive
	for n < len(buf) {
		moreVals := 0

		if ri.rc.iv[ri.curIndex].length >= ri.curPosInIndex {
			// add as many as you can from this seq
			moreVals = minOfInt(int(ri.rc.iv[ri.curIndex].length-ri.curPosInIndex)+1, len(buf)-n)
			base := uint64(ri.rc.iv[ri.curIndex].start+ri.curPosInIndex) | hs

			// allows BCE
			buf2 := buf[n : n+moreVals]
			for i := range buf2 {
				buf2[i] = base + uint64(i)
			}

			// update values
			n += moreVals
		}

		if moreVals+int(ri.curPosInIndex) > int(ri.rc.iv[ri.curIndex].length) {
			ri.curPosInIndex = 0
			ri.curIndex++

			if ri.curIndex == int(len(ri.rc.iv)) {
				break
			}
		} else {
			ri.curPosInIndex += uint16(moreVals) //moreVals always fits in uint16
		}
	}

	return n
}

// remove removes key from the container.
func (rc *runContainer16) removeKey(key uint16) (wasPresent bool) {

<<<<<<< HEAD
	var index int64
	index, wasPresent, _ = rc.search(int64(key))
=======
	var index int
	index, wasPresent, _ = rc.search(int(key))
>>>>>>> e1f8c62a
	if !wasPresent {
		return // already removed, nothing to do.
	}
	pos := key - rc.iv[index].start
	rc.deleteAt(&index, &pos)
	return
}

// internal helper functions

func (rc *runContainer16) deleteAt(curIndex *int, curPosInIndex *uint16) {
	ci := *curIndex
	pos := *curPosInIndex

	// are we first, last, or in the middle of our interval16?
	switch {
	case pos == 0:
		if int(rc.iv[ci].length) == 0 {
			// our interval disappears
			rc.iv = append(rc.iv[:ci], rc.iv[ci+1:]...)
			// curIndex stays the same, since the delete did
			// the advance for us.
			*curPosInIndex = 0
		} else {
			rc.iv[ci].start++ // no longer overflowable
			rc.iv[ci].length--
		}
	case pos == rc.iv[ci].length:
		// length
		rc.iv[ci].length--
		// our interval16 cannot disappear, else we would have been pos == 0, case first above.
		*curPosInIndex--
		// if we leave *curIndex alone, then Next() will work properly even after the delete.
	default:
		//middle
		// split into two, adding an interval16
		new0 := newInterval16Range(rc.iv[ci].start, rc.iv[ci].start+*curPosInIndex-1)

		new1start := int(rc.iv[ci].start+*curPosInIndex) + 1
		if new1start > int(MaxUint16) {
			panic("overflow?!?!")
		}
		new1 := newInterval16Range(uint16(new1start), rc.iv[ci].last())
		tail := append([]interval16{new0, new1}, rc.iv[ci+1:]...)
		rc.iv = append(rc.iv[:ci], tail...)
		// update curIndex and curPosInIndex
		*curIndex++
		*curPosInIndex = 0
	}

}

func have4Overlap16(astart, alast, bstart, blast int) bool {
	if alast+1 <= bstart {
		return false
	}
	return blast+1 > astart
}

func intersectWithLeftover16(astart, alast, bstart, blast int) (isOverlap, isLeftoverA, isLeftoverB bool, leftoverstart int, intersection interval16) {
	if !have4Overlap16(astart, alast, bstart, blast) {
		return
	}
	isOverlap = true

	// do the intersection:
	if bstart > astart {
		intersection.start = uint16(bstart)
	} else {
		intersection.start = uint16(astart)
	}

	switch {
	case blast < alast:
		isLeftoverA = true
		leftoverstart = blast + 1
		intersection.length = uint16(blast) - intersection.start
	case alast < blast:
		isLeftoverB = true
		leftoverstart = alast + 1
		intersection.length = uint16(alast) - intersection.start
	default:
		// alast == blast
		intersection.length = uint16(alast) - intersection.start
	}

	return
}

<<<<<<< HEAD
func (rc *runContainer16) findNextIntervalThatIntersectsStartingFrom(startIndex int64, key int64) (index int64, done bool) {	
=======
func (rc *runContainer16) findNextIntervalThatIntersectsStartingFrom(startIndex int, key int) (index int, done bool) {
>>>>>>> e1f8c62a
	w, _, _ := rc.searchRange(key, startIndex, 0)
	// rc.search always returns w < len(rc.iv)
	if w < startIndex {
		// not found and comes before lower bound startIndex,
		// so just use the lower bound.
		if startIndex == int(len(rc.iv)) {
			// also this bump up means that we are done
			return startIndex, true
		}
		return startIndex, false
	}

	return w, false
}

func sliceToString16(m []interval16) string {
	s := ""
	for i := range m {
		s += fmt.Sprintf("%v: %s, ", i, m[i])
	}
	return s
}

// helper for invert
func (rc *runContainer16) invertlastInterval(origin uint16, lastIdx int) []interval16 {
	cur := rc.iv[lastIdx]
	if cur.last() == MaxUint16 {
		if cur.start == origin {
			return nil // empty container
		}
		return []interval16{newInterval16Range(origin, cur.start-1)}
	}
	if cur.start == origin {
		return []interval16{newInterval16Range(cur.last()+1, MaxUint16)}
	}
	// invert splits
	return []interval16{
		newInterval16Range(origin, cur.start-1),
		newInterval16Range(cur.last()+1, MaxUint16),
	}
}

// invert returns a new container (not inplace), that is
// the inversion of rc. For each bit b in rc, the
// returned value has !b
func (rc *runContainer16) invert() *runContainer16 {
	ni := len(rc.iv)
	var m []interval16
	switch ni {
	case 0:
		return &runContainer16{iv: []interval16{newInterval16Range(0, MaxUint16)}}
	case 1:
		return &runContainer16{iv: rc.invertlastInterval(0, 0)}
	}
	var invstart int
	ult := ni - 1
	for i, cur := range rc.iv {
		if i == ult {
			// invertlastInteval will add both intervals (b) and (c) in
			// diagram below.
			m = append(m, rc.invertlastInterval(uint16(invstart), i)...)
			break
		}
		// INVAR: i and cur are not the last interval, there is a next at i+1
		//
		// ........[cur.start, cur.last] ...... [next.start, next.last]....
		//    ^                             ^                           ^
		//   (a)                           (b)                         (c)
		//
		// Now: we add interval (a); but if (a) is empty, for cur.start==0, we skip it.
		if cur.start > 0 {
			m = append(m, newInterval16Range(uint16(invstart), cur.start-1))
		}
		invstart = int(cur.last() + 1)
	}
	return &runContainer16{iv: m}
}

func (iv interval16) equal(b interval16) bool {
	return iv.start == b.start && iv.length == b.length
}

func (iv interval16) isSuperSetOf(b interval16) bool {
	return iv.start <= b.start && b.last() <= iv.last()
}

func (iv interval16) subtractInterval(del interval16) (left []interval16, delcount int) {
	isect, isEmpty := intersectInterval16s(iv, del)

	if isEmpty {
		return nil, 0
	}
	if del.isSuperSetOf(iv) {
		return nil, iv.runlen()
	}

	switch {
	case isect.start > iv.start && isect.last() < iv.last():
		new0 := newInterval16Range(iv.start, isect.start-1)
		new1 := newInterval16Range(isect.last()+1, iv.last())
		return []interval16{new0, new1}, isect.runlen()
	case isect.start == iv.start:
		return []interval16{newInterval16Range(isect.last()+1, iv.last())}, isect.runlen()
	default:
		return []interval16{newInterval16Range(iv.start, isect.start-1)}, isect.runlen()
	}
}

func (rc *runContainer16) isubtract(del interval16) {
	origiv := make([]interval16, len(rc.iv))
	copy(origiv, rc.iv)
	n := int(len(rc.iv))
	if n == 0 {
		return // already done.
	}

	_, isEmpty := intersectInterval16s(newInterval16Range(rc.iv[0].start, rc.iv[n-1].last()), del)
	if isEmpty {
		return // done
	}

	// INVAR there is some intersection between rc and del
<<<<<<< HEAD
	istart, startAlready, _ := rc.search(int64(del.start))
	ilast, lastAlready, _ := rc.search(int64(del.last()))
	rc.card = -1
=======
	istart, startAlready, _ := rc.search(int(del.start))
	ilast, lastAlready, _ := rc.search(int(del.last()))
>>>>>>> e1f8c62a
	if istart == -1 {
		if ilast == n-1 && !lastAlready {
			rc.iv = nil
			return
		}
	}
	// some intervals will remain
	switch {
	case startAlready && lastAlready:
		res0, _ := rc.iv[istart].subtractInterval(del)

		// would overwrite values in iv b/c res0 can have len 2. so
		// write to origiv instead.
		lost := 1 + ilast - istart
		changeSize := int(len(res0)) - lost
		newSize := int(len(rc.iv)) + changeSize

		//	rc.iv = append(pre, caboose...)
		//	return

		if ilast != istart {
			res1, _ := rc.iv[ilast].subtractInterval(del)
			res0 = append(res0, res1...)
			changeSize = int(len(res0)) - lost
			newSize = int(len(rc.iv)) + changeSize
		}
		switch {
		case changeSize < 0:
			// shrink
			copy(rc.iv[istart+int(len(res0)):], rc.iv[ilast+1:])
			copy(rc.iv[istart:istart+int(len(res0))], res0)
			rc.iv = rc.iv[:newSize]
			return
		case changeSize == 0:
			// stay the same
			copy(rc.iv[istart:istart+int(len(res0))], res0)
			return
		default:
			// changeSize > 0 is only possible when ilast == istart.
			// Hence we now know: changeSize == 1 and len(res0) == 2
			rc.iv = append(rc.iv, interval16{})
			// len(rc.iv) is correct now, no need to rc.iv = rc.iv[:newSize]

			// copy the tail into place
			copy(rc.iv[ilast+2:], rc.iv[ilast+1:])
			// copy the new item(s) into place
			copy(rc.iv[istart:istart+2], res0)
			return
		}

	case !startAlready && !lastAlready:
		// we get to discard whole intervals

		// from the search() definition:

		// if del.start is not present, then istart is
		// set as follows:
		//
		//  a) istart == n-1 if del.start is beyond our
		//     last interval16 in rc.iv;
		//
		//  b) istart == -1 if del.start is before our first
		//     interval16 in rc.iv;
		//
		//  c) istart is set to the minimum index of rc.iv
		//     which comes strictly before the del.start;
		//     so  del.start > rc.iv[istart].last,
		//     and  if istart+1 exists, then del.start < rc.iv[istart+1].startx

		// if del.last is not present, then ilast is
		// set as follows:
		//
		//  a) ilast == n-1 if del.last is beyond our
		//     last interval16 in rc.iv;
		//
		//  b) ilast == -1 if del.last is before our first
		//     interval16 in rc.iv;
		//
		//  c) ilast is set to the minimum index of rc.iv
		//     which comes strictly before the del.last;
		//     so  del.last > rc.iv[ilast].last,
		//     and  if ilast+1 exists, then del.last < rc.iv[ilast+1].start

		// INVAR: istart >= 0
		pre := rc.iv[:istart+1]
		if ilast == n-1 {
			rc.iv = pre
			return
		}
		// INVAR: ilast < n-1
		lost := ilast - istart
		changeSize := -lost
		newSize := int(len(rc.iv)) + changeSize
		if changeSize != 0 {
			copy(rc.iv[ilast+1+changeSize:], rc.iv[ilast+1:])
		}
		rc.iv = rc.iv[:newSize]
		return

	case startAlready && !lastAlready:
		// we can only shrink or stay the same size
		// i.e. we either eliminate the whole interval,
		// or just cut off the right side.
		res0, _ := rc.iv[istart].subtractInterval(del)
		if len(res0) > 0 {
			// len(res) must be 1
			rc.iv[istart] = res0[0]
		}
		lost := 1 + (ilast - istart)
		changeSize := int(len(res0)) - lost
		newSize := int(len(rc.iv)) + changeSize
		if changeSize != 0 {
			copy(rc.iv[ilast+1+changeSize:], rc.iv[ilast+1:])
		}
		rc.iv = rc.iv[:newSize]
		return

	case !startAlready && lastAlready:
		// we can only shrink or stay the same size
		res1, _ := rc.iv[ilast].subtractInterval(del)
		lost := ilast - istart
		changeSize := int(len(res1)) - lost
		newSize := int(len(rc.iv)) + changeSize
		if changeSize != 0 {
			// move the tail first to make room for res1
			copy(rc.iv[ilast+1+changeSize:], rc.iv[ilast+1:])
		}
		copy(rc.iv[istart+1:], res1)
		rc.iv = rc.iv[:newSize]
		return
	}
}

// compute rc minus b, and return the result as a new value (not inplace).
// port of run_container_andnot from CRoaring...
// https://github.com/RoaringBitmap/CRoaring/blob/master/src/containers/run.c#L435-L496
func (rc *runContainer16) AndNotRunContainer16(b *runContainer16) *runContainer16 {

	if len(b.iv) == 0 || len(rc.iv) == 0 {
		return rc
	}

	dst := newRunContainer16()
	apos := 0
	bpos := 0

	a := rc

	astart := a.iv[apos].start
	alast := a.iv[apos].last()
	bstart := b.iv[bpos].start
	blast := b.iv[bpos].last()

	alen := len(a.iv)
	blen := len(b.iv)

	for apos < alen && bpos < blen {
		switch {
		case alast < bstart:
			// output the first run
			dst.iv = append(dst.iv, newInterval16Range(astart, alast))
			apos++
			if apos < alen {
				astart = a.iv[apos].start
				alast = a.iv[apos].last()
			}
		case blast < astart:
			// exit the second run
			bpos++
			if bpos < blen {
				bstart = b.iv[bpos].start
				blast = b.iv[bpos].last()
			}
		default:
			//   a: [             ]
			//   b:            [    ]
			// alast >= bstart
			// blast >= astart
			if astart < bstart {
				dst.iv = append(dst.iv, newInterval16Range(astart, bstart-1))
			}
			if alast > blast {
				astart = blast + 1
			} else {
				apos++
				if apos < alen {
					astart = a.iv[apos].start
					alast = a.iv[apos].last()
				}
			}
		}
	}
	if apos < alen {
		dst.iv = append(dst.iv, newInterval16Range(astart, alast))
		apos++
		if apos < alen {
			dst.iv = append(dst.iv, a.iv[apos:]...)
		}
	}

	return dst
}

func (rc *runContainer16) numberOfRuns() (nr int) {
	return len(rc.iv)
}

func (rc *runContainer16) containerType() contype {
	return run16Contype
}

func (rc *runContainer16) equals16(srb *runContainer16) bool {
	// Check if the containers are the same object.
	if rc == srb {
		return true
	}

	if len(srb.iv) != len(rc.iv) {
		return false
	}

	for i, v := range rc.iv {
		if v != srb.iv[i] {
			return false
		}
	}
	return true
}

// compile time verify we meet interface requirements
var _ container = &runContainer16{}

func (rc *runContainer16) clone() container {
	return newRunContainer16CopyIv(rc.iv)
}

func (rc *runContainer16) minimum() uint16 {
	return rc.iv[0].start // assume not empty
}

func (rc *runContainer16) maximum() uint16 {
	return rc.iv[len(rc.iv)-1].last() // assume not empty
}

func (rc *runContainer16) isFull() bool {
	return (len(rc.iv) == 1) && ((rc.iv[0].start == 0) && (rc.iv[0].last() == MaxUint16))
}

func (rc *runContainer16) and(a container) container {
	if rc.isFull() {
		return a.clone()
	}
	switch c := a.(type) {
	case *runContainer16:
		return rc.intersect(c)
	case *arrayContainer:
		return rc.andArray(c)
	case *bitmapContainer:
		return rc.andBitmapContainer(c)
	}
	panic("unsupported container type")
}

func (rc *runContainer16) andCardinality(a container) int {
	switch c := a.(type) {
	case *runContainer16:
		return int(rc.intersectCardinality(c))
	case *arrayContainer:
		return rc.andArrayCardinality(c)
	case *bitmapContainer:
		return rc.andBitmapContainerCardinality(c)
	}
	panic("unsupported container type")
}

// andBitmapContainer finds the intersection of rc and b.
func (rc *runContainer16) andBitmapContainer(bc *bitmapContainer) container {
	bc2 := newBitmapContainerFromRun(rc)
	return bc2.andBitmap(bc)
}

func (rc *runContainer16) andArrayCardinality(ac *arrayContainer) int {
	pos := 0
	answer := 0
	maxpos := ac.getCardinality()
	if maxpos == 0 {
		return 0 // won't happen in actual code
	}
	v := ac.content[pos]
mainloop:
	for _, p := range rc.iv {
		for v < p.start {
			pos++
			if pos == maxpos {
				break mainloop
			}
			v = ac.content[pos]
		}
		for v <= p.last() {
			answer++
			pos++
			if pos == maxpos {
				break mainloop
			}
			v = ac.content[pos]
		}
	}
	return answer
}

func (rc *runContainer16) iand(a container) container {
	if rc.isFull() {
		return a.clone()
	}
	switch c := a.(type) {
	case *runContainer16:
		return rc.inplaceIntersect(c)
	case *arrayContainer:
		return rc.andArray(c)
	case *bitmapContainer:
		return rc.iandBitmapContainer(c)
	}
	panic("unsupported container type")
}

func (rc *runContainer16) inplaceIntersect(rc2 *runContainer16) container {
	sect := rc.intersect(rc2)
	*rc = *sect
	return rc
}

func (rc *runContainer16) iandBitmapContainer(bc *bitmapContainer) container {
	isect := rc.andBitmapContainer(bc)
	*rc = *newRunContainer16FromContainer(isect)
	return rc
}

func (rc *runContainer16) andArray(ac *arrayContainer) container {
	if len(rc.iv) == 0 {
		return newArrayContainer()
	}

	acCardinality := ac.getCardinality()
	c := newArrayContainerCapacity(acCardinality)

	for rlePos, arrayPos := 0, 0; arrayPos < acCardinality; {
		iv := rc.iv[rlePos]
		arrayVal := ac.content[arrayPos]

		for iv.last() < arrayVal {
			rlePos++
			if rlePos == len(rc.iv) {
				return c
			}
			iv = rc.iv[rlePos]
		}

		if iv.start > arrayVal {
			arrayPos = advanceUntil(ac.content, arrayPos, len(ac.content), iv.start)
		} else {
			c.content = append(c.content, arrayVal)
			arrayPos++
		}
	}
	return c
}

func (rc *runContainer16) andNot(a container) container {
	switch c := a.(type) {
	case *arrayContainer:
		return rc.andNotArray(c)
	case *bitmapContainer:
		return rc.andNotBitmap(c)
	case *runContainer16:
		return rc.andNotRunContainer16(c)
	}
	panic("unsupported container type")
}

func (rc *runContainer16) fillLeastSignificant16bits(x []uint32, i int, mask uint32) int {
	k := i
	var val int
	for _, p := range rc.iv {
		n := p.runlen()
		for j := int(0); j < n; j++ {
			val = int(p.start) + j
			x[k] = uint32(val) | mask
			k++
		}
	}
	return k
}

func (rc *runContainer16) getShortIterator() shortPeekable {
	return rc.newRunIterator16()
}

func (rc *runContainer16) getReverseIterator() shortIterable {
	return rc.newRunReverseIterator16()
}

func (rc *runContainer16) getManyIterator() manyIterable {
	return rc.newManyRunIterator16()
}

// add the values in the range [firstOfRange, endx). endx
// is still abe to express 2^16 because it is an int not an uint16.
func (rc *runContainer16) iaddRange(firstOfRange, endx int) container {

	if firstOfRange > endx {
		panic(fmt.Sprintf("invalid %v = endx > firstOfRange", endx))
	}
	if firstOfRange == endx {
		return rc
	}
	addme := newRunContainer16TakeOwnership([]interval16{
		{
			start:  uint16(firstOfRange),
			length: uint16(endx - 1 - firstOfRange),
		},
	})
	*rc = *rc.union(addme)
	return rc
}

// remove the values in the range [firstOfRange,endx)
func (rc *runContainer16) iremoveRange(firstOfRange, endx int) container {
	if firstOfRange > endx {
		panic(fmt.Sprintf("request to iremove empty set [%v, %v),"+
			" nothing to do.", firstOfRange, endx))
	}
	// empty removal
	if firstOfRange == endx {
		return rc
	}
	x := newInterval16Range(uint16(firstOfRange), uint16(endx-1))
	rc.isubtract(x)
	return rc
}

// not flip the values in the range [firstOfRange,endx)
func (rc *runContainer16) not(firstOfRange, endx int) container {
	if firstOfRange > endx {
		panic(fmt.Sprintf("invalid %v = endx > firstOfRange = %v", endx, firstOfRange))
	}

	return rc.Not(firstOfRange, endx)
}

// Not flips the values in the range [firstOfRange,endx).
// This is not inplace. Only the returned value has the flipped bits.
//
// Currently implemented as (!A intersect B) union (A minus B),
// where A is rc, and B is the supplied [firstOfRange, endx) interval.
//
// TODO(time optimization): convert this to a single pass
// algorithm by copying AndNotRunContainer16() and modifying it.
// Current routine is correct but
// makes 2 more passes through the arrays than should be
// strictly necessary. Measure both ways though--this may not matter.
//
func (rc *runContainer16) Not(firstOfRange, endx int) *runContainer16 {

	if firstOfRange > endx {
		panic(fmt.Sprintf("invalid %v = endx > firstOfRange == %v", endx, firstOfRange))
	}

	if firstOfRange >= endx {
		return rc.Clone()
	}

	a := rc
	// algo:
	// (!A intersect B) union (A minus B)

	nota := a.invert()

	bs := []interval16{newInterval16Range(uint16(firstOfRange), uint16(endx-1))}
	b := newRunContainer16TakeOwnership(bs)

	notAintersectB := nota.intersect(b)

	aMinusB := a.AndNotRunContainer16(b)

	rc2 := notAintersectB.union(aMinusB)
	return rc2
}

// equals is now logical equals; it does not require the
// same underlying container type.
func (rc *runContainer16) equals(o container) bool {
	srb, ok := o.(*runContainer16)

	if !ok {
		// maybe value instead of pointer
		val, valok := o.(*runContainer16)
		if valok {
			srb = val
			ok = true
		}
	}
	if ok {
		// Check if the containers are the same object.
		if rc == srb {
			return true
		}

		if len(srb.iv) != len(rc.iv) {
			return false
		}

		for i, v := range rc.iv {
			if v != srb.iv[i] {
				return false
			}
		}
		return true
	}

	// use generic comparison
	if o.getCardinality() != rc.getCardinality() {
		return false
	}
	rit := rc.getShortIterator()
	bit := o.getShortIterator()

	//k := 0
	for rit.hasNext() {
		if bit.next() != rit.next() {
			return false
		}
		//k++
	}
	return true
}

func (rc *runContainer16) iaddReturnMinimized(x uint16) container {
	rc.Add(x)
	return rc
}

func (rc *runContainer16) iadd(x uint16) (wasNew bool) {
	return rc.Add(x)
}

func (rc *runContainer16) iremoveReturnMinimized(x uint16) container {
	rc.removeKey(x)
	return rc
}

func (rc *runContainer16) iremove(x uint16) bool {
	return rc.removeKey(x)
}

func (rc *runContainer16) or(a container) container {
	if rc.isFull() {
		return rc.clone()
	}
	switch c := a.(type) {
	case *runContainer16:
		return rc.union(c)
	case *arrayContainer:
		return rc.orArray(c)
	case *bitmapContainer:
		return rc.orBitmapContainer(c)
	}
	panic("unsupported container type")
}

func (rc *runContainer16) orCardinality(a container) int {
	switch c := a.(type) {
	case *runContainer16:
		return int(rc.unionCardinality(c))
	case *arrayContainer:
		return rc.orArrayCardinality(c)
	case *bitmapContainer:
		return rc.orBitmapContainerCardinality(c)
	}
	panic("unsupported container type")
}

// orBitmapContainer finds the union of rc and bc.
func (rc *runContainer16) orBitmapContainer(bc *bitmapContainer) container {
	bc2 := newBitmapContainerFromRun(rc)
	return bc2.iorBitmap(bc)
}

func (rc *runContainer16) andBitmapContainerCardinality(bc *bitmapContainer) int {
	answer := 0
	for i := range rc.iv {
		answer += bc.getCardinalityInRange(uint(rc.iv[i].start), uint(rc.iv[i].last())+1)
	}
	//bc.computeCardinality()
	return answer
}

func (rc *runContainer16) orBitmapContainerCardinality(bc *bitmapContainer) int {
	return rc.getCardinality() + bc.getCardinality() - rc.andBitmapContainerCardinality(bc)
}

// orArray finds the union of rc and ac.
func (rc *runContainer16) orArray(ac *arrayContainer) container {
	if ac.isEmpty() {
		return rc.clone()
	}
	if rc.isEmpty() {
		return ac.clone()
	}
	intervals, cardMinusOne := runArrayUnionToRuns(rc, ac)
	result := newRunContainer16TakeOwnership(intervals)
	if len(intervals) >= 2048 && cardMinusOne >= arrayDefaultMaxSize {
		return newBitmapContainerFromRun(result)
	}
	if len(intervals)*2 > 1+int(cardMinusOne) {
		return result.toArrayContainer()
	}
	return result
}

// orArray finds the union of rc and ac.
func (rc *runContainer16) orArrayCardinality(ac *arrayContainer) int {
	return ac.getCardinality() + rc.getCardinality() - rc.andArrayCardinality(ac)
}

func (rc *runContainer16) ior(a container) container {
	if rc.isFull() {
		return rc
	}
	switch c := a.(type) {
	case *runContainer16:
		return rc.inplaceUnion(c)
	case *arrayContainer:
		return rc.iorArray(c)
	case *bitmapContainer:
		return rc.iorBitmapContainer(c)
	}
	panic("unsupported container type")
}

func (rc *runContainer16) inplaceUnion(rc2 *runContainer16) container {
	for _, p := range rc2.iv {
		last := int(p.last())
		for i := int(p.start); i <= last; i++ {
			rc.Add(uint16(i))
		}
	}
	return rc
}

func (rc *runContainer16) iorBitmapContainer(bc *bitmapContainer) container {

	it := bc.getShortIterator()
	for it.hasNext() {
		rc.Add(it.next())
	}
	return rc
}

func (rc *runContainer16) iorArray(ac *arrayContainer) container {
	if rc.isEmpty() {
		return ac.clone()
	}
	if ac.isEmpty() {
		return rc
	}
	var cardMinusOne uint16
	//TODO: perform the union algorithm in-place using rc.iv
	// this can be done with methods like the in-place array container union
	// but maybe lazily moving the remaining elements back.
	rc.iv, cardMinusOne = runArrayUnionToRuns(rc, ac)
	if len(rc.iv) >= 2048 && cardMinusOne >= arrayDefaultMaxSize {
		return newBitmapContainerFromRun(rc)
	}
	if len(rc.iv)*2 > 1+int(cardMinusOne) {
		return rc.toArrayContainer()
	}
	return rc
}

func runArrayUnionToRuns(rc *runContainer16, ac *arrayContainer) ([]interval16, uint16) {
	pos1 := 0
	pos2 := 0
	length1 := len(ac.content)
	length2 := len(rc.iv)
	target := make([]interval16, 0, len(rc.iv))
	// have to find the first range
	// options are
	// 1. from array container
	// 2. from run container
	var previousInterval interval16
	var cardMinusOne uint16
	if ac.content[0] < rc.iv[0].start {
		previousInterval.start = ac.content[0]
		previousInterval.length = 0
		pos1++
	} else {
		previousInterval.start = rc.iv[0].start
		previousInterval.length = rc.iv[0].length
		pos2++
	}

	for pos1 < length1 || pos2 < length2 {
		if pos1 < length1 {
			s1 := ac.content[pos1]
			if s1 <= previousInterval.start+previousInterval.length {
				pos1++
				continue
			}
			if previousInterval.last() < MaxUint16 && previousInterval.last()+1 == s1 {
				previousInterval.length++
				pos1++
				continue
			}
		}
		if pos2 < length2 {
			range2 := rc.iv[pos2]
			if range2.start <= previousInterval.last() || range2.start > 0 && range2.start-1 == previousInterval.last() {
				pos2++
				if previousInterval.last() < range2.last() {
					previousInterval.length = range2.last() - previousInterval.start
				}
				continue
			}
		}
		cardMinusOne += previousInterval.length + 1
		target = append(target, previousInterval)
		if pos2 == length2 || pos1 < length1 && ac.content[pos1] < rc.iv[pos2].start {
			previousInterval.start = ac.content[pos1]
			previousInterval.length = 0
			pos1++
		} else {
			previousInterval = rc.iv[pos2]
			pos2++
		}
	}
	cardMinusOne += previousInterval.length + 1
	target = append(target, previousInterval)

	return target, cardMinusOne
}

// lazyIOR is described (not yet implemented) in
// this nice note from @lemire on
// https://github.com/RoaringBitmap/roaring/pull/70#issuecomment-263613737
//
// Description of lazyOR and lazyIOR from @lemire:
//
// Lazy functions are optional and can be simply
// wrapper around non-lazy functions.
//
// The idea of "laziness" is as follows. It is
// inspired by the concept of lazy evaluation
// you might be familiar with (functional programming
// and all that). So a roaring bitmap is
// such that all its containers are, in some
// sense, chosen to use as little memory as
// possible. This is nice. Also, all bitsets
// are "cardinality aware" so that you can do
// fast rank/select queries, or query the
// cardinality of the whole bitmap... very fast,
// without latency.
//
// However, imagine that you are aggregating 100
// bitmaps together. So you OR the first two, then OR
// that with the third one and so forth. Clearly,
// intermediate bitmaps don't need to be as
// compressed as possible, right? They can be
// in a "dirty state". You only need the end
// result to be in a nice state... which you
// can achieve by calling repairAfterLazy at the end.
//
// The Java/C code does something special for
// the in-place lazy OR runs. The idea is that
// instead of taking two run containers and
// generating a new one, we actually try to
// do the computation in-place through a
// technique invented by @gssiyankai (pinging him!).
// What you do is you check whether the host
// run container has lots of extra capacity.
// If it does, you move its data at the end of
// the backing array, and then you write
// the answer at the beginning. What this
// trick does is minimize memory allocations.
//
func (rc *runContainer16) lazyIOR(a container) container {
	// not lazy at the moment
	return rc.ior(a)
}

// lazyOR is described above in lazyIOR.
func (rc *runContainer16) lazyOR(a container) container {
	// not lazy at the moment
	return rc.or(a)
}

func (rc *runContainer16) intersects(a container) bool {
	// TODO: optimize by doing inplace/less allocation
	isect := rc.and(a)
	return !isect.isEmpty()
}

func (rc *runContainer16) xor(a container) container {
	switch c := a.(type) {
	case *arrayContainer:
		return rc.xorArray(c)
	case *bitmapContainer:
		return rc.xorBitmap(c)
	case *runContainer16:
		return rc.xorRunContainer16(c)
	}
	panic("unsupported container type")
}

func (rc *runContainer16) iandNot(a container) container {
	switch c := a.(type) {
	case *arrayContainer:
		return rc.iandNotArray(c)
	case *bitmapContainer:
		return rc.iandNotBitmap(c)
	case *runContainer16:
		return rc.iandNotRunContainer16(c)
	}
	panic("unsupported container type")
}

// flip the values in the range [firstOfRange,endx)
func (rc *runContainer16) inot(firstOfRange, endx int) container {
	if firstOfRange > endx {
		panic(fmt.Sprintf("invalid %v = endx > firstOfRange = %v", endx, firstOfRange))
	}
	if firstOfRange > endx {
		return rc
	}
	// TODO: minimize copies, do it all inplace; not() makes a copy.
	rc = rc.Not(firstOfRange, endx)
	return rc
}

func (rc *runContainer16) rank(x uint16) int {
<<<<<<< HEAD
	n := int64(len(rc.iv))
	xx := int64(x)
=======
	n := int(len(rc.iv))
	xx := int(x)
>>>>>>> e1f8c62a
	w, already, _ := rc.search(xx)
	if w < 0 {
		return 0
	}
	if !already && w == n-1 {
		return rc.getCardinality()
	}
	var rnk int
	if !already {
		for i := int(0); i <= w; i++ {
			rnk += rc.iv[i].runlen()
		}
		return int(rnk)
	}
	for i := int(0); i < w; i++ {
		rnk += rc.iv[i].runlen()
	}
	rnk += int(x-rc.iv[w].start) + 1
	return int(rnk)
}

func (rc *runContainer16) selectInt(x uint16) int {
	var offset int
	for k := range rc.iv {
		nextOffset := offset + rc.iv[k].runlen()
		if nextOffset > int(x) {
			return int(int(rc.iv[k].start) + (int(x) - offset))
		}
		offset = nextOffset
	}
	panic("cannot select x")
}

func (rc *runContainer16) andNotRunContainer16(b *runContainer16) container {
	return rc.AndNotRunContainer16(b)
}

func (rc *runContainer16) andNotArray(ac *arrayContainer) container {
	rcb := rc.toBitmapContainer()
	acb := ac.toBitmapContainer()
	return rcb.andNotBitmap(acb)
}

func (rc *runContainer16) andNotBitmap(bc *bitmapContainer) container {
	rcb := rc.toBitmapContainer()
	return rcb.andNotBitmap(bc)
}

func (rc *runContainer16) toBitmapContainer() *bitmapContainer {
	bc := newBitmapContainer()
	for i := range rc.iv {
		bc.iaddRange(int(rc.iv[i].start), int(rc.iv[i].last())+1)
	}
	bc.computeCardinality()
	return bc
}

func (rc *runContainer16) iandNotRunContainer16(x2 *runContainer16) container {
	rcb := rc.toBitmapContainer()
	x2b := x2.toBitmapContainer()
	rcb.iandNotBitmapSurely(x2b)
	// TODO: check size and optimize the return value
	// TODO: is inplace modification really required? If not, elide the copy.
	rc2 := newRunContainer16FromBitmapContainer(rcb)
	*rc = *rc2
	return rc
}

func (rc *runContainer16) iandNotArray(ac *arrayContainer) container {
	rcb := rc.toBitmapContainer()
	acb := ac.toBitmapContainer()
	rcb.iandNotBitmapSurely(acb)
	// TODO: check size and optimize the return value
	// TODO: is inplace modification really required? If not, elide the copy.
	rc2 := newRunContainer16FromBitmapContainer(rcb)
	*rc = *rc2
	return rc
}

func (rc *runContainer16) iandNotBitmap(bc *bitmapContainer) container {
	rcb := rc.toBitmapContainer()
	rcb.iandNotBitmapSurely(bc)
	// TODO: check size and optimize the return value
	// TODO: is inplace modification really required? If not, elide the copy.
	rc2 := newRunContainer16FromBitmapContainer(rcb)
	*rc = *rc2
	return rc
}

func (rc *runContainer16) xorRunContainer16(x2 *runContainer16) container {
	rcb := rc.toBitmapContainer()
	x2b := x2.toBitmapContainer()
	return rcb.xorBitmap(x2b)
}

func (rc *runContainer16) xorArray(ac *arrayContainer) container {
	rcb := rc.toBitmapContainer()
	acb := ac.toBitmapContainer()
	return rcb.xorBitmap(acb)
}

func (rc *runContainer16) xorBitmap(bc *bitmapContainer) container {
	rcb := rc.toBitmapContainer()
	return rcb.xorBitmap(bc)
}

// convert to bitmap or array *if needed*
func (rc *runContainer16) toEfficientContainer() container {
	sizeAsRunContainer := rc.getSizeInBytes()
	sizeAsBitmapContainer := bitmapContainerSizeInBytes()
	card := rc.getCardinality()
	sizeAsArrayContainer := arrayContainerSizeInBytes(card)
	if sizeAsRunContainer <= minOfInt(sizeAsBitmapContainer, sizeAsArrayContainer) {
		return rc
	}
	if card <= arrayDefaultMaxSize {
		return rc.toArrayContainer()
	}
	bc := newBitmapContainerFromRun(rc)
	return bc
}

func (rc *runContainer16) toArrayContainer() *arrayContainer {
	ac := newArrayContainer()
	for i := range rc.iv {
		ac.iaddRange(int(rc.iv[i].start), int(rc.iv[i].last())+1)
	}
	return ac
}

func newRunContainer16FromContainer(c container) *runContainer16 {

	switch x := c.(type) {
	case *runContainer16:
		return x.Clone()
	case *arrayContainer:
		return newRunContainer16FromArray(x)
	case *bitmapContainer:
		return newRunContainer16FromBitmapContainer(x)
	}
	panic("unsupported container type")
}

// And finds the intersection of rc and b.
func (rc *runContainer16) And(b *Bitmap) *Bitmap {
	out := NewBitmap()
	for _, p := range rc.iv {
		plast := p.last()
		for i := p.start; i <= plast; i++ {
			if b.Contains(uint32(i)) {
				out.Add(uint32(i))
			}
		}
	}
	return out
}

// Xor returns the exclusive-or of rc and b.
func (rc *runContainer16) Xor(b *Bitmap) *Bitmap {
	out := b.Clone()
	for _, p := range rc.iv {
		plast := p.last()
		for v := p.start; v <= plast; v++ {
			w := uint32(v)
			if out.Contains(w) {
				out.RemoveRange(uint64(w), uint64(w+1))
			} else {
				out.Add(w)
			}
		}
	}
	return out
}

// Or returns the union of rc and b.
func (rc *runContainer16) Or(b *Bitmap) *Bitmap {
	out := b.Clone()
	for _, p := range rc.iv {
		plast := p.last()
		for v := p.start; v <= plast; v++ {
			out.Add(uint32(v))
		}
	}
	return out
}

// serializedSizeInBytes returns the number of bytes of memory
// required by this runContainer16. This is for the
// Roaring format, as specified https://github.com/RoaringBitmap/RoaringFormatSpec/
func (rc *runContainer16) serializedSizeInBytes() int {
	// number of runs in one uint16, then each run
	// needs two more uint16
	return 2 + len(rc.iv)*4
}

func (rc *runContainer16) addOffset(x uint16) []container {
	low := newRunContainer16()
	high := newRunContainer16()

	for _, iv := range rc.iv {
		val := int(iv.start) + int(x)
		finalVal := int(val) + int(iv.length)
		if val <= 0xffff {
			if finalVal <= 0xffff {
				low.iv = append(low.iv, interval16{uint16(val), iv.length})
			} else {
				low.iv = append(low.iv, interval16{uint16(val), uint16(0xffff - val)})
				high.iv = append(high.iv, interval16{uint16(0), uint16(finalVal & 0xffff)})
			}
		} else {
			high.iv = append(high.iv, interval16{uint16(val & 0xffff), iv.length})
		}
	}
	return []container{low, high}
}<|MERGE_RESOLUTION|>--- conflicted
+++ resolved
@@ -47,12 +47,7 @@
 // runContainer16 does run-length encoding of sets of
 // uint16 integers.
 type runContainer16 struct {
-<<<<<<< HEAD
-	iv   []interval16
-	card int64
-=======
 	iv []interval16
->>>>>>> e1f8c62a
 }
 
 // interval16 is the internal to runContainer16
@@ -610,11 +605,7 @@
 }
 
 // indexOfIntervalAtOrAfter is a helper for union.
-<<<<<<< HEAD
-func (rc *runContainer16) indexOfIntervalAtOrAfter(key int64, startIndex int64) int64 {
-=======
 func (rc *runContainer16) indexOfIntervalAtOrAfter(key int, startIndex int) int {
->>>>>>> e1f8c62a
 	w, already, _ := rc.searchRange(key, startIndex, 0)
 	if already {
 		return w
@@ -825,11 +816,7 @@
 
 // get returns true iff key is in the container.
 func (rc *runContainer16) contains(key uint16) bool {
-<<<<<<< HEAD
-	_, in, _ := rc.search(int64(key))
-=======
 	_, in, _ := rc.search(int(key))
->>>>>>> e1f8c62a
 	return in
 }
 
@@ -862,19 +849,11 @@
 //
 // runContainer16.search always returns whichInterval16 < len(rc.iv).
 //
-<<<<<<< HEAD
-// The search space is from startIndex to endxIndex. If endxIndex is set to zero, then there 
-// no upper bound.
-//
-func (rc *runContainer16) searchRange(key int64, startIndex int64, endxIndex int64) (whichInterval16 int64, alreadyPresent bool, numCompares int) {
-	n := int64(len(rc.iv))
-=======
 // The search space is from startIndex to endxIndex. If endxIndex is set to zero, then there
 // no upper bound.
 //
 func (rc *runContainer16) searchRange(key int, startIndex int, endxIndex int) (whichInterval16 int, alreadyPresent bool, numCompares int) {
 	n := int(len(rc.iv))
->>>>>>> e1f8c62a
 	if n == 0 {
 		return -1, false, 0
 	}
@@ -973,22 +952,6 @@
 //
 // runContainer16.search always returns whichInterval16 < len(rc.iv).
 //
-<<<<<<< HEAD
-func (rc *runContainer16) search(key int64) (whichInterval16 int64, alreadyPresent bool, numCompares int) {
-	return rc.searchRange(key, 0, 0)
-}
-
-// cardinality returns the count of the integers stored in the
-// runContainer16.
-func (rc *runContainer16) cardinality() int64 {
-	if len(rc.iv) == 0 {
-		rc.card = 0
-		return 0
-	}
-	if rc.card > 0 {
-		return rc.card // already cached
-	}
-=======
 func (rc *runContainer16) search(key int) (whichInterval16 int, alreadyPresent bool, numCompares int) {
 	return rc.searchRange(key, 0, 0)
 }
@@ -997,7 +960,6 @@
 // runContainer16. The running complexity depends on the size
 // of the container.
 func (rc *runContainer16) getCardinality() int {
->>>>>>> e1f8c62a
 	// have to compute it
 	n := 0
 	for _, p := range rc.iv {
@@ -1216,11 +1178,7 @@
 	}
 
 	// interval cannot be -1 because of minval > peekNext
-<<<<<<< HEAD
-	interval, isPresent, _ := ri.rc.searchRange(int64(minval), ri.curIndex, int64(len(ri.rc.iv)))
-=======
 	interval, isPresent, _ := ri.rc.searchRange(int(minval), ri.curIndex, int(len(ri.rc.iv)))
->>>>>>> e1f8c62a
 
 	// if the minval is present, set the curPosIndex at the right position
 	if isPresent {
@@ -1372,13 +1330,8 @@
 // remove removes key from the container.
 func (rc *runContainer16) removeKey(key uint16) (wasPresent bool) {
 
-<<<<<<< HEAD
-	var index int64
-	index, wasPresent, _ = rc.search(int64(key))
-=======
 	var index int
 	index, wasPresent, _ = rc.search(int(key))
->>>>>>> e1f8c62a
 	if !wasPresent {
 		return // already removed, nothing to do.
 	}
@@ -1468,11 +1421,7 @@
 	return
 }
 
-<<<<<<< HEAD
-func (rc *runContainer16) findNextIntervalThatIntersectsStartingFrom(startIndex int64, key int64) (index int64, done bool) {	
-=======
 func (rc *runContainer16) findNextIntervalThatIntersectsStartingFrom(startIndex int, key int) (index int, done bool) {
->>>>>>> e1f8c62a
 	w, _, _ := rc.searchRange(key, startIndex, 0)
 	// rc.search always returns w < len(rc.iv)
 	if w < startIndex {
@@ -1595,14 +1544,8 @@
 	}
 
 	// INVAR there is some intersection between rc and del
-<<<<<<< HEAD
-	istart, startAlready, _ := rc.search(int64(del.start))
-	ilast, lastAlready, _ := rc.search(int64(del.last()))
-	rc.card = -1
-=======
 	istart, startAlready, _ := rc.search(int(del.start))
 	ilast, lastAlready, _ := rc.search(int(del.last()))
->>>>>>> e1f8c62a
 	if istart == -1 {
 		if ilast == n-1 && !lastAlready {
 			rc.iv = nil
@@ -2442,13 +2385,8 @@
 }
 
 func (rc *runContainer16) rank(x uint16) int {
-<<<<<<< HEAD
-	n := int64(len(rc.iv))
-	xx := int64(x)
-=======
 	n := int(len(rc.iv))
 	xx := int(x)
->>>>>>> e1f8c62a
 	w, already, _ := rc.search(xx)
 	if w < 0 {
 		return 0

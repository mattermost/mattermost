module github.com/Masterminds/squirrel

<<<<<<< HEAD
go 1.15
=======
go 1.14
>>>>>>> c64959b4

require (
	github.com/davecgh/go-spew v1.1.1 // indirect
	github.com/lann/builder v0.0.0-20180802200727-47ae307949d0
	github.com/lann/ps v0.0.0-20150810152359-62de8c46ede0 // indirect
	github.com/pmezard/go-difflib v1.0.0 // indirect
	github.com/stretchr/testify v1.2.2
)<|MERGE_RESOLUTION|>--- conflicted
+++ resolved
@@ -1,10 +1,6 @@
 module github.com/Masterminds/squirrel
 
-<<<<<<< HEAD
-go 1.15
-=======
 go 1.14
->>>>>>> c64959b4
 
 require (
 	github.com/davecgh/go-spew v1.1.1 // indirect

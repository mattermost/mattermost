--- conflicted
+++ resolved
@@ -153,11 +153,7 @@
 }
 
 // GetBucketReplicationMetrics fetches bucket replication status metrics
-<<<<<<< HEAD
-func (c Client) GetBucketReplicationMetrics(ctx context.Context, bucketName string) (s replication.Metrics, err error) {
-=======
 func (c *Client) GetBucketReplicationMetrics(ctx context.Context, bucketName string) (s replication.Metrics, err error) {
->>>>>>> 8588f698
 	// Input validation.
 	if err := s3utils.CheckValidBucketName(bucketName); err != nil {
 		return s, err
@@ -203,11 +199,7 @@
 
 // ResetBucketReplication kicks off replication of previously replicated objects if ExistingObjectReplication
 // is enabled in the replication config
-<<<<<<< HEAD
-func (c Client) ResetBucketReplication(ctx context.Context, bucketName string, olderThan time.Duration) (rID string, err error) {
-=======
 func (c *Client) ResetBucketReplication(ctx context.Context, bucketName string, olderThan time.Duration) (rID string, err error) {
->>>>>>> 8588f698
 	rID = mustGetUUID()
 	_, err = c.resetBucketReplicationOnTarget(ctx, bucketName, olderThan, "", rID)
 	if err != nil {
@@ -216,27 +208,15 @@
 	return rID, nil
 }
 
-<<<<<<< HEAD
-// ResetBucketReplication kicks off replication of previously replicated objects if ExistingObjectReplication
-// is enabled in the replication config
-func (c Client) ResetBucketReplicationOnTarget(ctx context.Context, bucketName string, olderThan time.Duration, tgtArn string) (rinfo replication.ResyncTargetsInfo, err error) {
-	rID := mustGetUUID()
-	return c.resetBucketReplicationOnTarget(ctx, bucketName, olderThan, tgtArn, rID)
-=======
 // ResetBucketReplicationOnTarget kicks off replication of previously replicated objects if
 // ExistingObjectReplication is enabled in the replication config
 func (c *Client) ResetBucketReplicationOnTarget(ctx context.Context, bucketName string, olderThan time.Duration, tgtArn string) (replication.ResyncTargetsInfo, error) {
 	return c.resetBucketReplicationOnTarget(ctx, bucketName, olderThan, tgtArn, mustGetUUID())
->>>>>>> 8588f698
 }
 
 // ResetBucketReplication kicks off replication of previously replicated objects if ExistingObjectReplication
 // is enabled in the replication config
-<<<<<<< HEAD
-func (c Client) resetBucketReplicationOnTarget(ctx context.Context, bucketName string, olderThan time.Duration, tgtArn string, resetID string) (rinfo replication.ResyncTargetsInfo, err error) {
-=======
 func (c *Client) resetBucketReplicationOnTarget(ctx context.Context, bucketName string, olderThan time.Duration, tgtArn string, resetID string) (rinfo replication.ResyncTargetsInfo, err error) {
->>>>>>> 8588f698
 	// Input validation.
 	if err = s3utils.CheckValidBucketName(bucketName); err != nil {
 		return

--- conflicted
+++ resolved
@@ -44,20 +44,12 @@
 	return w.rule.IsValid(value)
 }
 
-<<<<<<< HEAD
-// excludeList is a generic rule for blacklisting
-=======
 // excludeList is a generic rule for exclude listing
->>>>>>> 929caaff
 type excludeList struct {
 	rule
 }
 
-<<<<<<< HEAD
-// IsValid for allow list checks if the value is within the allow list
-=======
 // IsValid for exclude list checks if the value is within the exclude list
->>>>>>> 929caaff
 func (b excludeList) IsValid(value string) bool {
 	return !b.rule.IsValid(value)
 }

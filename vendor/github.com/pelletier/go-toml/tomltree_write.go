--- conflicted
+++ resolved
@@ -320,11 +320,7 @@
 	return t.writeToOrdered(w, indent, keyspace, bytesCount, arraysOneElementPerLine, OrderAlphabetical, "  ", false, false)
 }
 
-<<<<<<< HEAD
-func (t *Tree) writeToOrdered(w io.Writer, indent, keyspace string, bytesCount int64, arraysOneElementPerLine bool, ord MarshalOrder, indentString string, parentCommented bool) (int64, error) {
-=======
 func (t *Tree) writeToOrdered(w io.Writer, indent, keyspace string, bytesCount int64, arraysOneElementPerLine bool, ord MarshalOrder, indentString string, compactComments, parentCommented bool) (int64, error) {
->>>>>>> e1f8c62a
 	var orderedVals []sortNode
 
 	switch ord {

--- conflicted
+++ resolved
@@ -8,12 +8,6 @@
 )
 
 func Sleep(ctx context.Context, dur time.Duration) error {
-<<<<<<< HEAD
-	_, span := StartSpan(ctx, "time.Sleep")
-	defer span.End()
-
-=======
->>>>>>> e1f8c62a
 	t := time.NewTimer(dur)
 	defer t.Stop()
 
@@ -49,25 +43,4 @@
 		}
 	}
 	return true
-<<<<<<< HEAD
-}
-
-//------------------------------------------------------------------------------
-
-var tracer = otel.Tracer("github.com/go-redis/redis")
-
-func StartSpan(ctx context.Context, name string) (context.Context, trace.Span) {
-	if span := trace.SpanFromContext(ctx); !span.IsRecording() {
-		return ctx, span
-	}
-	return tracer.Start(ctx, name)
-}
-
-func RecordError(ctx context.Context, span trace.Span, err error) error {
-	if err != proto.Nil {
-		span.RecordError(err)
-	}
-	return err
-=======
->>>>>>> e1f8c62a
 }
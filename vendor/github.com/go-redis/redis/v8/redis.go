package redis

import (
	"context"
	"errors"
	"fmt"
	"sync/atomic"
	"time"

	"github.com/go-redis/redis/v8/internal"
	"github.com/go-redis/redis/v8/internal/pool"
	"github.com/go-redis/redis/v8/internal/proto"
<<<<<<< HEAD
	"go.opentelemetry.io/otel/attribute"
=======
>>>>>>> de5efdb8
)

// Nil reply returned by Redis when key does not exist.
const Nil = proto.Nil

func SetLogger(logger internal.Logging) {
	internal.Logger = logger
}

//------------------------------------------------------------------------------

type Hook interface {
	BeforeProcess(ctx context.Context, cmd Cmder) (context.Context, error)
	AfterProcess(ctx context.Context, cmd Cmder) error

	BeforeProcessPipeline(ctx context.Context, cmds []Cmder) (context.Context, error)
	AfterProcessPipeline(ctx context.Context, cmds []Cmder) error
}

type hooks struct {
	hooks []Hook
}

func (hs *hooks) lock() {
	hs.hooks = hs.hooks[:len(hs.hooks):len(hs.hooks)]
}

func (hs hooks) clone() hooks {
	clone := hs
	clone.lock()
	return clone
}

func (hs *hooks) AddHook(hook Hook) {
	hs.hooks = append(hs.hooks, hook)
}

func (hs hooks) process(
	ctx context.Context, cmd Cmder, fn func(context.Context, Cmder) error,
) error {
	if len(hs.hooks) == 0 {
		err := hs.withContext(ctx, func() error {
			return fn(ctx, cmd)
		})
		cmd.SetErr(err)
		return err
	}

	var hookIndex int
	var retErr error

	for ; hookIndex < len(hs.hooks) && retErr == nil; hookIndex++ {
		ctx, retErr = hs.hooks[hookIndex].BeforeProcess(ctx, cmd)
		if retErr != nil {
			cmd.SetErr(retErr)
		}
	}

	if retErr == nil {
		retErr = hs.withContext(ctx, func() error {
			return fn(ctx, cmd)
		})
		cmd.SetErr(retErr)
	}

	for hookIndex--; hookIndex >= 0; hookIndex-- {
		if err := hs.hooks[hookIndex].AfterProcess(ctx, cmd); err != nil {
			retErr = err
			cmd.SetErr(retErr)
		}
	}

	return retErr
}

func (hs hooks) processPipeline(
	ctx context.Context, cmds []Cmder, fn func(context.Context, []Cmder) error,
) error {
	if len(hs.hooks) == 0 {
		err := hs.withContext(ctx, func() error {
			return fn(ctx, cmds)
		})
		return err
	}

	var hookIndex int
	var retErr error

	for ; hookIndex < len(hs.hooks) && retErr == nil; hookIndex++ {
		ctx, retErr = hs.hooks[hookIndex].BeforeProcessPipeline(ctx, cmds)
		if retErr != nil {
			setCmdsErr(cmds, retErr)
		}
	}

	if retErr == nil {
		retErr = hs.withContext(ctx, func() error {
			return fn(ctx, cmds)
		})
	}

	for hookIndex--; hookIndex >= 0; hookIndex-- {
		if err := hs.hooks[hookIndex].AfterProcessPipeline(ctx, cmds); err != nil {
			retErr = err
			setCmdsErr(cmds, retErr)
		}
	}

	return retErr
}

func (hs hooks) processTxPipeline(
	ctx context.Context, cmds []Cmder, fn func(context.Context, []Cmder) error,
) error {
	cmds = wrapMultiExec(ctx, cmds)
	return hs.processPipeline(ctx, cmds, fn)
}

func (hs hooks) withContext(ctx context.Context, fn func() error) error {
	return fn()
}

//------------------------------------------------------------------------------

type baseClient struct {
	opt      *Options
	connPool pool.Pooler

	onClose func() error // hook called when client is closed
}

func newBaseClient(opt *Options, connPool pool.Pooler) *baseClient {
	return &baseClient{
		opt:      opt,
		connPool: connPool,
	}
}

func (c *baseClient) clone() *baseClient {
	clone := *c
	return &clone
}

func (c *baseClient) withTimeout(timeout time.Duration) *baseClient {
	opt := c.opt.clone()
	opt.ReadTimeout = timeout
	opt.WriteTimeout = timeout

	clone := c.clone()
	clone.opt = opt

	return clone
}

func (c *baseClient) String() string {
	return fmt.Sprintf("Redis<%s db:%d>", c.getAddr(), c.opt.DB)
}

func (c *baseClient) newConn(ctx context.Context) (*pool.Conn, error) {
	cn, err := c.connPool.NewConn(ctx)
	if err != nil {
		return nil, err
	}

	err = c.initConn(ctx, cn)
	if err != nil {
		_ = c.connPool.CloseConn(cn)
		return nil, err
	}

	return cn, nil
}

func (c *baseClient) getConn(ctx context.Context) (*pool.Conn, error) {
	if c.opt.Limiter != nil {
		err := c.opt.Limiter.Allow()
		if err != nil {
			return nil, err
		}
	}

	cn, err := c._getConn(ctx)
	if err != nil {
		if c.opt.Limiter != nil {
			c.opt.Limiter.ReportResult(err)
		}
		return nil, err
	}

	return cn, nil
}

func (c *baseClient) _getConn(ctx context.Context) (*pool.Conn, error) {
	cn, err := c.connPool.Get(ctx)
	if err != nil {
		return nil, err
	}

	if cn.Inited {
		return cn, nil
	}

	if err := c.initConn(ctx, cn); err != nil {
		c.connPool.Remove(ctx, cn, err)
		if err := errors.Unwrap(err); err != nil {
			return nil, err
		}
		return nil, err
	}

	return cn, nil
}

func (c *baseClient) initConn(ctx context.Context, cn *pool.Conn) error {
	if cn.Inited {
		return nil
	}
	cn.Inited = true

	if c.opt.Password == "" &&
		c.opt.DB == 0 &&
		!c.opt.readOnly &&
		c.opt.OnConnect == nil {
		return nil
	}

	ctx, span := internal.StartSpan(ctx, "redis.init_conn")
	defer span.End()

	connPool := pool.NewSingleConnPool(c.connPool, cn)
	conn := newConn(ctx, c.opt, connPool)

	_, err := conn.Pipelined(ctx, func(pipe Pipeliner) error {
		if c.opt.Password != "" {
			if c.opt.Username != "" {
				pipe.AuthACL(ctx, c.opt.Username, c.opt.Password)
			} else {
				pipe.Auth(ctx, c.opt.Password)
			}
		}

		if c.opt.DB > 0 {
			pipe.Select(ctx, c.opt.DB)
		}

		if c.opt.readOnly {
			pipe.ReadOnly(ctx)
		}

		return nil
	})
	if err != nil {
		return err
	}

	if c.opt.OnConnect != nil {
		return c.opt.OnConnect(ctx, conn)
	}
	return nil
}

func (c *baseClient) releaseConn(ctx context.Context, cn *pool.Conn, err error) {
	if c.opt.Limiter != nil {
		c.opt.Limiter.ReportResult(err)
	}

	if isBadConn(err, false) {
		c.connPool.Remove(ctx, cn, err)
	} else {
		c.connPool.Put(ctx, cn)
	}
}

func (c *baseClient) withConn(
	ctx context.Context, fn func(context.Context, *pool.Conn) error,
) error {
<<<<<<< HEAD
	ctx, span := internal.StartSpan(ctx, "redis.with_conn")
	defer span.End()

	cn, err := c.getConn(ctx)
	if err != nil {
		return err
	}

	if span.IsRecording() {
		if remoteAddr := cn.RemoteAddr(); remoteAddr != nil {
			span.SetAttributes(attribute.String("net.peer.ip", remoteAddr.String()))
		}
	}

	defer func() {
		c.releaseConn(ctx, cn, err)
	}()

	done := ctx.Done() //nolint:ifshort

	if done == nil {
		err = fn(ctx, cn)
		return err
	}

	errc := make(chan error, 1)
	go func() { errc <- fn(ctx, cn) }()

	select {
	case <-done:
		_ = cn.Close()
		// Wait for the goroutine to finish and send something.
		<-errc

=======
	cn, err := c.getConn(ctx)
	if err != nil {
		return err
	}

	defer func() {
		c.releaseConn(ctx, cn, err)
	}()

	done := ctx.Done() //nolint:ifshort

	if done == nil {
		err = fn(ctx, cn)
		return err
	}

	errc := make(chan error, 1)
	go func() { errc <- fn(ctx, cn) }()

	select {
	case <-done:
		_ = cn.Close()
		// Wait for the goroutine to finish and send something.
		<-errc

>>>>>>> de5efdb8
		err = ctx.Err()
		return err
	case err = <-errc:
		return err
	}
}

func (c *baseClient) process(ctx context.Context, cmd Cmder) error {
	var lastErr error
	for attempt := 0; attempt <= c.opt.MaxRetries; attempt++ {
		attempt := attempt

		retry, err := c._process(ctx, cmd, attempt)
		if err == nil || !retry {
			return err
		}

		lastErr = err
	}
	return lastErr
}

func (c *baseClient) _process(ctx context.Context, cmd Cmder, attempt int) (bool, error) {
	if attempt > 0 {
		if err := internal.Sleep(ctx, c.retryBackoff(attempt)); err != nil {
			return false, err
		}
	}

	retryTimeout := uint32(1)
	err := c.withConn(ctx, func(ctx context.Context, cn *pool.Conn) error {
		err := cn.WithWriter(ctx, c.opt.WriteTimeout, func(wr *proto.Writer) error {
			return writeCmd(wr, cmd)
		})
		if err != nil {
			return err
		}

		err = cn.WithReader(ctx, c.cmdTimeout(cmd), cmd.readReply)
		if err != nil {
			if cmd.readTimeout() == nil {
				atomic.StoreUint32(&retryTimeout, 1)
			}
			return err
		}

		return nil
	})
	if err == nil {
		return false, nil
	}

	retry := shouldRetry(err, atomic.LoadUint32(&retryTimeout) == 1)
	return retry, err
}

func (c *baseClient) retryBackoff(attempt int) time.Duration {
	return internal.RetryBackoff(attempt, c.opt.MinRetryBackoff, c.opt.MaxRetryBackoff)
}

func (c *baseClient) cmdTimeout(cmd Cmder) time.Duration {
	if timeout := cmd.readTimeout(); timeout != nil {
		t := *timeout
		if t == 0 {
			return 0
		}
		return t + 10*time.Second
	}
	return c.opt.ReadTimeout
}

// Close closes the client, releasing any open resources.
//
// It is rare to Close a Client, as the Client is meant to be
// long-lived and shared between many goroutines.
func (c *baseClient) Close() error {
	var firstErr error
	if c.onClose != nil {
		if err := c.onClose(); err != nil {
			firstErr = err
		}
	}
	if err := c.connPool.Close(); err != nil && firstErr == nil {
		firstErr = err
	}
	return firstErr
}

func (c *baseClient) getAddr() string {
	return c.opt.Addr
}

func (c *baseClient) processPipeline(ctx context.Context, cmds []Cmder) error {
	return c.generalProcessPipeline(ctx, cmds, c.pipelineProcessCmds)
}

func (c *baseClient) processTxPipeline(ctx context.Context, cmds []Cmder) error {
	return c.generalProcessPipeline(ctx, cmds, c.txPipelineProcessCmds)
}

type pipelineProcessor func(context.Context, *pool.Conn, []Cmder) (bool, error)

func (c *baseClient) generalProcessPipeline(
	ctx context.Context, cmds []Cmder, p pipelineProcessor,
) error {
	err := c._generalProcessPipeline(ctx, cmds, p)
	if err != nil {
		setCmdsErr(cmds, err)
		return err
	}
	return cmdsFirstErr(cmds)
}

func (c *baseClient) _generalProcessPipeline(
	ctx context.Context, cmds []Cmder, p pipelineProcessor,
) error {
	var lastErr error
	for attempt := 0; attempt <= c.opt.MaxRetries; attempt++ {
		if attempt > 0 {
			if err := internal.Sleep(ctx, c.retryBackoff(attempt)); err != nil {
				return err
			}
		}

		var canRetry bool
		lastErr = c.withConn(ctx, func(ctx context.Context, cn *pool.Conn) error {
			var err error
			canRetry, err = p(ctx, cn, cmds)
			return err
		})
		if lastErr == nil || !canRetry || !shouldRetry(lastErr, true) {
			return lastErr
		}
	}
	return lastErr
}

func (c *baseClient) pipelineProcessCmds(
	ctx context.Context, cn *pool.Conn, cmds []Cmder,
) (bool, error) {
	err := cn.WithWriter(ctx, c.opt.WriteTimeout, func(wr *proto.Writer) error {
		return writeCmds(wr, cmds)
	})
	if err != nil {
		return true, err
	}

	err = cn.WithReader(ctx, c.opt.ReadTimeout, func(rd *proto.Reader) error {
		return pipelineReadCmds(rd, cmds)
	})
	return true, err
}

func pipelineReadCmds(rd *proto.Reader, cmds []Cmder) error {
	for _, cmd := range cmds {
		err := cmd.readReply(rd)
		cmd.SetErr(err)
		if err != nil && !isRedisError(err) {
			return err
		}
	}
	return nil
}

func (c *baseClient) txPipelineProcessCmds(
	ctx context.Context, cn *pool.Conn, cmds []Cmder,
) (bool, error) {
	err := cn.WithWriter(ctx, c.opt.WriteTimeout, func(wr *proto.Writer) error {
		return writeCmds(wr, cmds)
	})
	if err != nil {
		return true, err
	}

	err = cn.WithReader(ctx, c.opt.ReadTimeout, func(rd *proto.Reader) error {
		statusCmd := cmds[0].(*StatusCmd)
		// Trim multi and exec.
		cmds = cmds[1 : len(cmds)-1]

		err := txPipelineReadQueued(rd, statusCmd, cmds)
		if err != nil {
			return err
		}

		return pipelineReadCmds(rd, cmds)
	})
	return false, err
}

func wrapMultiExec(ctx context.Context, cmds []Cmder) []Cmder {
	if len(cmds) == 0 {
		panic("not reached")
	}
	cmdCopy := make([]Cmder, len(cmds)+2)
	cmdCopy[0] = NewStatusCmd(ctx, "multi")
	copy(cmdCopy[1:], cmds)
	cmdCopy[len(cmdCopy)-1] = NewSliceCmd(ctx, "exec")
	return cmdCopy
}

func txPipelineReadQueued(rd *proto.Reader, statusCmd *StatusCmd, cmds []Cmder) error {
	// Parse queued replies.
	if err := statusCmd.readReply(rd); err != nil {
		return err
	}

	for range cmds {
		if err := statusCmd.readReply(rd); err != nil && !isRedisError(err) {
			return err
		}
	}

	// Parse number of replies.
	line, err := rd.ReadLine()
	if err != nil {
		if err == Nil {
			err = TxFailedErr
		}
		return err
	}

	switch line[0] {
	case proto.ErrorReply:
		return proto.ParseErrorReply(line)
	case proto.ArrayReply:
		// ok
	default:
		err := fmt.Errorf("redis: expected '*', but got line %q", line)
		return err
	}

	return nil
}

//------------------------------------------------------------------------------

// Client is a Redis client representing a pool of zero or more
// underlying connections. It's safe for concurrent use by multiple
// goroutines.
type Client struct {
	*baseClient
	cmdable
	hooks
	ctx context.Context
}

// NewClient returns a client to the Redis Server specified by Options.
func NewClient(opt *Options) *Client {
	opt.init()

	c := Client{
		baseClient: newBaseClient(opt, newConnPool(opt)),
		ctx:        context.Background(),
	}
	c.cmdable = c.Process

	return &c
}

func (c *Client) clone() *Client {
	clone := *c
	clone.cmdable = clone.Process
	clone.hooks.lock()
	return &clone
}

func (c *Client) WithTimeout(timeout time.Duration) *Client {
	clone := c.clone()
	clone.baseClient = c.baseClient.withTimeout(timeout)
	return clone
}

func (c *Client) Context() context.Context {
	return c.ctx
}

func (c *Client) WithContext(ctx context.Context) *Client {
	if ctx == nil {
		panic("nil context")
	}
	clone := c.clone()
	clone.ctx = ctx
	return clone
}

func (c *Client) Conn(ctx context.Context) *Conn {
	return newConn(ctx, c.opt, pool.NewStickyConnPool(c.connPool))
}

// Do creates a Cmd from the args and processes the cmd.
func (c *Client) Do(ctx context.Context, args ...interface{}) *Cmd {
	cmd := NewCmd(ctx, args...)
	_ = c.Process(ctx, cmd)
	return cmd
}

func (c *Client) Process(ctx context.Context, cmd Cmder) error {
	return c.hooks.process(ctx, cmd, c.baseClient.process)
}

func (c *Client) processPipeline(ctx context.Context, cmds []Cmder) error {
	return c.hooks.processPipeline(ctx, cmds, c.baseClient.processPipeline)
}

func (c *Client) processTxPipeline(ctx context.Context, cmds []Cmder) error {
	return c.hooks.processTxPipeline(ctx, cmds, c.baseClient.processTxPipeline)
}

// Options returns read-only Options that were used to create the client.
func (c *Client) Options() *Options {
	return c.opt
}

type PoolStats pool.Stats

// PoolStats returns connection pool stats.
func (c *Client) PoolStats() *PoolStats {
	stats := c.connPool.Stats()
	return (*PoolStats)(stats)
}

func (c *Client) Pipelined(ctx context.Context, fn func(Pipeliner) error) ([]Cmder, error) {
	return c.Pipeline().Pipelined(ctx, fn)
}

func (c *Client) Pipeline() Pipeliner {
	pipe := Pipeline{
		ctx:  c.ctx,
		exec: c.processPipeline,
	}
	pipe.init()
	return &pipe
}

func (c *Client) TxPipelined(ctx context.Context, fn func(Pipeliner) error) ([]Cmder, error) {
	return c.TxPipeline().Pipelined(ctx, fn)
}

// TxPipeline acts like Pipeline, but wraps queued commands with MULTI/EXEC.
func (c *Client) TxPipeline() Pipeliner {
	pipe := Pipeline{
		ctx:  c.ctx,
		exec: c.processTxPipeline,
	}
	pipe.init()
	return &pipe
}

func (c *Client) pubSub() *PubSub {
	pubsub := &PubSub{
		opt: c.opt,

		newConn: func(ctx context.Context, channels []string) (*pool.Conn, error) {
			return c.newConn(ctx)
		},
		closeConn: c.connPool.CloseConn,
	}
	pubsub.init()
	return pubsub
}

// Subscribe subscribes the client to the specified channels.
// Channels can be omitted to create empty subscription.
// Note that this method does not wait on a response from Redis, so the
// subscription may not be active immediately. To force the connection to wait,
// you may call the Receive() method on the returned *PubSub like so:
//
//    sub := client.Subscribe(queryResp)
//    iface, err := sub.Receive()
//    if err != nil {
//        // handle error
//    }
//
//    // Should be *Subscription, but others are possible if other actions have been
//    // taken on sub since it was created.
//    switch iface.(type) {
//    case *Subscription:
//        // subscribe succeeded
//    case *Message:
//        // received first message
//    case *Pong:
//        // pong received
//    default:
//        // handle error
//    }
//
//    ch := sub.Channel()
func (c *Client) Subscribe(ctx context.Context, channels ...string) *PubSub {
	pubsub := c.pubSub()
	if len(channels) > 0 {
		_ = pubsub.Subscribe(ctx, channels...)
	}
	return pubsub
}

// PSubscribe subscribes the client to the given patterns.
// Patterns can be omitted to create empty subscription.
func (c *Client) PSubscribe(ctx context.Context, channels ...string) *PubSub {
	pubsub := c.pubSub()
	if len(channels) > 0 {
		_ = pubsub.PSubscribe(ctx, channels...)
	}
	return pubsub
}

//------------------------------------------------------------------------------

type conn struct {
	baseClient
	cmdable
	statefulCmdable
	hooks // TODO: inherit hooks
}

// Conn is like Client, but its pool contains single connection.
type Conn struct {
	*conn
	ctx context.Context
}

func newConn(ctx context.Context, opt *Options, connPool pool.Pooler) *Conn {
	c := Conn{
		conn: &conn{
			baseClient: baseClient{
				opt:      opt,
				connPool: connPool,
			},
		},
		ctx: ctx,
	}
	c.cmdable = c.Process
	c.statefulCmdable = c.Process
	return &c
}

func (c *Conn) Process(ctx context.Context, cmd Cmder) error {
	return c.hooks.process(ctx, cmd, c.baseClient.process)
}

func (c *Conn) processPipeline(ctx context.Context, cmds []Cmder) error {
	return c.hooks.processPipeline(ctx, cmds, c.baseClient.processPipeline)
}

func (c *Conn) processTxPipeline(ctx context.Context, cmds []Cmder) error {
	return c.hooks.processTxPipeline(ctx, cmds, c.baseClient.processTxPipeline)
}

func (c *Conn) Pipelined(ctx context.Context, fn func(Pipeliner) error) ([]Cmder, error) {
	return c.Pipeline().Pipelined(ctx, fn)
}

func (c *Conn) Pipeline() Pipeliner {
	pipe := Pipeline{
		ctx:  c.ctx,
		exec: c.processPipeline,
	}
	pipe.init()
	return &pipe
}

func (c *Conn) TxPipelined(ctx context.Context, fn func(Pipeliner) error) ([]Cmder, error) {
	return c.TxPipeline().Pipelined(ctx, fn)
}

// TxPipeline acts like Pipeline, but wraps queued commands with MULTI/EXEC.
func (c *Conn) TxPipeline() Pipeliner {
	pipe := Pipeline{
		ctx:  c.ctx,
		exec: c.processTxPipeline,
	}
	pipe.init()
	return &pipe
}<|MERGE_RESOLUTION|>--- conflicted
+++ resolved
@@ -10,10 +10,6 @@
 	"github.com/go-redis/redis/v8/internal"
 	"github.com/go-redis/redis/v8/internal/pool"
 	"github.com/go-redis/redis/v8/internal/proto"
-<<<<<<< HEAD
-	"go.opentelemetry.io/otel/attribute"
-=======
->>>>>>> de5efdb8
 )
 
 // Nil reply returned by Redis when key does not exist.
@@ -240,9 +236,6 @@
 		return nil
 	}
 
-	ctx, span := internal.StartSpan(ctx, "redis.init_conn")
-	defer span.End()
-
 	connPool := pool.NewSingleConnPool(c.connPool, cn)
 	conn := newConn(ctx, c.opt, connPool)
 
@@ -290,19 +283,9 @@
 func (c *baseClient) withConn(
 	ctx context.Context, fn func(context.Context, *pool.Conn) error,
 ) error {
-<<<<<<< HEAD
-	ctx, span := internal.StartSpan(ctx, "redis.with_conn")
-	defer span.End()
-
 	cn, err := c.getConn(ctx)
 	if err != nil {
 		return err
-	}
-
-	if span.IsRecording() {
-		if remoteAddr := cn.RemoteAddr(); remoteAddr != nil {
-			span.SetAttributes(attribute.String("net.peer.ip", remoteAddr.String()))
-		}
 	}
 
 	defer func() {
@@ -325,33 +308,6 @@
 		// Wait for the goroutine to finish and send something.
 		<-errc
 
-=======
-	cn, err := c.getConn(ctx)
-	if err != nil {
-		return err
-	}
-
-	defer func() {
-		c.releaseConn(ctx, cn, err)
-	}()
-
-	done := ctx.Done() //nolint:ifshort
-
-	if done == nil {
-		err = fn(ctx, cn)
-		return err
-	}
-
-	errc := make(chan error, 1)
-	go func() { errc <- fn(ctx, cn) }()
-
-	select {
-	case <-done:
-		_ = cn.Close()
-		// Wait for the goroutine to finish and send something.
-		<-errc
-
->>>>>>> de5efdb8
 		err = ctx.Err()
 		return err
 	case err = <-errc:

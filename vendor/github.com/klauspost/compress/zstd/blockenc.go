--- conflicted
+++ resolved
@@ -559,11 +559,7 @@
 			println("Adding literals compressed")
 		}
 	default:
-<<<<<<< HEAD
-		if debug {
-=======
-		if debugEncoder {
->>>>>>> e1f8c62a
+		if debugEncoder {
 			println("Adding literals ERROR:", err)
 		}
 		return err

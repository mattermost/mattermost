--- conflicted
+++ resolved
@@ -559,11 +559,7 @@
 			println("Adding literals compressed")
 		}
 	default:
-<<<<<<< HEAD
-		if debug {
-=======
-		if debugEncoder {
->>>>>>> de5efdb8
+		if debugEncoder {
 			println("Adding literals ERROR:", err)
 		}
 		return err

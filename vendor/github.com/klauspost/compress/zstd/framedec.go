// Copyright 2019+ Klaus Post. All rights reserved.
// License information can be found in the LICENSE file.
// Based on work by Yann Collet, released under BSD License.

package zstd

import (
	"bytes"
	"encoding/hex"
	"errors"
	"hash"
	"io"
	"sync"

	"github.com/klauspost/compress/zstd/internal/xxhash"
)

type frameDec struct {
	o      decoderOptions
	crc    hash.Hash64
	offset int64

	WindowSize uint64

	// In order queue of blocks being decoded.
	decoding chan *blockDec

	// Frame history passed between blocks
	history history

	rawInput byteBuffer

	// Byte buffer that can be reused for small input blocks.
	bBuf byteBuf

	FrameContentSize uint64
	frameDone        sync.WaitGroup

	DictionaryID  *uint32
	HasCheckSum   bool
	SingleSegment bool

	// asyncRunning indicates whether the async routine processes input on 'decoding'.
	asyncRunningMu sync.Mutex
	asyncRunning   bool
}

const (
	// MinWindowSize is the minimum Window Size, which is 1 KB.
	MinWindowSize = 1 << 10

	// MaxWindowSize is the maximum encoder window size
	// and the default decoder maximum window size.
	MaxWindowSize = 1 << 29
)

var (
	frameMagic          = []byte{0x28, 0xb5, 0x2f, 0xfd}
	skippableFrameMagic = []byte{0x2a, 0x4d, 0x18}
)

func newFrameDec(o decoderOptions) *frameDec {
	if o.maxWindowSize > o.maxDecodedSize {
		o.maxWindowSize = o.maxDecodedSize
	}
	d := frameDec{
		o: o,
	}
	return &d
}

// reset will read the frame header and prepare for block decoding.
// If nothing can be read from the input, io.EOF will be returned.
// Any other error indicated that the stream contained data, but
// there was a problem.
func (d *frameDec) reset(br byteBuffer) error {
	d.HasCheckSum = false
	d.WindowSize = 0
	var signature [4]byte
	for {
		var err error
<<<<<<< HEAD
		b, err = br.readSmall(4)
		switch err {
		case io.EOF, io.ErrUnexpectedEOF:
=======
		// Check if we can read more...
		b, err := br.readSmall(1)
		switch err {
		case io.EOF, io.ErrUnexpectedEOF:
			return io.EOF
		default:
			return err
		case nil:
			signature[0] = b[0]
		}
		// Read the rest, don't allow io.ErrUnexpectedEOF
		b, err = br.readSmall(3)
		switch err {
		case io.EOF:
>>>>>>> de5efdb8
			return io.EOF
		default:
			return err
		case nil:
<<<<<<< HEAD
=======
			copy(signature[1:], b)
>>>>>>> de5efdb8
		}

		if !bytes.Equal(signature[1:4], skippableFrameMagic) || signature[0]&0xf0 != 0x50 {
			if debugDecoder {
				println("Not skippable", hex.EncodeToString(signature[:]), hex.EncodeToString(skippableFrameMagic))
			}
			// Break if not skippable frame.
			break
		}
		// Read size to skip
		b, err = br.readSmall(4)
		if err != nil {
<<<<<<< HEAD
			println("Reading Frame Size", err)
=======
			if debugDecoder {
				println("Reading Frame Size", err)
			}
>>>>>>> de5efdb8
			return err
		}
		n := uint32(b[0]) | (uint32(b[1]) << 8) | (uint32(b[2]) << 16) | (uint32(b[3]) << 24)
		println("Skipping frame with", n, "bytes.")
		err = br.skipN(int(n))
		if err != nil {
			if debugDecoder {
				println("Reading discarded frame", err)
			}
			return err
		}
	}
	if !bytes.Equal(signature[:], frameMagic) {
		if debugDecoder {
			println("Got magic numbers: ", signature, "want:", frameMagic)
		}
		return ErrMagicMismatch
	}

	// Read Frame_Header_Descriptor
	fhd, err := br.readByte()
	if err != nil {
		if debugDecoder {
			println("Reading Frame_Header_Descriptor", err)
		}
		return err
	}
	d.SingleSegment = fhd&(1<<5) != 0

	if fhd&(1<<3) != 0 {
		return errors.New("reserved bit set on frame header")
	}

	// Read Window_Descriptor
	// https://github.com/facebook/zstd/blob/dev/doc/zstd_compression_format.md#window_descriptor
	d.WindowSize = 0
	if !d.SingleSegment {
		wd, err := br.readByte()
		if err != nil {
			if debugDecoder {
				println("Reading Window_Descriptor", err)
			}
			return err
		}
		printf("raw: %x, mantissa: %d, exponent: %d\n", wd, wd&7, wd>>3)
		windowLog := 10 + (wd >> 3)
		windowBase := uint64(1) << windowLog
		windowAdd := (windowBase / 8) * uint64(wd&0x7)
		d.WindowSize = windowBase + windowAdd
	}

	// Read Dictionary_ID
	// https://github.com/facebook/zstd/blob/dev/doc/zstd_compression_format.md#dictionary_id
	d.DictionaryID = nil
	if size := fhd & 3; size != 0 {
		if size == 3 {
			size = 4
		}

<<<<<<< HEAD
		b, err = br.readSmall(int(size))
=======
		b, err := br.readSmall(int(size))
>>>>>>> de5efdb8
		if err != nil {
			println("Reading Dictionary_ID", err)
			return err
		}
		var id uint32
		switch size {
		case 1:
			id = uint32(b[0])
		case 2:
			id = uint32(b[0]) | (uint32(b[1]) << 8)
		case 4:
			id = uint32(b[0]) | (uint32(b[1]) << 8) | (uint32(b[2]) << 16) | (uint32(b[3]) << 24)
		}
		if debugDecoder {
			println("Dict size", size, "ID:", id)
		}
		if id > 0 {
			// ID 0 means "sorry, no dictionary anyway".
			// https://github.com/facebook/zstd/blob/dev/doc/zstd_compression_format.md#dictionary-format
			d.DictionaryID = &id
		}
	}

	// Read Frame_Content_Size
	// https://github.com/facebook/zstd/blob/dev/doc/zstd_compression_format.md#frame_content_size
	var fcsSize int
	v := fhd >> 6
	switch v {
	case 0:
		if d.SingleSegment {
			fcsSize = 1
		}
	default:
		fcsSize = 1 << v
	}
	d.FrameContentSize = 0
	if fcsSize > 0 {
<<<<<<< HEAD
		b, err = br.readSmall(fcsSize)
=======
		b, err := br.readSmall(fcsSize)
>>>>>>> de5efdb8
		if err != nil {
			println("Reading Frame content", err)
			return err
		}
		switch fcsSize {
		case 1:
			d.FrameContentSize = uint64(b[0])
		case 2:
			// When FCS_Field_Size is 2, the offset of 256 is added.
			d.FrameContentSize = uint64(b[0]) | (uint64(b[1]) << 8) + 256
		case 4:
			d.FrameContentSize = uint64(b[0]) | (uint64(b[1]) << 8) | (uint64(b[2]) << 16) | (uint64(b[3]) << 24)
		case 8:
			d1 := uint32(b[0]) | (uint32(b[1]) << 8) | (uint32(b[2]) << 16) | (uint32(b[3]) << 24)
			d2 := uint32(b[4]) | (uint32(b[5]) << 8) | (uint32(b[6]) << 16) | (uint32(b[7]) << 24)
			d.FrameContentSize = uint64(d1) | (uint64(d2) << 32)
		}
		if debugDecoder {
			println("field size bits:", v, "fcsSize:", fcsSize, "FrameContentSize:", d.FrameContentSize, hex.EncodeToString(b[:fcsSize]), "singleseg:", d.SingleSegment, "window:", d.WindowSize)
		}
	}
	// Move this to shared.
	d.HasCheckSum = fhd&(1<<2) != 0
	if d.HasCheckSum {
		if d.crc == nil {
			d.crc = xxhash.New()
		}
		d.crc.Reset()
	}

	if d.WindowSize == 0 && d.SingleSegment {
		// We may not need window in this case.
		d.WindowSize = d.FrameContentSize
		if d.WindowSize < MinWindowSize {
			d.WindowSize = MinWindowSize
		}
	}

	if d.WindowSize > uint64(d.o.maxWindowSize) {
		if debugDecoder {
			printf("window size %d > max %d\n", d.WindowSize, d.o.maxWindowSize)
		}
		return ErrWindowSizeExceeded
	}
	// The minimum Window_Size is 1 KB.
	if d.WindowSize < MinWindowSize {
		if debugDecoder {
			println("got window size: ", d.WindowSize)
		}
		return ErrWindowSizeTooSmall
	}
	d.history.windowSize = int(d.WindowSize)
	if d.o.lowMem && d.history.windowSize < maxBlockSize {
		d.history.maxSize = d.history.windowSize * 2
	} else {
		d.history.maxSize = d.history.windowSize + maxBlockSize
	}
	// history contains input - maybe we do something
	d.rawInput = br
	return nil
}

// next will start decoding the next block from stream.
func (d *frameDec) next(block *blockDec) error {
	if debugDecoder {
		printf("decoding new block %p:%p", block, block.data)
	}
	err := block.reset(d.rawInput, d.WindowSize)
	if err != nil {
		println("block error:", err)
		// Signal the frame decoder we have a problem.
		d.sendErr(block, err)
		return err
	}
	block.input <- struct{}{}
	if debugDecoder {
		println("next block:", block)
	}
	d.asyncRunningMu.Lock()
	defer d.asyncRunningMu.Unlock()
	if !d.asyncRunning {
		return nil
	}
	if block.Last {
		// We indicate the frame is done by sending io.EOF
		d.decoding <- block
		return io.EOF
	}
	d.decoding <- block
	return nil
}

// sendEOF will queue an error block on the frame.
// This will cause the frame decoder to return when it encounters the block.
// Returns true if the decoder was added.
func (d *frameDec) sendErr(block *blockDec, err error) bool {
	d.asyncRunningMu.Lock()
	defer d.asyncRunningMu.Unlock()
	if !d.asyncRunning {
		return false
	}

	println("sending error", err.Error())
	block.sendErr(err)
	d.decoding <- block
	return true
}

// checkCRC will check the checksum if the frame has one.
// Will return ErrCRCMismatch if crc check failed, otherwise nil.
func (d *frameDec) checkCRC() error {
	if !d.HasCheckSum {
		return nil
	}
	var tmp [4]byte
	got := d.crc.Sum64()
	// Flip to match file order.
	tmp[0] = byte(got >> 0)
	tmp[1] = byte(got >> 8)
	tmp[2] = byte(got >> 16)
	tmp[3] = byte(got >> 24)

	// We can overwrite upper tmp now
	want, err := d.rawInput.readSmall(4)
	if err != nil {
		println("CRC missing?", err)
		return err
	}

	if !bytes.Equal(tmp[:], want) {
		if debugDecoder {
			println("CRC Check Failed:", tmp[:], "!=", want)
		}
		return ErrCRCMismatch
	}
	if debugDecoder {
		println("CRC ok", tmp[:])
	}
	return nil
}

func (d *frameDec) initAsync() {
	if !d.o.lowMem && !d.SingleSegment {
		// set max extra size history to 2MB.
		d.history.maxSize = d.history.windowSize + maxBlockSize
	}
	// re-alloc if more than one extra block size.
	if d.o.lowMem && cap(d.history.b) > d.history.maxSize+maxBlockSize {
		d.history.b = make([]byte, 0, d.history.maxSize)
	}
	if cap(d.history.b) < d.history.maxSize {
		d.history.b = make([]byte, 0, d.history.maxSize)
	}
	if cap(d.decoding) < d.o.concurrent {
		d.decoding = make(chan *blockDec, d.o.concurrent)
	}
	if debugDecoder {
		h := d.history
		printf("history init. len: %d, cap: %d", len(h.b), cap(h.b))
	}
	d.asyncRunningMu.Lock()
	d.asyncRunning = true
	d.asyncRunningMu.Unlock()
}

// startDecoder will start decoding blocks and write them to the writer.
// The decoder will stop as soon as an error occurs or at end of frame.
// When the frame has finished decoding the *bufio.Reader
// containing the remaining input will be sent on frameDec.frameDone.
func (d *frameDec) startDecoder(output chan decodeOutput) {
	written := int64(0)

	defer func() {
		d.asyncRunningMu.Lock()
		d.asyncRunning = false
		d.asyncRunningMu.Unlock()

		// Drain the currently decoding.
		d.history.error = true
	flushdone:
		for {
			select {
			case b := <-d.decoding:
				b.history <- &d.history
				output <- <-b.result
			default:
				break flushdone
			}
		}
		println("frame decoder done, signalling done")
		d.frameDone.Done()
	}()
	// Get decoder for first block.
	block := <-d.decoding
	block.history <- &d.history
	for {
		var next *blockDec
		// Get result
		r := <-block.result
		if r.err != nil {
			println("Result contained error", r.err)
			output <- r
			return
		}
		if debugDecoder {
			println("got result, from ", d.offset, "to", d.offset+int64(len(r.b)))
			d.offset += int64(len(r.b))
		}
		if !block.Last {
			// Send history to next block
			select {
			case next = <-d.decoding:
				if debugDecoder {
					println("Sending ", len(d.history.b), "bytes as history")
				}
				next.history <- &d.history
			default:
				// Wait until we have sent the block, so
				// other decoders can potentially get the decoder.
				next = nil
			}
		}

		// Add checksum, async to decoding.
		if d.HasCheckSum {
			n, err := d.crc.Write(r.b)
			if err != nil {
				r.err = err
				if n != len(r.b) {
					r.err = io.ErrShortWrite
				}
				output <- r
				return
			}
		}
		written += int64(len(r.b))
		if d.SingleSegment && uint64(written) > d.FrameContentSize {
			println("runDecoder: single segment and", uint64(written), ">", d.FrameContentSize)
			r.err = ErrFrameSizeExceeded
			output <- r
			return
		}
		if block.Last {
			r.err = d.checkCRC()
			output <- r
			return
		}
		output <- r
		if next == nil {
			// There was no decoder available, we wait for one now that we have sent to the writer.
			if debugDecoder {
				println("Sending ", len(d.history.b), " bytes as history")
			}
			next = <-d.decoding
			next.history <- &d.history
		}
		block = next
	}
}

// runDecoder will create a sync decoder that will decode a block of data.
func (d *frameDec) runDecoder(dst []byte, dec *blockDec) ([]byte, error) {
	saved := d.history.b

	// We use the history for output to avoid copying it.
	d.history.b = dst
	// Store input length, so we only check new data.
	crcStart := len(dst)
	var err error
	for {
		err = dec.reset(d.rawInput, d.WindowSize)
		if err != nil {
			break
		}
		if debugDecoder {
			println("next block:", dec)
		}
		err = dec.decodeBuf(&d.history)
		if err != nil || dec.Last {
			break
		}
		if uint64(len(d.history.b)) > d.o.maxDecodedSize {
			err = ErrDecoderSizeExceeded
			break
		}
		if d.SingleSegment && uint64(len(d.history.b)) > d.o.maxDecodedSize {
			println("runDecoder: single segment and", uint64(len(d.history.b)), ">", d.o.maxDecodedSize)
			err = ErrFrameSizeExceeded
			break
		}
	}
	dst = d.history.b
	if err == nil {
		if d.HasCheckSum {
			var n int
			n, err = d.crc.Write(dst[crcStart:])
			if err == nil {
				if n != len(dst)-crcStart {
					err = io.ErrShortWrite
				} else {
					err = d.checkCRC()
				}
			}
		}
	}
	d.history.b = saved
	return dst, err
}<|MERGE_RESOLUTION|>--- conflicted
+++ resolved
@@ -79,11 +79,6 @@
 	var signature [4]byte
 	for {
 		var err error
-<<<<<<< HEAD
-		b, err = br.readSmall(4)
-		switch err {
-		case io.EOF, io.ErrUnexpectedEOF:
-=======
 		// Check if we can read more...
 		b, err := br.readSmall(1)
 		switch err {
@@ -98,15 +93,11 @@
 		b, err = br.readSmall(3)
 		switch err {
 		case io.EOF:
->>>>>>> de5efdb8
 			return io.EOF
 		default:
 			return err
 		case nil:
-<<<<<<< HEAD
-=======
 			copy(signature[1:], b)
->>>>>>> de5efdb8
 		}
 
 		if !bytes.Equal(signature[1:4], skippableFrameMagic) || signature[0]&0xf0 != 0x50 {
@@ -119,13 +110,9 @@
 		// Read size to skip
 		b, err = br.readSmall(4)
 		if err != nil {
-<<<<<<< HEAD
-			println("Reading Frame Size", err)
-=======
 			if debugDecoder {
 				println("Reading Frame Size", err)
 			}
->>>>>>> de5efdb8
 			return err
 		}
 		n := uint32(b[0]) | (uint32(b[1]) << 8) | (uint32(b[2]) << 16) | (uint32(b[3]) << 24)
@@ -185,11 +172,7 @@
 			size = 4
 		}
 
-<<<<<<< HEAD
-		b, err = br.readSmall(int(size))
-=======
 		b, err := br.readSmall(int(size))
->>>>>>> de5efdb8
 		if err != nil {
 			println("Reading Dictionary_ID", err)
 			return err
@@ -227,11 +210,7 @@
 	}
 	d.FrameContentSize = 0
 	if fcsSize > 0 {
-<<<<<<< HEAD
-		b, err = br.readSmall(fcsSize)
-=======
 		b, err := br.readSmall(fcsSize)
->>>>>>> de5efdb8
 		if err != nil {
 			println("Reading Frame content", err)
 			return err

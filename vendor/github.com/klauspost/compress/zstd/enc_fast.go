--- conflicted
+++ resolved
@@ -696,11 +696,7 @@
 		blk.literals = append(blk.literals, src[nextEmit:until]...)
 		s.litLen = uint32(until - nextEmit)
 	}
-<<<<<<< HEAD
-	if debug {
-=======
 	if debugEncoder {
->>>>>>> de5efdb8
 		println("recent offsets:", blk.recentOffsets)
 	}
 
@@ -777,11 +773,7 @@
 				s += length + 2
 				nextEmit = s
 				if s >= sLimit {
-<<<<<<< HEAD
-					if debug {
-=======
 					if debugEncoder {
->>>>>>> de5efdb8
 						println("repeat ended", s, length)
 
 					}
@@ -934,11 +926,7 @@
 	}
 	blk.recentOffsets[0] = uint32(offset1)
 	blk.recentOffsets[1] = uint32(offset2)
-<<<<<<< HEAD
-	if debug {
-=======
 	if debugEncoder {
->>>>>>> de5efdb8
 		println("returning, recent offsets:", blk.recentOffsets, "extra literals:", blk.extraLits)
 	}
 }

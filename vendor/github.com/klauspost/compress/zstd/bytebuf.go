// Copyright 2019+ Klaus Post. All rights reserved.
// License information can be found in the LICENSE file.
// Based on work by Yann Collet, released under BSD License.

package zstd

import (
	"fmt"
	"io"
	"io/ioutil"
)

type byteBuffer interface {
	// Read up to 8 bytes.
	// Returns io.ErrUnexpectedEOF if this cannot be satisfied.
	readSmall(n int) ([]byte, error)

	// Read >8 bytes.
	// MAY use the destination slice.
	readBig(n int, dst []byte) ([]byte, error)

	// Read a single byte.
	readByte() (byte, error)

	// Skip n bytes.
	skipN(n int) error
}

// in-memory buffer
type byteBuf []byte

func (b *byteBuf) readSmall(n int) ([]byte, error) {
	if debugAsserts && n > 8 {
		panic(fmt.Errorf("small read > 8 (%d). use readBig", n))
	}
	bb := *b
	if len(bb) < n {
		return nil, io.ErrUnexpectedEOF
	}
	r := bb[:n]
	*b = bb[n:]
	return r, nil
}

func (b *byteBuf) readBig(n int, dst []byte) ([]byte, error) {
	bb := *b
	if len(bb) < n {
		return nil, io.ErrUnexpectedEOF
	}
	r := bb[:n]
	*b = bb[n:]
	return r, nil
}

func (b *byteBuf) remain() []byte {
	return *b
}

func (b *byteBuf) readByte() (byte, error) {
	bb := *b
	if len(bb) < 1 {
		return 0, nil
	}
	r := bb[0]
	*b = bb[1:]
	return r, nil
}

func (b *byteBuf) skipN(n int) error {
	bb := *b
	if len(bb) < n {
		return io.ErrUnexpectedEOF
	}
	*b = bb[n:]
	return nil
}

// wrapper around a reader.
type readerWrapper struct {
	r   io.Reader
	tmp [8]byte
}

func (r *readerWrapper) readSmall(n int) ([]byte, error) {
	if debugAsserts && n > 8 {
		panic(fmt.Errorf("small read > 8 (%d). use readBig", n))
	}
	n2, err := io.ReadFull(r.r, r.tmp[:n])
	// We only really care about the actual bytes read.
	if err != nil {
		if err == io.EOF {
			return nil, io.ErrUnexpectedEOF
		}
<<<<<<< HEAD
		if debug {
=======
		if debugDecoder {
>>>>>>> de5efdb8
			println("readSmall: got", n2, "want", n, "err", err)
		}
		return nil, err
	}
	return r.tmp[:n], nil
}

func (r *readerWrapper) readBig(n int, dst []byte) ([]byte, error) {
	if cap(dst) < n {
		dst = make([]byte, n)
	}
	n2, err := io.ReadFull(r.r, dst[:n])
	if err == io.EOF && n > 0 {
		err = io.ErrUnexpectedEOF
	}
	return dst[:n2], err
}

func (r *readerWrapper) readByte() (byte, error) {
	n2, err := r.r.Read(r.tmp[:1])
	if err != nil {
		return 0, err
	}
	if n2 != 1 {
		return 0, io.ErrUnexpectedEOF
	}
	return r.tmp[0], nil
}

func (r *readerWrapper) skipN(n int) error {
	n2, err := io.CopyN(ioutil.Discard, r.r, int64(n))
	if n2 != int64(n) {
		err = io.ErrUnexpectedEOF
	}
	return err
}<|MERGE_RESOLUTION|>--- conflicted
+++ resolved
@@ -91,11 +91,7 @@
 		if err == io.EOF {
 			return nil, io.ErrUnexpectedEOF
 		}
-<<<<<<< HEAD
-		if debug {
-=======
 		if debugDecoder {
->>>>>>> de5efdb8
 			println("readSmall: got", n2, "want", n, "err", err)
 		}
 		return nil, err

// Copyright 2019+ Klaus Post. All rights reserved.
// License information can be found in the LICENSE file.
// Based on work by Yann Collet, released under BSD License.

package zstd

import (
	"errors"
	"io"
	"sync"
)

// Decoder provides decoding of zstandard streams.
// The decoder has been designed to operate without allocations after a warmup.
// This means that you should store the decoder for best performance.
// To re-use a stream decoder, use the Reset(r io.Reader) error to switch to another stream.
// A decoder can safely be re-used even if the previous stream failed.
// To release the resources, you must call the Close() function on a decoder.
type Decoder struct {
	o decoderOptions

	// Unreferenced decoders, ready for use.
	decoders chan *blockDec

	// Streams ready to be decoded.
	stream chan decodeStream

	// Current read position used for Reader functionality.
	current decoderState

	// Custom dictionaries.
	// Always uses copies.
	dicts map[uint32]dict

	// streamWg is the waitgroup for all streams
	streamWg sync.WaitGroup
}

// decoderState is used for maintaining state when the decoder
// is used for streaming.
type decoderState struct {
	// current block being written to stream.
	decodeOutput

	// output in order to be written to stream.
	output chan decodeOutput

	// cancel remaining output.
	cancel chan struct{}

	flushed bool
}

var (
	// Check the interfaces we want to support.
	_ = io.WriterTo(&Decoder{})
	_ = io.Reader(&Decoder{})
)

// NewReader creates a new decoder.
// A nil Reader can be provided in which case Reset can be used to start a decode.
//
// A Decoder can be used in two modes:
//
// 1) As a stream, or
// 2) For stateless decoding using DecodeAll.
//
// Only a single stream can be decoded concurrently, but the same decoder
// can run multiple concurrent stateless decodes. It is even possible to
// use stateless decodes while a stream is being decoded.
//
// The Reset function can be used to initiate a new stream, which is will considerably
// reduce the allocations normally caused by NewReader.
func NewReader(r io.Reader, opts ...DOption) (*Decoder, error) {
	initPredefined()
	var d Decoder
	d.o.setDefault()
	for _, o := range opts {
		err := o(&d.o)
		if err != nil {
			return nil, err
		}
	}
	d.current.output = make(chan decodeOutput, d.o.concurrent)
	d.current.flushed = true

	if r == nil {
		d.current.err = ErrDecoderNilInput
	}

	// Transfer option dicts.
	d.dicts = make(map[uint32]dict, len(d.o.dicts))
	for _, dc := range d.o.dicts {
		d.dicts[dc.id] = dc
	}
	d.o.dicts = nil

	// Create decoders
	d.decoders = make(chan *blockDec, d.o.concurrent)
	for i := 0; i < d.o.concurrent; i++ {
		dec := newBlockDec(d.o.lowMem)
		dec.localFrame = newFrameDec(d.o)
		d.decoders <- dec
	}

	if r == nil {
		return &d, nil
	}
	return &d, d.Reset(r)
}

// Read bytes from the decompressed stream into p.
// Returns the number of bytes written and any error that occurred.
// When the stream is done, io.EOF will be returned.
func (d *Decoder) Read(p []byte) (int, error) {
	var n int
	for {
		if len(d.current.b) > 0 {
			filled := copy(p, d.current.b)
			p = p[filled:]
			d.current.b = d.current.b[filled:]
			n += filled
		}
		if len(p) == 0 {
			break
		}
		if len(d.current.b) == 0 {
			// We have an error and no more data
			if d.current.err != nil {
				break
			}
			if !d.nextBlock(n == 0) {
				return n, nil
			}
		}
	}
	if len(d.current.b) > 0 {
		if debugDecoder {
			println("returning", n, "still bytes left:", len(d.current.b))
		}
		// Only return error at end of block
		return n, nil
	}
	if d.current.err != nil {
		d.drainOutput()
	}
	if debugDecoder {
		println("returning", n, d.current.err, len(d.decoders))
	}
	return n, d.current.err
}

// Reset will reset the decoder the supplied stream after the current has finished processing.
// Note that this functionality cannot be used after Close has been called.
// Reset can be called with a nil reader to release references to the previous reader.
// After being called with a nil reader, no other operations than Reset or DecodeAll or Close
// should be used.
func (d *Decoder) Reset(r io.Reader) error {
	if d.current.err == ErrDecoderClosed {
		return d.current.err
	}

	d.drainOutput()

	if r == nil {
		d.current.err = ErrDecoderNilInput
		if len(d.current.b) > 0 {
			d.current.b = d.current.b[:0]
		}
		d.current.flushed = true
		return nil
	}

<<<<<<< HEAD
	if d.stream == nil {
		d.stream = make(chan decodeStream, 1)
		d.streamWg.Add(1)
		go d.startStreamDecoder(d.stream)
	}

	// If bytes buffer and < 1MB, do sync decoding anyway.
	if bb, ok := r.(byter); ok && bb.Len() < 1<<20 {
		bb2 := bb
		if debug {
=======
	// If bytes buffer and < 5MB, do sync decoding anyway.
	if bb, ok := r.(byter); ok && bb.Len() < 5<<20 {
		bb2 := bb
		if debugDecoder {
>>>>>>> de5efdb8
			println("*bytes.Buffer detected, doing sync decode, len:", bb.Len())
		}
		b := bb2.Bytes()
		var dst []byte
		if cap(d.current.b) > 0 {
			dst = d.current.b
		}

		dst, err := d.DecodeAll(b, dst[:0])
		if err == nil {
			err = io.EOF
		}
		d.current.b = dst
		d.current.err = err
		d.current.flushed = true
		if debugDecoder {
			println("sync decode to", len(dst), "bytes, err:", err)
		}
		return nil
	}

	if d.stream == nil {
		d.stream = make(chan decodeStream, 1)
		d.streamWg.Add(1)
		go d.startStreamDecoder(d.stream)
	}

	// Remove current block.
	d.current.decodeOutput = decodeOutput{}
	d.current.err = nil
	d.current.cancel = make(chan struct{})
	d.current.flushed = false
	d.current.d = nil

	d.stream <- decodeStream{
		r:      r,
		output: d.current.output,
		cancel: d.current.cancel,
	}
	return nil
}

// drainOutput will drain the output until errEndOfStream is sent.
func (d *Decoder) drainOutput() {
	if d.current.cancel != nil {
		println("cancelling current")
		close(d.current.cancel)
		d.current.cancel = nil
	}
	if d.current.d != nil {
		if debugDecoder {
			printf("re-adding current decoder %p, decoders: %d", d.current.d, len(d.decoders))
		}
		d.decoders <- d.current.d
		d.current.d = nil
		d.current.b = nil
	}
	if d.current.output == nil || d.current.flushed {
		println("current already flushed")
		return
	}
	for v := range d.current.output {
		if v.d != nil {
<<<<<<< HEAD
			if debug {
=======
			if debugDecoder {
>>>>>>> de5efdb8
				printf("re-adding decoder %p", v.d)
			}
			d.decoders <- v.d
		}
		if v.err == errEndOfStream {
			println("current flushed")
			d.current.flushed = true
			return
		}
	}
}

// WriteTo writes data to w until there's no more data to write or when an error occurs.
// The return value n is the number of bytes written.
// Any error encountered during the write is also returned.
func (d *Decoder) WriteTo(w io.Writer) (int64, error) {
	var n int64
	for {
		if len(d.current.b) > 0 {
			n2, err2 := w.Write(d.current.b)
			n += int64(n2)
			if err2 != nil && d.current.err == nil {
				d.current.err = err2
				break
			}
		}
		if d.current.err != nil {
			break
		}
		d.nextBlock(true)
	}
	err := d.current.err
	if err != nil {
		d.drainOutput()
	}
	if err == io.EOF {
		err = nil
	}
	return n, err
}

// DecodeAll allows stateless decoding of a blob of bytes.
// Output will be appended to dst, so if the destination size is known
// you can pre-allocate the destination slice to avoid allocations.
// DecodeAll can be used concurrently.
// The Decoder concurrency limits will be respected.
func (d *Decoder) DecodeAll(input, dst []byte) ([]byte, error) {
	if d.current.err == ErrDecoderClosed {
		return dst, ErrDecoderClosed
	}

	// Grab a block decoder and frame decoder.
	block := <-d.decoders
	frame := block.localFrame
	defer func() {
		if debugDecoder {
			printf("re-adding decoder: %p", block)
		}
		frame.rawInput = nil
		frame.bBuf = nil
		d.decoders <- block
	}()
	frame.bBuf = input

	for {
		frame.history.reset()
		err := frame.reset(&frame.bBuf)
		if err == io.EOF {
			if debugDecoder {
				println("frame reset return EOF")
			}
			return dst, nil
		}
		if frame.DictionaryID != nil {
			dict, ok := d.dicts[*frame.DictionaryID]
			if !ok {
				return nil, ErrUnknownDictionary
			}
			frame.history.setDict(&dict)
		}
		if err != nil {
			return dst, err
		}
		if frame.FrameContentSize > d.o.maxDecodedSize-uint64(len(dst)) {
			return dst, ErrDecoderSizeExceeded
		}
		if frame.FrameContentSize > 0 && frame.FrameContentSize < 1<<30 {
			// Never preallocate moe than 1 GB up front.
			if cap(dst)-len(dst) < int(frame.FrameContentSize) {
				dst2 := make([]byte, len(dst), len(dst)+int(frame.FrameContentSize))
				copy(dst2, dst)
				dst = dst2
			}
		}
		if cap(dst) == 0 {
			// Allocate len(input) * 2 by default if nothing is provided
			// and we didn't get frame content size.
			size := len(input) * 2
			// Cap to 1 MB.
			if size > 1<<20 {
				size = 1 << 20
			}
			if uint64(size) > d.o.maxDecodedSize {
				size = int(d.o.maxDecodedSize)
			}
			dst = make([]byte, 0, size)
		}

		dst, err = frame.runDecoder(dst, block)
		if err != nil {
			return dst, err
		}
		if len(frame.bBuf) == 0 {
			if debugDecoder {
				println("frame dbuf empty")
			}
			break
		}
	}
	return dst, nil
}

// nextBlock returns the next block.
// If an error occurs d.err will be set.
// Optionally the function can block for new output.
// If non-blocking mode is used the returned boolean will be false
// if no data was available without blocking.
func (d *Decoder) nextBlock(blocking bool) (ok bool) {
	if d.current.d != nil {
		if debugDecoder {
			printf("re-adding current decoder %p", d.current.d)
		}
		d.decoders <- d.current.d
		d.current.d = nil
	}
	if d.current.err != nil {
		// Keep error state.
		return blocking
	}

	if blocking {
		d.current.decodeOutput = <-d.current.output
	} else {
		select {
		case d.current.decodeOutput = <-d.current.output:
		default:
			return false
		}
	}
	if debugDecoder {
		println("got", len(d.current.b), "bytes, error:", d.current.err)
	}
	return true
}

// Close will release all resources.
// It is NOT possible to reuse the decoder after this.
func (d *Decoder) Close() {
	if d.current.err == ErrDecoderClosed {
		return
	}
	d.drainOutput()
	if d.stream != nil {
		close(d.stream)
		d.streamWg.Wait()
		d.stream = nil
	}
	if d.decoders != nil {
		close(d.decoders)
		for dec := range d.decoders {
			dec.Close()
		}
		d.decoders = nil
	}
	if d.current.d != nil {
		d.current.d.Close()
		d.current.d = nil
	}
	d.current.err = ErrDecoderClosed
}

// IOReadCloser returns the decoder as an io.ReadCloser for convenience.
// Any changes to the decoder will be reflected, so the returned ReadCloser
// can be reused along with the decoder.
// io.WriterTo is also supported by the returned ReadCloser.
func (d *Decoder) IOReadCloser() io.ReadCloser {
	return closeWrapper{d: d}
}

// closeWrapper wraps a function call as a closer.
type closeWrapper struct {
	d *Decoder
}

// WriteTo forwards WriteTo calls to the decoder.
func (c closeWrapper) WriteTo(w io.Writer) (n int64, err error) {
	return c.d.WriteTo(w)
}

// Read forwards read calls to the decoder.
func (c closeWrapper) Read(p []byte) (n int, err error) {
	return c.d.Read(p)
}

// Close closes the decoder.
func (c closeWrapper) Close() error {
	c.d.Close()
	return nil
}

type decodeOutput struct {
	d   *blockDec
	b   []byte
	err error
}

type decodeStream struct {
	r io.Reader

	// Blocks ready to be written to output.
	output chan decodeOutput

	// cancel reading from the input
	cancel chan struct{}
}

// errEndOfStream indicates that everything from the stream was read.
var errEndOfStream = errors.New("end-of-stream")

// Create Decoder:
// Spawn n block decoders. These accept tasks to decode a block.
// Create goroutine that handles stream processing, this will send history to decoders as they are available.
// Decoders update the history as they decode.
// When a block is returned:
// 		a) history is sent to the next decoder,
// 		b) content written to CRC.
// 		c) return data to WRITER.
// 		d) wait for next block to return data.
// Once WRITTEN, the decoders reused by the writer frame decoder for re-use.
func (d *Decoder) startStreamDecoder(inStream chan decodeStream) {
	defer d.streamWg.Done()
	frame := newFrameDec(d.o)
	for stream := range inStream {
		if debugDecoder {
			println("got new stream")
		}
		br := readerWrapper{r: stream.r}
	decodeStream:
		for {
			frame.history.reset()
			err := frame.reset(&br)
			if debugDecoder && err != nil {
				println("Frame decoder returned", err)
			}
			if err == nil && frame.DictionaryID != nil {
				dict, ok := d.dicts[*frame.DictionaryID]
				if !ok {
					err = ErrUnknownDictionary
				} else {
					frame.history.setDict(&dict)
				}
			}
			if err != nil {
				stream.output <- decodeOutput{
					err: err,
				}
				break
			}
			if debugDecoder {
				println("starting frame decoder")
			}

			// This goroutine will forward history between frames.
			frame.frameDone.Add(1)
			frame.initAsync()

			go frame.startDecoder(stream.output)
		decodeFrame:
			// Go through all blocks of the frame.
			for {
				dec := <-d.decoders
				select {
				case <-stream.cancel:
					if !frame.sendErr(dec, io.EOF) {
						// To not let the decoder dangle, send it back.
						stream.output <- decodeOutput{d: dec}
					}
					break decodeStream
				default:
				}
				err := frame.next(dec)
				switch err {
				case io.EOF:
					// End of current frame, no error
					println("EOF on next block")
					break decodeFrame
				case nil:
					continue
				default:
					println("block decoder returned", err)
					break decodeStream
				}
			}
			// All blocks have started decoding, check if there are more frames.
			println("waiting for done")
			frame.frameDone.Wait()
			println("done waiting...")
		}
		frame.frameDone.Wait()
		println("Sending EOS")
		stream.output <- decodeOutput{err: errEndOfStream}
	}
}<|MERGE_RESOLUTION|>--- conflicted
+++ resolved
@@ -171,23 +171,10 @@
 		return nil
 	}
 
-<<<<<<< HEAD
-	if d.stream == nil {
-		d.stream = make(chan decodeStream, 1)
-		d.streamWg.Add(1)
-		go d.startStreamDecoder(d.stream)
-	}
-
-	// If bytes buffer and < 1MB, do sync decoding anyway.
-	if bb, ok := r.(byter); ok && bb.Len() < 1<<20 {
-		bb2 := bb
-		if debug {
-=======
 	// If bytes buffer and < 5MB, do sync decoding anyway.
 	if bb, ok := r.(byter); ok && bb.Len() < 5<<20 {
 		bb2 := bb
 		if debugDecoder {
->>>>>>> de5efdb8
 			println("*bytes.Buffer detected, doing sync decode, len:", bb.Len())
 		}
 		b := bb2.Bytes()
@@ -251,11 +238,7 @@
 	}
 	for v := range d.current.output {
 		if v.d != nil {
-<<<<<<< HEAD
-			if debug {
-=======
 			if debugDecoder {
->>>>>>> de5efdb8
 				printf("re-adding decoder %p", v.d)
 			}
 			d.decoders <- v.d

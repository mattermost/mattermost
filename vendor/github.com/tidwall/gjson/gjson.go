--- conflicted
+++ resolved
@@ -1539,14 +1539,9 @@
 				if !c.value.Exists() {
 					if len(multires) > 0 {
 						c.value = Result{
-<<<<<<< HEAD
-							Raw:  string(append(multires, ']')),
-							Type: JSON,
-=======
 							Raw:     string(append(multires, ']')),
 							Type:    JSON,
 							Indexes: queryIndexes,
->>>>>>> 929caaff
 						}
 					} else if rp.query.all {
 						c.value = Result{

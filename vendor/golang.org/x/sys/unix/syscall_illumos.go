--- conflicted
+++ resolved
@@ -162,8 +162,6 @@
 	return *(*int)(unsafe.Pointer(&l.Lifru[0]))
 }
 
-<<<<<<< HEAD
-=======
 func (l *Lifreq) SetLifruUint(d uint) {
 	*(*uint)(unsafe.Pointer(&l.Lifru[0])) = d
 }
@@ -172,7 +170,6 @@
 	return *(*uint)(unsafe.Pointer(&l.Lifru[0]))
 }
 
->>>>>>> 929caaff
 func IoctlLifreq(fd int, req uint, l *Lifreq) error {
 	return ioctl(fd, req, uintptr(unsafe.Pointer(l)))
 }

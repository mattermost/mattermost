// go run linux/mksysnum.go -Wall -Werror -static -I/tmp/include /tmp/include/asm/unistd.h
// Code generated by the command above; see README.md. DO NOT EDIT.

//go:build arm && linux
// +build arm,linux

package unix

const (
	SYS_RESTART_SYSCALL              = 0
	SYS_EXIT                         = 1
	SYS_FORK                         = 2
	SYS_READ                         = 3
	SYS_WRITE                        = 4
	SYS_OPEN                         = 5
	SYS_CLOSE                        = 6
	SYS_CREAT                        = 8
	SYS_LINK                         = 9
	SYS_UNLINK                       = 10
	SYS_EXECVE                       = 11
	SYS_CHDIR                        = 12
	SYS_MKNOD                        = 14
	SYS_CHMOD                        = 15
	SYS_LCHOWN                       = 16
	SYS_LSEEK                        = 19
	SYS_GETPID                       = 20
	SYS_MOUNT                        = 21
	SYS_SETUID                       = 23
	SYS_GETUID                       = 24
	SYS_PTRACE                       = 26
	SYS_PAUSE                        = 29
	SYS_ACCESS                       = 33
	SYS_NICE                         = 34
	SYS_SYNC                         = 36
	SYS_KILL                         = 37
	SYS_RENAME                       = 38
	SYS_MKDIR                        = 39
	SYS_RMDIR                        = 40
	SYS_DUP                          = 41
	SYS_PIPE                         = 42
	SYS_TIMES                        = 43
	SYS_BRK                          = 45
	SYS_SETGID                       = 46
	SYS_GETGID                       = 47
	SYS_GETEUID                      = 49
	SYS_GETEGID                      = 50
	SYS_ACCT                         = 51
	SYS_UMOUNT2                      = 52
	SYS_IOCTL                        = 54
	SYS_FCNTL                        = 55
	SYS_SETPGID                      = 57
	SYS_UMASK                        = 60
	SYS_CHROOT                       = 61
	SYS_USTAT                        = 62
	SYS_DUP2                         = 63
	SYS_GETPPID                      = 64
	SYS_GETPGRP                      = 65
	SYS_SETSID                       = 66
	SYS_SIGACTION                    = 67
	SYS_SETREUID                     = 70
	SYS_SETREGID                     = 71
	SYS_SIGSUSPEND                   = 72
	SYS_SIGPENDING                   = 73
	SYS_SETHOSTNAME                  = 74
	SYS_SETRLIMIT                    = 75
	SYS_GETRUSAGE                    = 77
	SYS_GETTIMEOFDAY                 = 78
	SYS_SETTIMEOFDAY                 = 79
	SYS_GETGROUPS                    = 80
	SYS_SETGROUPS                    = 81
	SYS_SYMLINK                      = 83
	SYS_READLINK                     = 85
	SYS_USELIB                       = 86
	SYS_SWAPON                       = 87
	SYS_REBOOT                       = 88
	SYS_MUNMAP                       = 91
	SYS_TRUNCATE                     = 92
	SYS_FTRUNCATE                    = 93
	SYS_FCHMOD                       = 94
	SYS_FCHOWN                       = 95
	SYS_GETPRIORITY                  = 96
	SYS_SETPRIORITY                  = 97
	SYS_STATFS                       = 99
	SYS_FSTATFS                      = 100
	SYS_SYSLOG                       = 103
	SYS_SETITIMER                    = 104
	SYS_GETITIMER                    = 105
	SYS_STAT                         = 106
	SYS_LSTAT                        = 107
	SYS_FSTAT                        = 108
	SYS_VHANGUP                      = 111
	SYS_WAIT4                        = 114
	SYS_SWAPOFF                      = 115
	SYS_SYSINFO                      = 116
	SYS_FSYNC                        = 118
	SYS_SIGRETURN                    = 119
	SYS_CLONE                        = 120
	SYS_SETDOMAINNAME                = 121
	SYS_UNAME                        = 122
	SYS_ADJTIMEX                     = 124
	SYS_MPROTECT                     = 125
	SYS_SIGPROCMASK                  = 126
	SYS_INIT_MODULE                  = 128
	SYS_DELETE_MODULE                = 129
	SYS_QUOTACTL                     = 131
	SYS_GETPGID                      = 132
	SYS_FCHDIR                       = 133
	SYS_BDFLUSH                      = 134
	SYS_SYSFS                        = 135
	SYS_PERSONALITY                  = 136
	SYS_SETFSUID                     = 138
	SYS_SETFSGID                     = 139
	SYS__LLSEEK                      = 140
	SYS_GETDENTS                     = 141
	SYS__NEWSELECT                   = 142
	SYS_FLOCK                        = 143
	SYS_MSYNC                        = 144
	SYS_READV                        = 145
	SYS_WRITEV                       = 146
	SYS_GETSID                       = 147
	SYS_FDATASYNC                    = 148
	SYS__SYSCTL                      = 149
	SYS_MLOCK                        = 150
	SYS_MUNLOCK                      = 151
	SYS_MLOCKALL                     = 152
	SYS_MUNLOCKALL                   = 153
	SYS_SCHED_SETPARAM               = 154
	SYS_SCHED_GETPARAM               = 155
	SYS_SCHED_SETSCHEDULER           = 156
	SYS_SCHED_GETSCHEDULER           = 157
	SYS_SCHED_YIELD                  = 158
	SYS_SCHED_GET_PRIORITY_MAX       = 159
	SYS_SCHED_GET_PRIORITY_MIN       = 160
	SYS_SCHED_RR_GET_INTERVAL        = 161
	SYS_NANOSLEEP                    = 162
	SYS_MREMAP                       = 163
	SYS_SETRESUID                    = 164
	SYS_GETRESUID                    = 165
	SYS_POLL                         = 168
	SYS_NFSSERVCTL                   = 169
	SYS_SETRESGID                    = 170
	SYS_GETRESGID                    = 171
	SYS_PRCTL                        = 172
	SYS_RT_SIGRETURN                 = 173
	SYS_RT_SIGACTION                 = 174
	SYS_RT_SIGPROCMASK               = 175
	SYS_RT_SIGPENDING                = 176
	SYS_RT_SIGTIMEDWAIT              = 177
	SYS_RT_SIGQUEUEINFO              = 178
	SYS_RT_SIGSUSPEND                = 179
	SYS_PREAD64                      = 180
	SYS_PWRITE64                     = 181
	SYS_CHOWN                        = 182
	SYS_GETCWD                       = 183
	SYS_CAPGET                       = 184
	SYS_CAPSET                       = 185
	SYS_SIGALTSTACK                  = 186
	SYS_SENDFILE                     = 187
	SYS_VFORK                        = 190
	SYS_UGETRLIMIT                   = 191
	SYS_MMAP2                        = 192
	SYS_TRUNCATE64                   = 193
	SYS_FTRUNCATE64                  = 194
	SYS_STAT64                       = 195
	SYS_LSTAT64                      = 196
	SYS_FSTAT64                      = 197
	SYS_LCHOWN32                     = 198
	SYS_GETUID32                     = 199
	SYS_GETGID32                     = 200
	SYS_GETEUID32                    = 201
	SYS_GETEGID32                    = 202
	SYS_SETREUID32                   = 203
	SYS_SETREGID32                   = 204
	SYS_GETGROUPS32                  = 205
	SYS_SETGROUPS32                  = 206
	SYS_FCHOWN32                     = 207
	SYS_SETRESUID32                  = 208
	SYS_GETRESUID32                  = 209
	SYS_SETRESGID32                  = 210
	SYS_GETRESGID32                  = 211
	SYS_CHOWN32                      = 212
	SYS_SETUID32                     = 213
	SYS_SETGID32                     = 214
	SYS_SETFSUID32                   = 215
	SYS_SETFSGID32                   = 216
	SYS_GETDENTS64                   = 217
	SYS_PIVOT_ROOT                   = 218
	SYS_MINCORE                      = 219
	SYS_MADVISE                      = 220
	SYS_FCNTL64                      = 221
	SYS_GETTID                       = 224
	SYS_READAHEAD                    = 225
	SYS_SETXATTR                     = 226
	SYS_LSETXATTR                    = 227
	SYS_FSETXATTR                    = 228
	SYS_GETXATTR                     = 229
	SYS_LGETXATTR                    = 230
	SYS_FGETXATTR                    = 231
	SYS_LISTXATTR                    = 232
	SYS_LLISTXATTR                   = 233
	SYS_FLISTXATTR                   = 234
	SYS_REMOVEXATTR                  = 235
	SYS_LREMOVEXATTR                 = 236
	SYS_FREMOVEXATTR                 = 237
	SYS_TKILL                        = 238
	SYS_SENDFILE64                   = 239
	SYS_FUTEX                        = 240
	SYS_SCHED_SETAFFINITY            = 241
	SYS_SCHED_GETAFFINITY            = 242
	SYS_IO_SETUP                     = 243
	SYS_IO_DESTROY                   = 244
	SYS_IO_GETEVENTS                 = 245
	SYS_IO_SUBMIT                    = 246
	SYS_IO_CANCEL                    = 247
	SYS_EXIT_GROUP                   = 248
	SYS_LOOKUP_DCOOKIE               = 249
	SYS_EPOLL_CREATE                 = 250
	SYS_EPOLL_CTL                    = 251
	SYS_EPOLL_WAIT                   = 252
	SYS_REMAP_FILE_PAGES             = 253
	SYS_SET_TID_ADDRESS              = 256
	SYS_TIMER_CREATE                 = 257
	SYS_TIMER_SETTIME                = 258
	SYS_TIMER_GETTIME                = 259
	SYS_TIMER_GETOVERRUN             = 260
	SYS_TIMER_DELETE                 = 261
	SYS_CLOCK_SETTIME                = 262
	SYS_CLOCK_GETTIME                = 263
	SYS_CLOCK_GETRES                 = 264
	SYS_CLOCK_NANOSLEEP              = 265
	SYS_STATFS64                     = 266
	SYS_FSTATFS64                    = 267
	SYS_TGKILL                       = 268
	SYS_UTIMES                       = 269
	SYS_ARM_FADVISE64_64             = 270
	SYS_PCICONFIG_IOBASE             = 271
	SYS_PCICONFIG_READ               = 272
	SYS_PCICONFIG_WRITE              = 273
	SYS_MQ_OPEN                      = 274
	SYS_MQ_UNLINK                    = 275
	SYS_MQ_TIMEDSEND                 = 276
	SYS_MQ_TIMEDRECEIVE              = 277
	SYS_MQ_NOTIFY                    = 278
	SYS_MQ_GETSETATTR                = 279
	SYS_WAITID                       = 280
	SYS_SOCKET                       = 281
	SYS_BIND                         = 282
	SYS_CONNECT                      = 283
	SYS_LISTEN                       = 284
	SYS_ACCEPT                       = 285
	SYS_GETSOCKNAME                  = 286
	SYS_GETPEERNAME                  = 287
	SYS_SOCKETPAIR                   = 288
	SYS_SEND                         = 289
	SYS_SENDTO                       = 290
	SYS_RECV                         = 291
	SYS_RECVFROM                     = 292
	SYS_SHUTDOWN                     = 293
	SYS_SETSOCKOPT                   = 294
	SYS_GETSOCKOPT                   = 295
	SYS_SENDMSG                      = 296
	SYS_RECVMSG                      = 297
	SYS_SEMOP                        = 298
	SYS_SEMGET                       = 299
	SYS_SEMCTL                       = 300
	SYS_MSGSND                       = 301
	SYS_MSGRCV                       = 302
	SYS_MSGGET                       = 303
	SYS_MSGCTL                       = 304
	SYS_SHMAT                        = 305
	SYS_SHMDT                        = 306
	SYS_SHMGET                       = 307
	SYS_SHMCTL                       = 308
	SYS_ADD_KEY                      = 309
	SYS_REQUEST_KEY                  = 310
	SYS_KEYCTL                       = 311
	SYS_SEMTIMEDOP                   = 312
	SYS_VSERVER                      = 313
	SYS_IOPRIO_SET                   = 314
	SYS_IOPRIO_GET                   = 315
	SYS_INOTIFY_INIT                 = 316
	SYS_INOTIFY_ADD_WATCH            = 317
	SYS_INOTIFY_RM_WATCH             = 318
	SYS_MBIND                        = 319
	SYS_GET_MEMPOLICY                = 320
	SYS_SET_MEMPOLICY                = 321
	SYS_OPENAT                       = 322
	SYS_MKDIRAT                      = 323
	SYS_MKNODAT                      = 324
	SYS_FCHOWNAT                     = 325
	SYS_FUTIMESAT                    = 326
	SYS_FSTATAT64                    = 327
	SYS_UNLINKAT                     = 328
	SYS_RENAMEAT                     = 329
	SYS_LINKAT                       = 330
	SYS_SYMLINKAT                    = 331
	SYS_READLINKAT                   = 332
	SYS_FCHMODAT                     = 333
	SYS_FACCESSAT                    = 334
	SYS_PSELECT6                     = 335
	SYS_PPOLL                        = 336
	SYS_UNSHARE                      = 337
	SYS_SET_ROBUST_LIST              = 338
	SYS_GET_ROBUST_LIST              = 339
	SYS_SPLICE                       = 340
	SYS_ARM_SYNC_FILE_RANGE          = 341
	SYS_TEE                          = 342
	SYS_VMSPLICE                     = 343
	SYS_MOVE_PAGES                   = 344
	SYS_GETCPU                       = 345
	SYS_EPOLL_PWAIT                  = 346
	SYS_KEXEC_LOAD                   = 347
	SYS_UTIMENSAT                    = 348
	SYS_SIGNALFD                     = 349
	SYS_TIMERFD_CREATE               = 350
	SYS_EVENTFD                      = 351
	SYS_FALLOCATE                    = 352
	SYS_TIMERFD_SETTIME              = 353
	SYS_TIMERFD_GETTIME              = 354
	SYS_SIGNALFD4                    = 355
	SYS_EVENTFD2                     = 356
	SYS_EPOLL_CREATE1                = 357
	SYS_DUP3                         = 358
	SYS_PIPE2                        = 359
	SYS_INOTIFY_INIT1                = 360
	SYS_PREADV                       = 361
	SYS_PWRITEV                      = 362
	SYS_RT_TGSIGQUEUEINFO            = 363
	SYS_PERF_EVENT_OPEN              = 364
	SYS_RECVMMSG                     = 365
	SYS_ACCEPT4                      = 366
	SYS_FANOTIFY_INIT                = 367
	SYS_FANOTIFY_MARK                = 368
	SYS_PRLIMIT64                    = 369
	SYS_NAME_TO_HANDLE_AT            = 370
	SYS_OPEN_BY_HANDLE_AT            = 371
	SYS_CLOCK_ADJTIME                = 372
	SYS_SYNCFS                       = 373
	SYS_SENDMMSG                     = 374
	SYS_SETNS                        = 375
	SYS_PROCESS_VM_READV             = 376
	SYS_PROCESS_VM_WRITEV            = 377
	SYS_KCMP                         = 378
	SYS_FINIT_MODULE                 = 379
	SYS_SCHED_SETATTR                = 380
	SYS_SCHED_GETATTR                = 381
	SYS_RENAMEAT2                    = 382
	SYS_SECCOMP                      = 383
	SYS_GETRANDOM                    = 384
	SYS_MEMFD_CREATE                 = 385
	SYS_BPF                          = 386
	SYS_EXECVEAT                     = 387
	SYS_USERFAULTFD                  = 388
	SYS_MEMBARRIER                   = 389
	SYS_MLOCK2                       = 390
	SYS_COPY_FILE_RANGE              = 391
	SYS_PREADV2                      = 392
	SYS_PWRITEV2                     = 393
	SYS_PKEY_MPROTECT                = 394
	SYS_PKEY_ALLOC                   = 395
	SYS_PKEY_FREE                    = 396
	SYS_STATX                        = 397
	SYS_RSEQ                         = 398
	SYS_IO_PGETEVENTS                = 399
	SYS_MIGRATE_PAGES                = 400
	SYS_KEXEC_FILE_LOAD              = 401
	SYS_CLOCK_GETTIME64              = 403
	SYS_CLOCK_SETTIME64              = 404
	SYS_CLOCK_ADJTIME64              = 405
	SYS_CLOCK_GETRES_TIME64          = 406
	SYS_CLOCK_NANOSLEEP_TIME64       = 407
	SYS_TIMER_GETTIME64              = 408
	SYS_TIMER_SETTIME64              = 409
	SYS_TIMERFD_GETTIME64            = 410
	SYS_TIMERFD_SETTIME64            = 411
	SYS_UTIMENSAT_TIME64             = 412
	SYS_PSELECT6_TIME64              = 413
	SYS_PPOLL_TIME64                 = 414
	SYS_IO_PGETEVENTS_TIME64         = 416
	SYS_RECVMMSG_TIME64              = 417
	SYS_MQ_TIMEDSEND_TIME64          = 418
	SYS_MQ_TIMEDRECEIVE_TIME64       = 419
	SYS_SEMTIMEDOP_TIME64            = 420
	SYS_RT_SIGTIMEDWAIT_TIME64       = 421
	SYS_FUTEX_TIME64                 = 422
	SYS_SCHED_RR_GET_INTERVAL_TIME64 = 423
	SYS_PIDFD_SEND_SIGNAL            = 424
	SYS_IO_URING_SETUP               = 425
	SYS_IO_URING_ENTER               = 426
	SYS_IO_URING_REGISTER            = 427
	SYS_OPEN_TREE                    = 428
	SYS_MOVE_MOUNT                   = 429
	SYS_FSOPEN                       = 430
	SYS_FSCONFIG                     = 431
	SYS_FSMOUNT                      = 432
	SYS_FSPICK                       = 433
	SYS_PIDFD_OPEN                   = 434
	SYS_CLONE3                       = 435
	SYS_CLOSE_RANGE                  = 436
	SYS_OPENAT2                      = 437
	SYS_PIDFD_GETFD                  = 438
	SYS_FACCESSAT2                   = 439
	SYS_PROCESS_MADVISE              = 440
	SYS_EPOLL_PWAIT2                 = 441
	SYS_MOUNT_SETATTR                = 442
<<<<<<< HEAD
=======
	SYS_QUOTACTL_FD                  = 443
	SYS_LANDLOCK_CREATE_RULESET      = 444
	SYS_LANDLOCK_ADD_RULE            = 445
	SYS_LANDLOCK_RESTRICT_SELF       = 446
>>>>>>> 929caaff
)<|MERGE_RESOLUTION|>--- conflicted
+++ resolved
@@ -403,11 +403,8 @@
 	SYS_PROCESS_MADVISE              = 440
 	SYS_EPOLL_PWAIT2                 = 441
 	SYS_MOUNT_SETATTR                = 442
-<<<<<<< HEAD
-=======
 	SYS_QUOTACTL_FD                  = 443
 	SYS_LANDLOCK_CREATE_RULESET      = 444
 	SYS_LANDLOCK_ADD_RULE            = 445
 	SYS_LANDLOCK_RESTRICT_SELF       = 446
->>>>>>> 929caaff
 )
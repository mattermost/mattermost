--- conflicted
+++ resolved
@@ -334,17 +334,9 @@
 		fileData := make(chan []byte)
 		getFileAndForget(path, fileData, T)
 
-<<<<<<< HEAD
 		newInfo, err := model.GetInfoForBytes(filename, <-fileData)
 		if err != nil {
 			c.Err = err
-=======
-		f := <-fileData
-
-		if f == nil {
-			c.Err = model.NewAppError("getFileInfo", T("Could not find file."), "path="+path)
-			c.Err.StatusCode = http.StatusNotFound
->>>>>>> e63d4afb
 			return
 		} else {
 			fileInfoCache.Add(path, newInfo)

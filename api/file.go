--- conflicted
+++ resolved
@@ -71,7 +71,7 @@
 }
 
 func uploadFile(c *Context, w http.ResponseWriter, r *http.Request) {
-	T := i18n.Language(w, r)
+	T := i18n.GetTranslations(w, r)
 	if len(utils.Cfg.FileSettings.DriverName) == 0 {
 		c.Err = model.NewAppError("uploadFile", T("Unable to upload file. Image storage is not configured."), "")
 		c.Err.StatusCode = http.StatusNotImplemented
@@ -296,7 +296,7 @@
 }
 
 func getFileInfo(c *Context, w http.ResponseWriter, r *http.Request) {
-	T := i18n.Language(w, r)
+	T := i18n.GetTranslations(w, r)
 	if len(utils.Cfg.FileSettings.DriverName) == 0 {
 		c.Err = model.NewAppError("uploadFile", T("Unable to get file info. Image storage is not configured."), "")
 		c.Err.StatusCode = http.StatusNotImplemented
@@ -334,7 +334,7 @@
 		fileData := make(chan []byte)
 		getFileAndForget(path, fileData, T)
 
-		newInfo, err := model.GetInfoForBytes(filename, <-fileData)
+		newInfo, err := model.GetInfoForBytes(filename, <-fileData, T)
 		if err != nil {
 			c.Err = err
 			return
@@ -354,7 +354,7 @@
 }
 
 func getFile(c *Context, w http.ResponseWriter, r *http.Request) {
-	T := i18n.Language(w, r)
+	T := i18n.GetTranslations(w, r)
 	if len(utils.Cfg.FileSettings.DriverName) == 0 {
 		c.Err = model.NewAppError("uploadFile", T("Unable to get file. Image storage is not configured."), "")
 		c.Err.StatusCode = http.StatusNotImplemented
@@ -453,7 +453,7 @@
 }
 
 func getPublicLink(c *Context, w http.ResponseWriter, r *http.Request) {
-	T := i18n.Language(w, r)
+	T := i18n.GetTranslations(w, r)
 	if len(utils.Cfg.FileSettings.DriverName) == 0 {
 		c.Err = model.NewAppError("uploadFile", T("Unable to get link. Image storage is not configured."), "")
 		c.Err.StatusCode = http.StatusNotImplemented
@@ -505,7 +505,7 @@
 }
 
 func getExport(c *Context, w http.ResponseWriter, r *http.Request) {
-	T := i18n.Language(w, r)
+	T := i18n.GetTranslations(w, r)
 	if !c.HasPermissionsToTeam(c.Session.TeamId, "export", T) || !c.IsTeamAdmin() {
 		c.Err = model.NewAppError("getExport", T("Only a team admin can retrieve exported data."), "userId="+c.Session.UserId)
 		c.Err.StatusCode = http.StatusForbidden
@@ -548,17 +548,8 @@
 			return model.NewAppError("writeFile", T("Encountered an error writing to S3"), err.Error())
 		}
 	} else if utils.Cfg.FileSettings.DriverName == model.IMAGE_DRIVER_LOCAL {
-<<<<<<< HEAD
 		if err := writeFileLocally(f, utils.Cfg.FileSettings.Directory+path); err != nil {
 			return err
-=======
-		if err := os.MkdirAll(filepath.Dir(utils.Cfg.FileSettings.Directory+path), 0774); err != nil {
-			return model.NewAppError("writeFile", T("Encountered an error creating the directory for the new file"), err.Error())
-		}
-
-		if err := ioutil.WriteFile(utils.Cfg.FileSettings.Directory+path, f, 0644); err != nil {
-			return model.NewAppError("writeFile", T("Encountered an error writing to local server storage"), err.Error())
->>>>>>> a9c6815c
 		}
 	} else {
 		return model.NewAppError("writeFile", T("File storage not configured properly. Please configure for either S3 or local server file storage."), "")
@@ -567,23 +558,19 @@
 	return nil
 }
 
-<<<<<<< HEAD
 func writeFileLocally(f []byte, path string) *model.AppError {
 	if err := os.MkdirAll(filepath.Dir(path), 0774); err != nil {
-		return model.NewAppError("writeFile", "Encountered an error creating the directory for the new file", err.Error())
+		return model.NewAppError("writeFile", T("Encountered an error creating the directory for the new file"), err.Error())
 	}
 
 	if err := ioutil.WriteFile(path, f, 0644); err != nil {
-		return model.NewAppError("writeFile", "Encountered an error writing to local server storage", err.Error())
+		return model.NewAppError("writeFile", T("Encountered an error writing to local server storage"), err.Error())
 	}
 
 	return nil
 }
 
-func readFile(path string) ([]byte, *model.AppError) {
-=======
 func readFile(path string, T goi18n.TranslateFunc) ([]byte, *model.AppError) {
->>>>>>> a9c6815c
 
 	if utils.Cfg.FileSettings.DriverName == model.IMAGE_DRIVER_S3 {
 		var auth aws.Auth

--- conflicted
+++ resolved
@@ -147,18 +147,14 @@
 		// There's a rare bug where the client sends up duplicate FileIds so protect against that
 		post.FileIds = utils.RemoveDuplicatesFromStringArray(post.FileIds)
 
-<<<<<<< HEAD
-		handlePostEvents(c, rpost, triggerWebhooks)
-=======
 		for _, fileId := range post.FileIds {
 			if result := <-Srv.Store.FileInfo().AttachToPost(fileId, post.Id); result.Err != nil {
 				l4g.Error(utils.T("api.post.create_post.attach_files.error"), post.Id, post.FileIds, c.Session.UserId, result.Err)
 			}
 		}
->>>>>>> 8c8bc711
-	}
-
-	go handlePostEvents(c, rpost, triggerWebhooks)
+	}
+
+	handlePostEvents(c, rpost, triggerWebhooks)
 
 	return rpost, nil
 }
@@ -544,15 +540,8 @@
 }
 
 func sendNotifications(c *Context, post *model.Post, team *model.Team, channel *model.Channel) {
-<<<<<<< HEAD
 	pchan := Srv.Store.User().GetProfilesInChannel(channel.Id, -1, -1, true)
-=======
-	// get profiles for all users we could be mentioning
-	pchan := Srv.Store.User().GetProfiles(c.TeamId)
-	dpchan := Srv.Store.User().GetDirectProfiles(c.Session.UserId)
-	mchan := Srv.Store.Channel().GetMembers(post.ChannelId)
 	fchan := Srv.Store.FileInfo().GetForPost(post.Id)
->>>>>>> 8c8bc711
 
 	var profileMap map[string]*model.User
 	if result := <-pchan; result.Err != nil {

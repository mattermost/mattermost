--- conflicted
+++ resolved
@@ -253,12 +253,6 @@
 		}
 	} else {
 		utils.EnableDebugLogForTest()
-<<<<<<< HEAD
-=======
-		mlog.Error(tmr.Err.Error())
-
-		time.Sleep(time.Second)
->>>>>>> 935cf007
 		panic(tmr.Err)
 	}
 
@@ -277,12 +271,6 @@
 		}
 	} else {
 		utils.EnableDebugLogForTest()
-<<<<<<< HEAD
-=======
-		mlog.Error(tmr.Err.Error())
-
-		time.Sleep(time.Second)
->>>>>>> 935cf007
 		panic(tmr.Err)
 	}
 

--- conflicted
+++ resolved
@@ -7,9 +7,6 @@
 	"archive/zip"
 	"bytes"
 	"encoding/json"
-	l4g "github.com/alecthomas/log4go"
-	"github.com/mattermost/platform/model"
-	"github.com/mattermost/platform/utils"
 	"io"
 	"mime/multipart"
 	"path/filepath"
@@ -17,6 +14,10 @@
 	"strconv"
 	"strings"
 	"unicode/utf8"
+
+	l4g "github.com/alecthomas/log4go"
+	"github.com/mattermost/platform/model"
+	"github.com/mattermost/platform/utils"
 )
 
 type SlackChannel struct {
@@ -57,20 +58,19 @@
 	Comment string `json:"comment"`
 }
 
-<<<<<<< HEAD
 type SlackAttachment struct {
 	Id      int                      `json:"id"`
 	Text    string                   `json:"text"`
 	Pretext string                   `json:"pretext"`
 	Fields  []map[string]interface{} `json:"fields"`
-=======
+}
+
 func truncateRunes(s string, i int) string {
 	runes := []rune(s)
 	if len(runes) > i {
 		return string(runes[:i])
 	}
 	return s
->>>>>>> db61f7a7
 }
 
 func SlackConvertTimeStamp(ts string) int64 {
@@ -378,9 +378,6 @@
 	}
 }
 
-<<<<<<< HEAD
-func SlackAddChannels(teamId string, slackchannels []SlackChannel, posts map[string][]SlackPost, users map[string]*model.User, uploads map[string]*zip.File, botUser *model.User, log *bytes.Buffer) map[string]*model.Channel {
-=======
 func SlackSanitiseChannelProperties(channel model.Channel) model.Channel {
 	if utf8.RuneCountInString(channel.DisplayName) > model.CHANNEL_DISPLAY_NAME_MAX_RUNES {
 		l4g.Warn("api.slackimport.slack_sanitise_channel_properties.display_name_too_long.warn", map[string]interface{}{"ChannelName": channel.DisplayName})
@@ -405,8 +402,7 @@
 	return channel
 }
 
-func SlackAddChannels(teamId string, slackchannels []SlackChannel, posts map[string][]SlackPost, users map[string]*model.User, uploads map[string]*zip.File, log *bytes.Buffer) map[string]*model.Channel {
->>>>>>> db61f7a7
+func SlackAddChannels(teamId string, slackchannels []SlackChannel, posts map[string][]SlackPost, users map[string]*model.User, uploads map[string]*zip.File, botUser *model.User, log *bytes.Buffer) map[string]*model.Channel {
 	// Write Header
 	log.WriteString(utils.T("api.slackimport.slack_add_channels.added"))
 	log.WriteString("=================\r\n\r\n")

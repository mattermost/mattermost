ROOT := $(dir $(abspath $(lastword $(MAKEFILE_LIST))))

.PHONY: build build-v4 clean playbooks

V4_YAML = $(ROOT)/v4/html/static/mattermost-openapi-v4.yaml

V4_SRC = $(ROOT)/v4/source
PLAYBOOKS_SRC = $(ROOT)/playbooks

build: build-v4

build-v4: node_modules playbooks
	@echo Building mattermost openapi yaml for v4

	@if [ -r $(PLAYBOOKS_SRC)/merged-tags.yaml ]; then cat $(PLAYBOOKS_SRC)/merged-tags.yaml > $(V4_YAML); else cat $(V4_SRC)/introduction.yaml > $(V4_YAML); fi
	@cat $(V4_SRC)/users.yaml >> $(V4_YAML)
	@cat $(V4_SRC)/status.yaml >> $(V4_YAML)
	@cat $(V4_SRC)/teams.yaml >> $(V4_YAML)
	@cat $(V4_SRC)/channels.yaml >> $(V4_YAML)
	@cat $(V4_SRC)/posts.yaml >> $(V4_YAML)
	@cat $(V4_SRC)/preferences.yaml >> $(V4_YAML)
	@cat $(V4_SRC)/files.yaml >> $(V4_YAML)
<<<<<<< HEAD
	@cat $(V4_SRC)/ai.yaml >> $(V4_YAML)
	@cat $(V4_SRC)/recaps.yaml >> $(V4_YAML)
=======
>>>>>>> f529e16b
	@cat $(V4_SRC)/uploads.yaml >> $(V4_YAML)
	@cat $(V4_SRC)/jobs.yaml >> $(V4_YAML)
	@cat $(V4_SRC)/system.yaml >> $(V4_YAML)
	@cat $(V4_SRC)/emoji.yaml >> $(V4_YAML)
	@cat $(V4_SRC)/webhooks.yaml >> $(V4_YAML)
	@cat $(V4_SRC)/saml.yaml >> $(V4_YAML)
	@cat $(V4_SRC)/compliance.yaml >> $(V4_YAML)
	@cat $(V4_SRC)/ldap.yaml >> $(V4_YAML)
	@cat $(V4_SRC)/groups.yaml >> $(V4_YAML)
	@cat $(V4_SRC)/cluster.yaml >> $(V4_YAML)
	@cat $(V4_SRC)/brand.yaml >> $(V4_YAML)
	@cat $(V4_SRC)/commands.yaml >> $(V4_YAML)
	@cat $(V4_SRC)/oauth.yaml >> $(V4_YAML)
	@cat $(V4_SRC)/elasticsearch.yaml >> $(V4_YAML)
	@cat $(V4_SRC)/bleve.yaml >> $(V4_YAML)
	@cat $(V4_SRC)/dataretention.yaml >> $(V4_YAML)
	@cat $(V4_SRC)/plugins.yaml >> $(V4_YAML)
	@cat $(V4_SRC)/roles.yaml >> $(V4_YAML)
	@cat $(V4_SRC)/schemes.yaml >> $(V4_YAML)
	@cat $(V4_SRC)/service_terms.yaml >> $(V4_YAML)
	@cat $(V4_SRC)/remoteclusters.yaml >> $(V4_YAML)
	@cat $(V4_SRC)/sharedchannels.yaml >> $(V4_YAML)
	@cat $(V4_SRC)/reactions.yaml >> $(V4_YAML)
	@cat $(V4_SRC)/actions.yaml >> $(V4_YAML)
	@cat $(V4_SRC)/bots.yaml >> $(V4_YAML)
	@cat $(V4_SRC)/cloud.yaml >> $(V4_YAML)
	@cat $(V4_SRC)/usage.yaml >> $(V4_YAML)
	@cat $(V4_SRC)/permissions.yaml >> $(V4_YAML)
	@cat $(V4_SRC)/imports.yaml >> $(V4_YAML)
	@cat $(V4_SRC)/exports.yaml >> $(V4_YAML)
	@cat $(V4_SRC)/ip_filters.yaml >> $(V4_YAML)
	@cat $(V4_SRC)/bookmarks.yaml >> $(V4_YAML)
	@cat $(V4_SRC)/reports.yaml >> $(V4_YAML)
	@cat $(V4_SRC)/limits.yaml >> $(V4_YAML)
	@cat $(V4_SRC)/logs.yaml >> $(V4_YAML)
	@cat $(V4_SRC)/outgoing_oauth_connections.yaml >> $(V4_YAML)
	@cat $(V4_SRC)/metrics.yaml >> $(V4_YAML)
	@cat $(V4_SRC)/scheduled_post.yaml >> $(V4_YAML)
	@cat $(V4_SRC)/custom_profile_attributes.yaml >> $(V4_YAML)
	@cat $(V4_SRC)/audit_logging.yaml >> $(V4_YAML)
	@cat $(V4_SRC)/access_control.yaml >> $(V4_YAML)
	@cat $(V4_SRC)/content_flagging.yaml >> $(V4_YAML)
	@if [ -r $(PLAYBOOKS_SRC)/paths.yaml ]; then cat $(PLAYBOOKS_SRC)/paths.yaml >> $(V4_YAML); fi
	@if [ -r $(PLAYBOOKS_SRC)/merged-definitions.yaml ]; then cat $(PLAYBOOKS_SRC)/merged-definitions.yaml >> $(V4_YAML); else cat $(V4_SRC)/definitions.yaml >> $(V4_YAML); fi
	@echo Extracting code samples
	cd server && go run . $(V4_YAML)

	@node_modules/.bin/swagger-cli validate $(V4_YAML)
	@cp ./v4/html/ssr_template.hbs ./v4/html/index.html
	@echo Complete

node_modules: package.json $(wildcard package-lock.json)
	@echo Getting dependencies using npm

	npm install
	touch $@

run:
	@echo Starting local server
	python3 -m http.server 8080 --directory ./v4/html

clean:
	@echo Cleaning

	rm -rf node_modules

playbooks:
	@echo Fetching Playbooks OpenAPI spec
	cd playbooks && node extract.js
	cd playbooks && node merge-definitions.js $(V4_SRC)/definitions.yaml
	cd playbooks && node merge-tags.js $(V4_SRC)/introduction.yaml<|MERGE_RESOLUTION|>--- conflicted
+++ resolved
@@ -20,11 +20,7 @@
 	@cat $(V4_SRC)/posts.yaml >> $(V4_YAML)
 	@cat $(V4_SRC)/preferences.yaml >> $(V4_YAML)
 	@cat $(V4_SRC)/files.yaml >> $(V4_YAML)
-<<<<<<< HEAD
-	@cat $(V4_SRC)/ai.yaml >> $(V4_YAML)
 	@cat $(V4_SRC)/recaps.yaml >> $(V4_YAML)
-=======
->>>>>>> f529e16b
 	@cat $(V4_SRC)/uploads.yaml >> $(V4_YAML)
 	@cat $(V4_SRC)/jobs.yaml >> $(V4_YAML)
 	@cat $(V4_SRC)/system.yaml >> $(V4_YAML)

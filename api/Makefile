ROOT := $(dir $(abspath $(lastword $(MAKEFILE_LIST))))

.PHONY: build build-v4 clean playbooks

V4_YAML = $(ROOT)/v4/html/static/mattermost-openapi-v4.yaml

V4_SRC = $(ROOT)/v4/source
PLAYBOOKS_SRC = $(ROOT)/playbooks

build: build-v4

build-v4: node_modules playbooks
	@echo Building mattermost openapi yaml for v4

	@if [ -r $(PLAYBOOKS_SRC)/merged-tags.yaml ]; then cat $(PLAYBOOKS_SRC)/merged-tags.yaml > $(V4_YAML); else cat $(V4_SRC)/introduction.yaml > $(V4_YAML); fi
	@cat $(V4_SRC)/users.yaml >> $(V4_YAML)
	@cat $(V4_SRC)/status.yaml >> $(V4_YAML)
	@cat $(V4_SRC)/teams.yaml >> $(V4_YAML)
	@cat $(V4_SRC)/channels.yaml >> $(V4_YAML)
	@cat $(V4_SRC)/posts.yaml >> $(V4_YAML)
	@cat $(V4_SRC)/preferences.yaml >> $(V4_YAML)
	@cat $(V4_SRC)/files.yaml >> $(V4_YAML)
	@cat $(V4_SRC)/uploads.yaml >> $(V4_YAML)
	@cat $(V4_SRC)/jobs.yaml >> $(V4_YAML)
	@cat $(V4_SRC)/system.yaml >> $(V4_YAML)
	@cat $(V4_SRC)/emoji.yaml >> $(V4_YAML)
	@cat $(V4_SRC)/webhooks.yaml >> $(V4_YAML)
	@cat $(V4_SRC)/saml.yaml >> $(V4_YAML)
	@cat $(V4_SRC)/compliance.yaml >> $(V4_YAML)
	@cat $(V4_SRC)/ldap.yaml >> $(V4_YAML)
	@cat $(V4_SRC)/groups.yaml >> $(V4_YAML)
	@cat $(V4_SRC)/cluster.yaml >> $(V4_YAML)
	@cat $(V4_SRC)/brand.yaml >> $(V4_YAML)
	@cat $(V4_SRC)/commands.yaml >> $(V4_YAML)
	@cat $(V4_SRC)/oauth.yaml >> $(V4_YAML)
	@cat $(V4_SRC)/elasticsearch.yaml >> $(V4_YAML)
	@cat $(V4_SRC)/bleve.yaml >> $(V4_YAML)
	@cat $(V4_SRC)/dataretention.yaml >> $(V4_YAML)
	@cat $(V4_SRC)/plugins.yaml >> $(V4_YAML)
	@cat $(V4_SRC)/roles.yaml >> $(V4_YAML)
	@cat $(V4_SRC)/schemes.yaml >> $(V4_YAML)
	@cat $(V4_SRC)/service_terms.yaml >> $(V4_YAML)
	@cat $(V4_SRC)/remoteclusters.yaml >> $(V4_YAML)
	@cat $(V4_SRC)/sharedchannels.yaml >> $(V4_YAML)
	@cat $(V4_SRC)/reactions.yaml >> $(V4_YAML)
	@cat $(V4_SRC)/actions.yaml >> $(V4_YAML)
	@cat $(V4_SRC)/bots.yaml >> $(V4_YAML)
	@cat $(V4_SRC)/cloud.yaml >> $(V4_YAML)
	@cat $(V4_SRC)/usage.yaml >> $(V4_YAML)
	@cat $(V4_SRC)/permissions.yaml >> $(V4_YAML)
	@cat $(V4_SRC)/imports.yaml >> $(V4_YAML)
	@cat $(V4_SRC)/exports.yaml >> $(V4_YAML)
	@cat $(V4_SRC)/ip_filters.yaml >> $(V4_YAML)
	@cat $(V4_SRC)/bookmarks.yaml >> $(V4_YAML)
	@cat $(V4_SRC)/reports.yaml >> $(V4_YAML)
	@cat $(V4_SRC)/limits.yaml >> $(V4_YAML)
	@cat $(V4_SRC)/logs.yaml >> $(V4_YAML)
	@cat $(V4_SRC)/outgoing_oauth_connections.yaml >> $(V4_YAML)
<<<<<<< HEAD
	@cat $(V4_SRC)/scheduled_post.yaml >> $(V4_YAML)
=======
	@cat $(V4_SRC)/metrics.yaml >> $(V4_YAML)
>>>>>>> b898d13e
	@if [ -r $(PLAYBOOKS_SRC)/paths.yaml ]; then cat $(PLAYBOOKS_SRC)/paths.yaml >> $(V4_YAML); fi
	@if [ -r $(PLAYBOOKS_SRC)/merged-definitions.yaml ]; then cat $(PLAYBOOKS_SRC)/merged-definitions.yaml >> $(V4_YAML); else cat $(V4_SRC)/definitions.yaml >> $(V4_YAML); fi
	@echo Extracting code samples
	cd server && go run . $(V4_YAML)

	@node_modules/.bin/swagger-cli validate $(V4_YAML)
	@node_modules/.bin/redocly -t ./v4/html/ssr_template.hbs build-docs ./v4/html/static/mattermost-openapi-v4.yaml -o ./v4/html/index.html
	@echo Complete

node_modules: package.json $(wildcard package-lock.json)
	@echo Getting dependencies using npm

	npm install
	touch $@

run:
	@echo Starting redoc server

	@node_modules/.bin/redocly preview-docs ./v4/html/static/mattermost-openapi-v4.yaml

clean:
	@echo Cleaning

	rm -rf node_modules

playbooks:
	@echo Fetching Playbooks OpenAPI spec
	cd playbooks && node extract.js
	cd playbooks && node merge-definitions.js $(V4_SRC)/definitions.yaml
	cd playbooks && node merge-tags.js $(V4_SRC)/introduction.yaml<|MERGE_RESOLUTION|>--- conflicted
+++ resolved
@@ -56,11 +56,8 @@
 	@cat $(V4_SRC)/limits.yaml >> $(V4_YAML)
 	@cat $(V4_SRC)/logs.yaml >> $(V4_YAML)
 	@cat $(V4_SRC)/outgoing_oauth_connections.yaml >> $(V4_YAML)
-<<<<<<< HEAD
+	@cat $(V4_SRC)/metrics.yaml >> $(V4_YAML)
 	@cat $(V4_SRC)/scheduled_post.yaml >> $(V4_YAML)
-=======
-	@cat $(V4_SRC)/metrics.yaml >> $(V4_YAML)
->>>>>>> b898d13e
 	@if [ -r $(PLAYBOOKS_SRC)/paths.yaml ]; then cat $(PLAYBOOKS_SRC)/paths.yaml >> $(V4_YAML); fi
 	@if [ -r $(PLAYBOOKS_SRC)/merged-definitions.yaml ]; then cat $(PLAYBOOKS_SRC)/merged-definitions.yaml >> $(V4_YAML); else cat $(V4_SRC)/definitions.yaml >> $(V4_YAML); fi
 	@echo Extracting code samples

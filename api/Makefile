ROOT := $(dir $(abspath $(lastword $(MAKEFILE_LIST))))

.PHONY: build build-v4 clean playbooks

V4_YAML = $(ROOT)/v4/html/static/mattermost-openapi-v4.yaml

V4_SRC = $(ROOT)/v4/source
PLAYBOOKS_SRC = $(ROOT)/playbooks

build: build-v4

build-v4: node_modules playbooks
	@echo Building mattermost openapi yaml for v4

	@if [ -r $(PLAYBOOKS_SRC)/merged-tags.yaml ]; then cat $(PLAYBOOKS_SRC)/merged-tags.yaml > $(V4_YAML); else cat $(V4_SRC)/introduction.yaml > $(V4_YAML); fi
	@cat $(V4_SRC)/users.yaml >> $(V4_YAML)
	@cat $(V4_SRC)/status.yaml >> $(V4_YAML)
	@cat $(V4_SRC)/teams.yaml >> $(V4_YAML)
	@cat $(V4_SRC)/channels.yaml >> $(V4_YAML)
	@cat $(V4_SRC)/posts.yaml >> $(V4_YAML)
	@cat $(V4_SRC)/preferences.yaml >> $(V4_YAML)
	@cat $(V4_SRC)/files.yaml >> $(V4_YAML)
	@cat $(V4_SRC)/uploads.yaml >> $(V4_YAML)
	@cat $(V4_SRC)/jobs.yaml >> $(V4_YAML)
	@cat $(V4_SRC)/system.yaml >> $(V4_YAML)
	@cat $(V4_SRC)/emoji.yaml >> $(V4_YAML)
	@cat $(V4_SRC)/webhooks.yaml >> $(V4_YAML)
	@cat $(V4_SRC)/saml.yaml >> $(V4_YAML)
	@cat $(V4_SRC)/compliance.yaml >> $(V4_YAML)
	@cat $(V4_SRC)/ldap.yaml >> $(V4_YAML)
	@cat $(V4_SRC)/groups.yaml >> $(V4_YAML)
	@cat $(V4_SRC)/cluster.yaml >> $(V4_YAML)
	@cat $(V4_SRC)/brand.yaml >> $(V4_YAML)
	@cat $(V4_SRC)/commands.yaml >> $(V4_YAML)
	@cat $(V4_SRC)/oauth.yaml >> $(V4_YAML)
	@cat $(V4_SRC)/elasticsearch.yaml >> $(V4_YAML)
	@cat $(V4_SRC)/bleve.yaml >> $(V4_YAML)
	@cat $(V4_SRC)/dataretention.yaml >> $(V4_YAML)
	@cat $(V4_SRC)/plugins.yaml >> $(V4_YAML)
	@cat $(V4_SRC)/roles.yaml >> $(V4_YAML)
	@cat $(V4_SRC)/schemes.yaml >> $(V4_YAML)
	@cat $(V4_SRC)/service_terms.yaml >> $(V4_YAML)
	@cat $(V4_SRC)/sharedchannels.yaml >> $(V4_YAML)
	@cat $(V4_SRC)/reactions.yaml >> $(V4_YAML)
	@cat $(V4_SRC)/actions.yaml >> $(V4_YAML)
	@cat $(V4_SRC)/bots.yaml >> $(V4_YAML)
	@cat $(V4_SRC)/cloud.yaml >> $(V4_YAML)
	@cat $(V4_SRC)/usage.yaml >> $(V4_YAML)
	@cat $(V4_SRC)/permissions.yaml >> $(V4_YAML)
	@cat $(V4_SRC)/imports.yaml >> $(V4_YAML)
	@cat $(V4_SRC)/exports.yaml >> $(V4_YAML)
	@cat $(V4_SRC)/ip_filters.yaml >> $(V4_YAML)
<<<<<<< HEAD
	@cat $(V4_SRC)/outgoing_oauth_connections.yaml >> $(V4_YAML)
=======
	@cat $(V4_SRC)/reports.yaml >> $(V4_YAML)
>>>>>>> c5f58008
	@if [ -r $(PLAYBOOKS_SRC)/paths.yaml ]; then cat $(PLAYBOOKS_SRC)/paths.yaml >> $(V4_YAML); fi
	@if [ -r $(PLAYBOOKS_SRC)/merged-definitions.yaml ]; then cat $(PLAYBOOKS_SRC)/merged-definitions.yaml >> $(V4_YAML); else cat $(V4_SRC)/definitions.yaml >> $(V4_YAML); fi
	@echo Extracting code samples
	cd server && go run . $(V4_YAML)

	@node_modules/.bin/swagger-cli validate $(V4_YAML)
	@node_modules/.bin/redoc-cli -t ./v4/html/ssr_template.hbs build ./v4/html/static/mattermost-openapi-v4.yaml -o ./v4/html/index.html --options.noAutoAuth  --options.suppressWarnings
	@echo Complete

node_modules: package.json $(wildcard package-lock.json)
	@echo Getting dependencies using npm

	npm install
	touch $@

run:
	@echo Starting redoc server

	@node_modules/.bin/redoc-cli -t ./v4/html/ssr_template.hbs serve ./v4/html/static/mattermost-openapi-v4.yaml --options.noAutoAuth  --options.suppressWarnings  --ssr

clean:
	@echo Cleaning

	rm -rf node_modules

playbooks:
	@echo Fetching Playbooks OpenAPI spec
	cd playbooks && node extract.js
	cd playbooks && node merge-definitions.js $(V4_SRC)/definitions.yaml
	cd playbooks && node merge-tags.js $(V4_SRC)/introduction.yaml<|MERGE_RESOLUTION|>--- conflicted
+++ resolved
@@ -50,11 +50,8 @@
 	@cat $(V4_SRC)/imports.yaml >> $(V4_YAML)
 	@cat $(V4_SRC)/exports.yaml >> $(V4_YAML)
 	@cat $(V4_SRC)/ip_filters.yaml >> $(V4_YAML)
-<<<<<<< HEAD
+	@cat $(V4_SRC)/reports.yaml >> $(V4_YAML)
 	@cat $(V4_SRC)/outgoing_oauth_connections.yaml >> $(V4_YAML)
-=======
-	@cat $(V4_SRC)/reports.yaml >> $(V4_YAML)
->>>>>>> c5f58008
 	@if [ -r $(PLAYBOOKS_SRC)/paths.yaml ]; then cat $(PLAYBOOKS_SRC)/paths.yaml >> $(V4_YAML); fi
 	@if [ -r $(PLAYBOOKS_SRC)/merged-definitions.yaml ]; then cat $(PLAYBOOKS_SRC)/merged-definitions.yaml >> $(V4_YAML); else cat $(V4_SRC)/definitions.yaml >> $(V4_YAML); fi
 	@echo Extracting code samples

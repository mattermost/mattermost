--- conflicted
+++ resolved
@@ -38,11 +38,7 @@
 	upgrader := websocket.Upgrader{
 		ReadBufferSize:  model.SOCKET_MAX_MESSAGE_SIZE_KB,
 		WriteBufferSize: model.SOCKET_MAX_MESSAGE_SIZE_KB,
-<<<<<<< HEAD
 		CheckOrigin: originChecker,
-=======
-		CheckOrigin:     nil,
->>>>>>> 3f070fe4
 	}
 
 	ws, err := upgrader.Upgrade(w, r, nil)

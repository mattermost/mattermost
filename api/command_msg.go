--- conflicted
+++ resolved
@@ -64,11 +64,7 @@
 	channelName := model.GetDMNameFromIds(c.Session.UserId, userProfile.Id)
 
 	targetChannelId := ""
-<<<<<<< HEAD
-	if channel := <-app.Srv.Store.Channel().GetByName(c.TeamId, channelName); channel.Err != nil {
-=======
-	if channel := <-Srv.Store.Channel().GetByName(c.TeamId, channelName, true); channel.Err != nil {
->>>>>>> 1863617a
+	if channel := <-app.Srv.Store.Channel().GetByName(c.TeamId, channelName, true); channel.Err != nil {
 		if channel.Err.Id == "store.sql_channel.get_by_name.missing.app_error" {
 			if directChannel, err := app.CreateDirectChannel(c.Session.UserId, userProfile.Id); err != nil {
 				c.Err = err

--- conflicted
+++ resolved
@@ -17,11 +17,11 @@
                                     <table border="0" cellpadding="0" cellspacing="0" style="padding: 20px 50px 0; text-align: center; margin: 0 auto">
                                         <tr>
                                             <td style="border-bottom: 1px solid #ddd; padding: 0 0 20px;">
-                                                <h2 style="font-weight: normal; margin-top: 10px;">Thanks for creating a team!</h2>
+                                                <h2 style="font-weight: normal; margin-top: 10px;">{{.Props.Title}}</h2>
                                                 <p style="margin: 20px 0 25px">
-                                                    <a href="{{.Props.Link}}" style="background: #2389D7; border-radius: 3px; color: #fff; border: none; outline: none; min-width: 200px; padding: 15px 25px; font-size: 14px; font-family: inherit; cursor: pointer; -webkit-appearance: none;text-decoration: none;">Set up your team</a>
+                                                    <a href="{{.Props.Link}}" style="background: #2389D7; border-radius: 3px; color: #fff; border: none; outline: none; min-width: 200px; padding: 15px 25px; font-size: 14px; font-family: inherit; cursor: pointer; -webkit-appearance: none;text-decoration: none;">{{.Props.Button}}</a>
                                                 </p>
-                                                {{ .ClientCfg.SiteName }} is one place for all your team communication, searchable and available anywhere.<br>You'll get more out of {{ .ClientCfg.SiteName }} when your team is in constant communication--let's get them on board.<br></p>
+                                                {{ .ClientCfg.SiteName }} {{.Html.Info}}<br></p>
                                             </td>
                                         </tr>
                                         <tr>
@@ -31,75 +31,7 @@
                                 </td>
                             </tr>
                             <tr>
-<<<<<<< HEAD
-                                <td style="text-align: center;color: #AAA; font-size: 11px; padding-bottom: 10px;">
-                                    <p style="margin: 25px 0;">
-                                        <img width="65" src="{{.Props.SiteURL}}/static/images/circles.png" alt="">
-                                    </p>
-                                    <p style="padding: 0 50px;">
-                                        (c) 2015 ZBox Spa. Andres Bello 1245, Santiago, CL
-                                    </p>
-                                </td>
-                            </tr>
-                        </table>
-                    </td>
-                </tr>
-            </table>
-        </td>
-    </tr>
-</table>
-
-{{end}}
-
-{{define "signup_team_body_es"}}
-
-<table align="center" border="0" cellpadding="0" cellspacing="0" width="100%" style="margin-top: 20px; line-height: 1.7; color: #555;">
-    <tr>
-        <td>
-            <table align="center" border="0" cellpadding="0" cellspacing="0" width="100%" style="max-width: 660px; font-family: Helvetica, Arial, sans-serif; font-size: 14px; background: #FFF;">
-                <tr>
-                    <td style="border: 1px solid #ddd;">
-                        <table align="center" border="0" cellpadding="0" cellspacing="0" width="100%" style="border-collapse: collapse;">
-                            <tr>
-                                <td style="padding: 20px 20px 10px; text-align:left;">
-                                    <img src="{{.Props.SiteURL}}/static/images/logo-email.png" width="130px" style="opacity: 0.5" alt="">
-                                </td>
-                            </tr>
-                            <tr>
-                                <td>
-                                    <table border="0" cellpadding="0" cellspacing="0" style="padding: 20px 50px 0; text-align: center; margin: 0 auto">
-                                        <tr>
-                                            <td style="border-bottom: 1px solid #ddd; padding: 0 0 20px;">
-                                                <h2 style="font-weight: normal; margin-top: 10px;">Gracias por crear un equipo!</h2>
-                                                <p style="margin: 20px 0 25px">
-                                                    <a href="{{.Props.Link}}" style="background: #2389D7; border-radius: 3px; color: #fff; border: none; outline: none; min-width: 200px; padding: 15px 25px; font-size: 14px; font-family: inherit; cursor: pointer; -webkit-appearance: none;text-decoration: none;">Configura tu equipo</a>
-                                                </p>
-                                                {{ .ClientCfg.SiteName }} es un lugar para que tu equipo se comunique, disponible desde d&oacute;nde sea.<br>
-                                                Le sacar&aacute;s realmente provecho a {{ .ClientCfg.SiteName }} cuando tu equipo este en constante comunicaci&oacute;n -- Traigamoslos a bordo.<br></p>
-                                            </td>
-                                        </tr>
-                                        <tr>
-                                            <td style="color: #999; padding-top: 20px; line-height: 25px; font-size: 13px;">
-                                                Si tienes alguna pregunta, escribenos en cualquier momento a:  <a href="mailto:{{.ClientCfg.FeedbackEmail}}" style="text-decoration: none; color:#2389D7;">{{.ClientCfg.FeedbackEmail}}</a>.<br>
-                                                Los mejores deseos,<br>
-                                                El Equipo {{.ClientCfg.SiteName}}<br>
-                                            </td>
-                                        </tr>
-                                    </table>
-                                </td>
-                            </tr>
-                            <tr>
-                                <td style="text-align: center;color: #AAA; font-size: 11px; padding-bottom: 10px;">
-                                    <p style="margin: 25px 0;">
-                                        <img width="65" src="{{.Props.SiteURL}}/static/images/circles.png" alt="">
-                                    </p>
-                                    <p style="padding: 0 50px;">
-                                        (c) 2015 ZBox Spa. Andres Bello 1245, Santiago, CL
-                                    </p>
-                                </td>
-=======
                                 {{template "email_footer" . }}
->>>>>>> 74f427fb
                             </tr>
                         </table>
                     </td>

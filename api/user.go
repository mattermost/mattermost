// Copyright (c) 2015 Mattermost, Inc. All Rights Reserved.
// See License.txt for license information.

package api

import (
	"bytes"
	l4g "code.google.com/p/log4go"
	b64 "encoding/base64"
	"fmt"
	"github.com/disintegration/imaging"
	"github.com/golang/freetype"
	"github.com/gorilla/mux"
	"github.com/mattermost/platform/einterfaces"
	"github.com/mattermost/platform/model"
	"github.com/mattermost/platform/store"
	"github.com/mattermost/platform/utils"
	"github.com/mattermost/platform/i18n"
	goi18n "github.com/nicksnyder/go-i18n/i18n"
	"github.com/mssola/user_agent"
	"hash/fnv"
	"image"
	"image/color"
	"image/draw"
	_ "image/gif"
	_ "image/jpeg"
	"image/png"
	"io"
	"io/ioutil"
	"net/http"
	"net/url"
	"strconv"
	"strings"
	"encoding/json"
	"html/template"
)

func InitUser(r *mux.Router) {
	l4g.Debug(T("Initializing user api routes"))

	sr := r.PathPrefix("/users").Subrouter()
	sr.Handle("/create", ApiAppHandler(createUser)).Methods("POST")
	sr.Handle("/update", ApiUserRequired(updateUser)).Methods("POST")
	sr.Handle("/update_roles", ApiUserRequired(updateRoles)).Methods("POST")
	sr.Handle("/update_active", ApiUserRequired(updateActive)).Methods("POST")
	sr.Handle("/update_notify", ApiUserRequired(updateUserNotify)).Methods("POST")
	sr.Handle("/newpassword", ApiUserRequired(updatePassword)).Methods("POST")
	sr.Handle("/send_password_reset", ApiAppHandler(sendPasswordReset)).Methods("POST")
	sr.Handle("/reset_password", ApiAppHandler(resetPassword)).Methods("POST")
	sr.Handle("/login", ApiAppHandler(login)).Methods("POST")
	sr.Handle("/logout", ApiUserRequired(logout)).Methods("POST")
	sr.Handle("/login_ldap", ApiAppHandler(loginLdap)).Methods("POST")
	sr.Handle("/revoke_session", ApiUserRequired(revokeSession)).Methods("POST")
	sr.Handle("/switch_to_sso", ApiAppHandler(switchToSSO)).Methods("POST")
	sr.Handle("/switch_to_email", ApiUserRequired(switchToEmail)).Methods("POST")

	sr.Handle("/newimage", ApiUserRequired(uploadProfileImage)).Methods("POST")

	sr.Handle("/me", ApiAppHandler(getMe)).Methods("GET")
	sr.Handle("/status", ApiUserRequiredActivity(getStatuses, false)).Methods("POST")
	sr.Handle("/status_info", ApiAppHandler(getUserStatusInfo)).Methods("POST")
	sr.Handle("/profiles", ApiUserRequired(getProfiles)).Methods("GET")
	sr.Handle("/profiles/{id:[A-Za-z0-9]+}", ApiUserRequired(getProfiles)).Methods("GET")
	sr.Handle("/{id:[A-Za-z0-9]+}", ApiUserRequired(getUser)).Methods("GET")
	sr.Handle("/{id:[A-Za-z0-9]+}/sessions", ApiUserRequired(getSessions)).Methods("GET")
	sr.Handle("/{id:[A-Za-z0-9]+}/audits", ApiUserRequired(getAudits)).Methods("GET")
	sr.Handle("/{id:[A-Za-z0-9]+}/image", ApiUserRequired(getProfileImage)).Methods("GET")
}

func createUser(c *Context, w http.ResponseWriter, r *http.Request) {
<<<<<<< HEAD
	if !utils.Cfg.EmailSettings.EnableSignUpWithEmail || !utils.Cfg.TeamSettings.EnableUserCreation {
		c.Err = model.NewAppError("signupTeam", "User sign-up with email is disabled.", "")
=======
	T := i18n.Language(w, r)
	if !utils.Cfg.EmailSettings.EnableSignUpWithEmail {
		c.Err = model.NewAppError("signupTeam", T("User sign-up with email is disabled."), "")
>>>>>>> e63d4afb
		c.Err.StatusCode = http.StatusNotImplemented
		return
	}

	user := model.UserFromJson(r.Body)

	if user == nil {
		c.SetInvalidParam("createUser", "user")
		return
	}

	// the user's username is checked to be valid when they are saved to the database

	user.EmailVerified = false

	var team *model.Team

	if result := <-Srv.Store.Team().Get(user.TeamId, T); result.Err != nil {
		c.Err = result.Err
		return
	} else {
		team = result.Data.(*model.Team)
	}

	hash := r.URL.Query().Get("h")

	sendWelcomeEmail := true

	if IsVerifyHashRequired(user, team, hash) {
		data := r.URL.Query().Get("d")
		props := model.MapFromJson(strings.NewReader(data))

		if !model.ComparePassword(hash, fmt.Sprintf("%v:%v", data, utils.Cfg.EmailSettings.InviteSalt)) {
			c.Err = model.NewAppError("createUser", T("The signup link does not appear to be valid"), "")
			return
		}

		t, err := strconv.ParseInt(props["time"], 10, 64)
		if err != nil || model.GetMillis()-t > 1000*60*60*48 { // 48 hours
			c.Err = model.NewAppError("createUser", T("The signup link has expired"), "")
			return
		}

		if user.TeamId != props["id"] {
			c.Err = model.NewAppError("createUser", T("Invalid team name"), data)
			return
		}

		user.Email = props["email"]
		user.EmailVerified = true
		sendWelcomeEmail = false
	}

	if user.IsSSOUser() {
		user.EmailVerified = true
	}

<<<<<<< HEAD
	ruser, err := CreateUser(team, user)
	if err != nil {
		c.Err = err
=======
	ruser := CreateUser(c, team, user, T)
	if c.Err != nil {
>>>>>>> e63d4afb
		return
	}

	if sendWelcomeEmail {
		sendWelcomeEmailAndForget(ruser.Id, ruser.Email, team.Name, team.DisplayName, c.GetSiteURL(), c.GetTeamURLFromTeam(team), ruser.EmailVerified, T)
	}

	w.Write([]byte(ruser.ToJson()))

}

func IsVerifyHashRequired(user *model.User, team *model.Team, hash string) bool {
	shouldVerifyHash := true

	if team.Type == model.TEAM_INVITE && len(team.AllowedDomains) > 0 && len(hash) == 0 && user != nil {
		domains := strings.Fields(strings.TrimSpace(strings.ToLower(strings.Replace(strings.Replace(team.AllowedDomains, "@", " ", -1), ",", " ", -1))))

		matched := false
		for _, d := range domains {
			if strings.HasSuffix(user.Email, "@"+d) {
				matched = true
				break
			}
		}

		if matched {
			shouldVerifyHash = false
		} else {
			return true
		}
	}

	if team.Type == model.TEAM_OPEN {
		shouldVerifyHash = false
	}

	if len(hash) > 0 {
		shouldVerifyHash = true
	}

	return shouldVerifyHash
}

<<<<<<< HEAD
func CreateUser(team *model.Team, user *model.User) (*model.User, *model.AppError) {
=======
func CreateUser(c *Context, team *model.Team, user *model.User, T goi18n.TranslateFunc) *model.User {

	if !utils.Cfg.TeamSettings.EnableUserCreation {
		c.Err = model.NewAppError("CreateUser", T("User creation has been disabled. Please ask your systems administrator for details."), "")
		return nil
	}
>>>>>>> e63d4afb

	channelRole := ""
	if team.Email == user.Email {
		user.Roles = model.ROLE_TEAM_ADMIN
		channelRole = model.CHANNEL_ROLE_ADMIN

		// Below is a speical case where the first user in the entire
		// system is granted the system_admin role instead of admin
<<<<<<< HEAD
		if result := <-Srv.Store.User().GetTotalUsersCount(); result.Err != nil {
			return nil, result.Err
=======
		if result := <-Srv.Store.User().GetTotalUsersCount(T); result.Err != nil {
			c.Err = result.Err
			return nil
>>>>>>> e63d4afb
		} else {
			count := result.Data.(int64)
			if count <= 0 {
				user.Roles = model.ROLE_SYSTEM_ADMIN
			}
		}

	} else {
		user.Roles = ""
	}

	user.MakeNonNil()

<<<<<<< HEAD
	if result := <-Srv.Store.User().Save(user); result.Err != nil {
		l4g.Error("Couldn't save the user err=%v", result.Err)
		return nil, result.Err
=======
	if result := <-Srv.Store.User().Save(user, T); result.Err != nil {
		c.Err = result.Err
		l4g.Error(T("Couldn't save the user err=%v"), result.Err)
		return nil
>>>>>>> e63d4afb
	} else {
		ruser := result.Data.(*model.User)

		// Soft error if there is an issue joining the default channels
		if err := JoinDefaultChannels(ruser, channelRole, T); err != nil {
			l4g.Error(T("Encountered an issue joining default channels user_id=%s, team_id=%s, err=%v"), ruser.Id, ruser.TeamId, err)
		}

		addDirectChannelsAndForget(ruser, T)

		if user.EmailVerified {
			if cresult := <-Srv.Store.User().VerifyEmail(ruser.Id, T); cresult.Err != nil {
				l4g.Error(T("Failed to set email verified err=%v"), cresult.Err)
			}
		}

		pref := model.Preference{UserId: ruser.Id, Category: model.PREFERENCE_CATEGORY_TUTORIAL_STEPS, Name: ruser.Id, Value: "0"}
		embed_preview := model.Preference{UserId: ruser.Id, Category: model.PREFERENCE_CATEGORY_ADVANCED_SETTINGS, Name: "feature_enabled_embed_preview", Value: "true"}
		mdown_preview := model.Preference{UserId: ruser.Id, Category: model.PREFERENCE_CATEGORY_ADVANCED_SETTINGS, Name: "feature_enabled_markdown_preview", Value: "true"}
		if presult := <-Srv.Store.Preference().Save(&model.Preferences{pref, embed_preview, mdown_preview}, T); presult.Err != nil {
			l4g.Error(T("Encountered error saving tutorial preference, err=%v"), presult.Err.Message)
		}

		ruser.Sanitize(map[string]bool{})

		// This message goes to every channel, so the channelId is irrelevant
		message := model.NewMessage(team.Id, "", ruser.Id, model.ACTION_NEW_USER)

		PublishAndForget(message)

		return ruser, nil
	}
}

func CreateOAuthUser(c *Context, w http.ResponseWriter, r *http.Request, service string, userData io.ReadCloser, team *model.Team) *model.User {
	var user *model.User
	provider := einterfaces.GetOauthProvider(service)
	if provider == nil {
		c.Err = model.NewAppError("CreateOAuthUser", service+" oauth not avlailable on this server", "")
		return nil
	} else {
		user = provider.GetUserFromJson(userData)
	}

	if user == nil {
		c.Err = model.NewAppError("CreateOAuthUser", "Could not create user out of "+service+" user object", "")
		return nil
	}

	suchan := Srv.Store.User().GetByAuth(team.Id, user.AuthData, service)
	euchan := Srv.Store.User().GetByEmail(team.Id, user.Email)

	if team.Email == "" {
		team.Email = user.Email
		if result := <-Srv.Store.Team().Update(team); result.Err != nil {
			c.Err = result.Err
			return nil
		}
	} else {
		found := true
		count := 0
		for found {
			if found = IsUsernameTaken(user.Username, team.Id); c.Err != nil {
				return nil
			} else if found {
				user.Username = user.Username + strconv.Itoa(count)
				count += 1
			}
		}
	}

	if result := <-suchan; result.Err == nil {
		c.Err = model.NewAppError("signupCompleteOAuth", "This "+service+" account has already been used to sign up for team "+team.DisplayName, "email="+user.Email)
		return nil
	}

	if result := <-euchan; result.Err == nil {
		c.Err = model.NewAppError("signupCompleteOAuth", "Team "+team.DisplayName+" already has a user with the email address attached to your "+service+" account", "email="+user.Email)
		return nil
	}

	user.TeamId = team.Id
	user.EmailVerified = true

	ruser, err := CreateUser(team, user)
	if err != nil {
		c.Err = err
		return nil
	}

	Login(c, w, r, ruser, "")
	if c.Err != nil {
		return nil
	}

	return ruser
}

func sendWelcomeEmailAndForget(userId, email, teamName, teamDisplayName, siteURL, teamURL string, verified bool, T goi18n.TranslateFunc) {
	go func() {

		subjectPage := NewServerTemplatePage("welcome_subject")
		subjectPage.Props["TeamDisplayName"] = teamDisplayName
		subjectPage.Props["Subject"] = T("You joined")
		bodyPage := NewServerTemplatePage("welcome_body")
		bodyPage.Props["SiteURL"] = siteURL
		bodyPage.Props["TeamURL"] = teamURL
		bodyPage.Props["VerifyTitle"] = T("You've been invited")
		bodyPage.Props["VerifyInfo"] = T("Please verify your email address by clicking below.")
		bodyPage.Props["VerifyButton"] = T("Verify Email")
		bodyPage.Props["Info"] = T("You can sign-in to your new team from the web address:")
		bodyPage.Props["Extra"] = T("Mattermost lets you share messages and files from your PC or phone, with instant search and archiving.")
		bodyPage.Html["Footer"] = template.HTML(T("footer"))
		bodyPage.Html["EmailInfo"] = template.HTML(fmt.Sprintf(T("email_info"), utils.ClientCfg["FeedbackEmail"], utils.ClientCfg["FeedbackEmail"], utils.ClientCfg["SiteName"]))

		if !verified {
			link := fmt.Sprintf("%s/verify_email?uid=%s&hid=%s&teamname=%s&email=%s", siteURL, userId, model.HashPassword(userId), teamName, email)
			bodyPage.Props["VerifyUrl"] = link
		}

		if err := utils.SendMail(email, subjectPage.Render(), bodyPage.Render(), T); err != nil {
			l4g.Error(T("Failed to send welcome email successfully err=%v"), err)
		}
	}()
}

func addDirectChannelsAndForget(user *model.User, T goi18n.TranslateFunc) {
	go func() {
		var profiles map[string]*model.User
		if result := <-Srv.Store.User().GetProfiles(user.TeamId, T); result.Err != nil {
			l4g.Error(T("Failed to add direct channel preferences for user user_id=%s, team_id=%s, err=%v"), user.Id, user.TeamId, result.Err.Error())
			return
		} else {
			profiles = result.Data.(map[string]*model.User)
		}

		var preferences model.Preferences

		for id := range profiles {
			if id == user.Id {
				continue
			}

			profile := profiles[id]

			preference := model.Preference{
				UserId:   user.Id,
				Category: model.PREFERENCE_CATEGORY_DIRECT_CHANNEL_SHOW,
				Name:     profile.Id,
				Value:    "true",
			}

			preferences = append(preferences, preference)

			if len(preferences) >= 10 {
				break
			}
		}

		if result := <-Srv.Store.Preference().Save(&preferences, T); result.Err != nil {
			l4g.Error(T("Failed to add direct channel preferences for new user user_id=%s, eam_id=%s, err=%v"), user.Id, user.TeamId, result.Err.Error())
		}
	}()
}

func SendVerifyEmailAndForget(userId, userEmail, teamName, teamDisplayName, siteURL, teamURL string, T goi18n.TranslateFunc) {
	go func() {

		link := fmt.Sprintf("%s/verify_email?uid=%s&hid=%s&teamname=%s&email=%s", siteURL, userId, model.HashPassword(userId), teamName, userEmail)

		subjectPage := NewServerTemplatePage("verify_subject")
		subjectPage.Props["SiteURL"] = siteURL
		subjectPage.Props["TeamDisplayName"] = teamDisplayName
		subjectPage.Props["Subject"] = T("Email Verification")
		bodyPage := NewServerTemplatePage("verify_body")
		bodyPage.Props["SiteURL"] = siteURL
		bodyPage.Props["Title"] = T("You've been invited")
		bodyPage.Props["Info"] = T("Please verify your email address by clicking below.")
		bodyPage.Props["Button"] = T("Verify Email")
		bodyPage.Props["TeamDisplayName"] = teamDisplayName
		bodyPage.Props["VerifyUrl"] = link
		bodyPage.Html["Footer"] = template.HTML(T("footer"))
		bodyPage.Html["EmailInfo"] = template.HTML(fmt.Sprintf(T("email_info"), utils.ClientCfg["FeedbackEmail"], utils.ClientCfg["FeedbackEmail"], utils.ClientCfg["SiteName"]))

		if err := utils.SendMail(userEmail, subjectPage.Render(), bodyPage.Render(), T); err != nil {
			l4g.Error(T("Failed to send verification email successfully err=%v"), err)
		}
	}()
}

func LoginById(c *Context, w http.ResponseWriter, r *http.Request, userId, password, deviceId string) *model.User {
	T := i18n.Language(w, r)
	if result := <-Srv.Store.User().Get(userId, T); result.Err != nil {
		c.Err = result.Err
		return nil
	} else {
		user := result.Data.(*model.User)
<<<<<<< HEAD
		if checkUserLoginAttempts(c, user) && checkUserPassword(c, user, password) {
=======
		if checkUserPassword(c, user, password, T) {
>>>>>>> e63d4afb
			Login(c, w, r, user, deviceId)
			return user
		}
	}

	return nil
}

func LoginByEmail(c *Context, w http.ResponseWriter, r *http.Request, email, name, password, deviceId string) *model.User {
	var team *model.Team
	T := i18n.Language(w, r)

	if result := <-Srv.Store.Team().GetByName(name, T); result.Err != nil {
		c.Err = result.Err
		return nil
	} else {
		team = result.Data.(*model.Team)
	}

	if result := <-Srv.Store.User().GetByEmail(team.Id, email, T); result.Err != nil {
		c.Err = result.Err
		c.Err.StatusCode = http.StatusForbidden
		return nil
	} else {
		user := result.Data.(*model.User)

<<<<<<< HEAD
		if len(user.AuthData) != 0 {
			c.Err = model.NewAppError("LoginByEmail", "Please sign in using "+user.AuthService, "")
			return nil
		}

		if checkUserLoginAttempts(c, user) && checkUserPassword(c, user, password) {
=======
		if checkUserPassword(c, user, password, T) {
>>>>>>> e63d4afb
			Login(c, w, r, user, deviceId)
			return user
		}
	}

	return nil
}

<<<<<<< HEAD
func LoginByOAuth(c *Context, w http.ResponseWriter, r *http.Request, service string, userData io.ReadCloser, team *model.Team) *model.User {
	authData := ""
	provider := einterfaces.GetOauthProvider(service)
	if provider == nil {
		c.Err = model.NewAppError("LoginByOAuth", service+" oauth not avlailable on this server", "")
		return nil
	} else {
		authData = provider.GetAuthDataFromJson(userData)
	}
=======
func LoginByZBox(c *Context, w http.ResponseWriter, r *http.Request, email, password, deviceId string) *model.User {
	var team *model.Team
	T := i18n.Language(w, r)

	if body, err := zboxAuth(email, password, T); err != nil {
		c.Err = err
		return nil
	} else {
		authData := ""
		teamName := ""
		var user *model.User
		zbu := model.ZboxUserFromJson(body)
		teamName = zbu.Team
		authData = zbu.Email
		user = model.UserFromZBoxUser(zbu)

		if len(authData) == 0 {
			c.Err = model.NewAppError("zboxOAuth", T("Could not parse auth data out of zbox user object"), "")
			return nil
		}

		if len(teamName) == 0 {
			c.Err = model.NewAppError("zboxOAuth", T("Invalid team name"), "team_name="+teamName)
			c.Err.StatusCode = http.StatusBadRequest
			return nil
		}

		if !zbu.Enabled || !zbu.ChatEnabled {
			c.Err = model.NewAppError("zboxOAuth", T("Your user is not authorized to use the Chat app"), "")
			c.Err.StatusCode = http.StatusForbidden
			return nil
		}

		if result := <-Srv.Store.Team().GetByName(teamName, T); result.Err != nil {
			c.Err = result.Err
			return nil
		} else {
			team = result.Data.(*model.Team)
		}

		if result := <-Srv.Store.User().GetByAuth(team.Id, authData, "zbox", T); result.Err != nil {
			if user != nil {
				SignUpAndLogin(c, w, r, team, user, "zbox", T)
				if c.Err != nil {
					return nil
				}

				return user
			} else {
				c.Err = result.Err
				return nil
			}
		} else {
			user = result.Data.(*model.User)
			Login(c, w, r, user, "")

			if c.Err != nil {
				return nil
			}

			return user
		}

		return nil
	}
}

func SignUpAndLogin (c *Context, w http.ResponseWriter, r *http.Request, team *model.Team, user *model.User, service string, T goi18n.TranslateFunc) {
	euchan := Srv.Store.User().GetByEmail(team.Id, user.Email, T)

	if result := <-euchan; result.Err == nil {
		c.Err = model.NewAppError("signupCompleteOAuth", T("Team ")+team.DisplayName+T(" already has a user with the email address attached to your ")+service+" account", "email="+user.Email)
		return
	}

	if team.Email == "" {
		team.Email = user.Email
		if result := <-Srv.Store.Team().Update(team, T); result.Err != nil {
			c.Err = result.Err
			return
		}
	} else {
		found := true
		count := 0
		for found {
			if found = IsUsernameTaken(user.Username, team.Id, T); c.Err != nil {
				return
			} else if found {
				user.Username = user.Username + strconv.Itoa(count)
				count += 1
			}
		}
	}
	user.TeamId = team.Id
	user.EmailVerified = true
	if cookie, err := r.Cookie(model.SESSION_LANGUAGE); err != nil {
		if cookie != nil {
			user.Language = cookie.Value
		} else {
			user.Language = model.DEFAULT_LANGUAGE
		}
	} else {
		user.Language = model.DEFAULT_LANGUAGE
	}

	ruser := CreateUser(c, team, user, T)
	if c.Err != nil {
		return
	}

	Login(c, w, r, ruser, "")

	if c.Err != nil {
		return
	}
}

func checkUserPassword(c *Context, user *model.User, password string, T goi18n.TranslateFunc) bool {
>>>>>>> e63d4afb

	if len(authData) == 0 {
		c.Err = model.NewAppError("LoginByOAuth", "Could not parse auth data out of "+service+" user object", "")
		return nil
	}

	var user *model.User
	if result := <-Srv.Store.User().GetByAuth(team.Id, authData, service); result.Err != nil {
		c.Err = result.Err
		return nil
	} else {
		user = result.Data.(*model.User)
		Login(c, w, r, user, "")
		return user
	}
}

func checkUserLoginAttempts(c *Context, user *model.User) bool {
	if user.FailedAttempts >= utils.Cfg.ServiceSettings.MaximumLoginAttempts {
<<<<<<< HEAD
		c.LogAuditWithUserId(user.Id, "fail")
		c.Err = model.NewAppError("checkUserLoginAttempts", "Your account is locked because of too many failed password attempts. Please reset your password.", "user_id="+user.Id)
=======
		c.LogAuditWithUserId(user.Id, "fail", T)
		c.Err = model.NewAppError("checkUserPassword", T("Your account is locked because of too many failed password attempts. Please reset your password."), "user_id="+user.Id)
>>>>>>> e63d4afb
		c.Err.StatusCode = http.StatusForbidden
		return false
	}

	return true
}

func checkUserPassword(c *Context, user *model.User, password string) bool {

	if !model.ComparePassword(user.Password, password) {
		c.LogAuditWithUserId(user.Id, "fail", T)
		c.Err = model.NewAppError("checkUserPassword", T("Login failed because of invalid password"), "user_id="+user.Id)
		c.Err.StatusCode = http.StatusForbidden

		if result := <-Srv.Store.User().UpdateFailedPasswordAttempts(user.Id, user.FailedAttempts+1, T); result.Err != nil {
			c.LogError(result.Err)
		}

		return false
	} else {
		if result := <-Srv.Store.User().UpdateFailedPasswordAttempts(user.Id, 0, T); result.Err != nil {
			c.LogError(result.Err)
		}

		return true
	}

}

// User MUST be validated before calling Login
func Login(c *Context, w http.ResponseWriter, r *http.Request, user *model.User, deviceId string) {
	i18n.SetLanguageCookie(w, user.Language)
	T := i18n.Language(w, r)
	c.LogAuditWithUserId(user.Id, "attempt", T)

	if !user.EmailVerified && utils.Cfg.EmailSettings.RequireEmailVerification {
		c.Err = model.NewAppError("Login", T("Login failed because email address has not been verified"), "user_id="+user.Id)
		c.Err.StatusCode = http.StatusForbidden
		return
	}

	if user.DeleteAt > 0 {
		c.Err = model.NewAppError("Login", T("Login failed because your account has been set to inactive.  Please contact an administrator."), "user_id="+user.Id)
		c.Err.StatusCode = http.StatusForbidden
		return
	}

	session := &model.Session{UserId: user.Id, TeamId: user.TeamId, Roles: user.Roles, DeviceId: deviceId, IsOAuth: false}

	maxAge := *utils.Cfg.ServiceSettings.SessionLengthWebInDays * 60 * 60 * 24

	if len(deviceId) > 0 {
		session.SetExpireInDays(*utils.Cfg.ServiceSettings.SessionLengthMobileInDays)
		maxAge = *utils.Cfg.ServiceSettings.SessionLengthMobileInDays * 60 * 60 * 24

		// A special case where we logout of all other sessions with the same Id
		if result := <-Srv.Store.Session().GetSessions(user.Id); result.Err != nil {
			c.Err = result.Err
			c.Err.StatusCode = http.StatusForbidden
			return
		} else {
			sessions := result.Data.([]*model.Session)
			for _, session := range sessions {
				if session.DeviceId == deviceId {
					l4g.Debug("Revoking sessionId=" + session.Id + " for userId=" + user.Id + " re-login with same device Id")
					RevokeSessionById(c, session.Id)
					if c.Err != nil {
						c.LogError(c.Err)
						c.Err = nil
					}
				}
			}
		}

	} else {
		session.SetExpireInDays(*utils.Cfg.ServiceSettings.SessionLengthWebInDays)
	}

	ua := user_agent.New(r.UserAgent())

	plat := ua.Platform()
	if plat == "" {
		plat = "unknown"
	}

	os := ua.OS()
	if os == "" {
		os = "unknown"
	}

	bname, bversion := ua.Browser()
	if bname == "" {
		bname = "unknown"
	}

	if bversion == "" {
		bversion = "0.0"
	}

	session.AddProp(model.SESSION_PROP_PLATFORM, plat)
	session.AddProp(model.SESSION_PROP_OS, os)
	session.AddProp(model.SESSION_PROP_BROWSER, fmt.Sprintf("%v/%v", bname, bversion))

	if result := <-Srv.Store.Session().Save(session, T); result.Err != nil {
		c.Err = result.Err
		c.Err.StatusCode = http.StatusForbidden
		return
	} else {
		session = result.Data.(*model.Session)
		AddSessionToCache(session)
	}

	w.Header().Set(model.HEADER_TOKEN, session.Token)

	tokens := GetMultiSessionCookieTokens(r)
	multiToken := ""
	seen := make(map[string]string)
	seen[session.TeamId] = session.TeamId
	for _, token := range tokens {
		s := GetSession(token, T)
		if s != nil && !s.IsExpired() && seen[s.TeamId] == "" {
			multiToken += " " + token
			seen[s.TeamId] = s.TeamId
		}
	}

	multiToken = strings.TrimSpace(multiToken + " " + session.Token)

	multiSessionCookie := &http.Cookie{
		Name:     model.SESSION_COOKIE_TOKEN,
		Value:    multiToken,
		Path:     "/",
		MaxAge:   maxAge,
		HttpOnly: true,
	}

	http.SetCookie(w, multiSessionCookie)

	c.Session = *session
	c.LogAuditWithUserId(user.Id, "success", T)
}

func login(c *Context, w http.ResponseWriter, r *http.Request) {
	T := i18n.Language(w, r)
	props := model.MapFromJson(r.Body)

	if len(props["password"]) == 0 {
		c.Err = model.NewAppError("login", T("Password field must not be blank"), "")
		c.Err.StatusCode = http.StatusForbidden
		return
	}

	var user *model.User
	if len(props["id"]) != 0 {
		user = LoginById(c, w, r, props["id"], props["password"], props["device_id"])
	} else if len(props["email"]) != 0 && len(props["zbox"]) != 0 {
		user = LoginByZBox(c, w, r, props["email"], props["password"], props["device_id"])
	} else if len(props["email"]) != 0 && len(props["name"]) != 0 {
		user = LoginByEmail(c, w, r, props["email"], props["name"], props["password"], props["device_id"])
	} else {
		c.Err = model.NewAppError("login", T("Either user id or team name and user email must be provided"), "")
		c.Err.StatusCode = http.StatusForbidden
		return
	}

	if c.Err != nil {
		return
	}

	if user != nil {
		user.Sanitize(map[string]bool{})
	} else {
		user = &model.User{}
	}
	w.Write([]byte(user.ToJson()))
}

<<<<<<< HEAD
func loginLdap(c *Context, w http.ResponseWriter, r *http.Request) {
	if !*utils.Cfg.LdapSettings.Enable {
		c.Err = model.NewAppError("loginLdap", "LDAP not enabled on this server", "")
		c.Err.StatusCode = http.StatusNotImplemented
		return
	}

=======
func revokeSession(c *Context, w http.ResponseWriter, r *http.Request) {
	T := i18n.Language(w, r)
>>>>>>> e63d4afb
	props := model.MapFromJson(r.Body)

	password := props["password"]
	id := props["id"]
	teamName := props["teamName"]

	if len(password) == 0 {
		c.Err = model.NewAppError("loginLdap", "Password field must not be blank", "")
		c.Err.StatusCode = http.StatusForbidden
		return
	}

<<<<<<< HEAD
	if len(id) == 0 {
		c.Err = model.NewAppError("loginLdap", "Need an ID", "")
		c.Err.StatusCode = http.StatusForbidden
		return
	}

	teamc := Srv.Store.Team().GetByName(teamName)

	ldapInterface := einterfaces.GetLdapInterface()
	if ldapInterface == nil {
		c.Err = model.NewAppError("loginLdap", "LDAP not available on this server", "")
		c.Err.StatusCode = http.StatusNotImplemented
		return
	}

	var team *model.Team
	if result := <-teamc; result.Err != nil {
=======
	if result := <-Srv.Store.Session().Get(id, T); result.Err != nil {
>>>>>>> e63d4afb
		c.Err = result.Err
		return
	} else {
		team = result.Data.(*model.Team)
	}

<<<<<<< HEAD
	user, err := ldapInterface.DoLogin(team, id, password)
	if err != nil {
		c.Err = err
		return
	}

	if !checkUserLoginAttempts(c, user) {
		return
	}

	// User is authenticated at this point

	Login(c, w, r, user, props["device_id"])

	if user != nil {
		user.Sanitize(map[string]bool{})
	} else {
		user = &model.User{}
	}
	w.Write([]byte(user.ToJson()))
}

func revokeSession(c *Context, w http.ResponseWriter, r *http.Request) {
	props := model.MapFromJson(r.Body)
	id := props["id"]
	RevokeSessionById(c, id)
	w.Write([]byte(model.MapToJson(props)))
}

func RevokeSessionById(c *Context, sessionId string) {
	if result := <-Srv.Store.Session().Get(sessionId); result.Err != nil {
		c.Err = result.Err
	} else {
		session := result.Data.(*model.Session)
		c.LogAudit("session_id=" + session.Id)
=======
		c.LogAudit("session_id=" + session.Id, T)
>>>>>>> e63d4afb

		if session.IsOAuth {
			RevokeAccessToken(session.Token, T)
		} else {
			sessionCache.Remove(session.Token)

			if result := <-Srv.Store.Session().Remove(session.Id, T); result.Err != nil {
				c.Err = result.Err
			}
		}
	}
}

func RevokeAllSession(c *Context, userId string, T goi18n.TranslateFunc) {
	if result := <-Srv.Store.Session().GetSessions(userId, T); result.Err != nil {
		c.Err = result.Err
		return
	} else {
		sessions := result.Data.([]*model.Session)

		for _, session := range sessions {
			c.LogAuditWithUserId(userId, "session_id="+session.Id, T)
			if session.IsOAuth {
				RevokeAccessToken(session.Token, T)
			} else {
				sessionCache.Remove(session.Token)
				if result := <-Srv.Store.Session().Remove(session.Id, T); result.Err != nil {
					c.Err = result.Err
					return
				}
			}
		}
	}
}

func getSessions(c *Context, w http.ResponseWriter, r *http.Request) {
	T := i18n.Language(w, r)
	params := mux.Vars(r)
	id := params["id"]

	if !c.HasPermissionsToUser(id, "getSessions", T) {
		return
	}

	if result := <-Srv.Store.Session().GetSessions(id, T); result.Err != nil {
		c.Err = result.Err
		return
	} else {
		sessions := result.Data.([]*model.Session)
		for _, session := range sessions {
			session.Sanitize()
		}

		w.Write([]byte(model.SessionsToJson(sessions)))
	}
}

func logout(c *Context, w http.ResponseWriter, r *http.Request) {
	data := make(map[string]string)
	data["user_id"] = c.Session.UserId

	Logout(c, w, r)
	if c.Err == nil {
		w.Write([]byte(model.MapToJson(data)))
	}
}

func Logout(c *Context, w http.ResponseWriter, r *http.Request) {
	T := i18n.Language(w, r)
	c.LogAudit("", T)
	c.RemoveSessionCookie(w, r)
	c.RemoveTeamCookie(w, r)
	if result := <-Srv.Store.Session().Remove(c.Session.Id, T); result.Err != nil {
		c.Err = result.Err
		return
	}
}

func getMe(c *Context, w http.ResponseWriter, r *http.Request) {
	T := i18n.Language(w, r)

	if len(c.Session.UserId) == 0 {
		return
	}

	if result := <-Srv.Store.User().Get(c.Session.UserId, T); result.Err != nil {
		c.Err = result.Err
		c.RemoveSessionCookie(w, r)
		l4g.Error(T("Error in getting users profile for id=%v forcing logout"), c.Session.UserId)
		return
	} else if HandleEtag(result.Data.(*model.User).Etag(), w, r) {
		return
	} else {
		result.Data.(*model.User).Sanitize(map[string]bool{})
		w.Header().Set(model.HEADER_ETAG_SERVER, result.Data.(*model.User).Etag())
		w.Header().Set("Expires", "-1")
		w.Write([]byte(result.Data.(*model.User).ToJson()))
		return
	}
}

func getUser(c *Context, w http.ResponseWriter, r *http.Request) {
	T := i18n.Language(w, r)
	params := mux.Vars(r)
	id := params["id"]

	if !c.HasPermissionsToUser(id, "getUser", T) {
		return
	}

	if result := <-Srv.Store.User().Get(id, T); result.Err != nil {
		c.Err = result.Err
		return
	} else if HandleEtag(result.Data.(*model.User).Etag(), w, r) {
		return
	} else {
		result.Data.(*model.User).Sanitize(map[string]bool{})
		w.Header().Set(model.HEADER_ETAG_SERVER, result.Data.(*model.User).Etag())
		w.Write([]byte(result.Data.(*model.User).ToJson()))
		return
	}
}

func getProfiles(c *Context, w http.ResponseWriter, r *http.Request) {
	T := i18n.Language(w, r)
	params := mux.Vars(r)
	id, ok := params["id"]
	if ok {
		// You must be system admin to access another team
		if id != c.Session.TeamId {
			if !c.HasSystemAdminPermissions("getProfiles", T) {
				return
			}
		}

	} else {
		id = c.Session.TeamId
	}

	etag := (<-Srv.Store.User().GetEtagForProfiles(id)).Data.(string)
	if HandleEtag(etag, w, r) {
		return
	}

	if result := <-Srv.Store.User().GetProfiles(id, T); result.Err != nil {
		c.Err = result.Err
		return
	} else {
		profiles := result.Data.(map[string]*model.User)

		for k, p := range profiles {
			options := utils.Cfg.GetSanitizeOptions()
			options["passwordupdate"] = false

			if c.IsSystemAdmin() {
				options["fullname"] = true
				options["email"] = true
			}

			p.Sanitize(options)
			p.ClearNonProfileFields()
			profiles[k] = p
		}

		w.Header().Set(model.HEADER_ETAG_SERVER, etag)
		w.Write([]byte(model.UserMapToJson(profiles)))
		return
	}
}

func getAudits(c *Context, w http.ResponseWriter, r *http.Request) {
	T := i18n.Language(w, r)
	params := mux.Vars(r)
	id := params["id"]

	if !c.HasPermissionsToUser(id, "getAudits", T) {
		return
	}

	userChan := Srv.Store.User().Get(id, T)
	auditChan := Srv.Store.Audit().Get(id, 20, T)

	if c.Err = (<-userChan).Err; c.Err != nil {
		return
	}

	if result := <-auditChan; result.Err != nil {
		c.Err = result.Err
		return
	} else {
		audits := result.Data.(model.Audits)
		etag := audits.Etag()

		if HandleEtag(etag, w, r) {
			return
		}

		if len(etag) > 0 {
			w.Header().Set(model.HEADER_ETAG_SERVER, etag)
		}

		w.Write([]byte(audits.ToJson()))
		return
	}
}

func createProfileImage(username string, userId string, T goi18n.TranslateFunc) ([]byte, *model.AppError) {
	colors := []color.NRGBA{
		{197, 8, 126, 255},
		{227, 207, 18, 255},
		{28, 181, 105, 255},
		{35, 188, 224, 255},
		{116, 49, 196, 255},
		{197, 8, 126, 255},
		{197, 19, 19, 255},
		{250, 134, 6, 255},
		{227, 207, 18, 255},
		{123, 201, 71, 255},
		{28, 181, 105, 255},
		{35, 188, 224, 255},
		{116, 49, 196, 255},
		{197, 8, 126, 255},
		{197, 19, 19, 255},
		{250, 134, 6, 255},
		{227, 207, 18, 255},
		{123, 201, 71, 255},
		{28, 181, 105, 255},
		{35, 188, 224, 255},
		{116, 49, 196, 255},
		{197, 8, 126, 255},
		{197, 19, 19, 255},
		{250, 134, 6, 255},
		{227, 207, 18, 255},
		{123, 201, 71, 255},
	}

	h := fnv.New32a()
	h.Write([]byte(userId))
	seed := h.Sum32()

	initial := string(strings.ToUpper(username)[0])

	fontBytes, err := ioutil.ReadFile(utils.FindDir("web/static/fonts") + utils.Cfg.FileSettings.InitialFont)
	if err != nil {
		return nil, model.NewAppError("createProfileImage", T("Could not create default profile image font"), err.Error())
	}
	font, err := freetype.ParseFont(fontBytes)
	if err != nil {
		return nil, model.NewAppError("createProfileImage", T("Could not create default profile image font"), err.Error())
	}

	width := int(utils.Cfg.FileSettings.ProfileWidth)
	height := int(utils.Cfg.FileSettings.ProfileHeight)
	color := colors[int64(seed)%int64(len(colors))]
	dstImg := image.NewRGBA(image.Rect(0, 0, width, height))
	srcImg := image.White
	draw.Draw(dstImg, dstImg.Bounds(), &image.Uniform{color}, image.ZP, draw.Src)
	size := float64((width + height) / 4)

	c := freetype.NewContext()
	c.SetFont(font)
	c.SetFontSize(size)
	c.SetClip(dstImg.Bounds())
	c.SetDst(dstImg)
	c.SetSrc(srcImg)

	pt := freetype.Pt(width/6, height*2/3)
	_, err = c.DrawString(initial, pt)
	if err != nil {
		return nil, model.NewAppError("createProfileImage", T("Could not add user initial to default profile picture"), err.Error())
	}

	buf := new(bytes.Buffer)

	if imgErr := png.Encode(buf, dstImg); imgErr != nil {
		return nil, model.NewAppError("createProfileImage", T("Could not encode default profile image"), imgErr.Error())
	} else {
		return buf.Bytes(), nil
	}
}

func getProfileImage(c *Context, w http.ResponseWriter, r *http.Request) {
	T := i18n.Language(w, r)
	params := mux.Vars(r)
	id := params["id"]

	if result := <-Srv.Store.User().Get(id, T); result.Err != nil {
		c.Err = result.Err
		return
	} else {
		var img []byte

		if len(utils.Cfg.FileSettings.DriverName) == 0 {
			var err *model.AppError
			if img, err = createProfileImage(result.Data.(*model.User).Username, id, T); err != nil {
				c.Err = err
				return
			}
		} else {
			path := "teams/" + c.Session.TeamId + "/users/" + id + "/profile.png"

			if data, err := readFile(path, T); err != nil {

				if img, err = createProfileImage(result.Data.(*model.User).Username, id, T); err != nil {
					c.Err = err
					return
				}

				if err := writeFile(img, path, T); err != nil {
					c.Err = err
					return
				}

			} else {
				img = data
			}
		}

		if c.Session.UserId == id {
			w.Header().Set("Cache-Control", "max-age=300, public") // 5 mins
		} else {
			w.Header().Set("Cache-Control", "max-age=86400, public") // 24 hrs
		}

		w.Header().Set("Content-Type", "image/png")
		w.Write(img)
	}
}

func uploadProfileImage(c *Context, w http.ResponseWriter, r *http.Request) {
	T := i18n.Language(w, r)
	if len(utils.Cfg.FileSettings.DriverName) == 0 {
		c.Err = model.NewAppError("uploadProfileImage", T("Unable to upload file. Image storage is not configured."), "")
		c.Err.StatusCode = http.StatusNotImplemented
		return
	}

	if err := r.ParseMultipartForm(10000000); err != nil {
		c.Err = model.NewAppError("uploadProfileImage", T("Could not parse multipart form"), "")
		return
	}

	m := r.MultipartForm

	imageArray, ok := m.File["image"]
	if !ok {
		c.Err = model.NewAppError("uploadProfileImage", T("No file under 'image' in request"), "")
		c.Err.StatusCode = http.StatusBadRequest
		return
	}

	if len(imageArray) <= 0 {
		c.Err = model.NewAppError("uploadProfileImage", T("Empty array under 'image' in request"), "")
		c.Err.StatusCode = http.StatusBadRequest
		return
	}

	imageData := imageArray[0]

	file, err := imageData.Open()
	defer file.Close()
	if err != nil {
		c.Err = model.NewAppError("uploadProfileImage", T("Could not open image file"), err.Error())
		return
	}

	// Decode image config first to check dimensions before loading the whole thing into memory later on
	config, _, err := image.DecodeConfig(file)
	if err != nil {
		c.Err = model.NewAppError("uploadProfileFile", T("Could not decode profile image config."), err.Error())
		return
	} else if config.Width*config.Height > MaxImageSize {
		c.Err = model.NewAppError("uploadProfileFile", T("Unable to upload profile image. File is too large."), err.Error())
		return
	}

	file.Seek(0, 0)

	// Decode image into Image object
	img, _, err := image.Decode(file)
	if err != nil {
		c.Err = model.NewAppError("uploadProfileImage", T("Could not decode profile image"), err.Error())
		return
	}

	// Scale profile image
	img = imaging.Resize(img, utils.Cfg.FileSettings.ProfileWidth, utils.Cfg.FileSettings.ProfileHeight, imaging.Lanczos)

	buf := new(bytes.Buffer)
	err = png.Encode(buf, img)
	if err != nil {
		c.Err = model.NewAppError("uploadProfileImage", T("Could not encode profile image"), err.Error())
		return
	}

	path := "teams/" + c.Session.TeamId + "/users/" + c.Session.UserId + "/profile.png"

	if err := writeFile(buf.Bytes(), path, T); err != nil {
		c.Err = model.NewAppError("uploadProfileImage", T("Couldn't upload profile image"), "")
		return
	}

	Srv.Store.User().UpdateLastPictureUpdate(c.Session.UserId, T)

	c.LogAudit("", T)

	// write something as the response since jQuery expects a json response
	w.Write([]byte("true"))
}

func updateUser(c *Context, w http.ResponseWriter, r *http.Request) {
	T := i18n.Language(w, r)
	user := model.UserFromJson(r.Body)

	if user == nil {
		c.SetInvalidParam("updateUser", "user")
		return
	}

	if !c.HasPermissionsToUser(user.Id, "updateUser", T) {
		return
	}

	if result := <-Srv.Store.User().Update(user, false, T); result.Err != nil {
		c.Err = result.Err
		return
	} else {
		c.LogAudit("", T)

		if(user.Language != "") {
			i18n.SetLanguageCookie(w, user.Language)
		}

		rusers := result.Data.([2]*model.User)

		if rusers[0].Email != rusers[1].Email {
			if tresult := <-Srv.Store.Team().Get(rusers[1].TeamId, T); tresult.Err != nil {
				l4g.Error(tresult.Err.Message)
			} else {
				team := tresult.Data.(*model.Team)
				sendEmailChangeEmailAndForget(rusers[1].Email, rusers[0].Email, team.DisplayName, c.GetTeamURLFromTeam(team), c.GetSiteURL(), T)

				if utils.Cfg.EmailSettings.RequireEmailVerification {
					SendEmailChangeVerifyEmailAndForget(rusers[0].Id, rusers[0].Email, team.Name, team.DisplayName, c.GetSiteURL(), c.GetTeamURLFromTeam(team), T)
				}
			}
		}

		rusers[0].Password = ""
		rusers[0].AuthData = ""
		w.Write([]byte(rusers[0].ToJson()))
	}
}

func updatePassword(c *Context, w http.ResponseWriter, r *http.Request) {
	T := i18n.Language(w, r)
	c.LogAudit("attempted", T)

	props := model.MapFromJson(r.Body)
	userId := props["user_id"]
	if len(userId) != 26 {
		c.SetInvalidParam("updatePassword", "user_id")
		return
	}

	currentPassword := props["current_password"]
	if len(currentPassword) <= 0 {
		c.SetInvalidParam("updatePassword", "current_password")
		return
	}

	newPassword := props["new_password"]
	if len(newPassword) < 5 {
		c.SetInvalidParam("updatePassword", "new_password")
		return
	}

	if userId != c.Session.UserId {
		c.Err = model.NewAppError("updatePassword", T("Update password failed because context user_id did not match props user_id"), "")
		c.Err.StatusCode = http.StatusForbidden
		return
	}

	var result store.StoreResult

	if result = <-Srv.Store.User().Get(userId, T); result.Err != nil {
		c.Err = result.Err
		return
	}

	if result.Data == nil {
		c.Err = model.NewAppError("updatePassword", T("Update password failed because we couldn't find a valid account"), "")
		c.Err.StatusCode = http.StatusBadRequest
		return
	}

	user := result.Data.(*model.User)

	tchan := Srv.Store.Team().Get(user.TeamId, T)

	if user.AuthData != "" {
		c.LogAudit(T("failed - tried to update user password who was logged in through oauth"), T)
		c.Err = model.NewAppError("updatePassword", T("Update password failed because the user is logged in through an OAuth service"), "auth_service="+user.AuthService)
		c.Err.StatusCode = http.StatusForbidden
		return
	}

	if !model.ComparePassword(user.Password, currentPassword) {
		c.Err = model.NewAppError("updatePassword", T("The \"Current Password\" you entered is incorrect. Please check that Caps Lock is off and try again."), "")
		c.Err.StatusCode = http.StatusForbidden
		return
	}

	if uresult := <-Srv.Store.User().UpdatePassword(c.Session.UserId, model.HashPassword(newPassword), T); uresult.Err != nil {
		c.Err = model.NewAppError("updatePassword", T("Update password failed"), uresult.Err.Error())
		c.Err.StatusCode = http.StatusForbidden
		return
	} else {
		c.LogAudit("completed", T)

		if tresult := <-tchan; tresult.Err != nil {
			l4g.Error(tresult.Err.Message)
		} else {
			team := tresult.Data.(*model.Team)
			sendPasswordChangeEmailAndForget(user.Email, team.DisplayName, c.GetTeamURLFromTeam(team), c.GetSiteURL(), T("using the settings menu"), T)
		}

		data := make(map[string]string)
		data["user_id"] = uresult.Data.(string)
		w.Write([]byte(model.MapToJson(data)))
	}
}

func updateRoles(c *Context, w http.ResponseWriter, r *http.Request) {
	T := i18n.Language(w, r)
	props := model.MapFromJson(r.Body)

	user_id := props["user_id"]
	if len(user_id) != 26 {
		c.SetInvalidParam("updateRoles", "user_id")
		return
	}

	new_roles := props["new_roles"]
	if !model.IsValidRoles(new_roles) {
		c.SetInvalidParam("updateRoles", "new_roles")
		return
	}

	if model.IsInRole(new_roles, model.ROLE_SYSTEM_ADMIN) && !c.IsSystemAdmin() {
		c.Err = model.NewAppError("updateRoles", T("The system_admin role can only be set by another system admin"), "")
		c.Err.StatusCode = http.StatusForbidden
		return
	}

	var user *model.User
	if result := <-Srv.Store.User().Get(user_id, T); result.Err != nil {
		c.Err = result.Err
		return
	} else {
		user = result.Data.(*model.User)
	}

	if !c.HasPermissionsToTeam(user.TeamId, "updateRoles", T) {
		return
	}

	if !c.IsTeamAdmin() {
		c.Err = model.NewAppError("updateRoles", T("You do not have the appropriate permissions"), "userId="+user_id)
		c.Err.StatusCode = http.StatusForbidden
		return
	}

	if user.IsInRole(model.ROLE_SYSTEM_ADMIN) && !c.IsSystemAdmin() {
		c.Err = model.NewAppError("updateRoles", T("The system admin role can only by modified by another system admin"), "")
		c.Err.StatusCode = http.StatusForbidden
		return
	}

	ruser := UpdateRoles(c, user, new_roles, T)
	if c.Err != nil {
		return
	}

	uchan := Srv.Store.Session().UpdateRoles(user.Id, new_roles, T)
	gchan := Srv.Store.Session().GetSessions(user.Id, T)

	if result := <-uchan; result.Err != nil {
		// soft error since the user roles were still updated
		l4g.Error(result.Err)
	}

	if result := <-gchan; result.Err != nil {
		// soft error since the user roles were still updated
		l4g.Error(result.Err)
	} else {
		sessions := result.Data.([]*model.Session)
		for _, s := range sessions {
			sessionCache.Remove(s.Token)
		}
	}

	options := utils.Cfg.GetSanitizeOptions()
	options["passwordupdate"] = false
	ruser.Sanitize(options)
	w.Write([]byte(ruser.ToJson()))
}

func UpdateRoles(c *Context, user *model.User, roles string, T goi18n.TranslateFunc) *model.User {
	// make sure there is at least 1 other active admin

	if !model.IsInRole(roles, model.ROLE_SYSTEM_ADMIN) {
		if model.IsInRole(user.Roles, model.ROLE_TEAM_ADMIN) && !model.IsInRole(roles, model.ROLE_TEAM_ADMIN) {
			if result := <-Srv.Store.User().GetProfiles(user.TeamId, T); result.Err != nil {
				c.Err = result.Err
				return nil
			} else {
				activeAdmins := -1
				profileUsers := result.Data.(map[string]*model.User)
				for _, profileUser := range profileUsers {
					if profileUser.DeleteAt == 0 && model.IsInRole(profileUser.Roles, model.ROLE_TEAM_ADMIN) {
						activeAdmins = activeAdmins + 1
					}
				}

				if activeAdmins <= 0 {
					c.Err = model.NewAppError("updateRoles", T("There must be at least one active admin"), "")
					return nil
				}
			}
		}
	}

	user.Roles = roles

	var ruser *model.User
	if result := <-Srv.Store.User().Update(user, true, T); result.Err != nil {
		c.Err = result.Err
		return nil
	} else {
		c.LogAuditWithUserId(user.Id, "roles="+roles, T)
		ruser = result.Data.([2]*model.User)[0]
	}

	return ruser
}

func updateActive(c *Context, w http.ResponseWriter, r *http.Request) {
	T := i18n.Language(w, r)
	props := model.MapFromJson(r.Body)

	user_id := props["user_id"]
	if len(user_id) != 26 {
		c.SetInvalidParam("updateActive", "user_id")
		return
	}

	active := props["active"] == "true"

	var user *model.User
	if result := <-Srv.Store.User().Get(user_id, T); result.Err != nil {
		c.Err = result.Err
		return
	} else {
		user = result.Data.(*model.User)
	}

	if !c.HasPermissionsToTeam(user.TeamId, "updateActive", T) {
		return
	}

	if !c.IsTeamAdmin() {
		c.Err = model.NewAppError("updateActive", T("You do not have the appropriate permissions"), "userId="+user_id)
		c.Err.StatusCode = http.StatusForbidden
		return
	}

	// make sure there is at least 1 other active admin
	if !active && model.IsInRole(user.Roles, model.ROLE_TEAM_ADMIN) {
		if result := <-Srv.Store.User().GetProfiles(user.TeamId, T); result.Err != nil {
			c.Err = result.Err
			return
		} else {
			activeAdmins := -1
			profileUsers := result.Data.(map[string]*model.User)
			for _, profileUser := range profileUsers {
				if profileUser.DeleteAt == 0 && model.IsInRole(profileUser.Roles, model.ROLE_TEAM_ADMIN) {
					activeAdmins = activeAdmins + 1
				}
			}

			if activeAdmins <= 0 {
				c.Err = model.NewAppError("updateRoles", T("There must be at least one active admin"), "userId="+user_id)
				return
			}
		}
	}

	ruser := UpdateActive(c, user, active)

	if c.Err == nil {
		w.Write([]byte(ruser.ToJson()))
	}
}

func UpdateActive(c *Context, user *model.User, active bool) *model.User {
	if active {
		user.DeleteAt = 0
	} else {
		user.DeleteAt = model.GetMillis()
	}

	if result := <-Srv.Store.User().Update(user, true, T); result.Err != nil {
		c.Err = result.Err
		return nil
	} else {
		c.LogAuditWithUserId(user.Id, fmt.Sprintf("active=%v", active), T)

		if user.DeleteAt > 0 {
			RevokeAllSession(c, user.Id, T)
		}

		ruser := result.Data.([2]*model.User)[0]
		options := utils.Cfg.GetSanitizeOptions()
		options["passwordupdate"] = false
		ruser.Sanitize(options)
		return ruser
	}
}

func PermanentDeleteUser(c *Context, user *model.User, T goi18n.TranslateFunc) *model.AppError {
	l4g.Warn(T("Attempting to permanently delete account %v id=%v"), user.Email, user.Id)
	c.Path = "/users/permanent_delete"
	c.LogAuditWithUserId(user.Id, fmt.Sprintf(T("attempt userId=%v"), user.Id), T)
	c.LogAuditWithUserId("", fmt.Sprintf(T("attempt userId=%v"), user.Id), T)
	if user.IsInRole(model.ROLE_SYSTEM_ADMIN) {
		l4g.Warn(T("You are deleting %v that is a system administrator.  You may need to set another account as the system administrator using the command line tools."), user.Email)
	}

	UpdateActive(c, user, false)

	if result := <-Srv.Store.Session().PermanentDeleteSessionsByUser(user.Id, T); result.Err != nil {
		return result.Err
	}

	if result := <-Srv.Store.OAuth().PermanentDeleteAuthDataByUser(user.Id, T); result.Err != nil {
		return result.Err
	}

	if result := <-Srv.Store.Webhook().PermanentDeleteIncomingByUser(user.Id, T); result.Err != nil {
		return result.Err
	}

	if result := <-Srv.Store.Webhook().PermanentDeleteOutgoingByUser(user.Id, T); result.Err != nil {
		return result.Err
	}

	if result := <-Srv.Store.Preference().PermanentDeleteByUser(user.Id, T); result.Err != nil {
		return result.Err
	}

	if result := <-Srv.Store.Channel().PermanentDeleteMembersByUser(user.Id, T); result.Err != nil {
		return result.Err
	}

	if result := <-Srv.Store.Post().PermanentDeleteByUser(user.Id, T); result.Err != nil {
		return result.Err
	}

	if result := <-Srv.Store.User().PermanentDelete(user.Id, T); result.Err != nil {
		return result.Err
	}

	if result := <-Srv.Store.Audit().PermanentDeleteByUser(user.Id, T); result.Err != nil {
		return result.Err
	}

	l4g.Warn(T("Permanently deleted account %v id=%v"), user.Email, user.Id)
	c.LogAuditWithUserId("", fmt.Sprintf("success userId=%v", user.Id), T)

	return nil
}

func sendPasswordReset(c *Context, w http.ResponseWriter, r *http.Request) {
	T := i18n.Language(w, r)
	props := model.MapFromJson(r.Body)

	email := props["email"]
	if len(email) == 0 {
		c.SetInvalidParam("sendPasswordReset", "email")
		return
	}

	name := props["name"]
	if len(name) == 0 {
		c.SetInvalidParam("sendPasswordReset", "name")
		return
	}

	var team *model.Team
	if result := <-Srv.Store.Team().GetByName(name, T); result.Err != nil {
		c.Err = result.Err
		return
	} else {
		team = result.Data.(*model.Team)
	}

	var user *model.User
	if result := <-Srv.Store.User().GetByEmail(team.Id, email, T); result.Err != nil {
		c.Err = model.NewAppError("sendPasswordReset", T("We couldn’t find an account with that address."), "email="+email+" team_id="+team.Id)
		return
	} else {
		user = result.Data.(*model.User)
	}

	if len(user.AuthData) != 0 {
		c.Err = model.NewAppError("sendPasswordReset", T("Cannot reset password for SSO accounts"), "userId="+user.Id+", teamId="+team.Id)
		return
	}

	newProps := make(map[string]string)
	newProps["user_id"] = user.Id
	newProps["time"] = fmt.Sprintf("%v", model.GetMillis())

	data := model.MapToJson(newProps)
	hash := model.HashPassword(fmt.Sprintf("%v:%v", data, utils.Cfg.EmailSettings.PasswordResetSalt))

	link := fmt.Sprintf("%s/reset_password?d=%s&h=%s", c.GetTeamURLFromTeam(team), url.QueryEscape(data), url.QueryEscape(hash))

	subjectPage := NewServerTemplatePage("reset_subject")
	subjectPage.Props["Subject"] = T("Reset your password")
	subjectPage.Props["SiteURL"] = c.GetSiteURL()

	bodyPage := NewServerTemplatePage("reset_body")
	bodyPage.Props["Title"] = T("You requested a password reset")
	bodyPage.Html["Info"] = template.HTML(T("To change your password, click \"Reset Password\" below.<br>If you did not mean to reset your password, please ignore this email and your password will remain the same."))
	bodyPage.Props["Button"] = T("Reset Password")
	bodyPage.Props["SiteURL"] = c.GetSiteURL()
	bodyPage.Props["ResetUrl"] = link
	bodyPage.Html["Footer"] = template.HTML(T("footer"))
	bodyPage.Html["EmailInfo"] = template.HTML(fmt.Sprintf(T("email_info"), utils.ClientCfg["FeedbackEmail"], utils.ClientCfg["FeedbackEmail"], utils.ClientCfg["SiteName"]))

	if err := utils.SendMail(email, subjectPage.Render(), bodyPage.Render(), T); err != nil {
		c.Err = model.NewAppError("sendPasswordReset", T("Failed to send password reset email successfully"), "err="+err.Message)
		return
	}

	c.LogAuditWithUserId(user.Id, "sent="+email, T)

	w.Write([]byte(model.MapToJson(props)))
}

func resetPassword(c *Context, w http.ResponseWriter, r *http.Request) {
	T := i18n.Language(w, r)
	props := model.MapFromJson(r.Body)

	newPassword := props["new_password"]
	if len(newPassword) < 5 {
		c.SetInvalidParam("resetPassword", "new_password")
		return
	}

	name := props["name"]
	if len(name) == 0 {
		c.SetInvalidParam("resetPassword", "name")
		return
	}

	userId := props["user_id"]
	hash := props["hash"]
	timeStr := ""

	if !c.IsSystemAdmin() {
		if len(hash) == 0 {
			c.SetInvalidParam("resetPassword", "hash")
			return
		}

		data := model.MapFromJson(strings.NewReader(props["data"]))

		userId = data["user_id"]

		timeStr = data["time"]
		if len(timeStr) == 0 {
			c.SetInvalidParam("resetPassword", "data:time")
			return
		}
	}

	if len(userId) != 26 {
		c.SetInvalidParam("resetPassword", "user_id")
		return
	}

	c.LogAuditWithUserId(userId, "attempt", T)

	var team *model.Team
	if result := <-Srv.Store.Team().GetByName(name, T); result.Err != nil {
		c.Err = result.Err
		return
	} else {
		team = result.Data.(*model.Team)
	}

	var user *model.User
	if result := <-Srv.Store.User().Get(userId, T); result.Err != nil {
		c.Err = result.Err
		return
	} else {
		user = result.Data.(*model.User)
	}

	if len(user.AuthData) != 0 {
		c.Err = model.NewAppError("resetPassword", T("Cannot reset password for SSO accounts"), "userId="+user.Id+", teamId="+team.Id)
		return
	}

	if user.TeamId != team.Id {
		c.Err = model.NewAppError("resetPassword", T("Trying to reset password for user on wrong team."), "userId="+user.Id+", teamId="+team.Id)
		c.Err.StatusCode = http.StatusForbidden
		return
	}

	if !c.IsSystemAdmin() {
		if !model.ComparePassword(hash, fmt.Sprintf("%v:%v", props["data"], utils.Cfg.EmailSettings.PasswordResetSalt)) {
			c.Err = model.NewAppError("resetPassword", T("The reset password link does not appear to be valid"), "")
			return
		}

		t, err := strconv.ParseInt(timeStr, 10, 64)
		if err != nil || model.GetMillis()-t > 1000*60*60 { // one hour
			c.Err = model.NewAppError("resetPassword", T("The reset link has expired"), "")
			return
		}
	}

	if result := <-Srv.Store.User().UpdatePassword(userId, model.HashPassword(newPassword), T); result.Err != nil {
		c.Err = result.Err
		return
	} else {
		c.LogAuditWithUserId(userId, "success", T)
	}

	sendPasswordChangeEmailAndForget(user.Email, team.DisplayName, c.GetTeamURLFromTeam(team), c.GetSiteURL(), T("using a reset password link"), T)

	props["new_password"] = ""
	w.Write([]byte(model.MapToJson(props)))
}

func sendPasswordChangeEmailAndForget(email, teamDisplayName, teamURL, siteURL, method string, T goi18n.TranslateFunc) {
	go func() {

		subjectPage := NewServerTemplatePage("password_change_subject")
		subjectPage.Props["SiteURL"] = siteURL
		subjectPage.Props["Subject"] = fmt.Sprintf(T("You updated your password for %v on"), teamDisplayName)
		bodyPage := NewServerTemplatePage(T("password_change_body"))
		bodyPage.Props["Title"] = T("You updated your password")
		bodyPage.Html["Info"] = template.HTML(fmt.Sprintf(T("You updated your password for %v on %v by %v.<br>If this change wasn't initiated by you, please contact your system administrator."), teamDisplayName, teamURL, method))
		bodyPage.Props["SiteURL"] = siteURL
		bodyPage.Html["Footer"] = template.HTML(T("footer"))
		bodyPage.Html["EmailInfo"] = template.HTML(fmt.Sprintf(T("email_info"), utils.ClientCfg["FeedbackEmail"], utils.ClientCfg["FeedbackEmail"], utils.ClientCfg["SiteName"]))

		if err := utils.SendMail(email, subjectPage.Render(), bodyPage.Render(), T); err != nil {
			l4g.Error(T("Failed to send update password email successfully err=%v"), err)
		}

	}()
}

func sendEmailChangeEmailAndForget(oldEmail, newEmail, teamDisplayName, teamURL, siteURL string, T goi18n.TranslateFunc) {
	go func() {

		subjectPage := NewServerTemplatePage(T("email_change_subject"))
		subjectPage.Props["SiteURL"] = siteURL
		subjectPage.Props["Subject"] = fmt.Sprintf(T("Your email address has changed for %v"), teamDisplayName)
		bodyPage := NewServerTemplatePage("email_change_body")
		bodyPage.Props["SiteURL"] = siteURL
		bodyPage.Props["TeamURL"] = teamURL
		bodyPage.Props["Title"] = T("You updated your email")
		bodyPage.Html["Info"] = template.HTML(fmt.Sprintf("Your email address for %v has been changed to %v.<br>If you did not make this change, please contact the system administrator.", teamDisplayName, newEmail))
		bodyPage.Html["Footer"] = template.HTML(T("footer"))
		bodyPage.Html["EmailInfo"] = template.HTML(fmt.Sprintf(T("email_info"), utils.ClientCfg["FeedbackEmail"], utils.ClientCfg["FeedbackEmail"], utils.ClientCfg["SiteName"]))

		if err := utils.SendMail(oldEmail, subjectPage.Render(), bodyPage.Render(), T); err != nil {
			l4g.Error(T("Failed to send email change notification email successfully err=%v"), err)
		}

	}()
}

func SendEmailChangeVerifyEmailAndForget(userId, newUserEmail, teamName, teamDisplayName, siteURL, teamURL string, T goi18n.TranslateFunc) {
	go func() {

		link := fmt.Sprintf("%s/verify_email?uid=%s&hid=%s&teamname=%s&email=%s", siteURL, userId, model.HashPassword(userId), teamName, newUserEmail)

		subjectPage := NewServerTemplatePage("email_change_verify_subject")
		subjectPage.Props["SiteURL"] = siteURL
		subjectPage.Props["Subject"] = fmt.Sprintf(T("Verify new email address for %v"), teamDisplayName)
		bodyPage := NewServerTemplatePage("email_change_verify_body")
		bodyPage.Props["SiteURL"] = siteURL
		bodyPage.Props["Title"] = T("You updated your email")
		bodyPage.Props["Info"] = fmt.Sprintf(T("To finish updating your email address for %v, please click the link below to confirm this is the right address."), teamDisplayName)
		bodyPage.Props["Button"] = T("Verify Email")
		bodyPage.Props["VerifyUrl"] = link
		bodyPage.Html["Footer"] = template.HTML(T("footer"))
		bodyPage.Html["EmailInfo"] = template.HTML(fmt.Sprintf(T("email_info"), utils.ClientCfg["FeedbackEmail"], utils.ClientCfg["FeedbackEmail"], utils.ClientCfg["SiteName"]))

		if err := utils.SendMail(newUserEmail, subjectPage.Render(), bodyPage.Render(), T); err != nil {
			l4g.Error(T("Failed to send email change verification email successfully err=%v"), err)
		}
	}()
}

func updateUserNotify(c *Context, w http.ResponseWriter, r *http.Request) {
	T := i18n.Language(w, r)
	props := model.MapFromJson(r.Body)

	user_id := props["user_id"]
	if len(user_id) != 26 {
		c.SetInvalidParam("updateUserNotify", "user_id")
		return
	}

	uchan := Srv.Store.User().Get(user_id, T)

	if !c.HasPermissionsToUser(user_id, "updateUserNotify", T) {
		return
	}

	delete(props, "user_id")

	email := props["email"]
	if len(email) == 0 {
		c.SetInvalidParam("updateUserNotify", "email")
		return
	}

	desktop_sound := props["desktop_sound"]
	if len(desktop_sound) == 0 {
		c.SetInvalidParam("updateUserNotify", "desktop_sound")
		return
	}

	desktop := props["desktop"]
	if len(desktop) == 0 {
		c.SetInvalidParam("updateUserNotify", "desktop")
		return
	}

	var user *model.User
	if result := <-uchan; result.Err != nil {
		c.Err = result.Err
		return
	} else {
		user = result.Data.(*model.User)
	}

	user.NotifyProps = props

	if result := <-Srv.Store.User().Update(user, false, T); result.Err != nil {
		c.Err = result.Err
		return
	} else {
		c.LogAuditWithUserId(user.Id, "", T)

		ruser := result.Data.([2]*model.User)[0]
		options := utils.Cfg.GetSanitizeOptions()
		options["passwordupdate"] = false
		ruser.Sanitize(options)
		w.Write([]byte(ruser.ToJson()))
	}
}

func getStatuses(c *Context, w http.ResponseWriter, r *http.Request) {
	T := i18n.Language(w, r)
	userIds := model.ArrayFromJson(r.Body)
	if len(userIds) == 0 {
		c.SetInvalidParam("getStatuses", "userIds")
		return
	}

	if result := <-Srv.Store.User().GetProfiles(c.Session.TeamId, T); result.Err != nil {
		c.Err = result.Err
		return
	} else {
		profiles := result.Data.(map[string]*model.User)

		statuses := map[string]string{}
		for _, profile := range profiles {
			found := false
			for _, uid := range userIds {
				if uid == profile.Id {
					found = true
				}
			}

			if !found {
				continue
			}

			if profile.IsOffline() {
				statuses[profile.Id] = model.USER_OFFLINE
			} else if profile.IsAway() {
				statuses[profile.Id] = model.USER_AWAY
			} else {
				statuses[profile.Id] = model.USER_ONLINE
			}
		}

		//w.Header().Set("Cache-Control", "max-age=9, public") // 2 mins
		w.Write([]byte(model.MapToJson(statuses)))
		return
	}
}

<<<<<<< HEAD
func GetAuthorizationCode(c *Context, service, teamName string, props map[string]string, loginHint string) (string, *model.AppError) {

	sso := utils.Cfg.GetSSOService(service)
	if sso != nil && !sso.Enable {
		return "", model.NewAppError("GetAuthorizationCode", "Unsupported OAuth service provider", "service="+service)
=======
func getUserStatusInfo(c *Context, w http.ResponseWriter, r *http.Request) {
	T := i18n.Language(w, r)
	props := model.ArrayFromJson(r.Body)
	if result := <-Srv.Store.User().GetUserStatusByEmails(props, T); result.Err != nil {
		c.Err = result.Err
		return
	} else {
		profiles := result.Data.(map[string]*model.User)

		type UserStatus struct {
			Id			string	`json:"id"`
			TeamName	string	`json:"team_name"`
			Status		string	`json:"status"`
		}

		statuses := map[string]UserStatus{}
		for _, profile := range profiles {
			u := UserStatus{Id: profile.Id, TeamName: profile.AuthData}
			if profile.IsOffline() {
				u.Status = model.USER_OFFLINE
			} else if profile.IsAway() {
				u.Status = model.USER_AWAY
			} else {
				u.Status = model.USER_ONLINE
			}
			statuses[profile.Email] = u
		}

		res2B, _ := json.Marshal(statuses)
		//w.Header().Set("Cache-Control", "max-age=9, public") // 2 mins
		w.Write([]byte(string(res2B)))
		return
	}
}

func GetAuthorizationCode(c *Context, w http.ResponseWriter, r *http.Request, teamName, service, redirectUri, loginHint string) {
	T := i18n.Language(w, r)

	sso := utils.Cfg.GetSSOService(service)
	if sso != nil && !sso.Enable {
		c.Err = model.NewAppError("GetAuthorizationCode", T("Unsupported OAuth service provider"), "service="+service)
		c.Err.StatusCode = http.StatusBadRequest
		return
>>>>>>> e63d4afb
	}

	clientId := sso.Id
	endpoint := sso.AuthEndpoint
	scope := sso.Scope

	props["hash"] = model.HashPassword(clientId)
	props["team"] = teamName
	state := b64.StdEncoding.EncodeToString([]byte(model.MapToJson(props)))

	redirectUri := c.GetSiteURL() + "/" + service + "/complete"

	authUrl := endpoint + "?response_type=code&client_id=" + clientId + "&redirect_uri=" + url.QueryEscape(redirectUri) + "&state=" + url.QueryEscape(state)

	if len(scope) > 0 {
		authUrl += "&scope=" + utils.UrlEncode(scope)
	}

	if len(loginHint) > 0 {
		authUrl += "&login_hint=" + utils.UrlEncode(loginHint)
	}

	return authUrl, nil
}

<<<<<<< HEAD
func AuthorizeOAuthUser(service, code, state, redirectUri string) (io.ReadCloser, *model.Team, map[string]string, *model.AppError) {
	sso := utils.Cfg.GetSSOService(service)
	if sso == nil || !sso.Enable {
		return nil, nil, nil, model.NewAppError("AuthorizeOAuthUser", "Unsupported OAuth service provider", "service="+service)
=======
func AuthorizeOAuthUser(service, code, state, redirectUri string, T goi18n.TranslateFunc) (io.ReadCloser, *model.Team, *model.AppError) {
	sso := utils.Cfg.GetSSOService(service)
	if sso == nil || !sso.Enable {
		return nil, nil, model.NewAppError("AuthorizeOAuthUser", T("Unsupported OAuth service provider"), "service="+service)
>>>>>>> e63d4afb
	}

	stateStr := ""
	if b, err := b64.StdEncoding.DecodeString(state); err != nil {
<<<<<<< HEAD
		return nil, nil, nil, model.NewAppError("AuthorizeOAuthUser", "Invalid state", err.Error())
=======
		return nil, nil, model.NewAppError("AuthorizeOAuthUser", T("Invalid state"), err.Error())
>>>>>>> e63d4afb
	} else {
		stateStr = string(b)
	}

	stateProps := model.MapFromJson(strings.NewReader(stateStr))

	if !model.ComparePassword(stateProps["hash"], sso.Id) {
<<<<<<< HEAD
		return nil, nil, nil, model.NewAppError("AuthorizeOAuthUser", "Invalid state", "")
	}

	ok := true
	teamName := ""
	if teamName, ok = stateProps["team"]; !ok {
		return nil, nil, nil, model.NewAppError("AuthorizeOAuthUser", "Invalid state; missing team name", "")
=======
		return nil, nil, model.NewAppError("AuthorizeOAuthUser", T("Invalid state"), "")
	}

	teamName := stateProps["team"]
	if len(teamName) == 0 {
		return nil, nil, model.NewAppError("AuthorizeOAuthUser", T("Invalid state; missing team name"), "")
>>>>>>> e63d4afb
	}

	tchan := Srv.Store.Team().GetByName(teamName, T)

	p := url.Values{}
	p.Set("client_id", sso.Id)
	p.Set("client_secret", sso.Secret)
	p.Set("code", code)
	p.Set("grant_type", model.ACCESS_TOKEN_GRANT_TYPE)
	p.Set("redirect_uri", redirectUri)

	client := &http.Client{}
	req, _ := http.NewRequest("POST", sso.TokenEndpoint, strings.NewReader(p.Encode()))

	req.Header.Set("Content-Type", "application/x-www-form-urlencoded")
	req.Header.Set("Accept", "application/json")

	var ar *model.AccessResponse
	if resp, err := client.Do(req); err != nil {
<<<<<<< HEAD
		return nil, nil, nil, model.NewAppError("AuthorizeOAuthUser", "Token request failed", err.Error())
	} else {
		ar = model.AccessResponseFromJson(resp.Body)
		if ar == nil {
			return nil, nil, nil, model.NewAppError("AuthorizeOAuthUser", "Bad response from token request", "")
=======
		return nil, nil, model.NewAppError("AuthorizeOAuthUser", T("Token request failed"), err.Error())
	} else {
		ar = model.AccessResponseFromJson(resp.Body)
		if ar == nil {
			return nil, nil, model.NewAppError("AuthorizeOAuthUser", T("Bad response from token request"), "")
>>>>>>> e63d4afb
		}
	}

	if strings.ToLower(ar.TokenType) != model.ACCESS_TOKEN_TYPE {
<<<<<<< HEAD
		return nil, nil, nil, model.NewAppError("AuthorizeOAuthUser", "Bad token type", "token_type="+ar.TokenType)
	}

	if len(ar.AccessToken) == 0 {
		return nil, nil, nil, model.NewAppError("AuthorizeOAuthUser", "Missing access token", "")
=======
		return nil, nil, model.NewAppError("AuthorizeOAuthUser", T("Bad token type"), "token_type="+ar.TokenType)
	}

	if len(ar.AccessToken) == 0 {
		return nil, nil, model.NewAppError("AuthorizeOAuthUser", T("Missing access token"), "")
>>>>>>> e63d4afb
	}

	p = url.Values{}
	p.Set("access_token", ar.AccessToken)
	req, _ = http.NewRequest("GET", sso.UserApiEndpoint, strings.NewReader(""))

	req.Header.Set("Content-Type", "application/x-www-form-urlencoded")
	req.Header.Set("Accept", "application/json")
	req.Header.Set("Authorization", "Bearer "+ar.AccessToken)

	if resp, err := client.Do(req); err != nil {
<<<<<<< HEAD
		return nil, nil, nil, model.NewAppError("AuthorizeOAuthUser", "Token request to "+service+" failed", err.Error())
=======
		return nil, nil, model.NewAppError("AuthorizeOAuthUser", T("Token request to ")+service+T(" failed"), err.Error())
>>>>>>> e63d4afb
	} else {
		if result := <-tchan; result.Err != nil {
			return nil, nil, nil, result.Err
		} else {
			return resp.Body, result.Data.(*model.Team), stateProps, nil
		}
	}

}

func IsUsernameTaken(name string, teamId string, T goi18n.TranslateFunc) bool {

	if !model.IsValidUsername(name) {
		return false
	}

	if result := <-Srv.Store.User().GetByUsername(teamId, name, T); result.Err != nil {
		return false
	} else {
		return true
	}

	return false
}

<<<<<<< HEAD
func switchToSSO(c *Context, w http.ResponseWriter, r *http.Request) {
	props := model.MapFromJson(r.Body)

	password := props["password"]
	if len(password) == 0 {
		c.SetInvalidParam("switchToSSO", "password")
		return
	}

	teamName := props["team_name"]
	if len(teamName) == 0 {
		c.SetInvalidParam("switchToSSO", "team_name")
		return
	}

	service := props["service"]
	if len(service) == 0 {
		c.SetInvalidParam("switchToSSO", "service")
		return
	}

	email := props["email"]
	if len(email) == 0 {
		c.SetInvalidParam("switchToSSO", "email")
		return
	}

	c.LogAudit("attempt")

	var team *model.Team
	if result := <-Srv.Store.Team().GetByName(teamName); result.Err != nil {
		c.LogAudit("fail - couldn't get team")
		c.Err = result.Err
		return
	} else {
		team = result.Data.(*model.Team)
	}

	var user *model.User
	if result := <-Srv.Store.User().GetByEmail(team.Id, email); result.Err != nil {
		c.LogAudit("fail - couldn't get user")
		c.Err = result.Err
		return
	} else {
		user = result.Data.(*model.User)
	}

	if !checkUserLoginAttempts(c, user) || !checkUserPassword(c, user, password) {
		c.LogAuditWithUserId(user.Id, "fail - invalid password")
		return
	}

	stateProps := map[string]string{}
	stateProps["action"] = model.OAUTH_ACTION_EMAIL_TO_SSO
	stateProps["email"] = email

	m := map[string]string{}
	if authUrl, err := GetAuthorizationCode(c, service, teamName, stateProps, ""); err != nil {
		c.LogAuditWithUserId(user.Id, "fail - oauth issue")
		c.Err = err
		return
	} else {
		m["follow_link"] = authUrl
	}

	c.LogAuditWithUserId(user.Id, "success")
	w.Write([]byte(model.MapToJson(m)))
}

func CompleteSwitchWithOAuth(c *Context, w http.ResponseWriter, r *http.Request, service string, userData io.ReadCloser, team *model.Team, email string) {
	authData := ""
	provider := einterfaces.GetOauthProvider(service)
	if provider == nil {
		c.Err = model.NewAppError("CompleteClaimWithOAuth", service+" oauth not avlailable on this server", "")
		return
	} else {
		authData = provider.GetAuthDataFromJson(userData)
	}

	if len(authData) == 0 {
		c.Err = model.NewAppError("CompleteClaimWithOAuth", "Could not parse auth data out of "+service+" user object", "")
		return
	}

	if len(email) == 0 {
		c.Err = model.NewAppError("CompleteClaimWithOAuth", "Blank email", "")
		return
	}

	var user *model.User
	if result := <-Srv.Store.User().GetByEmail(team.Id, email); result.Err != nil {
		c.Err = result.Err
		return
	} else {
		user = result.Data.(*model.User)
	}

	RevokeAllSession(c, user.Id)
	if c.Err != nil {
		return
	}

	if result := <-Srv.Store.User().UpdateAuthData(user.Id, service, authData); result.Err != nil {
		c.Err = result.Err
		return
	}

	sendSignInChangeEmailAndForget(user.Email, team.DisplayName, c.GetSiteURL()+"/"+team.Name, c.GetSiteURL(), strings.Title(service)+" SSO")
}

func switchToEmail(c *Context, w http.ResponseWriter, r *http.Request) {
	props := model.MapFromJson(r.Body)

	password := props["password"]
	if len(password) == 0 {
		c.SetInvalidParam("switchToEmail", "password")
		return
	}

	teamName := props["team_name"]
	if len(teamName) == 0 {
		c.SetInvalidParam("switchToEmail", "team_name")
		return
	}

	email := props["email"]
	if len(email) == 0 {
		c.SetInvalidParam("switchToEmail", "email")
		return
	}

	c.LogAudit("attempt")

	var team *model.Team
	if result := <-Srv.Store.Team().GetByName(teamName); result.Err != nil {
		c.LogAudit("fail - couldn't get team")
		c.Err = result.Err
		return
	} else {
		team = result.Data.(*model.Team)
	}

	var user *model.User
	if result := <-Srv.Store.User().GetByEmail(team.Id, email); result.Err != nil {
		c.LogAudit("fail - couldn't get user")
		c.Err = result.Err
		return
	} else {
		user = result.Data.(*model.User)
	}

	if user.Id != c.Session.UserId {
		c.LogAudit("fail - user ids didn't match")
		c.Err = model.NewAppError("switchToEmail", "Update password failed because context user_id did not match provided user's id", "")
		c.Err.StatusCode = http.StatusForbidden
		return
	}

	if result := <-Srv.Store.User().UpdatePassword(c.Session.UserId, model.HashPassword(password)); result.Err != nil {
		c.LogAudit("fail - database issue")
		c.Err = result.Err
		return
	}

	sendSignInChangeEmailAndForget(user.Email, team.DisplayName, c.GetSiteURL()+"/"+team.Name, c.GetSiteURL(), "email and password")

	RevokeAllSession(c, c.Session.UserId)
	if c.Err != nil {
		return
	}

	m := map[string]string{}
	m["follow_link"] = c.GetTeamURL() + "/login?extra=signin_change"

	c.LogAudit("success")
	w.Write([]byte(model.MapToJson(m)))
}

func sendSignInChangeEmailAndForget(email, teamDisplayName, teamURL, siteURL, method string) {
	go func() {

		subjectPage := NewServerTemplatePage("signin_change_subject")
		subjectPage.Props["SiteURL"] = siteURL
		subjectPage.Props["TeamDisplayName"] = teamDisplayName
		bodyPage := NewServerTemplatePage("signin_change_body")
		bodyPage.Props["SiteURL"] = siteURL
		bodyPage.Props["TeamDisplayName"] = teamDisplayName
		bodyPage.Props["TeamURL"] = teamURL
		bodyPage.Props["Method"] = method

		if err := utils.SendMail(email, subjectPage.Render(), bodyPage.Render()); err != nil {
			l4g.Error("Failed to send update password email successfully err=%v", err)
		}

	}()
=======
func ZimbraAuth(service string, email string, T goi18n.TranslateFunc) (io.ReadCloser, *model.AppError) {
	sso := utils.Cfg.GetSSOService(service)
	if sso == nil || !sso.Enable {
		return nil, model.NewAppError("AuthorizeOAuthUser", T("Unsupported OAuth service provider"), "service="+service)
	}

	p := url.Values{}
	p.Set("email", email)

	client := &http.Client{}
	req, _ := http.NewRequest("POST", sso.UserApiEndpoint, strings.NewReader(p.Encode()))

	req.Header.Set("Content-Type", "application/x-www-form-urlencoded")
	req.Header.Set("Accept", "application/json")

	if resp, err := client.Do(req); err != nil {
		return nil, model.NewAppError("ZimbraAuth", T("Token request failed"), "service="+service)
	} else {
		if resp.StatusCode != 200 {
			return nil, model.NewAppError("ZimbraAuth", T("Unauthorized"), "service="+service)
		}
		return resp.Body, nil
	}
}

func zboxAuth(email, password string, T goi18n.TranslateFunc) (io.ReadCloser, *model.AppError) {
	sso := utils.Cfg.GetSSOService("zbox")
	if sso == nil || !sso.Enable {
		return nil, model.NewAppError("AuthorizeOAuthUser", T("Unsupported OAuth service provider"), "service=zbox")
	}

	var jsonStr = []byte(fmt.Sprintf(`{"username":"%s", "password":"%s", "zbox":"true"}`, email, password))

	client := &http.Client{}
	req, _ := http.NewRequest("POST", sso.LoginEndPoint, bytes.NewBuffer(jsonStr))

	req.Header.Set("Content-Type", "application/json")
	req.Header.Set("Accept", "application/json")

	if resp, err := client.Do(req); err != nil {
		return nil, model.NewAppError("ZBoxAuth", err.Error(), "service=zbox")
	} else {
		if resp.StatusCode != 200 {
			return nil, model.NewAppError("ZBoxAuth", T("Unauthorized"), "service=zbox")
		}
		return resp.Body, nil
	}
>>>>>>> e63d4afb
}<|MERGE_RESOLUTION|>--- conflicted
+++ resolved
@@ -31,7 +31,6 @@
 	"net/url"
 	"strconv"
 	"strings"
-	"encoding/json"
 	"html/template"
 )
 
@@ -58,7 +57,6 @@
 
 	sr.Handle("/me", ApiAppHandler(getMe)).Methods("GET")
 	sr.Handle("/status", ApiUserRequiredActivity(getStatuses, false)).Methods("POST")
-	sr.Handle("/status_info", ApiAppHandler(getUserStatusInfo)).Methods("POST")
 	sr.Handle("/profiles", ApiUserRequired(getProfiles)).Methods("GET")
 	sr.Handle("/profiles/{id:[A-Za-z0-9]+}", ApiUserRequired(getProfiles)).Methods("GET")
 	sr.Handle("/{id:[A-Za-z0-9]+}", ApiUserRequired(getUser)).Methods("GET")
@@ -68,14 +66,9 @@
 }
 
 func createUser(c *Context, w http.ResponseWriter, r *http.Request) {
-<<<<<<< HEAD
+	T := i18n.Language(w, r)
 	if !utils.Cfg.EmailSettings.EnableSignUpWithEmail || !utils.Cfg.TeamSettings.EnableUserCreation {
-		c.Err = model.NewAppError("signupTeam", "User sign-up with email is disabled.", "")
-=======
-	T := i18n.Language(w, r)
-	if !utils.Cfg.EmailSettings.EnableSignUpWithEmail {
 		c.Err = model.NewAppError("signupTeam", T("User sign-up with email is disabled."), "")
->>>>>>> e63d4afb
 		c.Err.StatusCode = http.StatusNotImplemented
 		return
 	}
@@ -133,14 +126,9 @@
 		user.EmailVerified = true
 	}
 
-<<<<<<< HEAD
-	ruser, err := CreateUser(team, user)
+	ruser, err := CreateUser(team, user, T)
 	if err != nil {
 		c.Err = err
-=======
-	ruser := CreateUser(c, team, user, T)
-	if c.Err != nil {
->>>>>>> e63d4afb
 		return
 	}
 
@@ -184,16 +172,7 @@
 	return shouldVerifyHash
 }
 
-<<<<<<< HEAD
-func CreateUser(team *model.Team, user *model.User) (*model.User, *model.AppError) {
-=======
-func CreateUser(c *Context, team *model.Team, user *model.User, T goi18n.TranslateFunc) *model.User {
-
-	if !utils.Cfg.TeamSettings.EnableUserCreation {
-		c.Err = model.NewAppError("CreateUser", T("User creation has been disabled. Please ask your systems administrator for details."), "")
-		return nil
-	}
->>>>>>> e63d4afb
+func CreateUser(team *model.Team, user *model.User, T goi18n.TranslateFunc) (*model.User, *model.AppError) {
 
 	channelRole := ""
 	if team.Email == user.Email {
@@ -202,14 +181,8 @@
 
 		// Below is a speical case where the first user in the entire
 		// system is granted the system_admin role instead of admin
-<<<<<<< HEAD
-		if result := <-Srv.Store.User().GetTotalUsersCount(); result.Err != nil {
+		if result := <-Srv.Store.User().GetTotalUsersCount(T); result.Err != nil {
 			return nil, result.Err
-=======
-		if result := <-Srv.Store.User().GetTotalUsersCount(T); result.Err != nil {
-			c.Err = result.Err
-			return nil
->>>>>>> e63d4afb
 		} else {
 			count := result.Data.(int64)
 			if count <= 0 {
@@ -223,16 +196,9 @@
 
 	user.MakeNonNil()
 
-<<<<<<< HEAD
-	if result := <-Srv.Store.User().Save(user); result.Err != nil {
-		l4g.Error("Couldn't save the user err=%v", result.Err)
+	if result := <-Srv.Store.User().Save(user, T); result.Err != nil {
+		l4g.Error(T("Couldn't save the user err=%v"), result.Err)
 		return nil, result.Err
-=======
-	if result := <-Srv.Store.User().Save(user, T); result.Err != nil {
-		c.Err = result.Err
-		l4g.Error(T("Couldn't save the user err=%v"), result.Err)
-		return nil
->>>>>>> e63d4afb
 	} else {
 		ruser := result.Data.(*model.User)
 
@@ -271,23 +237,23 @@
 	var user *model.User
 	provider := einterfaces.GetOauthProvider(service)
 	if provider == nil {
-		c.Err = model.NewAppError("CreateOAuthUser", service+" oauth not avlailable on this server", "")
+		c.Err = model.NewAppError("CreateOAuthUser", service+T(" oauth not avlailable on this server"), "")
 		return nil
 	} else {
 		user = provider.GetUserFromJson(userData)
 	}
 
 	if user == nil {
-		c.Err = model.NewAppError("CreateOAuthUser", "Could not create user out of "+service+" user object", "")
+		c.Err = model.NewAppError("CreateOAuthUser", fmt.Sprintf(T("Could not create user out of %v user object"), service), "")
 		return nil
 	}
 
-	suchan := Srv.Store.User().GetByAuth(team.Id, user.AuthData, service)
-	euchan := Srv.Store.User().GetByEmail(team.Id, user.Email)
+	suchan := Srv.Store.User().GetByAuth(team.Id, user.AuthData, service, T)
+	euchan := Srv.Store.User().GetByEmail(team.Id, user.Email, T)
 
 	if team.Email == "" {
 		team.Email = user.Email
-		if result := <-Srv.Store.Team().Update(team); result.Err != nil {
+		if result := <-Srv.Store.Team().Update(team, T); result.Err != nil {
 			c.Err = result.Err
 			return nil
 		}
@@ -295,7 +261,7 @@
 		found := true
 		count := 0
 		for found {
-			if found = IsUsernameTaken(user.Username, team.Id); c.Err != nil {
+			if found = IsUsernameTaken(user.Username, team.Id, T); c.Err != nil {
 				return nil
 			} else if found {
 				user.Username = user.Username + strconv.Itoa(count)
@@ -305,19 +271,19 @@
 	}
 
 	if result := <-suchan; result.Err == nil {
-		c.Err = model.NewAppError("signupCompleteOAuth", "This "+service+" account has already been used to sign up for team "+team.DisplayName, "email="+user.Email)
+		c.Err = model.NewAppError("signupCompleteOAuth", fmt.Sprintf(T("This %v account has already been used to sign up for team %v"), service, team.DisplayName), "email="+user.Email)
 		return nil
 	}
 
 	if result := <-euchan; result.Err == nil {
-		c.Err = model.NewAppError("signupCompleteOAuth", "Team "+team.DisplayName+" already has a user with the email address attached to your "+service+" account", "email="+user.Email)
+		c.Err = model.NewAppError("signupCompleteOAuth", fmt.Sprintf(T("Team %v already has a user with the email address attached to your %v account"), team.DisplayName, service), "email="+user.Email)
 		return nil
 	}
 
 	user.TeamId = team.Id
 	user.EmailVerified = true
 
-	ruser, err := CreateUser(team, user)
+	ruser, err := CreateUser(team, user, T)
 	if err != nil {
 		c.Err = err
 		return nil
@@ -430,11 +396,7 @@
 		return nil
 	} else {
 		user := result.Data.(*model.User)
-<<<<<<< HEAD
-		if checkUserLoginAttempts(c, user) && checkUserPassword(c, user, password) {
-=======
-		if checkUserPassword(c, user, password, T) {
->>>>>>> e63d4afb
+		if checkUserLoginAttempts(c, user, T) && checkUserPassword(c, user, password, T) {
 			Login(c, w, r, user, deviceId)
 			return user
 		}
@@ -461,16 +423,12 @@
 	} else {
 		user := result.Data.(*model.User)
 
-<<<<<<< HEAD
 		if len(user.AuthData) != 0 {
-			c.Err = model.NewAppError("LoginByEmail", "Please sign in using "+user.AuthService, "")
+			c.Err = model.NewAppError("LoginByEmail", T("Please sign in using ")+user.AuthService, "")
 			return nil
 		}
 
-		if checkUserLoginAttempts(c, user) && checkUserPassword(c, user, password) {
-=======
-		if checkUserPassword(c, user, password, T) {
->>>>>>> e63d4afb
+		if checkUserLoginAttempts(c, user, T) && checkUserPassword(c, user, password, T) {
 			Login(c, w, r, user, deviceId)
 			return user
 		}
@@ -479,144 +437,24 @@
 	return nil
 }
 
-<<<<<<< HEAD
 func LoginByOAuth(c *Context, w http.ResponseWriter, r *http.Request, service string, userData io.ReadCloser, team *model.Team) *model.User {
+	T := i18n.Language(w, r)
 	authData := ""
 	provider := einterfaces.GetOauthProvider(service)
 	if provider == nil {
-		c.Err = model.NewAppError("LoginByOAuth", service+" oauth not avlailable on this server", "")
+		c.Err = model.NewAppError("LoginByOAuth", service+T(" oauth not avlailable on this server"), "")
 		return nil
 	} else {
 		authData = provider.GetAuthDataFromJson(userData)
 	}
-=======
-func LoginByZBox(c *Context, w http.ResponseWriter, r *http.Request, email, password, deviceId string) *model.User {
-	var team *model.Team
-	T := i18n.Language(w, r)
-
-	if body, err := zboxAuth(email, password, T); err != nil {
-		c.Err = err
+
+	if len(authData) == 0 {
+		c.Err = model.NewAppError("LoginByOAuth", fmt.Sprintf(T("Could not parse auth data out of %v user object"), service), "")
 		return nil
-	} else {
-		authData := ""
-		teamName := ""
-		var user *model.User
-		zbu := model.ZboxUserFromJson(body)
-		teamName = zbu.Team
-		authData = zbu.Email
-		user = model.UserFromZBoxUser(zbu)
-
-		if len(authData) == 0 {
-			c.Err = model.NewAppError("zboxOAuth", T("Could not parse auth data out of zbox user object"), "")
-			return nil
-		}
-
-		if len(teamName) == 0 {
-			c.Err = model.NewAppError("zboxOAuth", T("Invalid team name"), "team_name="+teamName)
-			c.Err.StatusCode = http.StatusBadRequest
-			return nil
-		}
-
-		if !zbu.Enabled || !zbu.ChatEnabled {
-			c.Err = model.NewAppError("zboxOAuth", T("Your user is not authorized to use the Chat app"), "")
-			c.Err.StatusCode = http.StatusForbidden
-			return nil
-		}
-
-		if result := <-Srv.Store.Team().GetByName(teamName, T); result.Err != nil {
-			c.Err = result.Err
-			return nil
-		} else {
-			team = result.Data.(*model.Team)
-		}
-
-		if result := <-Srv.Store.User().GetByAuth(team.Id, authData, "zbox", T); result.Err != nil {
-			if user != nil {
-				SignUpAndLogin(c, w, r, team, user, "zbox", T)
-				if c.Err != nil {
-					return nil
-				}
-
-				return user
-			} else {
-				c.Err = result.Err
-				return nil
-			}
-		} else {
-			user = result.Data.(*model.User)
-			Login(c, w, r, user, "")
-
-			if c.Err != nil {
-				return nil
-			}
-
-			return user
-		}
-
-		return nil
-	}
-}
-
-func SignUpAndLogin (c *Context, w http.ResponseWriter, r *http.Request, team *model.Team, user *model.User, service string, T goi18n.TranslateFunc) {
-	euchan := Srv.Store.User().GetByEmail(team.Id, user.Email, T)
-
-	if result := <-euchan; result.Err == nil {
-		c.Err = model.NewAppError("signupCompleteOAuth", T("Team ")+team.DisplayName+T(" already has a user with the email address attached to your ")+service+" account", "email="+user.Email)
-		return
-	}
-
-	if team.Email == "" {
-		team.Email = user.Email
-		if result := <-Srv.Store.Team().Update(team, T); result.Err != nil {
-			c.Err = result.Err
-			return
-		}
-	} else {
-		found := true
-		count := 0
-		for found {
-			if found = IsUsernameTaken(user.Username, team.Id, T); c.Err != nil {
-				return
-			} else if found {
-				user.Username = user.Username + strconv.Itoa(count)
-				count += 1
-			}
-		}
-	}
-	user.TeamId = team.Id
-	user.EmailVerified = true
-	if cookie, err := r.Cookie(model.SESSION_LANGUAGE); err != nil {
-		if cookie != nil {
-			user.Language = cookie.Value
-		} else {
-			user.Language = model.DEFAULT_LANGUAGE
-		}
-	} else {
-		user.Language = model.DEFAULT_LANGUAGE
-	}
-
-	ruser := CreateUser(c, team, user, T)
-	if c.Err != nil {
-		return
-	}
-
-	Login(c, w, r, ruser, "")
-
-	if c.Err != nil {
-		return
-	}
-}
-
-func checkUserPassword(c *Context, user *model.User, password string, T goi18n.TranslateFunc) bool {
->>>>>>> e63d4afb
-
-	if len(authData) == 0 {
-		c.Err = model.NewAppError("LoginByOAuth", "Could not parse auth data out of "+service+" user object", "")
-		return nil
 	}
 
 	var user *model.User
-	if result := <-Srv.Store.User().GetByAuth(team.Id, authData, service); result.Err != nil {
+	if result := <-Srv.Store.User().GetByAuth(team.Id, authData, service, T); result.Err != nil {
 		c.Err = result.Err
 		return nil
 	} else {
@@ -626,15 +464,10 @@
 	}
 }
 
-func checkUserLoginAttempts(c *Context, user *model.User) bool {
+func checkUserLoginAttempts(c *Context, user *model.User, T goi18n.TranslateFunc) bool {
 	if user.FailedAttempts >= utils.Cfg.ServiceSettings.MaximumLoginAttempts {
-<<<<<<< HEAD
-		c.LogAuditWithUserId(user.Id, "fail")
-		c.Err = model.NewAppError("checkUserLoginAttempts", "Your account is locked because of too many failed password attempts. Please reset your password.", "user_id="+user.Id)
-=======
 		c.LogAuditWithUserId(user.Id, "fail", T)
-		c.Err = model.NewAppError("checkUserPassword", T("Your account is locked because of too many failed password attempts. Please reset your password."), "user_id="+user.Id)
->>>>>>> e63d4afb
+		c.Err = model.NewAppError("checkUserLoginAttempts", T("Your account is locked because of too many failed password attempts. Please reset your password."), "user_id="+user.Id)
 		c.Err.StatusCode = http.StatusForbidden
 		return false
 	}
@@ -642,7 +475,7 @@
 	return true
 }
 
-func checkUserPassword(c *Context, user *model.User, password string) bool {
+func checkUserPassword(c *Context, user *model.User, password string, T goi18n.TranslateFunc) bool {
 
 	if !model.ComparePassword(user.Password, password) {
 		c.LogAuditWithUserId(user.Id, "fail", T)
@@ -668,7 +501,7 @@
 func Login(c *Context, w http.ResponseWriter, r *http.Request, user *model.User, deviceId string) {
 	i18n.SetLanguageCookie(w, user.Language)
 	T := i18n.Language(w, r)
-	c.LogAuditWithUserId(user.Id, "attempt", T)
+	c.LogAuditWithUserId(user.Id, T("attempt"), T)
 
 	if !user.EmailVerified && utils.Cfg.EmailSettings.RequireEmailVerification {
 		c.Err = model.NewAppError("Login", T("Login failed because email address has not been verified"), "user_id="+user.Id)
@@ -691,7 +524,7 @@
 		maxAge = *utils.Cfg.ServiceSettings.SessionLengthMobileInDays * 60 * 60 * 24
 
 		// A special case where we logout of all other sessions with the same Id
-		if result := <-Srv.Store.Session().GetSessions(user.Id); result.Err != nil {
+		if result := <-Srv.Store.Session().GetSessions(user.Id, T); result.Err != nil {
 			c.Err = result.Err
 			c.Err.StatusCode = http.StatusForbidden
 			return
@@ -699,8 +532,8 @@
 			sessions := result.Data.([]*model.Session)
 			for _, session := range sessions {
 				if session.DeviceId == deviceId {
-					l4g.Debug("Revoking sessionId=" + session.Id + " for userId=" + user.Id + " re-login with same device Id")
-					RevokeSessionById(c, session.Id)
+					l4g.Debug(fmt.Printf(T("Revoking sessionId=%v for userId=%v re-login with same device Id"), session.Id, user.Id))
+					RevokeSessionById(c, session.Id, T)
 					if c.Err != nil {
 						c.LogError(c.Err)
 						c.Err = nil
@@ -774,7 +607,7 @@
 	http.SetCookie(w, multiSessionCookie)
 
 	c.Session = *session
-	c.LogAuditWithUserId(user.Id, "success", T)
+	c.LogAuditWithUserId(user.Id, T("success"), T)
 }
 
 func login(c *Context, w http.ResponseWriter, r *http.Request) {
@@ -790,8 +623,6 @@
 	var user *model.User
 	if len(props["id"]) != 0 {
 		user = LoginById(c, w, r, props["id"], props["password"], props["device_id"])
-	} else if len(props["email"]) != 0 && len(props["zbox"]) != 0 {
-		user = LoginByZBox(c, w, r, props["email"], props["password"], props["device_id"])
 	} else if len(props["email"]) != 0 && len(props["name"]) != 0 {
 		user = LoginByEmail(c, w, r, props["email"], props["name"], props["password"], props["device_id"])
 	} else {
@@ -812,18 +643,14 @@
 	w.Write([]byte(user.ToJson()))
 }
 
-<<<<<<< HEAD
 func loginLdap(c *Context, w http.ResponseWriter, r *http.Request) {
+	T := i18n.Language(w, r)
 	if !*utils.Cfg.LdapSettings.Enable {
-		c.Err = model.NewAppError("loginLdap", "LDAP not enabled on this server", "")
+		c.Err = model.NewAppError("loginLdap", T("LDAP not enabled on this server"), "")
 		c.Err.StatusCode = http.StatusNotImplemented
 		return
 	}
 
-=======
-func revokeSession(c *Context, w http.ResponseWriter, r *http.Request) {
-	T := i18n.Language(w, r)
->>>>>>> e63d4afb
 	props := model.MapFromJson(r.Body)
 
 	password := props["password"]
@@ -831,46 +658,41 @@
 	teamName := props["teamName"]
 
 	if len(password) == 0 {
-		c.Err = model.NewAppError("loginLdap", "Password field must not be blank", "")
+		c.Err = model.NewAppError("loginLdap", T("Password field must not be blank"), "")
 		c.Err.StatusCode = http.StatusForbidden
 		return
 	}
 
-<<<<<<< HEAD
 	if len(id) == 0 {
-		c.Err = model.NewAppError("loginLdap", "Need an ID", "")
+		c.Err = model.NewAppError("loginLdap", ("Need an ID"), "")
 		c.Err.StatusCode = http.StatusForbidden
 		return
 	}
 
-	teamc := Srv.Store.Team().GetByName(teamName)
+	teamc := Srv.Store.Team().GetByName(teamName, T)
 
 	ldapInterface := einterfaces.GetLdapInterface()
 	if ldapInterface == nil {
-		c.Err = model.NewAppError("loginLdap", "LDAP not available on this server", "")
+		c.Err = model.NewAppError("loginLdap", T("LDAP not available on this server"), "")
 		c.Err.StatusCode = http.StatusNotImplemented
 		return
 	}
 
 	var team *model.Team
 	if result := <-teamc; result.Err != nil {
-=======
-	if result := <-Srv.Store.Session().Get(id, T); result.Err != nil {
->>>>>>> e63d4afb
 		c.Err = result.Err
 		return
 	} else {
 		team = result.Data.(*model.Team)
 	}
 
-<<<<<<< HEAD
 	user, err := ldapInterface.DoLogin(team, id, password)
 	if err != nil {
 		c.Err = err
 		return
 	}
 
-	if !checkUserLoginAttempts(c, user) {
+	if !checkUserLoginAttempts(c, user, T) {
 		return
 	}
 
@@ -887,21 +709,19 @@
 }
 
 func revokeSession(c *Context, w http.ResponseWriter, r *http.Request) {
+	T := i18n.Language(w, r)
 	props := model.MapFromJson(r.Body)
 	id := props["id"]
-	RevokeSessionById(c, id)
+	RevokeSessionById(c, id, T)
 	w.Write([]byte(model.MapToJson(props)))
 }
 
-func RevokeSessionById(c *Context, sessionId string) {
-	if result := <-Srv.Store.Session().Get(sessionId); result.Err != nil {
+func RevokeSessionById(c *Context, sessionId string, T goi18n.TranslateFunc) {
+	if result := <-Srv.Store.Session().Get(sessionId, T); result.Err != nil {
 		c.Err = result.Err
 	} else {
 		session := result.Data.(*model.Session)
-		c.LogAudit("session_id=" + session.Id)
-=======
 		c.LogAudit("session_id=" + session.Id, T)
->>>>>>> e63d4afb
 
 		if session.IsOAuth {
 			RevokeAccessToken(session.Token, T)
@@ -1680,7 +1500,7 @@
 	}
 
 	l4g.Warn(T("Permanently deleted account %v id=%v"), user.Email, user.Id)
-	c.LogAuditWithUserId("", fmt.Sprintf("success userId=%v", user.Id), T)
+	c.LogAuditWithUserId("", fmt.Sprintf(T("success") + " userId=%v", user.Id), T)
 
 	return nil
 }
@@ -1796,7 +1616,7 @@
 		return
 	}
 
-	c.LogAuditWithUserId(userId, "attempt", T)
+	c.LogAuditWithUserId(userId, T("attempt"), T)
 
 	var team *model.Team
 	if result := <-Srv.Store.Team().GetByName(name, T); result.Err != nil {
@@ -1842,7 +1662,7 @@
 		c.Err = result.Err
 		return
 	} else {
-		c.LogAuditWithUserId(userId, "success", T)
+		c.LogAuditWithUserId(userId, T("success"), T)
 	}
 
 	sendPasswordChangeEmailAndForget(user.Email, team.DisplayName, c.GetTeamURLFromTeam(team), c.GetSiteURL(), T("using a reset password link"), T)
@@ -1881,7 +1701,7 @@
 		bodyPage.Props["SiteURL"] = siteURL
 		bodyPage.Props["TeamURL"] = teamURL
 		bodyPage.Props["Title"] = T("You updated your email")
-		bodyPage.Html["Info"] = template.HTML(fmt.Sprintf("Your email address for %v has been changed to %v.<br>If you did not make this change, please contact the system administrator.", teamDisplayName, newEmail))
+		bodyPage.Html["Info"] = template.HTML(fmt.Sprintf(T("Your email address for %v has been changed to %v.<br>If you did not make this change, please contact the system administrator."), teamDisplayName, newEmail))
 		bodyPage.Html["Footer"] = template.HTML(T("footer"))
 		bodyPage.Html["EmailInfo"] = template.HTML(fmt.Sprintf(T("email_info"), utils.ClientCfg["FeedbackEmail"], utils.ClientCfg["FeedbackEmail"], utils.ClientCfg["SiteName"]))
 
@@ -2017,57 +1837,11 @@
 	}
 }
 
-<<<<<<< HEAD
-func GetAuthorizationCode(c *Context, service, teamName string, props map[string]string, loginHint string) (string, *model.AppError) {
+func GetAuthorizationCode(c *Context, service, teamName string, props map[string]string, loginHint string, T goi18n.TranslateFunc) (string, *model.AppError) {
 
 	sso := utils.Cfg.GetSSOService(service)
 	if sso != nil && !sso.Enable {
-		return "", model.NewAppError("GetAuthorizationCode", "Unsupported OAuth service provider", "service="+service)
-=======
-func getUserStatusInfo(c *Context, w http.ResponseWriter, r *http.Request) {
-	T := i18n.Language(w, r)
-	props := model.ArrayFromJson(r.Body)
-	if result := <-Srv.Store.User().GetUserStatusByEmails(props, T); result.Err != nil {
-		c.Err = result.Err
-		return
-	} else {
-		profiles := result.Data.(map[string]*model.User)
-
-		type UserStatus struct {
-			Id			string	`json:"id"`
-			TeamName	string	`json:"team_name"`
-			Status		string	`json:"status"`
-		}
-
-		statuses := map[string]UserStatus{}
-		for _, profile := range profiles {
-			u := UserStatus{Id: profile.Id, TeamName: profile.AuthData}
-			if profile.IsOffline() {
-				u.Status = model.USER_OFFLINE
-			} else if profile.IsAway() {
-				u.Status = model.USER_AWAY
-			} else {
-				u.Status = model.USER_ONLINE
-			}
-			statuses[profile.Email] = u
-		}
-
-		res2B, _ := json.Marshal(statuses)
-		//w.Header().Set("Cache-Control", "max-age=9, public") // 2 mins
-		w.Write([]byte(string(res2B)))
-		return
-	}
-}
-
-func GetAuthorizationCode(c *Context, w http.ResponseWriter, r *http.Request, teamName, service, redirectUri, loginHint string) {
-	T := i18n.Language(w, r)
-
-	sso := utils.Cfg.GetSSOService(service)
-	if sso != nil && !sso.Enable {
-		c.Err = model.NewAppError("GetAuthorizationCode", T("Unsupported OAuth service provider"), "service="+service)
-		c.Err.StatusCode = http.StatusBadRequest
-		return
->>>>>>> e63d4afb
+		return "", model.NewAppError("GetAuthorizationCode", T("Unsupported OAuth service provider"), "service="+service)
 	}
 
 	clientId := sso.Id
@@ -2093,26 +1867,15 @@
 	return authUrl, nil
 }
 
-<<<<<<< HEAD
-func AuthorizeOAuthUser(service, code, state, redirectUri string) (io.ReadCloser, *model.Team, map[string]string, *model.AppError) {
+func AuthorizeOAuthUser(service, code, state, redirectUri string, T goi18n.TranslateFunc) (io.ReadCloser, *model.Team, map[string]string, *model.AppError) {
 	sso := utils.Cfg.GetSSOService(service)
 	if sso == nil || !sso.Enable {
-		return nil, nil, nil, model.NewAppError("AuthorizeOAuthUser", "Unsupported OAuth service provider", "service="+service)
-=======
-func AuthorizeOAuthUser(service, code, state, redirectUri string, T goi18n.TranslateFunc) (io.ReadCloser, *model.Team, *model.AppError) {
-	sso := utils.Cfg.GetSSOService(service)
-	if sso == nil || !sso.Enable {
-		return nil, nil, model.NewAppError("AuthorizeOAuthUser", T("Unsupported OAuth service provider"), "service="+service)
->>>>>>> e63d4afb
+		return nil, nil, nil, model.NewAppError("AuthorizeOAuthUser", T("Unsupported OAuth service provider"), "service="+service)
 	}
 
 	stateStr := ""
 	if b, err := b64.StdEncoding.DecodeString(state); err != nil {
-<<<<<<< HEAD
-		return nil, nil, nil, model.NewAppError("AuthorizeOAuthUser", "Invalid state", err.Error())
-=======
-		return nil, nil, model.NewAppError("AuthorizeOAuthUser", T("Invalid state"), err.Error())
->>>>>>> e63d4afb
+		return nil, nil, nil, model.NewAppError("AuthorizeOAuthUser", T("Invalid state"), err.Error())
 	} else {
 		stateStr = string(b)
 	}
@@ -2120,22 +1883,13 @@
 	stateProps := model.MapFromJson(strings.NewReader(stateStr))
 
 	if !model.ComparePassword(stateProps["hash"], sso.Id) {
-<<<<<<< HEAD
-		return nil, nil, nil, model.NewAppError("AuthorizeOAuthUser", "Invalid state", "")
+		return nil, nil, nil, model.NewAppError("AuthorizeOAuthUser", T("Invalid state"), "")
 	}
 
 	ok := true
 	teamName := ""
 	if teamName, ok = stateProps["team"]; !ok {
-		return nil, nil, nil, model.NewAppError("AuthorizeOAuthUser", "Invalid state; missing team name", "")
-=======
-		return nil, nil, model.NewAppError("AuthorizeOAuthUser", T("Invalid state"), "")
-	}
-
-	teamName := stateProps["team"]
-	if len(teamName) == 0 {
-		return nil, nil, model.NewAppError("AuthorizeOAuthUser", T("Invalid state; missing team name"), "")
->>>>>>> e63d4afb
+		return nil, nil, nil, model.NewAppError("AuthorizeOAuthUser", T("Invalid state; missing team name"), "")
 	}
 
 	tchan := Srv.Store.Team().GetByName(teamName, T)
@@ -2155,36 +1909,20 @@
 
 	var ar *model.AccessResponse
 	if resp, err := client.Do(req); err != nil {
-<<<<<<< HEAD
-		return nil, nil, nil, model.NewAppError("AuthorizeOAuthUser", "Token request failed", err.Error())
+		return nil, nil, nil, model.NewAppError("AuthorizeOAuthUser", T("Token request failed"), err.Error())
 	} else {
 		ar = model.AccessResponseFromJson(resp.Body)
 		if ar == nil {
-			return nil, nil, nil, model.NewAppError("AuthorizeOAuthUser", "Bad response from token request", "")
-=======
-		return nil, nil, model.NewAppError("AuthorizeOAuthUser", T("Token request failed"), err.Error())
-	} else {
-		ar = model.AccessResponseFromJson(resp.Body)
-		if ar == nil {
-			return nil, nil, model.NewAppError("AuthorizeOAuthUser", T("Bad response from token request"), "")
->>>>>>> e63d4afb
+			return nil, nil, nil, model.NewAppError("AuthorizeOAuthUser", T("Bad response from token request"), "")
 		}
 	}
 
 	if strings.ToLower(ar.TokenType) != model.ACCESS_TOKEN_TYPE {
-<<<<<<< HEAD
-		return nil, nil, nil, model.NewAppError("AuthorizeOAuthUser", "Bad token type", "token_type="+ar.TokenType)
+		return nil, nil, nil, model.NewAppError("AuthorizeOAuthUser", T("Bad token type"), "token_type="+ar.TokenType)
 	}
 
 	if len(ar.AccessToken) == 0 {
-		return nil, nil, nil, model.NewAppError("AuthorizeOAuthUser", "Missing access token", "")
-=======
-		return nil, nil, model.NewAppError("AuthorizeOAuthUser", T("Bad token type"), "token_type="+ar.TokenType)
-	}
-
-	if len(ar.AccessToken) == 0 {
-		return nil, nil, model.NewAppError("AuthorizeOAuthUser", T("Missing access token"), "")
->>>>>>> e63d4afb
+		return nil, nil, nil, model.NewAppError("AuthorizeOAuthUser", T("Missing access token"), "")
 	}
 
 	p = url.Values{}
@@ -2196,11 +1934,7 @@
 	req.Header.Set("Authorization", "Bearer "+ar.AccessToken)
 
 	if resp, err := client.Do(req); err != nil {
-<<<<<<< HEAD
-		return nil, nil, nil, model.NewAppError("AuthorizeOAuthUser", "Token request to "+service+" failed", err.Error())
-=======
-		return nil, nil, model.NewAppError("AuthorizeOAuthUser", T("Token request to ")+service+T(" failed"), err.Error())
->>>>>>> e63d4afb
+		return nil, nil, nil, model.NewAppError("AuthorizeOAuthUser", T("Token request to ")+service+T(" failed"), err.Error())
 	} else {
 		if result := <-tchan; result.Err != nil {
 			return nil, nil, nil, result.Err
@@ -2226,8 +1960,8 @@
 	return false
 }
 
-<<<<<<< HEAD
 func switchToSSO(c *Context, w http.ResponseWriter, r *http.Request) {
+	T := i18n.Language(w, r)
 	props := model.MapFromJson(r.Body)
 
 	password := props["password"]
@@ -2254,11 +1988,11 @@
 		return
 	}
 
-	c.LogAudit("attempt")
+	c.LogAudit(T("attempt"), T)
 
 	var team *model.Team
-	if result := <-Srv.Store.Team().GetByName(teamName); result.Err != nil {
-		c.LogAudit("fail - couldn't get team")
+	if result := <-Srv.Store.Team().GetByName(teamName, T); result.Err != nil {
+		c.LogAudit(T("fail - couldn't get team"), T)
 		c.Err = result.Err
 		return
 	} else {
@@ -2266,16 +2000,16 @@
 	}
 
 	var user *model.User
-	if result := <-Srv.Store.User().GetByEmail(team.Id, email); result.Err != nil {
-		c.LogAudit("fail - couldn't get user")
+	if result := <-Srv.Store.User().GetByEmail(team.Id, email, T); result.Err != nil {
+		c.LogAudit(T("fail - couldn't get user"), T)
 		c.Err = result.Err
 		return
 	} else {
 		user = result.Data.(*model.User)
 	}
 
-	if !checkUserLoginAttempts(c, user) || !checkUserPassword(c, user, password) {
-		c.LogAuditWithUserId(user.Id, "fail - invalid password")
+	if !checkUserLoginAttempts(c, user, T) || !checkUserPassword(c, user, password, T) {
+		c.LogAuditWithUserId(user.Id, T("fail - invalid password"), T)
 		return
 	}
 
@@ -2284,52 +2018,52 @@
 	stateProps["email"] = email
 
 	m := map[string]string{}
-	if authUrl, err := GetAuthorizationCode(c, service, teamName, stateProps, ""); err != nil {
-		c.LogAuditWithUserId(user.Id, "fail - oauth issue")
+	if authUrl, err := GetAuthorizationCode(c, service, teamName, stateProps, "", T); err != nil {
+		c.LogAuditWithUserId(user.Id, T("fail - oauth issue"), T)
 		c.Err = err
 		return
 	} else {
 		m["follow_link"] = authUrl
 	}
 
-	c.LogAuditWithUserId(user.Id, "success")
+	c.LogAuditWithUserId(user.Id, T("success"), T)
 	w.Write([]byte(model.MapToJson(m)))
 }
 
-func CompleteSwitchWithOAuth(c *Context, w http.ResponseWriter, r *http.Request, service string, userData io.ReadCloser, team *model.Team, email string) {
+func CompleteSwitchWithOAuth(c *Context, w http.ResponseWriter, r *http.Request, service string, userData io.ReadCloser, team *model.Team, email string, T goi18n.TranslateFunc) {
 	authData := ""
 	provider := einterfaces.GetOauthProvider(service)
 	if provider == nil {
-		c.Err = model.NewAppError("CompleteClaimWithOAuth", service+" oauth not avlailable on this server", "")
+		c.Err = model.NewAppError("CompleteClaimWithOAuth", service+T(" oauth not avlailable on this server"), "")
 		return
 	} else {
 		authData = provider.GetAuthDataFromJson(userData)
 	}
 
 	if len(authData) == 0 {
-		c.Err = model.NewAppError("CompleteClaimWithOAuth", "Could not parse auth data out of "+service+" user object", "")
+		c.Err = model.NewAppError("CompleteClaimWithOAuth", fmt.Sprintf(T("Could not parse auth data out of %v user object"), service), "")
 		return
 	}
 
 	if len(email) == 0 {
-		c.Err = model.NewAppError("CompleteClaimWithOAuth", "Blank email", "")
+		c.Err = model.NewAppError("CompleteClaimWithOAuth", T("Blank email"), "")
 		return
 	}
 
 	var user *model.User
-	if result := <-Srv.Store.User().GetByEmail(team.Id, email); result.Err != nil {
+	if result := <-Srv.Store.User().GetByEmail(team.Id, email, T); result.Err != nil {
 		c.Err = result.Err
 		return
 	} else {
 		user = result.Data.(*model.User)
 	}
 
-	RevokeAllSession(c, user.Id)
+	RevokeAllSession(c, user.Id, T)
 	if c.Err != nil {
 		return
 	}
 
-	if result := <-Srv.Store.User().UpdateAuthData(user.Id, service, authData); result.Err != nil {
+	if result := <-Srv.Store.User().UpdateAuthData(user.Id, service, authData, T); result.Err != nil {
 		c.Err = result.Err
 		return
 	}
@@ -2338,6 +2072,7 @@
 }
 
 func switchToEmail(c *Context, w http.ResponseWriter, r *http.Request) {
+	T := i18n.Language(w, r)
 	props := model.MapFromJson(r.Body)
 
 	password := props["password"]
@@ -2358,11 +2093,11 @@
 		return
 	}
 
-	c.LogAudit("attempt")
+	c.LogAudit(T("attempt"), T)
 
 	var team *model.Team
-	if result := <-Srv.Store.Team().GetByName(teamName); result.Err != nil {
-		c.LogAudit("fail - couldn't get team")
+	if result := <-Srv.Store.Team().GetByName(teamName, T); result.Err != nil {
+		c.LogAudit(T("fail - couldn't get team"), T)
 		c.Err = result.Err
 		return
 	} else {
@@ -2370,8 +2105,8 @@
 	}
 
 	var user *model.User
-	if result := <-Srv.Store.User().GetByEmail(team.Id, email); result.Err != nil {
-		c.LogAudit("fail - couldn't get user")
+	if result := <-Srv.Store.User().GetByEmail(team.Id, email, T); result.Err != nil {
+		c.LogAudit(T("fail - couldn't get user"), T)
 		c.Err = result.Err
 		return
 	} else {
@@ -2379,29 +2114,29 @@
 	}
 
 	if user.Id != c.Session.UserId {
-		c.LogAudit("fail - user ids didn't match")
-		c.Err = model.NewAppError("switchToEmail", "Update password failed because context user_id did not match provided user's id", "")
+		c.LogAudit(T("fail - user ids didn't match"), T)
+		c.Err = model.NewAppError("switchToEmail", T("Update password failed because context user_id did not match provided user's id"), "")
 		c.Err.StatusCode = http.StatusForbidden
 		return
 	}
 
-	if result := <-Srv.Store.User().UpdatePassword(c.Session.UserId, model.HashPassword(password)); result.Err != nil {
-		c.LogAudit("fail - database issue")
-		c.Err = result.Err
-		return
-	}
-
-	sendSignInChangeEmailAndForget(user.Email, team.DisplayName, c.GetSiteURL()+"/"+team.Name, c.GetSiteURL(), "email and password")
-
-	RevokeAllSession(c, c.Session.UserId)
+	if result := <-Srv.Store.User().UpdatePassword(c.Session.UserId, model.HashPassword(password), T); result.Err != nil {
+		c.LogAudit(T("fail - database issue"), T)
+		c.Err = result.Err
+		return
+	}
+
+	sendSignInChangeEmailAndForget(user.Email, team.DisplayName, c.GetSiteURL()+"/"+team.Name, c.GetSiteURL(), T("email and password"))
+
+	RevokeAllSession(c, c.Session.UserId, T)
 	if c.Err != nil {
 		return
 	}
 
 	m := map[string]string{}
-	m["follow_link"] = c.GetTeamURL() + "/login?extra=signin_change"
-
-	c.LogAudit("success")
+	m["follow_link"] = c.GetTeamURL(T) + "/login?extra=signin_change"
+
+	c.LogAudit(T("success"), T)
 	w.Write([]byte(model.MapToJson(m)))
 }
 
@@ -2410,65 +2145,17 @@
 
 		subjectPage := NewServerTemplatePage("signin_change_subject")
 		subjectPage.Props["SiteURL"] = siteURL
-		subjectPage.Props["TeamDisplayName"] = teamDisplayName
+		subjectPage.Props["Subject"] = fmt.Sprintf(T("You updated your sign-in method for %v on %v"), teamDisplayName, utils.ClientCfg["SiteName"])
 		bodyPage := NewServerTemplatePage("signin_change_body")
 		bodyPage.Props["SiteURL"] = siteURL
-		bodyPage.Props["TeamDisplayName"] = teamDisplayName
-		bodyPage.Props["TeamURL"] = teamURL
-		bodyPage.Props["Method"] = method
-
-		if err := utils.SendMail(email, subjectPage.Render(), bodyPage.Render()); err != nil {
+		bodyPage.Props["Title"] = T("You updated your sign-in method")
+		bodyPage.Html["Info"] = template.HTML(fmt.Sprintf(T("You updated your sign-in method for %v on %v to %v.<br>If this change wasn't initiated by you, please contact your system administrator."), teamDisplayName, teamURL, method))
+		bodyPage.Html["Footer"] = template.HTML(T("footer"))
+		bodyPage.Html["EmailInfo"] = template.HTML(fmt.Sprintf(T("email_info"), utils.ClientCfg["FeedbackEmail"], utils.ClientCfg["FeedbackEmail"], utils.ClientCfg["SiteName"]))
+
+		if err := utils.SendMail(email, subjectPage.Render(), bodyPage.Render(), T); err != nil {
 			l4g.Error("Failed to send update password email successfully err=%v", err)
 		}
 
 	}()
-=======
-func ZimbraAuth(service string, email string, T goi18n.TranslateFunc) (io.ReadCloser, *model.AppError) {
-	sso := utils.Cfg.GetSSOService(service)
-	if sso == nil || !sso.Enable {
-		return nil, model.NewAppError("AuthorizeOAuthUser", T("Unsupported OAuth service provider"), "service="+service)
-	}
-
-	p := url.Values{}
-	p.Set("email", email)
-
-	client := &http.Client{}
-	req, _ := http.NewRequest("POST", sso.UserApiEndpoint, strings.NewReader(p.Encode()))
-
-	req.Header.Set("Content-Type", "application/x-www-form-urlencoded")
-	req.Header.Set("Accept", "application/json")
-
-	if resp, err := client.Do(req); err != nil {
-		return nil, model.NewAppError("ZimbraAuth", T("Token request failed"), "service="+service)
-	} else {
-		if resp.StatusCode != 200 {
-			return nil, model.NewAppError("ZimbraAuth", T("Unauthorized"), "service="+service)
-		}
-		return resp.Body, nil
-	}
-}
-
-func zboxAuth(email, password string, T goi18n.TranslateFunc) (io.ReadCloser, *model.AppError) {
-	sso := utils.Cfg.GetSSOService("zbox")
-	if sso == nil || !sso.Enable {
-		return nil, model.NewAppError("AuthorizeOAuthUser", T("Unsupported OAuth service provider"), "service=zbox")
-	}
-
-	var jsonStr = []byte(fmt.Sprintf(`{"username":"%s", "password":"%s", "zbox":"true"}`, email, password))
-
-	client := &http.Client{}
-	req, _ := http.NewRequest("POST", sso.LoginEndPoint, bytes.NewBuffer(jsonStr))
-
-	req.Header.Set("Content-Type", "application/json")
-	req.Header.Set("Accept", "application/json")
-
-	if resp, err := client.Do(req); err != nil {
-		return nil, model.NewAppError("ZBoxAuth", err.Error(), "service=zbox")
-	} else {
-		if resp.StatusCode != 200 {
-			return nil, model.NewAppError("ZBoxAuth", T("Unauthorized"), "service=zbox")
-		}
-		return resp.Body, nil
-	}
->>>>>>> e63d4afb
 }
// Copyright (c) 2016 Mattermost, Inc. All Rights Reserved.
// See License.txt for license information.

package api

import (
	"testing"
	"time"

	"github.com/mattermost/platform/model"
)

func TestWebSocket(t *testing.T) {
	th := Setup().InitBasic()
	WebSocketClient, err := th.CreateWebSocketClient()
	if err != nil {
		t.Fatal(err)
	}
	defer WebSocketClient.Close()

	time.Sleep(300 * time.Millisecond)

	// Test closing and reconnecting
	WebSocketClient.Close()
	if err := WebSocketClient.Connect(); err != nil {
		t.Fatal(err)
	}

	WebSocketClient.Listen()

	time.Sleep(300 * time.Millisecond)

	WebSocketClient.SendMessage("ping", nil)
	time.Sleep(300 * time.Millisecond)
	if resp := <-WebSocketClient.ResponseChannel; resp.Data["text"].(string) != "pong" {
		t.Fatal("wrong response")
	}

	WebSocketClient.SendMessage("", nil)
	time.Sleep(300 * time.Millisecond)
	if resp := <-WebSocketClient.ResponseChannel; resp.Error.Id != "api.web_socket_router.no_action.app_error" {
		t.Fatal("should have been no action response")
	}

	WebSocketClient.SendMessage("junk", nil)
	time.Sleep(300 * time.Millisecond)
	if resp := <-WebSocketClient.ResponseChannel; resp.Error.Id != "api.web_socket_router.bad_action.app_error" {
		t.Fatal("should have been bad action response")
	}

	req := &model.WebSocketRequest{}
	req.Seq = 0
	req.Action = "ping"
	WebSocketClient.Conn.WriteJSON(req)
	time.Sleep(300 * time.Millisecond)
	if resp := <-WebSocketClient.ResponseChannel; resp.Error.Id != "api.web_socket_router.bad_seq.app_error" {
		t.Fatal("should have been bad action response")
	}

	WebSocketClient.UserTyping("", "")
	time.Sleep(300 * time.Millisecond)
	if resp := <-WebSocketClient.ResponseChannel; resp.Error.Id != "api.websocket_handler.invalid_param.app_error" {
		t.Fatal("should have been invalid param response")
	} else {
		if resp.Error.DetailedError != "" {
			t.Fatal("detailed error not cleared")
		}
	}
}

func TestWebSocketEvent(t *testing.T) {
	th := Setup().InitBasic()
	WebSocketClient, err := th.CreateWebSocketClient()
	if err != nil {
		t.Fatal(err)
	}
	defer WebSocketClient.Close()

	WebSocketClient.Listen()

<<<<<<< HEAD
=======
	omitUser := make(map[string]bool, 1)
	omitUser["somerandomid"] = true
	evt1 := model.NewWebSocketEvent(model.WEBSOCKET_EVENT_TYPING, "", th.BasicChannel.Id, "", omitUser)
	evt1.Add("user_id", "somerandomid")
	go Publish(evt1)
	time.Sleep(300 * time.Millisecond)

>>>>>>> 60347559
	stop := make(chan bool)
	firstEventHit := false
	secondEventHit := false

	go func() {
		for {
			select {
			case resp := <-WebSocketClient.EventChannel:
<<<<<<< HEAD
				if resp.Event == model.WEBSOCKET_EVENT_TYPING && resp.UserId == "somerandomid" {
					firstEventHit = true
				}

				if resp.Event == model.WEBSOCKET_EVENT_TYPING && resp.UserId == "somerandomid2" {
					secondEventHit = true
=======
				if resp.Event == model.WEBSOCKET_EVENT_TYPING && resp.Data["user_id"].(string) == "somerandomid" {
					eventHit = true
>>>>>>> 60347559
				}
			case <-stop:
				return
			}
		}
	}()

	time.Sleep(300 * time.Millisecond)

<<<<<<< HEAD
	evt1 := model.NewWebSocketEvent(th.BasicTeam.Id, th.BasicChannel.Id, "somerandomid", model.WEBSOCKET_EVENT_TYPING)
	Publish(evt1)
=======
	stop <- true

	if !eventHit {
		t.Fatal("did not receive typing event")
	}

	evt2 := model.NewWebSocketEvent(model.WEBSOCKET_EVENT_TYPING, "", "somerandomid", "", nil)
	go Publish(evt2)
	time.Sleep(300 * time.Millisecond)

	eventHit = false
>>>>>>> 60347559

	evt2 := model.NewWebSocketEvent(th.BasicTeam.Id, "somerandomid", "somerandomid2", model.WEBSOCKET_EVENT_TYPING)
	Publish(evt2)

	time.Sleep(300 * time.Millisecond)

	stop <- true

	if !firstEventHit {
		t.Fatal("did not receive typing event")
	}

	if secondEventHit {
		t.Fatal("got typing event for bad channel id")
	}
}

func TestZZWebSocketTearDown(t *testing.T) {
	// *IMPORTANT* - Kind of hacky
	// This should be the last function in any test file
	// that calls Setup()
	// Should be in the last file too sorted by name
	time.Sleep(2 * time.Second)
	TearDown()
}<|MERGE_RESOLUTION|>--- conflicted
+++ resolved
@@ -78,8 +78,6 @@
 
 	WebSocketClient.Listen()
 
-<<<<<<< HEAD
-=======
 	omitUser := make(map[string]bool, 1)
 	omitUser["somerandomid"] = true
 	evt1 := model.NewWebSocketEvent(model.WEBSOCKET_EVENT_TYPING, "", th.BasicChannel.Id, "", omitUser)
@@ -87,26 +85,15 @@
 	go Publish(evt1)
 	time.Sleep(300 * time.Millisecond)
 
->>>>>>> 60347559
 	stop := make(chan bool)
-	firstEventHit := false
-	secondEventHit := false
+	eventHit := false
 
 	go func() {
 		for {
 			select {
 			case resp := <-WebSocketClient.EventChannel:
-<<<<<<< HEAD
-				if resp.Event == model.WEBSOCKET_EVENT_TYPING && resp.UserId == "somerandomid" {
-					firstEventHit = true
-				}
-
-				if resp.Event == model.WEBSOCKET_EVENT_TYPING && resp.UserId == "somerandomid2" {
-					secondEventHit = true
-=======
 				if resp.Event == model.WEBSOCKET_EVENT_TYPING && resp.Data["user_id"].(string) == "somerandomid" {
 					eventHit = true
->>>>>>> 60347559
 				}
 			case <-stop:
 				return
@@ -116,10 +103,6 @@
 
 	time.Sleep(300 * time.Millisecond)
 
-<<<<<<< HEAD
-	evt1 := model.NewWebSocketEvent(th.BasicTeam.Id, th.BasicChannel.Id, "somerandomid", model.WEBSOCKET_EVENT_TYPING)
-	Publish(evt1)
-=======
 	stop <- true
 
 	if !eventHit {
@@ -131,20 +114,25 @@
 	time.Sleep(300 * time.Millisecond)
 
 	eventHit = false
->>>>>>> 60347559
 
-	evt2 := model.NewWebSocketEvent(th.BasicTeam.Id, "somerandomid", "somerandomid2", model.WEBSOCKET_EVENT_TYPING)
-	Publish(evt2)
+	go func() {
+		for {
+			select {
+			case resp := <-WebSocketClient.EventChannel:
+				if resp.Event == model.WEBSOCKET_EVENT_TYPING {
+					eventHit = true
+				}
+			case <-stop:
+				return
+			}
+		}
+	}()
 
 	time.Sleep(300 * time.Millisecond)
 
 	stop <- true
 
-	if !firstEventHit {
-		t.Fatal("did not receive typing event")
-	}
-
-	if secondEventHit {
+	if eventHit {
 		t.Fatal("got typing event for bad channel id")
 	}
 }

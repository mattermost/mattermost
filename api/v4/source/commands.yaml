--- conflicted
+++ resolved
@@ -121,21 +121,7 @@
           $ref: "#/components/responses/Unauthorized"
         "403":
           $ref: "#/components/responses/Forbidden"
-<<<<<<< HEAD
-  '/teams/{team_id}/commands/autocomplete_suggestions':
-=======
-      x-code-samples:
-        - lang: Go
-          source: |
-            import "github.com/mattermost/mattermost-server/v5/model"
-
-            Client := model.NewAPIv4Client("https://your-mattermost-url.com")
-            Client.Login("email@domain.com", "Password1")
-
-            // ListAutocompleteCommands
-            listCommands, resp := Client.ListAutocompleteCommands(<TEAMID>)
   '/api/v4/teams/{team_id}/commands/autocomplete_suggestions':
->>>>>>> 933b0eb8
     get:
       tags:
         - commands

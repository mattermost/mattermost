--- conflicted
+++ resolved
@@ -462,13 +462,10 @@
     description: Endpoints related to metrics, including the Client Performance Monitoring feature.
   - name: audit_logs
     description: Endpoints for managing audit log certificates and configuration.
-<<<<<<< HEAD
   - name: recaps
     description: Endpoints for creating and managing AI-powered channel recaps that summarize unread messages.
-=======
-  - name: ai
-    description: Endpoints for interacting with AI agents and services.
->>>>>>> 1ba3535a
+  - name: agents
+    description: Endpoints for interacting with AI agents and LLM services.
 servers:
   - url: "{your-mattermost-url}"
     variables:

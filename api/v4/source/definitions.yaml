--- conflicted
+++ resolved
@@ -3569,8 +3569,18 @@
         state:
           description: The current state of the installation
           type: string
-<<<<<<< HEAD
-    # Outgoing OAuth Connections
+    UserLimits:
+      type: object
+      properties:
+        maxUsersLimit:
+          description: The maximum number of users allowed on server
+          type: integer
+          format: int64
+        activeUserCount:
+          description: The number of active users in the server
+          type: integer
+          format: int64
+  # Outgoing OAuth Connections
     OutgoingOAuthConnectionGetItem:
       type: object
       properties:
@@ -3594,19 +3604,6 @@
         audiences:
           description: The audiences of the outgoing OAuth connection.
           type: string
-=======
-    UserLimits:
-      type: object
-      properties:
-        maxUsersLimit:
-          description: The maximum number of users allowed on server
-          type: integer
-          format: int64
-        activeUserCount:
-          description: The number of active users in the server
-          type: integer
-          format: int64
->>>>>>> 8f0d2b05
 externalDocs:
   description: Find out more about Mattermost
   url: 'https://about.mattermost.com'

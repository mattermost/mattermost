--- conflicted
+++ resolved
@@ -4429,7 +4429,6 @@
       required:
         - Enabled
         - ReviewerIds
-<<<<<<< HEAD
     ProfileGenerateRequest:
       type: object
       properties:
@@ -4473,7 +4472,6 @@
         writing_style_report: "The user communicates in a direct, professional manner with a preference for technical precision. They favor concise explanations while maintaining clarity, often using industry-standard terminology. Their tone is collaborative and solution-oriented, with a tendency to provide concrete examples. Sentence structure is typically straightforward with occasional use of technical jargon appropriate for backend development contexts."
         topics: ["Backend Development", "Kubernetes", "API Design", "Go Programming"]
         generated_at: 1640995200000
-=======
     Recap:
       type: object
       properties:
@@ -4544,7 +4542,6 @@
           type: integer
           format: int64
           description: The time in milliseconds the recap channel was created
->>>>>>> 0d9d322a
 externalDocs:
   description: Find out more about Mattermost
   url: 'https://about.mattermost.com'

--- conflicted
+++ resolved
@@ -3889,11 +3889,7 @@
       properties:
         id:
           type: string
-<<<<<<< HEAD
-          description: Unique identifier for the AI agent
-=======
           description: Unique identifier for the agent
->>>>>>> 1ba3535a
         displayName:
           type: string
           description: Human-readable name for the agent
@@ -3911,17 +3907,10 @@
       properties:
         id:
           type: string
-<<<<<<< HEAD
-          description: Unique identifier for the AI service
-        name:
-          type: string
-          description: Name of the AI service
-=======
           description: Unique identifier for the LLM service
         name:
           type: string
           description: Name of the LLM service
->>>>>>> 1ba3535a
         type:
           type: string
           description: Type of the service (e.g., openai, anthropic, azure)
@@ -3932,11 +3921,7 @@
           type: array
           items:
             $ref: "#/components/schemas/BridgeAgentInfo"
-<<<<<<< HEAD
-          description: List of available AI agents
-=======
           description: List of available agents
->>>>>>> 1ba3535a
     ServicesResponse:
       type: object
       properties:
@@ -3944,11 +3929,7 @@
           type: array
           items:
             $ref: "#/components/schemas/BridgeServiceInfo"
-<<<<<<< HEAD
-          description: List of available AI services
-=======
           description: List of available LLM services
->>>>>>> 1ba3535a
     PostAcknowledgement:
       type: object
       properties:

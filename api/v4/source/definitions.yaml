--- conflicted
+++ resolved
@@ -4605,7 +4605,22 @@
       required:
         - Enabled
         - ReviewerIds
-<<<<<<< HEAD
+    AccessControlPolicyActiveUpdateRequest:
+      type: object
+      properties:
+        entries:
+          type: array
+          items:
+            $ref: "#/components/schemas/AccessControlPolicyActiveUpdate"
+    AccessControlPolicyActiveUpdate:
+      type: object
+      properties:
+        id:
+          type: string
+          description: The ID of the policy.
+        active:
+          type: boolean
+          description: The active status of the policy.
     Recap:
       type: object
       properties:
@@ -4650,21 +4665,10 @@
             $ref: "#/components/schemas/RecapChannel"
           description: List of channel summaries included in this recap
     RecapChannel:
-=======
-    AccessControlPolicyActiveUpdateRequest:
-      type: object
-      properties:
-        entries:
-          type: array
-          items:
-            $ref: "#/components/schemas/AccessControlPolicyActiveUpdate"
-    AccessControlPolicyActiveUpdate:
->>>>>>> 507b20cd
-      type: object
-      properties:
-        id:
-          type: string
-<<<<<<< HEAD
+      type: object
+      properties:
+        id:
+          type: string
           description: Unique identifier for the recap channel
         recap_id:
           type: string
@@ -4694,12 +4698,6 @@
           type: integer
           format: int64
           description: The time in milliseconds the recap channel was created
-=======
-          description: The ID of the policy.
-        active:
-          type: boolean
-          description: The active status of the policy.
->>>>>>> 507b20cd
 externalDocs:
   description: Find out more about Mattermost
   url: 'https://about.mattermost.com'

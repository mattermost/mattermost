--- conflicted
+++ resolved
@@ -3524,7 +3524,6 @@
         Description:
           description: A description for the CIDRBlock
           type: string
-<<<<<<< HEAD
     UserReport:
       type: object
       properties:
@@ -3559,7 +3558,6 @@
         total_posts:
           description: Total number of posts made by a user within the given date range
           type: integer
-=======
     Installation:
       type: object
       properties:
@@ -3571,7 +3569,6 @@
         state:
           description: The current state of the installation
           type: string
->>>>>>> 18c6d375
 externalDocs:
   description: Find out more about Mattermost
   url: 'https://about.mattermost.com'

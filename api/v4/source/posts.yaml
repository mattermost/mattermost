--- conflicted
+++ resolved
@@ -1213,8 +1213,6 @@
         "501":
           $ref: "#/components/responses/NotImplemented"
 
-<<<<<<< HEAD
-=======
   "/api/v4/posts/{post_id}/burn":
     delete:
       tags:
@@ -1267,7 +1265,6 @@
         "501":
           $ref: "#/components/responses/NotImplemented"
 
->>>>>>> 6099950c
   "/api/v4/posts/rewrite":
     post:
       tags:

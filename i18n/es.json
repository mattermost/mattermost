[
  {
    "id": "April",
    "translation": "Abril"
  },
  {
    "id": "August",
    "translation": "Agosto"
  },
  {
    "id": "December",
    "translation": "Diciembre"
  },
  {
    "id": "February",
    "translation": "Febrero"
  },
  {
    "id": "January",
    "translation": "Enero"
  },
  {
    "id": "July",
    "translation": "Julio"
  },
  {
    "id": "June",
    "translation": "Junio"
  },
  {
    "id": "March",
    "translation": "Marzo"
  },
  {
    "id": "May",
    "translation": "Mayo"
  },
  {
    "id": "November",
    "translation": "Noviembre"
  },
  {
    "id": "October",
    "translation": "Octubre"
  },
  {
    "id": "September",
    "translation": "Septiembre"
  },
  {
    "id": "api.admin.add_certificate.array.app_error",
    "translation": "No hay un archivo bajo 'certificate' en la solicitud."
  },
  {
    "id": "api.admin.add_certificate.no_file.app_error",
    "translation": "No hay un archivo bajo 'certificate' en la solicitud."
  },
  {
    "id": "api.admin.add_certificate.open.app_error",
    "translation": "No se pudo abrir el archivo del certificado."
  },
  {
    "id": "api.admin.add_certificate.saving.app_error",
    "translation": "No se pudo guardar el archivo con el certificado."
  },
  {
    "id": "api.admin.file_read_error",
    "translation": "Error leyendo el archivo de registro."
  },
  {
    "id": "api.admin.get_brand_image.storage.app_error",
    "translation": "El almacenamiento para las imagénes no está configurado."
  },
  {
    "id": "api.admin.remove_certificate.delete.app_error",
    "translation": "Se ha producido un error mientras que se eliminaba el certificado."
  },
  {
    "id": "api.admin.saml.metadata.app_error",
    "translation": "Se ha producido un error mientras se construían los Metadatos del Proveedor de Servicio."
  },
  {
    "id": "api.admin.saml.not_available.app_error",
    "translation": "SAML 2.0 no está configurado o no es soportado en este servidor."
  },
  {
    "id": "api.admin.test_email.body",
    "translation": "¡Parece que tu correo electrónico para Mattermost fue configurado correctamente!"
  },
  {
    "id": "api.admin.test_email.missing_server",
    "translation": "El Servidor SMTP es necesario"
  },
  {
    "id": "api.admin.test_email.reenter_password",
    "translation": "El servidor SMTP, el puerto o el nombre de usuario ha cambiado. Por favor, vuelva a introducir la contraseña de SMTP para probar la conexión."
  },
  {
    "id": "api.admin.test_email.subject",
    "translation": "Mattermost - Configuración de pruebas de correo"
  },
  {
    "id": "api.admin.test_s3.missing_s3_bucket",
    "translation": "S3 Bucket es necesario"
  },
  {
    "id": "api.admin.upload_brand_image.array.app_error",
    "translation": "Arreglo vacío bajo 'image' en la solicitud."
  },
  {
    "id": "api.admin.upload_brand_image.no_file.app_error",
    "translation": "No hay un archivo bajo 'image' en la solicitud."
  },
  {
    "id": "api.admin.upload_brand_image.parse.app_error",
    "translation": "No se pudo analizar el formulario multipart."
  },
  {
    "id": "api.admin.upload_brand_image.storage.app_error",
    "translation": "No se pudo cargar la imagen. El almacenamiento de imagenes no está configurado."
  },
  {
    "id": "api.admin.upload_brand_image.too_large.app_error",
    "translation": "No se pudo cargar el archivo. El archivo es muy grande."
  },
  {
    "id": "api.channel.add_member.added",
    "translation": "%v agregado al canal por %v."
  },
  {
    "id": "api.channel.add_user.to.channel.failed.app_error",
    "translation": "Falla al agregar el usuario al canal."
  },
  {
    "id": "api.channel.add_user.to.channel.failed.deleted.app_error",
    "translation": "Error al agregar el usuario al canal porque ha sido eliminado del equipo."
  },
  {
    "id": "api.channel.add_user_to_channel.type.app_error",
    "translation": "No se puede agregar al usuario a este tipo de canal."
  },
  {
    "id": "api.channel.change_channel_privacy.private_to_public",
    "translation": "Este canal ha sido convertido a un Canal Público y cualquier miembro del equipo puede unirse."
  },
  {
    "id": "api.channel.change_channel_privacy.public_to_private",
    "translation": "Este canal ha sido convertido a un Canal Privado."
  },
  {
    "id": "api.channel.create_channel.direct_channel.app_error",
    "translation": "Debe usar el servicio del api createDirectChannel para crear un canal de mensajes directos."
  },
  {
    "id": "api.channel.create_channel.max_channel_limit.app_error",
    "translation": "No se puede crear más de {{.MaxChannelsPerTeam}} canales para el equipo actual."
  },
  {
    "id": "api.channel.create_default_channels.off_topic",
    "translation": "Fuera de Tópico"
  },
  {
    "id": "api.channel.create_default_channels.town_square",
    "translation": "General"
  },
  {
    "id": "api.channel.create_direct_channel.invalid_user.app_error",
    "translation": "ID del usuario no válido para la creación del canal directo."
  },
  {
    "id": "api.channel.create_group.bad_size.app_error",
    "translation": "Los canales de mensajes de grupo debe contener al menos 3 y no más de 8 usuarios."
  },
  {
    "id": "api.channel.create_group.bad_user.app_error",
    "translation": "Uno de los usuarios suministrados no existe."
  },
  {
    "id": "api.channel.delete_channel.archived",
    "translation": "%v archivó el canal."
  },
  {
    "id": "api.channel.delete_channel.cannot.app_error",
    "translation": "No se puede eliminar el canal predeterminado {{.Channel}}."
  },
  {
    "id": "api.channel.delete_channel.deleted.app_error",
    "translation": "El canal ha sido archivado o eliminado."
  },
  {
    "id": "api.channel.delete_channel.type.invalid",
    "translation": "No se pueden eliminar canales de grupo o mensajes directos"
  },
  {
    "id": "api.channel.join_channel.permissions.app_error",
    "translation": "No tienes los permisos apropiados."
  },
  {
    "id": "api.channel.join_channel.post_and_forget",
    "translation": "%v se unió al canal."
  },
  {
    "id": "api.channel.leave.default.app_error",
    "translation": "No puedes abandonar el canal predeterminado {{.Channel}}."
  },
  {
    "id": "api.channel.leave.direct.app_error",
    "translation": "No puedes abandonar un canal de mensaje directo."
  },
  {
    "id": "api.channel.leave.last_member.app_error",
    "translation": "Eres el último miembro que queda, intenta eliminar el Canal Privado en vez de salirte."
  },
  {
    "id": "api.channel.leave.left",
    "translation": "%v abandonó el canal."
  },
  {
    "id": "api.channel.patch_update_channel.forbidden.app_error",
    "translation": "Error actualizando el canal."
  },
  {
    "id": "api.channel.post_channel_privacy_message.error",
    "translation": "No pudo publicar el mensaje de actualización de la privacidad del canal."
  },
  {
    "id": "api.channel.post_update_channel_displayname_message_and_forget.create_post.error",
    "translation": "No se pudo publicar el mensaje de actualización del nombre del canal"
  },
  {
    "id": "api.channel.post_update_channel_displayname_message_and_forget.retrieve_user.error",
    "translation": "No se pudo recuperar el usuario al actualizar el campo DisplayName del canal"
  },
  {
    "id": "api.channel.post_update_channel_displayname_message_and_forget.updated_from",
    "translation": "%s actualizado el nombre del canal de: %s a: %s"
  },
  {
    "id": "api.channel.post_update_channel_header_message_and_forget.post.error",
    "translation": "Falla al publicar el mensaje de actualización del encabezado del canal"
  },
  {
    "id": "api.channel.post_update_channel_header_message_and_forget.removed",
    "translation": "%s removió el encabezado del canal (era: %s)"
  },
  {
    "id": "api.channel.post_update_channel_header_message_and_forget.retrieve_user.error",
    "translation": "No se pudo recuperar el usuario al actualizar el mensaje del encabezado del canal"
  },
  {
    "id": "api.channel.post_update_channel_header_message_and_forget.updated_from",
    "translation": "%s actualizó el encabezado del canal de: %s a: %s"
  },
  {
    "id": "api.channel.post_update_channel_header_message_and_forget.updated_to",
    "translation": "%s actualizó el encabezado del canal a: %s"
  },
  {
    "id": "api.channel.post_user_add_remove_message_and_forget.error",
    "translation": "Fallo al publicar el mensaje de unir/abandonar"
  },
  {
    "id": "api.channel.remove.default.app_error",
    "translation": "No se puede eliminar el usuario del canal predeterminado {{.Channel}}."
  },
  {
    "id": "api.channel.remove_channel_member.type.app_error",
    "translation": "No se puede eliminar el usuario del canal."
  },
  {
    "id": "api.channel.remove_member.removed",
    "translation": "%v quitado del canal."
  },
  {
    "id": "api.channel.rename_channel.cant_rename_direct_messages.app_error",
    "translation": "No puedes cambiar el nombre un canal de mensaje directo."
  },
  {
    "id": "api.channel.rename_channel.cant_rename_group_messages.app_error",
    "translation": "No puedes cambiar el nombre un canal de grupo."
  },
  {
    "id": "api.channel.update_channel.deleted.app_error",
    "translation": "El canal ha sido archivado o eliminado."
  },
  {
    "id": "api.channel.update_channel.tried.app_error",
    "translation": "Intento de realizar una actualización inválida al canal predeterminado {{.Channel}}."
  },
  {
    "id": "api.channel.update_channel_member_roles.scheme_role.app_error",
    "translation": "El rol suministrado es administrado por un Esquema y por lo tanto no puede ser aplicado directamente a un Miembro de Canal."
  },
  {
    "id": "api.channel.update_channel_scheme.license.error",
    "translation": "La licencia no admite la actualización del esquema de un canal"
  },
  {
    "id": "api.channel.update_channel_scheme.scheme_scope.error",
    "translation": "No se puede establecer el esquema para el canal ya que el esquema suministrado no es un esquema de canal."
  },
  {
    "id": "api.channel.update_team_member_roles.scheme_role.app_error",
    "translation": "El rol suministrado es administrado por un Esquema y por lo tanto no puede ser aplicado directamente a un Miembro de Equipo."
  },
  {
    "id": "api.command.admin_only.app_error",
    "translation": "Las integraciones han sido limitadas a los adminitradores."
  },
  {
    "id": "api.command.command_post.forbidden.app_error",
    "translation": "Usuario especificado no es un miembro del canal especificado."
  },
  {
    "id": "api.command.disabled.app_error",
    "translation": "Los comandos han sido inhabilitados por el administrador de sistema."
  },
  {
    "id": "api.command.duplicate_trigger.app_error",
    "translation": "Esta palabra que desencadena la acción ya está siendo utilizada. Por favor escoge otra palabra."
  },
  {
    "id": "api.command.execute_command.create_post_failed.app_error",
    "translation": "El comando '{{.Trigger}}' falló en publicar la respuesta. Por favor contacta a tu Administrador de Sistema."
  },
  {
    "id": "api.command.execute_command.failed.app_error",
    "translation": "El Comando con la palabra '{{.Trigger}}' que desencadena la acción falló."
  },
  {
    "id": "api.command.execute_command.failed_empty.app_error",
    "translation": "El Comando con la palabra '{{.Trigger}}' que desencadena la acción retorno una respuesta vacía."
  },
  {
    "id": "api.command.execute_command.failed_resp.app_error",
    "translation": "El Comando con la palabra '{{.Trigger}}' que desencadena la acción retorno la respuesta {{.Status}}."
  },
  {
    "id": "api.command.execute_command.not_found.app_error",
    "translation": "Comando con el gatillador '{{.Trigger}}' no fue encontrado. Para enviar un mensaje que comience con \"/\", trata de añadir un espacio vacío en el inicio del mensaje."
  },
  {
    "id": "api.command.execute_command.start.app_error",
    "translation": "No se encontró una palabra que desencadene la acción para el comando."
  },
  {
    "id": "api.command.invite_people.desc",
    "translation": "Envía un correo de invitación a tu equipo de Mattermost"
  },
  {
    "id": "api.command.invite_people.email_invitations_off",
    "translation": "Las invitaciones por correo electrónico han sido inhabilitadas, no se enviaron invitaciones"
  },
  {
    "id": "api.command.invite_people.email_off",
    "translation": "El servicio de correo electrónico no ha sido configurado. no se envió la(s) invitacion(es)"
  },
  {
    "id": "api.command.invite_people.fail",
    "translation": "Se encontró un error al enviar los correos de invitación"
  },
  {
    "id": "api.command.invite_people.hint",
    "translation": "[nombre@dominio.com ...]"
  },
  {
    "id": "api.command.invite_people.invite_off",
    "translation": "La creación de usuario ha sido desactivada en este servidor, la invitación no se envió"
  },
  {
    "id": "api.command.invite_people.name",
    "translation": "invitar"
  },
  {
    "id": "api.command.invite_people.no_email",
    "translation": "Por favor especifica una o más direcciones de correo electrónico válidas"
  },
  {
    "id": "api.command.invite_people.sent",
    "translation": "Enviado(s) correo(s) de invitación"
  },
  {
    "id": "api.command.team_mismatch.app_error",
    "translation": "No se puede actualizar comandos a través de equipos."
  },
  {
    "id": "api.command_away.desc",
    "translation": "Establece tu estado como ausente"
  },
  {
    "id": "api.command_away.name",
    "translation": "ausente"
  },
  {
    "id": "api.command_away.success",
    "translation": "Ahora estás ausente"
  },
  {
    "id": "api.command_channel_header.channel.app_error",
    "translation": "Error al recuperar el canal actual."
  },
  {
    "id": "api.command_channel_header.desc",
    "translation": "Editar el encabezado del canal"
  },
  {
    "id": "api.command_channel_header.hint",
    "translation": "[texto]"
  },
  {
    "id": "api.command_channel_header.message.app_error",
    "translation": "El texto debe ser proporcionado con el comando /header."
  },
  {
    "id": "api.command_channel_header.name",
    "translation": "encabezado"
  },
  {
    "id": "api.command_channel_header.permission.app_error",
    "translation": "No tienes los permisos adecuados para modificar el encabezado del canal."
  },
  {
    "id": "api.command_channel_header.update_channel.app_error",
    "translation": "Error al actualizar la cabecera del canal."
  },
  {
    "id": "api.command_channel_purpose.channel.app_error",
    "translation": "Error al recuperar el canal actual."
  },
  {
    "id": "api.command_channel_purpose.desc",
    "translation": "Editar el propósito del canal"
  },
  {
    "id": "api.command_channel_purpose.direct_group.app_error",
    "translation": "No se puede establecer el propósito en los canales de mensaje directo. Utiliza /header para establecer el encabezado en su lugar."
  },
  {
    "id": "api.command_channel_purpose.hint",
    "translation": "[texto]"
  },
  {
    "id": "api.command_channel_purpose.message.app_error",
    "translation": "Un mensaje debe ser proporcionado con el comando /purpose."
  },
  {
    "id": "api.command_channel_purpose.name",
    "translation": "propósito"
  },
  {
    "id": "api.command_channel_purpose.permission.app_error",
    "translation": "No tienes los permisos adecuados para modificar el propósito del canal."
  },
  {
    "id": "api.command_channel_purpose.update_channel.app_error",
    "translation": "Error al actualizar el propósito del canal."
  },
  {
    "id": "api.command_channel_remove.channel.app_error",
    "translation": "Error al recuperar el canal actual."
  },
  {
    "id": "api.command_channel_rename.channel.app_error",
    "translation": "Error al recuperar el canal actual."
  },
  {
    "id": "api.command_channel_rename.desc",
    "translation": "Renombrar el canal"
  },
  {
    "id": "api.command_channel_rename.direct_group.app_error",
    "translation": "No puedes cambiar el nombre un canal de mensajes directos."
  },
  {
    "id": "api.command_channel_rename.hint",
    "translation": "[texto]"
  },
  {
    "id": "api.command_channel_rename.message.app_error",
    "translation": "Un mensaje debe ser proporcionado con el comando /rename."
  },
  {
    "id": "api.command_channel_rename.name",
    "translation": "cambiar nombre"
  },
  {
    "id": "api.command_channel_rename.permission.app_error",
    "translation": "No tienes los permisos adecuados para cambiar el nombre del canal."
  },
  {
    "id": "api.command_channel_rename.too_long.app_error",
    "translation": "Nombre del canal debe ser de {{.Length}} caracteres o menos."
  },
  {
    "id": "api.command_channel_rename.too_short.app_error",
    "translation": "Nombre del canal debe ser de {{.Length}} o más caracteres."
  },
  {
    "id": "api.command_channel_rename.update_channel.app_error",
    "translation": "Error al actualizar el canal actual."
  },
  {
    "id": "api.command_code.desc",
    "translation": "Mostrar el texto como un bloque de código"
  },
  {
    "id": "api.command_code.hint",
    "translation": "[texto]"
  },
  {
    "id": "api.command_code.message.app_error",
    "translation": "Un mensaje debe ser proporcionado con el comando /code."
  },
  {
    "id": "api.command_code.name",
    "translation": "código"
  },
  {
    "id": "api.command_collapse.desc",
    "translation": "Activar auto-colapso de previsualizaciones de imagen"
  },
  {
    "id": "api.command_collapse.name",
    "translation": "colapsar"
  },
  {
    "id": "api.command_collapse.success",
    "translation": "Los vínculos de imágenes se colapsarán de forma predeterminada"
  },
  {
    "id": "api.command_dnd.desc",
    "translation": "No molestar desactiva notificaciones móviles y de escritorio."
  },
  {
    "id": "api.command_dnd.name",
    "translation": "dnd"
  },
  {
    "id": "api.command_dnd.success",
    "translation": "No Molestar está activado. No recibirás notificaciones móviles o de escritorio hasta que No Molestar esté apagado."
  },
  {
    "id": "api.command_echo.delay.app_error",
    "translation": "El retraso debe ser menor a 10000 segundos."
  },
  {
    "id": "api.command_echo.desc",
    "translation": "Eco de vuelta un texto utilizando tu cuenta"
  },
  {
    "id": "api.command_echo.high_volume.app_error",
    "translation": "Demasiadas solicitudes de echo, no pudimos procesar la solicitud."
  },
  {
    "id": "api.command_echo.hint",
    "translation": "'mensaje' [retraso en segundos]"
  },
  {
    "id": "api.command_echo.message.app_error",
    "translation": "Un mensaje debe ser proporcionado con el comando /echo."
  },
  {
    "id": "api.command_echo.name",
    "translation": "echo"
  },
  {
    "id": "api.command_expand.desc",
    "translation": "Desactivar auto-colapso de previsualizaciones de imagen"
  },
  {
    "id": "api.command_expand.name",
    "translation": "expandir"
  },
  {
    "id": "api.command_expand.success",
    "translation": "Los vínculos de imágenes se expandirán de forma predeterminada"
  },
  {
    "id": "api.command_expand_collapse.fail.app_error",
    "translation": "Se ha producido un error durante la expansión de las previsualizaciones."
  },
  {
    "id": "api.command_groupmsg.desc",
    "translation": "Envía un Mensaje de Grupo a los usuarios especificados"
  },
  {
    "id": "api.command_groupmsg.fail.app_error",
    "translation": "Ha ocurrido un error mientras se enviaba el mensaje a los usuarios."
  },
  {
    "id": "api.command_groupmsg.group_fail.app_error",
    "translation": "Ha ocurrido un error mientras se creaba el mensaje de grupo."
  },
  {
    "id": "api.command_groupmsg.hint",
    "translation": "@[nombre de usuario 1], @[nombre de usuario 2] 'mensaje'"
  },
  {
    "id": "api.command_groupmsg.invalid_user.app_error",
    "translation": {
      "one": "No se puede encontrar el usuario: {{.Users}}",
      "other": "No se puede encontrar los usuarios: {{.Users}}"
    }
  },
  {
    "id": "api.command_groupmsg.max_users.app_error",
    "translation": "Los mensajes de Grupo están limitados a un máximo de {{.MaxUsers}} usuarios."
  },
  {
    "id": "api.command_groupmsg.min_users.app_error",
    "translation": "Los mensajes de Grupo están limitados a un mínimo de {{.MinUsers}} usuarios."
  },
  {
    "id": "api.command_groupmsg.name",
    "translation": "mensaje"
  },
  {
    "id": "api.command_groupmsg.permission.app_error",
    "translation": "No tienes los permisos necesarios para crear un grupo de mensajes."
  },
  {
    "id": "api.command_help.desc",
    "translation": "Abrir la página de ayuda de Mattermost"
  },
  {
    "id": "api.command_help.name",
    "translation": "help"
  },
  {
    "id": "api.command_invite.channel.app_error",
    "translation": "Error al recuperar el canal actual."
  },
  {
    "id": "api.command_invite.channel.error",
    "translation": "No se encontró el canal {{.Channel}}. Por favor utiliza el [identificador del canal](https://about.mattermost.com/default-channel-handle-documentation) para identificar canales."
  },
  {
    "id": "api.command_invite.desc",
    "translation": "Invita un usuario a un canal"
  },
  {
    "id": "api.command_invite.directchannel.app_error",
    "translation": "No se puede eliminar a alguien de un canal de mensajes directos."
  },
  {
    "id": "api.command_invite.fail.app_error",
    "translation": "Ocurrió un error al unirse al canal."
  },
  {
    "id": "api.command_invite.hint",
    "translation": "@[usuario] ~[canal]"
  },
  {
    "id": "api.command_invite.missing_message.app_error",
    "translation": "Falta Nombre de Usuario y Canal."
  },
  {
    "id": "api.command_invite.missing_user.app_error",
    "translation": "No se pudo encontrar el usuario. Puede que haya sido desactivado por el Administrador del Sistema."
  },
  {
    "id": "api.command_invite.name",
    "translation": "invitar"
  },
  {
    "id": "api.command_invite.permission.app_error",
    "translation": "No tienes suficientes permisos para agregar a {{.User}} en {{.Channel}}."
  },
  {
    "id": "api.command_invite.private_channel.app_error",
    "translation": "No se pudo encontrar el canal {{.Channel}}. Por favor utiliza el identificador del canal."
  },
  {
    "id": "api.command_invite.success",
    "translation": "{{.User}} agregado al canal {{.Channel}}."
  },
  {
    "id": "api.command_invite.user_already_in_channel.app_error",
    "translation": "{{.User}} ya está en el canal."
  },
  {
    "id": "api.command_invite_people.permission.app_error",
    "translation": "No tienes permiso para invitar nuevos usuarios a este servidor."
  },
  {
    "id": "api.command_join.desc",
    "translation": "Unirte a un canal público"
  },
  {
    "id": "api.command_join.fail.app_error",
    "translation": "Ocurrió un error al unirse al canal."
  },
  {
    "id": "api.command_join.hint",
    "translation": "~[canal]"
  },
  {
    "id": "api.command_join.list.app_error",
    "translation": "Ocurrió un error al listar los canales."
  },
  {
    "id": "api.command_join.missing.app_error",
    "translation": "No se pudo encontrar el canal."
  },
  {
    "id": "api.command_join.name",
    "translation": "unir"
  },
  {
    "id": "api.command_kick.name",
    "translation": "patear"
  },
  {
    "id": "api.command_leave.desc",
    "translation": "Abandonar el canal actual"
  },
  {
    "id": "api.command_leave.fail.app_error",
    "translation": "Ocurrió un error al abandonar al canal."
  },
  {
    "id": "api.command_leave.name",
    "translation": ".leave"
  },
  {
    "id": "api.command_logout.desc",
    "translation": "Salir de Mattermost"
  },
  {
    "id": "api.command_logout.name",
    "translation": "salir"
  },
  {
    "id": "api.command_me.desc",
    "translation": "Hacer una acción"
  },
  {
    "id": "api.command_me.hint",
    "translation": "[mensaje]"
  },
  {
    "id": "api.command_me.name",
    "translation": "yo"
  },
  {
    "id": "api.command_msg.desc",
    "translation": "Envia un mensaje directo a un usuario"
  },
  {
    "id": "api.command_msg.dm_fail.app_error",
    "translation": "Ha ocurrido un error mientras se creaba el mensaje directo."
  },
  {
    "id": "api.command_msg.fail.app_error",
    "translation": "Ha ocurrido un error mientras se enviaba el mensaje al usuario."
  },
  {
    "id": "api.command_msg.hint",
    "translation": "@[usuario] 'mensaje'"
  },
  {
    "id": "api.command_msg.missing.app_error",
    "translation": "No se pudo encontrar el usuario."
  },
  {
    "id": "api.command_msg.name",
    "translation": "mensaje"
  },
  {
    "id": "api.command_msg.permission.app_error",
    "translation": "No tienes los permisos necesarios para enviar un mensaje directo a este usuario."
  },
  {
    "id": "api.command_mute.desc",
    "translation": "Apaga las notificaciones de escritorio, correo electrónico y a dispositivos móviles para el canal actual o el [canal] especificado."
  },
  {
    "id": "api.command_mute.error",
    "translation": "No se encontró el canal {{.Channel}}. Por favor utiliza el [identificador del canal](https://about.mattermost.com/default-channel-handle-documentation) para identificar los canales."
  },
  {
    "id": "api.command_mute.hint",
    "translation": "~[canal]"
  },
  {
    "id": "api.command_mute.name",
    "translation": "silenciar"
  },
  {
    "id": "api.command_mute.no_channel.error",
    "translation": "No se encontró el canal especificado. Por favor utiliza el [identificador del canal](https://about.mattermost.com/default-channel-handle-documentation) para identificar canales."
  },
  {
    "id": "api.command_mute.not_member.error",
    "translation": "No se pudo silenciar el canal {{.Channel}} porque no eres miembro."
  },
  {
    "id": "api.command_mute.success_mute",
    "translation": "No recibirás notificaciones para {{.Channel}} mientras el canal es silenciado."
  },
  {
    "id": "api.command_mute.success_mute_direct_msg",
    "translation": "No recibirás notificaciones para este canal mientras el canal es silenciado."
  },
  {
    "id": "api.command_mute.success_unmute",
    "translation": "{{.Channel}} ya no está siendo silenciado."
  },
  {
    "id": "api.command_mute.success_unmute_direct_msg",
    "translation": "Este canal ya no está siendo silenciado."
  },
  {
    "id": "api.command_offline.desc",
    "translation": "Estable tu estado como desconectado"
  },
  {
    "id": "api.command_offline.name",
    "translation": "desconectado"
  },
  {
    "id": "api.command_offline.success",
    "translation": "Ahora estás desconectado"
  },
  {
    "id": "api.command_online.desc",
    "translation": "Establece tu estado como disponible"
  },
  {
    "id": "api.command_online.name",
    "translation": "disponible"
  },
  {
    "id": "api.command_online.success",
    "translation": "Ahora estás disponible"
  },
  {
    "id": "api.command_open.name",
    "translation": "abrir"
  },
  {
    "id": "api.command_remove.desc",
    "translation": "Remueve a un miembro del canal"
  },
  {
    "id": "api.command_remove.direct_group.app_error",
    "translation": "No se puede eliminar a alguien de un canal de mensajes directos."
  },
  {
    "id": "api.command_remove.hint",
    "translation": "@[nombre de usuario]"
  },
  {
    "id": "api.command_remove.message.app_error",
    "translation": "Un mensaje debe ser proporcionado con el comando /remove o /kick."
  },
  {
    "id": "api.command_remove.missing.app_error",
    "translation": "No se pudo encontrar el usuario. Puede que haya sido desactivado por el Administrador del Sistema."
  },
  {
    "id": "api.command_remove.name",
    "translation": "eliminar"
  },
  {
    "id": "api.command_remove.permission.app_error",
    "translation": "No tienes los permisos adecuados para eliminar al miembro."
  },
  {
    "id": "api.command_remove.user_not_in_channel",
    "translation": "{{.Username}} no es un miembro de este canal."
  },
  {
    "id": "api.command_search.desc",
    "translation": "Buscar texto en mensajes"
  },
  {
    "id": "api.command_search.hint",
    "translation": "[texto]"
  },
  {
    "id": "api.command_search.name",
    "translation": "buscar"
  },
  {
    "id": "api.command_search.unsupported.app_error",
    "translation": "El comando de búsqueda no es compatible con tu dispositivo."
  },
  {
    "id": "api.command_settings.desc",
    "translation": "Abrir el diálogo Configuración de la Cuenta"
  },
  {
    "id": "api.command_settings.name",
    "translation": "configuración"
  },
  {
    "id": "api.command_settings.unsupported.app_error",
    "translation": "El comando de configuración no es compatible con tu dispositivo."
  },
  {
    "id": "api.command_shortcuts.desc",
    "translation": "Muestra una lista de los accesos rápidos de teclado"
  },
  {
    "id": "api.command_shortcuts.name",
    "translation": "accesos rápidos de teclado"
  },
  {
    "id": "api.command_shortcuts.unsupported.app_error",
    "translation": "El comando de accesos rápidos no es compatible con tu dispositivo."
  },
  {
    "id": "api.command_shrug.desc",
    "translation": "Agrega ¯\\_(ツ)_/¯ a tu mensaje"
  },
  {
    "id": "api.command_shrug.hint",
    "translation": "[mensaje]"
  },
  {
    "id": "api.command_shrug.name",
    "translation": "npi"
  },
  {
    "id": "api.config.client.old_format.app_error",
    "translation": "Nuevo formato para la configuración del cliente no es compatible todavía. Por favor utiliza format=old en la cadena de consulta."
  },
  {
    "id": "api.context.404.app_error",
    "translation": "Lo sentimos, pero no pudimos encontrar la página."
  },
  {
    "id": "api.context.invalid_body_param.app_error",
    "translation": "{{.Name}} no válido o no se encuentra en el cuerpo de solicitud."
  },
  {
    "id": "api.context.invalid_param.app_error",
    "translation": "Parámetro {{.Name}} inválido."
  },
  {
    "id": "api.context.invalid_token.error",
    "translation": "Token {{.Token}} de sesión no válido, err={{.Error}}"
  },
  {
    "id": "api.context.invalid_url_param.app_error",
    "translation": "El parámetro {{.Name}} no es válido o no se encuentra en la URL solicitada."
  },
  {
    "id": "api.context.mfa_required.app_error",
    "translation": "La autenticación de múltiples factores es requerida en este servidor."
  },
  {
    "id": "api.context.permissions.app_error",
    "translation": "No tienes los permisos apropiados."
  },
  {
    "id": "api.context.session_expired.app_error",
    "translation": "Sesión inválida o vencida, por favor inicia sesión otra vez."
  },
  {
    "id": "api.context.token_provided.app_error",
    "translation": "La sesión no es de tipo OAuth pero existe un token en el query string."
  },
  {
    "id": "api.create_terms_of_service.custom_terms_of_service_disabled.app_error",
    "translation": "La característica de Términos de servicio personalizado está desactivada."
  },
  {
    "id": "api.create_terms_of_service.empty_text.app_error",
    "translation": "Por favor, introduce el texto de los Términos de Servicio Personalizado."
  },
  {
    "id": "api.email_batching.add_notification_email_to_batch.channel_full.app_error",
    "translation": "El trabajo de correos electrónicos por lotes del canal de recepción estaba lleno. Por favor, aumenta el EmailBatchingBufferSize."
  },
  {
    "id": "api.email_batching.add_notification_email_to_batch.disabled.app_error",
    "translation": "Los correos electrónicos por lotes han sido inhabilitados por el administrador de sistema."
  },
  {
    "id": "api.email_batching.send_batched_email_notification.subject",
    "translation": {
      "one": "[{{.SiteName}}] Nueva Notificación {{.Day}} {{.Month}}, {{.Year}}",
      "other": "[{{.SiteName}}] Nuevas Notificaciones {{.Day}} {{.Month}}, {{.Year}}"
    }
  },
  {
    "id": "api.emoji.create.duplicate.app_error",
    "translation": "No se puede crear el emoticon. Ya existe otro emoticon con el mismo nombre."
  },
  {
    "id": "api.emoji.create.other_user.app_error",
    "translation": "Id de usuario inválido."
  },
  {
    "id": "api.emoji.create.parse.app_error",
    "translation": "No se puede crear el emoticon. No se comprendió la solicitud."
  },
  {
    "id": "api.emoji.create.too_large.app_error",
    "translation": "No se puede crear el emoticon. La imagen debe tener un tamaño inferior a 1 MB."
  },
  {
    "id": "api.emoji.disabled.app_error",
    "translation": "Los emoticones personalizados han sido inhabilitados por el administrador del sistema."
  },
  {
    "id": "api.emoji.get_image.decode.app_error",
    "translation": "Incapaz de decodificar archivo de imagen para emoticon."
  },
  {
    "id": "api.emoji.get_image.read.app_error",
    "translation": "No se puede leer el archivo de imagen para emoticon."
  },
  {
    "id": "api.emoji.storage.app_error",
    "translation": "No ha sido configurado apropiadamente el almacenamiento. Por favor configuralo para utilizar ya sea S3 o almacenamiento local."
  },
  {
    "id": "api.emoji.upload.image.app_error",
    "translation": "No se puede crear el emoticon. El archivo debe ser un archivo PNG, JPEG o GIF."
  },
  {
    "id": "api.emoji.upload.large_image.decode_error",
    "translation": "No se puede crear el emoticon. Se ha producido un error al intentar decodificar la imagen."
  },
  {
    "id": "api.emoji.upload.large_image.encode_error",
    "translation": "No se puede crear el emoticon. Se ha producido un error al intentar codificar la imagen."
  },
  {
    "id": "api.emoji.upload.large_image.gif_decode_error",
    "translation": "No se puede crear el emoticon. Se ha producido un error al intentar decodificar la imagen GIF."
  },
  {
    "id": "api.emoji.upload.large_image.gif_encode_error",
    "translation": "No se puede crear el emoticon. Se ha producido un error al intentar codificar la imagen GIF."
  },
  {
    "id": "api.emoji.upload.large_image.too_large.app_error",
    "translation": "No se pudo crear el emoticon. La imagen debe mas pequeña que {{.MaxWidth}} por {{.MaxHeight}}."
  },
  {
    "id": "api.emoji.upload.open.app_error",
    "translation": "No se puede crear el emoticon. Se ha producido un error al intentar abrir la imagen adjunta."
  },
  {
    "id": "api.file.attachments.disabled.app_error",
    "translation": "Los archivos adjuntos se han deshabilitado en este servidor."
  },
  {
    "id": "api.file.get_file.public_invalid.app_error",
    "translation": "El enlace público parece ser inválido."
  },
  {
    "id": "api.file.get_file_preview.no_preview.app_error",
    "translation": "Archivo no tiene una imagen de vista previa."
  },
  {
    "id": "api.file.get_file_thumbnail.no_thumbnail.app_error",
    "translation": "Archivo no tiene una imagen en miniatura."
  },
  {
    "id": "api.file.get_public_link.disabled.app_error",
    "translation": "Los enlaces públicos han sido inhabilitados."
  },
  {
    "id": "api.file.get_public_link.no_post.app_error",
    "translation": "No se puede obtener el enlace público para el archivo. El archivo debe estar conectado a un post que puede ser leído por el usuario actual."
  },
  {
    "id": "api.file.no_driver.app_error",
    "translation": "No se ha seleccionado ningún gestor de archivos."
  },
  {
    "id": "api.file.read_file.reading_local.app_error",
    "translation": "Se encontró un error al leer desde el almacenamiento del servidor local."
  },
  {
    "id": "api.file.upload_file.incorrect_number_of_client_ids.app_error",
    "translation": "No se pueden cargar los archivos. Se tienen {{.NumClientIds}} client_ids para un total de {{.NumFiles}} archivos."
  },
  {
    "id": "api.file.upload_file.incorrect_number_of_files.app_error",
    "translation": "No se pudo subir los archivos. El número de archivos especificado es incorrecto."
  },
  {
    "id": "api.file.upload_file.large_image.app_error",
    "translation": "No se pudo cargar el archivo que supera las dimensiones máximas: {{.Filename}}"
  },
  {
    "id": "api.file.upload_file.large_image_detailed.app_error",
    "translation": "Las dimensiones de {{.Filename}} son ({{.Width}} por {{.Height}} pixels) exceden el limite."
  },
  {
    "id": "api.file.upload_file.multiple_channel_ids.app_error",
    "translation": "No se pueden cargar los archivos. Multiples conflictos con channel_ids."
  },
  {
    "id": "api.file.upload_file.read_form_value.app_error",
    "translation": "No se pueden cargar los archivos. Error al leer el valor de {{.Formname}}."
  },
  {
    "id": "api.file.upload_file.read_request.app_error",
    "translation": "No se pueden cargar los archivos. Error al leer los datos."
  },
  {
    "id": "api.file.upload_file.storage.app_error",
    "translation": "No se puede cargar el archivo. El almacenamiento de imágenes no está configurado."
  },
  {
    "id": "api.file.upload_file.too_large_detailed.app_error",
    "translation": "No se puede cargar el archivo {{.Filename}}. {{.Length}} bytes excede el máximo límite permitido de {{.Limit}} bytes."
  },
  {
    "id": "api.incoming_webhook.disabled.app_error",
    "translation": "Webhooks entrantes han sido deshabilitados por el administrador del sistema."
  },
  {
    "id": "api.incoming_webhook.invalid_username.app_error",
    "translation": "Nombre de usuario no válido."
  },
  {
    "id": "api.io_error",
    "translation": "error entrada/salida"
  },
  {
    "id": "api.ldap_group.not_found",
    "translation": "grupo ldap no encontrado"
  },
  {
    "id": "api.ldap_groups.license_error",
    "translation": "la licencia actual no es compatible con grupos ldap"
  },
  {
    "id": "api.license.add_license.array.app_error",
    "translation": "Arreglo vacío bajo 'license' en la solicitud."
  },
  {
    "id": "api.license.add_license.expired.app_error",
    "translation": "La licencia ya venció o todavía no ha comenzado."
  },
  {
    "id": "api.license.add_license.invalid.app_error",
    "translation": "Archivo de licencia inválido."
  },
  {
    "id": "api.license.add_license.invalid_count.app_error",
    "translation": "No se pudo obtener el número total de usuarios únicos."
  },
  {
    "id": "api.license.add_license.no_file.app_error",
    "translation": "No hay un archivo bajo 'license' en la solicitud."
  },
  {
    "id": "api.license.add_license.open.app_error",
    "translation": "No se pudo abrir el archivo de la licencia."
  },
  {
    "id": "api.license.add_license.save.app_error",
    "translation": "La licencia no fue guardada correctamente."
  },
  {
    "id": "api.license.add_license.save_active.app_error",
    "translation": "El ID de la licencia Activa no se guardo apropiadamente."
  },
  {
    "id": "api.license.add_license.unique_users.app_error",
    "translation": "Esta licencia sólo soporta {{.Users}} usuarios, cuando tu sistema tiene {{.Count}} usuarios únicos. Los usuarios únicos se cuentan por direcciónes de correo electrónico distintas. Puedes ver el totoal de usuarios en REPORTES DEL SITIO -> Ver Estadísticas."
  },
  {
    "id": "api.license.client.old_format.app_error",
    "translation": "Nuevo formato de la licencia de cliente no es compatible todavía. Por favor utiliza format=old en la cadena de consulta."
  },
  {
    "id": "api.marshal_error",
    "translation": "Error al procesar."
  },
  {
    "id": "api.oauth.allow_oauth.redirect_callback.app_error",
    "translation": "invalid_request: El redirect_uri suministrado no coincide con el callback_url registrado."
  },
  {
    "id": "api.oauth.allow_oauth.turn_off.app_error",
    "translation": "El administrador de sistema ha desactivado el Proveedor de Servicio OAuth2."
  },
  {
    "id": "api.oauth.authorize_oauth.disabled.app_error",
    "translation": "El administrador de sistema ha desactivado el Proveedor de Servicio OAuth2."
  },
  {
    "id": "api.oauth.get_access_token.bad_client_id.app_error",
    "translation": "invalid_request: Mal client_id."
  },
  {
    "id": "api.oauth.get_access_token.bad_client_secret.app_error",
    "translation": "invalid_request: Falta client_secret."
  },
  {
    "id": "api.oauth.get_access_token.bad_grant.app_error",
    "translation": "invalid_request: grant_type errado."
  },
  {
    "id": "api.oauth.get_access_token.credentials.app_error",
    "translation": "invalid_client: credenciales del cliente inválidas."
  },
  {
    "id": "api.oauth.get_access_token.disabled.app_error",
    "translation": "El administrador de sistema ha desactivado el Proveedor de Servicio OAuth2."
  },
  {
    "id": "api.oauth.get_access_token.expired_code.app_error",
    "translation": "invalid_grant: Código de autorización inválido o vencido."
  },
  {
    "id": "api.oauth.get_access_token.internal.app_error",
    "translation": "server_error: Se encontró un error interno al accesar la base de datos."
  },
  {
    "id": "api.oauth.get_access_token.internal_saving.app_error",
    "translation": "server_error: Se encontró un error interno al guardar el token de acceso en la base de datos."
  },
  {
    "id": "api.oauth.get_access_token.internal_session.app_error",
    "translation": "server_error: Se encontró un error interno al guardar la sesión en la base de datos."
  },
  {
    "id": "api.oauth.get_access_token.internal_user.app_error",
    "translation": "server_error: Se encontró un error interno al extraer el usuario de la base de datos."
  },
  {
    "id": "api.oauth.get_access_token.missing_code.app_error",
    "translation": "invalid_request: Falta código."
  },
  {
    "id": "api.oauth.get_access_token.missing_refresh_token.app_error",
    "translation": "invalid_request: Falta refresh_token."
  },
  {
    "id": "api.oauth.get_access_token.redirect_uri.app_error",
    "translation": "invalid_request: La redirect_uri suministrada no coincide con la request_uri del código de autorización."
  },
  {
    "id": "api.oauth.get_access_token.refresh_token.app_error",
    "translation": "invalid_grant: Refresh token inválido."
  },
  {
    "id": "api.oauth.invalid_state_token.app_error",
    "translation": "Estado de token no válido."
  },
  {
    "id": "api.oauth.register_oauth_app.turn_off.app_error",
    "translation": "El administrador de sistema ha desactivado el Proveedor de Servicio OAuth2."
  },
  {
    "id": "api.oauth.revoke_access_token.del_session.app_error",
    "translation": "Error eliminando la sesión desde la BD."
  },
  {
    "id": "api.oauth.revoke_access_token.del_token.app_error",
    "translation": "Error eliminando el token de acceso desde la BD."
  },
  {
    "id": "api.oauth.revoke_access_token.get.app_error",
    "translation": "Error obteniendo el token de acceso desde la BD antes de ser eliminado."
  },
  {
    "id": "api.oauth.singup_with_oauth.disabled.app_error",
    "translation": "El registro de usuario está inhabilitado."
  },
  {
    "id": "api.oauth.singup_with_oauth.expired_link.app_error",
    "translation": "El enlace de registro ha expirado."
  },
  {
    "id": "api.oauth.singup_with_oauth.invalid_link.app_error",
    "translation": "El enlace de registro parece ser inválido."
  },
  {
    "id": "api.outgoing_webhook.disabled.app_error",
    "translation": "Webhooks de Salida han sido deshabilitados por el administrador del sistema."
  },
  {
    "id": "api.plugin.upload.array.app_error",
    "translation": "Matriz de archivo está vacía en la solicitud multipart/form."
  },
  {
    "id": "api.plugin.upload.file.app_error",
    "translation": "No se puede abrir el archivo en la solicitud multipart/form."
  },
  {
    "id": "api.plugin.upload.no_file.app_error",
    "translation": "Falta el archivo en la solicitud multipart/form."
  },
  {
    "id": "api.post.check_for_out_of_channel_mentions.message.multiple",
    "translation": "@{{.Usernames}} y {{.LastUsername}} fueron mencionados, pero no recibieron notificaciones porque no pertenecen a este canal."
  },
  {
    "id": "api.post.check_for_out_of_channel_mentions.message.one",
    "translation": "@{{.Username}} fue mencionado, pero no recibió una notificación porque no pertenece a este canal."
  },
  {
    "id": "api.post.create_post.can_not_post_to_deleted.error",
    "translation": "No se puede publicar en un canal eliminado."
  },
  {
    "id": "api.post.create_post.channel_root_id.app_error",
    "translation": "Canal inválido para el parámetro RootId."
  },
  {
    "id": "api.post.create_post.root_id.app_error",
    "translation": "Parámetro RootId inválido."
  },
  {
    "id": "api.post.create_webhook_post.creating.app_error",
    "translation": "Error creando el mensaje."
  },
  {
    "id": "api.post.deduplicate_create_post.failed_to_get",
    "translation": "No pudo recuperar el mensaje original después de desduplicar un cliente repitiendo la misma solicitud."
  },
  {
    "id": "api.post.deduplicate_create_post.pending",
    "translation": "Mensaje rechazado porque otro cliente está haciendo la misma petición."
  },
  {
    "id": "api.post.delete_post.can_not_delete_post_in_deleted.error",
    "translation": "No se puede actualizar un mensaje en un canal que ha sido eliminado."
  },
  {
    "id": "api.post.disabled_all",
    "translation": "@all ha sido desactivado debido a que el canal tiene más de {{.Users}} usuarios."
  },
  {
    "id": "api.post.disabled_channel",
    "translation": "@channel ha sido desactivado debido a que el canal tiene más de {{.Users}} usuarios."
  },
  {
    "id": "api.post.disabled_here",
    "translation": "@here ha sido desactivado debido a que el canal tiene más de {{.Users}} usuarios."
  },
  {
    "id": "api.post.do_action.action_id.app_error",
    "translation": "Id de acción no válida."
  },
  {
    "id": "api.post.do_action.action_integration.app_error",
    "translation": "Error en la acción de la integración."
  },
  {
    "id": "api.post.get_message_for_notification.files_sent",
    "translation": {
      "one": "{{.Count}} archivo enviado: {{.Filenames}}",
      "other": "{{.Count}} archivos enviados: {{.Filenames}}"
    }
  },
  {
    "id": "api.post.get_message_for_notification.images_sent",
    "translation": {
      "one": "{{.Count}} imagen enviada: {{.Filenames}}",
      "other": "{{.Count}} imágenes enviadas: {{.Filenames}}"
    }
  },
  {
    "id": "api.post.link_preview_disabled.app_error",
    "translation": "Vistas previas de los enlaces han sido deshabilitadas por el administrador del sistema."
  },
  {
    "id": "api.post.patch_post.can_not_update_post_in_deleted.error",
    "translation": "No se puede actualizar un mensaje en un canal que ha sido eliminado."
  },
  {
    "id": "api.post.send_notification_and_forget.push_channel_mention",
    "translation": " notificó al canal."
  },
  {
    "id": "api.post.send_notification_and_forget.push_comment_on_post",
    "translation": " comentó en tu mensaje."
  },
  {
    "id": "api.post.send_notification_and_forget.push_comment_on_thread",
    "translation": " comentó en una conversación que has participado."
  },
  {
    "id": "api.post.send_notifications_and_forget.push_explicit_mention",
    "translation": " te mencionó."
  },
  {
    "id": "api.post.send_notifications_and_forget.push_general_message",
    "translation": " publicó un mensaje."
  },
  {
    "id": "api.post.send_notifications_and_forget.push_image_only",
    "translation": " adjuntó un archivo."
  },
  {
    "id": "api.post.send_notifications_and_forget.push_message",
    "translation": "te envió un mensaje."
  },
  {
    "id": "api.post.update_post.can_not_update_post_in_deleted.error",
    "translation": "No se puede actualizar un mensaje en un canal que ha sido eliminado."
  },
  {
    "id": "api.post.update_post.find.app_error",
    "translation": "No pudimos encontrar el mensaje o comentario para actualizarlo."
  },
  {
    "id": "api.post.update_post.permissions_details.app_error",
    "translation": "Ya fue eliminado el id={{.PostId}}."
  },
  {
    "id": "api.post.update_post.permissions_time_limit.app_error",
    "translation": "La edición del mensaje sólo está permitido en un período de {{.timeLimit}} segundos. Por favor, pregunta a tu Administrador del Sistema para obtener más detalles."
  },
  {
    "id": "api.post.update_post.system_message.app_error",
    "translation": "No se puede actualizar el mensaje del sistema."
  },
  {
    "id": "api.post_get_post_by_id.get.app_error",
    "translation": "No se puede obtener el mensaje."
  },
  {
    "id": "api.preference.delete_preferences.delete.app_error",
    "translation": "Incapaz de eliminar las preferencias del usuario."
  },
  {
    "id": "api.preference.preferences_category.get.app_error",
    "translation": "Incapaz de obtener las preferencias del usuario."
  },
  {
    "id": "api.preference.update_preferences.set.app_error",
    "translation": "No se puede establecer las preferencias del usuario."
  },
  {
    "id": "api.reaction.delete.archived_channel.app_error",
    "translation": "No se puede eliminar una reacción de un canal archivado."
  },
  {
    "id": "api.reaction.save.archived_channel.app_error",
    "translation": "No se puede reaccionar en un canal archivado."
  },
  {
    "id": "api.reaction.save_reaction.invalid.app_error",
    "translation": "Reacción no válida."
  },
  {
    "id": "api.reaction.save_reaction.user_id.app_error",
    "translation": "No puedes guardar una reacción de otro usuario."
  },
  {
    "id": "api.restricted_system_admin",
    "translation": "Esta acción está prohibida para un administrador de sistema restringido."
  },
  {
    "id": "api.roles.patch_roles.license.error",
    "translation": "La licencia actual no admite los permisos avanzados."
  },
  {
    "id": "api.scheme.create_scheme.license.error",
    "translation": "La licencia actual no admite la creación de esquemas de permisos."
  },
  {
    "id": "api.scheme.delete_scheme.license.error",
    "translation": "La licencia actual no tiene soporte para eliminar esquemas de permisos"
  },
  {
    "id": "api.scheme.get_channels_for_scheme.scope.error",
    "translation": "No se puede obtener los canales para el esquema porque el esquema proporcionado no es un esquema de canal."
  },
  {
    "id": "api.scheme.get_teams_for_scheme.scope.error",
    "translation": "No se puede obtener los equipos para el esquema porque el esquema proporcionado no es un esquema de equipo."
  },
  {
    "id": "api.scheme.patch_scheme.license.error",
    "translation": "La licencia actual no admite la actualización de los esquemas de permisos"
  },
  {
    "id": "api.server.start_server.forward80to443.disabled_while_using_lets_encrypt",
    "translation": "Debe habilitar Forward80To443 cuando se utiliza LetsEncrypt"
  },
  {
    "id": "api.server.start_server.forward80to443.enabled_but_listening_on_wrong_port",
    "translation": "No puede reenviar del puerto 80 al puerto 443, mientras se escucha en el puerto %s: desactiva Forward80To443 si utilizas un servidor proxy"
  },
  {
    "id": "api.server.start_server.rate_limiting_memory_store",
    "translation": "No se puede inicializar el almacén de memoria para la limitación de velocidad. Compruebe el ajuste de MemoryStoreSize en la configuración."
  },
  {
    "id": "api.server.start_server.rate_limiting_rate_limiter",
    "translation": "No se puede iniciar la limitación de velocidad."
  },
  {
    "id": "api.server.start_server.starting.critical",
    "translation": "Error arrancando el servidor, err:%v"
  },
  {
    "id": "api.slackimport.slack_add_bot_user.email_pwd",
    "translation": "La integración/usuario Bot de Slack con el correo electrónico {{.Email}} y contraseña {{.Password}} ha sido importado.\r\n"
  },
  {
    "id": "api.slackimport.slack_add_bot_user.unable_import",
    "translation": "No se puede importar la Integración/usuario Bot de Slack {{.Username}}.\r\n"
  },
  {
    "id": "api.slackimport.slack_add_channels.added",
    "translation": "\r\n Canales agregados:\r\n"
  },
  {
    "id": "api.slackimport.slack_add_channels.failed_to_add_user",
    "translation": "No se puede agregar el usuario de Slack {{.Username}} al canal.\r\n"
  },
  {
    "id": "api.slackimport.slack_add_channels.import_failed",
    "translation": "No se puede importar el canal de Slack {{.DisplayName}}.\r\n"
  },
  {
    "id": "api.slackimport.slack_add_channels.merge",
    "translation": "El canal de Slack {{.DisplayName}} ya existe como un canal activo en Mattermost. Ambos canales se han fusionado.\r\n"
  },
  {
    "id": "api.slackimport.slack_add_users.created",
    "translation": "\r\nUsuarios creados:\r\n"
  },
  {
    "id": "api.slackimport.slack_add_users.email_pwd",
    "translation": "La integración/usuario Bot de Slack con el correo electrónico {{.Email}} y contraseña {{.Password}} ha sido importado.\r\n"
  },
  {
    "id": "api.slackimport.slack_add_users.merge_existing",
    "translation": "El usuario de Slack ha sido combinado con el usuario existente en Mattermost ya que el correo electrónico {{.Email}} y el nombre de usuario {{.Username}} coinciden.\r\n"
  },
  {
    "id": "api.slackimport.slack_add_users.merge_existing_failed",
    "translation": "El usuario de Slack ha sido combinado con el usuario existente en Mattermost ya que el correo electrónico {{.Email}} y el nombre de usuario {{.Username}} coinciden, pero el usuario no pudo ser agregado a su equipo.\r\n"
  },
  {
    "id": "api.slackimport.slack_add_users.missing_email_address",
    "translation": "Usuario {{.Username}} no posee una dirección de correo electrónico en la exportación de Slack. Se utiliza {{.Email}} como el valor. El usuario debe actualizar su dirección de correo electrónico una vez que inicie sesión en el sistema.\r\n"
  },
  {
    "id": "api.slackimport.slack_add_users.unable_import",
    "translation": "No se pudo importar el usuario de Slack: {{.Username}}.\r\n"
  },
  {
    "id": "api.slackimport.slack_import.log",
    "translation": "Mattermost Registros de importación de Slack\r\n"
  },
  {
    "id": "api.slackimport.slack_import.note1",
    "translation": "- Algunos mensajes puede que no hayan sido importados porque no son soportados por esta herramienta.\r\n"
  },
  {
    "id": "api.slackimport.slack_import.note2",
    "translation": "- Los mensajes del bot de Slack actualmente no son soportados.\r\n"
  },
  {
    "id": "api.slackimport.slack_import.note3",
    "translation": "- Errores adicionales pueden ser encontrados en los registros del servidor.\r\n"
  },
  {
    "id": "api.slackimport.slack_import.notes",
    "translation": "\r\nNotas:\r\n"
  },
  {
    "id": "api.slackimport.slack_import.open.app_error",
    "translation": "No se puede abrir el archivo: {{.Filename}}.\r\n"
  },
  {
    "id": "api.slackimport.slack_import.team_fail",
    "translation": "Falla al obtener el equipo al cual se debe importar.\r\n"
  },
  {
    "id": "api.slackimport.slack_import.zip.app_error",
    "translation": "No se puede abrir el archivo de exportación zip de Slack.\r\n"
  },
  {
    "id": "api.status.user_not_found.app_error",
    "translation": "Usuario no encontrado."
  },
  {
    "id": "api.team.add_user_to_team.added",
    "translation": "%v agregado al equipo por %v."
  },
  {
    "id": "api.team.add_user_to_team.missing_parameter.app_error",
    "translation": "Parámetro requerido para agregar un usuario al equipo."
  },
  {
    "id": "api.team.get_invite_info.not_open_team",
    "translation": "La invitación es inválida debido a que este no es un equipo abierto."
  },
  {
    "id": "api.team.get_team_icon.filesettings_no_driver.app_error",
    "translation": "Nombre de controlador para la configuración de archivos es inválido.  Debe ser 'local' o 'amazons3'."
  },
  {
    "id": "api.team.get_team_icon.read_file.app_error",
    "translation": "No se puede leer el archivo del icono del equipo."
  },
  {
    "id": "api.team.import_team.array.app_error",
    "translation": "Solicitud con matriz vacía en 'file'."
  },
  {
    "id": "api.team.import_team.integer.app_error",
    "translation": "El tamaño del archivo no es un entero."
  },
  {
    "id": "api.team.import_team.no_file.app_error",
    "translation": "No hay un archivo bajo la solicitud de 'file'."
  },
  {
    "id": "api.team.import_team.no_import_from.app_error",
    "translation": "Solicitud con formato incorrecto: campo importFrom no está presente."
  },
  {
    "id": "api.team.import_team.open.app_error",
    "translation": "No se pudo abrir el archivo."
  },
  {
    "id": "api.team.import_team.parse.app_error",
    "translation": "No se pudo analizar el contenido del formulario multiparte."
  },
  {
    "id": "api.team.import_team.unavailable.app_error",
    "translation": "Solicitud con formato incorrecto: campo con el tamaño del archivo no está presente."
  },
  {
    "id": "api.team.invite_members.disabled.app_error",
    "translation": "Invitaciones por correo electrónico inhabilitadas."
  },
  {
    "id": "api.team.invite_members.invalid_email.app_error",
    "translation": "Las siguientes direcciones de correo electrónico no pertenecen a un dominio aceptado: {{.Addresses}}. Por favor, ponte en contacto con tu Administrador del Sistema para obtener más detalles."
  },
  {
    "id": "api.team.invite_members.no_one.app_error",
    "translation": "Nadie a quien invitar."
  },
  {
    "id": "api.team.is_team_creation_allowed.disabled.app_error",
    "translation": "La creación de Equipos ha sido inhabilitada. Por favor pregunta a tu Administrador del Sistema para obtener más detalles."
  },
  {
    "id": "api.team.is_team_creation_allowed.domain.app_error",
    "translation": "El correo electrónico debe ser de un dominio específico (e.j. @ejemplo.com). Por favor solicita más detalles tu Administrador del Sistema."
  },
  {
    "id": "api.team.join_team.post_and_forget",
    "translation": "%v se unió al equipo."
  },
  {
    "id": "api.team.join_user_to_team.allowed_domains.app_error",
    "translation": "El correo electrónico debe ser de un dominio específico (e.j. @ejemplo.com). Por favor solicita más detalles a tu administrador de sistemas."
  },
  {
    "id": "api.team.leave.left",
    "translation": "%v abandonó el equipo."
  },
  {
    "id": "api.team.move_channel.post.error",
    "translation": "No pudo publicar el mensaje de que el canal fue movido."
  },
  {
    "id": "api.team.move_channel.success",
    "translation": "Este canal ha sido movido a este equipo desde %v."
  },
  {
    "id": "api.team.remove_team_icon.get_team.app_error",
    "translation": "Ocurrió un error al obtener el equipo."
  },
  {
    "id": "api.team.remove_user_from_team.missing.app_error",
    "translation": "El usuario no parece ser parte de este equipo."
  },
  {
    "id": "api.team.remove_user_from_team.removed",
    "translation": "%v quitado del equipo."
  },
  {
    "id": "api.team.set_team_icon.array.app_error",
    "translation": "Arreglo vacío bajo 'image' en la solicitud."
  },
  {
    "id": "api.team.set_team_icon.decode.app_error",
    "translation": "No se pudo descodificar el icono de equipo."
  },
  {
    "id": "api.team.set_team_icon.encode.app_error",
    "translation": "No se pudo codificar el icono de equipo."
  },
  {
    "id": "api.team.set_team_icon.get_team.app_error",
    "translation": "Ocurrió un error al obtener el equipo."
  },
  {
    "id": "api.team.set_team_icon.no_file.app_error",
    "translation": "No hay un archivo bajo 'image' en la solicitud."
  },
  {
    "id": "api.team.set_team_icon.open.app_error",
    "translation": "No se pudo abrir el archivo de imagen."
  },
  {
    "id": "api.team.set_team_icon.parse.app_error",
    "translation": "No se pudo analizar el formulario multipart."
  },
  {
    "id": "api.team.set_team_icon.storage.app_error",
    "translation": "No se puede cargar el icono del equipo. El almacenamiento de imágenes no está configurado."
  },
  {
    "id": "api.team.set_team_icon.too_large.app_error",
    "translation": "No se pudo subir el icono del equipo. El archivo es demasiado grande."
  },
  {
    "id": "api.team.set_team_icon.write_file.app_error",
    "translation": "No se pudo guardar el icono del equipo."
  },
  {
    "id": "api.team.team_icon.update.app_error",
    "translation": "Ocurrió un error al actualizar el icono del equipo."
  },
  {
    "id": "api.team.update_member_roles.not_a_member",
    "translation": "Usuario especificado no es un miembro de equipo especificado."
  },
  {
    "id": "api.team.update_restricted_domains.mismatch.app_error",
    "translation": "La restricción del equipo a {{.Domain}} no está permitido por la configuración del sistema. Por favor contacta a un administrador del sistema."
  },
  {
    "id": "api.team.update_team_scheme.license.error",
    "translation": "La licencia actual no admite la actualización de un esquema de equipo"
  },
  {
    "id": "api.team.update_team_scheme.scheme_scope.error",
    "translation": "No se puede establecer el esquema para el equipo porque el esquema proporcionado no es un esquema de equipo."
  },
  {
    "id": "api.templates.deactivate_body.info",
    "translation": "Haz desactivado tu cuenta en {{ .SiteURL }}."
  },
  {
    "id": "api.templates.deactivate_body.title",
    "translation": "Tu cuenta ha sido desactivada en {{ .ServerURL }}"
  },
  {
    "id": "api.templates.deactivate_body.warning",
    "translation": "Si este cambio no fue iniciado por ti o si quieres reactivar tu cuenta, contacta al administrador del sistema."
  },
  {
    "id": "api.templates.deactivate_subject",
    "translation": "[{{ .SiteName }}] Tu cuenta en {{ .ServerURL }} ha sido desactivada"
  },
  {
    "id": "api.templates.email_change_body.info",
    "translation": "Tu dirección de correo electrónico para {{.TeamDisplayName}} fue cambiado por {{.NewEmail}}."
  },
  {
    "id": "api.templates.email_change_body.title",
    "translation": "Haz actualizado tu correo electrónico"
  },
  {
    "id": "api.templates.email_change_subject",
    "translation": "[{{ .SiteName }}] Tu dirección de correo electrónico ha cambiado"
  },
  {
    "id": "api.templates.email_change_verify_body.button",
    "translation": "Confirmar Correo"
  },
  {
    "id": "api.templates.email_change_verify_body.info",
    "translation": "Para terminar de actualizar tu dirección de correo para {{.TeamDisplayName}}, por favor haz clic en botón de abajo para confirmar que está es la dirección correcta."
  },
  {
    "id": "api.templates.email_change_verify_body.title",
    "translation": "Haz actualizado tu correo electrónico"
  },
  {
    "id": "api.templates.email_change_verify_subject",
    "translation": "[{{ .SiteName }}] comprobación de la nueva dirección de correo electrónico"
  },
  {
    "id": "api.templates.email_footer",
    "translation": "Para cambiar tus preferencias de notificaciones, inicia sesión en su equipo y vaya a Configurar Cuenta > Notificaciones."
  },
  {
    "id": "api.templates.email_info1",
    "translation": "Cualquier duda, contáctanos en cualquier momento a través de: "
  },
  {
    "id": "api.templates.email_info2",
    "translation": "Los mejores deseos,"
  },
  {
    "id": "api.templates.email_info3",
    "translation": "El Equipo {{.SiteName}}"
  },
  {
    "id": "api.templates.email_organization",
    "translation": "Enviado por "
  },
  {
    "id": "api.templates.email_warning",
    "translation": "Si no realizaste este cambio, por favor contacta al administrador de sistema."
  },
  {
    "id": "api.templates.invite_body.button",
    "translation": "Únete ahora"
  },
  {
    "id": "api.templates.invite_body.title",
    "translation": "{{ .SenderName }} te ha invitado a unirte al equipo {{ .TeamDisplayName }}."
  },
  {
    "id": "api.templates.invite_subject",
    "translation": "[{{ .SiteName }}] {{ .SenderName }} te ha invitado a unirte al Equipo {{ .TeamDisplayName }}"
  },
  {
    "id": "api.templates.mfa_activated_body.info",
    "translation": "La autenticación de factor multiple ha sido agregada a tu cuenta en {{ .SiteURL }}."
  },
  {
    "id": "api.templates.mfa_activated_body.title",
    "translation": "Autenticación de múltiples factores ha sido añadida"
  },
  {
    "id": "api.templates.mfa_change_subject",
    "translation": "[{{ .SiteName }}] Tu MFA ha sido actualizado"
  },
  {
    "id": "api.templates.mfa_deactivated_body.info",
    "translation": "La autenticación de multiples factores ha sido removida de tu cuenta en {{ .SiteURL }}."
  },
  {
    "id": "api.templates.mfa_deactivated_body.title",
    "translation": "Autenticación de múltiples factores ha sido removida"
  },
  {
    "id": "api.templates.password_change_body.info",
    "translation": "Tu contraseña ha sido actualizada para {{.TeamDisplayName}} en {{ .TeamURL }} vía {{.Method}}."
  },
  {
    "id": "api.templates.password_change_body.title",
    "translation": "Tu contraseña ha sido actualizada"
  },
  {
    "id": "api.templates.password_change_subject",
    "translation": "[{{ .SiteName }}] Tu contraseña ha sido actualizado"
  },
  {
    "id": "api.templates.post_body.button",
    "translation": "Ver mensaje"
  },
  {
    "id": "api.templates.reset_body.button",
    "translation": "Restablecer Contraseña"
  },
  {
    "id": "api.templates.reset_body.title",
    "translation": "Restablecer la contraseña"
  },
  {
    "id": "api.templates.reset_subject",
    "translation": "[{{ .SiteName }}] Restablecer tu contraseña"
  },
  {
    "id": "api.templates.signin_change_email.body.info",
    "translation": "Haz actualizado el método de inicio de sesión en {{ .SiteName }} a {{.Method}}."
  },
  {
    "id": "api.templates.signin_change_email.body.method_email",
    "translation": "correo electrónico y contraseña"
  },
  {
    "id": "api.templates.signin_change_email.body.title",
    "translation": "Haz actualizado el método con el que inicias sesión"
  },
  {
    "id": "api.templates.signin_change_email.subject",
    "translation": "[{{ .SiteName }}] Tu método de inicio de sesión ha sido actualizado"
  },
  {
    "id": "api.templates.user_access_token_body.info",
    "translation": "Un token de acceso personal ha sido agregado a tu cuenta en {{ .SiteURL}}. El mismo puede ser utilizado para acceder a {{.SiteName}} con tu cuenta."
  },
  {
    "id": "api.templates.user_access_token_body.title",
    "translation": "Token de acceso personal agregado a tu cuenta"
  },
  {
    "id": "api.templates.user_access_token_subject",
    "translation": "[{{ .SiteName }}] Token de acceso personal añadido a tu cuenta"
  },
  {
    "id": "api.templates.username_change_body.info",
    "translation": "Tu nombre de usuario para {{.TeamDisplayName}} fue cambiado por {{.NewUsername}}."
  },
  {
    "id": "api.templates.username_change_body.title",
    "translation": "Haz actualizado tu nombre de usuario"
  },
  {
    "id": "api.templates.username_change_subject",
    "translation": "[{{ .SiteName }}] Tu nombre de usuario ha cambiado"
  },
  {
    "id": "api.templates.verify_body.button",
    "translation": "Confirmar Correo"
  },
  {
    "id": "api.templates.verify_body.info",
    "translation": "Esta dirección de correo electrónico se utilizó para crear una cuenta en Mattermost."
  },
  {
    "id": "api.templates.verify_body.title",
    "translation": "Verifique su dirección de correo electrónico"
  },
  {
    "id": "api.templates.verify_subject",
    "translation": "[{{ .SiteName }}] Correo electrónico de Verificación"
  },
  {
    "id": "api.templates.welcome_body.app_download_info",
    "translation": "Para la mejor experiencia, descarga las aplicaciones para PC, Mac, iOS y Android."
  },
  {
    "id": "api.templates.welcome_body.button",
    "translation": "Confirmar Correo"
  },
  {
    "id": "api.templates.welcome_body.info",
    "translation": "Esta dirección de correo electrónico se utilizó para crear una cuenta en Mattermost."
  },
  {
    "id": "api.templates.welcome_body.title",
    "translation": "Bienvenido al equipo"
  },
  {
    "id": "api.templates.welcome_subject",
    "translation": "[{{ .SiteName }}] Te has unido a {{ .ServerURL }}"
  },
  {
    "id": "api.user.activate_mfa.email_and_ldap_only.app_error",
    "translation": "MFA no está disponible para este tipo de cuenta."
  },
  {
    "id": "api.user.add_direct_channels_and_forget.failed.error",
    "translation": "Error al agregar un canal directo a las preferencias del usuario user_id={{.UserId}}, team_id={{.TeamId}}, err={{.Error}}"
  },
  {
    "id": "api.user.authorize_oauth_user.bad_response.app_error",
    "translation": "Respuesta errada desde la consulta del token."
  },
  {
    "id": "api.user.authorize_oauth_user.bad_token.app_error",
    "translation": "Tipo de token errado."
  },
  {
    "id": "api.user.authorize_oauth_user.invalid_state.app_error",
    "translation": "Estado inválido"
  },
  {
    "id": "api.user.authorize_oauth_user.missing.app_error",
    "translation": "Token de acceso ausente."
  },
  {
    "id": "api.user.authorize_oauth_user.response.app_error",
    "translation": "Se recibió una respuesta no válida del proveedor de servicios de OAuth."
  },
  {
    "id": "api.user.authorize_oauth_user.service.app_error",
    "translation": "La solicitud del token a {{.Service}} falló."
  },
  {
    "id": "api.user.authorize_oauth_user.token_failed.app_error",
    "translation": "Falló la solicitud del Token."
  },
  {
    "id": "api.user.authorize_oauth_user.unsupported.app_error",
    "translation": "{{.Service}} SSO a través de OAuth 2.0 no está disponible en este servidor."
  },
  {
    "id": "api.user.check_user_login_attempts.too_many.app_error",
    "translation": "Tu cuenta ha sido bloqueada debido a demasiados intentos fallidos. Por favor, restablece tu contraseña."
  },
  {
    "id": "api.user.check_user_mfa.bad_code.app_error",
    "translation": "Token MFA inválido."
  },
  {
    "id": "api.user.check_user_password.invalid.app_error",
    "translation": "El inicio de sesión falló porque la contraseña es inválida."
  },
  {
    "id": "api.user.complete_switch_with_oauth.blank_email.app_error",
    "translation": "Correo electrónico en blanco."
  },
  {
    "id": "api.user.complete_switch_with_oauth.parse.app_error",
    "translation": "No se pudo obtener los datos de autorización del objeto de {{.Service}}."
  },
  {
    "id": "api.user.create_email_token.error",
    "translation": "No se pudo crear el token de datos para la verificación de correo electrónico"
  },
  {
    "id": "api.user.create_oauth_user.already_attached.app_error",
    "translation": "Ya existe una cuenta asociada a esa dirección de correo electrónico utilizando un método de inicio de sesión diferente a {{.Service}}. Por favor inicia sesión utilizando {{.Auth}}."
  },
  {
    "id": "api.user.create_oauth_user.create.app_error",
    "translation": "No se pudo crear el usuario basándose en el objeto de {{.Service}}."
  },
  {
    "id": "api.user.create_profile_image.default_font.app_error",
    "translation": "No se pudo crear la letra para la imagen del perfil predeterminada."
  },
  {
    "id": "api.user.create_profile_image.encode.app_error",
    "translation": "No se pudo codificar la imagen del perfil predeterminada."
  },
  {
    "id": "api.user.create_profile_image.initial.app_error",
    "translation": "No se pudo asignar la inicial del usuario como imagen del perfil predeterminada."
  },
  {
    "id": "api.user.create_user.accepted_domain.app_error",
    "translation": "El correo electrónico provisto no pertenece a un dominio permitido. Por favor contacta a un administrador o registrate con un correo electrónico diferente."
  },
  {
    "id": "api.user.create_user.disabled.app_error",
    "translation": "Creación de usuario está deshabilitada."
  },
  {
    "id": "api.user.create_user.no_open_server",
    "translation": "Este servidor no permite registros sin invitación.  Por favor comunícate con un administrador para recibir una invitación."
  },
  {
    "id": "api.user.create_user.signup_email_disabled.app_error",
    "translation": "Registro de usuarios por correo electrónico está inhabilitado."
  },
  {
    "id": "api.user.create_user.signup_link_expired.app_error",
    "translation": "El enlace de registro ha expirado."
  },
  {
    "id": "api.user.create_user.signup_link_invalid.app_error",
    "translation": "El enlace de registro parece ser inválido."
  },
  {
    "id": "api.user.email_to_ldap.not_available.app_error",
    "translation": "AD/LDAP no está disponible en este servidor."
  },
  {
    "id": "api.user.email_to_oauth.not_available.app_error",
    "translation": "La transferencia de autenticación no está configurado o disponible en este servidor."
  },
  {
    "id": "api.user.get_user_by_email.permissions.app_error",
    "translation": "No se pudo obtener el usuario a través del email."
  },
  {
    "id": "api.user.ldap_to_email.not_available.app_error",
    "translation": "AD/LDAP no está disponible en este servidor."
  },
  {
    "id": "api.user.ldap_to_email.not_ldap_account.app_error",
    "translation": "Esta cuenta de usuario no utiliza AD/LDAP."
  },
  {
    "id": "api.user.login.blank_pwd.app_error",
    "translation": "El campo de contraseña no debe quedar en blanco"
  },
  {
    "id": "api.user.login.bot_login_forbidden.app_error",
    "translation": "El inicio de sesión con un Bot está prohibido."
  },
  {
    "id": "api.user.login.client_side_cert.certificate.app_error",
    "translation": "Se ha intentado ingresar usando la característica experimental \"ClientSideCert\" sin proveer de un certificado válido."
  },
  {
    "id": "api.user.login.client_side_cert.license.app_error",
    "translation": "Se ha intentado utilizar la característica experimental \"ClientSideCert\" sin una licencia empresarial válida."
  },
  {
    "id": "api.user.login.inactive.app_error",
    "translation": "El inicio de sesión falló porque tu cuenta ha sido desactivada.  Por favor contacta a un administrador."
  },
  {
    "id": "api.user.login.not_verified.app_error",
    "translation": "El inicio de sesión falló porque la dirección de correo electrónico no ha sido verificada."
  },
  {
    "id": "api.user.login.use_auth_service.app_error",
    "translation": "Por favor inicia sesión usando {{.AuthService}}."
  },
  {
    "id": "api.user.login_by_oauth.bot_login_forbidden.app_error",
    "translation": "El inicio de sesión con un Bot está prohibido."
  },
  {
    "id": "api.user.login_by_oauth.not_available.app_error",
    "translation": "{{.Servicio}} SSO a través de OAuth 2.0 no está disponible en este servidor."
  },
  {
    "id": "api.user.login_by_oauth.parse.app_error",
    "translation": "No se pudo obtener los datos de autorización del objeto de {{.Service}}."
  },
  {
    "id": "api.user.login_ldap.not_available.app_error",
    "translation": "AD/LDAP no está disponible en este servidor."
  },
  {
    "id": "api.user.oauth_to_email.context.app_error",
    "translation": "La actualización de la contraseña falló porque el user_id del contexto no coincide con el id de usuario provisto."
  },
  {
    "id": "api.user.oauth_to_email.not_available.app_error",
    "translation": "La transferencia de autenticación no está configurado o disponible en este servidor."
  },
  {
    "id": "api.user.reset_password.broken_token.app_error",
    "translation": "El enlace para restablecer la contraseña parece ser inválido."
  },
  {
    "id": "api.user.reset_password.invalid_link.app_error",
    "translation": "El enlace para restablecer la contraseña parece ser inválido."
  },
  {
    "id": "api.user.reset_password.link_expired.app_error",
    "translation": "El enlace para restablecer la contraseña ha expirado."
  },
  {
    "id": "api.user.reset_password.method",
    "translation": "utilizando el enlace para restablecer contraseña"
  },
  {
    "id": "api.user.reset_password.sso.app_error",
    "translation": "No se puede restablecer la contraseña para cuentas SSO."
  },
  {
    "id": "api.user.saml.not_available.app_error",
    "translation": "SAML 2.0 no está configurado o no es soportado en este servidor."
  },
  {
    "id": "api.user.send_deactivate_email_and_forget.failed.error",
    "translation": "Ocurrió un error al enviar el correo electrónico de desactivación de cuenta"
  },
  {
    "id": "api.user.send_email_change_verify_email_and_forget.error",
    "translation": "Error al enviar la notificación por correo electrónico para verificar el cambio satisfactorio del correo electrónico"
  },
  {
    "id": "api.user.send_password_reset.send.app_error",
    "translation": "Falla al enviar el correo para restablecer la contraseña satisfactorio."
  },
  {
    "id": "api.user.send_password_reset.sso.app_error",
    "translation": "No se puede restablecer la contraseña para cuentas SSO."
  },
  {
    "id": "api.user.send_sign_in_change_email_and_forget.error",
    "translation": "Error al enviar la notificación por correo del cambio satisfactorio de contraseña"
  },
  {
    "id": "api.user.send_verify_email_and_forget.failed.error",
    "translation": "Error al enviar la notificación por correo electrónico de la verificación del correo electrónico"
  },
  {
    "id": "api.user.update_active.not_enable.app_error",
    "translation": "No puedes desactivar a tu propio usuario porque está funcionalidad no está habilitada. Por favor contacta al Administrador de Sistema."
  },
  {
    "id": "api.user.update_active.permissions.app_error",
    "translation": "No tienes los permisos apropiados."
  },
  {
    "id": "api.user.update_oauth_user_attrs.get_user.app_error",
    "translation": "No se pudo obtener el usuario desde el objeto de {{.Service}}."
  },
  {
    "id": "api.user.update_password.context.app_error",
    "translation": "La actualización de la contraseña falló debido a que el user_id del contexto no coincide con el user_id de los props."
  },
  {
    "id": "api.user.update_password.failed.app_error",
    "translation": "Error al actualizar la contraseña."
  },
  {
    "id": "api.user.update_password.incorrect.app_error",
    "translation": "La \"Contraseña actual\" que ingresaste es incorrecta. Por favor revisa que tengas en Bloq Mayus apagado e intenta de nuevo."
  },
  {
    "id": "api.user.update_password.menu",
    "translation": "utilizando la opción del menú"
  },
  {
    "id": "api.user.update_password.oauth.app_error",
    "translation": "La actualización de la contraseña falló debido a que el usuario está vinculado a un proveedor de OAuth."
  },
  {
    "id": "api.user.update_password.valid_account.app_error",
    "translation": "La actualización de la contraseña falló debido a que no encontramos una cuenta válida."
  },
  {
    "id": "api.user.upload_profile_user.array.app_error",
    "translation": "Solicitud con matriz vacía en 'image'."
  },
  {
    "id": "api.user.upload_profile_user.decode.app_error",
    "translation": "No se pudo descodificar la imagen del perfil."
  },
  {
    "id": "api.user.upload_profile_user.encode.app_error",
    "translation": "No se pudo codificar la imagen del perfil."
  },
  {
    "id": "api.user.upload_profile_user.no_file.app_error",
    "translation": "No hay un archivo bajo la solicitud de 'image'."
  },
  {
    "id": "api.user.upload_profile_user.open.app_error",
    "translation": "No se pudo abrir el archivo de imagen."
  },
  {
    "id": "api.user.upload_profile_user.parse.app_error",
    "translation": "No se pudo analizar el contenido del formulario multipart."
  },
  {
    "id": "api.user.upload_profile_user.storage.app_error",
    "translation": "No se puede cargar el archivo. El almacenamiento de imágenes no está configurado."
  },
  {
    "id": "api.user.upload_profile_user.too_large.app_error",
    "translation": "No se pudo cargar la imagen del perfil. El archivo es muy grande."
  },
  {
    "id": "api.user.upload_profile_user.upload_profile.app_error",
    "translation": "No se pudo cargar la imagen del perfil."
  },
  {
    "id": "api.user.verify_email.bad_link.app_error",
    "translation": "Enlace de verificación de correo electrónico errado."
  },
  {
    "id": "api.user.verify_email.broken_token.app_error",
    "translation": "Tipo de token de verificación de correo electrónico erróneo."
  },
  {
    "id": "api.user.verify_email.link_expired.app_error",
    "translation": "En enlace para verificar el corre electrónico ha expirado."
  },
  {
    "id": "api.user.verify_email.token_parse.error",
    "translation": "Error al analizar el token de datos de verificación del correo electrónico"
  },
  {
    "id": "api.web_socket.connect.upgrade.app_error",
    "translation": "Falla al actualizar la conexión del websocket."
  },
  {
    "id": "api.web_socket_router.bad_action.app_error",
    "translation": "Acción de WebSocket desconocida."
  },
  {
    "id": "api.web_socket_router.bad_seq.app_error",
    "translation": "Secuencia no válida para mensaje del WebSocket."
  },
  {
    "id": "api.web_socket_router.no_action.app_error",
    "translation": "Sin acción de websocket."
  },
  {
    "id": "api.web_socket_router.not_authenticated.app_error",
    "translation": "Conexión de WebSocket no autenticada. Por favor inicia sesión e intenta de nuevo."
  },
  {
    "id": "api.webhook.create_outgoing.intersect.app_error",
    "translation": "Webhooks de salida para el mismo canal no pueden tener las mismas palabras que desencadenen acción o los mismos URLs de retorno."
  },
  {
    "id": "api.webhook.create_outgoing.not_open.app_error",
    "translation": "Los webhooks de Salida solo pueden ser creados para canales públicos."
  },
  {
    "id": "api.webhook.create_outgoing.permissions.app_error",
    "translation": "Permisos inapropiados para crear un webhook de salida."
  },
  {
    "id": "api.webhook.create_outgoing.triggers.app_error",
    "translation": "Debe establecerse palabras que desencadenen una acción o un channel_id."
  },
  {
    "id": "api.webhook.incoming.error",
    "translation": "No se pudo codificar la carga del multipart en el webhook entrante."
  },
  {
    "id": "api.webhook.team_mismatch.app_error",
    "translation": "No se puede actualizar el webhook a través de equipos."
  },
  {
    "id": "api.webhook.update_outgoing.intersect.app_error",
    "translation": "Webhooks de salida para el mismo canal no pueden tener las mismas palabras que desencadenen acción o los mismos URLs de retorno."
  },
  {
    "id": "api.websocket_handler.invalid_param.app_error",
    "translation": "Parámetro {{.Name}} inválido."
  },
  {
    "id": "app.admin.test_email.failure",
    "translation": "Conexión fallida: {{.Error}}"
  },
  {
    "id": "app.channel.create_channel.no_team_id.app_error",
    "translation": "Debe especificar el ID del equipo crear un canal."
  },
  {
    "id": "app.channel.move_channel.members_do_not_match.error",
    "translation": "No se puede mover un canal a menos que todos sus miembros ya sean miembros del equipo del destino."
  },
  {
    "id": "app.channel.post_update_channel_purpose_message.post.error",
    "translation": "No pudo publicar el mensaje del propósito del canal"
  },
  {
    "id": "app.channel.post_update_channel_purpose_message.removed",
    "translation": "%s removió el propósito del canal (era: %s)"
  },
  {
    "id": "app.channel.post_update_channel_purpose_message.retrieve_user.error",
    "translation": "No se pudo recuperar el usuario al actualizar el mensaje del propósito del canal %v"
  },
  {
    "id": "app.channel.post_update_channel_purpose_message.updated_from",
    "translation": "%s actualizó el propósito del canal de: %s a: %s"
  },
  {
    "id": "app.channel.post_update_channel_purpose_message.updated_to",
    "translation": "%s actualizó el propósito del canal a: %s"
  },
  {
    "id": "app.export.export_write_line.io_writer.error",
    "translation": "Se ha producido un error de escritura de los datos de exportación."
  },
  {
    "id": "app.export.export_write_line.json_marshall.error",
    "translation": "Ha ocurrido un error de cálculo de referencias de los datos JSON para la exportación."
  },
  {
    "id": "app.import.attachment.bad_file.error",
    "translation": "Error leyendo el archivo: \"{{.FilePath}}\""
  },
  {
    "id": "app.import.attachment.file_upload.error",
    "translation": "Error cargando el archivo: \"{{.FilePath}}\""
  },
  {
    "id": "app.import.bulk_import.file_scan.error",
    "translation": "Error al leer el archivo de importación de datos."
  },
  {
    "id": "app.import.bulk_import.json_decode.error",
    "translation": "Falla al descodificar la línea en el JSON."
  },
  {
    "id": "app.import.bulk_import.unsupported_version.error",
    "translation": "Versión incorrecta o ausente en el archivo de importación de datos. Asegura que la versión sea el primer objeto en el archivo de importación e intenta nuevamente."
  },
  {
    "id": "app.import.emoji.bad_file.error",
    "translation": "Error al leer el archivo importado con la imagen del emoticon. Nombre del Emoticon: \"{{.EmojiName}}\""
  },
  {
    "id": "app.import.import_channel.scheme_deleted.error",
    "translation": "No se puede asignar un esquema borrado a un canal."
  },
  {
    "id": "app.import.import_channel.scheme_wrong_scope.error",
    "translation": "Un canal debe ser asignado a esquema con alcance de canal."
  },
  {
    "id": "app.import.import_channel.team_not_found.error",
    "translation": "Error al importar el canal. El equipo con el nombre \"{{.TeamName}}\" no pudo ser encontrado."
  },
  {
    "id": "app.import.import_direct_channel.create_direct_channel.error",
    "translation": "No se pudo crear el canal directo"
  },
  {
    "id": "app.import.import_direct_channel.create_group_channel.error",
    "translation": "No se pudo crear el canal de grupo"
  },
  {
    "id": "app.import.import_direct_channel.update_header_failed.error",
    "translation": "Error al actualizar el encabezado del canal directo"
  },
  {
    "id": "app.import.import_direct_post.create_direct_channel.error",
    "translation": "No se pudo obtener el canal directo"
  },
  {
    "id": "app.import.import_direct_post.create_group_channel.error",
    "translation": "No se pudo obtener el canal de grupo"
  },
  {
    "id": "app.import.import_line.null_channel.error",
    "translation": "La linea a importar tiene un tipo de \"canal\" pero el objeto del canal es null."
  },
  {
    "id": "app.import.import_line.null_direct_channel.error",
    "translation": "La linea a importar tiene un tipo de \"direct_channel\" pero el objeto de direct_channel es null."
  },
  {
    "id": "app.import.import_line.null_direct_post.error",
    "translation": "La linea a importar tiene un tipo de \"direct_post\" pero el objeto del direct_post es null."
  },
  {
    "id": "app.import.import_line.null_emoji.error",
    "translation": "La linea a importar tiene un tipo de \"emoticon\" pero el objeto del emoticon es null."
  },
  {
    "id": "app.import.import_line.null_post.error",
    "translation": "La linea a importar tiene un tipo de \"mensaje\" pero el objeto del mensaje es null."
  },
  {
    "id": "app.import.import_line.null_scheme.error",
    "translation": "La linea a importar tiene un tipo de \"esquema\" pero el objeto del esquema es null."
  },
  {
    "id": "app.import.import_line.null_team.error",
    "translation": "La linea a importar tiene un tipo de \"equipo\" pero el objeto del equipo es null."
  },
  {
    "id": "app.import.import_line.null_user.error",
    "translation": "La linea a importar tiene un tipo de \"usuario\" pero el objeto del usuario es null."
  },
  {
    "id": "app.import.import_line.unknown_line_type.error",
    "translation": "La línea a importar tiene un tipo desconocido de \"{{.Type}}\"."
  },
  {
    "id": "app.import.import_post.channel_not_found.error",
    "translation": "Error al importar el mensaje. El canal con el nombre \"{{.ChannelName}}\" no pudo ser encontrado."
  },
  {
    "id": "app.import.import_post.save_preferences.error",
    "translation": "Error al importar el mensaje. Error al guardar las preferencias."
  },
  {
    "id": "app.import.import_post.user_not_found.error",
    "translation": "Error al importar el mensaje. El usuario con nombre de usuario \"{{.Username}}\" no pudo ser encontrado."
  },
  {
    "id": "app.import.import_scheme.scope_change.error",
    "translation": "El importador en bloque no puede cambiar el alcance de un esquema ya existente."
  },
  {
    "id": "app.import.import_team.scheme_deleted.error",
    "translation": "No se puede asignar un esquema borrado a un equipo."
  },
  {
    "id": "app.import.import_team.scheme_wrong_scope.error",
    "translation": "Un equipo debe ser asignado a esquema con alcance de equipo."
  },
  {
    "id": "app.import.import_user.save_preferences.error",
    "translation": "Error al importar las preferencias del usuario. Error al guardar las preferencias."
  },
  {
    "id": "app.import.import_user_channels.save_preferences.error",
    "translation": "Error al importar las membresías del canal. Error al guardar las preferencias."
  },
  {
    "id": "app.import.process_import_data_file_version_line.invalid_version.error",
    "translation": "No se puede leer la versión de los datos del archivo de importación."
  },
  {
    "id": "app.import.validate_channel_import_data.display_name_length.error",
    "translation": "La propiedad del canal display_name no se encuentra dentro de las restricciones de longitud permitida."
  },
  {
    "id": "app.import.validate_channel_import_data.display_name_missing.error",
    "translation": "Falta la propiedad obligatoria del canal: display_name"
  },
  {
    "id": "app.import.validate_channel_import_data.header_length.error",
    "translation": "Encabezado del canal es demasiado largo."
  },
  {
    "id": "app.import.validate_channel_import_data.name_characters.error",
    "translation": "Nombre del canal contiene caracteres no válidos."
  },
  {
    "id": "app.import.validate_channel_import_data.name_length.error",
    "translation": "Nombre del canal es demasiado largo."
  },
  {
    "id": "app.import.validate_channel_import_data.name_missing.error",
    "translation": "Falta la propiedad obligatoria del canal: name"
  },
  {
    "id": "app.import.validate_channel_import_data.purpose_length.error",
    "translation": "Propósito del canal es demasiado largo."
  },
  {
    "id": "app.import.validate_channel_import_data.scheme_invalid.error",
    "translation": "Nombre de esquema para canal inválido."
  },
  {
    "id": "app.import.validate_channel_import_data.team_missing.error",
    "translation": "Falta la propiedad obligatoria del canal: team"
  },
  {
    "id": "app.import.validate_channel_import_data.type_invalid.error",
    "translation": "Tipo de canal no es válido."
  },
  {
    "id": "app.import.validate_channel_import_data.type_missing.error",
    "translation": "Falta la propiedad obligatoria del canal: type."
  },
  {
    "id": "app.import.validate_direct_channel_import_data.header_length.error",
    "translation": "El encabezado del canal directo es muy largo"
  },
  {
    "id": "app.import.validate_direct_channel_import_data.members_required.error",
    "translation": "Falta la propiedad obligatoria del canal: members"
  },
  {
    "id": "app.import.validate_direct_channel_import_data.members_too_few.error",
    "translation": "La lista de miembros del canal directo contiene muy pocos elementos"
  },
  {
    "id": "app.import.validate_direct_channel_import_data.members_too_many.error",
    "translation": "La lista de miembros del canal directo contiene demasiados elementos"
  },
  {
    "id": "app.import.validate_direct_channel_import_data.unknown_favoriter.error",
    "translation": "Canales directos sólo pueden establecerse como favoritos por sus miembros. \"{{.Username}}\" no es un miembro."
  },
  {
    "id": "app.import.validate_direct_post_import_data.channel_members_required.error",
    "translation": "Falta la propiedad del mensaje: channel_members"
  },
  {
    "id": "app.import.validate_direct_post_import_data.channel_members_too_few.error",
    "translation": "La lista de miembros del mensaje para el canal directo contiene muy pocos elementos"
  },
  {
    "id": "app.import.validate_direct_post_import_data.channel_members_too_many.error",
    "translation": "La lista de miembros del mensaje para el canal directo contiene demasiados elementos"
  },
  {
    "id": "app.import.validate_direct_post_import_data.create_at_missing.error",
    "translation": "Falta la propiedad del mensaje del canal directo: create_at"
  },
  {
    "id": "app.import.validate_direct_post_import_data.create_at_zero.error",
    "translation": "CreateAt debe ser mayor que 0"
  },
  {
    "id": "app.import.validate_direct_post_import_data.message_length.error",
    "translation": "Mensaje demasiado largo"
  },
  {
    "id": "app.import.validate_direct_post_import_data.message_missing.error",
    "translation": "Falta la propiedad obligatoria del mensaje del canal directo: message"
  },
  {
    "id": "app.import.validate_direct_post_import_data.unknown_flagger.error",
    "translation": "Mensajes en canales directos sólo pueden ser marcado por sus miembros. \"{{.Username}}\" no es un miembro."
  },
  {
    "id": "app.import.validate_direct_post_import_data.user_missing.error",
    "translation": "Falta la propiedad obligatoria del mensaje del canal directo: user"
  },
  {
    "id": "app.import.validate_emoji_import_data.empty.error",
    "translation": "Datos de importación del emoticon vacío."
  },
  {
    "id": "app.import.validate_emoji_import_data.image_missing.error",
    "translation": "El campo de imagén del emoticon en la importación está ausente o vacío."
  },
  {
    "id": "app.import.validate_emoji_import_data.name_missing.error",
    "translation": "El campo del nombre del emoticon en la importación está ausente o vacío."
  },
  {
    "id": "app.import.validate_post_import_data.channel_missing.error",
    "translation": "Falta la propiedad obligatoria del mensaje: Channel."
  },
  {
    "id": "app.import.validate_post_import_data.create_at_missing.error",
    "translation": "Falta la propiedad del mensaje: create_at."
  },
  {
    "id": "app.import.validate_post_import_data.create_at_zero.error",
    "translation": "La propiedad CreateAt del Mensaje no debe ser cero."
  },
  {
    "id": "app.import.validate_post_import_data.message_length.error",
    "translation": "La propiedad Message del mensaje supera la longitud máxima permitida."
  },
  {
    "id": "app.import.validate_post_import_data.message_missing.error",
    "translation": "Falta la propiedad obligatoria del mensaje: Message."
  },
  {
    "id": "app.import.validate_post_import_data.team_missing.error",
    "translation": "Falta la propiedad obligatoria del mensaje: Team."
  },
  {
    "id": "app.import.validate_post_import_data.user_missing.error",
    "translation": "Falta la propiedad obligatoria del mensaje: User."
  },
  {
    "id": "app.import.validate_reaction_import_data.create_at_before_parent.error",
    "translation": "La propiedad CreateAt de la Reacción debe ser mayor a la propiedad CreateAt del mensaje al que pertenece."
  },
  {
    "id": "app.import.validate_reaction_import_data.create_at_missing.error",
    "translation": "Falta la propiedad de la Reacción: create_at."
  },
  {
    "id": "app.import.validate_reaction_import_data.create_at_zero.error",
    "translation": "La propiedad CreateAt de la Reacción no debe ser cero."
  },
  {
    "id": "app.import.validate_reaction_import_data.emoji_name_length.error",
    "translation": "La propiedad EmojiName de la reacción supera la longitud máxima permitida."
  },
  {
    "id": "app.import.validate_reaction_import_data.emoji_name_missing.error",
    "translation": "Falta la propiedad obligatoria de la Reacción: EmojiName."
  },
  {
    "id": "app.import.validate_reaction_import_data.user_missing.error",
    "translation": "Falta la propiedad obligatoria de la Reacción: User."
  },
  {
    "id": "app.import.validate_reply_import_data.create_at_before_parent.error",
    "translation": "La propiedad CreateAt debe ser mayor al CreateAt del mensaje padre."
  },
  {
    "id": "app.import.validate_reply_import_data.create_at_missing.error",
    "translation": "Falta la propiedad de la respuesta: create_at."
  },
  {
    "id": "app.import.validate_reply_import_data.create_at_zero.error",
    "translation": "La propiedad CreateAt de la respuesta no debe ser cero."
  },
  {
    "id": "app.import.validate_reply_import_data.message_length.error",
    "translation": "La propiedad Message de la respuesta supera la longitud máxima permitida."
  },
  {
    "id": "app.import.validate_reply_import_data.message_missing.error",
    "translation": "Falta la propiedad obligatoria de la respuesta: Message."
  },
  {
    "id": "app.import.validate_reply_import_data.user_missing.error",
    "translation": "Falta la propiedad obligatoria de la respuesta: User."
  },
  {
    "id": "app.import.validate_role_import_data.description_invalid.error",
    "translation": "Descripción de rol inválida."
  },
  {
    "id": "app.import.validate_role_import_data.display_name_invalid.error",
    "translation": "Nombre a mostrar para el rol inválido."
  },
  {
    "id": "app.import.validate_role_import_data.invalid_permission.error",
    "translation": "Permiso en el rol inválido."
  },
  {
    "id": "app.import.validate_role_import_data.name_invalid.error",
    "translation": "Nombre de rol no válido."
  },
  {
    "id": "app.import.validate_scheme_import_data.description_invalid.error",
    "translation": "Descripción esquema no válida."
  },
  {
    "id": "app.import.validate_scheme_import_data.display_name_invalid.error",
    "translation": "Nombre a mostrar del esquema no válido."
  },
  {
    "id": "app.import.validate_scheme_import_data.name_invalid.error",
    "translation": "Nombre de esquema no válido."
  },
  {
    "id": "app.import.validate_scheme_import_data.null_scope.error",
    "translation": "El alcance es un campo requerido del esquema."
  },
  {
    "id": "app.import.validate_scheme_import_data.unknown_scheme.error",
    "translation": "Alcance de esquema desconocido."
  },
  {
    "id": "app.import.validate_scheme_import_data.wrong_roles_for_scope.error",
    "translation": "Se proporcionaron los roles equivocados para un esquema con este alcance."
  },
  {
    "id": "app.import.validate_team_import_data.description_length.error",
    "translation": "Descripción del equipo es demasiado larga."
  },
  {
    "id": "app.import.validate_team_import_data.display_name_length.error",
    "translation": "La propiedad del equipo display_name no se encuentra dentro de las restricciones de longitud permitida."
  },
  {
    "id": "app.import.validate_team_import_data.display_name_missing.error",
    "translation": "Falta la propiedad obligatoria del equipo: display_name."
  },
  {
    "id": "app.import.validate_team_import_data.name_characters.error",
    "translation": "Nombre de equipo contiene caracteres no válidos."
  },
  {
    "id": "app.import.validate_team_import_data.name_length.error",
    "translation": "Nombre del equipo es demasiado largo."
  },
  {
    "id": "app.import.validate_team_import_data.name_missing.error",
    "translation": "Falta la propiedad obligatoria del equipo: name."
  },
  {
    "id": "app.import.validate_team_import_data.name_reserved.error",
    "translation": "Nombre de equipo contiene palabra(s) reservada(s)."
  },
  {
    "id": "app.import.validate_team_import_data.scheme_invalid.error",
    "translation": "Nombre del esquema no es válido para un equipo."
  },
  {
    "id": "app.import.validate_team_import_data.type_invalid.error",
    "translation": "Tipo de equipo no es válido."
  },
  {
    "id": "app.import.validate_team_import_data.type_missing.error",
    "translation": "Falta la propiedad obligatoria del equipo: type."
  },
  {
    "id": "app.import.validate_user_channels_import_data.channel_name_missing.error",
    "translation": "Falta el nombre del canal en la membresía del canal del usuario."
  },
  {
    "id": "app.import.validate_user_channels_import_data.invalid_notify_props_desktop.error",
    "translation": "Las propiedades de notificación de escritorio para el miembro de canal no son válidas."
  },
  {
    "id": "app.import.validate_user_channels_import_data.invalid_notify_props_mark_unread.error",
    "translation": "Las NotifyProps de MarkUnread para el Canal del Usuario en la Afiliación no es válido."
  },
  {
    "id": "app.import.validate_user_channels_import_data.invalid_notify_props_mobile.error",
    "translation": "Las propiedades de notificación móviles para el miembro de canal no son válidas."
  },
  {
    "id": "app.import.validate_user_channels_import_data.invalid_roles.error",
    "translation": "Roles no válidos para la membresía del canal del usuario."
  },
  {
    "id": "app.import.validate_user_import_data.auth_data_and_password.error",
    "translation": "La Contraseña y AuthData del usuario se excluyen mutuamente."
  },
  {
    "id": "app.import.validate_user_import_data.auth_data_length.error",
    "translation": "La propiedad AuthData del usuario es demasiado larga."
  },
  {
    "id": "app.import.validate_user_import_data.email_length.error",
    "translation": "El correo electrónico del usuario tiene una longitud no válida."
  },
  {
    "id": "app.import.validate_user_import_data.email_missing.error",
    "translation": "Falta la propiedad obligatoria del usuario: email."
  },
  {
    "id": "app.import.validate_user_import_data.first_name_length.error",
    "translation": "La propiedad First Name del usuario es demasiado larga."
  },
  {
    "id": "app.import.validate_user_import_data.last_name_length.error",
    "translation": "La propiedad Last Name del usuario es demasiado larga."
  },
  {
    "id": "app.import.validate_user_import_data.nickname_length.error",
    "translation": "La propiedad nickname del usuario es demasiado larga."
  },
  {
    "id": "app.import.validate_user_import_data.notify_props_channel_trigger_invalid.error",
    "translation": "La propiedad de las palabras que desencadenan notificaciones del usuario no es válida."
  },
  {
    "id": "app.import.validate_user_import_data.notify_props_comments_trigger_invalid.error",
    "translation": "La propiedad Comments no es válida para el usuario."
  },
  {
    "id": "app.import.validate_user_import_data.notify_props_desktop_invalid.error",
    "translation": "Las propiedades de notificación de escritorio del usuario no es válida."
  },
  {
    "id": "app.import.validate_user_import_data.notify_props_desktop_sound_invalid.error",
    "translation": "La propiedad de sonido para la notificación de escritorio del usuario no es válida."
  },
  {
    "id": "app.import.validate_user_import_data.notify_props_email_invalid.error",
    "translation": "La propiedad de notificación de correo electrónico del usuario no es válida."
  },
  {
    "id": "app.import.validate_user_import_data.notify_props_mobile_invalid.error",
    "translation": "La propiedad de notificación móvil del usuario no es válida."
  },
  {
    "id": "app.import.validate_user_import_data.notify_props_mobile_push_status_invalid.error",
    "translation": "La propiedad de notificación del estatus del usuario para recibir notificaciones a dispositivos móviles no es válida."
  },
  {
    "id": "app.import.validate_user_import_data.password_length.error",
    "translation": "La contraseña del usuario tiene una longitud no válida."
  },
  {
    "id": "app.import.validate_user_import_data.position_length.error",
    "translation": "La propiedad Position del usuario es demasiado larga."
  },
  {
    "id": "app.import.validate_user_import_data.profile_image.error",
    "translation": "Imagen de perfil no válida."
  },
  {
    "id": "app.import.validate_user_import_data.roles_invalid.error",
    "translation": "Los roles del usuario no son válidos."
  },
  {
    "id": "app.import.validate_user_import_data.username_invalid.error",
    "translation": "El nombre de usuario no es válido."
  },
  {
    "id": "app.import.validate_user_import_data.username_missing.error",
    "translation": "Falta la propiedad obligatoria del usuario: username."
  },
  {
    "id": "app.import.validate_user_teams_import_data.invalid_roles.error",
    "translation": "Roles no válidos para la membresía del equipo del usuario."
  },
  {
    "id": "app.import.validate_user_teams_import_data.team_name_missing.error",
    "translation": "Falta el nombre del equipo en la Membresía del equipo del usuario."
  },
  {
    "id": "app.notification.subject.direct.full",
    "translation": "[{{.SiteName}}] Nuevo Mensaje Directo de @{{.SenderDisplayName}} el {{.Day}} {{.Month}}, {{.Year}}"
  },
  {
    "id": "app.notification.subject.group_message.full",
    "translation": "[{{ .SiteName }}] Nuevo Mensaje de Grupo en {{ .TeamName}} el {{.Day}} {{.Month}}, {{.Year}}"
  },
  {
    "id": "app.notification.subject.group_message.generic",
    "translation": "[{{.SiteName}}] Nuevo Mensaje de Grupo el {{.Day}} {{.Month}}, {{.Year}}"
  },
  {
    "id": "app.notification.subject.notification.full",
    "translation": "[{{ .SiteName }}] Notificación en {{ .TeamName}} el {{.Day}} {{.Month}}, {{.Year}}"
  },
  {
    "id": "app.plugin.cluster.save_config.app_error",
    "translation": "La configuración de plugin en tu archivo config.json debe ser actualizado manualmente cuando se utiliza ReadOnlyConfig con el agrupamiento de servidores habilitado."
  },
  {
    "id": "app.plugin.config.app_error",
    "translation": "Error al guardar el estado del plugin en la configuración."
  },
  {
    "id": "app.plugin.deactivate.app_error",
    "translation": "No puede desactivar el plugin."
  },
  {
    "id": "app.plugin.disabled.app_error",
    "translation": "Los Complementos han sido inhabilitados. Por favor revisa los logs para más detalles."
  },
  {
    "id": "app.plugin.extract.app_error",
    "translation": "Se encontró un error al extraer el plugin."
  },
  {
    "id": "app.plugin.filesystem.app_error",
    "translation": "Error encontrado en el sistema de archivos."
  },
  {
    "id": "app.plugin.get_cluster_plugin_statuses.app_error",
    "translation": "No se puede obtener estado de los complementos desde el clúster."
  },
  {
    "id": "app.plugin.get_plugins.app_error",
    "translation": "No se puede obtener los complementos activos."
  },
  {
    "id": "app.plugin.get_statuses.app_error",
    "translation": "No se pudo obtener el estatus de los plugins."
  },
  {
    "id": "app.plugin.install.app_error",
    "translation": "No se puede instalar el plugin."
  },
  {
    "id": "app.plugin.install_id.app_error",
    "translation": "No se puede instalar el plugin. Un plugin con el mismo ID ya está instalado."
  },
  {
    "id": "app.plugin.install_id_failed_remove.app_error",
    "translation": "No se puede instalar el complemento. Un complemento con el mismo ID ya está instalado y no pudo ser eliminado."
  },
  {
    "id": "app.plugin.invalid_id.app_error",
    "translation": "El Id del complemento debe tener al menos {{.Min}} caracteres y un máximo de {{.Max}} caracteres que coincidan con {{.Regex}}."
  },
  {
    "id": "app.plugin.manifest.app_error",
    "translation": "No se puede encontrar el manifiesto del plugin extraído."
  },
  {
    "id": "app.plugin.mvdir.app_error",
    "translation": "No se puede mover el plugin desde el directorio temporal a su destino final. Puede que otro plugin este utilizando el mismo nombre de directorio."
  },
  {
    "id": "app.plugin.not_installed.app_error",
    "translation": "El Plugin no está instalado."
  },
  {
    "id": "app.plugin.remove.app_error",
    "translation": "No se puede eliminar el plugin."
  },
  {
    "id": "app.plugin.upload_disabled.app_error",
    "translation": "Los Complementos y/o la carga de complementos han sido deshabilitados."
  },
  {
    "id": "app.role.check_roles_exist.role_not_found",
    "translation": "El rol suministrado no existe"
  },
  {
    "id": "app.save_config.app_error",
    "translation": "Ocurrió un error al guardar la configuración."
  },
  {
    "id": "app.schemes.is_phase_2_migration_completed.not_completed.app_error",
    "translation": "Este endpoint de la API no es accesible porque requiere una migración que todavía no se ha completado."
  },
  {
    "id": "app.submit_interactive_dialog.json_error",
    "translation": "Se encontró un error de codificación de JSON para el diálogo interactivo."
  },
  {
    "id": "app.system_install_date.parse_int.app_error",
    "translation": "Fallo al analizar la fecha de instalación."
  },
  {
    "id": "app.team.join_user_to_team.max_accounts.app_error",
    "translation": "Este equipo ha alcanzado el número máximo de cuentas permitidas. Contacta a un Administrador del Sistema para que asigne un límite mayor."
  },
  {
    "id": "app.user_access_token.disabled",
    "translation": "Los tokens de acceso personal están inhabilitados en este servidor. Por favor, póngase en contacto con su administrador del sistema para obtener más detalles."
  },
  {
    "id": "app.user_access_token.invalid_or_missing",
    "translation": "Token no válido o ausente."
  },
  {
    "id": "brand.save_brand_image.decode.app_error",
    "translation": "No se puede descodificar los datos de la imagen."
  },
  {
    "id": "brand.save_brand_image.encode.app_error",
    "translation": "No se puede convertir los datos de imagen en formato PNG. Por favor, inténtelo de nuevo."
  },
  {
    "id": "brand.save_brand_image.open.app_error",
    "translation": "No se pueden subir la imagen de marca personalizada. Asegúrese de que el tamaño de la imagen es de menos de 2 MB y pruebe de nuevo."
  },
  {
    "id": "brand.save_brand_image.save_image.app_error",
    "translation": "No se puede escribir el archivo de imagen en su almacenamiento de archivos. Por favor, compruebe su conexión e inténtelo de nuevo."
  },
  {
    "id": "ent.account_migration.get_all_failed",
    "translation": "No se puede obtener los usuarios."
  },
  {
    "id": "ent.account_migration.get_saml_users_failed",
    "translation": "No se puede obtener los usuarios SAML."
  },
  {
    "id": "ent.cluster.config_changed.info",
    "translation": "Configuración del agrupamiento de servidores ha cambiado para id={{ .id }}. El agrupamiento de servidores puede volverse inestable y se requiere un reinicio. Para asegurarse de que el agrupamiento de servidores está configurado correctamente, debes realizar un reinicio continuo de inmediato."
  },
  {
    "id": "ent.cluster.save_config.error",
    "translation": "La Consola del Sistema es de sólo lectura cuando la Alta Disponibilidad es activada a menos que ReadOnlyConfig está inahibilitado en el archivo de configuración."
  },
  {
    "id": "ent.compliance.bad_export_type.appError",
    "translation": "Formato de salida desconocido {{.ExportType}}"
  },
  {
    "id": "ent.compliance.csv.attachment.copy.appError",
    "translation": "No se puedo copiar el adjunto en el fichero comprimido."
  },
  {
    "id": "ent.compliance.csv.attachment.export.appError",
    "translation": "No se pudo añadir el adjunto al fichero de exportación CSV."
  },
  {
    "id": "ent.compliance.csv.file.creation.appError",
    "translation": "No se puede crear un archivo temporal de exportación a CSV."
  },
  {
    "id": "ent.compliance.csv.header.export.appError",
    "translation": "No se pudo añadir la cabecera al fichero de exportación CSV."
  },
  {
    "id": "ent.compliance.csv.metadata.export.appError",
    "translation": "No se pudo añadir el fichero de metadatos al fichero comprimido."
  },
  {
    "id": "ent.compliance.csv.metadata.json.marshalling.appError",
    "translation": "No se puede convertir los metadatos a json."
  },
  {
    "id": "ent.compliance.csv.post.export.appError",
    "translation": "No se puede exportar un mensaje."
  },
  {
    "id": "ent.compliance.csv.zip.creation.appError",
    "translation": "No se puede crear el archivo de exportación zip."
  },
  {
    "id": "ent.compliance.global_relay.attachments_removed.appError",
    "translation": "El archivo cargado fue eliminado de la exportación Global Relay, ya que era demasiado grande para ser enviado."
  },
  {
    "id": "ent.compliance.global_relay.open_temporary_file.appError",
    "translation": "No se puede abrir el archivo temporal para exportación."
  },
  {
    "id": "ent.compliance.global_relay.rewind_temporary_file.appError",
    "translation": "No se puede re-leer del archivo de exportación temporal de Global Relay."
  },
  {
    "id": "ent.compliance.licence_disable.app_error",
    "translation": "La característica de Conformidad está inhabilitada para tu licencia actual. Por favor contacta a un administrador del sistema sobre como actualizar a una licencia empresarial."
  },
  {
    "id": "ent.compliance.run_export.template_watcher.appError",
    "translation": "No se pueden cargar las plantillas de exportación. Por favor, inténtelo de nuevo."
  },
  {
    "id": "ent.compliance.run_failed.error",
    "translation": "Fallo el trabajo '{{.JobName}}' al exportar la conformidad en '{{.FilePath}}'"
  },
  {
    "id": "ent.data_retention.generic.license.error",
    "translation": "La licencia no admite la Retención de Datos."
  },
  {
    "id": "ent.elasticsearch.aggregator_worker.create_index_job.error",
    "translation": "El agregador trabajos de Elasticsearch no pudo crear el trabajo de indexación"
  },
  {
    "id": "ent.elasticsearch.aggregator_worker.delete_indexes.error",
    "translation": "El agregador trabajos de Elasticsearch no pudo eliminar los índices"
  },
  {
    "id": "ent.elasticsearch.aggregator_worker.get_indexes.error",
    "translation": "El agregador trabajos de Elasticsearch no pudo obtener los índices"
  },
  {
    "id": "ent.elasticsearch.aggregator_worker.index_job_failed.error",
    "translation": "El agregador trabajos de Elasticsearch falló debido a que hay un trabajo indexación fallando"
  },
  {
    "id": "ent.elasticsearch.create_client.connect_failed",
    "translation": "La configuración del cliente de Elasticsearch falló"
  },
  {
    "id": "ent.elasticsearch.data_retention_delete_indexes.delete_index.error",
    "translation": "No se pudo borrar el índice de ElasticSearch"
  },
  {
    "id": "ent.elasticsearch.data_retention_delete_indexes.get_indexes.error",
    "translation": "No se pudo obtener los índices de Elasticsearch"
  },
  {
    "id": "ent.elasticsearch.delete_post.error",
    "translation": "Error al eliminar el mensaje"
  },
  {
    "id": "ent.elasticsearch.generic.disabled",
    "translation": "La búsqueda con Elasticsearch está deshabilitada en este servidor"
  },
  {
    "id": "ent.elasticsearch.index_post.error",
    "translation": "Error al indexar el mensaje"
  },
  {
    "id": "ent.elasticsearch.indexer.do_job.parse_end_time.error",
    "translation": "El trabajo de Elasticsearch falló al analizar la hora de finalización"
  },
  {
    "id": "ent.elasticsearch.indexer.do_job.parse_start_time.error",
    "translation": "El trabajo de Elasticsearch falló al analizar la hora de inicio"
  },
  {
    "id": "ent.elasticsearch.not_started.error",
    "translation": "Elasticsearch no se ha iniciado"
  },
  {
    "id": "ent.elasticsearch.purge_indexes.delete_failed",
    "translation": "No se pudo borrar el índice de ElasticSearch"
  },
  {
    "id": "ent.elasticsearch.search_posts.disabled",
    "translation": "La búsqueda con Elasticsearch está deshabilitada en este servidor"
  },
  {
    "id": "ent.elasticsearch.search_posts.parse_matches_failed",
    "translation": "No se pudo analizar los resultados de la búsqueda"
  },
  {
    "id": "ent.elasticsearch.search_posts.search_failed",
    "translation": "La búsqueda no se pudo completar"
  },
  {
    "id": "ent.elasticsearch.search_posts.unmarshall_post_failed",
    "translation": "No pudo decodificar los resultados de búsqueda"
  },
  {
    "id": "ent.elasticsearch.start.already_started.app_error",
    "translation": "Elasticsearch ya fue iniciado."
  },
  {
    "id": "ent.elasticsearch.start.create_bulk_processor_failed.app_error",
    "translation": "No se pudo crear el procesador a granel de Elasticsearch."
  },
  {
    "id": "ent.elasticsearch.start.start_bulk_processor_failed.app_error",
    "translation": "No se pudo iniciar procesador a granel de Elasticsearch."
  },
  {
    "id": "ent.elasticsearch.stop.already_stopped.app_error",
    "translation": "Elasticsearch ya fue detenido."
  },
  {
    "id": "ent.elasticsearch.test_config.connect_failed",
    "translation": "La conexión al servidor Elasticsearch no pudo establecer."
  },
  {
    "id": "ent.elasticsearch.test_config.indexing_disabled.error",
    "translation": "Elasticsearch está deshabilitado."
  },
  {
    "id": "ent.elasticsearch.test_config.license.error",
    "translation": "La licencia no admite Elasticsearch."
  },
  {
    "id": "ent.elasticsearch.test_config.reenter_password",
    "translation": "La dirección URL del Servidor Elasticsearch o el nombre de Usuario ha cambiado. Por favor, vuelva a introducir la contraseña de Elasticsearch para probar la conexión."
  },
  {
    "id": "ent.ldap.app_error",
    "translation": "la interface de ldap es nula."
  },
  {
    "id": "ent.ldap.create_fail",
    "translation": "No se puede crear el usuario de LDAP."
  },
  {
    "id": "ent.ldap.disabled.app_error",
    "translation": "AD/LDAP inhabilitado o la licencia no es compatible con AD/LDAP."
  },
  {
    "id": "ent.ldap.do_login.bind_admin_user.app_error",
    "translation": "No se pudo enlazar con el servidor AD/LDAP. Revisa las opciones de BindUsername y BindPassword."
  },
  {
    "id": "ent.ldap.do_login.invalid_password.app_error",
    "translation": "Contraseña inválida."
  },
  {
    "id": "ent.ldap.do_login.licence_disable.app_error",
    "translation": "La funcionalidad de AD/LDAP está inhabilitada con la licencia actual. Por favor contacta a un administrador del sistema acerca de mejorar la licencia empresarial."
  },
  {
    "id": "ent.ldap.do_login.matched_to_many_users.app_error",
    "translation": "Nombre de usuario dado coincide con varios usuarios."
  },
  {
    "id": "ent.ldap.do_login.search_ldap_server.app_error",
    "translation": "Falla al buscar en el servidor AD/LDAP."
  },
  {
    "id": "ent.ldap.do_login.unable_to_connect.app_error",
    "translation": "No se pudo conectar con el servidor AD/LDAP."
  },
  {
    "id": "ent.ldap.do_login.user_filtered.app_error",
    "translation": "Tu cuenta AD/LDAP no tiene permiso para utilizar este servidor de Mattermost. Por favor, solicita a tu Administrador de Sistema que revise el filtro de usuarios AD/LDAP."
  },
  {
    "id": "ent.ldap.do_login.user_not_registered.app_error",
    "translation": "Usuario no registrado en el servidor AD/LDAP."
  },
  {
    "id": "ent.ldap.syncronize.get_all.app_error",
    "translation": "No se pudo obtener a todos los usuarios utilizando AD/LDAP."
  },
  {
    "id": "ent.ldap.syncronize.get_all_groups.app_error",
    "translation": "error obteniendo los grupos."
  },
  {
    "id": "ent.ldap.syncronize.populate_syncables",
    "translation": "error poblando los sinconizables"
  },
  {
    "id": "ent.ldap.syncronize.search_failure.app_error",
    "translation": "Ocurrió un error al buscar los usuarios en AD/LDAP. Prueba si el servidor de Mattermost se puede conectar con el servidor AD/LDAP e inténtalo de nuevo."
  },
  {
    "id": "ent.ldap.validate_filter.app_error",
    "translation": "Filtro de AD/LDAP inválido."
  },
  {
    "id": "ent.ldap_groups.group_search_error",
    "translation": "error obteniendo el grupo ldap"
  },
  {
    "id": "ent.ldap_groups.groups_search_error",
    "translation": "error obteniendo los grupos ldap"
  },
  {
    "id": "ent.ldap_groups.members_of_group_error",
    "translation": "error obteniendo los miembros del grupo"
  },
  {
    "id": "ent.ldap_groups.no_rows",
    "translation": "no se encontraron grupos que coincidan con el uid"
  },
  {
    "id": "ent.ldap_groups.reachable_groups_error",
    "translation": "error al obtener los grupos del usuario"
  },
  {
    "id": "ent.message_export.global_relay.attach_file.app_error",
    "translation": "No se pudo añadir el adjunto al fichero de exportación de Global Relay."
  },
  {
    "id": "ent.message_export.global_relay.close_zip_file.app_error",
    "translation": "No se puede cerrar el archivo zip."
  },
  {
    "id": "ent.message_export.global_relay.create_file_in_zip.app_error",
    "translation": "No se puede crear el archivo eml."
  },
  {
    "id": "ent.message_export.global_relay.generate_email.app_error",
    "translation": "No se pudo generar los datos del archivo eml."
  },
  {
    "id": "ent.message_export.global_relay_export.deliver.close.app_error",
    "translation": "No se pudo entregar el correo electrónico a Global Relay."
  },
  {
    "id": "ent.message_export.global_relay_export.deliver.from_address.app_error",
    "translation": "No se puede establecer la dirección Desde para el correo electrónico."
  },
  {
    "id": "ent.message_export.global_relay_export.deliver.msg.app_error",
    "translation": "No se puede establecer el mensaje del correo electrónico."
  },
  {
    "id": "ent.message_export.global_relay_export.deliver.msg_data.app_error",
    "translation": "No se puede escribir el mensaje del correo electrónico."
  },
  {
    "id": "ent.message_export.global_relay_export.deliver.parse_mail.app_error",
    "translation": "No se puede leer la información del correo electrónico."
  },
  {
    "id": "ent.message_export.global_relay_export.deliver.to_address.app_error",
    "translation": "No se puede establecer la dirección Para del correo electrónico."
  },
  {
    "id": "ent.message_export.global_relay_export.deliver.unable_to_get_file_info.app_error",
    "translation": "No se puede obtener la información del archivo temporal de exportación."
  },
  {
    "id": "ent.message_export.global_relay_export.deliver.unable_to_open_email_file.app_error",
    "translation": "No se puede obtener el correo electrónico desde el archivo temporal."
  },
  {
    "id": "ent.message_export.global_relay_export.deliver.unable_to_open_zip_file_data.app_error",
    "translation": "No se puede abrir el archivo temporal de exportación."
  },
  {
    "id": "ent.migration.migratetoldap.duplicate_field",
    "translation": "No se pueden migrar los usuarios de AD/LDAP con el campo especificado. Se ha detectado un entrada. Por favor, retire todos los duplicados e inténtalo de nuevo."
  },
  {
    "id": "ent.migration.migratetoldap.user_not_found",
    "translation": "No se puede encontrar el usuario en el servidor AD/LDAP: "
  },
  {
    "id": "ent.migration.migratetosaml.email_already_used_by_other_user",
    "translation": "Dirección de correo electrónico ya se encuentra en uso por otro usuario SAML."
  },
  {
    "id": "ent.migration.migratetosaml.user_not_found_in_users_mapping_file",
    "translation": "Usuario no encontrado en el archivo de usuarios."
  },
  {
    "id": "ent.migration.migratetosaml.username_already_used_by_other_user",
    "translation": "Nombre de usuario ya se encuentra en uso por otro usuario de Mattermost."
  },
  {
    "id": "ent.saml.attribute.app_error",
    "translation": "El inicio de sesión con SAML no tuvo éxito porque uno de sus atributos es incorrecto. Por favor, póngase en contacto con su Administrador del Sistema."
  },
  {
    "id": "ent.saml.build_request.app_error",
    "translation": "Se ha producido un error mientras se inicia la solicitud al Proveedor de Identidad. Por favor, póngase en contacto con su Administrador del Sistema."
  },
  {
    "id": "ent.saml.build_request.encoding.app_error",
    "translation": "Se ha producido un error mientras se codificaba la solicitud para el Proveedor de Identidad. Por favor, póngase en contacto con su Administrador del Sistema."
  },
  {
    "id": "ent.saml.configure.encryption_not_enabled.app_error",
    "translation": "El inicio de sesión con SAML no tuvo éxito porque el cifrado no está habilitado. Por favor, póngase en contacto con su Administrador del Sistema."
  },
  {
    "id": "ent.saml.configure.load_idp_cert.app_error",
    "translation": "El archivo del Certificado Público del Proveedor de identidad no fue encontrado. Por favor, póngase en contacto con su Administrador del Sistema."
  },
  {
    "id": "ent.saml.configure.load_private_key.app_error",
    "translation": "El inicio de sesión con SAML no tuvo éxito porque no se encontró la Llave Privada del Proveedor de Servicios. Por favor, póngase en contacto con su Administrador del Sistema."
  },
  {
    "id": "ent.saml.configure.not_encrypted_response.app_error",
    "translation": "El inicio de sesión con SAML no tuvo éxito porque la respuesta del Proveedor de Identidad está cifrada. Por favor, póngase en contacto con su Administrador del Sistema."
  },
  {
    "id": "ent.saml.do_login.decrypt.app_error",
    "translation": "El inicio de sesión con SAML no tuvo éxito porque se ha producido un error al descifrar la respuesta del Proveedor de Identidad. Por favor, póngase en contacto con su Administrador del Sistema."
  },
  {
    "id": "ent.saml.do_login.empty_response.app_error",
    "translation": "Hemos recibido una respuesta vacía desde el Proveedor de Identidad."
  },
  {
    "id": "ent.saml.do_login.parse.app_error",
    "translation": "Se ha producido un error al analizar la respuesta del Proveedor de Identidad. Por favor, póngase en contacto con su Administrador del Sistema."
  },
  {
    "id": "ent.saml.do_login.validate.app_error",
    "translation": "Se ha producido un error al validar la respuesta del Proveedor de Identidad. Por favor, póngase en contacto con su Administrador del Sistema."
  },
  {
    "id": "ent.saml.license_disable.app_error",
    "translation": "La licencia no admite la autenticación con SAML."
  },
  {
    "id": "ent.saml.metadata.app_error",
    "translation": "Se ha producido un error mientras se construían los Metadatos del Proveedor de Servicio."
  },
  {
    "id": "ent.saml.service_disable.app_error",
    "translation": "SAML 2.0 no está configurado o no es soportado en este servidor."
  },
  {
    "id": "interactive_message.decode_trigger_id.base64_decode_failed",
    "translation": "No se pudo realizar la decodificación base64 para el trigger ID del diálogo interactivo."
  },
  {
    "id": "interactive_message.decode_trigger_id.expired",
    "translation": "El trigger ID para el diálogo interactivo ha expirado. Los trigger IDs tienen una duración máxima de {{.Seconds}} segundos."
  },
  {
    "id": "interactive_message.decode_trigger_id.missing_data",
    "translation": "No se encuentra el trigger ID requerido para el diálogo interactivo."
  },
  {
    "id": "interactive_message.decode_trigger_id.signature_decode_failed",
    "translation": "No se pudo realizar el decodificación base64 de la firma del trigger ID para el diálogo interactivo."
  },
  {
    "id": "interactive_message.decode_trigger_id.verify_signature_failed",
    "translation": "Falla al realizar la verificación de la firma del trigger ID para el diálogo interactivo."
  },
  {
    "id": "interactive_message.generate_trigger_id.signing_failed",
    "translation": "No se pudo firmar el trigger ID generado para el diálogo interactivo."
  },
  {
    "id": "jobs.request_cancellation.status.error",
    "translation": "No se puede solicitar la cancelación de un trabajo que no está en un estado cancelable."
  },
  {
    "id": "jobs.set_job_error.update.error",
    "translation": "No se puede establecer el estado al trabajo de error"
  },
  {
    "id": "manaultesting.manual_test.parse.app_error",
    "translation": "No se pudo analizar el URL."
  },
  {
    "id": "manaultesting.test_autolink.unable.app_error",
    "translation": "No se pudo obtener los canales."
  },
  {
    "id": "mattermost.bulletin.subject",
    "translation": "Boletín de Seguridad Mattermost"
  },
  {
    "id": "mfa.activate.bad_token.app_error",
    "translation": "Token MFA inválido."
  },
  {
    "id": "mfa.generate_qr_code.create_code.app_error",
    "translation": "Error generando el código QR."
  },
  {
    "id": "mfa.mfa_disabled.app_error",
    "translation": "La autenticación de múltiples factores ha sido inhabilitada en este servidor."
  },
  {
    "id": "mfa.validate_token.authenticate.app_error",
    "translation": "Error intentando autenticar el token MFA."
  },
  {
    "id": "migrations.worker.run_advanced_permissions_phase_2_migration.invalid_progress",
    "translation": "La migración ha fallado porque hay datos erróneos de progreso."
  },
  {
    "id": "migrations.worker.run_migration.unknown_key",
    "translation": "No se puede ejecutar la tarea de migración debido a que la clave de migración es desconocida."
  },
  {
    "id": "model.access.is_valid.access_token.app_error",
    "translation": "Token de acceso inválido."
  },
  {
    "id": "model.access.is_valid.client_id.app_error",
    "translation": "Id de cliente inválido."
  },
  {
    "id": "model.access.is_valid.redirect_uri.app_error",
    "translation": "Url de redirección no válida."
  },
  {
    "id": "model.access.is_valid.refresh_token.app_error",
    "translation": "Token de refrescamiento inválido."
  },
  {
    "id": "model.access.is_valid.user_id.app_error",
    "translation": "Id de usuario inválido."
  },
  {
    "id": "model.authorize.is_valid.auth_code.app_error",
    "translation": "Código de autorización inválido."
  },
  {
    "id": "model.authorize.is_valid.client_id.app_error",
    "translation": "Id de cliente inválido."
  },
  {
    "id": "model.authorize.is_valid.create_at.app_error",
    "translation": "Create debe ser un tiempo válido."
  },
  {
    "id": "model.authorize.is_valid.expires.app_error",
    "translation": "Se debe asignar el tiempo de vencimiento."
  },
  {
    "id": "model.authorize.is_valid.redirect_uri.app_error",
    "translation": "Url de redirección no válida."
  },
  {
    "id": "model.authorize.is_valid.response_type.app_error",
    "translation": "Tipo de respuesta no válida."
  },
  {
    "id": "model.authorize.is_valid.scope.app_error",
    "translation": "Alcance inválido."
  },
  {
    "id": "model.authorize.is_valid.state.app_error",
    "translation": "Estado inválido."
  },
  {
    "id": "model.authorize.is_valid.user_id.app_error",
    "translation": "Usuario id inválido."
  },
  {
    "id": "model.bot.is_valid.create_at.app_error",
    "translation": "create at no válido."
  },
  {
    "id": "model.bot.is_valid.creator_id.app_error",
    "translation": "Id del creador inválido."
  },
  {
    "id": "model.bot.is_valid.description.app_error",
    "translation": "Descripción inválida."
  },
  {
    "id": "model.bot.is_valid.update_at.app_error",
    "translation": "update at no válido."
  },
  {
    "id": "model.bot.is_valid.user_id.app_error",
    "translation": "Id de usuario inválido."
  },
  {
    "id": "model.bot.is_valid.username.app_error",
    "translation": "Nombre de usuario no válido."
  },
  {
    "id": "model.channel.is_valid.2_or_more.app_error",
    "translation": "Debe tener 2 o más caracteres alfanuméricos en minúscula."
  },
  {
    "id": "model.channel.is_valid.create_at.app_error",
    "translation": "Create debe ser un tiempo válido."
  },
  {
    "id": "model.channel.is_valid.creator_id.app_error",
    "translation": "Id del creador inválido."
  },
  {
    "id": "model.channel.is_valid.display_name.app_error",
    "translation": "Nombre a mostrar inválido."
  },
  {
    "id": "model.channel.is_valid.header.app_error",
    "translation": "Encabezado inválido."
  },
  {
    "id": "model.channel.is_valid.id.app_error",
    "translation": "Id inválido."
  },
  {
    "id": "model.channel.is_valid.purpose.app_error",
    "translation": "Propósito inválido."
  },
  {
    "id": "model.channel.is_valid.type.app_error",
    "translation": "Tipo inválido."
  },
  {
    "id": "model.channel.is_valid.update_at.app_error",
    "translation": "Update debe ser un tiempo válido."
  },
  {
    "id": "model.channel_member.is_valid.channel_id.app_error",
    "translation": "Channel id inválido."
  },
  {
    "id": "model.channel_member.is_valid.email_value.app_error",
    "translation": "Valor de notificación de correo electrónico no es válido."
  },
  {
    "id": "model.channel_member.is_valid.ignore_channel_mentions_value.app_error",
    "translation": "Valor no válido para ignorar menciones de canal."
  },
  {
    "id": "model.channel_member.is_valid.notify_level.app_error",
    "translation": "Nivel de notificación inválido."
  },
  {
    "id": "model.channel_member.is_valid.push_level.app_error",
    "translation": "Nivel para la notificación a dispositivos móviles no es válido."
  },
  {
    "id": "model.channel_member.is_valid.unread_level.app_error",
    "translation": "Nivel de marca para no leídos inválido."
  },
  {
    "id": "model.channel_member.is_valid.user_id.app_error",
    "translation": "User id inválido."
  },
  {
    "id": "model.cluster.is_valid.create_at.app_error",
    "translation": "Se ha de definir una fecha de creación."
  },
  {
    "id": "model.cluster.is_valid.hostname.app_error",
    "translation": "Se ha de definir un nombre de servidor."
  },
  {
    "id": "model.cluster.is_valid.id.app_error",
    "translation": "Id inválido."
  },
  {
    "id": "model.cluster.is_valid.last_ping_at.app_error",
    "translation": "Se ha de definir una fecha de último contacto."
  },
  {
    "id": "model.cluster.is_valid.name.app_error",
    "translation": "Se ha de definir un nombre del cluster."
  },
  {
    "id": "model.cluster.is_valid.type.app_error",
    "translation": "Se ha de definir un tipo."
  },
  {
    "id": "model.command.is_valid.create_at.app_error",
    "translation": "Fecha de Creación debe ser válida."
  },
  {
    "id": "model.command.is_valid.description.app_error",
    "translation": "Descripción inválida."
  },
  {
    "id": "model.command.is_valid.display_name.app_error",
    "translation": "Título inválido."
  },
  {
    "id": "model.command.is_valid.id.app_error",
    "translation": "Id inválido."
  },
  {
    "id": "model.command.is_valid.method.app_error",
    "translation": "Método Inválido."
  },
  {
    "id": "model.command.is_valid.team_id.app_error",
    "translation": "Id del equipo no válido."
  },
  {
    "id": "model.command.is_valid.token.app_error",
    "translation": "Token inválido."
  },
  {
    "id": "model.command.is_valid.trigger.app_error",
    "translation": "palabra que desencadena acción no válida."
  },
  {
    "id": "model.command.is_valid.update_at.app_error",
    "translation": "Fecha de Actualización debe ser válida."
  },
  {
    "id": "model.command.is_valid.url.app_error",
    "translation": "URL no válida."
  },
  {
    "id": "model.command.is_valid.url_http.app_error",
    "translation": "URL inválida. Debe ser una URL válida y comenzar con http:// o https://."
  },
  {
    "id": "model.command.is_valid.user_id.app_error",
    "translation": "Id de usuario inválido."
  },
  {
    "id": "model.command_hook.channel_id.app_error",
    "translation": "Id de canal no válido."
  },
  {
    "id": "model.command_hook.command_id.app_error",
    "translation": "ID de commando no válido."
  },
  {
    "id": "model.command_hook.create_at.app_error",
    "translation": "Create debe ser un tiempo válido."
  },
  {
    "id": "model.command_hook.id.app_error",
    "translation": "Comando con hook id no válido."
  },
  {
    "id": "model.command_hook.root_id.app_error",
    "translation": "Id de la raíz no es válido."
  },
  {
    "id": "model.command_hook.user_id.app_error",
    "translation": "Id de usuario no válido."
  },
  {
    "id": "model.compliance.is_valid.create_at.app_error",
    "translation": "Create debe ser una fecha válida."
  },
  {
    "id": "model.compliance.is_valid.desc.app_error",
    "translation": "Descripción inválida."
  },
  {
    "id": "model.compliance.is_valid.end_at.app_error",
    "translation": "Hasta debe ser una fecha válida."
  },
  {
    "id": "model.compliance.is_valid.id.app_error",
    "translation": "Id inválido."
  },
  {
    "id": "model.compliance.is_valid.start_at.app_error",
    "translation": "Desde debe ser una fecha válida."
  },
  {
    "id": "model.compliance.is_valid.start_end_at.app_error",
    "translation": "Desde debe ser mayor que Hasta."
  },
  {
    "id": "model.config.is_valid.allow_cookies_for_subdomains.app_error",
    "translation": "Permitir cookies para subdominios requiere definir la URL del sitio."
  },
  {
    "id": "model.config.is_valid.atmos_camo_image_proxy_options.app_error",
    "translation": "El valor de RemoteImageProxyOptions de atmos/camo no es válido. Debes utilizar la llave compartida."
  },
  {
    "id": "model.config.is_valid.atmos_camo_image_proxy_url.app_error",
    "translation": "El valor de RemoteImageProxyURL de atmos/camo no es válido. Debes utilizar la llave compartida."
  },
  {
    "id": "model.config.is_valid.cluster_email_batching.app_error",
    "translation": "No se puede habilitar el correo electrónico por lotes cuando la agrupación de servidores está habilitada."
  },
  {
    "id": "model.config.is_valid.data_retention.deletion_job_start_time.app_error",
    "translation": "La hora de inicio del trabajo de retención de datos debe ser en formato 24 horas en la forma HH:MM."
  },
  {
    "id": "model.config.is_valid.data_retention.file_retention_days_too_low.app_error",
    "translation": "La retención de archivos debe ser de un día o más."
  },
  {
    "id": "model.config.is_valid.data_retention.message_retention_days_too_low.app_error",
    "translation": "La retención de mensajes debe ser de un día o más."
  },
  {
    "id": "model.config.is_valid.display.custom_url_schemes.app_error",
    "translation": "El esquema de URL personalizado {{.Scheme}} no es válido. Los esquemas de URL personalizados deben empezar con una letra, sólo tener letras, números y guion (-)."
  },
  {
    "id": "model.config.is_valid.elastic_search.aggregate_posts_after_days.app_error",
    "translation": "El valor AggregatePostsAfterDays de Elasticsearch debe ser un número mayor que o igual a 1."
  },
  {
    "id": "model.config.is_valid.elastic_search.bulk_indexing_time_window_seconds.app_error",
    "translation": "El tiempo a transcurrir para ejecutar la indexación a granel de Elasticsearch debe ser de al menos 1 segundo."
  },
  {
    "id": "model.config.is_valid.elastic_search.connection_url.app_error",
    "translation": "El valor de Elastic Search ConnectionUrl debe ser proporcionado cuando está habilitado la indización de Elastic Search."
  },
  {
    "id": "model.config.is_valid.elastic_search.enable_searching.app_error",
    "translation": "El valor de Elasticsearch IndexingEnabled debe ser verdadero cuando el valor de Elasticsearch SearchEnabled es verdadero"
  },
  {
    "id": "model.config.is_valid.elastic_search.live_indexing_batch_size.app_error",
    "translation": "El tamaño del lote de la indexación en tiempo real de Elasticsearch debe ser de al menos 1."
  },
  {
    "id": "model.config.is_valid.elastic_search.posts_aggregator_job_start_time.app_error",
    "translation": "El ajuste PostsAggregatorJobStartTime de Elasticsearch debe ser un tiempo en el formato \"hh:mm\"."
  },
  {
    "id": "model.config.is_valid.elastic_search.request_timeout_seconds.app_error",
    "translation": "El de tiempo de espera de la solicitud de Elasticsearch debe ser de al menos 1 segundo."
  },
  {
    "id": "model.config.is_valid.email_batching_buffer_size.app_error",
    "translation": "Tamaño del búfer inválido para los correos electrónicos por lotes en la configuración de correo electrónico. Debe ser cero o un número positivo."
  },
  {
    "id": "model.config.is_valid.email_batching_interval.app_error",
    "translation": "Intervalo no válido para los correos electrónicos por lotes en la configuración de correo electrónico. Debe ser de 30 segundos o más."
  },
  {
    "id": "model.config.is_valid.email_notification_contents_type.app_error",
    "translation": "Configuración del tipo de contenido para la notificación por correo electrónico no válido. Debe ser uno de los siguientes valores 'full' o 'generic'."
  },
  {
    "id": "model.config.is_valid.email_security.app_error",
    "translation": "Configuración inválida de seguridad en la configuración de correos. Debe ser '', 'TLS', o 'STARTTLS'."
  },
  {
    "id": "model.config.is_valid.encrypt_sql.app_error",
    "translation": "Llave de cifrado rest para las configuraciones de SQL inválida. Debe ser de 32 caracteres o más."
  },
  {
    "id": "model.config.is_valid.file_driver.app_error",
    "translation": "Nombre de controlador para la configuración de archivos es inválido. Debe ser 'local' o 'amazons3'."
  },
  {
    "id": "model.config.is_valid.file_salt.app_error",
    "translation": "Salt para crear enlaces públicos en la configuración a archivos es inválido. Debe ser de 32 caracteres o más."
  },
  {
    "id": "model.config.is_valid.group_unread_channels.app_error",
    "translation": "Ajuste invalido para el agrupamiento de canales no leídos en la configuración de servicio. Debe ser 'disabled', 'default_on' o 'default_off'."
  },
  {
    "id": "model.config.is_valid.image_proxy_type.app_error",
    "translation": "El tipo de proxy de imagen no es válido. Debe ser 'local' o 'atmos/camo'."
  },
  {
    "id": "model.config.is_valid.ldap_basedn",
    "translation": "El campo AD/LDAP \"BaseDN\" es obligatorio."
  },
  {
    "id": "model.config.is_valid.ldap_email",
    "translation": "El campo AD/LDAP \"Atributo Correo electrónico\" es obligatorio."
  },
  {
    "id": "model.config.is_valid.ldap_id",
    "translation": "El campo AD/LDAP \"Atributo ID\" es obligatorio."
  },
  {
    "id": "model.config.is_valid.ldap_login_id",
    "translation": "El campo AD/LDAP \"Atributo Login ID\" es obligatorio."
  },
  {
    "id": "model.config.is_valid.ldap_max_page_size.app_error",
    "translation": "El valor del tamaño de página no es válido."
  },
  {
    "id": "model.config.is_valid.ldap_security.app_error",
    "translation": "Conexión segura inválida en la configuración de AD/LDAP. Debe ser '', 'TLS', o 'STARTTLS'."
  },
  {
    "id": "model.config.is_valid.ldap_server",
    "translation": "El campo AD/LDAP \"Servidor AD/LDAP\" es obligatorio."
  },
  {
    "id": "model.config.is_valid.ldap_sync_interval.app_error",
    "translation": "Intervalo de sincronización inválido. De ser de al menos un minuto."
  },
  {
    "id": "model.config.is_valid.ldap_username",
    "translation": "El campo AD/LDAP \"Atributo Nombre de Usuario\" es obligatorio."
  },
  {
    "id": "model.config.is_valid.listen_address.app_error",
    "translation": "Dirección dónde se escuchará el servicio en la configuracón del servicio debe ser asignada."
  },
  {
    "id": "model.config.is_valid.localization.available_locales.app_error",
    "translation": "Los Idiomas disponibles debe contener el idioma del cliente predeterminado."
  },
  {
    "id": "model.config.is_valid.login_attempts.app_error",
    "translation": "Número inválido de máximos intentos de inició de sesión en la configuración del servicio. Debe ser un número positivo."
  },
  {
    "id": "model.config.is_valid.max_burst.app_error",
    "translation": "Máximo de ráfagas debe ser mayor que cero."
  },
  {
    "id": "model.config.is_valid.max_channels.app_error",
    "translation": "Número máximo de canales por equipo es inválido en la configuración de equipo. Debe ser un número positivo."
  },
  {
    "id": "model.config.is_valid.max_file_size.app_error",
    "translation": "Tamaño máximo de archivo no válido en la configuración de archivos. Debe ser un número entero mayor que cero."
  },
  {
    "id": "model.config.is_valid.max_notify_per_channel.app_error",
    "translation": "Número máximo de notificaciones por canal es inválido en la configuración de equipo. Debe ser un número positivo."
  },
  {
    "id": "model.config.is_valid.max_users.app_error",
    "translation": "Número inválido del máximo de usuarios por equipo en la configuración de equipo. Debe ser un número positivo."
  },
  {
    "id": "model.config.is_valid.message_export.batch_size.app_error",
    "translation": "El ajuste BatchSize para realizar el trabajo de Exportación de Mensajes debe un entero positivo."
  },
  {
    "id": "model.config.is_valid.message_export.daily_runtime.app_error",
    "translation": "El ajuste DailyRuntime para realizar el trabajo de Exportación de Mensajes debe ser en formato 24 horas HH:MM."
  },
  {
    "id": "model.config.is_valid.message_export.enable.app_error",
    "translation": "El ajuste EnableExport para realizar el trabajo de Exportación de Mensajes debe ser verdadero o falso."
  },
  {
    "id": "model.config.is_valid.message_export.export_from.app_error",
    "translation": "El ajuste ExportFromTimestamp para realizar el trabajo de Exportación de Mensajes debe ser una marca de tiempo (expresada en segundos desde la época unix). Sólo los mensajes enviados después de esa fecha serán exportados."
  },
  {
    "id": "model.config.is_valid.message_export.export_type.app_error",
    "translation": "El trabajo de exportación de Mensaje ExportFormat debe ser 'actiance', 'csv' o 'globalrelay'."
  },
  {
    "id": "model.config.is_valid.message_export.global_relay.config_missing.app_error",
    "translation": "El trabajo de exportación de mensajes ExportFormat está asignado a 'globalrelay', pero falta establecer los parámetros de GlobalRelaySettings."
  },
  {
    "id": "model.config.is_valid.message_export.global_relay.customer_type.app_error",
    "translation": "El parámetro de exportación de mensajes GlobalRelaySettings.CustomerType debe ser establecido en 'A9' o 'A10'."
  },
  {
    "id": "model.config.is_valid.message_export.global_relay.email_address.app_error",
    "translation": "El parámetro de exportación de mensajes GlobalRelaySettings.EmailAddress debe estar asignado a una dirección de correo electrónico válida."
  },
  {
    "id": "model.config.is_valid.message_export.global_relay.smtp_password.app_error",
    "translation": "El parámetro de exportación de mensajes GlobalRelaySettings.SmtpPassword debe estar asignado."
  },
  {
    "id": "model.config.is_valid.message_export.global_relay.smtp_username.app_error",
    "translation": "El parámetro de exportación de mensajes GlobalRelaySettings.SmtpUsername debe estar asignado."
  },
  {
    "id": "model.config.is_valid.password_length.app_error",
    "translation": "Longitud mínima de la contraseña debe ser un número entero mayor que o igual a {{.MinLength}} y menor o igual que {{.MaxLength}}."
  },
  {
    "id": "model.config.is_valid.rate_mem.app_error",
    "translation": "Tamaño del almacén de memoria inválido en la configuración de límites de velocidad. Debe ser un número positivo."
  },
  {
    "id": "model.config.is_valid.rate_sec.app_error",
    "translation": "Por segundo es inválido en la configuración de límites de velocidad. Debe ser un número positivo."
  },
  {
    "id": "model.config.is_valid.read_timeout.app_error",
    "translation": "Valor no válido para el tiempo de espera de lectura."
  },
  {
    "id": "model.config.is_valid.restrict_direct_message.app_error",
    "translation": "Restricción de mensaje directo no válido. Debe ser 'any' o 'team'."
  },
  {
    "id": "model.config.is_valid.saml_assertion_consumer_service_url.app_error",
    "translation": "La URL de Inicio de sesión del Proveedor de Servicio debe ser una URL válida y comenzar con http:// o https://."
  },
  {
    "id": "model.config.is_valid.saml_email_attribute.app_error",
    "translation": "Atributo de Correo Electrónico no válido. Se debe establecer."
  },
  {
    "id": "model.config.is_valid.saml_idp_cert.app_error",
    "translation": "Falta el Certificado Público del Proveedor de Identidad. ¿Olvidaste cargarlo?"
  },
  {
    "id": "model.config.is_valid.saml_idp_descriptor_url.app_error",
    "translation": "El URL del Emisor del Proveedor de Identidad debe ser un URL válida y empezar con http:// o https://."
  },
  {
    "id": "model.config.is_valid.saml_idp_url.app_error",
    "translation": "SAML SSO URL debe ser una URL válida y empezar con http:// o https://."
  },
  {
    "id": "model.config.is_valid.saml_private_key.app_error",
    "translation": "Falta la Llave Privada del Proveedor de Servicios. ¿Olvidaste cargarla?"
  },
  {
    "id": "model.config.is_valid.saml_public_cert.app_error",
    "translation": "Falta el Certificado Público del Proveedor de Servicio. ¿Olvidaste cargarlo?"
  },
  {
    "id": "model.config.is_valid.saml_username_attribute.app_error",
    "translation": "Atributo Usuario no válido. Se debe establecer."
  },
  {
    "id": "model.config.is_valid.site_url.app_error",
    "translation": "URL del Sitio debe ser una URL válida y empezar con http:// o https://."
  },
  {
    "id": "model.config.is_valid.site_url_email_batching.app_error",
    "translation": "No puede habilitar el correo electrónico por lotes cuando SiteURL no está configurado."
  },
  {
    "id": "model.config.is_valid.sitename_length.app_error",
    "translation": "Nombre del sitio debe ser menor o igual a {{.MaxLength}} caracteres."
  },
  {
    "id": "model.config.is_valid.sql_conn_max_lifetime_milliseconds.app_error",
    "translation": "Tiempo de vida máximo de las conexiones en la configuración SQL no válido. Debe ser un número positivo."
  },
  {
    "id": "model.config.is_valid.sql_data_src.app_error",
    "translation": "Fuente de datos no válido para la configuración de SQL. Debe ser asignado."
  },
  {
    "id": "model.config.is_valid.sql_driver.app_error",
    "translation": "Nombre del controlador no válido para la configuración de SQL. Debe ser 'mysql' o 'postgres'."
  },
  {
    "id": "model.config.is_valid.sql_idle.app_error",
    "translation": "Inválido máxima de conexión inactiva para la configuración de SQL. Debe ser un número positivo."
  },
  {
    "id": "model.config.is_valid.sql_max_conn.app_error",
    "translation": "Inválida cantidad de conexiones abiertas para la configuración de SQL. Debe ser un número positivo."
  },
  {
    "id": "model.config.is_valid.sql_query_timeout.app_error",
    "translation": "Tiempo de espera para las consultas en la configuración de SQL no es válido. Debe ser un número positivo."
  },
  {
    "id": "model.config.is_valid.teammate_name_display.app_error",
    "translation": "Tipo de visualización compañero de equipo no es válido. Debe ser 'full_name', 'nickname_full_name' o 'username'."
  },
  {
    "id": "model.config.is_valid.time_between_user_typing.app_error",
    "translation": "El tiempo transcurrido para actualizar que el usuario está escribiendo no debe ser menor a 1000 milisegundos."
  },
  {
    "id": "model.config.is_valid.tls_cert_file_missing.app_error",
    "translation": "Valor no válido para el archivo del certificado TLS - utiliza LetsEncrypt o especifica la ruta del archivo de certificado existente."
  },
  {
    "id": "model.config.is_valid.tls_key_file_missing.app_error",
    "translation": "Valor no válido para el archivo de la llave TLS - utiliza LetsEncrypt o especifica la ruta del archivo llave existente."
  },
  {
    "id": "model.config.is_valid.tls_overwrite_cipher.app_error",
    "translation": "Valor no válido pasado para sobre escribir el cifrado TLS - por favor, consulta la documentación para los valores válidos."
  },
  {
    "id": "model.config.is_valid.webserver_security.app_error",
    "translation": "Valor no válido para la seguridad de conexión del servidor."
  },
  {
    "id": "model.config.is_valid.websocket_url.app_error",
    "translation": "La dirección URL del Websocket debe ser una dirección válida y comenzar con ws:// o wss://."
  },
  {
    "id": "model.config.is_valid.write_timeout.app_error",
    "translation": "Valor no válido para el tiempo de espera de escritura."
  },
  {
    "id": "model.emoji.create_at.app_error",
    "translation": "Create debe ser un tiempo válido."
  },
  {
    "id": "model.emoji.id.app_error",
    "translation": "Id del emoticon no es válido."
  },
  {
    "id": "model.emoji.name.app_error",
    "translation": "Debe tener de 1 hasta 64 caracteres alfanuméricos en minúscula."
  },
  {
    "id": "model.emoji.update_at.app_error",
    "translation": "Update debe ser un tiempo válido."
  },
  {
    "id": "model.emoji.user_id.app_error",
    "translation": "Id del creador inválido."
  },
  {
    "id": "model.file_info.get.gif.app_error",
    "translation": "No se pudo decodificar el gif."
  },
  {
    "id": "model.file_info.is_valid.create_at.app_error",
    "translation": "Valor no válido para create_at."
  },
  {
    "id": "model.file_info.is_valid.id.app_error",
    "translation": "Valor no válido para id."
  },
  {
    "id": "model.file_info.is_valid.path.app_error",
    "translation": "Valor no válido para path."
  },
  {
    "id": "model.file_info.is_valid.post_id.app_error",
    "translation": "Valor no válido para post_id."
  },
  {
    "id": "model.file_info.is_valid.update_at.app_error",
    "translation": "Valor no válido para update_at."
  },
  {
    "id": "model.file_info.is_valid.user_id.app_error",
    "translation": "Valor no válido para user_id."
  },
  {
    "id": "model.group.create_at.app_error",
    "translation": "Propiedad create at inválida para el grupo."
  },
  {
    "id": "model.group.description.app_error",
    "translation": "Propiedad description inválida para el grupo."
  },
  {
    "id": "model.group.display_name.app_error",
    "translation": "Propiedad display name inválida para el grupo."
  },
  {
    "id": "model.group.name.app_error",
    "translation": "Propiedad name inválida para el grupo."
  },
  {
    "id": "model.group.remote_id.app_error",
    "translation": "Propiedad remote id inválida para el grupo."
  },
  {
    "id": "model.group.source.app_error",
    "translation": "Propiedad source inválida para el grupo."
  },
  {
    "id": "model.group.update_at.app_error",
    "translation": "Propiedad update inválida para el grupo."
  },
  {
    "id": "model.group_member.group_id.app_error",
    "translation": "Propiedad group id inválida para el miembro del grupo."
  },
  {
    "id": "model.group_member.user_id.app_error",
    "translation": "Propiedad user id inválida para el miembro del grupo."
  },
  {
    "id": "model.group_syncable.group_id.app_error",
    "translation": "Propiedad de ID de grupo no válida para sincronizar el grupo."
  },
  {
    "id": "model.group_syncable.syncable_id.app_error",
    "translation": "Id. de sincronización inválido para sincronización de grupo."
  },
  {
    "id": "model.incoming_hook.channel_id.app_error",
    "translation": "Channel id inválido."
  },
  {
    "id": "model.incoming_hook.create_at.app_error",
    "translation": "Create debe ser un tiempo válido."
  },
  {
    "id": "model.incoming_hook.description.app_error",
    "translation": "Descripción inválida."
  },
  {
    "id": "model.incoming_hook.display_name.app_error",
    "translation": "Título inválido."
  },
  {
    "id": "model.incoming_hook.icon_url.app_error",
    "translation": "Icono del mensaje no válido."
  },
  {
    "id": "model.incoming_hook.id.app_error",
    "translation": "Id inválido."
  },
  {
    "id": "model.incoming_hook.parse_data.app_error",
    "translation": "No se puede analizar los datos entrante."
  },
  {
    "id": "model.incoming_hook.team_id.app_error",
    "translation": "ID del equipo no válido."
  },
  {
    "id": "model.incoming_hook.update_at.app_error",
    "translation": "Update debe ser un tiempo válido."
  },
  {
    "id": "model.incoming_hook.user_id.app_error",
    "translation": "Id del Usuario inválido."
  },
  {
    "id": "model.incoming_hook.username.app_error",
    "translation": "Nombre de usuario no válido."
  },
  {
    "id": "model.job.is_valid.create_at.app_error",
    "translation": "Create debe ser un tiempo válido."
  },
  {
    "id": "model.job.is_valid.id.app_error",
    "translation": "ID de trabajo no válido."
  },
  {
    "id": "model.job.is_valid.status.app_error",
    "translation": "Estado del trabajo no válido."
  },
  {
    "id": "model.job.is_valid.type.app_error",
    "translation": "Tipo de trabajo inválido."
  },
  {
    "id": "model.license_record.is_valid.create_at.app_error",
    "translation": "Valor no válido para create_at al cargar una licencia."
  },
  {
    "id": "model.license_record.is_valid.id.app_error",
    "translation": "Valor no válido para id al cargar una licencia."
  },
  {
    "id": "model.link_metadata.is_valid.data.app_error",
    "translation": "Enlaces con metadata no pueden ser nulos."
  },
  {
    "id": "model.link_metadata.is_valid.data_type.app_error",
    "translation": "Enlaces con datos metadata no coinciden con el tipo asignado."
  },
  {
    "id": "model.link_metadata.is_valid.timestamp.app_error",
    "translation": "La marca de tiempo del enlace con metadata no debe ser cero y debe ser redondeado a la hora más reciente."
  },
  {
    "id": "model.link_metadata.is_valid.type.app_error",
    "translation": "Tipo de enlace con metadata no válido."
  },
  {
    "id": "model.link_metadata.is_valid.url.app_error",
    "translation": "La URL del enlace con metadata debe ser asignado."
  },
  {
    "id": "model.oauth.is_valid.app_id.app_error",
    "translation": "Id de la App inválido."
  },
  {
    "id": "model.oauth.is_valid.callback.app_error",
    "translation": "URL de Callback debe ser una URL válida y empezar con http:// o https://."
  },
  {
    "id": "model.oauth.is_valid.client_secret.app_error",
    "translation": "Llave secreta del Cliente no es válida."
  },
  {
    "id": "model.oauth.is_valid.create_at.app_error",
    "translation": "Create debe ser un tiempo válido."
  },
  {
    "id": "model.oauth.is_valid.creator_id.app_error",
    "translation": "Id del credor no es válido."
  },
  {
    "id": "model.oauth.is_valid.description.app_error",
    "translation": "Descripción inválida."
  },
  {
    "id": "model.oauth.is_valid.homepage.app_error",
    "translation": "URL de la Página web debe ser una URL válida y empezar con http:// o https://."
  },
  {
    "id": "model.oauth.is_valid.icon_url.app_error",
    "translation": "URL del Icono debe ser una URL válida y empezar con http:// o https://."
  },
  {
    "id": "model.oauth.is_valid.name.app_error",
    "translation": "Nombre inválido."
  },
  {
    "id": "model.oauth.is_valid.update_at.app_error",
    "translation": "Update debe ser un tiempo válido."
  },
  {
    "id": "model.outgoing_hook.icon_url.app_error",
    "translation": "Icono no válido."
  },
  {
    "id": "model.outgoing_hook.is_valid.callback.app_error",
    "translation": "URLs de Retorno no válida."
  },
  {
    "id": "model.outgoing_hook.is_valid.channel_id.app_error",
    "translation": "Id del Canal inválido."
  },
  {
    "id": "model.outgoing_hook.is_valid.content_type.app_error",
    "translation": "Valor no válido para content_type."
  },
  {
    "id": "model.outgoing_hook.is_valid.create_at.app_error",
    "translation": "Create debe ser un tiempo válido."
  },
  {
    "id": "model.outgoing_hook.is_valid.description.app_error",
    "translation": "Descripción inválida."
  },
  {
    "id": "model.outgoing_hook.is_valid.display_name.app_error",
    "translation": "Título inválido."
  },
  {
    "id": "model.outgoing_hook.is_valid.id.app_error",
    "translation": "Id inválido."
  },
  {
    "id": "model.outgoing_hook.is_valid.team_id.app_error",
    "translation": "ID del equipo no válido."
  },
  {
    "id": "model.outgoing_hook.is_valid.token.app_error",
    "translation": "Token inválido."
  },
  {
    "id": "model.outgoing_hook.is_valid.trigger_words.app_error",
    "translation": "Palabras que desencadenan acciones no válidas."
  },
  {
    "id": "model.outgoing_hook.is_valid.update_at.app_error",
    "translation": "Update debe ser un tiempo válido."
  },
  {
    "id": "model.outgoing_hook.is_valid.url.app_error",
    "translation": "URLs de Retorno inválida. Cada una debe ser una URL válida y que comience con http:// o https://."
  },
  {
    "id": "model.outgoing_hook.is_valid.user_id.app_error",
    "translation": "Id del Usuario inválido."
  },
  {
    "id": "model.outgoing_hook.is_valid.words.app_error",
    "translation": "Palabras que desencadenan acciones no válidas."
  },
  {
    "id": "model.outgoing_hook.username.app_error",
    "translation": "Nombre de usuario no válido."
  },
  {
    "id": "model.plugin_command.error.app_error",
    "translation": "Ocurrió un error mientras se intentaba ejecutar este comando."
  },
  {
    "id": "model.plugin_key_value.is_valid.key.app_error",
    "translation": "Clave no válida, debe ser más de {{.Min}} y un máximo de {{.Max}} caracteres."
  },
  {
    "id": "model.plugin_key_value.is_valid.plugin_id.app_error",
    "translation": "ID de plugin no válido, debe ser más de {{.Min}} y un máximo de {{.Max}} caracteres."
  },
  {
    "id": "model.post.is_valid.channel_id.app_error",
    "translation": "Id del Canal inválido."
  },
  {
    "id": "model.post.is_valid.create_at.app_error",
    "translation": "Create debe ser un tiempo válido."
  },
  {
    "id": "model.post.is_valid.file_ids.app_error",
    "translation": "Id. de archivos no válidos. Tenga en cuenta que las cargas están limitadas a un máximo de 10 archivos. Por favor, utilice mensajes adicionales para más archivos."
  },
  {
    "id": "model.post.is_valid.filenames.app_error",
    "translation": "Nombre de archivos no válidos."
  },
  {
    "id": "model.post.is_valid.hashtags.app_error",
    "translation": "Hashtags inválidos."
  },
  {
    "id": "model.post.is_valid.id.app_error",
    "translation": "Id inválido."
  },
  {
    "id": "model.post.is_valid.msg.app_error",
    "translation": "Mensaje no es válido."
  },
  {
    "id": "model.post.is_valid.original_id.app_error",
    "translation": "Id Original inválido."
  },
  {
    "id": "model.post.is_valid.props.app_error",
    "translation": "Props invalidos."
  },
  {
    "id": "model.post.is_valid.root_id.app_error",
    "translation": "Id de la raíz no es válido."
  },
  {
    "id": "model.post.is_valid.type.app_error",
    "translation": "Tipo inválido."
  },
  {
    "id": "model.post.is_valid.update_at.app_error",
    "translation": "Update debe ser un tiempo válido."
  },
  {
    "id": "model.post.is_valid.user_id.app_error",
    "translation": "Id del Usuario inválido."
  },
  {
    "id": "model.preference.is_valid.category.app_error",
    "translation": "Categoría inválida."
  },
  {
    "id": "model.preference.is_valid.id.app_error",
    "translation": "Id del Usuario inválido."
  },
  {
    "id": "model.preference.is_valid.name.app_error",
    "translation": "Nombre inválido."
  },
  {
    "id": "model.preference.is_valid.theme.app_error",
    "translation": "Tema no válido."
  },
  {
    "id": "model.preference.is_valid.value.app_error",
    "translation": "El valor es muy largo."
  },
  {
    "id": "model.reaction.is_valid.create_at.app_error",
    "translation": "Create debe ser un tiempo válido."
  },
  {
    "id": "model.reaction.is_valid.emoji_name.app_error",
    "translation": "Nombre del emoticon no es válido."
  },
  {
    "id": "model.reaction.is_valid.post_id.app_error",
    "translation": "Id del mensaje no es válido."
  },
  {
    "id": "model.reaction.is_valid.user_id.app_error",
    "translation": "Id del usuario no es válido."
  },
  {
    "id": "model.team.is_valid.characters.app_error",
    "translation": "Nombre debe tener 2 o más caracteres alfanuméricos en minúscula."
  },
  {
    "id": "model.team.is_valid.company.app_error",
    "translation": "Nombre de empresa no válido."
  },
  {
    "id": "model.team.is_valid.create_at.app_error",
    "translation": "Create debe ser un tiempo válido."
  },
  {
    "id": "model.team.is_valid.description.app_error",
    "translation": "Descripción no es válida."
  },
  {
    "id": "model.team.is_valid.domains.app_error",
    "translation": "Dominios permitidos no válidos."
  },
  {
    "id": "model.team.is_valid.email.app_error",
    "translation": "Correo electrónico inválido."
  },
  {
    "id": "model.team.is_valid.id.app_error",
    "translation": "Id inválido."
  },
  {
    "id": "model.team.is_valid.name.app_error",
    "translation": "Nombre inválido."
  },
  {
    "id": "model.team.is_valid.reserved.app_error",
    "translation": "Este URL no está disponible. Por favor, prueba con otro."
  },
  {
    "id": "model.team.is_valid.type.app_error",
    "translation": "Tipo inválido."
  },
  {
    "id": "model.team.is_valid.update_at.app_error",
    "translation": "Update debe ser un tiempo válido."
  },
  {
    "id": "model.team.is_valid.url.app_error",
    "translation": "Identificador de la URL es inválida."
  },
  {
    "id": "model.team_member.is_valid.team_id.app_error",
    "translation": "ID del equipo no válido."
  },
  {
    "id": "model.team_member.is_valid.user_id.app_error",
    "translation": "Id de usuario inválido."
  },
  {
    "id": "model.token.is_valid.expiry",
    "translation": "Expiración del token no válido"
  },
  {
    "id": "model.token.is_valid.size",
    "translation": "Token no válido."
  },
  {
    "id": "model.user.is_valid.email.app_error",
    "translation": "Por favor, ingresa una dirección válida de correo electrónico."
  },
  {
    "id": "model.user.is_valid.pwd.app_error",
    "translation": "La contraseña debe contener al menos {{.Min}} caracteres."
  },
  {
    "id": "model.user.is_valid.pwd_lowercase.app_error",
    "translation": "La contraseña debe contener al menos {{.Min}} caracteres compuesta de al menos una letra minúscula."
  },
  {
    "id": "model.user.is_valid.pwd_lowercase_number.app_error",
    "translation": "La contraseña debe contener al menos {{.Min}} caracteres compuesta de al menos una letra minúscula y al menos un número."
  },
  {
    "id": "model.user.is_valid.pwd_lowercase_number_symbol.app_error",
    "translation": "La contraseña debe contener al menos {{.Min}} caracteres compuesta de al menos una letra minúscula, al menos un número, y al menos un símbolo (por ejemplo,\"~!@#$%^&*()\")."
  },
  {
    "id": "model.user.is_valid.pwd_lowercase_symbol.app_error",
    "translation": "La contraseña debe contener al menos {{.Min}} caracteres compuesta de al menos una letra minúscula, y al menos un símbolo (por ejemplo,\"~!@#$%^&*()\")."
  },
  {
    "id": "model.user.is_valid.pwd_lowercase_uppercase.app_error",
    "translation": "La contraseña debe contener al menos {{.Min}} caracteres compuesta de al menos una letra minúscula, y al menos una letra en mayúscula."
  },
  {
    "id": "model.user.is_valid.pwd_lowercase_uppercase_number.app_error",
    "translation": "La contraseña debe contener al menos {{.Min}} caracteres compuesta de al menos una letra minúscula, al menos una letra mayúscula y al menos un número."
  },
  {
    "id": "model.user.is_valid.pwd_lowercase_uppercase_number_symbol.app_error",
    "translation": "La contraseña debe contener al menos {{.Min}} caracteres compuesta de al menos una letra minúscula, al menos una letra mayúscula, al menos un número, y al menos un símbolo (por ejemplo,\"~!@#$%^&*()\")."
  },
  {
    "id": "model.user.is_valid.pwd_lowercase_uppercase_symbol.app_error",
    "translation": "La contraseña debe contener al menos {{.Min}} caracteres compuesta de al menos una letra minúscula, al menos una letra mayúscula y al menos un símbolo (por ejemplo,\"~!@#$%^&*()\")."
  },
  {
    "id": "model.user.is_valid.pwd_number.app_error",
    "translation": "La contraseña debe contener al menos {{.Min}} caracteres compuesta de al menos un número."
  },
  {
    "id": "model.user.is_valid.pwd_number_symbol.app_error",
    "translation": "La contraseña debe contener al menos {{.Min}} caracteres compuesta de al menos un número y al menos un símbolo (por ejemplo,\"~!@#$%^&*()\")."
  },
  {
    "id": "model.user.is_valid.pwd_symbol.app_error",
    "translation": "La contraseña debe contener al menos {{.Min}} caracteres compuesta de al menos un símbolo (por ejemplo,\"~!@#$%^&*()\")."
  },
  {
    "id": "model.user.is_valid.pwd_uppercase.app_error",
    "translation": "La contraseña debe contener al menos {{.Min}} caracteres compuesta de al menos una letra mayúscula."
  },
  {
    "id": "model.user.is_valid.pwd_uppercase_number.app_error",
    "translation": "La contraseña debe contener al menos {{.Min}} caracteres compuesta de al menos una letra mayúscula y al menos un número."
  },
  {
    "id": "model.user.is_valid.pwd_uppercase_number_symbol.app_error",
    "translation": "La contraseña debe contener al menos {{.Min}} caracteres compuesta de al menos una letra mayúscula, al menos un número, y al menos un símbolo (por ejemplo,\"~!@#$%^&*()\")."
  },
  {
    "id": "model.user.is_valid.pwd_uppercase_symbol.app_error",
    "translation": "La contraseña debe contener al menos {{.Min}} caracteres compuesta de al menos una letra mayúscula y al menos un símbolo (por ejemplo,\"~!@#$%^&*()\")."
  },
  {
    "id": "model.user.is_valid.username.app_error",
    "translation": "Nombre de usuario debe comenzar con una letra y contener entre 3 y 22 caracteres, incluyendo números, letras minúsculas, y los símbolos \".\", \"- \" y \"_\"."
  },
  {
    "id": "model.user_access_token.is_valid.description.app_error",
    "translation": "Descripción no válida, debe tener 255 o menos caracteres."
  },
  {
    "id": "model.user_access_token.is_valid.id.app_error",
    "translation": "Valor no válido para id."
  },
  {
    "id": "model.user_access_token.is_valid.token.app_error",
    "translation": "Token de acceso no válido."
  },
  {
    "id": "model.user_access_token.is_valid.user_id.app_error",
    "translation": "Id de usuario no válido."
  },
  {
    "id": "model.utils.decode_json.app_error",
    "translation": "no se puede descodificar."
  },
  {
    "id": "model.websocket_client.connect_fail.app_error",
    "translation": "No se puede establecer la conexión WebSocket al servidor."
  },
  {
    "id": "oauth.gitlab.tos.error",
    "translation": "Los Términos de Servicio de GitLab se han actualizado. Por favor, vaya a gitlab.com a aceptar y, a continuación, intente iniciar sesión en Mattermost de nuevo."
  },
  {
    "id": "plugin.api.update_user_status.bad_status",
    "translation": "No se pudo establecer el estado del usuario. Estado de usuario desconocido."
  },
  {
    "id": "plugin_api.get_file_link.disabled.app_error",
    "translation": "Los enlaces públicos han sido inhabilitados."
  },
  {
    "id": "plugin_api.get_file_link.no_post.app_error",
    "translation": "No se puede obtener el enlace público para el archivo. El archivo debe estar adjunto a un mensaje que puede ser leído."
  },
  {
    "id": "plugin_api.send_mail.missing_htmlbody",
    "translation": "Falta el cuerpo HTML."
  },
  {
    "id": "plugin_api.send_mail.missing_subject",
    "translation": "Falta el asunto del correo electrónico."
  },
  {
    "id": "plugin_api.send_mail.missing_to",
    "translation": "Falta la dirección PARA."
  },
  {
    "id": "store.sql.convert_string_array",
    "translation": "Desde BD: No se puede convertir StringArray a *string"
  },
  {
    "id": "store.sql.convert_string_interface",
    "translation": "Desde BD: No se puede convertir StringInterface a *string"
  },
  {
    "id": "store.sql.convert_string_map",
    "translation": "Desde BD: No se puede convertir StringMap a *string"
  },
  {
    "id": "store.sql_bot.get.missing.app_error",
    "translation": "El Bot no existe."
  },
  {
    "id": "store.sql_channel.get.existing.app_error",
    "translation": "No se pudo encontrar el canal existente."
  },
  {
    "id": "store.sql_channel.save.archived_channel.app_error",
    "translation": "No se puede modificar un canal archivado."
  },
  {
    "id": "store.sql_channel.save.direct_channel.app_error",
    "translation": "Utiliza SaveDirectChannel para crear un canal directo."
  },
  {
    "id": "store.sql_channel.save_channel.existing.app_error",
    "translation": "Para un canal existente debe ejecutarse una actualización."
  },
  {
    "id": "store.sql_channel.save_channel.exists.app_error",
    "translation": "Un canal con ese nombre ya existe en el mismo equipo."
  },
  {
    "id": "store.sql_channel.save_channel.limit.app_error",
    "translation": "Se ha alcanzado el límite de canales permitidos."
  },
  {
    "id": "store.sql_channel.save_direct_channel.not_direct.app_error",
    "translation": "No es un canal directo, se intentó crear con SaveDirectChannel."
  },
  {
    "id": "store.sql_command.save.get.app_error",
    "translation": "No se pudo obtener el comando."
  },
  {
    "id": "store.sql_post.search.disabled",
    "translation": "La búsqueda ha sido desactivada en este servidor. Por favor, póngase en contacto con el Administrador del Sistema."
  },
  {
    "id": "store.sql_team.save_member.exists.app_error",
    "translation": "Ya existe un miembro del equipo con el mismo ID."
  },
  {
    "id": "store.sql_user.get_for_login.app_error",
    "translation": "No se puede encontrar una cuenta existente con tus credenciales. Es posible que requieras una invitación por parte del dueño del equipo para poder unirte."
  },
  {
    "id": "system.message.name",
    "translation": "Sistema"
  },
  {
    "id": "web.command_webhook.command.app_error",
    "translation": "No se encontró el comando."
  },
  {
    "id": "web.command_webhook.parse.app_error",
    "translation": "No se puede analizar los datos entrantes."
  },
  {
    "id": "web.get_access_token.internal_saving.app_error",
    "translation": "No se puede actualizar los datos de acceso del usuario."
  },
  {
    "id": "web.incoming_webhook.channel.app_error",
    "translation": "No se encontró el canal."
  },
  {
    "id": "web.incoming_webhook.channel_locked.app_error",
    "translation": "Este webhook no tiene autorización para publicar en el canal solicitado."
  },
  {
    "id": "web.incoming_webhook.disabled.app_error",
    "translation": "Webhooks entrantes han sido inhabilitados por el administrador del sistema."
  },
  {
    "id": "web.incoming_webhook.invalid.app_error",
    "translation": "Webhook inválido."
  },
  {
    "id": "web.incoming_webhook.parse.app_error",
    "translation": "No se puede analizar los datos entrantes."
  },
  {
    "id": "web.incoming_webhook.permissions.app_error",
    "translation": "Permisos del canal inapropiados."
  },
  {
    "id": "web.incoming_webhook.split_props_length.app_error",
    "translation": "No puede dividir las propiedades del webhook en {{.Max}} caracteres."
  },
  {
    "id": "web.incoming_webhook.text.app_error",
    "translation": "No se especificó un texto."
  },
  {
    "id": "web.incoming_webhook.user.app_error",
    "translation": "No se encontró el usuario."
  },
  {
    "id": "api.license.request-trial.bad-request",
    "translation": "El número de usuarios solicitados no es correcto."
  },
  {
    "id": "api.license.request_trial_license.app_error",
    "translation": "No se puede obtener una licencia de prueba, intente nuevamente o póngase en contacto con support@mattermost.com."
  },
  {
    "id": "model.group.name.invalid_length.app_error",
    "translation": "Debe tener de 1 hasta 64 caracteres alfanuméricos en minúscula."
  },
  {
    "id": "app.scheme.save.invalid_scheme.app_error",
    "translation": "El esquema suministrado no es válido."
  },
  {
    "id": "app.scheme.save.app_error",
    "translation": "No se pudo crear el esquema."
  },
  {
    "id": "app.scheme.permanent_delete_all.app_error",
    "translation": "No se pudo eliminar permanentemente los esquemas."
  },
  {
    "id": "app.scheme.get.app_error",
    "translation": "No se pudo obtener el esquema."
  },
  {
    "id": "app.channel.get_more_channels.get.app_error",
    "translation": "No se pudo obtener los canales."
  },
  {
    "id": "web.error.unsupported_browser.system_browser_or",
    "translation": "o"
  },
  {
    "id": "web.error.unsupported_browser.system_browser_make_default",
    "translation": "Establecer como predeterminado"
  },
  {
    "id": "web.error.unsupported_browser.open_system_browser.edge",
    "translation": "Abrir Edge"
  },
  {
    "id": "web.error.unsupported_browser.no_longer_support_version",
    "translation": "Esta versión de tu navegador ya no es soportado por Mattermost"
  },
  {
    "id": "web.error.unsupported_browser.no_longer_support",
    "translation": "Este navegador ya no es soportado por Mattermost"
  },
  {
    "id": "web.error.unsupported_browser.min_os_version.windows",
    "translation": "Windows 7+"
  },
  {
    "id": "web.error.unsupported_browser.min_os_version.mac",
    "translation": "macOS 14+"
  },
  {
    "id": "web.error.unsupported_browser.min_browser_version.safari",
    "translation": "Versión 12+"
  },
  {
    "id": "web.error.unsupported_browser.min_browser_version.firefox",
    "translation": "Versión 78+"
  },
  {
    "id": "web.error.unsupported_browser.min_browser_version.edge",
    "translation": "Versión 44+"
  },
  {
    "id": "web.error.unsupported_browser.min_browser_version.chrome",
    "translation": "Versión 89+"
  },
  {
    "id": "web.error.unsupported_browser.learn_more",
    "translation": "Conoce más acerca de los navegadores soportados."
  },
  {
    "id": "web.error.unsupported_browser.install_guide.windows",
    "translation": "Guía de Instalación"
  },
  {
    "id": "web.error.unsupported_browser.install_guide.mac",
    "translation": "Guía de Instalación"
  },
  {
    "id": "web.error.unsupported_browser.download_the_app",
    "translation": "Descarga la App"
  },
  {
    "id": "web.error.unsupported_browser.download_app_or_upgrade_browser",
    "translation": "Descarga la app de Mattermost o utiliza uno de los navegadores soportados para una mejor experiencia."
  },
  {
    "id": "web.error.unsupported_browser.download",
    "translation": "Descarga la App"
  },
  {
    "id": "web.error.unsupported_browser.browser_title.safari",
    "translation": "Safari"
  },
  {
    "id": "web.error.unsupported_browser.browser_title.firefox",
    "translation": "Firefox"
  },
  {
    "id": "web.error.unsupported_browser.browser_title.edge",
    "translation": "Microsoft Edge"
  },
  {
    "id": "web.error.unsupported_browser.browser_title.chrome",
    "translation": "Google Chrome"
  },
  {
    "id": "web.error.unsupported_browser.browser_get_latest.safari",
    "translation": "Obtén la última versión del navegador Safari"
  },
  {
    "id": "web.error.unsupported_browser.browser_get_latest.firefox",
    "translation": "Obtén la última versión del navegador Firefox"
  },
  {
    "id": "web.error.unsupported_browser.browser_get_latest.chrome",
    "translation": "Obtén la última versión del navegador Chrome"
  },
  {
    "id": "searchengine.bleve.disabled.error",
    "translation": "Error al purgar los indices de Bleve: motor desactivado"
  },
  {
    "id": "plugin_api.bot_cant_create_bot",
    "translation": "Un usuario Bot no puede crear un usuario bot."
  },
  {
    "id": "plugin.api.get_users_in_channel",
    "translation": "No se puede obtener los usuarios, criterio de ordenamiento inválido."
  },
  {
    "id": "model.user.is_valid.update_at.app_error",
    "translation": "Update debe ser un tiempo válido."
  },
  {
    "id": "model.user.is_valid.position.app_error",
    "translation": "Cargo no válido: no debe ser más de 128 caracteres."
  },
  {
    "id": "model.user.is_valid.password_limit.app_error",
    "translation": "No se puede establecer una contraseña con más de 72 caracteres debido a las limitaciones de bcrypt."
  },
  {
    "id": "model.user.is_valid.nickname.app_error",
    "translation": "Sobrenombre no es válido."
  },
  {
    "id": "model.user.is_valid.locale.app_error",
    "translation": "Idioma inválido."
  },
  {
    "id": "model.user.is_valid.last_name.app_error",
    "translation": "Apellido no es válido."
  },
  {
    "id": "model.user.is_valid.id.app_error",
    "translation": "Id de usuario inválido."
  },
  {
    "id": "model.user.is_valid.first_name.app_error",
    "translation": "Nombre inválido."
  },
  {
    "id": "model.user.is_valid.create_at.app_error",
    "translation": "Create debe ser un tiempo válido."
  },
  {
    "id": "model.user.is_valid.auth_data_type.app_error",
    "translation": "Usuario inválido, auth data debe ser asignado con un tipo de auth."
  },
  {
    "id": "model.user.is_valid.auth_data_pwd.app_error",
    "translation": "Usuario inválido, la contraseña y auth data no pueden ser asignados al mismo tiempo."
  },
  {
    "id": "model.user.is_valid.auth_data.app_error",
    "translation": "Data de auth es inválida."
  },
  {
    "id": "model.team.is_valid.invite_id.app_error",
    "translation": "Identificador de invitación no válido."
  },
  {
    "id": "model.post.channel_notifications_disabled_in_channel.message",
    "translation": "La notificaciones del canal están inhabilitadas en {{.ChannelName}}. {{.Mention}} no disparó ninguna notificación."
  },
  {
    "id": "model.plugin_kvset_options.is_valid.old_value.app_error",
    "translation": "Valor anterior inválido, no debe ser asignado para operaciones no atómicas."
  },
  {
    "id": "model.guest.is_valid.emails.app_error",
    "translation": "Correos electrónicos inválidos."
  },
  {
    "id": "model.guest.is_valid.email.app_error",
    "translation": "Por favor, ingresa una dirección válida de correo electrónico."
  },
  {
    "id": "model.guest.is_valid.channels.app_error",
    "translation": "Canales inválidos."
  },
  {
    "id": "model.guest.is_valid.channel.app_error",
    "translation": "Canal inválido."
  },
  {
    "id": "model.group.name.invalid_chars.app_error",
    "translation": "caracteres no válidos en la propiedad de nombre para el grupo"
  },
  {
    "id": "model.config.is_valid.saml_signature_algorithm.app_error",
    "translation": "Algoritmo de Firma inválido."
  },
  {
    "id": "model.config.is_valid.saml_guest_attribute.app_error",
    "translation": "Atributo de Huésped inválido. Debe ser de la forma 'campo=valor'."
  },
  {
    "id": "model.config.is_valid.saml_canonical_algorithm.app_error",
    "translation": "Algoritmo Canónico inválido."
  },
  {
    "id": "model.config.is_valid.saml_admin_attribute.app_error",
    "translation": "Atributo de Administrador inválido. Debería ser de la forma 'campo=valor'."
  },
  {
    "id": "model.config.is_valid.elastic_search.enable_autocomplete.app_error",
    "translation": "El valor de Elasticsearch EnabledIndexing debe ser verdadero cuando el valor de Elasticsearch EnabledAutocomplete es verdadero"
  },
  {
    "id": "model.config.is_valid.bleve_search.filename.app_error",
    "translation": "El valor de Bleve EnabledIndexing debe ser verdadero cuando el valor de Bleve IndexingDir es asignado"
  },
  {
    "id": "model.config.is_valid.bleve_search.enable_searching.app_error",
    "translation": "El valor de Bleve EnabledIndexing debe ser verdadero cuando el valor de Bleve EnabledSearch es verdadero"
  },
  {
    "id": "model.config.is_valid.bleve_search.enable_autocomplete.app_error",
    "translation": "El valor de Bleve EnabledIndexing debe ser verdadero cuando el valor de Bleve EnabledAutocomplete es verdadero"
  },
  {
    "id": "model.config.is_valid.bleve_search.bulk_indexing_time_window_seconds.app_error",
    "translation": "El tiempo a transcurrir para ejecutar la indexación de Bleve debe ser de al menos 1 segundo."
  },
  {
    "id": "model.command.is_valid.autocomplete_data.app_error",
    "translation": "AutocompleteData inválido"
  },
  {
    "id": "model.channel.is_valid.name.app_error",
    "translation": "Nombre de canal inválido. Los ids de los usuarios no están permitidos en los nombres de canales que no sean canales de mensajes directos."
  },
  {
    "id": "interactive_message.decode_trigger_id.base64_decode_failed_signature",
    "translation": "No se pudo realizar el decodificación base64 de la firma del trigger ID para el diálogo interactivo."
  },
  {
    "id": "groups.unsupported_syncable_type",
    "translation": "Tipo sincronizable no soportado '{{.Value}}'."
  },
  {
    "id": "group_not_associated_to_synced_team",
    "translation": "El Grupo no puede ser asociado a un canal hasta que se haya asociado a un equipo que sincronice grupos."
  },
  {
    "id": "ent.ldap.validate_guest_filter.app_error",
    "translation": "Filtro para Huéspedes en AD/LDAP inválido."
  },
  {
    "id": "ent.ldap.validate_admin_filter.app_error",
    "translation": "Filtro para Administradores de AD/LDAP inválido."
  },
  {
    "id": "ent.elasticsearch.index_channel.error",
    "translation": "Error al indexar el canal"
  },
  {
    "id": "ent.elasticsearch.delete_user.error",
    "translation": "Error al eliminar el usuario"
  },
  {
    "id": "ent.elasticsearch.delete_channel.error",
    "translation": "Error al eliminar el canal"
  },
  {
    "id": "ent.elasticsearch.create_template_users_if_not_exists.template_create_failed",
    "translation": "No se pudo crear la plantilla Elasticsearch para los usuarios"
  },
  {
    "id": "ent.elasticsearch.create_template_posts_if_not_exists.template_create_failed",
    "translation": "No se pudo crear la plantilla Elasticsearch para los mensajes"
  },
  {
    "id": "ent.elasticsearch.create_template_channels_if_not_exists.template_create_failed",
    "translation": "No se pudo crear la plantilla Elasticsearch para los canales"
  },
  {
    "id": "ent.compliance.csv.warning.appError",
    "translation": "No se puede crear el archivo advertencia."
  },
  {
    "id": "ent.compliance.csv.metadata.json.zipfile.appError",
    "translation": "No se puede crear el archivo zip"
  },
  {
    "id": "bleveengine.stop_user_index.error",
    "translation": "Ocurrió un error al cerrar el indice de usuario."
  },
  {
    "id": "bleveengine.stop_post_index.error",
    "translation": "Ocurrió un error al cerrar el indice de mensaje."
  },
  {
    "id": "bleveengine.stop_channel_index.error",
    "translation": "Ocurrió un error al cerrar el indice de canal."
  },
  {
    "id": "bleveengine.search_users_in_team.error",
    "translation": "La búsqueda de Usuario no se pudo completar."
  },
  {
    "id": "bleveengine.search_users_in_channel.uchan.error",
    "translation": "La búsqueda de Usuario no se pudo completar."
  },
  {
    "id": "bleveengine.search_users_in_channel.nuchan.error",
    "translation": "La búsqueda de Usuario no se pudo completar."
  },
  {
    "id": "bleveengine.search_posts.error",
    "translation": "La búsqueda de Mensaje no se pudo completar."
  },
  {
    "id": "bleveengine.search_channels.error",
    "translation": "La búsqueda de Canal no se pudo completar."
  },
  {
    "id": "bleveengine.purge_user_index.error",
    "translation": "No pudo purgar los índices de usuario."
  },
  {
    "id": "bleveengine.purge_post_index.error",
    "translation": "No pudo purgar los índices de mensaje."
  },
  {
    "id": "bleveengine.purge_channel_index.error",
    "translation": "No pudo purgar los índices de canal."
  },
  {
    "id": "bleveengine.indexer.index_batch.nothing_left_to_index.error",
    "translation": "Tratando de indexar un nuevo lote cuando todas las entidades se han completado."
  },
  {
    "id": "bleveengine.indexer.do_job.parse_start_time.error",
    "translation": "El trabajo de Bleve falló al analizar la hora de inicio."
  },
  {
    "id": "bleveengine.indexer.do_job.parse_end_time.error",
    "translation": "El trabajo de Bleve falló al analizar la hora de finalización."
  },
  {
    "id": "bleveengine.indexer.do_job.get_oldest_entity.error",
    "translation": "La entidad más vieja (usuario, canal o poste), no podría ser recuperado de la base de datos."
  },
  {
    "id": "bleveengine.indexer.do_job.engine_inactive",
    "translation": "Falló la ejecución del trabajo de indexación de Bleve: motor inactivo."
  },
  {
    "id": "bleveengine.indexer.do_job.bulk_index_users.batch_error",
    "translation": "Error al indexar el lote de usuario."
  },
  {
    "id": "bleveengine.indexer.do_job.bulk_index_posts.batch_error",
    "translation": "Error al indexar el lote de mensaje."
  },
  {
    "id": "bleveengine.indexer.do_job.bulk_index_channels.batch_error",
    "translation": "Error al indexar el lote de canal."
  },
  {
    "id": "bleveengine.index_user.error",
    "translation": "Error al indexar el usuario."
  },
  {
    "id": "bleveengine.index_post.error",
    "translation": "Error al indexar el mensaje."
  },
  {
    "id": "bleveengine.index_channel.error",
    "translation": "Error al indexar el canal."
  },
  {
    "id": "bleveengine.delete_user.error",
    "translation": "Error al eliminar el usuario."
  },
  {
    "id": "bleveengine.delete_post.error",
    "translation": "Error al eliminar el mensaje."
  },
  {
    "id": "bleveengine.delete_channel.error",
    "translation": "Error al eliminar el canal."
  },
  {
    "id": "bleveengine.create_user_index.error",
    "translation": "Error al crear el índice de usuario en bleve."
  },
  {
    "id": "bleveengine.create_post_index.error",
    "translation": "Error al crear el índice de mensaje en bleve."
  },
  {
    "id": "bleveengine.create_channel_index.error",
    "translation": "Error al crear el índice de canal en bleve."
  },
  {
    "id": "bleveengine.already_started.error",
    "translation": "Bleve ya ha sido iniciado."
  },
  {
    "id": "app.user_terms_of_service.save.app_error",
    "translation": "No se puede guardar los términos de servicio."
  },
  {
    "id": "app.user_terms_of_service.get_by_user.no_rows.app_error",
    "translation": "No se encontraron los términos de servicio."
  },
  {
    "id": "app.user_terms_of_service.get_by_user.app_error",
    "translation": "No se puede obtener los términos de servicio."
  },
  {
    "id": "app.user_terms_of_service.delete.app_error",
    "translation": "No se pudo eliminar los términos de servicio."
  },
  {
    "id": "app.terms_of_service.get.no_rows.app_error",
    "translation": "No se encontraron los términos de servicio."
  },
  {
    "id": "app.terms_of_service.get.app_error",
    "translation": "No se puede obtener los términos de servicio."
  },
  {
    "id": "app.terms_of_service.create.existing.app_error",
    "translation": "No se debe invocar guardar un término de servicio existente."
  },
  {
    "id": "app.terms_of_service.create.app_error",
    "translation": "No se puede guardar los términos de servicio."
  },
  {
    "id": "app.team.rename_team.name_occupied",
    "translation": "No se puede cambiar el nombre del equipo, el nombre ya está en uso."
  },
  {
    "id": "app.team.invite_token.group_constrained.error",
    "translation": "No se puede unir a un equipo restringido por grupos utilizando un token."
  },
  {
    "id": "app.team.invite_id.group_constrained.error",
    "translation": "No se puede unir a un equipo restringido por grupos utilizando una invitación."
  },
  {
    "id": "app.plugin.write_file.saving.app_error",
    "translation": "Ocurrió un error al guardar el archivo."
  },
  {
    "id": "app.plugin.write_file.read.app_error",
    "translation": "Ocurrió un error al leer el archivo."
  },
  {
    "id": "app.plugin.webapp_bundle.app_error",
    "translation": "No se puede generar el plugin en el paquete de la aplicación web."
  },
  {
    "id": "app.plugin.sync.read_local_folder.app_error",
    "translation": "Ocurrió un error leyendo el directorio local de plugins."
  },
  {
    "id": "app.plugin.sync.list_filestore.app_error",
    "translation": "Ocurrió un error al leer los archivos del directorio de plugins en el almacenamiento de archivos."
  },
  {
    "id": "app.plugin.store_signature.app_error",
    "translation": "No se puede guardar la firma del plugin en el almacén de archivos configurado."
  },
  {
    "id": "app.plugin.store_bundle.app_error",
    "translation": "No se puede guardar el plugin en el almacén de archivos configurado."
  },
  {
    "id": "app.plugin.signature_decode.app_error",
    "translation": "No se puede descodificar la firma con base64."
  },
  {
    "id": "app.plugin.restart.app_error",
    "translation": "No se puede reiniciar el plugin en la actualización."
  },
  {
    "id": "app.plugin.remove_bundle.app_error",
    "translation": "No se puede eliminar el paquete de plugin del almacén de archivos."
  },
  {
    "id": "app.plugin.modify_saml.app_error",
    "translation": "No se puede modificar archivos SAML."
  },
  {
    "id": "app.plugin.marshal.app_error",
    "translation": "Error al formar los plugins del marketplace."
  },
  {
    "id": "app.plugin.marketplace_plugins.signature_not_found.app_error",
    "translation": "No se pudo encontrar la firma del plugin solicitado del marketplace."
  },
  {
    "id": "app.plugin.marketplace_plugins.not_found.app_error",
    "translation": "No se pudo encontrar el plugin solicitado en el marketplace."
  },
  {
    "id": "app.plugin.marketplace_plugin_request.app_error",
    "translation": "No se pudo decodificar la solicitud del plugin en el marketplace."
  },
  {
    "id": "app.plugin.marketplace_disabled.app_error",
    "translation": "El Marketplace ha sido deshabilitado. Por favor revisa los registros para más información."
  },
  {
    "id": "app.plugin.marketplace_client.failed_to_fetch",
    "translation": "No se pudieron obtener los plugins desde el servidor del marketplace."
  },
  {
    "id": "app.plugin.marketplace_client.app_error",
    "translation": "No se pudo crear el cliente del marketplace."
  },
  {
    "id": "app.plugin.invalid_version.app_error",
    "translation": "La versión del Plugin no se pudo analizar."
  },
  {
    "id": "app.plugin.install_marketplace_plugin.app_error",
    "translation": "Error al instalar el plugin desde el marketplace."
  },
  {
    "id": "app.plugin.get_public_key.get_file.app_error",
    "translation": "Se ha producido un error al obtener la clave pública."
  },
  {
    "id": "app.plugin.flag_managed.app_error",
    "translation": "No se puede marcar el plugin como gestionado automáticamente por el almacenamiento de archivos."
  },
  {
    "id": "app.plugin.delete_public_key.delete.app_error",
    "translation": "Se ha producido un error al eliminar la clave pública."
  },
  {
    "id": "app.import.validate_user_teams_import_data.invalid_team_theme.error",
    "translation": "Tema de usuario para el equipo es inválido"
  },
  {
    "id": "app.import.validate_user_import_data.auth_data_and_service_dependency.error",
    "translation": "Usuario AuthService y AuthData son mutuamente incluyentes."
  },
  {
    "id": "app.import.validate_user_import_data.advanced_props_show_unread_section.error",
    "translation": "Ajuste de usuario para mostrar la sección de no leídos es inválido"
  },
  {
    "id": "app.import.validate_user_import_data.advanced_props_formatting.error",
    "translation": "Ajuste de usuario para dar formato a los mensajes es inválido"
  },
  {
    "id": "app.import.validate_user_import_data.advanced_props_feature_markdown_preview.error",
    "translation": "Ajuste de usuario de vista previa de markdown es inválido"
  },
  {
    "id": "app.import.validate_user_import_data.advanced_props_email_interval.error",
    "translation": "Ajuste de usuario del intervalo de envío de correo electrónico por lotes es inválido"
  },
  {
    "id": "app.import.validate_post_import_data.props_too_large.error",
    "translation": "Las propiedades del mensaje exceden el tamaño permitido."
  },
  {
    "id": "app.import.import_user_teams.save_preferences.error",
    "translation": "No se puede guardar las preferencias de los temas del equipo"
  },
  {
    "id": "app.import.import_user_channels.channel_not_found.error",
    "translation": "Error al importar los canales del usuario. Canal no encontrado."
  },
  {
    "id": "app.import.get_users_by_username.some_users_not_found.error",
    "translation": "Algunos usuarios no fueron encontrados"
  },
  {
    "id": "app.import.get_teams_by_names.some_teams_not_found.error",
    "translation": "Algunos equipos no fueron encontrados"
  },
  {
    "id": "app.export.export_custom_emoji.copy_emoji_images.error",
    "translation": "No se puede copiar las imágenes de los emoticones personalizado"
  },
  {
    "id": "app.emoji.get_list.internal_error",
    "translation": "No se pudo obtener el emoticon."
  },
  {
    "id": "app.emoji.get_by_name.app_error",
    "translation": "No se pudo obtener el emoticon."
  },
  {
    "id": "app.emoji.get.app_error",
    "translation": "No se pudo obtener el emoticon."
  },
  {
    "id": "app.emoji.delete.no_results",
    "translation": "No pudimos encontrar el emoticon a eliminar."
  },
  {
    "id": "app.emoji.delete.app_error",
    "translation": "No se puede eliminar el emoticon."
  },
  {
    "id": "app.channel_member_history.log_leave_event.internal_error",
    "translation": "No se pudo registrar el historial de los miembros del canal. Falla al actualizar en registro de unión existente"
  },
  {
    "id": "app.channel_member_history.log_join_event.internal_error",
    "translation": "No se pudo registrar el historial de los miembros del canal."
  },
  {
    "id": "app.channel.update.bad_id",
    "translation": "Error al actualizar el canal."
  },
  {
    "id": "app.channel.permanent_delete.app_error",
    "translation": "No se pudo borrar el canal."
  },
  {
    "id": "app.channel.get_deleted.missing.app_error",
    "translation": "No existen canales eliminados."
  },
  {
    "id": "app.channel.get_deleted.existing.app_error",
    "translation": "No pudimos encontrar el canal eliminado existente."
  },
  {
    "id": "app.channel.get_channels.not_found.app_error",
    "translation": "No se encontró ningún canal."
  },
  {
    "id": "app.channel.get_channels.get.app_error",
    "translation": "No se pudo obtener los canales."
  },
  {
    "id": "app.channel.get_by_name.missing.app_error",
    "translation": "El canal no existe."
  },
  {
    "id": "app.channel.get_by_name.existing.app_error",
    "translation": "No se pudo encontrar el canal existente."
  },
  {
    "id": "app.channel.get_all_channels.app_error",
    "translation": "No se pudo obtener todos los canales."
  },
  {
    "id": "app.channel.get.find.app_error",
    "translation": "Encontramos un error buscando el canal."
  },
  {
    "id": "app.channel.get.existing.app_error",
    "translation": "No se pudo encontrar el canal existente."
  },
  {
    "id": "app.channel.delete.app_error",
    "translation": "No se pudo borrar el canal."
  },
  {
    "id": "app.channel.create_direct_channel.internal_error",
    "translation": "No se pudo guardar el canal directo."
  },
  {
    "id": "app.channel.create_channel.internal_error",
    "translation": "No se pudo guardar el canal."
  },
  {
    "id": "app.bot.permenent_delete.bad_id",
    "translation": "No se puede eliminar el bot."
  },
  {
    "id": "app.bot.permanent_delete.internal_error",
    "translation": "No se pudo eliminar el bot permanentemente."
  },
  {
    "id": "app.bot.patchbot.internal_error",
    "translation": "No se puede actualizar el bot."
  },
  {
    "id": "app.bot.getbots.internal_error",
    "translation": "No se puede obtener los bots."
  },
  {
    "id": "app.bot.getbot.internal_error",
    "translation": "No se puede obtener el bot."
  },
  {
    "id": "app.bot.get_disable_bot_sysadmin_message",
    "translation": "{{if .disableBotsSetting}}{{if .printAllBots}}{{.UserName}} fue inhabilitado. Gestionaba los siguientes bots, los cuales ahora también han sido inhabilitados.\n\n{{.BotNames}}{{else}}{{.UserName}} fue inhabilitado. Gestionaba {{.NumBots}} cuentas de bot, las cuales también han sido inhabilitadas, incluyendo las siguientes:\n\n{{.BotNames}}{{end}}Puedes apropiarte de cada uno de estos bots habilitando en **Integraciones > Cuentas de Bot** y creando nuevos tokens para el bot.\n\nPara más información, ver nuestra [documentación](https://docs.mattermost.com/developer/bot-accounts.html#what-happens-when-a-user-who-owns-bot-accounts-is-disabled).{{else}}{{if .printAllBots}}{{.UserName}} fue inhabilitado. Gestionaba los siguientes bots, los cuales aun están habilitados.\n\n{{.BotNames}}\n{{else}}{{.UserName}} fue inhabilitado. Gestionaba {{.NumBots}} cuentas de bot que aun están habilitadas, incluyendo las siguientes:\n\n{{.BotNames}}{{end}}Te recomendamos apropiarte de cada uno de estas cuentas habilitando cada una de nuevo en **Integraciones > Cuentas de Bot** y creando nuevos tokens para el bot.\n\nPara más información, ver nuestra [documentación](https://docs.mattermost.com/developer/bot-accounts.html#what-happens-when-a-user-who-owns-bot-accounts-is-disabled).\n\nSi deseas que las cuentas de bot se inhabiliten automáticamente tras la desactivación del dueño, establece la opción “Inhabilitar cuentas de bot cuando el dueño es desactivado” en **Consola de Sistema > Integraciones > Cuentas de Bot** a verdadero.{{end}}"
  },
  {
    "id": "app.bot.createbot.internal_error",
    "translation": "No se puede guardar el bot."
  },
  {
    "id": "app.admin.test_site_url.failure",
    "translation": "Esta no es una URL válida"
  },
  {
    "id": "app.admin.saml.invalid_response_from_idp.app_error",
    "translation": "No se pudo leer la respuesta del Proveedor de Identidad."
  },
  {
    "id": "app.admin.saml.failure_read_response_body_from_idp.app_error",
    "translation": "Fallo al intentar leer el contenido de la respuesta del Proveedor de Identidad."
  },
  {
    "id": "app.admin.saml.failure_decode_metadata_xml_from_idp.app_error",
    "translation": "No se pudo recuperar la información de metadatos del XML recibido del Proveedor de Identidad."
  },
  {
    "id": "api.websocket_handler.server_busy.app_error",
    "translation": "El servidor está ocupado, los servicios no críticos no están disponibles temporalmente."
  },
  {
    "id": "api.user.update_user.accepted_guest_domain.app_error",
    "translation": "El correo electrónico provisto no pertenece a un dominio permitido para cuentas de huéspedes. Por favor contacta a un administrador o registrate con un correo electrónico diferente."
  },
  {
    "id": "api.user.update_user.accepted_domain.app_error",
    "translation": "El correo electrónico provisto no pertenece a un dominio permitido. Por favor contacta a un administrador o registrate con un correo electrónico diferente."
  },
  {
    "id": "api.user.update_active.cannot_enable_guest_when_guest_feature_is_disabled.app_error",
    "translation": "No puedes activar una cuenta de huésped, porque la característica de Acceso de Huéspedes no está habilitada."
  },
  {
    "id": "api.user.reset_password.token_parse.error",
    "translation": "No se puede analizar el token para restablecer la contraseña"
  },
  {
    "id": "api.user.promote_guest_to_user.no_guest.app_error",
    "translation": "No se puede convertir el huésped a un usuario regular porque no es un huésped."
  },
  {
    "id": "api.user.login.invalid_credentials_username",
    "translation": "Ingresa un nombre de usuario y/o una contraseña validos."
  },
  {
    "id": "api.user.login.invalid_credentials_sso",
    "translation": "Ingresa un correo electrónico o nombre de usuario válido, o inicia sesión con otro método."
  },
  {
    "id": "api.user.login.invalid_credentials_email_username",
    "translation": "Ingresa un correo electrónico o nombre de usuario y/o una contraseña validos."
  },
  {
    "id": "api.user.login.invalid_credentials_email",
    "translation": "Ingresa un correo electrónico y/o una contraseña validos"
  },
  {
    "id": "api.user.login.guest_accounts.license.error",
    "translation": "La licencia actual no es compatible con cuentas de huéspedes"
  },
  {
    "id": "api.user.login.guest_accounts.disabled.error",
    "translation": "Las cuentas de huéspedes están deshabilitadas"
  },
  {
    "id": "api.user.demote_user_to_guest.already_guest.app_error",
    "translation": "No se puede convertir el usuario como huésped porque ya es un huésped."
  },
  {
    "id": "api.user.create_user.invalid_invitation_type.app_error",
    "translation": "No se puede crear el usuario, invitación inválida."
  },
  {
    "id": "api.user.create_user.guest_accounts.license.app_error",
    "translation": "La licencia actual no es compatible con cuentas de huéspedes."
  },
  {
    "id": "api.user.create_user.guest_accounts.disabled.app_error",
    "translation": "Las cuentas de huéspedes están inhabilitadas."
  },
  {
    "id": "api.user.create_password_token.error",
    "translation": "No se puede crear el token de recuperación de contraseña"
  },
  {
    "id": "api.templates.remove_expired_license.subject",
    "translation": "La licencia de Mattermost Enterprise ha sido desactivada."
  },
  {
    "id": "api.templates.remove_expired_license.body.title",
    "translation": "Su licencia de la Enterprise Edition ha expirado y algunas características pueden estar desactivadas. Por favor, renueve su licencia ahora."
  },
  {
    "id": "api.templates.remove_expired_license.body.renew_button",
    "translation": "Renovar Licencia ahora"
  },
  {
    "id": "api.templates.invite_guest_subject",
    "translation": "[{{ .SiteName }}] {{ .SenderName }} te ha invitado a unirte al equipo {{ .TeamDisplayName }} como huésped"
  },
  {
    "id": "api.team.update_team_member_roles.guest_and_user.app_error",
    "translation": "Actualización del miembro de equipo invalido: Un usuario debe ser un huésped o un usuario pero no los dos."
  },
  {
    "id": "api.team.search_teams.pagination_not_implemented.public_team_search",
    "translation": "Paginación no está habilitada para búsquedas únicamente de equipos públicos."
  },
  {
    "id": "api.team.search_teams.pagination_not_implemented.private_team_search",
    "translation": "Paginación no está habilitada para búsquedas únicamente de equipos privados."
  },
  {
    "id": "api.team.remove_member.group_constrained.app_error",
    "translation": "No se puede quitar un usuario de un equipo restringido a grupos."
  },
  {
    "id": "api.team.invite_guests.channel_in_invalid_team.app_error",
    "translation": "Los canales de la invitación deben ser parte del equipo al cual fue invitado."
  },
  {
    "id": "api.team.invate_guests_to_channels.license.error",
    "translation": "La licencia actual no es compatible con cuentas de huéspedes"
  },
  {
    "id": "api.team.invate_guests_to_channels.disabled.error",
    "translation": "Las cuentas de huéspedes están deshabilitadas"
  },
  {
    "id": "api.team.invalidate_all_email_invites.app_error",
    "translation": "Error al invalidar las invitaciones por correo electrónico."
  },
  {
    "id": "api.team.get_all_teams.insufficient_permissions",
    "translation": "No tienes los permisos adecuados para listar todos los equipos"
  },
  {
    "id": "api.team.demote_user_to_guest.license.error",
    "translation": "La licencia actual no es compatible con cuentas de huéspedes"
  },
  {
    "id": "api.team.demote_user_to_guest.disabled.error",
    "translation": "Las cuentas de huéspedes están inhabilitadas."
  },
  {
    "id": "api.team.add_user_to_team_from_invite.guest.app_error",
    "translation": "Los huéspedes no pueden unirse a un equipo con un enlace de invitación. Por favor solicita al equipo un correo electrónico de invitación."
  },
  {
    "id": "api.team.add_members.user_denied",
    "translation": "Este equipo está administrado por grupos.  Este usuario no es parte de un grupo que está sincronizado con este equipo."
  },
  {
    "id": "api.team.add_members.error",
    "translation": "Error al agregar miembro(s) del equipo."
  },
  {
    "id": "api.system.id_loaded.not_available.app_error",
    "translation": "Carga de Notificaciones Push por ID no está configurado o soportado en este servidor."
  },
  {
    "id": "api.slackimport.slack_import.zip.file_too_large",
    "translation": "{{.Filename}} en archivo zip es muy grande para ser procesado por el importador de Slack\r\n"
  },
  {
    "id": "api.push_notifications_ack.message.parse.app_error",
    "translation": "Ocurrió un error construyendo el mensaje de acuso de recibo de la notificación push."
  },
  {
    "id": "api.push_notifications_ack.forward.app_error",
    "translation": "Ocurrió un error enviando el recibo de entrega al servicio de notificaciones móviles."
  },
  {
    "id": "api.push_notifications.message.parse.app_error",
    "translation": "Ocurrió un error construyendo el mensaje de la notificación push."
  },
  {
    "id": "api.push_notification.id_loaded.fetch.app_error",
    "translation": "Se ha producido un error al obtener la notificación de tipo ID-loaded."
  },
  {
    "id": "api.push_notification.id_loaded.default_message",
    "translation": "Has recibido un nuevo mensaje."
  },
  {
    "id": "api.push_notification.disabled.app_error",
    "translation": "Las Notificaciones Móviles están desactivadas en este servidor."
  },
  {
    "id": "api.post.check_for_out_of_channel_groups_mentions.message.one",
    "translation": "@{{.Username}} no fue notificado por esta mención porque no se encuentra en este canal. No puede ser agregado a este canal porque no es miembro de los grupos asociados. Para agregarlo a este canal, debe ser agregado a los grupos asociados."
  },
  {
    "id": "api.post.check_for_out_of_channel_groups_mentions.message.multiple",
    "translation": "@{{.Usernames}} y @{.LastUsername}} no fueron notificados por esta mención porque no se encuentran en este canal. Ellos no pueden ser agregados a este canal porque no son miembros de los grupos asociados. Para agregarlos a este canal, deben ser agregados a los grupos asociados."
  },
  {
    "id": "api.post.check_for_out_of_channel_group_users.message.none",
    "translation": "@{{.GroupName}} no tiene miembros en este equipo"
  },
  {
    "id": "api.plugin.verify_plugin.app_error",
    "translation": "No se puede comprobar la firma del plugin."
  },
  {
    "id": "api.plugin.install.download_failed.app_error",
    "translation": "Ocurrió un error al descargar el plugin."
  },
  {
    "id": "api.license.remove_expired_license.failed.error",
    "translation": "Ocurrió un error al enviar el correo electrónico de desactivación de licencia."
  },
  {
    "id": "api.ldap_groups.existing_user_name_error",
    "translation": "El nombre del grupo ya existe como el nombre de un usuario"
  },
  {
    "id": "api.ldap_groups.existing_reserved_name_error",
    "translation": "El nombre del grupo ya existe como un nombre reservado"
  },
  {
    "id": "api.ldap_groups.existing_group_name_error",
    "translation": "Ya existe el grupo con ese nombre"
  },
  {
    "id": "api.image.get.app_error",
    "translation": "La URL de la imagen solicitada no se puede analizar."
  },
  {
    "id": "api.context.server_busy.app_error",
    "translation": "El servidor está ocupado, los servicios no críticos no están disponibles temporalmente."
  },
  {
    "id": "api.context.local_origin_required.app_error",
    "translation": "Este endpoint requiere un origen de solicitud local."
  },
  {
    "id": "api.config.update_config.restricted_merge.app_error",
    "translation": "Falla al combinar la configuración suministrada."
  },
  {
    "id": "api.command_remove.group_constrained_user_denied",
    "translation": "El usuario no puede ser eliminado del canal porque es miembro de un grupo asociado a este canal. Para eliminarlo de este canal, debe ser eliminado de los grupos asociados."
  },
  {
    "id": "api.command_invite.user_not_in_team.app_error",
    "translation": "@{{.Username}} no es un miembro de este canal."
  },
  {
    "id": "api.command_invite.group_constrained_user_denied",
    "translation": "Este canal es administrado por grupos. Este usuario no es parte de un grupo que se haya sincronizado para este canal."
  },
  {
    "id": "api.command.execute_command.format.app_error",
    "translation": "Falta el carácter slash anteponiendo a la palabra que dispara el commando de barra"
  },
  {
    "id": "api.channel.update_team_member_roles.changing_guest_role.app_error",
    "translation": "Actualización del miembro de equipo invalido: No puedes agregar o eliminar el rol de huésped manualmente."
  },
  {
    "id": "api.channel.update_channel_privacy.default_channel_error",
    "translation": "El canal predeterminado no puede ser privado."
  },
  {
    "id": "api.channel.update_channel_member_roles.guest_and_user.app_error",
    "translation": "Actualización del miembro de canal invalido: Un usuario debe ser huésped o usuario, pero no los dos."
  },
  {
    "id": "api.channel.update_channel_member_roles.changing_guest_role.app_error",
    "translation": "Actualización del miembro de canal invalido: No puedes agregar o eliminar el rol de huésped manualmente."
  },
  {
    "id": "api.channel.update_channel.typechange.app_error",
    "translation": "No se puede actualizar el tipo del canal."
  },
  {
    "id": "api.channel.restore_channel.unarchived",
    "translation": "{{.Username}} restauró el canal."
  },
  {
    "id": "api.channel.restore_channel.restored.app_error",
    "translation": "No se puede restaurar el canal. El canal no ha sido archivado."
  },
  {
    "id": "api.channel.remove_user_from_channel.app_error",
    "translation": "No se puede eliminar al usuario de este tipo de canal."
  },
  {
    "id": "api.channel.remove_members.denied",
    "translation": "Negada la eliminación de membresía a los siguientes usuarios, a causa de restricciones de grupo: {{ .UserIDs }}"
  },
  {
    "id": "api.channel.remove_member.group_constrained.app_error",
    "translation": "No se puede quitar un usuario de un canal restringido a grupos."
  },
  {
    "id": "api.channel.patch_channel_moderations.license.error",
    "translation": "La licencia no admite la moderación de canales"
  },
  {
    "id": "api.channel.guest_join_channel.post_and_forget",
    "translation": "%v se ha unido al canal como huésped."
  },
  {
    "id": "api.channel.get_channel_moderations.license.error",
    "translation": "La licencia no admite la moderación de canales"
  },
  {
    "id": "api.channel.channel_member_counts_by_group.license.error",
    "translation": "la licencia actual no es compatible con grupos"
  },
  {
    "id": "api.channel.add_members.user_denied",
    "translation": "Negada la membresía al canal a los siguientes usuarios, a causa de restricciones de grupo: {{ .UserIDs }}"
  },
  {
    "id": "api.channel.add_members.error",
    "translation": "Error al agregar miembro(s) del canal."
  },
  {
    "id": "api.channel.add_guest.added",
    "translation": "%v agregado al canal como huésped por %v."
  },
  {
    "id": "api.bot.teams_channels.add_message_mobile",
    "translation": "Por favor agregame a los equipos y canales en los que quieres que interactúe. Para ello, utiliza el navegador o la Aplicación de Escritorio de Mattermost."
  },
  {
    "id": "api.bot.create_disabled",
    "translation": "Creación de Bots ha sido deshabilitado."
  },
  {
    "id": "api.admin.saml.set_certificate_from_metadata.missing_content_type.app_error",
    "translation": "Falta el tipo de contenido."
  },
  {
    "id": "api.admin.saml.set_certificate_from_metadata.invalid_content_type.app_error",
    "translation": "Tipo de contenido no válido."
  },
  {
    "id": "api.admin.saml.set_certificate_from_metadata.invalid_body.app_error",
    "translation": "Texto del certificado no válido."
  },
  {
    "id": "api.admin.saml.invalid_xml_missing_ssoservices.app_error",
    "translation": "Falta el nodo de los Servicios SSO en el XML del Proveedor de Identidad."
  },
  {
    "id": "api.admin.saml.invalid_xml_missing_keydescriptor.app_error",
    "translation": "Falta el nodo de las llaves de los Descriptores en el XML del Proveedor de Identidad."
  },
  {
    "id": "api.admin.saml.invalid_xml_missing_idpssodescriptors.app_error",
    "translation": "Falta el nodo de los Descriptores de SSO en el XML del Proveedor de Identidad."
  },
  {
    "id": "api.admin.saml.failure_save_idp_certificate_file.app_error",
    "translation": "No se pudo guardar el archivo con el certificado."
  },
  {
    "id": "api.admin.saml.failure_parse_idp_certificate.app_error",
    "translation": "Ocurrió un error al analizar la información de la metadata del certificado recibida desde el Proveedor de Identidad."
  },
  {
    "id": "api.admin.saml.failure_get_metadata_from_idp.app_error",
    "translation": "Ocurrió un error al obtener la metadata desde la URL del Proveedor de Identidad."
  },
  {
    "id": "api.admin.delete_brand_image.storage.not_found",
    "translation": "No se puede eliminar la imagen de la marca, no se encuentra."
  },
  {
    "id": "ent.ldap.syncronize.search_failure_size_exceeded.app_error",
    "translation": "Superado el Límite del Tamaño. Intente comprobar el [tamaño máximo de página](https://docs.mattermost.com/deployment/sso-ldap.html#i-see-the-log-error-ldap-result-code-4-size-limit-exceeded)."
  },
  {
    "id": "ent.ldap.syncronize.delete_group_constained_memberships",
    "translation": "Error al eliminar el equipo o las membresias de los canales"
  },
  {
    "id": "ent.id_loaded.license_disable.app_error",
    "translation": "La licencia no incluye Carga de Notificaciones Push por ID."
  },
  {
    "id": "ent.elasticsearch.start.parse_server_version.app_error",
    "translation": "Fallo al interpretar la versión del servidor de Elasticsearch."
  },
  {
    "id": "ent.elasticsearch.start.get_server_version.app_error",
    "translation": "Fallo al intentar recuperar la versión del servidor de Elasticsearch."
  },
  {
    "id": "ent.elasticsearch.search_users.unmarshall_user_failed",
    "translation": "No pudo decodificar los resultados de búsqueda"
  },
  {
    "id": "ent.elasticsearch.search_users.search_failed",
    "translation": "La búsqueda no se pudo completar"
  },
  {
    "id": "ent.elasticsearch.search_channels.unmarshall_channel_failed",
    "translation": "No pudo decodificar los resultados de búsqueda"
  },
  {
    "id": "ent.elasticsearch.search_channels.search_failed",
    "translation": "La búsqueda no se pudo completar"
  },
  {
    "id": "ent.elasticsearch.search_channels.disabled",
    "translation": "La búsqueda con Elasticsearch está deshabilitada en este servidor"
  },
  {
    "id": "ent.elasticsearch.refresh_indexes.refresh_failed",
    "translation": "No se refrescar los índices de Elasticsearch"
  },
  {
    "id": "ent.elasticsearch.indexer.index_batch.nothing_left_to_index.error",
    "translation": "Tratando de indexar un nuevo lote cuando todas las entidades se hayan completado"
  },
  {
    "id": "ent.elasticsearch.index_user.error",
    "translation": "Error al indexar el usuario"
  },
  {
    "id": "model.config.is_valid.saml_spidentifier_attribute.app_error",
    "translation": "Se requiere el identificador del proveedor de servicios"
  },
  {
    "id": "ent.elasticsearch.delete_user_posts.error",
    "translation": "Error al eliminar los mensajes del usuario"
  },
  {
    "id": "ent.elasticsearch.delete_channel_posts.error",
    "translation": "Error al eliminar los mensajes del canal"
  },
  {
    "id": "ent.cluster.timeout.error",
    "translation": "Se agotó el tiempo de espera esperando la respuesta del clúster"
  },
  {
    "id": "ent.cluster.json_encode.error",
    "translation": "Se produjo un error al ordenar la solicitud JSON"
  },
  {
    "id": "bleveengine.delete_user_posts.error",
    "translation": "Error al eliminar los mensajes del usuario"
  },
  {
    "id": "bleveengine.delete_channel_posts.error",
    "translation": "Error al eliminar los mensajes del canal"
  },
  {
    "id": "app.scheme.delete.app_error",
    "translation": "No se puede eliminar este esquema."
  },
  {
    "id": "app.reaction.save.save.app_error",
    "translation": "No se puede guardar la reacción."
  },
  {
    "id": "app.reaction.get_for_post.app_error",
    "translation": "No se puede obtener las reacciones del mensaje."
  },
  {
    "id": "app.reaction.delete_all_with_emoji_name.get_reactions.app_error",
    "translation": "No se puede obtener las reacciones con el nombre del emoticon suministrado."
  },
  {
    "id": "app.reaction.bulk_get_for_post_ids.app_error",
    "translation": "No se pueden obtener reacciones del mensaje."
  },
  {
    "id": "app.emoji.get_by_name.no_result",
    "translation": "No pudimos encontrar el emoji."
  },
  {
    "id": "app.emoji.get.no_result",
    "translation": "No pudimos encontrar el emoji."
  },
  {
    "id": "app.emoji.create.internal_error",
    "translation": "No se pueden guardar el emoji."
  },
  {
    "id": "app.channel.update_channel.internal_error",
    "translation": "No se puede actualizar el canal."
  },
  {
    "id": "app.channel.restore.app_error",
    "translation": "No se puede restaurar el canal."
  },
  {
    "id": "app.channel.get_all_channels_count.app_error",
    "translation": "No se pueden contar todos los canales."
  },
  {
    "id": "app.audit.save.saving.app_error",
    "translation": "Encontramos un error guardando la auditoria."
  },
  {
    "id": "app.audit.permanent_delete_by_user.app_error",
    "translation": "Encontramos un error al eliminar los audits."
  },
  {
    "id": "app.audit.get.limit.app_error",
    "translation": "Límite de paginación excedido."
  },
  {
    "id": "app.audit.get.finding.app_error",
    "translation": "Encontramos un error al encontrar las auditorías."
  },
  {
    "id": "api.user.autocomplete_users.missing_team_id.app_error",
    "translation": "Se requiere el parámetro de identificación del equipo para autocompletar por canal."
  },
  {
    "id": "api.team.import_team.unknown_import_from.app_error",
    "translation": "Origen de importación desconocido."
  },
  {
    "id": "api.push_notifications.session.expired",
    "translation": "Sesión caducada: Inicie sesión para continuar recibiendo notificaciones. El administrador del sistema configura las sesiones para {{.siteName}} para que caduquen cada {{.daysCount}} día (s)."
  },
  {
    "id": "api.post.error_get_post_id.pending",
    "translation": "No se puede obtener el mensaje pendiente."
  },
  {
    "id": "api.license.request_trial_license.no-site-url.app_error",
    "translation": "No se puede solicitar una licencia de prueba. Configure una URL del sitio en la sección del servidor web de la consola del sistema de Mattermost."
  },
  {
    "id": "api.file.upload_file.incorrect_channelId.app_error",
    "translation": "No se puede cargar el archivo. ID de canal incorrecto: {{.channelId}}"
  },
  {
    "id": "api.emoji.create.internal_error",
    "translation": "server_error: se encontró un error interno del servidor al crear el emoji."
  },
  {
    "id": "api.config.update_config.clear_siteurl.app_error",
    "translation": "La URL del sitio no se puede borrar."
  },
  {
    "id": "api.channel.move_channel.type.invalid",
    "translation": "No se pueden mover canales de mensajes directos o grupales"
  },
  {
    "id": "api.user.delete_team.not_enabled.app_error",
    "translation": "Equipo permanente deletion la característica no es habilitada. Complacer contactar vuestro Administrador de Sistema."
  },
  {
    "id": "store.sql_command.update.missing.app_error",
    "translation": "El comando no existe."
  },
  {
    "id": "store.sql_command.get.missing.app_error",
    "translation": "El comando no existe."
  },
  {
    "id": "ent.ldap_id_migrate.app_error",
    "translation": "Incapaz de emigrar."
  },
  {
    "id": "app.command.tryexecutecustomcommand.internal_error",
    "translation": "Incapaz de ejecutar la orden hecha de encargo."
  },
  {
    "id": "app.command.regencommandtoken.internal_error",
    "translation": "Incapaz de regenerar la orden token."
  },
  {
    "id": "app.command.listautocompletecommands.internal_error",
    "translation": "Incapaz de listar el autocomplete órdenes."
  },
  {
    "id": "app.analytics.getanalytics.internal_error",
    "translation": "Incapaz de coger el analytics."
  },
  {
    "id": "app.channel.create_initial_sidebar_categories.internal_error",
    "translation": "Incapaz de crear inicial sidebar categorías para usuario."
  },
  {
    "id": "api.invalid_channel",
    "translation": "El canal listado en la petición no pertenece al usuario"
  },
  {
    "id": "api.license.request-trial.bad-request.terms-not-accepted",
    "translation": "Tienes que aceptar el Mattermost Acuerdo de Evaluación del Software y Política de privacidad para pedir una licencia."
  },
  {
    "id": "app.command.listteamcommands.internal_error",
    "translation": "No se pudo obtener los comandos."
  },
  {
    "id": "app.command_webhook.try_use.invalid",
    "translation": "Webhook no válido."
  },
  {
    "id": "app.command_webhook.try_use.internal_error",
    "translation": "No se puede utilizar el webhook."
  },
  {
    "id": "app.command_webhook.handle_command_webhook.parse",
    "translation": "No se puede analizar los datos entrante."
  },
  {
    "id": "app.command_webhook.get.missing",
    "translation": "No se puede obtener el webhook."
  },
  {
    "id": "app.command_webhook.get.internal_error",
    "translation": "No se puede obtener el webhook."
  },
  {
    "id": "app.command_webhook.create_command_webhook.internal_error",
    "translation": "No se pudo guardar el CommandWebhook."
  },
  {
    "id": "app.command_webhook.create_command_webhook.existing",
    "translation": "No puedes actualizar un Comando o Webhook existente."
  },
  {
    "id": "app.oauth.update_app.updating.app_error",
    "translation": "Encontramos un error actualizando la app."
  },
  {
    "id": "app.oauth.update_app.find.app_error",
    "translation": "No se pudo encontrar una app para actualizar."
  },
  {
    "id": "app.oauth.save_app.save.app_error",
    "translation": "No se pudo guardar la app."
  },
  {
    "id": "app.oauth.save_app.existing.app_error",
    "translation": "Para una app existente debe ejecutarse una actualización."
  },
  {
    "id": "app.oauth.remove_access_data.app_error",
    "translation": "No se pudo eliminar el token de acceso."
  },
  {
    "id": "app.oauth.permanent_delete_auth_data_by_user.app_error",
    "translation": "No pudimos eliminar el código de autorización."
  },
  {
    "id": "app.oauth.get_apps.find.app_error",
    "translation": "Se ha producido un error mientras se buscaban las Apps de OAuth2."
  },
  {
    "id": "app.oauth.get_app_by_user.find.app_error",
    "translation": "No pudimos encontrar ninguna app existente."
  },
  {
    "id": "app.oauth.get_app.finding.app_error",
    "translation": "Encontramos un error buscando la app."
  },
  {
    "id": "app.oauth.get_app.find.app_error",
    "translation": "No se pudo encontrar la app solicitada."
  },
  {
    "id": "app.oauth.get_access_data_by_user_for_app.app_error",
    "translation": "Encontramos un error buscando todos los token de acceso."
  },
  {
    "id": "app.oauth.delete_app.app_error",
    "translation": "Se ha producido un error mientras que se eliminaba la App de OAuth2."
  },
  {
    "id": "app.user.permanentdeleteuser.internal_error",
    "translation": "No se puede eliminar el token."
  },
  {
    "id": "app.team.permanentdeleteteam.internal_error",
    "translation": "No se puede eliminar el token."
  },
  {
    "id": "app.session.update_device_id.app_error",
    "translation": "No se puede actualizar el id del dispositivo."
  },
  {
    "id": "app.session.save.existing.app_error",
    "translation": "No se puede actualizar la sesión existente."
  },
  {
    "id": "app.session.save.app_error",
    "translation": "No se puede guardar la sesión."
  },
  {
    "id": "app.session.remove_all_sessions_for_team.app_error",
    "translation": "No se puede eliminar todas las sesiones."
  },
  {
    "id": "app.session.remove.app_error",
    "translation": "No se puede eliminar la sesión."
  },
  {
    "id": "app.session.permanent_delete_sessions_by_user.app_error",
    "translation": "No se puede eliminar todas las sesiones del usuario."
  },
  {
    "id": "app.session.get_sessions.app_error",
    "translation": "Encontramos un error mientras buscamos las sesiones de usuario."
  },
  {
    "id": "app.session.get.app_error",
    "translation": "Encontramos un error buscando la sesión."
  },
  {
    "id": "app.session.analytics_session_count.app_error",
    "translation": "No se pudo obtener la cantidad de sesiones."
  },
  {
    "id": "app.command.updatecommand.internal_error",
    "translation": "No se pudo actualizar el comando."
  },
  {
    "id": "app.command.movecommand.internal_error",
    "translation": "No se pudo guardar el comando."
  },
  {
    "id": "app.command.listallcommands.internal_error",
    "translation": "No se pudo obtener los comandos."
  },
  {
    "id": "app.command.getcommand.internal_error",
    "translation": "No se pudo obtener el comando."
  },
  {
    "id": "app.command.deletecommand.internal_error",
    "translation": "No se puede eliminar el comando."
  },
  {
    "id": "app.command.createcommand.internal_error",
    "translation": "No se pudo guardar el comando."
  },
  {
    "id": "app.recover.save.app_error",
    "translation": "No se pudo guardar token."
  },
  {
    "id": "app.recover.delete.app_error",
    "translation": "No se puede eliminar el token."
  },
  {
    "id": "ent.get_users_in_channel_during",
    "translation": "No se pudo obtener los usuarios del canal en el período de tiempo especificado."
  },
  {
    "id": "app.user_access_token.update_token_enable.app_error",
    "translation": "No se puede habilitar guardar token de acceso."
  },
  {
    "id": "app.user_access_token.update_token_disable.app_error",
    "translation": "No se puede inhabilitar el token de acceso."
  },
  {
    "id": "app.user_access_token.search.app_error",
    "translation": "Encontramos un error buscando los tokens de acceso."
  },
  {
    "id": "app.user_access_token.save.app_error",
    "translation": "No se puede guardar el token de acceso personal."
  },
  {
    "id": "app.user_access_token.get_by_user.app_error",
    "translation": "No se puede obtener el token de acceso personal por usuario."
  },
  {
    "id": "app.user_access_token.get_all.app_error",
    "translation": "No se puede obtener todos los tokens de acceso personal."
  },
  {
    "id": "app.user_access_token.delete.app_error",
    "translation": "No se puede eliminar el token de acceso personal."
  },
  {
    "id": "api.email.send_warn_metric_ack.missing_server.app_error",
    "translation": "El Servidor SMTP es necesario"
  },
  {
    "id": "ent.message_export.run_export.app_error",
    "translation": "Error al seleccionar los mensajes a exportar."
  },
  {
    "id": "app.compliance.save.saving.app_error",
    "translation": "Se ha detectado un error al guardar el informe de conformidad."
  },
  {
    "id": "app.compliance.get.finding.app_error",
    "translation": "Se ha detectado un error al recuperar los informes de conformidad."
  },
  {
    "id": "app.system.warn_metric.store.app_error",
    "translation": "Error al almacenar el valor para {{.WarnMetricName}}"
  },
  {
    "id": "app.system.warn_metric.notification.invalid_metric.app_error",
    "translation": "No se pudo encontrar la métrica."
  },
  {
    "id": "app.system.warn_metric.notification.empty_admin_list.app_error",
    "translation": "La lista de administradores está vacía."
  },
  {
    "id": "app.system.warn_metric.bot_displayname",
    "translation": "Asesor de Mattermost"
  },
  {
    "id": "app.system.warn_metric.bot_description",
    "translation": "[Obtenga más información sobre el Asesor de Mattermost] (https://about.mattermost.com/default-channel-handle-documentation)"
  },
  {
    "id": "app.job.download_export_results_not_enabled",
    "translation": "DownloadExportResults en config.json es falso. Establezca esta configuración en verdadero para descargar los resultados de este trabajo."
  },
  {
    "id": "api.user.delete_user.not_enabled.app_error",
    "translation": "La función de eliminación permanente del usuario no está habilitada. Por favor, póngase en contacto con el administrador del sistema."
  },
  {
    "id": "api.templates.warn_metric_ack.subject",
    "translation": "Solicitud de Contacto de Mattermost"
  },
  {
    "id": "api.templates.warn_metric_ack.footer",
    "translation": "Si tiene alguna consulta adicional, comuníquese con support@mattermost.com"
  },
  {
    "id": "api.templates.warn_metric_ack.body.site_url_header",
    "translation": "URL del Sitio: "
  },
  {
    "id": "api.templates.warn_metric_ack.body.registered_users_header",
    "translation": "Total de usuarios activos: "
  },
  {
    "id": "api.templates.warn_metric_ack.body.diagnostic_id_header",
    "translation": "Id de Diagnostico: "
  },
  {
    "id": "api.templates.warn_metric_ack.body.contact_name_header",
    "translation": "Contacto: "
  },
  {
    "id": "api.templates.warn_metric_ack.body.contact_email_header",
    "translation": "Correo Electrónico: "
  },
  {
    "id": "api.server.warn_metric.number_of_active_users_500.notification_title",
    "translation": "Escalando con Mattermost"
  },
  {
    "id": "api.server.warn_metric.number_of_active_users_500.notification_body",
    "translation": "Mattermost recomienda encarecidamente que las implementaciones de más de 500 usuarios aprovechen funciones como la administración de usuarios, la agrupación de servidores y la supervisión del rendimiento. Contáctenos para obtener más información y háganos saber cómo podemos ayudar.\n\nAl hacer clic en Contáctenos, estará compartiendo su información con Mattermost, Inc. [Más información] (https://mattermost.com/pl/default-admin-advisory)"
  },
  {
    "id": "api.server.warn_metric.number_of_active_users_200.notification_title",
    "translation": "Escalando con Mattermost"
  },
  {
    "id": "api.server.warn_metric.number_of_active_users_200.notification_body",
    "translation": "Su sistema Mattermost ahora tiene 200 usuarios. Cuando conecta Mattermost con el proveedor de inicio de sesión único de su organización, los usuarios pueden acceder a Mattermost sin tener que volver a ingresar sus credenciales. Le recomendamos que integre su proveedor SAML 2.0 con su servidor Mattermost. [Obtenga más información sobre la integración con SAML 2.0] (https://www.mattermost.com/docs-saml/?utm_medium=product&utm_source=mattermost-advisor-bot&utm_content=saml) .\n\nAl hacer clic en Contáctenos, estará compartiendo su información con Mattermost, Inc. [Más información] (https://mattermost.com/pl/default-admin-advisory)"
  },
  {
    "id": "api.server.warn_metric.email_us",
    "translation": "Envíanos un correo electrónico"
  },
  {
    "id": "api.server.warn_metric.contacting_us",
    "translation": "Contactándonos"
  },
  {
    "id": "api.server.warn_metric.contact_us",
    "translation": "Contáctenos"
  },
  {
    "id": "api.server.warn_metric.bot_response.notification_success.message",
    "translation": "Gracias por contactar a Mattermost. Pronto nos pondremos en contacto contigo."
  },
  {
    "id": "api.server.warn_metric.bot_response.notification_failure.message",
    "translation": "El mensaje no pudo ser enviado."
  },
  {
    "id": "api.server.warn_metric.bot_response.notification_failure.body",
    "translation": "Por favor envíenos un correo electrónico."
  },
  {
    "id": "api.server.warn_metric.bot_response.mailto_subject",
    "translation": "Solicitud de contacto de Mattermost"
  },
  {
    "id": "api.server.warn_metric.bot_response.mailto_site_url_header",
    "translation": "URL del Sitio: {{.SiteUrl}}"
  },
  {
    "id": "api.server.warn_metric.bot_response.mailto_registered_users_header",
    "translation": "Total de usuarios activos: {{.NoRegisteredUsers}}"
  },
  {
    "id": "api.server.warn_metric.bot_response.mailto_footer",
    "translation": "Si tiene alguna consulta adicional, comuníquese con support@mattermost.com"
  },
  {
    "id": "api.server.warn_metric.bot_response.mailto_email_header",
    "translation": "Correo Electrónico: {{.Email}}"
  },
  {
    "id": "api.server.warn_metric.bot_response.mailto_diagnostic_id_header",
    "translation": "Id de Diagnostico: {{.DiagnosticId}}"
  },
  {
    "id": "api.server.warn_metric.bot_response.mailto_contact_header",
    "translation": "Contacto: {{.Contact}}"
  },
  {
    "id": "api.preference.update_preferences.update_sidebar.app_error",
    "translation": "No se puede actualizar la barra lateral para que coincida con las preferencias actualizadas"
  },
  {
    "id": "api.preference.delete_preferences.update_sidebar.app_error",
    "translation": "No se puede actualizar la barra lateral para que coincida con las preferencias eliminadas"
  },
  {
    "id": "api.job.unable_to_download_job",
    "translation": "No se puede descargar este trabajo"
  },
  {
    "id": "api.email.send_warn_metric_ack.invalid_warn_metric.app_error",
    "translation": "No se pudo encontrar métrica de advertencia."
  },
  {
    "id": "api.email.send_warn_metric_ack.failure.app_error",
    "translation": "Error al enviar correo electrónico al administrador"
  },
  {
    "id": "app.preference.save.updating.app_error",
    "translation": "Encontramos un error al actualizar las preferencias."
  },
  {
    "id": "app.preference.permanent_delete_by_user.app_error",
    "translation": "Encontramos un error mientras se eliminaban las preferencias."
  },
  {
    "id": "app.preference.get_category.app_error",
    "translation": "Encontramos un error mientras buscamos las preferencias."
  },
  {
    "id": "app.preference.get_all.app_error",
    "translation": "Encontramos un error mientras buscamos las preferencias."
  },
  {
    "id": "app.preference.get.app_error",
    "translation": "Encontramos un error mientras buscamos las preferencias."
  },
  {
    "id": "app.preference.delete.app_error",
    "translation": "Encontramos un error mientras se eliminaban las preferencias."
  },
  {
    "id": "api.context.get_user.app_error",
    "translation": "Incapaz de coger usuario de sesión UserID."
  },
  {
    "id": "app.webhooks.update_outgoing.app_error",
    "translation": "No se puede actualizar el webhook."
  },
  {
    "id": "app.webhooks.update_incoming.app_error",
    "translation": "No se puede actualizar el webhook de entrada."
  },
  {
    "id": "app.webhooks.save_outgoing.override.app_error",
    "translation": "No puedes sobre escribir un Webhook de Salida existente."
  },
  {
    "id": "app.webhooks.save_outgoing.app_error",
    "translation": "No se puede guardar el webhook de salida."
  },
  {
    "id": "app.webhooks.save_incoming.existing.app_error",
    "translation": "No puedes sobre escribir un Webhook de Entrada existente."
  },
  {
    "id": "app.webhooks.save_incoming.app_error",
    "translation": "No se puede guardar el webhook de entrada."
  },
  {
    "id": "app.webhooks.permanent_delete_outgoing_by_user.app_error",
    "translation": "No se puede eliminar el webhook."
  },
  {
    "id": "app.webhooks.permanent_delete_outgoing_by_channel.app_error",
    "translation": "No se puede eliminar el webhook."
  },
  {
    "id": "app.webhooks.permanent_delete_incoming_by_user.app_error",
    "translation": "No se puede eliminar el webhook."
  },
  {
    "id": "app.webhooks.permanent_delete_incoming_by_channel.app_error",
    "translation": "No se puede eliminar el webhook."
  },
  {
    "id": "app.webhooks.get_outgoing_by_team.app_error",
    "translation": "No se puede obtener los webhooks."
  },
  {
    "id": "app.webhooks.get_outgoing_by_channel.app_error",
    "translation": "No se puede obtener los webhooks."
  },
  {
    "id": "app.webhooks.get_outgoing.app_error",
    "translation": "No se puede obtener el webhook."
  },
  {
    "id": "app.webhooks.get_incoming_by_user.app_error",
    "translation": "No se puede obtener el webhook."
  },
  {
    "id": "app.webhooks.get_incoming_by_channel.app_error",
    "translation": "No se puede obtener los webhooks."
  },
  {
    "id": "app.webhooks.get_incoming.app_error",
    "translation": "No se puede obtener el webhook."
  },
  {
    "id": "app.webhooks.delete_outgoing.app_error",
    "translation": "No se puede eliminar el webhook."
  },
  {
    "id": "app.webhooks.delete_incoming.app_error",
    "translation": "No se puede eliminar el webhook."
  },
  {
    "id": "app.webhooks.analytics_outgoing_count.app_error",
    "translation": "No se puede contabilizar los webhooks de salida."
  },
  {
    "id": "app.webhooks.analytics_incoming_count.app_error",
    "translation": "No se puede contabilizar los webhooks de entrada."
  },
  {
    "id": "model.config.is_valid.directory.app_error",
    "translation": "Directorio de Almacenamiento Local nulo. Tiene que ser una serie no vacía."
  },
  {
    "id": "app.user.convert_bot_to_user.app_error",
    "translation": "Incapaz de convertir bot a usuario."
  },
  {
    "id": "model.command.is_valid.plugin_id.app_error",
    "translation": "Nulo plugin id."
  },
  {
    "id": "app.role.save.invalid_role.app_error",
    "translation": "El rol no es válido."
  },
  {
    "id": "app.role.save.insert.app_error",
    "translation": "No se pudo guardar el nuevo rol."
  },
  {
    "id": "app.role.permanent_delete_all.app_error",
    "translation": "No se pudo eliminar permanentemente todos los roles."
  },
  {
    "id": "app.role.get_by_names.app_error",
    "translation": "No se pudo obtener los roles."
  },
  {
    "id": "app.role.get_by_name.app_error",
    "translation": "No se pudo obtener el rol."
  },
  {
    "id": "app.role.get.app_error",
    "translation": "No se pudo obtener el rol."
  },
  {
    "id": "app.post.update.app_error",
    "translation": "No se puede actualizar el mensaje."
  },
  {
    "id": "app.post.save.existing.app_error",
    "translation": "No puedes actualizar el Mensaje."
  },
  {
    "id": "app.post.save.app_error",
    "translation": "No se puede guardar el mensaje."
  },
  {
    "id": "app.post.permanent_delete_by_user.app_error",
    "translation": "No se puede seleccionar los mensajes a eliminar del usuario."
  },
  {
    "id": "app.post.permanent_delete_by_channel.app_error",
    "translation": "No se puede eliminar los mensajes por canal."
  },
  {
    "id": "app.post.get.app_error",
    "translation": "No se puede obtener el mensaje."
  },
  {
    "id": "app.post.delete.app_error",
    "translation": "No se puede eliminar el mensaje."
  },
  {
    "id": "app.status.get.missing.app_error",
    "translation": "No existe ninguna entrada para que el estado."
  },
  {
    "id": "app.status.get.app_error",
    "translation": "Detectado un error al recuperar el estado."
  },
  {
    "id": "app.plugin_store.save.app_error",
    "translation": "No se pudo guardar o actualizar el valor de la clave del plugin."
  },
  {
    "id": "app.plugin_store.list.app_error",
    "translation": "No se puede listar todas las llaves de los plugins."
  },
  {
    "id": "app.plugin_store.get.app_error",
    "translation": "No se pudo obtener el valor de la clave del plugin."
  },
  {
    "id": "app.plugin_store.delete.app_error",
    "translation": "No se puede eliminar el valor de la clave del plugin."
  },
  {
    "id": "migrations.system.save.app_error",
    "translation": "Encontramos un error mientras se guardaban las propiedades del sistema."
  },
  {
    "id": "app.system.save.app_error",
    "translation": "Encontramos un error mientras se guardaban las propiedades del sistema."
  },
  {
    "id": "app.system.permanent_delete_by_name.app_error",
    "translation": "No se pudo eliminar permanentemente la entrada en la tabla del sistema."
  },
  {
    "id": "app.system.get_by_name.app_error",
    "translation": "No se puede encontrar la variable del sistema."
  },
  {
    "id": "app.system.get.app_error",
    "translation": "Encontramos un error buscando las propiedades del sistema."
  },
  {
    "id": "ent.user.complete_switch_with_oauth.blank_email.app_error",
    "translation": "No se puede completar el inicio de sesión con SAML con una dirección de correo electrónico vacía."
  },
  {
    "id": "ent.saml.save_user.username_exists.saml_app_error",
    "translation": "Una cuenta con ese nombre de usuario ya existe. Por favor contacta a tu Administrador."
  },
  {
    "id": "ent.saml.save_user.email_exists.saml_app_error",
    "translation": "Esta cuenta no tiene autenticación por SAML. Por favor inicia sesión utilizando el correo electrónico y contraseña."
  },
  {
    "id": "ent.ldap.save_user.username_exists.ldap_app_error",
    "translation": "Una cuenta con ese nombre de usuario ya existe. Por favor contacta a tu Administrador."
  },
  {
    "id": "ent.ldap.save_user.email_exists.ldap_app_error",
    "translation": "Esta cuenta no tiene autenticación por AD/LDAP. Por favor inicia sesión utilizando el correo electrónico y contraseña."
  },
  {
    "id": "ent.jobs.start_synchronize_job.timeout",
    "translation": "El tiempo de espera del trabajo de sincronización AD/LDAP fue alcanzado."
  },
  {
    "id": "ent.jobs.do_job.batch_start_timestamp.parse_error",
    "translation": "No se pudo interpretar la fecha y hora de inicio de la exportación de mensajes."
  },
  {
    "id": "ent.jobs.do_job.batch_size.parse_error",
    "translation": "No se pudo interpretar el tamaño de bloque de datos de la exportación de mensajes."
  },
  {
    "id": "ent.cluster.404.app_error",
    "translation": "No se encontró el endpoint del API para el agrupamiento de servidores."
  },
  {
    "id": "ent.api.post.send_notifications_and_forget.push_image_only",
    "translation": " adjuntó un archivo."
  },
  {
    "id": "ent.actiance.export.marshalToXml.appError",
    "translation": "No se puede convertir la exportación a XML."
  },
  {
    "id": "api.upgrade_to_enterprise_status.signature.app_error",
    "translation": "Mattermost Era incapaz a upgrade a Edición de Empresa. La firma digital de la lima binaria descargada no podría ser verificada."
  },
  {
    "id": "api.upgrade_to_enterprise_status.app_error",
    "translation": "Mattermost Era incapaz a upgrade a Edición de Empresa."
  },
  {
    "id": "api.upgrade_to_enterprise.system_not_supported.app_error",
    "translation": "Mattermost Era incapaz a upgrade a Edición de Empresa. Esta característica sólo obrará encima sistemas de Linux con x86-64 arquitectura."
  },
  {
    "id": "api.upgrade_to_enterprise.invalid-user.app_error",
    "translation": "Mattermost no pudo actualizar a Enterprise Edition. El usuario del sistema Mattermost {{.MattermostUsername}} no tiene acceso de escritura al archivo binario necesario. Un administrador del sistema puede actualizar los permisos del archivo ejecutando el siguiente comando en el servidor donde está instalado Mattermost:\n\n''\nchown {{.MattermostUsername}} \"{{.Path}}\"\n''\n\nDespués de cambiar los permisos del archivo, intente actualizar Mattermost nuevamente. Cuando haya actualizado y reiniciado, recuerde restaurar los permisos del archivo binario original:\n\n''\nchown {{.FileUsername}} \"{{.Path}}\"\n''"
  },
  {
    "id": "api.upgrade_to_enterprise.invalid-user-and-permission.app_error",
    "translation": "Mattermost no pudo actualizar a Enterprise Edition. El usuario del sistema Mattermost {{.MattermostUsername}} no tiene acceso de escritura al archivo binario necesario. Un administrador del sistema puede actualizar los permisos del archivo ejecutando el siguiente comando en el servidor donde está instalado Mattermost:\n\n''\nchown {{.MattermostUsername}} \"{{.Path}}\"\nchmod + w \"{{.Path}}\"\n''\n\nDespués de cambiar los permisos del archivo, intente actualizar Mattermost nuevamente. Cuando haya actualizado y reiniciado, recuerde restaurar los permisos del archivo binario original:\n\n''\nchown {{.FileUsername}} \"{{.Path}}\"\nchmod -w \"{{.Path}}\"\n''"
  },
  {
    "id": "api.upgrade_to_enterprise.invalid-permission.app_error",
    "translation": "Mattermost no pudo actualizar a Enterprise Edition. El usuario del sistema Mattermost {{.MattermostUsername}} no tiene acceso de escritura al archivo binario necesario. Un administrador del sistema puede actualizar los permisos del archivo ejecutando el siguiente comando en el servidor donde está instalado Mattermost:\n\n''\nchmod + w \"{{.Path}}\"\n''\n\nDespués de cambiar los permisos del archivo, intente actualizar Mattermost nuevamente. Cuando haya actualizado y reiniciado, recuerde restaurar los permisos del archivo binario original:\n\n''\nchmod -w \"{{.Path}}\"\n''"
  },
  {
    "id": "api.upgrade_to_enterprise.generic_error.app_error",
    "translation": "Mattermost Era incapaz a upgrade a Edición de Empresa."
  },
  {
    "id": "api.upgrade_to_enterprise.app_error",
    "translation": "Un upgrade a Mattermost Edición de Empresa ya está corriendo."
  },
  {
    "id": "api.upgrade_to_enterprise.already-enterprise.app_error",
    "translation": "No puede actualizar porque ya estás ejecutando Mattermost Enterprise Edition."
  },
  {
    "id": "api.upgrade_to_enterprise.already-done.app_error",
    "translation": "Ya se ha actualizado a Mattermost Enterprise Edition. Reinicie el servidor para finalizar la actualización."
  },
  {
    "id": "app.job.update.app_error",
    "translation": "No se pudo actualizar el trabajo."
  },
  {
    "id": "app.job.save.app_error",
    "translation": "No se pudo guardar el trabajo."
  },
  {
    "id": "app.job.get_newest_job_by_status_and_type.app_error",
    "translation": "No pudimos obtener el trabajo más reciente según estado y tipo."
  },
  {
    "id": "app.job.get_count_by_status_and_type.app_error",
    "translation": "No pudimos obtener la cantidad de trabajos según estado y tipo."
  },
  {
    "id": "app.job.get_all.app_error",
    "translation": "No se pudo obtener los trabajos."
  },
  {
    "id": "app.job.get.app_error",
    "translation": "No se pudo obtener el trabajo."
  },
  {
    "id": "ent.message_export.global_relay_export.get_attachment_error",
    "translation": "Fallado para coger lima info para un poste."
  },
  {
    "id": "ent.message_export.csv_export.get_attachment_error",
    "translation": "Fallado para coger lima info para un poste."
  },
  {
    "id": "ent.message_export.actiance_export.get_attachment_error",
    "translation": "Fallado para coger lima info para un poste."
  },
  {
    "id": "app.file_info.save.app_error",
    "translation": "No se pudo guardar la información del archivo."
  },
  {
    "id": "app.file_info.permanent_delete_by_user.app_error",
    "translation": "No se pudo eliminar los archivos adjuntos del usuario."
  },
  {
    "id": "app.file_info.get_with_options.app_error",
    "translation": "No se puede obtener la información del archivo con las opciones"
  },
  {
    "id": "app.file_info.get_for_post.app_error",
    "translation": "No pudimos obtener la información del archivo para el mensaje."
  },
  {
    "id": "app.file_info.get.app_error",
    "translation": "No se pudo obtener la información del archivo."
  },
  {
    "id": "api.team.invite_members.limit_reached.app_error",
    "translation": "Has alcanzado el límite de usuarios del nivel gratuito"
  },
  {
    "id": "ent.elasticsearch.indexer.do_job.get_oldest_entity.error",
    "translation": "La entidad más vieja (usuario, canal o poste), no podría ser recuperado de la base de datos"
  },
  {
    "id": "api.config.migrate_config.app_error",
    "translation": "Fallado para emigrar config tienda."
  },
  {
    "id": "api.user.delete_channel.not_enabled.app_error",
    "translation": "Equipo permanente deletion la característica no es habilitada. Complacer contactar vuestro Administrador de Sistema."
  },
  {
    "id": "app.email.setup_rate_limiter.app_error",
    "translation": "El error ocurrido en el limitador de tasa."
  },
  {
    "id": "app.email.rate_limit_exceeded.app_error",
    "translation": "Se superó el límite de frecuencia de los correos electrónicos de invitación. El temporizador se reiniciará después de {{.ResetAfter}} segundos. Vuelva a intentarlo después de {{.RetryAfter}} segundos."
  },
  {
    "id": "app.email.no_rate_limiter.app_error",
    "translation": "Limitador de tasa no es poner arriba."
  },
  {
    "id": "app.team.join_user_to_team.save_member.max_accounts.app_error",
    "translation": "Incapaz de crear la afiliación de equipo nueva porque el equipo ha logrado el límite de miembros"
  },
  {
    "id": "app.team.join_user_to_team.save_member.conflict.app_error",
    "translation": "Incapaz de crear la afiliación de equipo nueva porque ya existe"
  },
  {
    "id": "app.team.join_user_to_team.save_member.app_error",
    "translation": "Incapaz de crear la afiliación de equipo nueva"
  },
  {
    "id": "app.import.import_user_teams.save_members.max_accounts.app_error",
    "translation": "Incapaz de importar afiliación de equipo porque no más los miembros están dejados en aquel equipo"
  },
  {
    "id": "app.import.import_user_teams.save_members.error",
    "translation": "Incapaz de importar afiliaciones de equipo"
  },
  {
    "id": "app.import.import_user_teams.save_members.conflict.app_error",
    "translation": "Incapaz de importar la afiliación de equipo nueva porque ya existe"
  },
  {
    "id": "app.create_basic_user.save_member.max_accounts.app_error",
    "translation": "Incapaz de crear default afiliación de equipo porque no más los miembros están dejados en aquel equipo"
  },
  {
    "id": "app.create_basic_user.save_member.conflict.app_error",
    "translation": "Incapaz de crear default afiliación de equipo porque ya existe"
  },
  {
    "id": "app.create_basic_user.save_member.app_error",
    "translation": "Incapaz de crear default afiliaciones de equipo"
  },
  {
    "id": "app.upload.upload_data.large_image.app_error",
    "translation": "Las dimensiones de {{.Filename}} son ({{.Width}} por {{.Height}} pixels) exceden el limite."
  },
  {
    "id": "app.upload.create.upload_too_large.app_error",
    "translation": "No se pudo cargar el archivo. El archivo es muy grande."
  },
  {
    "id": "app.team.user_belongs_to_teams.app_error",
    "translation": "No se puede determinar si el usuario pertenece a la lista de equipos."
  },
  {
    "id": "app.team.update.updating.app_error",
    "translation": "Encontramos un error actualizando el equipo."
  },
  {
    "id": "app.team.update.find.app_error",
    "translation": "No se puede encontrar el equipo a actualizar."
  },
  {
    "id": "app.team.search_private_team.app_error",
    "translation": "Encontramos un error buscando los equipos privados."
  },
  {
    "id": "app.team.search_open_team.app_error",
    "translation": "Encontramos un error buscando los equipos abiertos."
  },
  {
    "id": "app.team.search_all_team.app_error",
    "translation": "Encontramos un error buscando los equipos."
  },
  {
    "id": "app.team.save_member.save.app_error",
    "translation": "Falló al guardar el miembro del equipo."
  },
  {
    "id": "app.team.save.existing.app_error",
    "translation": "Para un equipo existente debe ejecutarse una actualización."
  },
  {
    "id": "app.team.save.app_error",
    "translation": "No se puede guardar el equipo."
  },
  {
    "id": "app.team.reset_all_team_schemes.app_error",
    "translation": "No pudimos restablecer los esquemas de equipo."
  },
  {
    "id": "app.team.remove_member.app_error",
    "translation": "No se puede eliminar el miembro del equipo."
  },
  {
    "id": "app.team.permanent_delete.app_error",
    "translation": "No se puede borrar el equipo existente."
  },
  {
    "id": "app.team.migrate_team_members.update.app_error",
    "translation": "Falló al actualizar el miembro del equipo."
  },
  {
    "id": "app.team.get_user_team_ids.app_error",
    "translation": "No se puede obtener la lista de equipos del usuario."
  },
  {
    "id": "app.team.get_unread.app_error",
    "translation": "No se puede obtener los mensajes sin leer de tus equipos."
  },
  {
    "id": "app.team.get_members_by_ids.app_error",
    "translation": "No se puede obtener los miembros del equipo."
  },
  {
    "id": "app.team.get_members.app_error",
    "translation": "No se puede obtener los miembros del equipo."
  },
  {
    "id": "app.team.get_member_count.app_error",
    "translation": "No se puede obtener la cantidad de miembros del equipo."
  },
  {
    "id": "app.team.get_member.missing.app_error",
    "translation": "No se encontró un miembro del equipo para el ID de usuario y el ID del equipo."
  },
  {
    "id": "app.team.get_member.app_error",
    "translation": "No se puede obtener el miembro del equipo."
  },
  {
    "id": "app.team.get_by_scheme.app_error",
    "translation": "No se puede obtener los canales para el esquema suministrado."
  },
  {
    "id": "app.team.get_by_name.missing.app_error",
    "translation": "No se puede encontrar el equipo existente."
  },
  {
    "id": "app.team.get_by_name.app_error",
    "translation": "No se puede encontrar el equipo existente."
  },
  {
    "id": "app.team.get_by_invite_id.finding.app_error",
    "translation": "No se puede encontrar el equipo existente."
  },
  {
    "id": "app.team.get_all_team_listing.app_error",
    "translation": "No pudimos obtener todos los equipos."
  },
  {
    "id": "app.team.get_all_private_team_listing.app_error",
    "translation": "No pudimos obtener todos los equipos privados."
  },
  {
    "id": "app.team.get_all.app_error",
    "translation": "No pudimos obtener todos los equipos."
  },
  {
    "id": "app.team.get_active_member_count.app_error",
    "translation": "No se puede obtener la cantidad de miembros del equipo."
  },
  {
    "id": "app.team.get.finding.app_error",
    "translation": "Encontramos un error buscando el equipo."
  },
  {
    "id": "app.team.get.find.app_error",
    "translation": "No se puede encontrar el equipo existente."
  },
  {
    "id": "app.team.clear_all_custom_role_assignments.select.app_error",
    "translation": "Falló al obtener los miembros del equipo."
  },
  {
    "id": "app.team.analytics_team_count.app_error",
    "translation": "No se puede obtener la cantidad de equipos."
  },
  {
    "id": "app.post.get_posts_since.app_error",
    "translation": "No se puede obtener los mensajes del canal."
  },
  {
    "id": "app.post.get_posts_around.get.app_error",
    "translation": "No se puede obtener los mensajes del canal."
  },
  {
    "id": "app.post.get_post_id_around.app_error",
    "translation": "No se puede obtener el mensaje alrededor de un tiempo determinado."
  },
  {
    "id": "app.post.get_post_after_time.app_error",
    "translation": "No se puede obtener el mensaje después de un tiempo determinado."
  },
  {
    "id": "app.post.get_flagged_posts.app_error",
    "translation": "No se pueden obtener los mensajes marcados."
  },
  {
    "id": "app.channel.update_last_viewed_at_post.app_error",
    "translation": "No se puede marcar el canal como no leído."
  },
  {
    "id": "app.channel.update_last_viewed_at.app_error",
    "translation": "No pudimos actualizar el tiempo de la última vista."
  },
  {
    "id": "app.channel.sidebar_categories.app_error",
    "translation": "Ocurrió un error al insertar el registro en la base de datos."
  },
  {
    "id": "app.channel.remove_member.app_error",
    "translation": "Error al remover los miembros del canal."
  },
  {
    "id": "app.channel.pinned_posts.app_error",
    "translation": "No se puede encontrar los mensajes destacados."
  },
  {
    "id": "app.channel.permanent_delete_members_by_user.app_error",
    "translation": "Error al remover los miembros del canal."
  },
  {
    "id": "app.channel.increment_mention_count.app_error",
    "translation": "No se puede incrementar el número de menciones."
  },
  {
    "id": "app.channel.get_public_channels.get.app_error",
    "translation": "No se pudo obtener los canales públicos."
  },
  {
    "id": "app.channel.get_private_channels.get.app_error",
    "translation": "No se pueden obtener los canales privados."
  },
  {
    "id": "app.channel.get_pinnedpost_count.app_error",
    "translation": "No pudimos obtener la cantidad de mensajes destacados del canal."
  },
  {
    "id": "app.channel.get_members.app_error",
    "translation": "No se puede obtener de los miembros del canal."
  },
  {
    "id": "app.channel.get_member_count.app_error",
    "translation": "No pudimos obtener la cantidad de miembros del canal."
  },
  {
    "id": "app.channel.get_member.missing.app_error",
    "translation": "No se encontró un miembro con el ID de usuario y el ID del canal."
  },
  {
    "id": "app.channel.get_member.app_error",
    "translation": "No se puede obtener el miembro del canal."
  },
  {
    "id": "app.channel.get_for_post.app_error",
    "translation": "No pudimos obtener el canal del mensaje especificado."
  },
  {
    "id": "app.channel.get_channels_by_ids.not_found.app_error",
    "translation": "No se encontró el canal."
  },
  {
    "id": "app.channel.get_channels_by_ids.get.app_error",
    "translation": "No se pudo obtener los canales."
  },
  {
    "id": "app.channel.get_channels_by_ids.app_error",
    "translation": "No se pudo obtener los canales por ids."
  },
  {
    "id": "app.channel.get_channel_counts.get.app_error",
    "translation": "No se puede obtener el número de canales."
  },
  {
    "id": "app.channel.count_posts_since.app_error",
    "translation": "No se pueden contar los mensajes desde la fecha proporcionada."
  },
  {
    "id": "app.channel.analytics_type_count.app_error",
    "translation": "No se pudo obtener la cantidad de canales de este tipo."
  },
  {
    "id": "ent.saml.do_login.invalid_time.app_error",
    "translation": "Recibimos una hora no válida en la respuesta del proveedor de identidad. Por favor, póngase en contacto con el administrador del sistema."
  },
  {
    "id": "ent.elasticsearch.index_channels_batch.error",
    "translation": "No se puede obtener los canales en lote para la indexación."
  },
  {
    "id": "app.channel.user_belongs_to_channels.app_error",
    "translation": "No se puede determinar si el usuario pertenece a la lista de canales."
  },
  {
    "id": "app.channel.search_group_channels.app_error",
    "translation": "No se puede obtener el grupo de canales para el usuario y término proporcionado."
  },
  {
    "id": "app.channel.search.app_error",
    "translation": "Encontramos un error buscando en los canales."
  },
  {
    "id": "app.channel.reset_all_channel_schemes.app_error",
    "translation": "No hemos podido restablecer los esquemas de los canales."
  },
  {
    "id": "app.channel.remove_all_deactivated_members.app_error",
    "translation": "No se pudo eliminar el usuario desactivado del canal."
  },
  {
    "id": "app.channel.migrate_channel_members.select.app_error",
    "translation": "Error al seleccionar el lote de los miembros del canal."
  },
  {
    "id": "app.channel.get_unread.app_error",
    "translation": "No pudimos obtener los mensajes sin leer del canal."
  },
  {
    "id": "app.channel.get_members_by_ids.app_error",
    "translation": "No se puede obtener de los miembros del canal."
  },
  {
    "id": "app.channel.get_channels_batch_for_indexing.get.app_error",
    "translation": "No se puede obtener los canales en lote para la indexación."
  },
  {
    "id": "app.channel.get_by_scheme.app_error",
    "translation": "No se puede obtener los canales para el esquema suministrado."
  },
  {
    "id": "app.channel.get_all_direct.app_error",
    "translation": "No se pudo obtener todos los canales directos."
  },
  {
    "id": "app.channel.get_all.app_error",
    "translation": "No se pudo obtener todos los canales."
  },
  {
    "id": "app.channel.clear_all_custom_role_assignments.select.app_error",
    "translation": "Error al obtener los miembros del canal."
  },
  {
    "id": "ent.saml.do_login.invalid_signature.app_error",
    "translation": "Hemos recibido una firma no válida en la respuesta del proveedor de identidad. Póngase en contacto con el administrador del sistema."
  },
  {
    "id": "model.plugin_command_error.error.app_error",
    "translation": "El plugin del comando /{{.Command}} no funciona. Por favor, póngase en contacto con el administrador del sistema"
  },
  {
    "id": "model.plugin_command_crash.error.app_error",
    "translation": "El comando /{{.Command}} bloqueó el plugin {{.PluginId}}. Por favor, póngase en contacto con el administrador del sistema"
  },
  {
    "id": "api.cloud.request_error",
    "translation": "Petición de tramitación del error a CWS."
  },
  {
    "id": "api.cloud.license_error",
    "translation": "Vuestra licencia no apoya peticiones de nube."
  },
  {
    "id": "api.cloud.app_error",
    "translation": "Error interno durante nube api petición."
  },
  {
    "id": "api.server.warn_metric.starting_trial",
    "translation": "Obtener prueba"
  },
  {
    "id": "api.server.warn_metric.start_trial",
    "translation": "Comenzar prueba"
  },
  {
    "id": "api.server.warn_metric.number_of_teams_5.start_trial_notification_success.message",
    "translation": "Su prueba de Enterprise ahora está activa. Vaya a ** Consola del sistema> Administración de usuarios> Permisos ** para habilitar Permisos avanzados."
  },
  {
    "id": "api.server.warn_metric.number_of_teams_5.start_trial.notification_body",
    "translation": "Su sistema Mattermost ahora tiene varios equipos. Muchos equipos tienen su propia forma preferida de coordinarse y colaborar, incluida la forma en que se crean los canales, quién puede invitar a nuevos compañeros de equipo y cómo se gestionan las integraciones. Los esquemas de anulación de equipo le permiten personalizar los permisos de usuario dentro de cada equipo para satisfacer sus necesidades específicas.\n\n[Obtenga más información sobre el uso de permisos avanzados] (https://www.mattermost.com/docs-advanced-permissions-team-override/?utm_medium=product&utm_source=mattermost-advisor-bot&utm_content=advanced-permissions-team-override)\n\nAl hacer clic en Iniciar prueba, acepto el [Acuerdo de evaluación de software de Mattermost] (https://mattermost.com/software-evaluation-agreement/), [Política de privacidad] (https://mattermost.com/privacy-policy/) y recibir correos electrónicos de productos."
  },
  {
    "id": "api.server.warn_metric.number_of_teams_5.notification_title",
    "translation": "Usar permisos avanzados"
  },
  {
    "id": "api.server.warn_metric.number_of_teams_5.notification_body",
    "translation": "Su sistema Mattermost ahora tiene varios equipos. Muchos equipos tienen su propia forma preferida de coordinarse y colaborar, incluida la forma en que se crean los canales, quién puede invitar a nuevos compañeros de equipo y cómo se gestionan las integraciones. Los esquemas de anulación de equipo le permiten personalizar los permisos de usuario dentro de cada equipo para satisfacer sus necesidades específicas.\n\n[Más información sobre el uso de permisos avanzados] (https://www.mattermost.com/docs-advanced-permissions-team-override/?utm_medium=product&utm_source=mattermost-advisor-bot&utm_content=advanced-permissions-team-override).\n\nAl hacer clic en Contáctenos, estará compartiendo su información con Mattermost, Inc. [Más información] (https://mattermost.com/pl/default-admin-advisory)"
  },
  {
    "id": "api.server.warn_metric.number_of_teams_5.contact_us.email_body",
    "translation": "Solicitud de contacto de Mattermost. Estoy interesado en obtener más información sobre los permisos avanzados con esquemas de equipo.\n"
  },
  {
    "id": "api.server.warn_metric.number_of_posts_2M.start_trial.notification_success.message",
    "translation": "Su prueba de Enterprise ahora está activa. Una vez que tenga un servidor Elasticsearch, vaya a ** Consola del sistema> Entorno> Elasticsearch ** para configurar Elasticsearch."
  },
  {
    "id": "api.server.warn_metric.number_of_posts_2M.start_trial.notification_body",
    "translation": "Su sistema Mattermost tiene una gran cantidad de mensajes. La búsqueda predeterminada de la base de datos de Mattermost comienza a mostrar una degradación del rendimiento en alrededor de 2,5 millones de publicaciones. Con más de 5 millones de publicaciones, Elasticsearch puede ayudar a evitar problemas de rendimiento importantes, como tiempos de espera, con búsquedas y menciones. Contáctenos para obtener más información y háganos saber cómo podemos ayudar.\n\n[Obtenga más información sobre cómo mejorar el rendimiento] (https://www.mattermost.com/docs-elasticsearch/?utm_medium=product&utm_source=mattermost-advisor-bot&utm_content=elasticsearch)\n\nAl hacer clic en Iniciar prueba, acepto el [Acuerdo de evaluación de software de Mattermost] (https://mattermost.com/software-evaluation-agreement/), [Política de privacidad] (https://mattermost.com/privacy-policy/) y recibir correos electrónicos de productos."
  },
  {
    "id": "api.server.warn_metric.number_of_posts_2M.notification_title",
    "translation": "Mejorando el rendimiento"
  },
  {
    "id": "api.server.warn_metric.number_of_posts_2M.notification_body",
    "translation": "Su sistema Mattermost tiene una gran cantidad de mensajes. La búsqueda predeterminada de la base de datos de Mattermost comienza a mostrar una degradación del rendimiento en alrededor de 2,5 millones de publicaciones. Con más de 5 millones de publicaciones, Elasticsearch puede ayudar a evitar problemas de rendimiento importantes, como tiempos de espera, con búsquedas y menciones. Contáctenos para obtener más información y háganos saber cómo podemos ayudar.\n\n[Obtenga más información sobre cómo mejorar el rendimiento] (https://www.mattermost.com/docs-elasticsearch/?utm_medium=product&utm_source=mattermost-advisor-bot&utm_content=elasticsearch)\n\nAl hacer clic en Contáctenos, estará compartiendo su información con Mattermost, Inc. [Más información] (https://mattermost.com/pl/default-admin-advisory)"
  },
  {
    "id": "api.server.warn_metric.number_of_posts_2M.contact_us.email_body",
    "translation": "Solicitud de contacto de Mattermost. Estoy interesado en aprender más sobre cómo mejorar el rendimiento con Elasticsearch.\n"
  },
  {
    "id": "api.server.warn_metric.number_of_channels_50.start_trial.notification_success.message",
    "translation": "Su prueba de Enterprise ahora está activa. Vaya a ** Consola del sistema> Administración de usuarios> Permisos ** para habilitar Permisos avanzados."
  },
  {
    "id": "api.server.warn_metric.number_of_channels_50.start_trial.notification_body",
    "translation": "Los canales ayudan a mejorar la comunicación, pero con los usuarios de Mattermost que se unen y crean canales, el desafío de mantener el sistema organizado aumenta. Los permisos avanzados le permiten establecer qué usuarios o roles pueden realizar ciertas acciones, incluida la administración de la configuración y los miembros del canal, el uso de @channel o @here para etiquetar grupos amplios de usuarios y la creación de nuevos webhooks.\n\n[Obtenga más información sobre el uso de permisos avanzados] (https://www.mattermost.com/docs-advanced-permissions/?utm_medium=product&utm_source=mattermost-advisor-bot&utm_content=advanced-permissions)\n\nAl hacer clic en Iniciar prueba, acepto el [Acuerdo de evaluación de software de Mattermost] (https://mattermost.com/software-evaluation-agreement/), [Política de privacidad] (https://mattermost.com/privacy-policy/) y recibir correos electrónicos de productos."
  },
  {
    "id": "api.server.warn_metric.number_of_channels_50.notification_title",
    "translation": "Usar permisos avanzados"
  },
  {
    "id": "api.server.warn_metric.number_of_channels_50.notification_body",
    "translation": "Los canales ayudan a mejorar la comunicación, pero con los usuarios de Mattermost que se unen y crean canales, el desafío de mantener el sistema organizado aumenta. Los permisos avanzados le permiten establecer qué usuarios o roles pueden realizar ciertas acciones, incluida la administración de la configuración y los miembros del canal, el uso de @channel o @here para etiquetar grupos amplios de usuarios y la creación de nuevos webhooks.\n\n[Obtenga más información sobre el uso de permisos avanzados] (https://www.mattermost.com/docs-advanced-permissions/?utm_medium=product&utm_source=mattermost-advisor-bot&utm_content=advanced-permissions)\n\nAl hacer clic en Contáctenos, estará compartiendo su información con Mattermost, Inc. [Más información] (https://mattermost.com/pl/default-admin-advisory)"
  },
  {
    "id": "api.server.warn_metric.number_of_channels_50.contact_us.email_body",
    "translation": "Solicitud de contacto de Mattermost. Estoy interesado en aprender más sobre el uso de permisos avanzados con esquemas del sistema.\n"
  },
  {
    "id": "api.server.warn_metric.number_of_active_users_500.start_trial.notification_success.message",
    "translation": "Su prueba de Enterprise ahora está activa. Vaya a la Consola del sistema para habilitar características avanzadas."
  },
  {
    "id": "api.server.warn_metric.number_of_active_users_500.start_trial.notification_body",
    "translation": "Mattermost recomienda encarecidamente que las implementaciones de más de 500 usuarios aprovechen funciones como la administración de usuarios, la agrupación de servidores y la supervisión del rendimiento. Contáctenos para obtener más información y háganos saber cómo podemos ayudar.\n\nAl hacer clic en Iniciar prueba, acepto el [Acuerdo de evaluación de software de Mattermost] (https://mattermost.com/software-evaluation-agreement/), [Política de privacidad] (https://mattermost.com/privacy-policy/) y recibir correos electrónicos de productos."
  },
  {
    "id": "api.server.warn_metric.number_of_active_users_500.contact_us.email_body",
    "translation": "Solicitud de contacto de Mattermost. Mi equipo tiene ahora 500 usuarios y estoy considerando Mattermost Enterprise Edition.\n"
  },
  {
    "id": "api.server.warn_metric.number_of_active_users_300.start_trial.notification_title",
    "translation": "Canales de anuncios de solo lectura"
  },
  {
    "id": "api.server.warn_metric.number_of_active_users_300.start_trial.notification_success.message",
    "translation": "Su prueba de Enterprise ahora está activa. Cree un canal y vaya a ** Consola del sistema> Administración de usuarios> Canales ** para limitar la publicación a los administradores del canal."
  },
  {
    "id": "api.server.warn_metric.number_of_active_users_300.start_trial.notification_body",
    "translation": "Con tantas conversaciones ocurriendo en Mattermost, puede ser un desafío saber dónde buscar información importante. Si desea transmitir un mensaje a una gran audiencia, puede configurar canales de anuncios de solo lectura en los que cualquiera puede unirse, pero solo los administradores de canales pueden publicar mensajes.\n\n[Obtenga más información sobre cómo crear canales de anuncios de solo lectura] (https://www.mattermost.com/docs-channel-moderation/?utm_medium=product&utm_source=mattermost-advisor-bot&utm_content=channel-moderation)\n\nAl hacer clic en Iniciar prueba, acepto el [Acuerdo de evaluación de software de Mattermost] (https://mattermost.com/software-evaluation-agreement/), [Política de privacidad] (https://mattermost.com/privacy-policy/) y recibir correos electrónicos de productos."
  },
  {
    "id": "api.server.warn_metric.number_of_active_users_300.notification_body",
    "translation": "Con tantas conversaciones ocurriendo en Mattermost, puede ser un desafío saber dónde buscar información importante. Si desea transmitir un mensaje a una gran audiencia, puede configurar canales de anuncios de solo lectura en los que cualquiera puede unirse, pero solo los administradores de canales pueden publicar mensajes.\n\n[Obtenga más información sobre cómo crear canales de anuncios de solo lectura] (https://www.mattermost.com/docs-channel-moderation/?utm_medium=product&utm_source=mattermost-advisor-bot&utm_content=channel-moderation)\n\nAl hacer clic en Contáctenos, estará compartiendo su información con Mattermost, Inc. [Más información] (https://mattermost.com/pl/default-admin-advisory)"
  },
  {
    "id": "api.server.warn_metric.number_of_active_users_300.contact_us.email_body",
    "translation": "Solicitud de contacto de Mattermost. Me interesa obtener más información sobre la creación de canales de anuncios de solo lectura.\n"
  },
  {
    "id": "api.server.warn_metric.number_of_active_users_200.start_trial.notification_success.message",
    "translation": "Su prueba de Enterprise ahora está activa. Vaya a ** Consola del sistema> Autenticación> SAML 2.0 ** para integrar con su proveedor de SAML 2.0."
  },
  {
    "id": "api.server.warn_metric.number_of_active_users_200.start_trial.notification_body",
    "translation": "Su sistema Mattermost ahora tiene 200 usuarios. Cuando conecta Mattermost con el proveedor de inicio de sesión único de su organización, los usuarios pueden acceder a Mattermost sin tener que volver a ingresar sus credenciales. Le recomendamos que integre su proveedor SAML 2.0 con su servidor Mattermost. [Obtenga más información sobre la integración con SAML 2.0] (https://www.mattermost.com/docs-saml/?utm_medium=product&utm_source=mattermost-advisor-bot&utm_content=saml)\n\nAl hacer clic en Iniciar prueba, acepto el [Acuerdo de evaluación de software de Mattermost] (https://mattermost.com/software-evaluation-agreement/), [Política de privacidad] (https://mattermost.com/privacy-policy/) y recibir correos electrónicos de productos."
  },
  {
    "id": "api.server.warn_metric.number_of_active_users_200.contact_us.email_body",
    "translation": "Solicitud de contacto de Mattermost. Mi equipo tiene ahora 200 usuarios y estoy considerando Mattermost Enterprise Edition.\n"
  },
  {
    "id": "api.server.warn_metric.number_of_active_users_100.start_trial.notification_success.message",
    "translation": "Su prueba de Enterprise ahora está activa. Vaya a ** Consola del sistema> Autenticación> AD/LDAP ** para integrar su servicio AD/LDAP."
  },
  {
    "id": "api.server.warn_metric.number_of_active_users_100.start_trial.notification_body",
    "translation": "Su sistema Mattermost tiene más de 100 usuarios. A medida que crece su base de usuarios, el aprovisionamiento de nuevas cuentas puede llevar mucho tiempo. Le recomendamos que integre el Active Directory/LDAP de su organización, lo que permitirá a cualquier persona con una cuenta acceder a Mattermost.\n\n[Obtenga más información sobre la integración con AD/LDAP] (https://www.mattermost.com/docs-adldap/?utm_medium=product&utm_source=mattermost-advisor-bot&utm_content=adldap)\n\nAl hacer clic en Iniciar prueba, acepto el [Acuerdo de evaluación de software de Mattermost] (https://mattermost.com/software-evaluation-agreement/), [Política de privacidad] (https://mattermost.com/privacy-policy/) y recibir correos electrónicos de productos."
  },
  {
    "id": "api.server.warn_metric.number_of_active_users_100.notification_title",
    "translation": "Escalando con Mattermost"
  },
  {
    "id": "api.server.warn_metric.number_of_active_users_100.notification_body",
    "translation": "Su sistema Mattermost tiene más de 100 usuarios. A medida que crece su base de usuarios, el aprovisionamiento de nuevas cuentas puede llevar mucho tiempo. Le recomendamos que integre el Active Directory/LDAP de su organización, lo que permitirá a cualquier persona con una cuenta acceder a Mattermost.\n\n[Obtenga más información sobre la integración con AD/LDAP] (https://www.mattermost.com/docs-adldap/?utm_medium=product&utm_source=mattermost-advisor-bot&utm_content=adldap)\n\nAl hacer clic en Contáctenos, estará compartiendo su información con Mattermost, Inc. [Más información] (https://mattermost.com/pl/default-admin-advisory)"
  },
  {
    "id": "api.server.warn_metric.number_of_active_users_100.contact_us.email_body",
    "translation": "Solicitud de contacto con Mattermost. Mi equipo tiene ahora 100 usuarios y estoy considerando Mattermost Enterprise Edition.\n"
  },
  {
    "id": "api.server.warn_metric.mfa.start_trial_notification_success.message",
    "translation": "Su prueba de Enterprise ahora está activa. Vaya a ** Consola del sistema> Autenticación> MFA ** para aplicar la autenticación multifactor."
  },
  {
    "id": "api.server.warn_metric.mfa.start_trial.notification_body",
    "translation": "Su sistema Mattermost tiene habilitado el factor de autenticación múltiple, lo que brinda a los usuarios la opción de proteger sus cuentas con medios adicionales de autenticación más allá de una contraseña. Para mejorar la seguridad en todo el sistema, puede solicitar que todas las cuentas de Mattermost utilicen la autenticación multifactor.\n\n[Obtenga más información sobre cómo aplicar la autenticación multifactor] (https://www.mattermost.com/docs-multi-factor-authentication/?utm_medium=product&utm_source=mattermost-advisor-bot&utm_content=multi-factor-authentication)\n\nAl hacer clic en Iniciar prueba, acepto el [Acuerdo de evaluación de software de Mattermost] (https://mattermost.com/software-evaluation-agreement/), [Política de privacidad] (https://mattermost.com/privacy-policy/) y recibir correos electrónicos del producto."
  },
  {
    "id": "api.server.warn_metric.mfa.notification_title",
    "translation": "Hacer cumplir el Factor de Autenticación Múltiple"
  },
  {
    "id": "api.server.warn_metric.mfa.notification_body",
    "translation": "El sistema Mattermost tiene habilitado el factor de autenticación multiple, lo que permite a los usuarios asegurar sus cuentas más allá que por medio de la autenticación con contraseña. Para mejorar la seguridad a través del sistema puedes requerir que todas las cuentas de Mattermost utilicen el factor de autenticación multiple.\n\n[Aprende más sobre hacer cumplir el Factor de Autenticación Multiple](https://www.mattermost.com/docs-multi-factor-authentication/?utm_medium=product&utm_source=mattermost-advisor-bot&utm_content=multi-factor-authentication). \n\nAl hacer click en Contáctanos, estarás compartiendo tu información con Mattermost, Inc. [Conoce más](https://mattermost.com/pl/default-admin-advisory)"
  },
  {
    "id": "api.server.warn_metric.mfa.contact_us.email_body",
    "translation": "Petición de contacto de Mattermost. Estoy interesado en aprender más acerca de hacer cumplir el Factor de Autenticación Multiple.\n"
  },
  {
    "id": "api.server.warn_metric.email_domain.start_trial_notification_success.message",
    "translation": "Su prueba de Enterprise ahora está activa. Vaya a ** Consola del sistema> Autenticación> Acceso de húesped ** para habilitar Cuentas de húesped."
  },
  {
    "id": "api.server.warn_metric.email_domain.start_trial.notification_body",
    "translation": "Los proyectos a menudo implican personas tanto internas como externas a una organización. Con Cuentas de Huésped, puedes traer socios externos a tu sistema Mattermost y especificar con quién pueden trabajar y qué pueden ver.\n\n[Aprende más sobre Cuentas de Huésped](https://www.mattermost.com/docs-guest-accounts/?utm_medium=product&utm_source=mattermost-advisor-bot&utm_content=guest-accounts).\n\nAl hacer clic en Iniciar prueba, estás de acuerdo con el [Acuerdo de Evaluación del Software Mattermost](https://mattermost.com/software-evaluation-agreement/), [Política de privacidad](https://mattermost.com/privacy-policy/), y recibir correos electrónicos del producto."
  },
  {
    "id": "api.server.warn_metric.email_domain.notification_title",
    "translation": "Creando cuentas de Huésped"
  },
  {
    "id": "api.server.warn_metric.email_domain.notification_body",
    "translation": "Los proyectos a menudo implican personas tanto internas como externas a una organización. Con Cuentas de Huésped, puedes traer socios externos a tu sistema Mattermost y especificar con quién pueden trabajar y qué pueden ver.\n\n[Aprende más sobre Cuentas de Huésped](https://www.mattermost.com/docs-guest-accounts/?utm_medium=product&utm_source=mattermost-advisor-bot&utm_content=guest-accounts).\n\nAl hacer clic en Contáctanos, compartirás tu información con Mattermost, Inc. [Aprende más](https://mattermost.com/pl/default-admin-advisory)"
  },
  {
    "id": "api.server.warn_metric.email_domain.contact_us.email_body",
    "translation": "Petición de contacto de Mattermost. Estoy interesado en aprender más acerca del uso de Cuentas de Huésped.\n"
  },
  {
    "id": "api.server.warn_metric.bot_response.start_trial_failure.message",
    "translation": "No se pudo obtener la licencia de prueba. Visita https://mattermost.com/trial/ para solicitar una licencia."
  },
  {
    "id": "api.license.request_trial_license.fail_get_user_count.app_error",
    "translation": "No se puede obtener una licencia de prueba, vuelva a intentarlo o póngase en contacto con support@mattermost.com. No se puede obtener el número de usuarios registrados."
  },
  {
    "id": "ent.ldap.no.users.checkcertificate",
    "translation": "No se encontraron usuarios LDAP, verifique su filtro de usuario y certificados."
  },
  {
    "id": "api.upload.upload_data.multipart_error",
    "translation": "No se pudo procesar los datos multiparte."
  },
  {
    "id": "api.upload.upload_data.invalid_content_type",
    "translation": "Tipo de contenido no válido para la subida multiparte."
  },
  {
    "id": "ent.elasticsearch.post.get_posts_batch_for_indexing.error",
    "translation": "No se puede obtener los mensajes en lote para la indexación."
  },
  {
    "id": "app.post.search.app_error",
    "translation": "El error que busca postes"
  },
  {
    "id": "app.post.overwrite.app_error",
    "translation": "No se puede sobre escribir el mensaje."
  },
  {
    "id": "app.post.get_root_posts.app_error",
    "translation": "No se puede obtener los mensajes del canal."
  },
  {
    "id": "app.post.get_posts_created_at.app_error",
    "translation": "No se puede obtener los mensajes del canal."
  },
  {
    "id": "app.post.get_posts_batch_for_indexing.get.app_error",
    "translation": "No se puede obtener los mensajes en lote para la indexación."
  },
  {
    "id": "app.post.get_posts.app_error",
    "translation": "Límite de paginación excedido."
  },
  {
    "id": "app.post.get_direct_posts.app_error",
    "translation": "No se puede obtener los mensajes directos."
  },
  {
    "id": "app.post.analytics_user_counts_posts_by_day.app_error",
    "translation": "No se pudo obtener la cantidad de usuarios con mensajes."
  },
  {
    "id": "app.post.analytics_posts_count_by_day.app_error",
    "translation": "No se pudo obtener la cantidad de mensajes por día."
  },
  {
    "id": "app.post.analytics_posts_count.app_error",
    "translation": "No se pudo obtener la cantidad de mensajes."
  },
  {
    "id": "api.team.add_team_member.invalid_body.app_error",
    "translation": "No se puede analizar el cuerpo de la solicitud."
  },
  {
    "id": "api.system.update_notices.validating_failed",
    "translation": "Error al validar las condiciones del aviso del producto"
  },
  {
    "id": "api.system.update_notices.parse_failed",
    "translation": "Error al analizar los avisos del producto"
  },
  {
    "id": "api.system.update_notices.fetch_failed",
    "translation": "No se pudieron obtener los avisos del producto"
  },
  {
    "id": "api.system.update_notices.clear_failed",
    "translation": "No se pudieron borrar los avisos antiguos del producto"
  },
  {
    "id": "model.upload_session.is_valid.user_id.app_error",
    "translation": "Valor no válido para UserId"
  },
  {
    "id": "model.upload_session.is_valid.type.app_error",
    "translation": "Valor no válido para Type"
  },
  {
    "id": "model.upload_session.is_valid.path.app_error",
    "translation": "Valor no válido para Path"
  },
  {
    "id": "model.upload_session.is_valid.id.app_error",
    "translation": "Valor no válido para Id"
  },
  {
    "id": "model.upload_session.is_valid.filename.app_error",
    "translation": "Valor no válido para nombre de archivo"
  },
  {
    "id": "model.upload_session.is_valid.file_size.app_error",
    "translation": "Valor no válido para FileSize"
  },
  {
    "id": "model.upload_session.is_valid.file_offset.app_error",
    "translation": "Valor no válido para FileOffset"
  },
  {
    "id": "model.upload_session.is_valid.create_at.app_error",
    "translation": "Valor no válido para CreateAt"
  },
  {
    "id": "model.upload_session.is_valid.channel_id.app_error",
    "translation": "Valor no válido para ChannelId."
  },
  {
    "id": "app.upload.upload_data.update.app_error",
    "translation": "No se pudo actualizar la sesión de subida de archivo."
  },
  {
    "id": "app.upload.upload_data.save.app_error",
    "translation": "No se pudo guardar la información del archivo."
  },
  {
    "id": "app.upload.upload_data.read_file.app_error",
    "translation": "No se pudo leer un archivo."
  },
  {
    "id": "app.upload.upload_data.first_part_too_small.app_error",
    "translation": "No se pudieron subir los datos. La primera parte debe tener al menos {{.Size}} Bytes."
  },
  {
    "id": "app.upload.upload_data.concurrent.app_error",
    "translation": "No se pueden subir datos de más de una solicitud."
  },
  {
    "id": "app.upload.get_for_user.app_error",
    "translation": "No se pudo obtener los archivos subidos por el usuario."
  },
  {
    "id": "app.upload.get.app_error",
    "translation": "No se pudo obtener el archivo subido."
  },
  {
    "id": "app.upload.create.save.app_error",
    "translation": "Error al guardar el archivo subido."
  },
  {
    "id": "app.upload.create.incorrect_channel_id.app_error",
    "translation": "No se puede subir un archivo al canal especificado."
  },
  {
    "id": "app.upload.create.cannot_upload_to_deleted_channel.app_error",
    "translation": "No se puede subir un archivo a un canal eliminado."
  },
  {
    "id": "api.user.get_uploads_for_user.forbidden.app_error",
    "translation": "No se pudo obtener los archivos subidos."
  },
  {
    "id": "api.upload.upload_data.invalid_content_length",
    "translation": "Longitud de contenido no válida."
  },
  {
    "id": "api.upload.get_upload.forbidden.app_error",
    "translation": "Error al obtener el archivo subido."
  },
  {
    "id": "ent.ldap.do_login.x509.app_error",
    "translation": "Error al crear el par de claves"
  },
  {
    "id": "ent.ldap.do_login.key.app_error",
    "translation": "Error al cargar el archivo de clave LDAP TLS."
  },
  {
    "id": "ent.ldap.do_login.certificate.app_error",
    "translation": "Error al cargar el archivo de certificado LDAP TLS."
  },
  {
    "id": "api.admin.add_certificate.parseform.app_error",
    "translation": "Error al analizar la solicitud multiforme"
  },
  {
    "id": "api.post.search_posts.invalid_body.app_error",
    "translation": "No se puede analizar el cuerpo de la solicitud."
  },
  {
    "id": "api.user.login_cws.license.error",
    "translation": "Está prohibido iniciar sesión con CWS."
  },
  {
    "id": "api.user.login_by_cws.invalid_token.app_error",
    "translation": "El token CWS no es válido"
  },
  {
    "id": "api.migrate_to_saml.error",
    "translation": "No se puede migrar SAML."
  },
  {
    "id": "api.admin.ldap.not_available.app_error",
    "translation": "LDAP no está disponible."
  },
  {
    "id": "model.search_params_list.is_valid.include_deleted_channels.app_error",
    "translation": "Todos los parámetros de IncludeDeletedChannels deben tener el mismo valor."
  },
  {
    "id": "api.user.update_password.user_and_hashed.app_error",
    "translation": "Solo los administradores del sistema pueden establecer contraseñas con hash."
  },
  {
    "id": "app.upload.run_plugins_hook.rejected",
    "translation": "No se puede cargar el archivo {{.Filename}}. Rechazado por el plugin: {{.Reason}}"
  },
  {
    "id": "app.upload.run_plugins_hook.move_fail",
    "translation": "No se pudo mover el archivo."
  },
  {
    "id": "app.channel.autofollow.app_error",
    "translation": "No se pudo actualizar la membresía de la conversación para el usuario mencionado"
  },
  {
    "id": "api.templates.upgrade_mattermost_cloud",
    "translation": "Actualizar"
  },
  {
    "id": "api.templates.over_limit_suspended_contact_support",
    "translation": "Contactar a Soporte"
  },
  {
    "id": "api.templates.over_limit_14_days_title",
    "translation": "No se ha recibido el pago"
  },
  {
    "id": "api.templates.over_limit_14_days_subject",
    "translation": "El pago de su suscripción a Mattermost Cloud está atrasado"
  },
  {
    "id": "api.templates.over_limit_14_days_info1",
    "translation": "Sólo un recordatorio de que no hemos recibido el pago de su suscripción de Mattermost facturado el {{ .OverLimitDate }}.  Pronto comenzaremos un proceso para suspender su servicio si no se recibe el pago."
  },
  {
    "id": "api.templates.email_us_anytime_at",
    "translation": "Envíenos un correo electrónico en cualquier momento a "
  },
  {
    "id": "api.templates.copyright",
    "translation": "© 2021 Mattermost, Inc. 530 Lytton Avenue, Second floor, Palo Alto, CA, 94301"
  },
  {
    "id": "api.templates.at_limit_title",
    "translation": "Has alcanzado el límite de usuarios del nivel gratuito "
  },
  {
    "id": "api.templates.at_limit_subject",
    "translation": "Se alcanzó el límite de usuarios de Mattermost Cloud"
  },
  {
    "id": "api.templates.at_limit_info2",
    "translation": "Alternativamente, puede desactivar los usuarios en la consola de administración para abrir plazas para más usuarios o mantenerse por debajo del límite de usuarios libres."
  },
  {
    "id": "api.templates.at_limit_info1",
    "translation": "Parece que ahora tienes 10 o más usuarios en tu espacio de trabajo — ¡eso es genial! Si quieres invitar a más miembros del equipo, considera actualizar a Mattermost Cloud Professional ahora."
  },
  {
    "id": "api.system.update_viewed_notices.failed",
    "translation": "Falló la actualización de los avisos vistos"
  },
  {
    "id": "api.roles.patch_roles.not_allowed_permission.error",
    "translation": "Uno o más de los siguientes permisos que está intentando añadir o eliminar no está permitido"
  },
  {
    "id": "api.license.request_renewal_link.app_error",
    "translation": "Error al obtener el enlace de renovación de la licencia"
  },
  {
    "id": "api.file.write_file.app_error",
    "translation": "No se puede escribir el archivo."
  },
  {
    "id": "api.file.test_connection.app_error",
    "translation": "No se puede acceder al almacenamiento de archivos."
  },
  {
    "id": "api.file.remove_file.app_error",
    "translation": "No se puede eliminar el archivo."
  },
  {
    "id": "api.file.remove_directory.app_error",
    "translation": "No se puede eliminar el directorio."
  },
  {
    "id": "api.file.read_file.app_error",
    "translation": "No se pudo leer el archivo."
  },
  {
    "id": "api.file.move_file.app_error",
    "translation": "No se puede mover el archivo."
  },
  {
    "id": "api.file.list_directory.app_error",
    "translation": "No se puede listar el directorio."
  },
  {
    "id": "api.file.file_size.app_error",
    "translation": "No se puede obtener el tamaño del archivo."
  },
  {
    "id": "api.file.file_reader.app_error",
    "translation": "no se pudo obtener un lector de archivos."
  },
  {
    "id": "api.file.file_exists.app_error",
    "translation": "No se puede comprobar si el archivo existe."
  },
  {
    "id": "api.file.append_file.app_error",
    "translation": "No se pueden añadir datos al archivo."
  },
  {
    "id": "api.config.patch_config.restricted_merge.app_error",
    "translation": "No se fusionó con la configuración dada."
  },
  {
    "id": "api.config.get_config.restricted_merge.app_error",
    "translation": "No se fusionó con la configuración dada."
  },
  {
    "id": "api.templates.over_limit_30_days_info1",
    "translation": "Todavía hay tiempo para mantener su espacio de trabajo activo en Mattermost Cloud resolviendo los problemas con su método de pago. Para evitar la suspensión, actualice su método de pago."
  },
  {
    "id": "app.user.get.app_error",
    "translation": "Ocurrió un error al encontrar la cuenta."
  },
  {
    "id": "app.user.demote_user_to_guest.user_update.app_error",
    "translation": "No se actualizó el usuario."
  },
  {
    "id": "app.user.clear_all_custom_role_assignments.select.app_error",
    "translation": "No se pudo obtener los usuarios."
  },
  {
    "id": "app.user.analytics_get_inactive_users_count.app_error",
    "translation": "No pudimos contar los usuarios inactivos."
  },
  {
    "id": "app.user.analytics_daily_active_users.app_error",
    "translation": "No se han podido conseguir los usuarios activos durante el período solicitado."
  },
  {
    "id": "app.upload.upload_data.move_file.app_error",
    "translation": "Falla al mover el archivo subido."
  },
  {
    "id": "app.update_error",
    "translation": "error actualizando"
  },
  {
    "id": "app.select_error",
    "translation": "error al seleccionar"
  },
  {
    "id": "app.license.generate_renewal_token.no_license",
    "translation": "No hay licencia presente"
  },
  {
    "id": "app.license.generate_renewal_token.bad_license",
    "translation": "Este tipo de licencia no soporta la generación de tokens de renovación"
  },
  {
    "id": "app.license.generate_renewal_token.app_error",
    "translation": "Falla al generar un nuevo token de renovación."
  },
  {
    "id": "app.insert_error",
    "translation": "error al insertar"
  },
  {
    "id": "app.import.marshal.app_error",
    "translation": "Incapaz de ordenar la respuesta."
  },
  {
    "id": "app.group.uniqueness_error",
    "translation": "el miembro del grupo ya existe"
  },
  {
    "id": "app.group.permanent_delete_members_by_user.app_error",
    "translation": "No se puede eliminar el miembro del grupo con la identificación de usuario \"{{.UserId}}\"."
  },
  {
    "id": "app.group.no_rows",
    "translation": "no se encontró ningún grupo que coincida"
  },
  {
    "id": "app.group.id.app_error",
    "translation": "propiedad de identificación inválida para el grupo."
  },
  {
    "id": "app.group.group_syncable_already_deleted",
    "translation": "el grupo sincronizable ya se ha eliminado"
  },
  {
    "id": "app.channel.save_member.exists.app_error",
    "translation": "Ya existe un miembro del canal con el mismo ID."
  },
  {
    "id": "api.user.update_user_roles.license.app_error",
    "translation": "Los esquemas de permisos personalizados no son compatibles con la licencia actual"
  },
  {
    "id": "api.user.update_user_auth.invalid_request",
    "translation": "A la solicitud le falta el parámetro AuthData o AuthService."
  },
  {
    "id": "api.user.get_authorization_code.endpoint.app_error",
    "translation": "Error all obtener el endpoint para Documento de Descubrimiento."
  },
  {
    "id": "api.templates.payment_failed_no_card.title",
    "translation": "Su factura de Mattermost Cloud está por vencer"
  },
  {
    "id": "api.templates.payment_failed_no_card.subject",
    "translation": "El pago de su suscripción a Mattermost Cloud está pendiente"
  },
  {
    "id": "api.templates.payment_failed_no_card.info3",
    "translation": "Para revisar su factura y añadir un método de pago, seleccione Pagar ahora."
  },
  {
    "id": "api.templates.payment_failed_no_card.info1",
    "translation": "Su factura de Mattermost Cloud para el período de facturación más reciente ha sido procesada. Sin embargo, no tenemos los detalles de su pago guardados."
  },
  {
    "id": "api.templates.payment_failed_no_card.button",
    "translation": "Pagar ahora"
  },
  {
    "id": "api.templates.payment_failed.title",
    "translation": "Pago fallido"
  },
  {
    "id": "api.templates.payment_failed.subject",
    "translation": "Se requiere una acción: El pago de Mattermost Cloud no se ha realizado"
  },
  {
    "id": "api.templates.payment_failed.info3",
    "translation": "Para asegurar una suscripción ininterrumpida a Mattermost Cloud, por favor, póngase en contacto con su institución financiera para arreglar el problema subyacente o actualizar su información de pago. Una vez actualizada la información de pago, Mattermost intentará liquidar cualquier saldo pendiente."
  },
  {
    "id": "api.templates.payment_failed.info2",
    "translation": "Proporcionaron la siguiente razón:"
  },
  {
    "id": "api.templates.payment_failed.info1",
    "translation": "Su institución financiera rechazó un pago de su {{.CardBrand}} ****{{.LastFour}} asociado a su espacio de trabajo de Mattermost Cloud."
  },
  {
    "id": "api.templates.over_limit_title",
    "translation": "Su espacio de trabajo está por encima del límite de usuarios de la versión gratuita"
  },
  {
    "id": "api.templates.over_limit_suspended_title",
    "translation": "Espacio de trabajo de Mattermost Cloud suspendido"
  },
  {
    "id": "api.templates.over_limit_suspended_subject",
    "translation": "Su suscripción a Mattermost Cloud ha sido suspendida"
  },
  {
    "id": "api.templates.over_limit_suspended_info2",
    "translation": "Contáctenos para reactivar su espacio de trabajo."
  },
  {
    "id": "api.templates.over_limit_suspended_info1",
    "translation": "Su espacio de trabajo en Mattermost ha sido suspendido. Todos los contenidos y datos de su espacio de trabajo serán eliminados en un plazo de 1 a 3 meses."
  },
  {
    "id": "api.templates.over_limit_subject",
    "translation": "El espacio de trabajo de Mattermost Cloud está sobre el límite de usuarios"
  },
  {
    "id": "api.templates.over_limit_info2",
    "translation": "Alternativamente, puede desactivar los usuarios en la consola de administración para abrir plazas para más usuarios o mantenerse por debajo del límite de usuarios gratuitos."
  },
  {
    "id": "api.templates.over_limit_info1",
    "translation": "Parece que tienes más de 10 usuarios en tu espacio de trabajo, lo cual está más allá de los límites de la versión gratuita de Mattermost Cloud Professional. Para evitar cualquier interrupción en su espacio de trabajo de Mattermost, por favor, actualícelo."
  },
  {
    "id": "api.templates.over_limit_fix_now",
    "translation": "Arreglar ahora"
  },
  {
    "id": "api.templates.over_limit_90_days_title",
    "translation": "La suspensión de su espacio de trabajo en Mattermost Cloud está programada para mañana"
  },
  {
    "id": "api.templates.over_limit_90_days_subject",
    "translation": "Su suscripción a Mattermost Cloud será suspendida pronto"
  },
  {
    "id": "api.templates.over_limit_90_days_info4",
    "translation": "Una vez que su espacio de trabajo es suspendido, todo el contenido y los datos dentro de su espacio de trabajo se eliminarán dentro de 1-3 meses."
  },
  {
    "id": "api.templates.over_limit_90_days_info3",
    "translation": "Una vez que su espacio de trabajo se haya suspendido, no podrá acceder a su cuenta ni actualizar la información de pago. Tendrá que contactar a nuestro equipo de soporte para reactivar su servicio."
  },
  {
    "id": "api.templates.over_limit_90_days_info2",
    "translation": "Para evitar la suspensión, agregue su información de pago"
  },
  {
    "id": "api.templates.over_limit_90_days_info1",
    "translation": "Este es un recordatorio final de que no hemos recibido el pago por su espacio de trabajo de Mattermost Cloud, el cual ha estado retrasado desde {{ .OverLimitDate }}. Mañana suspenderemos su servicio."
  },
  {
    "id": "api.templates.over_limit_7_days_title",
    "translation": "No hay ningún método de pago guardado"
  },
  {
    "id": "api.templates.over_limit_7_days_subject",
    "translation": "El pago de su suscripción a Mattermost Cloud está atrasado"
  },
  {
    "id": "api.templates.over_limit_7_days_info1",
    "translation": "Mattermost no pudo procesar su pago automático más reciente. Para mantener su servicio activo, por favor añada los detalles de pago tan pronto como sea posible o su servicio puede ser suspendido."
  },
  {
    "id": "api.templates.over_limit_30_days_title",
    "translation": "Suspensión del espacio de trabajo en Mattermost Cloud"
  },
  {
    "id": "api.templates.over_limit_30_days_subject",
    "translation": " Actúa para mantener tu suscripción a Mattermost Cloud"
  },
  {
    "id": "api.templates.over_limit_30_days_info2_item3",
    "translation": "Perderá el acceso a su historial de mensajes"
  },
  {
    "id": "api.templates.over_limit_30_days_info2_item2",
    "translation": "No podrás actualizar la información de pago sin contactar a nuestro equipo de soporte"
  },
  {
    "id": "api.templates.over_limit_30_days_info2_item1",
    "translation": "No podrás acceder a tu espacio de trabajo"
  },
  {
    "id": "api.templates.over_limit_30_days_info2",
    "translation": "Si no se toma ninguna medida, su espacio de trabajo se suspenderá"
  },
  {
    "id": "api.oauth.redirecting_back",
    "translation": "Redirigiéndote de nuevo a la aplicación."
  },
  {
    "id": "api.oauth.close_browser",
    "translation": "Puedes cerrar esta pestaña del navegador ahora."
  },
  {
    "id": "api.oauth.auth_complete",
    "translation": "Autenticación completa"
  },
  {
    "id": "api.job.unable_to_download_job.incorrect_job_type",
    "translation": "El tipo de trabajo que está tratando de descargar no está soportado en este momento"
  },
  {
    "id": "api.invalid_redirect_url",
    "translation": "Se ha proporcionado una url de redireccionamiento inválida"
  },
  {
    "id": "api.invalid_custom_url_scheme",
    "translation": "Se ha proporcionado un esquema de url personalizado inválido"
  },
  {
    "id": "api.file.file_mod_time.app_error",
    "translation": "No se puede obtener la hora de la última modificación del archivo."
  },
  {
    "id": "api.config.update_config.not_allowed_security.app_error",
    "translation": "no está permitido cambiar {{.Name}} de nombre por razones de seguridad."
  },
  {
    "id": "api.back_to_app",
    "translation": "Volver a {{.SiteName}}"
  },
  {
    "id": "api.templates.cloud_welcome_email.add_apps_info",
    "translation": "Añade apps a tu espacio de trabajo"
  },
  {
    "id": "api.templates.at_limit_info5",
    "translation": "Alternativamente, usted puede deshabilitar usuarios en la Consola de Administración para dejar sitios libres para usuarios y mantenerse por debajo del limite de usuarios gratuitos."
  },
  {
    "id": "api.team.invite_guests_to_channels.invalid_body.app_error",
    "translation": "Cuerpo de la petición invalido o no encontrado."
  },
  {
    "id": "api.team.cloud.subscription.error",
    "translation": "Error al obtener la suscripción al cloud"
  },
  {
    "id": "api.post.search_files.invalid_body.app_error",
    "translation": "No fue posible analizar el cuerpo de la petición."
  },
  {
    "id": "api.no_license",
    "translation": "Se requiere una licencia E10 o E20 para usar esta funcionalidad."
  },
  {
    "id": "api.getThreadsForUser.bad_params",
    "translation": "Los parametros Before y After de getThreadsForUser son mutuamente excluyentes"
  },
  {
    "id": "api.export.export_not_found.app_error",
    "translation": "No fue posible encontrar el fichero de exportación."
  },
  {
    "id": "api.custom_status.recent_custom_statuses.delete.app_error",
    "translation": "Fallo al borrar el estado reciente. Por favor intente añadir un estado primero o contactar con su administrador del sistema para más detalles."
  },
  {
    "id": "api.custom_status.disabled",
    "translation": "La funcionalidad de estados personalizados ha sido deshabilitada. Por favor contacte con su administrador del sistema para más detalles."
  },
  {
    "id": "api.command_custom_status.success",
    "translation": "Tu estado ha sido establecido a “{{.EmojiName}} {{.StatusMessage}}”. Puede cambiar su estado desde el desplegable de estado en la cabecera de la barra de canales."
  },
  {
    "id": "api.command_custom_status.name",
    "translation": "estado"
  },
  {
    "id": "api.command_custom_status.hint",
    "translation": "[:nombre_de_emoji:] [mensage_de_estado] o clear"
  },
  {
    "id": "api.command_custom_status.desc",
    "translation": "Establecer o eliminar tu estado"
  },
  {
    "id": "api.command_custom_status.clear.success",
    "translation": "Su estado ha sido eliminado."
  },
  {
    "id": "api.command_custom_status.clear.app_error",
    "translation": "Error eliminando el estado."
  },
  {
    "id": "api.command_custom_status.app_error",
    "translation": "Error estableciendo el estado."
  },
  {
    "id": "api.cloud.get_subscription.error",
    "translation": "Error obteniendo la suscripción al cloud."
  },
  {
    "id": "api.cloud.get_admins_emails.error",
    "translation": "Error obteniendo el email de los administradores del sistema."
  },
  {
    "id": "api.admin.saml.failure_reset_authdata_to_email.app_error",
    "translation": "No se ha podido restablecer el campo AuthData a Email."
  },
  {
    "id": "api.command_channel_header.update_channel.max_length",
    "translation": "El texto introducido supera el límite de caracteres. La cabecera del canal está limitada a {{.MaxLength}} caracteres."
  },
  {
    "id": "api.cloud.cws_webhook_event_missing_error",
    "translation": "El evento de Webhook no fue manejado. O bien falta o no es válido."
  },
  {
    "id": "api.channel.patch_channel_moderations.cache_invalidation.error",
    "translation": "Error al invalidar la caché"
  },
  {
    "id": "api.channel.create_channel.direct_channel.team_restricted_error",
    "translation": "No se puede crear un canal directo entre estos usuarios porque no comparten un equipo en común."
  },
  {
    "id": "app.post.get_files_batch_for_indexing.get.app_error",
    "translation": "No se puede obtener el lote de archivos para la indexación."
  },
  {
    "id": "app.notification.footer.title",
    "translation": "¿Quieres cambiar la configuración de las notificaciones?"
  },
  {
    "id": "app.notification.footer.infoLogin",
    "translation": "Iniciar sesión en Mattermost"
  },
  {
    "id": "app.notification.footer.info",
<<<<<<< HEAD
    "translation": " y vaya a Configuración de la cuenta > Notificaciones"
=======
    "translation": " y vaya a Configuración > Notificaciones"
>>>>>>> 929caaff
  },
  {
    "id": "app.notification.body.thread_gm.subTitle",
    "translation": "Mientras estabas fuera, {{.SenderName}} respondió a un hilo en tu grupo."
  },
  {
    "id": "app.notification.body.thread_dm.subTitle",
    "translation": "Mientras estabas fuera, {{.SenderName}} respondió a un hilo en tu Mensaje Directo."
  },
  {
    "id": "app.notification.body.thread_channel_full.subTitle",
    "translation": "Mientras estabas fuera, {{.SenderName}} respondió a un hilo que estás siguiendo en {{.ChannelName}}."
  },
  {
    "id": "app.notification.body.thread_channel.subTitle",
    "translation": "Mientras estabas fuera, {{.SenderName}} respondió a un hilo que estás siguiendo."
  },
  {
    "id": "app.notification.body.thread.title",
    "translation": "{{.SenderName}} respondió a un hilo"
  },
  {
    "id": "app.notification.body.mention.title",
    "translation": "{{.SenderName}} te mencionó en un mensaje"
  },
  {
    "id": "app.notification.body.mention.subTitle",
    "translation": "Mientras estabas fuera, {{.SenderName}} te mencionó en el canal {{.ChannelName}}."
  },
  {
    "id": "app.notification.body.group.title",
    "translation": "{{.SenderName}} te ha enviado un nuevo mensaje"
  },
  {
    "id": "app.notification.body.group.subTitle",
    "translation": "Mientras estabas fuera, {{.SenderName}} envió un mensaje a tu grupo."
  },
  {
    "id": "app.notification.body.dm.title",
    "translation": "{{.SenderName}} te ha enviado un nuevo mensaje"
  },
  {
    "id": "app.notification.body.dm.time",
    "translation": "{{.Hour}}:{{.Minute}} {{.TimeZone}}"
  },
  {
    "id": "app.notification.body.dm.subTitle",
    "translation": "Mientras estabas fuera, {{.SenderName}} te ha enviado un nuevo Mensaje Directo."
  },
  {
    "id": "app.import.generate_password.app_error",
    "translation": "Error al generar la contraseña."
  },
  {
    "id": "app.import.bulk_import.process_attachments.error",
    "translation": "Error al procesar archivos adjuntos de importación masiva."
  },
  {
    "id": "app.import.attachment.read_file_data.error",
    "translation": "No se ha podido leer el archivo adjunto durante la importación."
  },
  {
    "id": "app.export.zip_create.error",
    "translation": "No se ha podido añadir un fichero al archivo zip durante la exportación."
  },
  {
    "id": "app.export.marshal.app_error",
    "translation": "Incapaz de ordenar la respuesta."
  },
  {
    "id": "app.export.export_attachment.zip_create_header.error",
    "translation": "Fallo en la creación de la cabecera del zip durante la exportación."
  },
  {
    "id": "app.export.export_attachment.mkdirall.error",
    "translation": "Fallo al crear el directorio durante la exportación."
  },
  {
    "id": "app.export.export_attachment.create_file.error",
    "translation": "No se ha podido crear el archivo durante la exportación."
  },
  {
    "id": "app.export.export_attachment.copy_file.error",
    "translation": "Fallo al copiar el archivo durante la exportación."
  },
  {
    "id": "app.bot.get_warn_metrics_bot.empty_admin_list.app_error",
    "translation": "La lista de administradores está vacía."
  },
  {
    "id": "app.bot.get_system_bot.empty_admin_list.app_error",
    "translation": "La lista de administradores está vacía."
  },
  {
    "id": "api.user.upload_profile_user.login_provider_attribute_set.app_error",
    "translation": "La imagen del perfil debe establecerse a través del proveedor de acceso del usuario."
  },
  {
    "id": "api.user.upload_profile_user.check_image_limits.app_error",
    "translation": "La comprobación de los límites de la imagen ha fallado. La resolución es demasiado alta."
  },
  {
    "id": "api.user.update_user.login_provider_attribute_set.app_error",
    "translation": "El campo '{{.Field}}' debe establecerse a través del proveedor de acceso del usuario."
  },
  {
    "id": "api.user.update_active.cloud_at_or_over_limit_check_overcapacity",
    "translation": "No se pueden activar más usuarios porque la cuenta de la nube está por encima de su capacidad."
  },
  {
    "id": "api.user.update_active.cloud_at_limit_check_error",
    "translation": "No se puede comprobar el número de usuarios en su instancia de nube Mattermost."
  },
  {
    "id": "api.user.send_cloud_welcome_email.error",
    "translation": "Fallo en el envío del correo electrónico de bienvenida a la nube"
  },
  {
    "id": "api.user.patch_user.login_provider_attribute_set.app_error",
    "translation": "El campo '{{.Field}}' debe establecerse a través del proveedor de acceso del usuario."
  },
  {
    "id": "api.user.invalidate_verify_email_tokens_parse.error",
    "translation": "No se puede analizar el token al invalidar los tokens de verificación de correo electrónico"
  },
  {
    "id": "api.user.invalidate_verify_email_tokens_delete.error",
    "translation": "No se puede eliminar el token al invalidar los tokens de verificación de correo electrónico"
  },
  {
    "id": "api.user.invalidate_verify_email_tokens.error",
    "translation": "No se puede obtener los tokens por tipo al invalidar los tokens de verificación de correo electrónico"
  },
  {
    "id": "api.unmarshal_error",
    "translation": "Error al procesar."
  },
  {
    "id": "api.unable_to_read_file_from_backend",
    "translation": "Error al leer el archivo desde el backend"
  },
  {
    "id": "api.unable_to_create_zip_file",
    "translation": "Error al crear el archivo zip."
  },
  {
    "id": "api.templates.welcome_body.subTitle2",
    "translation": "Haga clic a continuación para verificar su dirección de correo electrónico."
  },
  {
    "id": "api.templates.welcome_body.subTitle1",
    "translation": "Gracias por unirse "
  },
  {
    "id": "api.templates.welcome_body.serverURL",
    "translation": "{{ .ServerURL }}."
  },
  {
    "id": "api.templates.welcome_body.info1",
    "translation": "Si no ha sido usted, puede ignorar este correo electrónico."
  },
  {
    "id": "api.templates.welcome_body.app_download_title",
    "translation": "Descarga las aplicaciones de escritorio y móviles"
  },
  {
    "id": "api.templates.welcome_body.app_download_button",
    "translation": "Descargar"
  },
  {
    "id": "api.templates.verify_body.subTitle2",
    "translation": "Haga clic a continuación para verificar su dirección de correo electrónico."
  },
  {
    "id": "api.templates.verify_body.subTitle1",
    "translation": "Gracias por unirse "
  },
  {
    "id": "api.templates.verify_body.serverURL",
    "translation": "{{ .ServerURL }}."
  },
  {
    "id": "api.templates.verify_body.info1",
    "translation": "Si no ha sido usted, puede ignorar este correo electrónico."
  },
  {
    "id": "api.templates.upgrade_request_title2",
    "translation": "Los nuevos usuarios no pueden unirse a su espacio de trabajo"
  },
  {
    "id": "api.templates.upgrade_request_title",
    "translation": "{{ .UserName }} desea invitar a miembros a su espacio de trabajo"
  },
  {
    "id": "api.templates.upgrade_request_subject",
    "translation": "Un usuario realizó una petición de actualización del espacio de trabajo de Mattermost"
  },
  {
    "id": "api.templates.upgrade_request_info4_2",
    "translation": "Alguien ha intentado recientemente unirse a tu espacio de trabajo pero no ha podido hacerlo porque tu espacio de trabajo ha alcanzado el límite de usuarios para la versión gratuita de Mattermost cloud. Actualice ahora para permitir que más usuarios se unan a su espacio de trabajo."
  },
  {
    "id": "api.templates.upgrade_request_info4",
    "translation": "Como tu espacio de trabajo ha alcanzado el límite de usuarios para la versión gratuita de Mattermost cloud, no se pueden enviar invitaciones. Actualice ahora para permitir que más usuarios se unan a su espacio de trabajo."
  },
  {
    "id": "api.templates.reset_body.subTitle",
    "translation": "Haga clic en el botón siguiente para restablecer su contraseña. Si no lo has solicitado, puedes ignorar este correo."
  },
  {
    "id": "api.templates.reset_body.info",
    "translation": "El enlace para restablecer la contraseña caduca en 24 horas."
  },
  {
    "id": "api.templates.questions_footer.title",
    "translation": "¿Preguntas?"
  },
  {
    "id": "api.templates.questions_footer.info",
    "translation": "Envíenos un correo electrónico en cualquier momento a "
  },
  {
    "id": "api.templates.license_up_for_renewal_title",
    "translation": "Su suscripción a Mattermost está pendiente de renovación"
  },
  {
    "id": "api.templates.license_up_for_renewal_subtitle_two",
    "translation": "Acceda a su cuenta de cliente para renovar"
  },
  {
    "id": "api.templates.license_up_for_renewal_subtitle",
    "translation": "{{.UserName}}, tu suscripción caduca en {{.Days}} días. Esperamos que esté experimentando la colaboración en equipo flexible y segura que permite Mattermost. Renueva pronto para asegurarte de que tu equipo pueda seguir disfrutando de estos beneficios."
  },
  {
    "id": "api.templates.license_up_for_renewal_subject",
    "translation": "Su licencia está pendiente de renovación"
  },
  {
    "id": "api.templates.license_up_for_renewal_renew_now",
    "translation": "Renovar ahora"
  },
  {
    "id": "api.templates.invite_body_guest.subTitle",
    "translation": "Ha sido invitado como huésped para colaborar con el equipo"
  },
  {
    "id": "api.templates.invite_body_footer.title",
    "translation": "¿Qué es Mattermost?"
  },
  {
    "id": "api.templates.invite_body_footer.learn_more",
    "translation": "Aprende más"
  },
  {
    "id": "api.templates.invite_body_footer.info",
    "translation": "Mattermost es una plataforma de mensajería flexible y de código abierto que permite la colaboración segura en equipo."
  },
  {
    "id": "api.templates.invite_body.subTitle",
    "translation": "Empieza a colaborar con tu equipo en Mattermost"
  },
  {
    "id": "api.templates.email_footer_v2",
    "translation": "© 2021 Mattermost, Inc. 530 Lytton Avenue, Second floor, Palo Alto, CA, 94301"
  },
  {
    "id": "api.templates.cloud_welcome_email.title",
    "translation": "¡El período de prueba de 14 días de tu espacio de trabajo {{.WorkSpace}} está listo!"
  },
  {
    "id": "api.templates.cloud_welcome_email.subtitle_info",
    "translation": "Sigue los siguientes pasos para crear tus equipos y sacar el máximo partido a tu espacio de trabajo."
  },
  {
    "id": "api.templates.cloud_welcome_email.subtitle",
    "translation": "Prepare su espacio de trabajo"
  },
  {
    "id": "api.templates.cloud_welcome_email.subject",
    "translation": "¡Enhorabuena!"
  },
  {
    "id": "api.templates.cloud_welcome_email.start_questions",
    "translation": "¿Tiene preguntas sobre cómo empezar? Envíenos un correo electrónico a"
  },
  {
    "id": "api.templates.cloud_welcome_email.signin_sub_info2",
    "translation": "para obtener la mejor experiencia en PC, Mac, iOS y Android."
  },
  {
    "id": "api.templates.cloud_welcome_email.signin_sub_info",
    "translation": "Acceda a su espacio de trabajo en nuestro"
  },
  {
    "id": "api.templates.cloud_welcome_email.mm_apps",
    "translation": "aplicaciones móviles y de escritorio"
  },
  {
    "id": "api.templates.cloud_welcome_email.invite_sub_info",
    "translation": "Comparte este enlace para invitar a tus miembros a unirse a {{.WorkSpace}}:"
  },
  {
    "id": "api.templates.cloud_welcome_email.invite_info",
    "translation": "Invite a gente a tu espacio de trabajo"
  },
  {
    "id": "api.templates.cloud_welcome_email.info2",
    "translation": "Asegúrese de guardar o marcar el enlace para utilizarlo en el futuro."
  },
  {
    "id": "api.templates.cloud_welcome_email.info",
    "translation": "Gracias por crear "
  },
  {
    "id": "api.templates.cloud_welcome_email.download_mm_info",
    "translation": "Descargue la aplicación Mattermost"
  },
  {
    "id": "api.templates.cloud_welcome_email.button",
    "translation": "Abrir Mattermost"
  },
  {
    "id": "api.templates.cloud_welcome_email.app_market_place",
    "translation": "app marketplace."
  },
  {
    "id": "api.templates.cloud_welcome_email.add_apps_sub_info",
    "translation": "Agiliza tu trabajo con herramientas como Github, Google Calendar y Chrome. Explora todas las integraciones que tenemos en nuestro"
  },
  {
    "id": "api.templates.cloud_trial_ending_email.title",
    "translation": "Tu prueba gratuita de 14 días de Mattermost finaliza pronto"
  },
  {
    "id": "api.command_share.unknown_action",
    "translation": "Acción desconocida `{{.Action}}`. Acciones disponibles: {{.Actions}}"
  },
  {
    "id": "api.command_share.missing_action",
    "translation": "Falta la acción. Acciones disponibles: {{.Actions}}"
  },
  {
    "id": "api.command_share.invitation_sent",
    "translation": "La invitación al canal compartido se ha enviado a `{{.Name}} {{.SiteURL}}`."
  },
  {
    "id": "api.command_share.channel_invite.error",
    "translation": "Error al invitar a `{{.Name}}` a este canal: {{.Error}}"
  },
  {
    "id": "api.command_share.available_actions",
    "translation": "Acciones disponibles: {{.Actions}}"
  },
  {
    "id": "api.command_remote.remote_add_remove.help",
    "translation": "Añadir/eliminar conexiones seguras. Acciones disponibles: {{.Actions}}"
  },
  {
    "id": "api.command_remote.missing_command",
    "translation": "Falta el comando. Acciones disponibles: {{.Actions}}"
  },
  {
    "id": "api.templates.cloud_trial_ending_email.subtitle",
<<<<<<< HEAD
    "translation": "{{.Name}}, su prueba de 14 días de Mattermost Cloud Professional finaliza en 3 días, en {{.TrialEnd}}. Por favor, añada su información de pago para garantizar que su equipo pueda seguir disfrutando de los beneficios de Cloud Professional."
=======
    "translation": "{{.Name}}, su prueba de 14 días de Mattermost finaliza en 3 días, en {{.TrialEnd}}. Por favor, añada su información de pago para garantizar que su equipo pueda seguir disfrutando de los beneficios de Mattermost Cloud."
>>>>>>> 929caaff
  },
  {
    "id": "api.templates.cloud_trial_ending_email.subject",
    "translation": "Fin de la prueba de la nube de Mattermost"
  },
  {
    "id": "api.templates.cloud_trial_ending_email.add_payment_method",
    "translation": "Añadir método de pago"
  },
  {
    "id": "api.templates.cloud_trial_ended_email.title",
    "translation": "Su prueba gratuita de 14 días de Mattermost ha terminado hoy"
  },
  {
    "id": "api.templates.cloud_trial_ended_email.subtitle",
    "translation": "{{.Name}}, su prueba gratuita de 14 días de Mattermost Cloud Professional ha terminado hoy, {{.TodayDate}}. Por favor, añada su información de pago para asegurarse de que su equipo pueda seguir disfrutando de los beneficios de Cloud Professional."
  },
  {
    "id": "api.templates.cloud_trial_ended_email.subject",
    "translation": "La prueba en la nube de Mattermost ha terminado"
  },
  {
    "id": "api.templates.cloud_trial_ended_email.start_subscription",
    "translation": "Iniciar la suscripción"
  },
  {
    "id": "api.team.set_team_icon.check_image_limits.app_error",
    "translation": "La comprobación de los límites de la imagen ha fallado. La resolución es demasiado alta."
  },
  {
    "id": "api.server.warn_metric.support_email_not_configured.start_trial.notification_body",
    "translation": "Por favor, vaya a **Consola del sistema > Configuración del sitio > Personalización** para establecer el [correo electrónico de soporte](https://docs.mattermost.com/administration/config-settings.html#support-email) como la dirección de correo electrónico del servicio de soporte de IT interno de su organización para los comentarios de los usuarios finales, las notificaciones por correo electrónico y las solicitudes de soporte."
  },
  {
    "id": "api.server.warn_metric.support_email_not_configured.notification_title",
    "translation": "Establezca su dirección de correo electrónico de soporte"
  },
  {
    "id": "api.server.license_up_for_renewal.error_sending_email",
    "translation": "Fallo en el envío de correos electrónicos de renovación de licencias"
  },
  {
    "id": "api.server.license_up_for_renewal.error_generating_link",
    "translation": "No se ha podido generar el enlace de renovación de la licencia"
  },
  {
    "id": "api.remote_cluster.update_not_unique.app_error",
    "translation": "Ya existe una conexión segura con la misma url."
  },
  {
    "id": "api.remote_cluster.update.app_error",
    "translation": "Hemos encontrado un error al actualizar la conexión segura."
  },
  {
    "id": "api.remote_cluster.service_not_enabled.app_error",
    "translation": "El servicio de cluster remoto no está habilitado."
  },
  {
    "id": "api.remote_cluster.save_not_unique.app_error",
    "translation": "Ya se ha añadido la conexión segura."
  },
  {
    "id": "api.remote_cluster.save.app_error",
    "translation": "Hemos encontrado un error al guardar la conexión segura."
  },
  {
    "id": "api.remote_cluster.invalid_topic.app_error",
    "translation": "Tema no válido."
  },
  {
    "id": "api.remote_cluster.invalid_id.app_error",
    "translation": "Id inválido."
  },
  {
    "id": "api.remote_cluster.get.app_error",
    "translation": "Hemos encontrado un error al recuperar una conexión segura."
  },
  {
    "id": "api.remote_cluster.delete.app_error",
    "translation": "Hemos encontrado un error al borrar la conexión segura."
  },
  {
    "id": "api.push_notification.title.collapsed_threads_dm",
    "translation": "Responder en Mensaje Directo"
  },
  {
    "id": "api.push_notification.title.collapsed_threads",
    "translation": "Responder en {{.channelName}}"
  },
  {
    "id": "api.post.send_notification_and_forget.push_comment_on_crt_thread_dm",
    "translation": " respondió a un hilo."
  },
  {
    "id": "api.post.send_notification_and_forget.push_comment_on_crt_thread",
    "translation": " respondió a un hilo que estás siguiendo."
  },
  {
    "id": "api.oauth.click_redirect",
    "translation": "Si no se le redirige automáticamente, haga clic en el <a href='{{.Link}}'>enlace</a>"
  },
  {
    "id": "api.license.upgrade_needed.app_error",
    "translation": "Esta función requiere una actualización a la edición Enterprise."
  },
  {
    "id": "api.license.request-trial.can-start-trial.not-allowed",
    "translation": "Esta licencia de prueba para Mattermost Enterprise Edition ha caducado y ya no es válida. Si desea ampliar el periodo de prueba, póngase en contacto con [nuestro equipo de ventas](https://mattermost.com/contact-us/)."
  },
  {
    "id": "api.license.request-trial.can-start-trial.error",
    "translation": "No se ha podido comprobar si se puede iniciar una prueba"
  },
  {
    "id": "api.job.unable_to_create_job.incorrect_job_type",
    "translation": "El tipo de trabajo que está intentando crear no es válido"
  },
  {
    "id": "api.job.retrieve.nopermissions",
    "translation": "Los tipos de trabajo que está intentando recuperar no contienen permisos"
  },
  {
    "id": "api.file.test_connection_s3_bucket_does_not_exist.app_error",
    "translation": "Asegúrese de que su cubo de Amazon S3 está disponible y verifique los permisos de su cubo."
  },
  {
    "id": "api.file.test_connection_s3_auth.app_error",
    "translation": "No se puede conectar a S3. Verifique los parámetros de autorización de su conexión a Amazon S3 y la configuración de autenticación."
  },
  {
    "id": "api.error_set_first_admin_visit_marketplace_status",
    "translation": "Error al intentar guardar el estado de la primera visita del administrador al marketplace."
  },
  {
    "id": "api.error_get_first_admin_visit_marketplace_status",
    "translation": "Error al intentar recuperar el estado de la primera visita del administrador al marketplace."
  },
  {
    "id": "api.email_batching.send_batched_email_notification.title",
    "translation": "Tienes mensajes nuevos"
  },
  {
    "id": "api.email_batching.send_batched_email_notification.time",
    "translation": "{{.Hour}}:{{.Minute}} {{.TimeZone}}"
  },
  {
    "id": "api.email_batching.send_batched_email_notification.subTitle",
    "translation": "Vea a continuación un resumen de sus mensajes nuevos."
  },
  {
    "id": "api.email_batching.send_batched_email_notification.messageButton",
    "translation": "Ver este mensaje"
  },
  {
    "id": "api.email_batching.send_batched_email_notification.button",
    "translation": "Abrir Mattermost"
  },
  {
    "id": "api.context.remote_id_missing.app_error",
    "translation": "Falta el ID de conexión segura."
  },
  {
    "id": "api.context.remote_id_mismatch.app_error",
    "translation": "No hay coincidencia en el ID de la conexión segura."
  },
  {
    "id": "api.context.remote_id_invalid.app_error",
    "translation": "No se puede encontrar el connectionID seguro {{.RemoteId}}."
  },
  {
    "id": "api.context.json_encoding.app_error",
    "translation": "Error al codificar JSON."
  },
  {
    "id": "api.context.invitation_expired.error",
    "translation": "La invitación ha expirado."
  },
  {
    "id": "api.config.update_config.diff.app_error",
    "translation": "Fallo en comparar la diferencia de las configuraciones"
  },
  {
    "id": "api.config.patch_config.diff.app_error",
    "translation": "Fallo en comparar la diferencia de las configuraciones"
  },
  {
    "id": "api.config.reload_config.app_error",
    "translation": "Fallo en la recarga de la configuración."
  },
  {
    "id": "api.command_share.unshare_channel.help",
    "translation": "Deja de compartir el canal actual"
  },
  {
    "id": "api.command_share.uninvite_remote_id.help",
    "translation": "ID de la conexión segura para desinvitar."
  },
  {
    "id": "api.command_share.uninvite_remote.help",
    "translation": "Desinvita una conexión segura de este canal compartido"
  },
  {
    "id": "api.command_share.shared_channel_unshare.error",
    "translation": "No se puede dejar de compartir este canal: {{.Error}}."
  },
  {
    "id": "api.command_share.shared_channel_unavailable",
    "translation": "Este canal ya no se comparte."
  },
  {
    "id": "api.command_share.share_read_only.hint",
    "translation": "[Sólo lectura] - 'Y' o 'N'.  Predeterminado a 'N'"
  },
  {
    "id": "api.command_share.share_read_only.help",
    "translation": "El canal se compartirá en modo de sólo lectura"
  },
  {
    "id": "api.command_share.share_channel.error",
    "translation": "No se puede compartir este canal: {{.Error}}"
  },
  {
    "id": "api.command_share.service_disabled",
    "translation": "El servicio de canales compartidos está desactivado."
  },
  {
    "id": "api.command_share.remote_uninvited",
    "translation": "Eliminada la invitación de la conexión segura `{{.RemoteId}}`."
  },
  {
    "id": "api.command_share.remote_table_header",
    "translation": "| Conexión segura | URL del sitio | Sólo lectura | Invitación aceptada | En línea | Última sincronización |"
  },
  {
    "id": "api.command_share.remote_not_valid",
    "translation": "Debe especificar un ID de conexión segura válido para desinvitar"
  },
  {
    "id": "api.command_share.remote_id_invalid.error",
    "translation": "El ID de la conexión segura no es válido: {{.Error}}"
  },
  {
    "id": "api.command_share.remote_id.help",
    "translation": "ID de una conexión segura existente. Consulte el comando `secure-connection` para añadir una conexión segura."
  },
  {
    "id": "api.command_share.remote_already_invited",
    "translation": "La conexión segura ya ha sido invitada."
  },
  {
    "id": "api.command_share.permission_required",
    "translation": "Se necesita el permiso `{{.Permission}}` para gestionar los canales compartidos."
  },
  {
    "id": "api.command_share.not_shared_channel_unshare",
    "translation": "No se puede descompartir un canal que no está compartido."
  },
  {
    "id": "api.command_share.no_remote_invited",
    "translation": "No se ha invitado a conexiones seguras a este canal."
  },
  {
    "id": "api.command_share.name",
    "translation": "share-channel"
  },
  {
    "id": "api.command_share.must_specify_valid_remote",
    "translation": "Debe especificar un ID de conexión segura válido para invitar."
  },
  {
    "id": "api.command_share.invite_remote.help",
    "translation": "Invita a una instancia externa de Mattermost al canal compartido actual"
  },
  {
    "id": "api.command_share.invalid_value.error",
    "translation": "Valor no válido para '{{.Arg}}': {{.Error}}"
  },
  {
    "id": "api.command_share.hint",
    "translation": "[acción]"
  },
  {
    "id": "api.command_share.fetch_remote_status.error",
    "translation": "No se pudo obtener el estado de las conexiones seguras: {{.Error}}."
  },
  {
    "id": "api.command_share.fetch_remote.error",
    "translation": "No se han podido obtener las conexiones seguras: {{.Error}}"
  },
  {
    "id": "api.command_share.desc",
    "translation": "Comparte el canal actual con una instancia externa de Mattermost."
  },
  {
    "id": "api.command_share.could_not_uninvite.error",
    "translation": "No se ha podido desinvitar `{{.RemoteId}}`: {{.Error}}"
  },
  {
    "id": "api.command_share.check_channel_exist.error",
    "translation": "Error al comprobar si el canal compartido existe: {{.Error}}"
  },
  {
    "id": "api.command_share.channel_remote_id_not_exists",
    "translation": "La conexión segura del canal compartido `{{.RemoteId}}` no existe para este canal."
  },
  {
    "id": "api.command_remote.permission_required",
    "translation": "Se necesita el permiso `{{.Permission}}` para gestionar las conexiones seguras."
  },
  {
    "id": "api.command_remote.site_url_not_set",
    "translation": "La URL del sitio no está configurada. Por favor, configúrelo en la Consola del Sistema > Entorno > Servidor Web."
  },
  {
    "id": "api.command_remote.service_not_enabled",
    "translation": "El servicio de conexión segura no está activado."
  },
  {
    "id": "api.command_remote.service_disabled",
    "translation": "El servicio de conexión segura está desactivado."
  },
  {
    "id": "api.command_remote.remove_remote_id.help",
    "translation": "ID de la conexión segura a eliminar."
  },
  {
    "id": "api.command_remote.remove_remote.error",
    "translation": "No se ha podido eliminar la conexión segura: {{.Error}}"
  },
  {
    "id": "api.command_remote.remove.help",
    "translation": "Elimina una conexión segura"
  },
  {
    "id": "api.command_remote.remotes_not_found",
    "translation": "No se han encontrado conexiones seguras."
  },
  {
    "id": "api.command_remote.remote_table_header",
    "translation": "| Conexión segura | Nombre a mostrar | ID de la conexión | URL del Sitio | Invitación aceptada | En Linea | Último ping  |"
  },
  {
    "id": "api.command_remote.name.hint",
    "translation": "Un nombre único para la conexión segura"
  },
  {
    "id": "api.command_remote.name.help",
    "translation": "Nombre de la conexión segura"
  },
  {
    "id": "api.command_remote.name",
    "translation": "secure-connection"
  },
  {
    "id": "api.command_remote.missing_empty",
    "translation": "Falta o está vacío `{{.Arg}}`"
  },
  {
    "id": "api.command_remote.invite_summary",
    "translation": "Envíe la siguiente invitación encriptada AES de 256 bits al administrador del sistema Mattermost externo junto con la contraseña. Utilizarán el comando de barra `{{.Command}} para aceptar la invitación.\n\n```\n{{.Invitation}}\n```\n\n**Asegúrese de que la conexión segura pueda acceder a su instancia de Mattermost a través de** {{.SiteURL}}"
  },
  {
    "id": "api.command_remote.invite_password.hint",
    "translation": "Contraseña que se utilizará para encriptar la invitación"
  },
  {
    "id": "api.command_remote.invite_password.help",
    "translation": "Contraseña de la invitación"
  },
  {
    "id": "api.command_remote.invite.help",
    "translation": "Invitar a una conexión segura"
  },
  {
    "id": "api.command_remote.invitation_created",
    "translation": "Invitación creada."
  },
  {
    "id": "api.command_remote.invitation.hint",
    "translation": "La invitación encriptada desde una conexión segura"
  },
  {
    "id": "api.command_remote.invitation.help",
    "translation": "Invitación desde una conexión segura"
  },
  {
    "id": "api.command_remote.incorrect_password.error",
    "translation": "No se ha podido descifrar la invitación. Contraseña incorrecta o invitación corrupta: {{.Error}}"
  },
  {
    "id": "api.command_remote.hint",
    "translation": "[acción]"
  },
  {
    "id": "api.command_remote.fetch_status.error",
    "translation": "No se han podido obtener las conexiones seguras: {{.Error}}"
  },
  {
    "id": "api.command_remote.encrypt_invitation.error",
    "translation": "No se pudo cifrar la invitación: {{.Error}}"
  },
  {
    "id": "api.command_remote.displayname.hint",
    "translation": "Un nombre para mostrar la conexión segura"
  },
  {
    "id": "api.command_remote.displayname.help",
    "translation": "Nombre a mostrar de la conexión segura"
  },
  {
    "id": "api.command_remote.desc",
    "translation": "Invite a conexiones seguras para la comunicación entre instancias de Mattermost."
  },
  {
    "id": "api.command_remote.decode_invitation.error",
    "translation": "No se pudo decodificar la invitación: {{.Error}}"
  },
  {
    "id": "api.command_remote.cluster_removed",
    "translation": "Conexión segura {{.RemoteId}} {{.Result}}."
  },
  {
    "id": "api.command_remote.add_remote.error",
    "translation": "No se ha podido añadir una conexión segura: {{.Error}}"
  },
  {
    "id": "api.command_remote.accept_invitation.error",
    "translation": "No se ha podido aceptar la invitación: {{.Error}}"
  },
  {
    "id": "api.command_remote.accept_invitation",
    "translation": "Invitación aceptada y confirmada.\nURL del Sitio: {{.SiteURL}}"
  },
  {
    "id": "api.command_remote.accept.help",
    "translation": "Aceptar una invitación de una instancia externa de Mattermost"
  },
  {
    "id": "api.command_channel_purpose.update_channel.max_length",
    "translation": "El texto introducido supera el límite de caracteres. El propósito del canal está limitado a {{.MaxLength}} caracteres."
  },
  {
    "id": "api.command_share.channel_status_id",
    "translation": "Estado del canal ID `{{.ChannelId}}`"
  },
  {
    "id": "api.command_share.channel_status.help",
    "translation": "Muestra el estado de este canal compartido"
  },
  {
    "id": "api.command_share.channel_shared",
    "translation": "Este canal ahora es compartido."
  },
  {
    "id": "api.command_share.channel_invite_not_home.error",
    "translation": "No se puede invitar a una conexión segura a un canal compartido que se origina en otro lugar."
  },
  {
    "id": "api.command_remote.unknown_action",
    "translation": "Acción desconocida `{{.Action}}`"
  },
  {
    "id": "api.command_remote.status.help",
    "translation": "Muestra el estado de todas las conexiones seguras"
  },
  {
    "id": "model.config.is_valid.import.retention_days_too_low.app_error",
    "translation": "Valor no válido para RetentionDays. El valor es demasiado bajo."
  },
  {
    "id": "model.config.is_valid.import.directory.app_error",
    "translation": "Valor no válido para el Directorio."
  },
  {
    "id": "model.config.is_valid.export.retention_days_too_low.app_error",
    "translation": "Valor no válido para RetentionDays. El valor debe ser mayor que 0"
  },
  {
    "id": "model.config.is_valid.export.directory.app_error",
    "translation": "El valor del Directorio no debe estar vacío."
  },
  {
    "id": "model.config.is_valid.collapsed_threads.autofollow.app_error",
    "translation": "ThreadAutoFollow debe ser verdadero para activar CollapsedThreads"
  },
  {
    "id": "model.config.is_valid.collapsed_threads.app_error",
    "translation": "La configuración de CollapsedThreads debe estar desactivada, default_on o default_off"
  },
  {
    "id": "model.channel_member.is_valid.roles_limit.app_error",
    "translation": "Roles de miembros del canal no válidos con más de {{.Limit}} caracteres."
  },
  {
    "id": "mfa.deactivate.app_error",
    "translation": "No se pudo actualizar el estado activo de MFA para el usuario."
  },
  {
    "id": "mfa.activate.app_error",
    "translation": "No se pudo actualizar el estado activo de MFA para el usuario."
  },
  {
    "id": "import_process.worker.do_job.open_file",
    "translation": "No se ha podido procesar la importación: no se ha podido abrir el archivo."
  },
  {
    "id": "import_process.worker.do_job.missing_jsonl",
    "translation": "No se puede procesar la importación: Falta el archivo JSONL."
  },
  {
    "id": "import_process.worker.do_job.missing_file",
    "translation": "No se puede procesar la importación: falta el parámetro import_file."
  },
  {
    "id": "import_process.worker.do_job.file_exists",
    "translation": "No se puede procesar la importación: el archivo no existe."
  },
  {
    "id": "extract_content.worker.do_job.file_info",
    "translation": "Fallo en la obtención de la información del archivo para la extracción del contenido."
  },
  {
    "id": "extrac_content.worker.do_job.invalid_input.to",
    "translation": "Valor de entrada 'to' no válido"
  },
  {
    "id": "extrac_content.worker.do_job.invalid_input.from",
    "translation": "Valor de entrada inválido 'from'"
  },
  {
    "id": "error",
    "translation": "Error"
  },
  {
    "id": "ent.message_export.global_relay_export.deliver.unable_to_connect_smtp_server.app_error",
    "translation": "No se puede conectar con el servidor smtp"
  },
  {
    "id": "ent.elasticsearch.search_files.unmarshall_file_failed",
    "translation": "No pudo decodificar los resultados de búsqueda"
  },
  {
    "id": "ent.elasticsearch.search_files.search_failed",
    "translation": "La búsqueda no se pudo completar"
  },
  {
    "id": "ent.elasticsearch.search_files.disabled",
    "translation": "La búsqueda de archivos en Elasticsearch está desactivada en este servidor"
  },
  {
    "id": "ent.elasticsearch.post.get_files_batch_for_indexing.error",
    "translation": "No se puede obtener el lote de archivos para la indexación."
  },
  {
    "id": "ent.elasticsearch.index_file.error",
    "translation": "No se ha podido indexar el archivo"
  },
  {
    "id": "ent.elasticsearch.delete_user_files.error",
    "translation": "Fallo en la eliminación de archivos del usuario"
  },
  {
    "id": "ent.elasticsearch.delete_post_files.error",
    "translation": "Fallo en la eliminación de archivos del mensaje"
  },
  {
    "id": "ent.elasticsearch.delete_file.error",
    "translation": "Fallo en la eliminación del archivo"
  },
  {
    "id": "ent.elasticsearch.create_template_file_info_if_not_exists.template_create_failed",
    "translation": "Fallo al crear la plantilla de Elasticsearch para los archivos"
  },
  {
    "id": "ent.data_retention.run_failed.error",
    "translation": "El trabajo de retención de datos ha fallado."
  },
  {
    "id": "ent.data_retention.policies.invalid_policy",
    "translation": "La póliza no es válida."
  },
  {
    "id": "ent.data_retention.policies.internal_error",
    "translation": "Se ha producido un error al realizar la operación solicitada."
  },
  {
    "id": "ent.compliance.global_relay.write_file.appError",
    "translation": "No se puede escribir el archivo de global relay."
  },
  {
    "id": "ent.compliance.csv.write_file.appError",
    "translation": "No se puede escribir el archivo csv."
  },
  {
    "id": "ent.cloud.subscription.error",
    "translation": "Error al obtener la suscripción de la nube"
  },
  {
    "id": "ent.actiance.export.write_file.appError",
    "translation": "No se puede escribir el archivo de exportación."
  },
  {
    "id": "brand.save_brand_image.check_image_limits.app_error",
    "translation": "La comprobación de los límites de la imagen ha fallado. La resolución es demasiado alta."
  },
  {
    "id": "bleveengine.stop_file_index.error",
    "translation": "Fallo al cerrar el índice de archivos."
  },
  {
    "id": "bleveengine.search_files.error",
    "translation": "No se ha podido completar la búsqueda de archivos."
  },
  {
    "id": "bleveengine.purge_file_index.error",
    "translation": "Fallo en la purga de índices de archivos."
  },
  {
    "id": "bleveengine.indexer.do_job.bulk_index_files.batch_error",
    "translation": "Fallo en la indexación del lote de archivos."
  },
  {
    "id": "bleveengine.index_file.error",
    "translation": "No se ha podido indexar el archivo."
  },
  {
    "id": "bleveengine.delete_user_files.error",
    "translation": "Fallo en la eliminación de los archivos del usuario."
  },
  {
    "id": "bleveengine.delete_post_files.error",
    "translation": "Fallo en la eliminación de los archivos del mensaje."
  },
  {
    "id": "bleveengine.delete_files_batch.error",
    "translation": "No se han podido eliminar los archivos."
  },
  {
    "id": "bleveengine.delete_file.error",
    "translation": "No se ha podido eliminar el archivo."
  },
  {
    "id": "bleveengine.create_file_index.error",
    "translation": "Error al crear el índice del archivo bleve."
  },
  {
    "id": "app.valid_password_generic.app_error",
    "translation": "La contraseña no es válida"
  },
  {
    "id": "app.user.verify_email.app_error",
    "translation": "No se puede actualizar el campo de verificar correo."
  },
  {
    "id": "app.user.update_update.app_error",
    "translation": "No se puede actualizar la fecha de la última actualización del usuario."
  },
  {
    "id": "app.user.update_threads_read_for_user.app_error",
    "translation": "No se pueden actualizar todos los hilos del usuario como leídos"
  },
  {
    "id": "app.user.update_thread_read_for_user.app_error",
    "translation": "No se puede actualizar el estado de lectura del hilo"
  },
  {
    "id": "app.user.update_thread_follow_for_user.app_error",
    "translation": "No se puede actualizar el estado de seguimiento para el hilo"
  },
  {
    "id": "app.user.update_failed_pwd_attempts.app_error",
    "translation": "No se puede actualizar el campo failed_attempts."
  },
  {
    "id": "app.user.update_auth_data.email_exists.app_error",
    "translation": "No se puede cambiar la cuenta a {{.Service}}. Ya existe una cuenta con el correo electrónico {{.Email}}."
  },
  {
    "id": "app.user.update_auth_data.app_error",
    "translation": "No se puede actualizar los datos de autenticación."
  },
  {
    "id": "app.user.update_active_for_multiple_users.updating.app_error",
    "translation": "No se puede desactivar a los huéspedes."
  },
  {
    "id": "app.user.update.finding.app_error",
    "translation": "Ocurrió un error al encontrar la cuenta."
  },
  {
    "id": "app.user.update.find.app_error",
    "translation": "No se puede encontrar la cuenta a actualizar."
  },
  {
    "id": "app.user.store_is_empty.app_error",
    "translation": "Fallo al comprobar si el almacén de usuarios está vacío."
  },
  {
    "id": "app.user.send_emails.app_error",
    "translation": "No se ha enviado ningún correo electrónico con éxito"
  },
  {
    "id": "app.user.send_auto_response.app_error",
    "translation": "No se puede enviar la respuesta automática del usuario."
  },
  {
    "id": "app.user.search.app_error",
    "translation": "No se puede encontrar ningún usuario que coincide con los parámetros de búsqueda."
  },
  {
    "id": "app.user.save.username_exists.app_error",
    "translation": "Una cuenta con ese nombre de usuario ya existe."
  },
  {
    "id": "app.user.save.existing.app_error",
    "translation": "Para un usuario existente debe ejecutarse una actualización."
  },
  {
    "id": "app.user.save.email_exists.app_error",
    "translation": "Ya existe una cuenta con ese correo electrónico."
  },
  {
    "id": "app.user.save.app_error",
    "translation": "No se puedo guardar la cuenta."
  },
  {
    "id": "app.user.promote_guest.user_update.app_error",
    "translation": "Error al actualizar el usuario."
  },
  {
    "id": "app.user.permanent_delete.app_error",
    "translation": "No se puede borrar la cuenta existente."
  },
  {
    "id": "app.user.missing_account.const",
    "translation": "No se puede encontrar el usuario."
  },
  {
    "id": "app.user.get_users_batch_for_indexing.get_users.app_error",
    "translation": "No se puede obtener los usuarios en lote para la indexación."
  },
  {
    "id": "app.user.get_unread_count.app_error",
    "translation": "No pudimos obtener la cantidad de mensajes sin leer del usuario."
  },
  {
    "id": "app.user.get_total_users_count.app_error",
    "translation": "No pudimos contar los usuarios."
  },
  {
    "id": "app.user.get_threads_for_user.not_found",
    "translation": "El hilo de usuario no existe o no se sigue"
  },
  {
    "id": "app.user.get_threads_for_user.app_error",
    "translation": "No se pueden obtener los hilos del usuario"
  },
  {
    "id": "app.user.get_thread_membership_for_user.not_found",
    "translation": "La membresía de usuario en el hilo no existe"
  },
  {
    "id": "app.user.get_thread_membership_for_user.app_error",
    "translation": "No se puede obtener la membresía del usuario en el hilo"
  },
  {
    "id": "app.user.get_recently_active_users.app_error",
    "translation": "Hemos encontrado un error al buscar a los usuarios recientemente activos."
  },
  {
    "id": "app.user.get_profiles.app_error",
    "translation": "Ocurrió un error mientras buscando los perfiles de usuario."
  },
  {
    "id": "app.user.get_profile_by_group_channel_ids_for_user.app_error",
    "translation": "Ocurrió un error mientras buscando los perfiles de usuario."
  },
  {
    "id": "app.user.get_new_users.app_error",
    "translation": "Encontramos un error mientras buscamos los usuario nuevos."
  },
  {
    "id": "app.user.get_known_users.get_users.app_error",
    "translation": "No se pudo obtener los usuarios conocidos desde la base de datos."
  },
  {
    "id": "app.user.get_by_username.app_error",
    "translation": "No se puede encontrar una cuenta existente que coincida con tu nombre de usuario para este equipo. Es posible que necesites una invitación por parte del dueño del equipo para unirte."
  },
  {
    "id": "app.user.get_by_auth.other.app_error",
    "translation": "Encontramos un error tratando de identificar la cuenta con este tipo de autenticación."
  },
  {
    "id": "app.user.get_by_auth.missing_account.app_error",
    "translation": "No se puede encontrar una cuenta existente que coincida con tu tipo de autenticación para este equipo. Es posible que necesites una invitación por parte del dueño del equipo para unirte."
  },
  {
    "id": "app.team.get_common_team_ids_for_users.app_error",
    "translation": "No se pueden obtener las identificaciones comunes de los equipos."
  },
  {
    "id": "app.system.system_bot.bot_displayname",
    "translation": "Sistema"
  },
  {
    "id": "app.sharedchannel.dm_channel_creation.internal_error",
    "translation": "Se ha producido un error al crear un canal directo compartido."
  },
  {
    "id": "app.post.marshal.app_error",
    "translation": "Error al procesar mensaje."
  },
  {
    "id": "model.reaction.is_valid.update_at.app_error",
    "translation": "La actualización a debe ser una hora válida."
  },
  {
    "id": "model.config.is_valid.sql_conn_max_idle_time_milliseconds.app_error",
    "translation": "Tiempo máximo de inactividad de la conexión no válido para la configuración de SQL. Debe ser un número no negativo."
  },
  {
    "id": "sharedchannel.cannot_deliver_post",
    "translation": "Uno o más mensajes no pudieron ser entregados al sitio remoto {{.Remote}} porque está desconectado. Los mensajes se entregarán cuando el sitio esté en línea."
  },
  {
    "id": "model.user.is_valid.marshal.app_error",
    "translation": "Fallo al codificar el campo a JSON"
  },
  {
    "id": "model.team_member.is_valid.roles_limit.app_error",
    "translation": "Roles de miembros del equipo no válidos con más de {{.Limit}} caracteres."
  },
  {
    "id": "model.session.is_valid.user_id.app_error",
    "translation": "Campo UserId inválido para la sesión."
  },
  {
    "id": "model.session.is_valid.roles_limit.app_error",
    "translation": "Roles de sesión no válidos de más de {{.Limit}} caracteres."
  },
  {
    "id": "model.session.is_valid.id.app_error",
    "translation": "Campo Id inválido para la sesión."
  },
  {
    "id": "model.session.is_valid.create_at.app_error",
    "translation": "Campo CreateAt inválido para la sesión."
  },
  {
    "id": "store.sql_file_info.search.disabled",
    "translation": "La búsqueda de archivos ha sido desactivada en este servidor. Por favor, póngase en contacto con su administrador del sistema."
  },
  {
    "id": "sharedchannel.permalink.not_found",
    "translation": "El mensaje contiene enlaces permanentes a otros canales que pueden no ser visibles para los usuarios de otros sitios."
  },
  {
    "id": "model.user.is_valid.roles_limit.app_error",
    "translation": "Roles de usuario no válidos con más de {{.Limit}} caracteres."
<<<<<<< HEAD
=======
  },
  {
    "id": "ent.elasticsearch.getAllTeamMembers.error",
    "translation": "No se han podido obtener todos los miembros del equipo"
  },
  {
    "id": "ent.elasticsearch.getAllChannelMembers.error",
    "translation": "No se han podido obtener todos los miembros del canal"
  },
  {
    "id": "api.user.create_user.bad_token_email_data.app_error",
    "translation": "La dirección de correo electrónico del token no coincide con la de los datos del usuario."
>>>>>>> 929caaff
  }
]<|MERGE_RESOLUTION|>--- conflicted
+++ resolved
@@ -8025,11 +8025,7 @@
   },
   {
     "id": "app.notification.footer.info",
-<<<<<<< HEAD
-    "translation": " y vaya a Configuración de la cuenta > Notificaciones"
-=======
     "translation": " y vaya a Configuración > Notificaciones"
->>>>>>> 929caaff
   },
   {
     "id": "app.notification.body.thread_gm.subTitle",
@@ -8393,11 +8389,7 @@
   },
   {
     "id": "api.templates.cloud_trial_ending_email.subtitle",
-<<<<<<< HEAD
-    "translation": "{{.Name}}, su prueba de 14 días de Mattermost Cloud Professional finaliza en 3 días, en {{.TrialEnd}}. Por favor, añada su información de pago para garantizar que su equipo pueda seguir disfrutando de los beneficios de Cloud Professional."
-=======
     "translation": "{{.Name}}, su prueba de 14 días de Mattermost finaliza en 3 días, en {{.TrialEnd}}. Por favor, añada su información de pago para garantizar que su equipo pueda seguir disfrutando de los beneficios de Mattermost Cloud."
->>>>>>> 929caaff
   },
   {
     "id": "api.templates.cloud_trial_ending_email.subject",
@@ -9258,8 +9250,6 @@
   {
     "id": "model.user.is_valid.roles_limit.app_error",
     "translation": "Roles de usuario no válidos con más de {{.Limit}} caracteres."
-<<<<<<< HEAD
-=======
   },
   {
     "id": "ent.elasticsearch.getAllTeamMembers.error",
@@ -9272,6 +9262,5 @@
   {
     "id": "api.user.create_user.bad_token_email_data.app_error",
     "translation": "La dirección de correo electrónico del token no coincide con la de los datos del usuario."
->>>>>>> 929caaff
   }
 ]
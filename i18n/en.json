--- conflicted
+++ resolved
@@ -4805,11 +4805,7 @@
   },
   {
     "id": "app.file.cloud.get.app_error",
-<<<<<<< HEAD
-    "translation": "Can not fetch the file as it is past the cloud's plan limit."
-=======
     "translation": "Can not fetch the file as it is past the cloud plan's limit."
->>>>>>> 8bc38552
   },
   {
     "id": "app.file_info.get.app_error",

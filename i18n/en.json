[
  {
    "id": "",
    "translation": ""
  },
  {
    "id": "April",
    "translation": "April"
  },
  {
    "id": "August",
    "translation": "August"
  },
  {
    "id": "December",
    "translation": "December"
  },
  {
    "id": "February",
    "translation": "February"
  },
  {
    "id": "January",
    "translation": "January"
  },
  {
    "id": "July",
    "translation": "July"
  },
  {
    "id": "June",
    "translation": "June"
  },
  {
    "id": "March",
    "translation": "March"
  },
  {
    "id": "May",
    "translation": "May"
  },
  {
    "id": "November",
    "translation": "November"
  },
  {
    "id": "October",
    "translation": "October"
  },
  {
    "id": "September",
    "translation": "September"
  },
  {
    "id": "actiance.export.marshalToXml.appError",
    "translation": "Unable to convert export to XML."
  },
  {
    "id": "api.admin.add_certificate.array.app_error",
    "translation": "No file under 'certificate' in request."
  },
  {
    "id": "api.admin.add_certificate.no_file.app_error",
    "translation": "No file under 'certificate' in request."
  },
  {
    "id": "api.admin.add_certificate.open.app_error",
    "translation": "Could not open certificate file."
  },
  {
    "id": "api.admin.add_certificate.saving.app_error",
    "translation": "Could not save certificate file."
  },
  {
    "id": "api.admin.delete_brand_image.storage.not_found",
    "translation": "Unable to delete brand image, not found."
  },
  {
    "id": "api.admin.file_read_error",
    "translation": "Error reading log file."
  },
  {
    "id": "api.admin.get_brand_image.storage.app_error",
    "translation": "Image storage is not configured."
  },
  {
    "id": "api.admin.remove_certificate.delete.app_error",
    "translation": "An error occurred while deleting the certificate."
  },
  {
    "id": "api.admin.saml.failure_get_metadata_from_idp.app_error",
    "translation": "Failed to obtain metadata from Identity Provider URL."
  },
  {
    "id": "api.admin.saml.failure_parse_idp_certificate.app_error",
    "translation": "Failure encountered while parsing the metadata information received from the Identity Provider to a certificate."
  },
  {
    "id": "api.admin.saml.failure_save_idp_certificate_file.app_error",
    "translation": "Could not save certificate file."
  },
  {
    "id": "api.admin.saml.invalid_xml_missing_idpssodescriptors.app_error",
    "translation": "Missing Identity Provider SSO Descriptors node in the XML."
  },
  {
    "id": "api.admin.saml.invalid_xml_missing_keydescriptor.app_error",
    "translation": "Missing Identity Provider Key Descriptors node in the XML."
  },
  {
    "id": "api.admin.saml.invalid_xml_missing_ssoservices.app_error",
    "translation": "Missing Identity Provider SSO Services node in the XML."
  },
  {
    "id": "api.admin.saml.metadata.app_error",
    "translation": "An error occurred while building Service Provider Metadata."
  },
  {
    "id": "api.admin.saml.not_available.app_error",
    "translation": "SAML 2.0 is not configured or supported on this server."
  },
  {
    "id": "api.admin.saml.set_certificate_from_metadata.invalid_body.app_error",
    "translation": "Invalid certificate text."
  },
  {
    "id": "api.admin.saml.set_certificate_from_metadata.invalid_content_type.app_error",
    "translation": "Invalid content type."
  },
  {
    "id": "api.admin.saml.set_certificate_from_metadata.missing_content_type.app_error",
    "translation": "Missing content type."
  },
  {
    "id": "api.admin.test_email.body",
    "translation": "It appears your Mattermost email is setup correctly!"
  },
  {
    "id": "api.admin.test_email.missing_server",
    "translation": "SMTP Server is required"
  },
  {
    "id": "api.admin.test_email.reenter_password",
    "translation": "The SMTP server, port, or username has changed. Please re-enter the SMTP password to test connection."
  },
  {
    "id": "api.admin.test_email.subject",
    "translation": "Mattermost - Testing Email Settings"
  },
  {
    "id": "api.admin.test_s3.missing_s3_bucket",
    "translation": "S3 Bucket is required"
  },
  {
    "id": "api.admin.upload_brand_image.array.app_error",
    "translation": "Empty array under 'image' in request."
  },
  {
    "id": "api.admin.upload_brand_image.no_file.app_error",
    "translation": "No file under 'image' in request."
  },
  {
    "id": "api.admin.upload_brand_image.parse.app_error",
    "translation": "Could not parse multipart form."
  },
  {
    "id": "api.admin.upload_brand_image.storage.app_error",
    "translation": "Unable to upload image. Image storage is not configured."
  },
  {
    "id": "api.admin.upload_brand_image.too_large.app_error",
    "translation": "Unable to upload file. File is too large."
  },
  {
    "id": "api.bot.create_disabled",
    "translation": "Bot creation has been disabled."
  },
  {
    "id": "api.bot.delete_bot_icon_image.app_error",
    "translation": "Couldn't delete icon image."
  },
  {
    "id": "api.bot.get_bot_icon_image.read.app_error",
    "translation": "Unable to read icon image file."
  },
  {
    "id": "api.bot.set_bot_icon_image.app_error",
    "translation": "Couldn't upload icon image."
  },
  {
    "id": "api.bot.set_bot_icon_image.array.app_error",
    "translation": "Empty array under 'image' in request."
  },
  {
    "id": "api.bot.set_bot_icon_image.no_file.app_error",
    "translation": "No file under 'image' in request."
  },
  {
    "id": "api.bot.set_bot_icon_image.open.app_error",
    "translation": "Could not open image file."
  },
  {
    "id": "api.bot.set_bot_icon_image.parse.app_error",
    "translation": "Could not parse multipart form."
  },
  {
    "id": "api.bot.set_bot_icon_image.too_large.app_error",
    "translation": "Unable to upload icon image. File is too large."
  },
  {
    "id": "api.bot.teams_channels.add_message_mobile",
    "translation": "Please add me to teams and channels you want me to interact in. To do this, use the browser or Mattermost Desktop App."
  },
  {
    "id": "api.channel.add_guest.added",
    "translation": "%v added to the channel as guest by %v."
  },
  {
    "id": "api.channel.add_member.added",
    "translation": "%v added to the channel by %v."
  },
  {
    "id": "api.channel.add_members.error",
    "translation": "Error adding channel member(s)."
  },
  {
    "id": "api.channel.add_members.user_denied",
    "translation": "Channel membership denied to the following users because of group constraints: {{ .UserIDs }}"
  },
  {
    "id": "api.channel.add_user.to.channel.failed.app_error",
    "translation": "Failed to add user to channel."
  },
  {
    "id": "api.channel.add_user.to.channel.failed.deleted.app_error",
    "translation": "Failed to add user to channel because they have been removed from the team."
  },
  {
    "id": "api.channel.add_user_to_channel.type.app_error",
    "translation": "Can not add user to this channel type."
  },
  {
    "id": "api.channel.change_channel_privacy.private_to_public",
    "translation": "This channel has been converted to a Public Channel and can be joined by any team member."
  },
  {
    "id": "api.channel.change_channel_privacy.public_to_private",
    "translation": "This channel has been converted to a Private Channel."
  },
  {
    "id": "api.channel.channel_member_counts_by_group.license.error",
    "translation": "Your license does not support groups"
  },
  {
    "id": "api.channel.convert_channel_to_private.default_channel_error",
    "translation": "This default channel cannot be converted into a private channel."
  },
  {
    "id": "api.channel.convert_channel_to_private.private_channel_error",
    "translation": "The channel requested to convert is already a private channel."
  },
  {
    "id": "api.channel.create_channel.direct_channel.app_error",
    "translation": "Must use createDirectChannel API service for direct message channel creation."
  },
  {
    "id": "api.channel.create_channel.max_channel_limit.app_error",
    "translation": "Unable to create more than {{.MaxChannelsPerTeam}} channels for current team."
  },
  {
    "id": "api.channel.create_default_channels.off_topic",
    "translation": "Off-Topic"
  },
  {
    "id": "api.channel.create_default_channels.town_square",
    "translation": "Town Square"
  },
  {
    "id": "api.channel.create_direct_channel.invalid_user.app_error",
    "translation": "Invalid user ID for direct channel creation."
  },
  {
    "id": "api.channel.create_group.bad_size.app_error",
    "translation": "Group message channels must contain at least 3 and no more than 8 users."
  },
  {
    "id": "api.channel.create_group.bad_user.app_error",
    "translation": "One of the provided users does not exist."
  },
  {
    "id": "api.channel.delete_channel.archived",
    "translation": "%v archived the channel."
  },
  {
    "id": "api.channel.delete_channel.cannot.app_error",
    "translation": "Unable to delete the default channel {{.Channel}}."
  },
  {
    "id": "api.channel.delete_channel.deleted.app_error",
    "translation": "The channel has been archived or deleted."
  },
  {
    "id": "api.channel.delete_channel.type.invalid",
    "translation": "Unable to delete direct or group message channels"
  },
  {
    "id": "api.channel.get_channel_moderations.license.error",
    "translation": "Your license does not support channel moderation"
  },
  {
    "id": "api.channel.guest_join_channel.post_and_forget",
    "translation": "%v joined the channel as guest."
  },
  {
    "id": "api.channel.join_channel.permissions.app_error",
    "translation": "You do not have the appropriate permissions."
  },
  {
    "id": "api.channel.join_channel.post_and_forget",
    "translation": "%v joined the channel."
  },
  {
    "id": "api.channel.leave.default.app_error",
    "translation": "Unable to leave the default channel {{.Channel}}."
  },
  {
    "id": "api.channel.leave.direct.app_error",
    "translation": "Unable to leave a direct message channel."
  },
  {
    "id": "api.channel.leave.last_member.app_error",
    "translation": "You're the only member left, try removing the Private Channel instead of leaving."
  },
  {
    "id": "api.channel.leave.left",
    "translation": "%v left the channel."
  },
  {
    "id": "api.channel.move_channel.type.invalid",
    "translation": "Unable to move direct or group message channels"
  },
  {
    "id": "api.channel.patch_channel_moderations.license.error",
    "translation": "Your license does not support channel moderation"
  },
  {
    "id": "api.channel.patch_update_channel.forbidden.app_error",
    "translation": "Failed to update the channel."
  },
  {
    "id": "api.channel.post_channel_privacy_message.error",
    "translation": "Failed to post channel privacy update message."
  },
  {
    "id": "api.channel.post_update_channel_displayname_message_and_forget.create_post.error",
    "translation": "Failed to post displayname update message"
  },
  {
    "id": "api.channel.post_update_channel_displayname_message_and_forget.retrieve_user.error",
    "translation": "Failed to retrieve user while updating channel DisplayName field"
  },
  {
    "id": "api.channel.post_update_channel_displayname_message_and_forget.updated_from",
    "translation": "%s updated the channel display name from: %s to: %s"
  },
  {
    "id": "api.channel.post_update_channel_header_message_and_forget.post.error",
    "translation": "Failed to post update channel header message"
  },
  {
    "id": "api.channel.post_update_channel_header_message_and_forget.removed",
    "translation": "%s removed the channel header (was: %s)"
  },
  {
    "id": "api.channel.post_update_channel_header_message_and_forget.retrieve_user.error",
    "translation": "Failed to retrieve user while updating channel header"
  },
  {
    "id": "api.channel.post_update_channel_header_message_and_forget.updated_from",
    "translation": "%s updated the channel header from: %s to: %s"
  },
  {
    "id": "api.channel.post_update_channel_header_message_and_forget.updated_to",
    "translation": "%s updated the channel header to: %s"
  },
  {
    "id": "api.channel.post_user_add_remove_message_and_forget.error",
    "translation": "Failed to post join/leave message"
  },
  {
    "id": "api.channel.remove.default.app_error",
    "translation": "Unable to remove user from the default channel {{.Channel}}."
  },
  {
    "id": "api.channel.remove_channel_member.type.app_error",
    "translation": "Unable to remove user from a channel."
  },
  {
    "id": "api.channel.remove_member.group_constrained.app_error",
    "translation": "Unable to remove a user from a group-constrained channel."
  },
  {
    "id": "api.channel.remove_member.removed",
    "translation": "%v removed from the channel."
  },
  {
    "id": "api.channel.remove_members.denied",
    "translation": "Channel membership removal denied to the following users because of group constraints: {{ .UserIDs }}"
  },
  {
    "id": "api.channel.remove_user_from_channel.app_error",
    "translation": "Can not remove user from this channel type."
  },
  {
    "id": "api.channel.rename_channel.cant_rename_direct_messages.app_error",
    "translation": "You cannot rename a direct message channel."
  },
  {
    "id": "api.channel.rename_channel.cant_rename_group_messages.app_error",
    "translation": "You cannot rename a group message channel."
  },
  {
    "id": "api.channel.restore_channel.restored.app_error",
    "translation": "Unable to unarchive channel. The channel is not archived."
  },
  {
    "id": "api.channel.restore_channel.unarchived",
    "translation": "{{.Username}} unarchived the channel."
  },
  {
    "id": "api.channel.update_channel.deleted.app_error",
    "translation": "The channel has been archived or deleted."
  },
  {
    "id": "api.channel.update_channel.tried.app_error",
    "translation": "Tried to perform an invalid update of the default channel {{.Channel}}."
  },
  {
    "id": "api.channel.update_channel.typechange.app_error",
    "translation": "Channel type cannot be updated."
  },
  {
    "id": "api.channel.update_channel_member_roles.changing_guest_role.app_error",
    "translation": "Invalid channel member update: You can't add or remove the guest role manually."
  },
  {
    "id": "api.channel.update_channel_member_roles.guest_and_user.app_error",
    "translation": "Invalid channel member update: A user must be a guest or a user but not both."
  },
  {
    "id": "api.channel.update_channel_member_roles.scheme_role.app_error",
    "translation": "The provided role is managed by a Scheme and therefore cannot be applied directly to a Channel Member."
  },
  {
    "id": "api.channel.update_channel_privacy.default_channel_error",
    "translation": "The default channel cannot be made private."
  },
  {
    "id": "api.channel.update_channel_scheme.license.error",
    "translation": "Your license does not support updating a channel's scheme"
  },
  {
    "id": "api.channel.update_channel_scheme.scheme_scope.error",
    "translation": "Unable to set the scheme to the channel because the supplied scheme is not a channel scheme."
  },
  {
    "id": "api.channel.update_team_member_roles.changing_guest_role.app_error",
    "translation": "Invalid team member update: You can't add or remove the guest role manually."
  },
  {
    "id": "api.channel.update_team_member_roles.scheme_role.app_error",
    "translation": "The provided role is managed by a Scheme and therefore cannot be applied directly to a Team Member."
  },
  {
    "id": "api.command.admin_only.app_error",
    "translation": "Integrations have been limited to admins only."
  },
  {
    "id": "api.command.command_post.forbidden.app_error",
    "translation": "Specified user is not a member of specified channel."
  },
  {
    "id": "api.command.disabled.app_error",
    "translation": "Commands have been disabled by the system admin."
  },
  {
    "id": "api.command.duplicate_trigger.app_error",
    "translation": "This trigger word is already in use. Please choose another word."
  },
  {
    "id": "api.command.execute_command.create_post_failed.app_error",
    "translation": "Command '{{.Trigger}}' failed to post response. Please contact your System Administrator."
  },
  {
    "id": "api.command.execute_command.failed.app_error",
    "translation": "Command with a trigger of '{{.Trigger}}' failed."
  },
  {
    "id": "api.command.execute_command.failed_empty.app_error",
    "translation": "Command with a trigger of '{{.Trigger}}' returned an empty response."
  },
  {
    "id": "api.command.execute_command.failed_resp.app_error",
    "translation": "Command with a trigger of '{{.Trigger}}' returned response {{.Status}}."
  },
  {
    "id": "api.command.execute_command.format.app_error",
    "translation": "Command trigger word is missing the leading slash character"
  },
  {
    "id": "api.command.execute_command.not_found.app_error",
    "translation": "Command with a trigger of '{{.Trigger}}' not found. To send a message beginning with \"/\", try adding an empty space at the beginning of the message."
  },
  {
    "id": "api.command.execute_command.start.app_error",
    "translation": "No command trigger found."
  },
  {
    "id": "api.command.invite_people.desc",
    "translation": "Send an email invite to your Mattermost team"
  },
  {
    "id": "api.command.invite_people.email_invitations_off",
    "translation": "Email invitations are disabled, no invite(s) sent"
  },
  {
    "id": "api.command.invite_people.email_off",
    "translation": "Email has not been configured, no invite(s) sent"
  },
  {
    "id": "api.command.invite_people.fail",
    "translation": "Encountered an error sending email invite(s)"
  },
  {
    "id": "api.command.invite_people.hint",
    "translation": "[name@domain.com ...]"
  },
  {
    "id": "api.command.invite_people.invite_off",
    "translation": "User creation has been disabled on this server, no invite(s) sent"
  },
  {
    "id": "api.command.invite_people.name",
    "translation": "invite_people"
  },
  {
    "id": "api.command.invite_people.no_email",
    "translation": "Please specify one or more valid email addresses"
  },
  {
    "id": "api.command.invite_people.sent",
    "translation": "Email invite(s) sent"
  },
  {
    "id": "api.command.team_mismatch.app_error",
    "translation": "Unable to update commands across teams."
  },
  {
    "id": "api.command_away.desc",
    "translation": "Set your status away"
  },
  {
    "id": "api.command_away.name",
    "translation": "away"
  },
  {
    "id": "api.command_away.success",
    "translation": "You are now away"
  },
  {
    "id": "api.command_channel_header.channel.app_error",
    "translation": "Error to retrieve the current channel."
  },
  {
    "id": "api.command_channel_header.desc",
    "translation": "Edit the channel header"
  },
  {
    "id": "api.command_channel_header.hint",
    "translation": "[text]"
  },
  {
    "id": "api.command_channel_header.message.app_error",
    "translation": "Text must be provided with the /header command."
  },
  {
    "id": "api.command_channel_header.name",
    "translation": "header"
  },
  {
    "id": "api.command_channel_header.permission.app_error",
    "translation": "You don't have the appropriate permissions to edit the channel header."
  },
  {
    "id": "api.command_channel_header.update_channel.app_error",
    "translation": "Error to update the current channel."
  },
  {
    "id": "api.command_channel_purpose.channel.app_error",
    "translation": "Error to retrieve the current channel."
  },
  {
    "id": "api.command_channel_purpose.desc",
    "translation": "Edit the channel purpose"
  },
  {
    "id": "api.command_channel_purpose.direct_group.app_error",
    "translation": "Unable to set purpose for direct message channels. Use /header to set the header instead."
  },
  {
    "id": "api.command_channel_purpose.hint",
    "translation": "[text]"
  },
  {
    "id": "api.command_channel_purpose.message.app_error",
    "translation": "A message must be provided with the /purpose command."
  },
  {
    "id": "api.command_channel_purpose.name",
    "translation": "purpose"
  },
  {
    "id": "api.command_channel_purpose.permission.app_error",
    "translation": "You don't have the appropriate permissions to edit the channel purpose."
  },
  {
    "id": "api.command_channel_purpose.update_channel.app_error",
    "translation": "Error to update the current channel."
  },
  {
    "id": "api.command_channel_remove.channel.app_error",
    "translation": "Error retrieving the current channel."
  },
  {
    "id": "api.command_channel_rename.channel.app_error",
    "translation": "Error to retrieve the current channel."
  },
  {
    "id": "api.command_channel_rename.desc",
    "translation": "Rename the channel"
  },
  {
    "id": "api.command_channel_rename.direct_group.app_error",
    "translation": "Unable to rename direct message channels."
  },
  {
    "id": "api.command_channel_rename.hint",
    "translation": "[text]"
  },
  {
    "id": "api.command_channel_rename.message.app_error",
    "translation": "A message must be provided with the /rename command."
  },
  {
    "id": "api.command_channel_rename.name",
    "translation": "rename"
  },
  {
    "id": "api.command_channel_rename.permission.app_error",
    "translation": "You don't have the appropriate permissions to rename the channel."
  },
  {
    "id": "api.command_channel_rename.too_long.app_error",
    "translation": "Channel name must be {{.Length}} or fewer characters."
  },
  {
    "id": "api.command_channel_rename.too_short.app_error",
    "translation": "Channel name must be {{.Length}} or more characters."
  },
  {
    "id": "api.command_channel_rename.update_channel.app_error",
    "translation": "Error to update the current channel."
  },
  {
    "id": "api.command_code.desc",
    "translation": "Display text as a code block"
  },
  {
    "id": "api.command_code.hint",
    "translation": "[text]"
  },
  {
    "id": "api.command_code.message.app_error",
    "translation": "A message must be provided with the /code command."
  },
  {
    "id": "api.command_code.name",
    "translation": "code"
  },
  {
    "id": "api.command_collapse.desc",
    "translation": "Turn on auto-collapsing of image previews"
  },
  {
    "id": "api.command_collapse.name",
    "translation": "collapse"
  },
  {
    "id": "api.command_collapse.success",
    "translation": "Image links now collapse by default"
  },
  {
    "id": "api.command_dnd.desc",
    "translation": "Do not disturb disables desktop and mobile push notifications."
  },
  {
    "id": "api.command_dnd.disabled",
    "translation": "Do Not Disturb is disabled."
  },
  {
    "id": "api.command_dnd.error",
    "translation": "Error to retrieve the user status."
  },
  {
    "id": "api.command_dnd.name",
    "translation": "dnd"
  },
  {
    "id": "api.command_dnd.success",
    "translation": "Do Not Disturb is enabled. You will not receive desktop or mobile push notifications until Do Not Disturb is turned off."
  },
  {
    "id": "api.command_echo.delay.app_error",
    "translation": "Delays must be under 10000 seconds."
  },
  {
    "id": "api.command_echo.desc",
    "translation": "Echo back text from your account"
  },
  {
    "id": "api.command_echo.high_volume.app_error",
    "translation": "High volume of echo request, cannot process request."
  },
  {
    "id": "api.command_echo.hint",
    "translation": "'message' [delay in seconds]"
  },
  {
    "id": "api.command_echo.message.app_error",
    "translation": "A message must be provided with the /echo command."
  },
  {
    "id": "api.command_echo.name",
    "translation": "echo"
  },
  {
    "id": "api.command_expand.desc",
    "translation": "Turn off auto-collapsing of image previews"
  },
  {
    "id": "api.command_expand.name",
    "translation": "expand"
  },
  {
    "id": "api.command_expand.success",
    "translation": "Image links now expand by default"
  },
  {
    "id": "api.command_expand_collapse.fail.app_error",
    "translation": "An error occurred while expanding previews."
  },
  {
    "id": "api.command_groupmsg.desc",
    "translation": "Sends a Group Message to the specified users"
  },
  {
    "id": "api.command_groupmsg.fail.app_error",
    "translation": "An error occurred while messaging the users."
  },
  {
    "id": "api.command_groupmsg.group_fail.app_error",
    "translation": "An error occurred while creating the group message."
  },
  {
    "id": "api.command_groupmsg.hint",
    "translation": "@[username1],@[username2] 'message'"
  },
  {
    "id": "api.command_groupmsg.invalid_user.app_error",
    "translation": {
      "one": "Unable to find the user: {{.Users}}",
      "other": "Unable to find the users: {{.Users}}"
    }
  },
  {
    "id": "api.command_groupmsg.max_users.app_error",
    "translation": "Group messages are limited to a maximum of {{.MaxUsers}} users."
  },
  {
    "id": "api.command_groupmsg.min_users.app_error",
    "translation": "Group messages are limited to a minimum of {{.MinUsers}} users."
  },
  {
    "id": "api.command_groupmsg.name",
    "translation": "message"
  },
  {
    "id": "api.command_groupmsg.permission.app_error",
    "translation": "You don't have the appropriate permissions to create a new group message."
  },
  {
    "id": "api.command_help.desc",
    "translation": "Open the Mattermost help page"
  },
  {
    "id": "api.command_help.name",
    "translation": "help"
  },
  {
    "id": "api.command_invite.channel.app_error",
    "translation": "Error to retrieve the current channel."
  },
  {
    "id": "api.command_invite.channel.error",
    "translation": "Could not find the channel {{.Channel}}. Please use the [channel handle](https://about.mattermost.com/default-channel-handle-documentation) to identify channels."
  },
  {
    "id": "api.command_invite.desc",
    "translation": "Invite a user to a channel"
  },
  {
    "id": "api.command_invite.directchannel.app_error",
    "translation": "You can't add someone to a direct message channel."
  },
  {
    "id": "api.command_invite.fail.app_error",
    "translation": "An error occurred while joining the channel."
  },
  {
    "id": "api.command_invite.group_constrained_user_denied",
    "translation": "This channel is managed by groups.  This user is not part of a group that is synced to this channel."
  },
  {
    "id": "api.command_invite.hint",
    "translation": "@[username] ~[channel]"
  },
  {
    "id": "api.command_invite.missing_message.app_error",
    "translation": "Missing Username and Channel."
  },
  {
    "id": "api.command_invite.missing_user.app_error",
    "translation": "We couldn't find the user. They may have been deactivated by the System Administrator."
  },
  {
    "id": "api.command_invite.name",
    "translation": "invite"
  },
  {
    "id": "api.command_invite.permission.app_error",
    "translation": "You don't have enough permissions to add {{.User}} in {{.Channel}}."
  },
  {
    "id": "api.command_invite.private_channel.app_error",
    "translation": "Could not find the channel {{.Channel}}. Please use the channel handle to identify channels."
  },
  {
    "id": "api.command_invite.success",
    "translation": "{{.User}} added to {{.Channel}} channel."
  },
  {
    "id": "api.command_invite.user_already_in_channel.app_error",
    "translation": "{{.User}} is already in the channel."
  },
  {
    "id": "api.command_invite.user_not_in_team.app_error",
    "translation": "@{{.Username}} is not a member of the team."
  },
  {
    "id": "api.command_invite_people.permission.app_error",
    "translation": "You don't have permission to invite new users to this server."
  },
  {
    "id": "api.command_join.desc",
    "translation": "Join the open channel"
  },
  {
    "id": "api.command_join.fail.app_error",
    "translation": "An error occurred while joining the channel."
  },
  {
    "id": "api.command_join.hint",
    "translation": "~[channel]"
  },
  {
    "id": "api.command_join.list.app_error",
    "translation": "An error occurred while listing channels."
  },
  {
    "id": "api.command_join.missing.app_error",
    "translation": "Unable to find the channel."
  },
  {
    "id": "api.command_join.name",
    "translation": "join"
  },
  {
    "id": "api.command_kick.name",
    "translation": "kick"
  },
  {
    "id": "api.command_leave.desc",
    "translation": "Leave the current channel"
  },
  {
    "id": "api.command_leave.fail.app_error",
    "translation": "An error occurred while leaving the channel."
  },
  {
    "id": "api.command_leave.name",
    "translation": "leave"
  },
  {
    "id": "api.command_logout.desc",
    "translation": "Logout of Mattermost"
  },
  {
    "id": "api.command_logout.name",
    "translation": "logout"
  },
  {
    "id": "api.command_me.desc",
    "translation": "Do an action"
  },
  {
    "id": "api.command_me.hint",
    "translation": "[message]"
  },
  {
    "id": "api.command_me.name",
    "translation": "me"
  },
  {
    "id": "api.command_msg.desc",
    "translation": "Send Direct Message to a user"
  },
  {
    "id": "api.command_msg.dm_fail.app_error",
    "translation": "An error occurred while creating the direct message."
  },
  {
    "id": "api.command_msg.fail.app_error",
    "translation": "An error occurred while messaging the user."
  },
  {
    "id": "api.command_msg.hint",
    "translation": "@[username] 'message'"
  },
  {
    "id": "api.command_msg.missing.app_error",
    "translation": "Unable to find the user."
  },
  {
    "id": "api.command_msg.name",
    "translation": "message"
  },
  {
    "id": "api.command_msg.permission.app_error",
    "translation": "You don't have the appropriate permissions to direct message this user."
  },
  {
    "id": "api.command_mute.desc",
    "translation": "Turns off desktop, email and push notifications for the current channel or the [channel] specified."
  },
  {
    "id": "api.command_mute.error",
    "translation": "Could not find the channel {{.Channel}}. Please use the [channel handle](https://about.mattermost.com/default-channel-handle-documentation) to identify channels."
  },
  {
    "id": "api.command_mute.hint",
    "translation": "~[channel]"
  },
  {
    "id": "api.command_mute.name",
    "translation": "mute"
  },
  {
    "id": "api.command_mute.no_channel.error",
    "translation": "Could not find the specified channel. Please use the [channel handle](https://about.mattermost.com/default-channel-handle-documentation) to identify channels."
  },
  {
    "id": "api.command_mute.not_member.error",
    "translation": "Could not mute channel {{.Channel}} as you are not a member."
  },
  {
    "id": "api.command_mute.success_mute",
    "translation": "You will not receive notifications for {{.Channel}} until channel mute is turned off."
  },
  {
    "id": "api.command_mute.success_mute_direct_msg",
    "translation": "You will not receive notifications for this channel until channel mute is turned off."
  },
  {
    "id": "api.command_mute.success_unmute",
    "translation": "{{.Channel}} is no longer muted."
  },
  {
    "id": "api.command_mute.success_unmute_direct_msg",
    "translation": "This channel is no longer muted."
  },
  {
    "id": "api.command_offline.desc",
    "translation": "Set your status offline"
  },
  {
    "id": "api.command_offline.name",
    "translation": "offline"
  },
  {
    "id": "api.command_offline.success",
    "translation": "You are now offline"
  },
  {
    "id": "api.command_online.desc",
    "translation": "Set your status online"
  },
  {
    "id": "api.command_online.name",
    "translation": "online"
  },
  {
    "id": "api.command_online.success",
    "translation": "You are now online"
  },
  {
    "id": "api.command_open.name",
    "translation": "open"
  },
  {
    "id": "api.command_remove.desc",
    "translation": "Remove a member from the channel"
  },
  {
    "id": "api.command_remove.direct_group.app_error",
    "translation": "You can't remove someone from a direct message channel."
  },
  {
    "id": "api.command_remove.group_constrained_user_denied",
    "translation": "User cannot be removed from the channel by you because they are a member of the groups linked to this channel. To remove them from this channel, they must be removed from the linked groups."
  },
  {
    "id": "api.command_remove.hint",
    "translation": "@[username]"
  },
  {
    "id": "api.command_remove.message.app_error",
    "translation": "A message must be provided with the /remove or /kick command."
  },
  {
    "id": "api.command_remove.missing.app_error",
    "translation": "We couldn't find the user. They may have been deactivated by the System Administrator."
  },
  {
    "id": "api.command_remove.name",
    "translation": "remove"
  },
  {
    "id": "api.command_remove.permission.app_error",
    "translation": "You don't have the appropriate permissions to remove the member."
  },
  {
    "id": "api.command_remove.user_not_in_channel",
    "translation": "{{.Username}} is not a member of this channel."
  },
  {
    "id": "api.command_search.desc",
    "translation": "Search text in messages"
  },
  {
    "id": "api.command_search.hint",
    "translation": "[text]"
  },
  {
    "id": "api.command_search.name",
    "translation": "search"
  },
  {
    "id": "api.command_search.unsupported.app_error",
    "translation": "The search command is not supported on your device."
  },
  {
    "id": "api.command_settings.desc",
    "translation": "Open the Account Settings dialog"
  },
  {
    "id": "api.command_settings.name",
    "translation": "settings"
  },
  {
    "id": "api.command_settings.unsupported.app_error",
    "translation": "The settings command is not supported on your device."
  },
  {
    "id": "api.command_shortcuts.desc",
    "translation": "Displays a list of keyboard shortcuts"
  },
  {
    "id": "api.command_shortcuts.name",
    "translation": "shortcuts"
  },
  {
    "id": "api.command_shortcuts.unsupported.app_error",
    "translation": "The shortcuts command is not supported on your device."
  },
  {
    "id": "api.command_shrug.desc",
    "translation": "Adds ¯\\_(ツ)_/¯ to your message"
  },
  {
    "id": "api.command_shrug.hint",
    "translation": "[message]"
  },
  {
    "id": "api.command_shrug.name",
    "translation": "shrug"
  },
  {
    "id": "api.config.client.old_format.app_error",
    "translation": "New format for the client configuration is not supported yet. Please specify format=old in the query string."
  },
  {
    "id": "api.config.update_config.clear_siteurl.app_error",
    "translation": "Site URL cannot be cleared."
  },
  {
    "id": "api.config.update_config.restricted_merge.app_error",
    "translation": "Failed to merge given config."
  },
  {
    "id": "api.context.404.app_error",
    "translation": "Sorry, we could not find the page."
  },
  {
    "id": "api.context.get_user.app_error",
    "translation": "Unable to get user from session UserID."
  },
  {
    "id": "api.context.invalid_body_param.app_error",
    "translation": "Invalid or missing {{.Name}} in request body."
  },
  {
    "id": "api.context.invalid_param.app_error",
    "translation": "Invalid {{.Name}} parameter."
  },
  {
    "id": "api.context.invalid_token.error",
    "translation": "Invalid session token={{.Token}}, err={{.Error}}"
  },
  {
    "id": "api.context.invalid_url_param.app_error",
    "translation": "Invalid or missing {{.Name}} parameter in request URL."
  },
  {
    "id": "api.context.local_origin_required.app_error",
    "translation": "This endpoint requires a local request origin."
  },
  {
    "id": "api.context.mfa_required.app_error",
    "translation": "Multi-factor authentication is required on this server."
  },
  {
    "id": "api.context.permissions.app_error",
    "translation": "You do not have the appropriate permissions."
  },
  {
    "id": "api.context.server_busy.app_error",
    "translation": "Server is busy, non-critical services are temporarily unavailable."
  },
  {
    "id": "api.context.session_expired.app_error",
    "translation": "Invalid or expired session, please login again."
  },
  {
    "id": "api.context.token_provided.app_error",
    "translation": "Session is not OAuth but token was provided in the query string."
  },
  {
    "id": "api.create_terms_of_service.custom_terms_of_service_disabled.app_error",
    "translation": "Custom terms of service feature is disabled."
  },
  {
    "id": "api.create_terms_of_service.empty_text.app_error",
    "translation": "Please enter text for your Custom Terms of Service."
  },
  {
    "id": "api.email.send_warn_metric_ack.failure.app_error",
    "translation": "Failure to send admin acknowledgment email"
  },
  {
    "id": "api.email.send_warn_metric_ack.invalid_warn_metric.app_error",
    "translation": "Could not find warn metric."
  },
  {
    "id": "api.email.send_warn_metric_ack.missing_server.app_error",
    "translation": "SMTP Server is required"
  },
  {
    "id": "api.email_batching.add_notification_email_to_batch.channel_full.app_error",
    "translation": "Email batching job's receiving channel was full. Please increase the EmailBatchingBufferSize."
  },
  {
    "id": "api.email_batching.add_notification_email_to_batch.disabled.app_error",
    "translation": "Email batching has been disabled by the system administrator."
  },
  {
    "id": "api.email_batching.render_batched_post.date",
    "translation": "{{.Hour}}:{{.Minute}} {{.Timezone}}, {{.Month}} {{.Day}}"
  },
  {
    "id": "api.email_batching.render_batched_post.direct_message",
    "translation": "Direct Message from "
  },
  {
    "id": "api.email_batching.render_batched_post.go_to_post",
    "translation": "Go to Post"
  },
  {
    "id": "api.email_batching.render_batched_post.group_message",
    "translation": "Group Message from "
  },
  {
    "id": "api.email_batching.render_batched_post.notification",
    "translation": "Notification from "
  },
  {
    "id": "api.email_batching.send_batched_email_notification.body_text",
    "translation": {
      "one": "You have a new notification.",
      "other": "You have {{.Count}} new notifications."
    }
  },
  {
    "id": "api.email_batching.send_batched_email_notification.subject",
    "translation": {
      "one": "[{{.SiteName}}] New Notification for {{.Month}} {{.Day}}, {{.Year}}",
      "other": "[{{.SiteName}}] New Notifications for {{.Month}} {{.Day}}, {{.Year}}"
    }
  },
  {
    "id": "api.emoji.create.duplicate.app_error",
    "translation": "Unable to create emoji. Another emoji with the same name already exists."
  },
  {
    "id": "api.emoji.create.internal_error",
    "translation": "server_error: Encountered internal server error creating the emoji."
  },
  {
    "id": "api.emoji.create.other_user.app_error",
    "translation": "Invalid user id."
  },
  {
    "id": "api.emoji.create.parse.app_error",
    "translation": "Unable to create emoji. Could not understand request."
  },
  {
    "id": "api.emoji.create.too_large.app_error",
    "translation": "Unable to create emoji. Image must be less than 1 MB in size."
  },
  {
    "id": "api.emoji.disabled.app_error",
    "translation": "Custom emoji have been disabled by the system admin."
  },
  {
    "id": "api.emoji.get_image.decode.app_error",
    "translation": "Unable to decode image file for emoji."
  },
  {
    "id": "api.emoji.get_image.read.app_error",
    "translation": "Unable to read image file for emoji."
  },
  {
    "id": "api.emoji.storage.app_error",
    "translation": "File storage not configured properly. Please configure for either S3 or local server file storage."
  },
  {
    "id": "api.emoji.upload.image.app_error",
    "translation": "Unable to create emoji. File must be a PNG, JPEG, or GIF."
  },
  {
    "id": "api.emoji.upload.large_image.decode_error",
    "translation": "Unable to create emoji. An error occurred when trying to decode the image."
  },
  {
    "id": "api.emoji.upload.large_image.encode_error",
    "translation": "Unable to create emoji. An error occurred when trying to encode the image."
  },
  {
    "id": "api.emoji.upload.large_image.gif_decode_error",
    "translation": "Unable to create emoji. An error occurred when trying to decode the GIF image."
  },
  {
    "id": "api.emoji.upload.large_image.gif_encode_error",
    "translation": "Unable to create emoji. An error occurred when trying to encode the GIF image."
  },
  {
    "id": "api.emoji.upload.large_image.too_large.app_error",
    "translation": "Unable to create emoji. Image must be smaller than {{.MaxWidth}} by {{.MaxHeight}}."
  },
  {
    "id": "api.emoji.upload.open.app_error",
    "translation": "Unable to create the emoji. An error occurred when trying to open the attached image."
  },
  {
    "id": "api.file.attachments.disabled.app_error",
    "translation": "File attachments have been disabled on this server."
  },
  {
    "id": "api.file.file_exists.exists_local.app_error",
    "translation": "Unable to check if the file exists."
  },
  {
    "id": "api.file.file_exists.s3.app_error",
    "translation": "Unable to check if the file exists."
  },
  {
    "id": "api.file.get_file.public_invalid.app_error",
    "translation": "The public link does not appear to be valid."
  },
  {
    "id": "api.file.get_file_preview.no_preview.app_error",
    "translation": "File doesn't have a preview image."
  },
  {
    "id": "api.file.get_file_thumbnail.no_thumbnail.app_error",
    "translation": "File doesn't have a thumbnail image."
  },
  {
    "id": "api.file.get_public_link.disabled.app_error",
    "translation": "Public links have been disabled."
  },
  {
    "id": "api.file.get_public_link.no_post.app_error",
    "translation": "Unable to get public link for file. File must be attached to a post that can be read by the current user."
  },
  {
    "id": "api.file.move_file.copy_within_s3.app_error",
    "translation": "Unable to copy file within S3."
  },
  {
    "id": "api.file.move_file.delete_from_s3.app_error",
    "translation": "Unable to delete file from S3."
  },
  {
    "id": "api.file.move_file.rename.app_error",
    "translation": "Unable to move file locally."
  },
  {
    "id": "api.file.no_driver.app_error",
    "translation": "No file driver selected."
  },
  {
    "id": "api.file.read_file.reading_local.app_error",
    "translation": "Encountered an error reading from local server file storage."
  },
  {
    "id": "api.file.read_file.s3.app_error",
    "translation": "Encountered an error reading from S3 storage."
  },
  {
    "id": "api.file.reader.reading_local.app_error",
    "translation": "Encountered an error opening a reader from local server file storage."
  },
  {
    "id": "api.file.reader.s3.app_error",
    "translation": "Encountered an error opening a reader from S3 storage."
  },
  {
    "id": "api.file.test_connection.local.connection.app_error",
    "translation": "Don't have permissions to write to local path specified or other error."
  },
  {
    "id": "api.file.test_connection.s3.bucked_create.app_error",
    "translation": "Unable to create bucket."
  },
  {
    "id": "api.file.test_connection.s3.bucket_exists.app_error",
    "translation": "Error checking if bucket exists."
  },
  {
    "id": "api.file.test_connection.s3.connection.app_error",
    "translation": "Bad connection to S3 or minio."
  },
  {
    "id": "api.file.upload_file.incorrect_channelId.app_error",
    "translation": "Unable to upload the file. Incorrect channel ID: {{.channelId}}"
  },
  {
    "id": "api.file.upload_file.incorrect_number_of_client_ids.app_error",
    "translation": "Unable to upload file(s). Have {{.NumClientIds}} client_ids for {{.NumFiles}} files."
  },
  {
    "id": "api.file.upload_file.incorrect_number_of_files.app_error",
    "translation": "Unable to upload files. Incorrect number of files specified."
  },
  {
    "id": "api.file.upload_file.large_image.app_error",
    "translation": "File above maximum dimensions could not be uploaded: {{.Filename}}"
  },
  {
    "id": "api.file.upload_file.large_image_detailed.app_error",
    "translation": "{{.Filename}} dimensions ({{.Width}} by {{.Height}} pixels) exceed the limits."
  },
  {
    "id": "api.file.upload_file.multiple_channel_ids.app_error",
    "translation": "Unable to upload file(s). Multiple conflicting channel_ids."
  },
  {
    "id": "api.file.upload_file.read_form_value.app_error",
    "translation": "Unable to upload file(s). Error reading the value for {{.Formname}}."
  },
  {
    "id": "api.file.upload_file.read_request.app_error",
    "translation": "Unable to upload file(s). Error reading or parsing request data."
  },
  {
    "id": "api.file.upload_file.rejected_by_plugin.app_error",
    "translation": "Unable to upload file {{.Filename}}. Rejected by plugin: {{.Reason}}"
  },
  {
    "id": "api.file.upload_file.storage.app_error",
    "translation": "Unable to upload file. Image storage is not configured."
  },
  {
    "id": "api.file.upload_file.too_large_detailed.app_error",
    "translation": "Unable to upload file {{.Filename}}. {{.Length}} bytes exceeds the maximum allowed {{.Limit}} bytes."
  },
  {
    "id": "api.file.write_file.s3.app_error",
    "translation": "Encountered an error writing to S3."
  },
  {
    "id": "api.file.write_file_locally.create_dir.app_error",
    "translation": "Encountered an error creating the directory for the new file."
  },
  {
    "id": "api.file.write_file_locally.writing.app_error",
    "translation": "Encountered an error writing to local server storage."
  },
  {
    "id": "api.image.get.app_error",
    "translation": "Requested image url cannot be parsed."
  },
  {
    "id": "api.incoming_webhook.disabled.app_error",
    "translation": "Incoming webhooks have been disabled by the system admin."
  },
  {
    "id": "api.incoming_webhook.invalid_username.app_error",
    "translation": "Invalid username."
  },
  {
    "id": "api.invalid_channel",
    "translation": "Channel listed in the request doesn't belong to the user"
  },
  {
    "id": "api.io_error",
    "translation": "input/output error"
  },
  {
    "id": "api.job.unable_to_download_job",
    "translation": "Unable to download this job"
  },
  {
    "id": "api.ldap_group.not_found",
    "translation": "ldap group not found"
  },
  {
    "id": "api.ldap_groups.existing_group_name_error",
    "translation": "group name already exists"
  },
  {
    "id": "api.ldap_groups.existing_reserved_name_error",
    "translation": "group name already exists as a reserved name"
  },
  {
    "id": "api.ldap_groups.existing_user_name_error",
    "translation": "group name already exists as a user name"
  },
  {
    "id": "api.ldap_groups.license_error",
    "translation": "your license does not support ldap groups"
  },
  {
    "id": "api.license.add_license.array.app_error",
    "translation": "Empty array under 'license' in request."
  },
  {
    "id": "api.license.add_license.expired.app_error",
    "translation": "License is either expired or has not yet started."
  },
  {
    "id": "api.license.add_license.invalid.app_error",
    "translation": "Invalid license file."
  },
  {
    "id": "api.license.add_license.invalid_count.app_error",
    "translation": "Unable to count total unique users."
  },
  {
    "id": "api.license.add_license.no_file.app_error",
    "translation": "No file under 'license' in request."
  },
  {
    "id": "api.license.add_license.open.app_error",
    "translation": "Could not open license file."
  },
  {
    "id": "api.license.add_license.save.app_error",
    "translation": "License did not save properly."
  },
  {
    "id": "api.license.add_license.save_active.app_error",
    "translation": "Active license ID did not save properly."
  },
  {
    "id": "api.license.add_license.unique_users.app_error",
    "translation": "This license only supports {{.Users}} users, when your system has {{.Count}} unique users. Unique users are counted distinctly by email address. You can see total user count under Site Reports -> View Statistics."
  },
  {
    "id": "api.license.client.old_format.app_error",
    "translation": "New format for the client license is not supported yet. Please specify format=old in the query string."
  },
  {
    "id": "api.license.remove_expired_license.failed.error",
    "translation": "Failed to send the disable license email successfully."
  },
  {
    "id": "api.license.request-trial.bad-request",
    "translation": "The number of users requested is not correct."
  },
  {
    "id": "api.license.request-trial.bad-request.terms-not-accepted",
    "translation": "You must accept the Mattermost Software Evaluation Agreement and Privacy Policy to request a license."
  },
  {
    "id": "api.license.request_trial_license.app_error",
    "translation": "Unable to get a trial license, please try again or contact with support@mattermost.com."
  },
  {
    "id": "api.license.request_trial_license.no-site-url.app_error",
    "translation": "Unable to request a trial license. Please configure a Site URL in the web server section of the Mattermost System Console."
  },
  {
    "id": "api.marshal_error",
    "translation": "marshal error"
  },
  {
    "id": "api.oauth.allow_oauth.redirect_callback.app_error",
    "translation": "invalid_request: Supplied redirect_uri did not match registered callback_url."
  },
  {
    "id": "api.oauth.allow_oauth.turn_off.app_error",
    "translation": "The system admin has turned off OAuth2 Service Provider."
  },
  {
    "id": "api.oauth.authorize_oauth.disabled.app_error",
    "translation": "The system admin has turned off OAuth2 Service Provider."
  },
  {
    "id": "api.oauth.get_access_token.bad_client_id.app_error",
    "translation": "invalid_request: Bad client_id."
  },
  {
    "id": "api.oauth.get_access_token.bad_client_secret.app_error",
    "translation": "invalid_request: Missing client_secret."
  },
  {
    "id": "api.oauth.get_access_token.bad_grant.app_error",
    "translation": "invalid_request: Bad grant_type."
  },
  {
    "id": "api.oauth.get_access_token.credentials.app_error",
    "translation": "invalid_client: Invalid client credentials."
  },
  {
    "id": "api.oauth.get_access_token.disabled.app_error",
    "translation": "The system admin has turned off OAuth2 Service Provider."
  },
  {
    "id": "api.oauth.get_access_token.expired_code.app_error",
    "translation": "invalid_grant: Invalid or expired authorization code."
  },
  {
    "id": "api.oauth.get_access_token.internal.app_error",
    "translation": "server_error: Encountered internal server error while accessing database."
  },
  {
    "id": "api.oauth.get_access_token.internal_saving.app_error",
    "translation": "server_error: Encountered internal server error while saving access token to database."
  },
  {
    "id": "api.oauth.get_access_token.internal_session.app_error",
    "translation": "server_error: Encountered internal server error while saving session to database."
  },
  {
    "id": "api.oauth.get_access_token.internal_user.app_error",
    "translation": "server_error: Encountered internal server error while pulling user from database."
  },
  {
    "id": "api.oauth.get_access_token.missing_code.app_error",
    "translation": "invalid_request: Missing code."
  },
  {
    "id": "api.oauth.get_access_token.missing_refresh_token.app_error",
    "translation": "invalid_request: Missing refresh_token."
  },
  {
    "id": "api.oauth.get_access_token.redirect_uri.app_error",
    "translation": "invalid_request: Supplied redirect_uri does not match authorization code redirect_uri."
  },
  {
    "id": "api.oauth.get_access_token.refresh_token.app_error",
    "translation": "invalid_grant: Invalid refresh token."
  },
  {
    "id": "api.oauth.invalid_state_token.app_error",
    "translation": "Invalid state token."
  },
  {
    "id": "api.oauth.register_oauth_app.turn_off.app_error",
    "translation": "The system admin has turned off OAuth2 Service Provider."
  },
  {
    "id": "api.oauth.revoke_access_token.del_session.app_error",
    "translation": "Error deleting session from DB."
  },
  {
    "id": "api.oauth.revoke_access_token.del_token.app_error",
    "translation": "Error deleting access token from DB."
  },
  {
    "id": "api.oauth.revoke_access_token.get.app_error",
    "translation": "Error getting access token from DB before deletion."
  },
  {
    "id": "api.oauth.singup_with_oauth.disabled.app_error",
    "translation": "User sign-up is disabled."
  },
  {
    "id": "api.oauth.singup_with_oauth.expired_link.app_error",
    "translation": "The signup link has expired."
  },
  {
    "id": "api.oauth.singup_with_oauth.invalid_link.app_error",
    "translation": "The signup link does not appear to be valid."
  },
  {
    "id": "api.outgoing_webhook.disabled.app_error",
    "translation": "Outgoing webhooks have been disabled by the system admin."
  },
  {
    "id": "api.plugin.add_public_key.open.app_error",
    "translation": "An error occurred while opening the public key file."
  },
  {
    "id": "api.plugin.install.download_failed.app_error",
    "translation": "An error occurred while downloading the plugin."
  },
  {
    "id": "api.plugin.upload.array.app_error",
    "translation": "File array is empty in multipart/form request."
  },
  {
    "id": "api.plugin.upload.file.app_error",
    "translation": "Unable to open file in multipart/form request."
  },
  {
    "id": "api.plugin.upload.no_file.app_error",
    "translation": "Missing file in multipart/form request."
  },
  {
    "id": "api.plugin.verify_plugin.app_error",
    "translation": "Unable to verify plugin signature."
  },
  {
    "id": "api.post.check_for_out_of_channel_group_users.message.none",
    "translation": "@{{.GroupName}} has no members on this team"
  },
  {
    "id": "api.post.check_for_out_of_channel_groups_mentions.message.multiple",
    "translation": "@{{.Usernames}} and @{{.LastUsername}} did not get notified by this mention because they are not in the channel. They cannot be added to the channel because they are not a member of the linked groups. To add them to this channel, they must be added to the linked groups."
  },
  {
    "id": "api.post.check_for_out_of_channel_groups_mentions.message.one",
    "translation": "@{{.Username}} did not get notified by this mention because they are not in the channel. They cannot be added to the channel because they are not a member of the linked groups. To add them to this channel, they must be added to the linked groups."
  },
  {
    "id": "api.post.check_for_out_of_channel_mentions.message.multiple",
    "translation": "@{{.Usernames}} and @{{.LastUsername}} did not get notified by this mention because they are not in the channel."
  },
  {
    "id": "api.post.check_for_out_of_channel_mentions.message.one",
    "translation": "@{{.Username}} did not get notified by this mention because they are not in the channel."
  },
  {
    "id": "api.post.create_post.can_not_post_to_deleted.error",
    "translation": "Can not post to deleted channel."
  },
  {
    "id": "api.post.create_post.channel_root_id.app_error",
    "translation": "Invalid ChannelId for RootId parameter."
  },
  {
    "id": "api.post.create_post.parent_id.app_error",
    "translation": "Invalid ParentId parameter."
  },
  {
    "id": "api.post.create_post.root_id.app_error",
    "translation": "Invalid RootId parameter."
  },
  {
    "id": "api.post.create_post.town_square_read_only",
    "translation": "This channel is read-only. Only members with permission can post here."
  },
  {
    "id": "api.post.create_webhook_post.creating.app_error",
    "translation": "Error creating post."
  },
  {
    "id": "api.post.deduplicate_create_post.failed_to_get",
    "translation": "Failed to fetch original post after deduplicating a client repeating the same request."
  },
  {
    "id": "api.post.deduplicate_create_post.pending",
    "translation": "Rejected post since another client is making the same request."
  },
  {
    "id": "api.post.delete_post.can_not_delete_post_in_deleted.error",
    "translation": "Can not delete a post in a deleted channel."
  },
  {
    "id": "api.post.disabled_all",
    "translation": "@all has been disabled because the channel has more than {{.Users}} users."
  },
  {
    "id": "api.post.disabled_channel",
    "translation": "@channel has been disabled because the channel has more than {{.Users}} users."
  },
  {
    "id": "api.post.disabled_here",
    "translation": "@here has been disabled because the channel has more than {{.Users}} users."
  },
  {
    "id": "api.post.do_action.action_id.app_error",
    "translation": "Invalid action id."
  },
  {
    "id": "api.post.do_action.action_integration.app_error",
    "translation": "Action integration error."
  },
  {
    "id": "api.post.error_get_post_id.pending",
    "translation": "Unable to get the pending post."
  },
  {
    "id": "api.post.get_message_for_notification.files_sent",
    "translation": {
      "one": "{{.Count}} file sent: {{.Filenames}}",
      "other": "{{.Count}} files sent: {{.Filenames}}"
    }
  },
  {
    "id": "api.post.get_message_for_notification.images_sent",
    "translation": {
      "one": "{{.Count}} image sent: {{.Filenames}}",
      "other": "{{.Count}} images sent: {{.Filenames}}"
    }
  },
  {
    "id": "api.post.link_preview_disabled.app_error",
    "translation": "Link previews have been disabled by the system administrator."
  },
  {
    "id": "api.post.patch_post.can_not_update_post_in_deleted.error",
    "translation": "Can not update a post in a deleted channel."
  },
  {
    "id": "api.post.save_is_pinned_post.town_square_read_only",
    "translation": "This channel is read-only. Only members with permission can pin or unpin posts here."
  },
  {
    "id": "api.post.send_notification_and_forget.push_channel_mention",
    "translation": " notified the channel."
  },
  {
    "id": "api.post.send_notification_and_forget.push_comment_on_post",
    "translation": " commented on your post."
  },
  {
    "id": "api.post.send_notification_and_forget.push_comment_on_thread",
    "translation": " commented on a thread you participated in."
  },
  {
    "id": "api.post.send_notifications_and_forget.push_explicit_mention",
    "translation": " mentioned you."
  },
  {
    "id": "api.post.send_notifications_and_forget.push_general_message",
    "translation": " posted a message."
  },
  {
    "id": "api.post.send_notifications_and_forget.push_image_only",
    "translation": " attached a file."
  },
  {
    "id": "api.post.send_notifications_and_forget.push_message",
    "translation": "sent you a message."
  },
  {
    "id": "api.post.update_post.can_not_update_post_in_deleted.error",
    "translation": "Can not update a post in a deleted channel."
  },
  {
    "id": "api.post.update_post.find.app_error",
    "translation": "Unable to find the existing post or comment to update."
  },
  {
    "id": "api.post.update_post.permissions_details.app_error",
    "translation": "Already deleted id={{.PostId}}."
  },
  {
    "id": "api.post.update_post.permissions_time_limit.app_error",
    "translation": "Post edit is only allowed for {{.timeLimit}} seconds. Please ask your System Administrator for details."
  },
  {
    "id": "api.post.update_post.system_message.app_error",
    "translation": "Unable to update system message."
  },
  {
    "id": "api.post_get_post_by_id.get.app_error",
    "translation": "Unable to get post."
  },
  {
    "id": "api.preference.delete_preferences.delete.app_error",
    "translation": "Unable to delete user preferences."
  },
  {
    "id": "api.preference.delete_preferences.update_sidebar.app_error",
    "translation": "Unable to update sidebar to match deleted preferences"
  },
  {
    "id": "api.preference.preferences_category.get.app_error",
    "translation": "Unable to get user preferences."
  },
  {
    "id": "api.preference.update_preferences.set.app_error",
    "translation": "Unable to set user preferences."
  },
  {
    "id": "api.preference.update_preferences.update_sidebar.app_error",
    "translation": "Unable to update sidebar to match updated preferences"
  },
  {
    "id": "api.push_notification.disabled.app_error",
    "translation": "Push Notifications are disabled on this server."
  },
  {
    "id": "api.push_notification.id_loaded.default_message",
    "translation": "You've received a new message."
  },
  {
    "id": "api.push_notification.id_loaded.fetch.app_error",
    "translation": "An error occurred fetching the ID-loaded push notification."
  },
  {
    "id": "api.push_notifications.message.parse.app_error",
    "translation": "An error occurred building the push notification message."
  },
  {
    "id": "api.push_notifications.session.expired",
    "translation": "Session Expired: Please log in to continue receiving notifications. Sessions for {{.siteName}} are configured by your System Administrator to expire every {{.daysCount}} day(s)."
  },
  {
    "id": "api.push_notifications_ack.forward.app_error",
    "translation": "An error occurred sending the receipt delivery to the push notification service."
  },
  {
    "id": "api.push_notifications_ack.message.parse.app_error",
    "translation": "An error occurred building the push notification ack message."
  },
  {
    "id": "api.reaction.delete.archived_channel.app_error",
    "translation": "You cannot remove a reaction in an archived channel."
  },
  {
    "id": "api.reaction.save.archived_channel.app_error",
    "translation": "You cannot react in an archived channel."
  },
  {
    "id": "api.reaction.save_reaction.invalid.app_error",
    "translation": "Reaction is not valid."
  },
  {
    "id": "api.reaction.save_reaction.user_id.app_error",
    "translation": "You cannot save reaction for the other user."
  },
  {
    "id": "api.reaction.town_square_read_only",
    "translation": "Reacting to posts is not possible in read-only channels."
  },
  {
    "id": "api.restricted_system_admin",
    "translation": "This action is forbidden to a restricted system admin."
  },
  {
    "id": "api.roles.patch_roles.license.error",
    "translation": "Your license does not support advanced permissions."
  },
  {
    "id": "api.scheme.create_scheme.license.error",
    "translation": "Your license does not support creating permissions schemes."
  },
  {
    "id": "api.scheme.delete_scheme.license.error",
    "translation": "Your license not support delete permissions schemes"
  },
  {
    "id": "api.scheme.get_channels_for_scheme.scope.error",
    "translation": "Unable to get the channels for scheme because the supplied scheme is not a channel scheme."
  },
  {
    "id": "api.scheme.get_teams_for_scheme.scope.error",
    "translation": "Unable to get the teams for scheme because the supplied scheme is not a team scheme."
  },
  {
    "id": "api.scheme.patch_scheme.license.error",
    "translation": "Your license does not support update permissions schemes"
  },
  {
    "id": "api.server.start_server.forward80to443.disabled_while_using_lets_encrypt",
    "translation": "Must enable Forward80To443 when using LetsEncrypt"
  },
  {
    "id": "api.server.start_server.forward80to443.enabled_but_listening_on_wrong_port",
    "translation": "Unable to forward port 80 to port 443 while listening on port %s: disable Forward80To443 if using a proxy server"
  },
  {
    "id": "api.server.start_server.rate_limiting_memory_store",
    "translation": "Unable to initialize rate limiting memory store. Check MemoryStoreSize config setting."
  },
  {
    "id": "api.server.start_server.rate_limiting_rate_limiter",
    "translation": "Unable to initialize rate limiting."
  },
  {
    "id": "api.server.start_server.starting.critical",
    "translation": "Error starting server, err:%v"
  },
  {
    "id": "api.server.warn_metric.bot_response.mailto_contact_header",
    "translation": "Contact: {{.Contact}}"
  },
  {
    "id": "api.server.warn_metric.bot_response.mailto_diagnostic_id_header",
    "translation": "Diagnostic Id: {{.DiagnosticId}}"
  },
  {
    "id": "api.server.warn_metric.bot_response.mailto_email_header",
    "translation": "Email: {{.Email}}"
  },
  {
    "id": "api.server.warn_metric.bot_response.mailto_footer",
    "translation": "If you have any additional inquiries, please contact support@mattermost.com"
  },
  {
    "id": "api.server.warn_metric.bot_response.mailto_registered_users_header",
    "translation": "Total Active Users: {{.NoRegisteredUsers}}"
  },
  {
    "id": "api.server.warn_metric.bot_response.mailto_site_url_header",
    "translation": "Site URL: {{.SiteUrl}}"
  },
  {
    "id": "api.server.warn_metric.bot_response.mailto_subject",
    "translation": "Mattermost Contact Us request"
  },
  {
    "id": "api.server.warn_metric.bot_response.notification_failure.body",
    "translation": "Please email us."
  },
  {
    "id": "api.server.warn_metric.bot_response.notification_failure.message",
    "translation": "Message could not be sent."
  },
  {
    "id": "api.server.warn_metric.bot_response.notification_success.message",
    "translation": "Thank you for contacting Mattermost. We will follow up with you soon."
  },
  {
    "id": "api.server.warn_metric.bot_response.number_of_users.mailto_body",
    "translation": "Mattermost Contact Us request. My team has now {{.Limit}} users and I am considering Mattermost Enterprise Edition.\r\n"
  },
  {
    "id": "api.server.warn_metric.contact_us",
    "translation": "Contact us"
  },
  {
    "id": "api.server.warn_metric.contacting_us",
    "translation": "Contacting us"
  },
  {
    "id": "api.server.warn_metric.email_us",
    "translation": "Email us"
  },
  {
    "id": "api.server.warn_metric.number_of_active_users_200.notification_body",
    "translation": "Your Mattermost system now has 200 users. As your user base grows, provisioning new accounts can become time-consuming. We recommend that you upgrade to Mattermost Enterprise E10 and integrate your organization’s Active Directory/LDAP, which will allow anyone with an account to access Mattermost. Users can log in without having to create new usernames and passwords, and administrators save time provisioning and managing accounts.\n[Learn more about integrating with AD/LDAP](https://docs.mattermost.com/deployment/sso-ldap.html?utm_medium=product&utm_source=mattermost-advisor-bot&utm_content=adldap)"
  },
  {
    "id": "api.server.warn_metric.number_of_active_users_200.notification_title",
    "translation": "Integrate AD/LDAP"
  },
  {
    "id": "api.server.warn_metric.number_of_active_users_400.notification_body",
    "translation": "Your Mattermost system now has 400 users. When you connect Mattermost with your organization's single sign-on provider, users can access Mattermost without having to re-enter their credentials. Contact support to learn more about integrating with SAML 2.0, available in Mattermost Enterprise E20.\n[Learn more about integrating with SAML 2.0](https://docs.mattermost.com/deployment/sso-saml.html?utm_medium=product&utm_source=mattermost-advisor-bot&utm_content=saml)"
  },
  {
    "id": "api.server.warn_metric.number_of_active_users_400.notification_title",
    "translation": "Integrate SAML 2.0"
  },
  {
    "id": "api.server.warn_metric.number_of_active_users_500.notification_body",
    "translation": "Mattermost strongly recommends that deployments of over 500 users upgrade to Mattermost Enterprise E20, which offers features such as user management, server clustering, and performance monitoring."
  },
  {
    "id": "api.server.warn_metric.number_of_active_users_500.notification_title",
    "translation": "Upgrade to Mattermost Enterprise edition"
  },
  {
    "id": "api.slackimport.slack_add_bot_user.email_pwd",
    "translation": "The Integration/Slack Bot user with email {{.Email}} and password {{.Password}} has been imported.\r\n"
  },
  {
    "id": "api.slackimport.slack_add_bot_user.unable_import",
    "translation": "Unable to import the Integration/Slack Bot user {{.Username}}.\r\n"
  },
  {
    "id": "api.slackimport.slack_add_channels.added",
    "translation": "\r\nChannels added:\r\n"
  },
  {
    "id": "api.slackimport.slack_add_channels.failed_to_add_user",
    "translation": "Unable to add Slack user {{.Username}} to channel.\r\n"
  },
  {
    "id": "api.slackimport.slack_add_channels.import_failed",
    "translation": "Unable to import Slack channel {{.DisplayName}}.\r\n"
  },
  {
    "id": "api.slackimport.slack_add_channels.merge",
    "translation": "The Slack channel {{.DisplayName}} already exists as an active Mattermost channel. Both channels have been merged.\r\n"
  },
  {
    "id": "api.slackimport.slack_add_users.created",
    "translation": "\r\nUsers created:\r\n"
  },
  {
    "id": "api.slackimport.slack_add_users.email_pwd",
    "translation": "Slack user with email {{.Email}} and password {{.Password}} has been imported.\r\n"
  },
  {
    "id": "api.slackimport.slack_add_users.merge_existing",
    "translation": "Slack user merged with an existing Mattermost user with matching email {{.Email}} and username {{.Username}}.\r\n"
  },
  {
    "id": "api.slackimport.slack_add_users.merge_existing_failed",
    "translation": "Slack user merged with an existing Mattermost user with matching email {{.Email}} and username {{.Username}}, but was unable to add the user to their team.\r\n"
  },
  {
    "id": "api.slackimport.slack_add_users.missing_email_address",
    "translation": "User {{.Username}} does not have an email address in the Slack export. Used {{.Email}} as a placeholder. The user should update their email address once logged in to the system.\r\n"
  },
  {
    "id": "api.slackimport.slack_add_users.unable_import",
    "translation": "Unable to import Slack user: {{.Username}}.\r\n"
  },
  {
    "id": "api.slackimport.slack_import.log",
    "translation": "Mattermost Slack Import Log\r\n"
  },
  {
    "id": "api.slackimport.slack_import.note1",
    "translation": "- Some messages may not have been imported because they were not supported by this importer.\r\n"
  },
  {
    "id": "api.slackimport.slack_import.note2",
    "translation": "- Slack bot messages are currently not supported.\r\n"
  },
  {
    "id": "api.slackimport.slack_import.note3",
    "translation": "- Additional errors may be found in the server logs.\r\n"
  },
  {
    "id": "api.slackimport.slack_import.notes",
    "translation": "\r\nNotes:\r\n"
  },
  {
    "id": "api.slackimport.slack_import.open.app_error",
    "translation": "Unable to open the file: {{.Filename}}.\r\n"
  },
  {
    "id": "api.slackimport.slack_import.team_fail",
    "translation": "Unable to get the team to import into.\r\n"
  },
  {
    "id": "api.slackimport.slack_import.zip.app_error",
    "translation": "Unable to open the Slack export zip file.\r\n"
  },
  {
    "id": "api.slackimport.slack_import.zip.file_too_large",
    "translation": "{{.Filename}} in zip archive too large to process for Slack import\r\n"
  },
  {
    "id": "api.status.user_not_found.app_error",
    "translation": "User not found."
  },
  {
    "id": "api.system.id_loaded.not_available.app_error",
    "translation": "ID Loaded Push Notifications are not configured or supported on this server."
  },
  {
    "id": "api.team.add_members.error",
    "translation": "Error adding team member(s)."
  },
  {
    "id": "api.team.add_members.user_denied",
    "translation": "This team is managed by groups.  This user is not part of a group that is synced to this team."
  },
  {
    "id": "api.team.add_user_to_team.added",
    "translation": "%v added to the team by %v."
  },
  {
    "id": "api.team.add_user_to_team.missing_parameter.app_error",
    "translation": "Parameter required to add user to team."
  },
  {
    "id": "api.team.add_user_to_team_from_invite.guest.app_error",
    "translation": "Guests are restricted from joining a team via an invite link. Please request a guest email invitation to the team."
  },
  {
    "id": "api.team.demote_user_to_guest.disabled.error",
    "translation": "Guest accounts are disabled."
  },
  {
    "id": "api.team.demote_user_to_guest.license.error",
    "translation": "Your license does not support guest accounts"
  },
  {
    "id": "api.team.get_all_teams.insufficient_permissions",
    "translation": "You don't have the appropriate permissions to list all teams"
  },
  {
    "id": "api.team.get_invite_info.not_open_team",
    "translation": "Invite is invalid because this is not an open team."
  },
  {
    "id": "api.team.get_team_icon.filesettings_no_driver.app_error",
    "translation": "Invalid driver name for file settings.  Must be 'local' or 'amazons3'."
  },
  {
    "id": "api.team.get_team_icon.read_file.app_error",
    "translation": "Unable to read the team icon file."
  },
  {
    "id": "api.team.import_team.array.app_error",
    "translation": "Empty array under 'file' in request."
  },
  {
    "id": "api.team.import_team.integer.app_error",
    "translation": "Filesize not an integer."
  },
  {
    "id": "api.team.import_team.no_file.app_error",
    "translation": "No file under 'file' in request."
  },
  {
    "id": "api.team.import_team.no_import_from.app_error",
    "translation": "Malformed request: importFrom field is not present."
  },
  {
    "id": "api.team.import_team.open.app_error",
    "translation": "Could not open file."
  },
  {
    "id": "api.team.import_team.parse.app_error",
    "translation": "Could not parse multipart form."
  },
  {
    "id": "api.team.import_team.unavailable.app_error",
    "translation": "Malformed request: filesize field is not present."
  },
  {
    "id": "api.team.import_team.unknown_import_from.app_error",
    "translation": "Unknown import source."
  },
  {
    "id": "api.team.invalidate_all_email_invites.app_error",
    "translation": "Error invalidating email invites."
  },
  {
    "id": "api.team.invate_guests_to_channels.disabled.error",
    "translation": "Guest accounts are disabled"
  },
  {
    "id": "api.team.invate_guests_to_channels.license.error",
    "translation": "Your license does not support guest accounts"
  },
  {
    "id": "api.team.invite_guests.channel_in_invalid_team.app_error",
    "translation": "The channels of the invite must be part of the team of the invite."
  },
  {
    "id": "api.team.invite_members.disabled.app_error",
    "translation": "Email invitations are disabled."
  },
  {
    "id": "api.team.invite_members.invalid_email.app_error",
    "translation": "The following email addresses do not belong to an accepted domain: {{.Addresses}}. Please contact your System Administrator for details."
  },
  {
    "id": "api.team.invite_members.no_one.app_error",
    "translation": "No one to invite."
  },
  {
    "id": "api.team.is_team_creation_allowed.disabled.app_error",
    "translation": "Team creation has been disabled. Please ask your System Administrator for details."
  },
  {
    "id": "api.team.is_team_creation_allowed.domain.app_error",
    "translation": "The user cannot be added as the domain associated with the account is not permitted. Contact your System Administrator for additional details."
  },
  {
    "id": "api.team.join_team.post_and_forget",
    "translation": "%v joined the team."
  },
  {
    "id": "api.team.join_user_to_team.allowed_domains.app_error",
    "translation": "The user cannot be added as the domain associated with the account is not permitted. Contact your System Administrator for additional details."
  },
  {
    "id": "api.team.leave.left",
    "translation": "%v left the team."
  },
  {
    "id": "api.team.move_channel.post.error",
    "translation": "Failed to post channel move message."
  },
  {
    "id": "api.team.move_channel.success",
    "translation": "This channel has been moved to this team from %v."
  },
  {
    "id": "api.team.remove_member.group_constrained.app_error",
    "translation": "Unable to remove a user from a group-constrained team."
  },
  {
    "id": "api.team.remove_team_icon.get_team.app_error",
    "translation": "An error occurred getting the team."
  },
  {
    "id": "api.team.remove_user_from_team.missing.app_error",
    "translation": "The user does not appear to be part of this team."
  },
  {
    "id": "api.team.remove_user_from_team.removed",
    "translation": "%v removed from the team."
  },
  {
    "id": "api.team.search_teams.pagination_not_implemented.private_team_search",
    "translation": "Pagination not implemented for private-only team search."
  },
  {
    "id": "api.team.search_teams.pagination_not_implemented.public_team_search",
    "translation": "Pagination not implemented for public-only team search."
  },
  {
    "id": "api.team.set_team_icon.array.app_error",
    "translation": "Empty array under 'image' in request."
  },
  {
    "id": "api.team.set_team_icon.decode.app_error",
    "translation": "Could not decode team icon."
  },
  {
    "id": "api.team.set_team_icon.decode_config.app_error",
    "translation": "Could not decode team icon metadata."
  },
  {
    "id": "api.team.set_team_icon.encode.app_error",
    "translation": "Could not encode team icon."
  },
  {
    "id": "api.team.set_team_icon.get_team.app_error",
    "translation": "An error occurred getting the team."
  },
  {
    "id": "api.team.set_team_icon.no_file.app_error",
    "translation": "No file under 'image' in request."
  },
  {
    "id": "api.team.set_team_icon.open.app_error",
    "translation": "Could not open image file."
  },
  {
    "id": "api.team.set_team_icon.parse.app_error",
    "translation": "Could not parse multipart form."
  },
  {
    "id": "api.team.set_team_icon.storage.app_error",
    "translation": "Unable to upload team icon. Image storage is not configured."
  },
  {
    "id": "api.team.set_team_icon.too_large.app_error",
    "translation": "Unable to upload team icon. File is too large."
  },
  {
    "id": "api.team.set_team_icon.write_file.app_error",
    "translation": "Could not save team icon."
  },
  {
    "id": "api.team.team_icon.update.app_error",
    "translation": "An error occurred updating the team icon."
  },
  {
    "id": "api.team.update_member_roles.not_a_member",
    "translation": "Specified user is not a member of specified team."
  },
  {
    "id": "api.team.update_restricted_domains.mismatch.app_error",
    "translation": "Restricting team to {{ .Domain }} is not allowed by the system config. Please contact your system administrator."
  },
  {
    "id": "api.team.update_team_member_roles.guest_and_user.app_error",
    "translation": "Invalid team member update: A user must be a guest or a user but not both."
  },
  {
    "id": "api.team.update_team_scheme.license.error",
    "translation": "Your license does not support updating a team's scheme"
  },
  {
    "id": "api.team.update_team_scheme.scheme_scope.error",
    "translation": "Unable to set the scheme to the team because the supplied scheme is not a team scheme."
  },
  {
    "id": "api.templates.deactivate_body.info",
    "translation": "You deactivated your account on {{ .SiteURL }}."
  },
  {
    "id": "api.templates.deactivate_body.title",
    "translation": "Your account has been deactivated at {{ .ServerURL }}"
  },
  {
    "id": "api.templates.deactivate_body.warning",
    "translation": "If this change was not initiated by you or you want to reactivate your account, contact your system administrator."
  },
  {
    "id": "api.templates.deactivate_subject",
    "translation": "[{{ .SiteName }}] Your account at {{ .ServerURL }} has been deactivated"
  },
  {
    "id": "api.templates.email_change_body.info",
    "translation": "Your email address for {{.TeamDisplayName}} has been changed to {{.NewEmail}}."
  },
  {
    "id": "api.templates.email_change_body.title",
    "translation": "You updated your email"
  },
  {
    "id": "api.templates.email_change_subject",
    "translation": "[{{ .SiteName }}] Your email address has changed"
  },
  {
    "id": "api.templates.email_change_verify_body.button",
    "translation": "Verify Email"
  },
  {
    "id": "api.templates.email_change_verify_body.info",
    "translation": "To finish updating your email address for {{.TeamDisplayName}}, please click the link below to confirm this is the right address."
  },
  {
    "id": "api.templates.email_change_verify_body.title",
    "translation": "You updated your email"
  },
  {
    "id": "api.templates.email_change_verify_subject",
    "translation": "[{{ .SiteName }}] Verify new email address"
  },
  {
    "id": "api.templates.email_footer",
    "translation": "To change your notification preferences, log in to your team site and go to Account Settings > Notifications."
  },
  {
    "id": "api.templates.email_info1",
    "translation": "Any questions at all, mail us any time: "
  },
  {
    "id": "api.templates.email_info2",
    "translation": "Best wishes,"
  },
  {
    "id": "api.templates.email_info3",
    "translation": "The {{.SiteName}} Team"
  },
  {
    "id": "api.templates.email_organization",
    "translation": "Sent by "
  },
  {
    "id": "api.templates.email_warning",
    "translation": "If you did not make this change, please contact the system administrator."
  },
  {
    "id": "api.templates.invite_body.button",
    "translation": "Join Team"
  },
  {
    "id": "api.templates.invite_body.extra_info",
    "translation": "Mattermost lets you share messages and files from your PC or phone, with instant search and archiving. After you’ve joined [[{{.TeamDisplayName}}]], you can sign-in to your new team and access these features anytime from the web address:"
  },
  {
    "id": "api.templates.invite_body.info",
    "translation": "[[{{.SenderName}}]], has invited you to join [[{{.TeamDisplayName}}]]."
  },
  {
    "id": "api.templates.invite_body.title",
    "translation": "You've been invited"
  },
  {
    "id": "api.templates.invite_body_guest.info",
    "translation": "[[{{.SenderName}}]], has invited you to join team [[{{.TeamDisplayName}}]] as a guest."
  },
  {
    "id": "api.templates.invite_guest_subject",
    "translation": "[{{ .SiteName }}] {{ .SenderName }} invited you to join the team {{ .TeamDisplayName }} as a guest"
  },
  {
    "id": "api.templates.invite_subject",
    "translation": "[{{ .SiteName }}] {{ .SenderName }} invited you to join {{ .TeamDisplayName }} Team"
  },
  {
    "id": "api.templates.mfa_activated_body.info",
    "translation": "Multi-factor authentication has been added to your account on {{ .SiteURL }}."
  },
  {
    "id": "api.templates.mfa_activated_body.title",
    "translation": "Multi-factor authentication was added"
  },
  {
    "id": "api.templates.mfa_change_subject",
    "translation": "[{{ .SiteName }}] Your MFA has been updated"
  },
  {
    "id": "api.templates.mfa_deactivated_body.info",
    "translation": "Multi-factor authentication has been removed from your account on {{ .SiteURL }}."
  },
  {
    "id": "api.templates.mfa_deactivated_body.title",
    "translation": "Multi-factor authentication was removed"
  },
  {
    "id": "api.templates.password_change_body.info",
    "translation": "Your password has been updated for {{.TeamDisplayName}} on {{ .TeamURL }} by {{.Method}}."
  },
  {
    "id": "api.templates.password_change_body.title",
    "translation": "Your password has been updated"
  },
  {
    "id": "api.templates.password_change_subject",
    "translation": "[{{ .SiteName }}] Your password has been updated"
  },
  {
    "id": "api.templates.post_body.button",
    "translation": "Go To Post"
  },
  {
    "id": "api.templates.remove_expired_license.body.renew_button",
    "translation": "Renew License"
  },
  {
    "id": "api.templates.remove_expired_license.body.title",
    "translation": "Enterprise license has expired and some features may be disabled. Please renew."
  },
  {
    "id": "api.templates.remove_expired_license.subject",
    "translation": "Mattermost Enterprise license has been disabled."
  },
  {
    "id": "api.templates.reset_body.button",
    "translation": "Reset Password"
  },
  {
    "id": "api.templates.reset_body.info1",
    "translation": "To change your password, click \"Reset Password\" below."
  },
  {
    "id": "api.templates.reset_body.info2",
    "translation": "If you did not mean to reset your password, please ignore this email and your password will remain the same. The password reset link expires in 24 hours."
  },
  {
    "id": "api.templates.reset_body.title",
    "translation": "You requested a password reset"
  },
  {
    "id": "api.templates.reset_subject",
    "translation": "[{{ .SiteName }}] Reset your password"
  },
  {
    "id": "api.templates.signin_change_email.body.info",
    "translation": "You updated your sign-in method on {{ .SiteName }} to {{.Method}}."
  },
  {
    "id": "api.templates.signin_change_email.body.method_email",
    "translation": "email and password"
  },
  {
    "id": "api.templates.signin_change_email.body.title",
    "translation": "You updated your sign-in method"
  },
  {
    "id": "api.templates.signin_change_email.subject",
    "translation": "[{{ .SiteName }}] Your sign-in method has been updated"
  },
  {
    "id": "api.templates.user_access_token_body.info",
    "translation": "A personal access token was added to your account on {{ .SiteURL }}. They can be used to access {{.SiteName}} with your account."
  },
  {
    "id": "api.templates.user_access_token_body.title",
    "translation": "Personal access token added to your account"
  },
  {
    "id": "api.templates.user_access_token_subject",
    "translation": "[{{ .SiteName }}] Personal access token added to your account"
  },
  {
    "id": "api.templates.username_change_body.info",
    "translation": "Your username for {{.TeamDisplayName}} has been changed to {{.NewUsername}}."
  },
  {
    "id": "api.templates.username_change_body.title",
    "translation": "You updated your username"
  },
  {
    "id": "api.templates.username_change_subject",
    "translation": "[{{ .SiteName }}] Your username has changed"
  },
  {
    "id": "api.templates.verify_body.button",
    "translation": "Verify Email"
  },
  {
    "id": "api.templates.verify_body.info",
    "translation": "Please verify your email address by clicking below."
  },
  {
    "id": "api.templates.verify_body.title",
    "translation": "You've joined {{ .ServerURL }}"
  },
  {
    "id": "api.templates.verify_subject",
    "translation": "[{{ .SiteName }}] Email Verification"
  },
  {
    "id": "api.templates.warn_metric_ack.body.contact_email_header",
    "translation": "Email: "
  },
  {
    "id": "api.templates.warn_metric_ack.body.contact_name_header",
    "translation": "Contact: "
  },
  {
    "id": "api.templates.warn_metric_ack.body.diagnostic_id_header",
    "translation": "Diagnostic Id: "
  },
  {
    "id": "api.templates.warn_metric_ack.body.registered_users_header",
    "translation": "Total Active Users: "
  },
  {
    "id": "api.templates.warn_metric_ack.body.site_url_header",
    "translation": "Site URL: "
  },
  {
    "id": "api.templates.warn_metric_ack.footer",
    "translation": "If you have any additional inquiries, please contact support@mattermost.com"
  },
  {
    "id": "api.templates.warn_metric_ack.number_of_active_users.body",
    "translation": "Mattermost Contact Us request. My team has now {{ .Limit }} users and I am considering Mattermost Enterprise Edition."
  },
  {
    "id": "api.templates.warn_metric_ack.subject",
    "translation": "Mattermost Contact Us request"
  },
  {
    "id": "api.templates.welcome_body.app_download_info",
    "translation": "For the best experience, download the apps for PC, Mac, iOS and Android from:"
  },
  {
    "id": "api.templates.welcome_body.button",
    "translation": "Verify Email"
  },
  {
    "id": "api.templates.welcome_body.info",
    "translation": "Please verify your email address by clicking below."
  },
  {
    "id": "api.templates.welcome_body.info2",
    "translation": "You can sign in from:"
  },
  {
    "id": "api.templates.welcome_body.info3",
    "translation": "Mattermost lets you share messages and files from your PC or phone, with instant search and archiving."
  },
  {
    "id": "api.templates.welcome_body.title",
    "translation": "You've joined {{ .ServerURL }}"
  },
  {
    "id": "api.templates.welcome_subject",
    "translation": "[{{ .SiteName }}] You joined {{ .ServerURL }}"
  },
  {
    "id": "api.user.activate_mfa.email_and_ldap_only.app_error",
    "translation": "MFA is not available for this account type."
  },
  {
    "id": "api.user.add_direct_channels_and_forget.failed.error",
    "translation": "Failed to add direct channel preferences for user user_id={{.UserId}}, team_id={{.TeamId}}, err={{.Error}}"
  },
  {
    "id": "api.user.authorize_oauth_user.bad_response.app_error",
    "translation": "Bad response from token request."
  },
  {
    "id": "api.user.authorize_oauth_user.bad_token.app_error",
    "translation": "Bad token type."
  },
  {
    "id": "api.user.authorize_oauth_user.invalid_state.app_error",
    "translation": "Invalid state"
  },
  {
    "id": "api.user.authorize_oauth_user.missing.app_error",
    "translation": "Missing access token."
  },
  {
    "id": "api.user.authorize_oauth_user.response.app_error",
    "translation": "Received invalid response from OAuth service provider."
  },
  {
    "id": "api.user.authorize_oauth_user.service.app_error",
    "translation": "Token request to {{.Service}} failed."
  },
  {
    "id": "api.user.authorize_oauth_user.token_failed.app_error",
    "translation": "Token request failed."
  },
  {
    "id": "api.user.authorize_oauth_user.unsupported.app_error",
    "translation": "Unsupported OAuth service provider."
  },
  {
    "id": "api.user.autocomplete_users.missing_team_id.app_error",
    "translation": "Team id parameter is required to autocomplete by channel."
  },
  {
    "id": "api.user.check_user_login_attempts.too_many.app_error",
    "translation": "Your account is locked because of too many failed password attempts. Please reset your password."
  },
  {
    "id": "api.user.check_user_mfa.bad_code.app_error",
    "translation": "Invalid MFA token."
  },
  {
    "id": "api.user.check_user_password.invalid.app_error",
    "translation": "Login failed because of invalid password."
  },
  {
    "id": "api.user.complete_switch_with_oauth.blank_email.app_error",
    "translation": "Blank email."
  },
  {
    "id": "api.user.complete_switch_with_oauth.parse.app_error",
    "translation": "Could not parse auth data out of {{.Service}} user object."
  },
  {
    "id": "api.user.complete_switch_with_oauth.unavailable.app_error",
    "translation": "{{.Service}} SSO through OAuth 2.0 not available on this server."
  },
  {
    "id": "api.user.create_email_token.error",
    "translation": "Failed to create token data for email verification"
  },
  {
    "id": "api.user.create_oauth_user.already_attached.app_error",
    "translation": "There is already an account associated with that email address using a sign in method other than {{.Service}}. Please sign in using {{.Auth}}."
  },
  {
    "id": "api.user.create_oauth_user.create.app_error",
    "translation": "Could not create user out of {{.Service}} user object."
  },
  {
    "id": "api.user.create_oauth_user.not_available.app_error",
    "translation": "{{.Service}} SSO through OAuth 2.0 not available on this server."
  },
  {
    "id": "api.user.create_password_token.error",
    "translation": "Unable to create password recovery token"
  },
  {
    "id": "api.user.create_profile_image.default_font.app_error",
    "translation": "Could not create default profile image font."
  },
  {
    "id": "api.user.create_profile_image.encode.app_error",
    "translation": "Could not encode default profile image."
  },
  {
    "id": "api.user.create_profile_image.initial.app_error",
    "translation": "Could not add user initial to default profile picture."
  },
  {
    "id": "api.user.create_user.accepted_domain.app_error",
    "translation": "The email you provided does not belong to an accepted domain. Please contact your administrator or sign up with a different email."
  },
  {
    "id": "api.user.create_user.disabled.app_error",
    "translation": "User creation is disabled."
  },
  {
    "id": "api.user.create_user.guest_accounts.disabled.app_error",
    "translation": "Guest accounts are disabled."
  },
  {
    "id": "api.user.create_user.guest_accounts.license.app_error",
    "translation": "Your license does not support guest accounts."
  },
  {
    "id": "api.user.create_user.invalid_invitation_type.app_error",
    "translation": "Unable to create the user, invalid invitation."
  },
  {
    "id": "api.user.create_user.no_open_server",
    "translation": "This server does not allow open signups.  Please speak with your Administrator to receive an invitation."
  },
  {
    "id": "api.user.create_user.signup_email_disabled.app_error",
    "translation": "User sign-up with email is disabled."
  },
  {
    "id": "api.user.create_user.signup_link_expired.app_error",
    "translation": "The signup link has expired."
  },
  {
    "id": "api.user.create_user.signup_link_invalid.app_error",
    "translation": "The signup link does not appear to be valid."
  },
  {
    "id": "api.user.delete_team.not_enabled.app_error",
    "translation": "Permanent team deletion feature is not enabled. Please contact your System Administrator."
  },
  {
    "id": "api.user.delete_user.not_enabled.app_error",
    "translation": "Permanent user deletion feature is not enabled. Please contact your System Administrator."
  },
  {
    "id": "api.user.demote_user_to_guest.already_guest.app_error",
    "translation": "Unable to convert the user to guest because is already a guest."
  },
  {
    "id": "api.user.email_to_ldap.not_available.app_error",
    "translation": "AD/LDAP not available on this server."
  },
  {
    "id": "api.user.email_to_oauth.not_available.app_error",
    "translation": "Authentication Transfer not configured or available on this server."
  },
  {
    "id": "api.user.get_authorization_code.unsupported.app_error",
    "translation": "Unsupported OAuth service provider."
  },
  {
    "id": "api.user.get_user_by_email.permissions.app_error",
    "translation": "Unable to get user by email."
  },
  {
    "id": "api.user.ldap_to_email.not_available.app_error",
    "translation": "AD/LDAP not available on this server."
  },
  {
    "id": "api.user.ldap_to_email.not_ldap_account.app_error",
    "translation": "This user account does not use AD/LDAP."
  },
  {
    "id": "api.user.login.blank_pwd.app_error",
    "translation": "Password field must not be blank"
  },
  {
    "id": "api.user.login.bot_login_forbidden.app_error",
    "translation": "Bot login is forbidden."
  },
  {
    "id": "api.user.login.client_side_cert.certificate.app_error",
    "translation": "Attempted to sign in using the experimental feature ClientSideCert without providing a valid certificate."
  },
  {
    "id": "api.user.login.client_side_cert.license.app_error",
    "translation": "Attempt to use the experimental feature ClientSideCertEnable without a valid enterprise license."
  },
  {
    "id": "api.user.login.guest_accounts.disabled.error",
    "translation": "Guest accounts are disabled"
  },
  {
    "id": "api.user.login.guest_accounts.license.error",
    "translation": "Your license does not support guest accounts"
  },
  {
    "id": "api.user.login.inactive.app_error",
    "translation": "Login failed because your account has been deactivated.  Please contact an administrator."
  },
  {
    "id": "api.user.login.invalid_credentials_email",
    "translation": "Enter a valid email and/or password"
  },
  {
    "id": "api.user.login.invalid_credentials_email_username",
    "translation": "Enter a valid email or username and/or password."
  },
  {
    "id": "api.user.login.invalid_credentials_sso",
    "translation": "Enter a valid email or username and/or password, or sign in using another method."
  },
  {
    "id": "api.user.login.invalid_credentials_username",
    "translation": "Enter a valid username and/or password."
  },
  {
    "id": "api.user.login.not_verified.app_error",
    "translation": "Login failed because email address has not been verified."
  },
  {
    "id": "api.user.login.use_auth_service.app_error",
    "translation": "Please sign in using {{.AuthService}}."
  },
  {
    "id": "api.user.login_by_oauth.bot_login_forbidden.app_error",
    "translation": "Bot login is forbidden."
  },
  {
    "id": "api.user.login_by_oauth.not_available.app_error",
    "translation": "{{.Service}} SSO through OAuth 2.0 not available on this server."
  },
  {
    "id": "api.user.login_by_oauth.parse.app_error",
    "translation": "Could not parse auth data out of {{.Service}} user object."
  },
  {
    "id": "api.user.login_ldap.not_available.app_error",
    "translation": "AD/LDAP not available on this server."
  },
  {
    "id": "api.user.oauth_to_email.context.app_error",
    "translation": "Update password failed because context user_id did not match provided user's id."
  },
  {
    "id": "api.user.oauth_to_email.not_available.app_error",
    "translation": "Authentication Transfer not configured or available on this server."
  },
  {
    "id": "api.user.promote_guest_to_user.no_guest.app_error",
    "translation": "Unable to convert the guest to regular user because is not a guest."
  },
  {
    "id": "api.user.reset_password.broken_token.app_error",
    "translation": "The reset password token does not appear to be valid."
  },
  {
    "id": "api.user.reset_password.invalid_link.app_error",
    "translation": "The reset password link does not appear to be valid."
  },
  {
    "id": "api.user.reset_password.link_expired.app_error",
    "translation": "The password reset link has expired."
  },
  {
    "id": "api.user.reset_password.method",
    "translation": "using a reset password link"
  },
  {
    "id": "api.user.reset_password.sso.app_error",
    "translation": "Unable to reset password for SSO accounts."
  },
  {
    "id": "api.user.reset_password.token_parse.error",
    "translation": "Unable to parse the reset password token"
  },
  {
    "id": "api.user.saml.not_available.app_error",
    "translation": "SAML 2.0 is not configured or supported on this server."
  },
  {
    "id": "api.user.send_deactivate_email_and_forget.failed.error",
    "translation": "Failed to send the deactivate account email successfully"
  },
  {
    "id": "api.user.send_email_change_email_and_forget.error",
    "translation": "Failed to send email change notification email successfully"
  },
  {
    "id": "api.user.send_email_change_username_and_forget.error",
    "translation": "Failed to send username change notification email successfully"
  },
  {
    "id": "api.user.send_email_change_verify_email_and_forget.error",
    "translation": "Failed to send email change verification email successfully"
  },
  {
    "id": "api.user.send_mfa_change_email.error",
    "translation": "Unable to send email notification for MFA change."
  },
  {
    "id": "api.user.send_password_change_email_and_forget.error",
    "translation": "Failed to send update password email successfully"
  },
  {
    "id": "api.user.send_password_reset.send.app_error",
    "translation": "Failed to send password reset email successfully."
  },
  {
    "id": "api.user.send_password_reset.sso.app_error",
    "translation": "Unable to reset password for SSO accounts."
  },
  {
    "id": "api.user.send_sign_in_change_email_and_forget.error",
    "translation": "Failed to send update password email successfully"
  },
  {
    "id": "api.user.send_user_access_token.error",
    "translation": "Failed to send \"Personal access token added\" email successfully"
  },
  {
    "id": "api.user.send_verify_email_and_forget.failed.error",
    "translation": "Failed to send verification email successfully"
  },
  {
    "id": "api.user.send_welcome_email_and_forget.failed.error",
    "translation": "Failed to send welcome email successfully"
  },
  {
    "id": "api.user.update_active.cannot_enable_guest_when_guest_feature_is_disabled.app_error",
    "translation": "You cannot activate a guest account because Guest Access feature is not enabled."
  },
  {
    "id": "api.user.update_active.not_enable.app_error",
    "translation": "You cannot deactivate yourself because this feature is not enabled. Please contact your System Administrator."
  },
  {
    "id": "api.user.update_active.permissions.app_error",
    "translation": "You do not have the appropriate permissions."
  },
  {
    "id": "api.user.update_oauth_user_attrs.get_user.app_error",
    "translation": "Could not get user from {{.Service}} user object."
  },
  {
    "id": "api.user.update_password.context.app_error",
    "translation": "Update password failed because context user_id did not match props user_id."
  },
  {
    "id": "api.user.update_password.failed.app_error",
    "translation": "Update password failed."
  },
  {
    "id": "api.user.update_password.incorrect.app_error",
    "translation": "The \"Current Password\" you entered is incorrect. Please check that Caps Lock is off and try again."
  },
  {
    "id": "api.user.update_password.menu",
    "translation": "using the settings menu"
  },
  {
    "id": "api.user.update_password.oauth.app_error",
    "translation": "Update password failed because the user is logged in through an OAuth service."
  },
  {
    "id": "api.user.update_password.valid_account.app_error",
    "translation": "Update password failed because we couldn't find a valid account."
  },
  {
    "id": "api.user.update_user.accepted_domain.app_error",
    "translation": "The email you provided does not belong to an accepted domain. Please contact your administrator or sign up with a different email."
  },
  {
    "id": "api.user.update_user.accepted_guest_domain.app_error",
    "translation": "The email you provided does not belong to an accepted domain for guest accounts. Please contact your administrator or sign up with a different email."
  },
  {
    "id": "api.user.upload_profile_user.array.app_error",
    "translation": "Empty array under 'image' in request."
  },
  {
    "id": "api.user.upload_profile_user.decode.app_error",
    "translation": "Could not decode profile image."
  },
  {
    "id": "api.user.upload_profile_user.decode_config.app_error",
    "translation": "Could not save profile image. File does not appear to be a valid image."
  },
  {
    "id": "api.user.upload_profile_user.encode.app_error",
    "translation": "Could not encode profile image."
  },
  {
    "id": "api.user.upload_profile_user.no_file.app_error",
    "translation": "No file under 'image' in request."
  },
  {
    "id": "api.user.upload_profile_user.open.app_error",
    "translation": "Could not open image file."
  },
  {
    "id": "api.user.upload_profile_user.parse.app_error",
    "translation": "Could not parse multipart form."
  },
  {
    "id": "api.user.upload_profile_user.storage.app_error",
    "translation": "Unable to upload file. Image storage is not configured."
  },
  {
    "id": "api.user.upload_profile_user.too_large.app_error",
    "translation": "Unable to upload profile image. File is too large."
  },
  {
    "id": "api.user.upload_profile_user.upload_profile.app_error",
    "translation": "Couldn't upload profile image."
  },
  {
    "id": "api.user.verify_email.bad_link.app_error",
    "translation": "Bad verify email link."
  },
  {
    "id": "api.user.verify_email.broken_token.app_error",
    "translation": "Bad verify email token type."
  },
  {
    "id": "api.user.verify_email.link_expired.app_error",
    "translation": "The email verification link has expired."
  },
  {
    "id": "api.user.verify_email.token_parse.error",
    "translation": "Failed to parse token data from email verification"
  },
  {
    "id": "api.web_socket.connect.upgrade.app_error",
    "translation": "Failed to upgrade websocket connection."
  },
  {
    "id": "api.web_socket_router.bad_action.app_error",
    "translation": "Unknown WebSocket action."
  },
  {
    "id": "api.web_socket_router.bad_seq.app_error",
    "translation": "Invalid sequence for WebSocket message."
  },
  {
    "id": "api.web_socket_router.no_action.app_error",
    "translation": "No websocket action."
  },
  {
    "id": "api.web_socket_router.not_authenticated.app_error",
    "translation": "WebSocket connection is not authenticated. Please log in and try again."
  },
  {
    "id": "api.webhook.create_outgoing.intersect.app_error",
    "translation": "Outgoing webhooks from the same channel cannot have the same trigger words/callback URLs."
  },
  {
    "id": "api.webhook.create_outgoing.not_open.app_error",
    "translation": "Outgoing webhooks can only be created for public channels."
  },
  {
    "id": "api.webhook.create_outgoing.permissions.app_error",
    "translation": "Invalid permissions to create outgoing webhook."
  },
  {
    "id": "api.webhook.create_outgoing.triggers.app_error",
    "translation": "Either trigger_words or channel_id must be set."
  },
  {
    "id": "api.webhook.incoming.error",
    "translation": "Could not decode the multipart payload of incoming webhook."
  },
  {
    "id": "api.webhook.team_mismatch.app_error",
    "translation": "Unable to update webhook across teams."
  },
  {
    "id": "api.webhook.update_outgoing.intersect.app_error",
    "translation": "Outgoing webhooks from the same channel cannot have the same trigger words/callback URLs."
  },
  {
    "id": "api.websocket_handler.invalid_param.app_error",
    "translation": "Invalid {{.Name}} parameter."
  },
  {
    "id": "api.websocket_handler.server_busy.app_error",
    "translation": "Server is busy, non-critical services are temporarily unavailable."
  },
  {
    "id": "app.admin.saml.failure_decode_metadata_xml_from_idp.app_error",
    "translation": "Could not decode the XML metadata information received from the Identity Provider."
  },
  {
    "id": "app.admin.saml.failure_read_response_body_from_idp.app_error",
    "translation": "Failure encountered when reading the response payload received from the Identity Provider."
  },
  {
    "id": "app.admin.saml.invalid_response_from_idp.app_error",
    "translation": "Could not read the response received from the Identity Provider."
  },
  {
    "id": "app.admin.test_email.failure",
    "translation": "Connection unsuccessful: {{.Error}}"
  },
  {
    "id": "app.admin.test_site_url.failure",
    "translation": "This is not a valid live URL"
  },
  {
    "id": "app.analytics.getanalytics.internal_error",
    "translation": "Unable to get the analytics."
  },
  {
    "id": "app.audit.get.finding.app_error",
    "translation": "We encountered an error finding the audits."
  },
  {
    "id": "app.audit.get.limit.app_error",
    "translation": "Limit exceeded for paging."
  },
  {
    "id": "app.audit.permanent_delete_by_user.app_error",
    "translation": "We encountered an error deleting the audits."
  },
  {
    "id": "app.audit.save.saving.app_error",
    "translation": "We encountered an error saving the audit."
  },
  {
    "id": "app.bot.createbot.internal_error",
    "translation": "Unable to save the bot."
  },
  {
    "id": "app.bot.get_disable_bot_sysadmin_message",
    "translation": "{{if .disableBotsSetting}}{{if .printAllBots}}{{.UserName}} was deactivated. They managed the following bot accounts which have now been disabled.\n\n{{.BotNames}}{{else}}{{.UserName}} was deactivated. They managed {{.NumBots}} bot accounts which have now been disabled, including the following:\n\n{{.BotNames}}{{end}}You can take ownership of each bot by enabling it at **Integrations > Bot Accounts** and creating new tokens for the bot.\n\nFor more information, see our [documentation](https://docs.mattermost.com/developer/bot-accounts.html#what-happens-when-a-user-who-owns-bot-accounts-is-disabled).{{else}}{{if .printAllBots}}{{.UserName}} was deactivated. They managed the following bot accounts which are still enabled.\n\n{{.BotNames}}\n{{else}}{{.UserName}} was deactivated. They managed {{.NumBots}} bot accounts which are still enabled, including the following:\n\n{{.BotNames}}{{end}}We strongly recommend you to take ownership of each bot by re-enabling it at **Integrations > Bot Accounts** and creating new tokens for the bot.\n\nFor more information, see our [documentation](https://docs.mattermost.com/developer/bot-accounts.html#what-happens-when-a-user-who-owns-bot-accounts-is-disabled).\n\nIf you want bot accounts to disable automatically after owner deactivation, set “Disable bot accounts when owner is deactivated” in **System Console > Integrations > Bot Accounts** to true.{{end}}"
  },
  {
    "id": "app.bot.getbot.internal_error",
    "translation": "Unable to get the bot."
  },
  {
    "id": "app.bot.getbots.internal_error",
    "translation": "Unable to get the bots."
  },
  {
    "id": "app.bot.patchbot.internal_error",
    "translation": "Unable to update the bot."
  },
  {
    "id": "app.bot.permanent_delete.internal_error",
    "translation": "Unable to delete the bot permanently."
  },
  {
    "id": "app.bot.permenent_delete.bad_id",
    "translation": "Unable to delete the bot."
  },
  {
    "id": "app.channel.create_channel.internal_error",
    "translation": "Unable to save channel."
  },
  {
    "id": "app.channel.create_channel.no_team_id.app_error",
    "translation": "Must specify the team ID to create a channel."
  },
  {
    "id": "app.channel.create_direct_channel.internal_error",
    "translation": "Unable to save direct channel."
  },
  {
    "id": "app.channel.create_initial_sidebar_categories.internal_error",
    "translation": "Unable to create initial sidebar categories for user."
  },
  {
    "id": "app.channel.delete.app_error",
    "translation": "Unable to delete the channel."
  },
  {
    "id": "app.channel.get.existing.app_error",
    "translation": "Unable to find the existing channel."
  },
  {
    "id": "app.channel.get.find.app_error",
    "translation": "We encountered an error finding the channel."
  },
  {
    "id": "app.channel.get_all_channels.app_error",
    "translation": "Unable to get all the channels."
  },
  {
    "id": "app.channel.get_all_channels_count.app_error",
    "translation": "Unable to count all the channels."
  },
  {
    "id": "app.channel.get_by_name.existing.app_error",
    "translation": "Unable to find the existing channel."
  },
  {
    "id": "app.channel.get_by_name.missing.app_error",
    "translation": "Channel does not exist."
  },
  {
    "id": "app.channel.get_channels.get.app_error",
    "translation": "Unable to get the channels."
  },
  {
    "id": "app.channel.get_channels.not_found.app_error",
    "translation": "No channels were found."
  },
  {
    "id": "app.channel.get_deleted.existing.app_error",
    "translation": "Unable to find the existing deleted channel."
  },
  {
    "id": "app.channel.get_deleted.missing.app_error",
    "translation": "No deleted channels exist."
  },
  {
    "id": "app.channel.get_more_channels.get.app_error",
    "translation": "Unable to get the channels."
  },
  {
    "id": "app.channel.move_channel.members_do_not_match.error",
    "translation": "Unable to move a channel unless all its members are already members of the destination team."
  },
  {
    "id": "app.channel.permanent_delete.app_error",
    "translation": "Unable to delete the channel."
  },
  {
    "id": "app.channel.post_update_channel_purpose_message.post.error",
    "translation": "Failed to post channel purpose message"
  },
  {
    "id": "app.channel.post_update_channel_purpose_message.removed",
    "translation": "%s removed the channel purpose (was: %s)"
  },
  {
    "id": "app.channel.post_update_channel_purpose_message.retrieve_user.error",
    "translation": "Failed to retrieve user while updating channel purpose message %v"
  },
  {
    "id": "app.channel.post_update_channel_purpose_message.updated_from",
    "translation": "%s updated the channel purpose from: %s to: %s"
  },
  {
    "id": "app.channel.post_update_channel_purpose_message.updated_to",
    "translation": "%s updated the channel purpose to: %s"
  },
  {
    "id": "app.channel.restore.app_error",
    "translation": "Unable to restore the channel."
  },
  {
    "id": "app.channel.update.bad_id",
    "translation": "Unable to update the channel."
  },
  {
    "id": "app.channel.update_channel.internal_error",
    "translation": "Unable to update channel."
  },
  {
    "id": "app.channel_member_history.log_join_event.internal_error",
    "translation": "Failed to record channel member history."
  },
  {
    "id": "app.channel_member_history.log_leave_event.internal_error",
    "translation": "Failed to record channel member history. Failed to update existing join record"
  },
  {
    "id": "app.cluster.404.app_error",
    "translation": "Cluster API endpoint not found."
  },
  {
    "id": "app.command.createcommand.internal_error",
    "translation": "Unable to save the command."
  },
  {
    "id": "app.command.deletecommand.internal_error",
    "translation": "Unable to delete the command."
  },
  {
    "id": "app.command.getcommand.internal_error",
    "translation": "Unable to get the command."
  },
  {
    "id": "app.command.listallcommands.internal_error",
    "translation": "Unable to list the commands."
  },
  {
    "id": "app.command.listautocompletecommands.internal_error",
    "translation": "Unable to list the autocomplete commands."
  },
  {
    "id": "app.command.listteamcommands.internal_error",
    "translation": "Unable to list the team commands."
  },
  {
    "id": "app.command.movecommand.internal_error",
    "translation": "Unable to move the command."
  },
  {
    "id": "app.command.regencommandtoken.internal_error",
    "translation": "Unable to regenerate the command token."
  },
  {
    "id": "app.command.tryexecutecustomcommand.internal_error",
    "translation": "Unable to execute the custom command."
  },
  {
    "id": "app.command.updatecommand.internal_error",
    "translation": "Unable to update the command."
  },
  {
    "id": "app.command_webhook.create_command_webhook.existing",
    "translation": "You cannot update an existing CommandWebhook."
  },
  {
    "id": "app.command_webhook.create_command_webhook.internal_error",
    "translation": "Unable to save the CommandWebhook."
  },
  {
    "id": "app.command_webhook.get.internal_error",
    "translation": "Unable to get the webhook."
  },
  {
    "id": "app.command_webhook.get.missing",
    "translation": "Unable to find the webhook."
  },
  {
    "id": "app.command_webhook.handle_command_webhook.parse",
    "translation": "Unable to parse incoming data."
  },
  {
    "id": "app.command_webhook.try_use.internal_error",
    "translation": "Unable to use the webhook."
  },
  {
    "id": "app.command_webhook.try_use.invalid",
    "translation": "Invalid webhook."
  },
  {
    "id": "app.compliance.get.finding.app_error",
    "translation": "We encountered an error retrieving the compliance reports."
  },
  {
    "id": "app.compliance.save.saving.app_error",
    "translation": "We encountered an error saving the compliance report."
  },
  {
    "id": "app.emoji.create.internal_error",
    "translation": "Unable to save emoji."
  },
  {
    "id": "app.emoji.delete.app_error",
    "translation": "Unable to delete the emoji."
  },
  {
    "id": "app.emoji.delete.no_results",
    "translation": "We couldn’t find the emoji to delete."
  },
  {
    "id": "app.emoji.get.app_error",
    "translation": "Unable to get the emoji."
  },
  {
    "id": "app.emoji.get.no_result",
    "translation": "We couldn’t find the emoji."
  },
  {
    "id": "app.emoji.get_by_name.app_error",
    "translation": "Unable to get the emoji."
  },
  {
    "id": "app.emoji.get_by_name.no_result",
    "translation": "We couldn’t find the emoji."
  },
  {
    "id": "app.emoji.get_list.internal_error",
    "translation": "Unable to get the emoji."
  },
  {
    "id": "app.export.export_custom_emoji.copy_emoji_images.error",
    "translation": "Unable to copy custom emoji images"
  },
  {
    "id": "app.export.export_write_line.io_writer.error",
    "translation": "An error occurred writing the export data."
  },
  {
    "id": "app.export.export_write_line.json_marshall.error",
    "translation": "An error occurred marshalling the JSON data for export."
  },
  {
    "id": "app.import.attachment.bad_file.error",
    "translation": "Error reading the file at: \"{{.FilePath}}\""
  },
  {
    "id": "app.import.attachment.file_upload.error",
    "translation": "Error uploading the file: \"{{.FilePath}}\""
  },
  {
    "id": "app.import.bulk_import.file_scan.error",
    "translation": "Error reading import data file."
  },
  {
    "id": "app.import.bulk_import.json_decode.error",
    "translation": "JSON decode of line failed."
  },
  {
    "id": "app.import.bulk_import.unsupported_version.error",
    "translation": "Incorrect or missing version in the data import file. Make sure version is the first object in your import file and try again."
  },
  {
    "id": "app.import.emoji.bad_file.error",
    "translation": "Error reading import emoji image file. Emoji with name: \"{{.EmojiName}}\""
  },
  {
    "id": "app.import.get_teams_by_names.some_teams_not_found.error",
    "translation": "Some teams not found"
  },
  {
    "id": "app.import.get_users_by_username.some_users_not_found.error",
    "translation": "Some users not found"
  },
  {
    "id": "app.import.import_channel.scheme_deleted.error",
    "translation": "Unable to set a channel to use a deleted scheme."
  },
  {
    "id": "app.import.import_channel.scheme_wrong_scope.error",
    "translation": "Channel must be assigned to a Channel-scoped scheme."
  },
  {
    "id": "app.import.import_channel.team_not_found.error",
    "translation": "Error importing channel. Team with name \"{{.TeamName}}\" could not be found."
  },
  {
    "id": "app.import.import_direct_channel.create_direct_channel.error",
    "translation": "Failed to create direct channel"
  },
  {
    "id": "app.import.import_direct_channel.create_group_channel.error",
    "translation": "Failed to create group channel"
  },
  {
    "id": "app.import.import_direct_channel.update_header_failed.error",
    "translation": "Failed to update direct channel header"
  },
  {
    "id": "app.import.import_direct_post.create_direct_channel.error",
    "translation": "Failed to get direct channel"
  },
  {
    "id": "app.import.import_direct_post.create_group_channel.error",
    "translation": "Failed to get group channel"
  },
  {
    "id": "app.import.import_line.null_channel.error",
    "translation": "Import data line has type \"channel\" but the channel object is null."
  },
  {
    "id": "app.import.import_line.null_direct_channel.error",
    "translation": "Import data line has type \"direct_channel\" but the direct_channel object is null."
  },
  {
    "id": "app.import.import_line.null_direct_post.error",
    "translation": "Import data line has type \"direct_post\" but the direct_post object is null."
  },
  {
    "id": "app.import.import_line.null_emoji.error",
    "translation": "Import data line has type \"emoji\" but the emoji object is null."
  },
  {
    "id": "app.import.import_line.null_post.error",
    "translation": "Import data line has type \"post\" but the post object is null."
  },
  {
    "id": "app.import.import_line.null_scheme.error",
    "translation": "Import data line has type \"scheme\" but the scheme object is null."
  },
  {
    "id": "app.import.import_line.null_team.error",
    "translation": "Import data line has type \"team\" but the team object is null."
  },
  {
    "id": "app.import.import_line.null_user.error",
    "translation": "Import data line has type \"user\" but the user object is null."
  },
  {
    "id": "app.import.import_line.unknown_line_type.error",
    "translation": "Import data line has unknown type \"{{.Type}}\"."
  },
  {
    "id": "app.import.import_post.channel_not_found.error",
    "translation": "Error importing post. Channel with name \"{{.ChannelName}}\" could not be found."
  },
  {
    "id": "app.import.import_post.save_preferences.error",
    "translation": "Error importing post. Failed to save preferences."
  },
  {
    "id": "app.import.import_post.user_not_found.error",
    "translation": "Error importing post. User with username \"{{.Username}}\" could not be found."
  },
  {
    "id": "app.import.import_scheme.scope_change.error",
    "translation": "The bulk importer cannot change the scope of an already-existing scheme."
  },
  {
    "id": "app.import.import_team.scheme_deleted.error",
    "translation": "Unable to set a team to use a deleted scheme."
  },
  {
    "id": "app.import.import_team.scheme_wrong_scope.error",
    "translation": "Team must be assigned to a Team-scoped scheme."
  },
  {
    "id": "app.import.import_user.save_preferences.error",
    "translation": "Error importing user preferences. Failed to save preferences."
  },
  {
    "id": "app.import.import_user_channels.channel_not_found.error",
    "translation": "Error importing user channels. Channel not found."
  },
  {
    "id": "app.import.import_user_channels.save_preferences.error",
    "translation": "Error importing user channel memberships. Failed to save preferences."
  },
  {
    "id": "app.import.import_user_teams.save_preferences.error",
    "translation": "Unable to save the team theme preferences"
  },
  {
    "id": "app.import.process_import_data_file_version_line.invalid_version.error",
    "translation": "Unable to read the version of the data import file."
  },
  {
    "id": "app.import.validate_channel_import_data.display_name_length.error",
    "translation": "Channel display_name is not within permitted length constraints."
  },
  {
    "id": "app.import.validate_channel_import_data.display_name_missing.error",
    "translation": "Missing required channel property: display_name"
  },
  {
    "id": "app.import.validate_channel_import_data.header_length.error",
    "translation": "Channel header is too long."
  },
  {
    "id": "app.import.validate_channel_import_data.name_characters.error",
    "translation": "Channel name contains invalid characters."
  },
  {
    "id": "app.import.validate_channel_import_data.name_length.error",
    "translation": "Channel name is too long."
  },
  {
    "id": "app.import.validate_channel_import_data.name_missing.error",
    "translation": "Missing required channel property: name"
  },
  {
    "id": "app.import.validate_channel_import_data.purpose_length.error",
    "translation": "Channel purpose is too long."
  },
  {
    "id": "app.import.validate_channel_import_data.scheme_invalid.error",
    "translation": "Invalid scheme name for channel."
  },
  {
    "id": "app.import.validate_channel_import_data.team_missing.error",
    "translation": "Missing required channel property: team"
  },
  {
    "id": "app.import.validate_channel_import_data.type_invalid.error",
    "translation": "Channel type is invalid."
  },
  {
    "id": "app.import.validate_channel_import_data.type_missing.error",
    "translation": "Missing required channel property: type."
  },
  {
    "id": "app.import.validate_direct_channel_import_data.header_length.error",
    "translation": "Direct channel header is too long"
  },
  {
    "id": "app.import.validate_direct_channel_import_data.members_required.error",
    "translation": "Missing required direct channel property: members"
  },
  {
    "id": "app.import.validate_direct_channel_import_data.members_too_few.error",
    "translation": "Direct channel members list contains too few items"
  },
  {
    "id": "app.import.validate_direct_channel_import_data.members_too_many.error",
    "translation": "Direct channel members list contains too many items"
  },
  {
    "id": "app.import.validate_direct_channel_import_data.unknown_favoriter.error",
    "translation": "Direct channel can only be favorited by members. \"{{.Username}}\" is not a member."
  },
  {
    "id": "app.import.validate_direct_post_import_data.channel_members_required.error",
    "translation": "Missing required direct post property: channel_members"
  },
  {
    "id": "app.import.validate_direct_post_import_data.channel_members_too_few.error",
    "translation": "Direct post channel members list contains too few items"
  },
  {
    "id": "app.import.validate_direct_post_import_data.channel_members_too_many.error",
    "translation": "Direct post channel members list contains too many items"
  },
  {
    "id": "app.import.validate_direct_post_import_data.create_at_missing.error",
    "translation": "Missing required direct post property: create_at"
  },
  {
    "id": "app.import.validate_direct_post_import_data.create_at_zero.error",
    "translation": "CreateAt must be greater than 0"
  },
  {
    "id": "app.import.validate_direct_post_import_data.message_length.error",
    "translation": "Message is too long"
  },
  {
    "id": "app.import.validate_direct_post_import_data.message_missing.error",
    "translation": "Missing required direct post property: message"
  },
  {
    "id": "app.import.validate_direct_post_import_data.unknown_flagger.error",
    "translation": "Direct post can only be flagged by members of the channel it is in. \"{{.Username}}\" is not a member."
  },
  {
    "id": "app.import.validate_direct_post_import_data.user_missing.error",
    "translation": "Missing required direct post property: user"
  },
  {
    "id": "app.import.validate_emoji_import_data.empty.error",
    "translation": "Import emoji data empty."
  },
  {
    "id": "app.import.validate_emoji_import_data.image_missing.error",
    "translation": "Import emoji image field missing or blank."
  },
  {
    "id": "app.import.validate_emoji_import_data.name_missing.error",
    "translation": "Import emoji name field missing or blank."
  },
  {
    "id": "app.import.validate_post_import_data.channel_missing.error",
    "translation": "Missing required Post property: Channel."
  },
  {
    "id": "app.import.validate_post_import_data.create_at_missing.error",
    "translation": "Missing required Post property: create_at."
  },
  {
    "id": "app.import.validate_post_import_data.create_at_zero.error",
    "translation": "Post CreateAt property must not be zero."
  },
  {
    "id": "app.import.validate_post_import_data.message_length.error",
    "translation": "Post Message property is longer than the maximum permitted length."
  },
  {
    "id": "app.import.validate_post_import_data.message_missing.error",
    "translation": "Missing required Post property: Message."
  },
  {
    "id": "app.import.validate_post_import_data.props_too_large.error",
    "translation": "Post Props are longer than the maximum permitted length."
  },
  {
    "id": "app.import.validate_post_import_data.team_missing.error",
    "translation": "Missing required Post property: Team."
  },
  {
    "id": "app.import.validate_post_import_data.user_missing.error",
    "translation": "Missing required Post property: User."
  },
  {
    "id": "app.import.validate_reaction_import_data.create_at_before_parent.error",
    "translation": "Reaction CreateAt property must be greater than the parent post CreateAt."
  },
  {
    "id": "app.import.validate_reaction_import_data.create_at_missing.error",
    "translation": "Missing required Reaction property: create_at."
  },
  {
    "id": "app.import.validate_reaction_import_data.create_at_zero.error",
    "translation": "Reaction CreateAt property must not be zero."
  },
  {
    "id": "app.import.validate_reaction_import_data.emoji_name_length.error",
    "translation": "Reaction EmojiName property is longer than the maximum permitted length."
  },
  {
    "id": "app.import.validate_reaction_import_data.emoji_name_missing.error",
    "translation": "Missing required Reaction property: EmojiName."
  },
  {
    "id": "app.import.validate_reaction_import_data.user_missing.error",
    "translation": "Missing required Reaction property: User."
  },
  {
    "id": "app.import.validate_reply_import_data.create_at_before_parent.error",
    "translation": "Reply CreateAt property must be greater than the parent post CreateAt."
  },
  {
    "id": "app.import.validate_reply_import_data.create_at_missing.error",
    "translation": "Missing required Reply property: create_at."
  },
  {
    "id": "app.import.validate_reply_import_data.create_at_zero.error",
    "translation": "Reply CreateAt property must not be zero."
  },
  {
    "id": "app.import.validate_reply_import_data.message_length.error",
    "translation": "Reply Message property is longer than the maximum permitted length."
  },
  {
    "id": "app.import.validate_reply_import_data.message_missing.error",
    "translation": "Missing required Reply property: Message."
  },
  {
    "id": "app.import.validate_reply_import_data.user_missing.error",
    "translation": "Missing required Reply property: User."
  },
  {
    "id": "app.import.validate_role_import_data.description_invalid.error",
    "translation": "Invalid role description."
  },
  {
    "id": "app.import.validate_role_import_data.display_name_invalid.error",
    "translation": "Invalid role display name."
  },
  {
    "id": "app.import.validate_role_import_data.invalid_permission.error",
    "translation": "Invalid permission on role."
  },
  {
    "id": "app.import.validate_role_import_data.name_invalid.error",
    "translation": "Invalid role name."
  },
  {
    "id": "app.import.validate_scheme_import_data.description_invalid.error",
    "translation": "Invalid scheme description."
  },
  {
    "id": "app.import.validate_scheme_import_data.display_name_invalid.error",
    "translation": "Invalid scheme display name."
  },
  {
    "id": "app.import.validate_scheme_import_data.name_invalid.error",
    "translation": "Invalid scheme name."
  },
  {
    "id": "app.import.validate_scheme_import_data.null_scope.error",
    "translation": "Scheme scope is required."
  },
  {
    "id": "app.import.validate_scheme_import_data.unknown_scheme.error",
    "translation": "Unknown scheme scope."
  },
  {
    "id": "app.import.validate_scheme_import_data.wrong_roles_for_scope.error",
    "translation": "The wrong roles were provided for a scheme with this scope."
  },
  {
    "id": "app.import.validate_team_import_data.description_length.error",
    "translation": "Team description is too long."
  },
  {
    "id": "app.import.validate_team_import_data.display_name_length.error",
    "translation": "Team display_name is not within permitted length constraints."
  },
  {
    "id": "app.import.validate_team_import_data.display_name_missing.error",
    "translation": "Missing required team property: display_name."
  },
  {
    "id": "app.import.validate_team_import_data.name_characters.error",
    "translation": "Team name contains invalid characters."
  },
  {
    "id": "app.import.validate_team_import_data.name_length.error",
    "translation": "Team name is too long."
  },
  {
    "id": "app.import.validate_team_import_data.name_missing.error",
    "translation": "Missing required team property: name."
  },
  {
    "id": "app.import.validate_team_import_data.name_reserved.error",
    "translation": "Team name contains reserved words."
  },
  {
    "id": "app.import.validate_team_import_data.scheme_invalid.error",
    "translation": "Invalid scheme name for team."
  },
  {
    "id": "app.import.validate_team_import_data.type_invalid.error",
    "translation": "Team type is not valid."
  },
  {
    "id": "app.import.validate_team_import_data.type_missing.error",
    "translation": "Missing required team property: type."
  },
  {
    "id": "app.import.validate_user_channels_import_data.channel_name_missing.error",
    "translation": "Channel name missing from User's Channel Membership."
  },
  {
    "id": "app.import.validate_user_channels_import_data.invalid_notify_props_desktop.error",
    "translation": "Invalid Desktop NotifyProps for User's Channel Membership."
  },
  {
    "id": "app.import.validate_user_channels_import_data.invalid_notify_props_mark_unread.error",
    "translation": "Invalid MarkUnread NotifyProps for User's Channel Membership."
  },
  {
    "id": "app.import.validate_user_channels_import_data.invalid_notify_props_mobile.error",
    "translation": "Invalid Mobile NotifyProps for User's Channel Membership."
  },
  {
    "id": "app.import.validate_user_channels_import_data.invalid_roles.error",
    "translation": "Invalid roles for User's Channel Membership."
  },
  {
    "id": "app.import.validate_user_import_data.advanced_props_email_interval.error",
    "translation": "Invalid email batching interval setting for User"
  },
  {
    "id": "app.import.validate_user_import_data.advanced_props_feature_markdown_preview.error",
    "translation": "Invalid markdown preview setting for User"
  },
  {
    "id": "app.import.validate_user_import_data.advanced_props_formatting.error",
    "translation": "Invalid post formatting setting for User"
  },
  {
    "id": "app.import.validate_user_import_data.advanced_props_show_unread_section.error",
    "translation": "Invalid show unread section setting for User"
  },
  {
    "id": "app.import.validate_user_import_data.auth_data_and_password.error",
    "translation": "User AuthData and Password are mutually exclusive."
  },
  {
    "id": "app.import.validate_user_import_data.auth_data_and_service_dependency.error",
    "translation": "User AuthService and AuthData are mutually inclusive."
  },
  {
    "id": "app.import.validate_user_import_data.auth_data_length.error",
    "translation": "User AuthData is too long."
  },
  {
    "id": "app.import.validate_user_import_data.email_length.error",
    "translation": "User email has an invalid length."
  },
  {
    "id": "app.import.validate_user_import_data.email_missing.error",
    "translation": "Missing required user property: email."
  },
  {
    "id": "app.import.validate_user_import_data.first_name_length.error",
    "translation": "User First Name is too long."
  },
  {
    "id": "app.import.validate_user_import_data.last_name_length.error",
    "translation": "User Last Name is too long."
  },
  {
    "id": "app.import.validate_user_import_data.nickname_length.error",
    "translation": "User nickname is too long."
  },
  {
    "id": "app.import.validate_user_import_data.notify_props_channel_trigger_invalid.error",
    "translation": "Invalid Channel Trigger Notify Prop for user."
  },
  {
    "id": "app.import.validate_user_import_data.notify_props_comments_trigger_invalid.error",
    "translation": "Invalid Comments Prop value for user."
  },
  {
    "id": "app.import.validate_user_import_data.notify_props_desktop_invalid.error",
    "translation": "Invalid Desktop Notify Prop value for user."
  },
  {
    "id": "app.import.validate_user_import_data.notify_props_desktop_sound_invalid.error",
    "translation": "Invalid Desktop Sound Notify Prop value for user."
  },
  {
    "id": "app.import.validate_user_import_data.notify_props_email_invalid.error",
    "translation": "Invalid Email Notify Prop value for user."
  },
  {
    "id": "app.import.validate_user_import_data.notify_props_mobile_invalid.error",
    "translation": "Invalid Mobile Notify Prop value for user."
  },
  {
    "id": "app.import.validate_user_import_data.notify_props_mobile_push_status_invalid.error",
    "translation": "Invalid Mobile Push Status Notify Prop for user."
  },
  {
    "id": "app.import.validate_user_import_data.password_length.error",
    "translation": "User Password has invalid length."
  },
  {
    "id": "app.import.validate_user_import_data.position_length.error",
    "translation": "User Position is too long."
  },
  {
    "id": "app.import.validate_user_import_data.profile_image.error",
    "translation": "Invalid profile image."
  },
  {
    "id": "app.import.validate_user_import_data.roles_invalid.error",
    "translation": "User roles are not valid."
  },
  {
    "id": "app.import.validate_user_import_data.username_invalid.error",
    "translation": "Username is not valid."
  },
  {
    "id": "app.import.validate_user_import_data.username_missing.error",
    "translation": "Missing require user property: username."
  },
  {
    "id": "app.import.validate_user_teams_import_data.invalid_roles.error",
    "translation": "Invalid roles for User's Team Membership."
  },
  {
    "id": "app.import.validate_user_teams_import_data.invalid_team_theme.error",
    "translation": "Invalid team theme for the User"
  },
  {
    "id": "app.import.validate_user_teams_import_data.team_name_missing.error",
    "translation": "Team name missing from User's Team Membership."
  },
  {
    "id": "app.job.download_export_results_not_enabled",
    "translation": "DownloadExportResults in config.json is false. Please set this to true to download the results of this job."
  },
  {
    "id": "app.notification.body.intro.direct.full",
    "translation": "You have a new Direct Message."
  },
  {
    "id": "app.notification.body.intro.direct.generic",
    "translation": "You have a new Direct Message from {{.SenderName}}"
  },
  {
    "id": "app.notification.body.intro.group_message.full",
    "translation": "You have a new Group Message."
  },
  {
    "id": "app.notification.body.intro.group_message.generic",
    "translation": "You have a new Group Message from {{.SenderName}}"
  },
  {
    "id": "app.notification.body.intro.notification.full",
    "translation": "You have a new notification."
  },
  {
    "id": "app.notification.body.intro.notification.generic",
    "translation": "You have a new notification from {{.SenderName}}"
  },
  {
    "id": "app.notification.body.text.direct.full",
    "translation": "{{.SenderName}} - {{.Hour}}:{{.Minute}} {{.TimeZone}}, {{.Month}} {{.Day}}"
  },
  {
    "id": "app.notification.body.text.direct.generic",
    "translation": "{{.Hour}}:{{.Minute}} {{.TimeZone}}, {{.Month}} {{.Day}}"
  },
  {
    "id": "app.notification.body.text.group_message.full",
    "translation": "Channel: {{.ChannelName}}"
  },
  {
    "id": "app.notification.body.text.group_message.full2",
    "translation": "{{.SenderName}} - {{.Hour}}:{{.Minute}} {{.TimeZone}}, {{.Month}} {{.Day}}"
  },
  {
    "id": "app.notification.body.text.group_message.generic",
    "translation": "{{.Hour}}:{{.Minute}} {{.TimeZone}}, {{.Month}} {{.Day}}"
  },
  {
    "id": "app.notification.body.text.notification.full",
    "translation": "Channel: {{.ChannelName}}"
  },
  {
    "id": "app.notification.body.text.notification.full2",
    "translation": "{{.SenderName}} - {{.Hour}}:{{.Minute}} {{.TimeZone}}, {{.Month}} {{.Day}}"
  },
  {
    "id": "app.notification.body.text.notification.generic",
    "translation": "{{.Hour}}:{{.Minute}} {{.TimeZone}}, {{.Month}} {{.Day}}"
  },
  {
    "id": "app.notification.subject.direct.full",
    "translation": "[{{.SiteName}}] New Direct Message from {{.SenderDisplayName}} on {{.Month}} {{.Day}}, {{.Year}}"
  },
  {
    "id": "app.notification.subject.group_message.full",
    "translation": "[{{ .SiteName }}] New Group Message in {{ .ChannelName}} on {{.Month}} {{.Day}}, {{.Year}}"
  },
  {
    "id": "app.notification.subject.group_message.generic",
    "translation": "[{{ .SiteName }}] New Group Message on {{.Month}} {{.Day}}, {{.Year}}"
  },
  {
    "id": "app.notification.subject.notification.full",
    "translation": "[{{ .SiteName }}] Notification in {{ .TeamName}} on {{.Month}} {{.Day}}, {{.Year}}"
  },
  {
    "id": "app.oauth.delete_app.app_error",
    "translation": "An error occurred while deleting the OAuth2 App."
  },
  {
    "id": "app.oauth.get_access_data_by_user_for_app.app_error",
    "translation": "We encountered an error finding all the access tokens."
  },
  {
    "id": "app.oauth.get_app.find.app_error",
    "translation": "Unable to find the requested app."
  },
  {
    "id": "app.oauth.get_app.finding.app_error",
    "translation": "We encountered an error finding the app."
  },
  {
    "id": "app.oauth.get_app_by_user.find.app_error",
    "translation": "Unable to find any existing apps."
  },
  {
    "id": "app.oauth.get_apps.find.app_error",
    "translation": "An error occurred while finding the OAuth2 Apps."
  },
  {
    "id": "app.oauth.permanent_delete_auth_data_by_user.app_error",
    "translation": "Unable to remove the authorization code."
  },
  {
    "id": "app.oauth.remove_access_data.app_error",
    "translation": "Unable to remove the access token."
  },
  {
    "id": "app.oauth.save_app.existing.app_error",
    "translation": "Must call update for existing app."
  },
  {
    "id": "app.oauth.save_app.save.app_error",
    "translation": "Unable to save the app."
  },
  {
    "id": "app.oauth.update_app.find.app_error",
    "translation": "Unable to find the existing app to update."
  },
  {
    "id": "app.oauth.update_app.updating.app_error",
    "translation": "We encountered an error updating the app."
  },
  {
    "id": "app.plugin.cluster.save_config.app_error",
    "translation": "The plugin configuration in your config.json file must be updated manually when using ReadOnlyConfig with clustering enabled."
  },
  {
    "id": "app.plugin.config.app_error",
    "translation": "Error saving plugin state in config."
  },
  {
    "id": "app.plugin.deactivate.app_error",
    "translation": "Unable to deactivate plugin."
  },
  {
    "id": "app.plugin.delete_public_key.delete.app_error",
    "translation": "An error occurred while deleting the public key."
  },
  {
    "id": "app.plugin.disabled.app_error",
    "translation": "Plugins have been disabled. Please check your logs for details."
  },
  {
    "id": "app.plugin.extract.app_error",
    "translation": "An error occurred extracting the plugin bundle."
  },
  {
    "id": "app.plugin.filesystem.app_error",
    "translation": "Encountered filesystem error."
  },
  {
    "id": "app.plugin.flag_managed.app_error",
    "translation": "Unable to set plugin as managed by the file store."
  },
  {
    "id": "app.plugin.get_cluster_plugin_statuses.app_error",
    "translation": "Unable to get plugin statuses from the cluster."
  },
  {
    "id": "app.plugin.get_plugins.app_error",
    "translation": "Unable to get active plugins."
  },
  {
    "id": "app.plugin.get_public_key.get_file.app_error",
    "translation": "An error occurred while getting the public key from the store."
  },
  {
    "id": "app.plugin.get_statuses.app_error",
    "translation": "Unable to get plugin statuses."
  },
  {
    "id": "app.plugin.install.app_error",
    "translation": "Unable to install plugin."
  },
  {
    "id": "app.plugin.install_id.app_error",
    "translation": "Unable to install plugin. A plugin with the same ID is already installed."
  },
  {
    "id": "app.plugin.install_id_failed_remove.app_error",
    "translation": "Unable to install plugin. A plugin with the same ID is already installed and failed to be removed."
  },
  {
    "id": "app.plugin.install_marketplace_plugin.app_error",
    "translation": "Failed to install marketplace plugin."
  },
  {
    "id": "app.plugin.invalid_id.app_error",
    "translation": "Plugin Id must be at least {{.Min}} characters, at most {{.Max}} characters and match {{.Regex}}."
  },
  {
    "id": "app.plugin.invalid_version.app_error",
    "translation": "Plugin version could not be parsed."
  },
  {
    "id": "app.plugin.manifest.app_error",
    "translation": "Unable to find manifest for extracted plugin."
  },
  {
    "id": "app.plugin.marketplace_client.app_error",
    "translation": "Failed to create marketplace client."
  },
  {
    "id": "app.plugin.marketplace_client.failed_to_fetch",
    "translation": "Failed to get plugins from the marketplace server."
  },
  {
    "id": "app.plugin.marketplace_disabled.app_error",
    "translation": "Marketplace has been disabled. Please check your logs for details."
  },
  {
    "id": "app.plugin.marketplace_plugin_request.app_error",
    "translation": "Failed to decode the marketplace plugin request."
  },
  {
    "id": "app.plugin.marketplace_plugins.not_found.app_error",
    "translation": "Could not find the requested marketplace plugin."
  },
  {
    "id": "app.plugin.marketplace_plugins.signature_not_found.app_error",
    "translation": "Could not find the requested marketplace plugin signature."
  },
  {
    "id": "app.plugin.marshal.app_error",
    "translation": "Failed to marshal marketplace plugins."
  },
  {
    "id": "app.plugin.modify_saml.app_error",
    "translation": "Can't modify saml files."
  },
  {
    "id": "app.plugin.mvdir.app_error",
    "translation": "Unable to move plugin from temporary directory to final destination. Another plugin may be using the same directory name."
  },
  {
    "id": "app.plugin.not_installed.app_error",
    "translation": "Plugin is not installed."
  },
  {
    "id": "app.plugin.remove.app_error",
    "translation": "Unable to delete plugin."
  },
  {
    "id": "app.plugin.remove_bundle.app_error",
    "translation": "Unable to remove plugin bundle from file store."
  },
  {
    "id": "app.plugin.restart.app_error",
    "translation": "Unable to restart plugin on upgrade."
  },
  {
    "id": "app.plugin.signature_decode.app_error",
    "translation": "Unable to decode base64 signature."
  },
  {
    "id": "app.plugin.store_bundle.app_error",
    "translation": "Unable to store the plugin to the configured file store."
  },
  {
    "id": "app.plugin.store_signature.app_error",
    "translation": "Unable to store the plugin signature to the configured file store."
  },
  {
    "id": "app.plugin.sync.list_filestore.app_error",
    "translation": "Error reading files from the plugins folder in the file store."
  },
  {
    "id": "app.plugin.sync.read_local_folder.app_error",
    "translation": "Error reading local plugins folder."
  },
  {
    "id": "app.plugin.upload_disabled.app_error",
    "translation": "Plugins and/or plugin uploads have been disabled."
  },
  {
    "id": "app.plugin.webapp_bundle.app_error",
    "translation": "Unable to generate plugin webapp bundle."
  },
  {
    "id": "app.plugin.write_file.read.app_error",
    "translation": "An error occurred while reading the file."
  },
  {
    "id": "app.plugin.write_file.saving.app_error",
    "translation": "An error occurred while saving the file."
  },
  {
    "id": "app.preference.delete.app_error",
    "translation": "We encountered an error while deleting preferences."
  },
  {
    "id": "app.preference.get.app_error",
    "translation": "We encountered an error while finding preferences."
  },
  {
    "id": "app.preference.get_all.app_error",
    "translation": "We encountered an error while finding preferences."
  },
  {
    "id": "app.preference.get_category.app_error",
    "translation": "We encountered an error while finding preferences."
  },
  {
    "id": "app.preference.permanent_delete_by_user.app_error",
    "translation": "We encountered an error while deleteing preferences."
  },
  {
    "id": "app.preference.save.updating.app_error",
    "translation": "We encountered an error while updating preferences."
  },
  {
    "id": "app.reaction.bulk_get_for_post_ids.app_error",
    "translation": "Unable to get reactions for post."
  },
  {
    "id": "app.reaction.delete_all_with_emoji_name.get_reactions.app_error",
    "translation": "Unable to get all reactions with this emoji name."
  },
  {
    "id": "app.reaction.get_for_post.app_error",
    "translation": "Unable to get reactions for post."
  },
  {
    "id": "app.reaction.save.save.app_error",
    "translation": "Unable to save reaction."
  },
  {
    "id": "app.recover.delete.app_error",
    "translation": "Unable to delete token."
  },
  {
    "id": "app.recover.save.app_error",
    "translation": "Unable to save the token."
  },
  {
    "id": "app.role.check_roles_exist.role_not_found",
    "translation": "The provided role does not exist"
  },
  {
    "id": "app.role.get.app_error",
    "translation": "Unable to get role."
  },
  {
    "id": "app.role.get_all.app_error",
    "translation": "Unable to get all the roles."
  },
  {
    "id": "app.role.get_by_name.app_error",
    "translation": "Unable to get role."
  },
  {
    "id": "app.role.get_by_names.app_error",
    "translation": "Unable to get roles."
  },
  {
    "id": "app.role.permanent_delete_all.app_error",
    "translation": "We could not permanently delete all the roles."
  },
  {
    "id": "app.role.save.insert.app_error",
    "translation": "Unable to save new role."
  },
  {
    "id": "app.role.save.invalid_role.app_error",
    "translation": "The role was not valid."
  },
  {
    "id": "app.save_config.app_error",
    "translation": "An error occurred saving the configuration."
  },
  {
    "id": "app.scheme.delete.app_error",
    "translation": "Unable to delete this scheme."
  },
  {
    "id": "app.scheme.get.app_error",
    "translation": "Unable to get the scheme."
  },
  {
    "id": "app.scheme.permanent_delete_all.app_error",
    "translation": "We could not permanently delete the schemes."
  },
  {
    "id": "app.scheme.save.app_error",
    "translation": "Unable to create the scheme."
  },
  {
    "id": "app.scheme.save.invalid_scheme.app_error",
    "translation": "The provided scheme is invalid."
  },
  {
    "id": "app.schemes.is_phase_2_migration_completed.not_completed.app_error",
    "translation": "This API endpoint is not accessible as required migrations have not yet completed."
  },
  {
    "id": "app.session.analytics_session_count.app_error",
    "translation": "Unable to count the sessions."
  },
  {
    "id": "app.session.get.app_error",
    "translation": "We encountered an error finding the session."
  },
  {
    "id": "app.session.get_sessions.app_error",
    "translation": "We encountered an error while finding user sessions."
  },
  {
    "id": "app.session.permanent_delete_sessions_by_user.app_error",
    "translation": "Unable to remove all the sessions for the user."
  },
  {
    "id": "app.session.remove.app_error",
    "translation": "Unable to remove the session."
  },
  {
    "id": "app.session.remove_all_sessions_for_team.app_error",
    "translation": "Unable to remove all the sessions."
  },
  {
    "id": "app.session.save.app_error",
    "translation": "Unable to save the session."
  },
  {
    "id": "app.session.save.existing.app_error",
    "translation": "Unable to update existing session."
  },
  {
    "id": "app.session.update_device_id.app_error",
    "translation": "Unable to update the device id."
  },
  {
    "id": "app.submit_interactive_dialog.json_error",
    "translation": "Encountered an error encoding JSON for the interactive dialog."
  },
  {
    "id": "app.system.warn_metric.bot_description",
    "translation": "[Learn more about the Mattermost Advisor](https://about.mattermost.com/default-channel-handle-documentation)"
  },
  {
    "id": "app.system.warn_metric.bot_displayname",
    "translation": "Mattermost Advisor"
  },
  {
    "id": "app.system.warn_metric.notification.empty_admin_list.app_error",
    "translation": "List of admins is empty."
  },
  {
    "id": "app.system.warn_metric.notification.invalid_metric.app_error",
    "translation": "Could not find metric."
  },
  {
    "id": "app.system.warn_metric.store.app_error",
    "translation": "Failed to store value for {{.WarnMetricName}}"
  },
  {
    "id": "app.system_install_date.parse_int.app_error",
    "translation": "Failed to parse installation date."
  },
  {
    "id": "app.team.invite_id.group_constrained.error",
    "translation": "Unable to join a group-constrained team by invite."
  },
  {
    "id": "app.team.invite_token.group_constrained.error",
    "translation": "Unable to join a group-constrained team by token."
  },
  {
    "id": "app.team.join_user_to_team.max_accounts.app_error",
    "translation": "This team has reached the maximum number of allowed accounts. Contact your System Administrator to set a higher limit."
  },
  {
    "id": "app.team.permanentdeleteteam.internal_error",
    "translation": "Unable to delete team."
  },
  {
    "id": "app.team.rename_team.name_occupied",
    "translation": "Unable to rename the team, the name is already in use."
  },
  {
    "id": "app.terms_of_service.create.app_error",
    "translation": "Unable to save terms of service."
  },
  {
    "id": "app.terms_of_service.create.existing.app_error",
    "translation": "Must not call save for existing terms of service."
  },
  {
    "id": "app.terms_of_service.get.app_error",
    "translation": "Unable to fetch terms of service."
  },
  {
    "id": "app.terms_of_service.get.no_rows.app_error",
    "translation": "No terms of service found."
  },
  {
    "id": "app.user.complete_switch_with_oauth.blank_email.app_error",
    "translation": "Unable to complete SAML login with an empty email address."
  },
  {
    "id": "app.user.permanentdeleteuser.internal_error",
    "translation": "Unable to delete user."
  },
  {
    "id": "app.user_access_token.delete.app_error",
    "translation": "Unable to delete the personal access token."
  },
  {
    "id": "app.user_access_token.disabled",
    "translation": "Personal access tokens are disabled on this server. Please contact your system administrator for details."
  },
  {
    "id": "app.user_access_token.get_all.app_error",
    "translation": "Unable to get all personal access tokens."
  },
  {
    "id": "app.user_access_token.get_by_user.app_error",
    "translation": "Unable to get the personal access tokens by user."
  },
  {
    "id": "app.user_access_token.invalid_or_missing",
    "translation": "Invalid or missing token."
  },
  {
    "id": "app.user_access_token.save.app_error",
    "translation": "Unable to save the personal access token."
  },
  {
    "id": "app.user_access_token.search.app_error",
    "translation": "We encountered an error searching user access tokens."
  },
  {
    "id": "app.user_access_token.update_token_disable.app_error",
    "translation": "Unable to disable the access token."
  },
  {
    "id": "app.user_access_token.update_token_enable.app_error",
    "translation": "Unable to enable the access token."
  },
  {
    "id": "app.user_terms_of_service.delete.app_error",
    "translation": "Unable to delete terms of service."
  },
  {
    "id": "app.user_terms_of_service.get_by_user.app_error",
    "translation": "Unable to fetch terms of service."
  },
  {
    "id": "app.user_terms_of_service.get_by_user.no_rows.app_error",
    "translation": "No terms of service found."
  },
  {
    "id": "app.user_terms_of_service.save.app_error",
    "translation": "Unable to save terms of service."
  },
  {
    "id": "bleveengine.already_started.error",
    "translation": "Bleve is already started."
  },
  {
    "id": "bleveengine.create_channel_index.error",
    "translation": "Error creating the bleve channel index."
  },
  {
    "id": "bleveengine.create_post_index.error",
    "translation": "Error creating the bleve post index."
  },
  {
    "id": "bleveengine.create_user_index.error",
    "translation": "Error creating the bleve user index."
  },
  {
    "id": "bleveengine.delete_channel.error",
    "translation": "Failed to delete the channel."
  },
  {
    "id": "bleveengine.delete_channel_posts.error",
    "translation": "Failed to delete channel posts"
  },
  {
    "id": "bleveengine.delete_post.error",
    "translation": "Failed to delete the post."
  },
  {
    "id": "bleveengine.delete_user.error",
    "translation": "Failed to delete the user."
  },
  {
    "id": "bleveengine.delete_user_posts.error",
    "translation": "Failed to delete user posts"
  },
  {
    "id": "bleveengine.index_channel.error",
    "translation": "Failed to index the channel."
  },
  {
    "id": "bleveengine.index_post.error",
    "translation": "Failed to index the post."
  },
  {
    "id": "bleveengine.index_user.error",
    "translation": "Failed to index the user."
  },
  {
    "id": "bleveengine.indexer.do_job.bulk_index_channels.batch_error",
    "translation": "Failed to index channel batch."
  },
  {
    "id": "bleveengine.indexer.do_job.bulk_index_posts.batch_error",
    "translation": "Failed to index post batch."
  },
  {
    "id": "bleveengine.indexer.do_job.bulk_index_users.batch_error",
    "translation": "Failed to index user batch."
  },
  {
    "id": "bleveengine.indexer.do_job.engine_inactive",
    "translation": "Failed to run Bleve index job: engine is inactive."
  },
  {
    "id": "bleveengine.indexer.do_job.get_oldest_post.error",
    "translation": "The oldest post could not be retrieved from the database."
  },
  {
    "id": "bleveengine.indexer.do_job.parse_end_time.error",
    "translation": "Bleve indexing worker failed to parse the end time."
  },
  {
    "id": "bleveengine.indexer.do_job.parse_start_time.error",
    "translation": "Bleve indexing worker failed to parse the start time."
  },
  {
    "id": "bleveengine.indexer.index_batch.nothing_left_to_index.error",
    "translation": "Trying to index a new batch when all the entities are completed."
  },
  {
    "id": "bleveengine.purge_channel_index.error",
    "translation": "Failed to purge channel indexes."
  },
  {
    "id": "bleveengine.purge_post_index.error",
    "translation": "Failed to purge post indexes."
  },
  {
    "id": "bleveengine.purge_user_index.error",
    "translation": "Failed to purge user indexes."
  },
  {
    "id": "bleveengine.search_channels.error",
    "translation": "Channel search failed to complete."
  },
  {
    "id": "bleveengine.search_posts.error",
    "translation": "Post search failed to complete."
  },
  {
    "id": "bleveengine.search_users_in_channel.nuchan.error",
    "translation": "User search failed to complete."
  },
  {
    "id": "bleveengine.search_users_in_channel.uchan.error",
    "translation": "User search failed to complete."
  },
  {
    "id": "bleveengine.search_users_in_team.error",
    "translation": "User search failed to complete."
  },
  {
    "id": "bleveengine.stop_channel_index.error",
    "translation": "Failed to close channel index."
  },
  {
    "id": "bleveengine.stop_post_index.error",
    "translation": "Failed to close post index."
  },
  {
    "id": "bleveengine.stop_user_index.error",
    "translation": "Failed to close user index."
  },
  {
    "id": "brand.save_brand_image.decode.app_error",
    "translation": "Unable to decode the image data."
  },
  {
    "id": "brand.save_brand_image.decode_config.app_error",
    "translation": "Unable to get image metadata."
  },
  {
    "id": "brand.save_brand_image.encode.app_error",
    "translation": "Unable to convert the image data to PNG format. Please try again."
  },
  {
    "id": "brand.save_brand_image.open.app_error",
    "translation": "Unable to upload the custom brand image. Make sure the image size is less than 2 MB and try again."
  },
  {
    "id": "brand.save_brand_image.save_image.app_error",
    "translation": "Unable to write the image file to your file storage. Please check your connection and try again."
  },
  {
    "id": "brand.save_brand_image.too_large.app_error",
    "translation": "Unable to read the image file. Make sure the image size is less than 2 MB and try again."
  },
  {
    "id": "cli.license.critical",
    "translation": "Feature requires an upgrade to Enterprise Edition and the inclusion of a license key. Please contact your System Administrator."
  },
  {
    "id": "cli.outgoing_webhook.inconsistent_state.app_error",
    "translation": "The outgoing webhook is deleted but unable to create a new one due to some error."
  },
  {
    "id": "ent.account_migration.get_all_failed",
    "translation": "Unable to get users."
  },
  {
    "id": "ent.account_migration.get_saml_users_failed",
    "translation": "Unable to get SAML users."
  },
  {
    "id": "ent.cluster.config_changed.info",
    "translation": "Cluster configuration has changed for id={{ .id }}. The cluster may become unstable and a restart is required. To ensure the cluster is configured correctly you should perform a rolling restart immediately."
  },
  {
    "id": "ent.cluster.json_encode.error",
    "translation": "Error occurred while marshalling JSON request"
  },
  {
    "id": "ent.cluster.save_config.error",
    "translation": "System Console is set to read-only when High Availability is enabled unless ReadOnlyConfig is disabled in the configuration file."
  },
  {
    "id": "ent.cluster.timeout.error",
    "translation": "Timed out waiting for cluster response"
  },
  {
    "id": "ent.compliance.actiance.attachment.copy.appError",
    "translation": "Unable to copy the attachment into the zip file."
  },
  {
    "id": "ent.compliance.actiance.file.creation.appError",
    "translation": "There was an error creating actiance XML file"
  },
  {
    "id": "ent.compliance.actiance.warning.creation.appError",
    "translation": "There was an error creating actiance warning text file"
  },
  {
    "id": "ent.compliance.actiance.warning.write.appError",
    "translation": "There was an error writing to the actiance xml file"
  },
  {
    "id": "ent.compliance.actiance.xml.creation.appError",
    "translation": "There was an error creating actiance XML file"
  },
  {
    "id": "ent.compliance.actiance.xml.write.appError",
    "translation": "There was an error writing to the actiance XML file"
  },
  {
    "id": "ent.compliance.bad_export_type.appError",
    "translation": "Unknown output format {{.ExportType}}"
  },
  {
    "id": "ent.compliance.csv.attachment.copy.appError",
    "translation": "Unable to copy the attachment into the zip file."
  },
  {
    "id": "ent.compliance.csv.attachment.export.appError",
    "translation": "Unable to add attachment to the CSV export."
  },
  {
    "id": "ent.compliance.csv.file.creation.appError",
    "translation": "Unable to create temporary CSV export file."
  },
  {
    "id": "ent.compliance.csv.header.export.appError",
    "translation": "Unable to add header to the CSV export."
  },
  {
    "id": "ent.compliance.csv.metadata.export.appError",
    "translation": "Unable to add metadata file to the zip file."
  },
  {
    "id": "ent.compliance.csv.metadata.json.marshalling.appError",
    "translation": "Unable to convert metadata to json."
  },
  {
    "id": "ent.compliance.csv.metadata.json.zipfile.appError",
    "translation": "Unable to create the zip file"
  },
  {
    "id": "ent.compliance.csv.post.export.appError",
    "translation": "Unable to export a post."
  },
  {
    "id": "ent.compliance.csv.warning.appError",
    "translation": "Unable to create the warning file."
  },
  {
    "id": "ent.compliance.csv.zip.creation.appError",
    "translation": "Unable to create the zip export file."
  },
  {
    "id": "ent.compliance.global_relay.attachments_removed.appError",
    "translation": "Uploaded file was removed from Global Relay export because it was too large to send."
  },
  {
    "id": "ent.compliance.global_relay.open_temporary_file.appError",
    "translation": "Unable to open the temporary export file."
  },
  {
    "id": "ent.compliance.global_relay.rewind_temporary_file.appError",
    "translation": "Unable to re-read the Global Relay temporary export file."
  },
  {
    "id": "ent.compliance.licence_disable.app_error",
    "translation": "Compliance functionality disabled by current license. Please contact your system administrator about upgrading your enterprise license."
  },
  {
    "id": "ent.compliance.run_export.template_watcher.appError",
    "translation": "Unable to load export templates. Please try again."
  },
  {
    "id": "ent.compliance.run_failed.error",
    "translation": "Compliance export failed for job '{{.JobName}}' at '{{.FilePath}}'"
  },
  {
    "id": "ent.data_retention.channel_member_history_batch.internal_error",
    "translation": "Failed to purge records."
  },
  {
    "id": "ent.data_retention.flags_batch.internal_error",
    "translation": "We encountered an error cleaning up the batch of flags."
  },
  {
    "id": "ent.data_retention.generic.license.error",
    "translation": "Your license does not support Data Retention."
  },
  {
    "id": "ent.data_retention.reactions_batch.internal_error",
    "translation": "We encountered an error permanently deleting the batch of reactions."
  },
  {
    "id": "ent.elasticsearch.aggregator_worker.create_index_job.error",
    "translation": "Elasticsearch aggregator worker failed to create the indexing job"
  },
  {
    "id": "ent.elasticsearch.aggregator_worker.delete_indexes.error",
    "translation": "Elasticsearch aggregator worker failed to delete the indexes"
  },
  {
    "id": "ent.elasticsearch.aggregator_worker.get_indexes.error",
    "translation": "Elasticsearch aggregator worker failed to get indexes"
  },
  {
    "id": "ent.elasticsearch.aggregator_worker.index_job_failed.error",
    "translation": "Elasticsearch aggregator worker failed due to the indexing job failing"
  },
  {
    "id": "ent.elasticsearch.create_client.connect_failed",
    "translation": "Setting up Elasticsearch Client Failed"
  },
  {
    "id": "ent.elasticsearch.create_template_channels_if_not_exists.template_create_failed",
    "translation": "Failed to create Elasticsearch template for channels"
  },
  {
    "id": "ent.elasticsearch.create_template_posts_if_not_exists.template_create_failed",
    "translation": "Failed to create Elasticsearch template for posts"
  },
  {
    "id": "ent.elasticsearch.create_template_users_if_not_exists.template_create_failed",
    "translation": "Failed to create Elasticsearch template for users"
  },
  {
    "id": "ent.elasticsearch.data_retention_delete_indexes.delete_index.error",
    "translation": "Failed to delete Elasticsearch index"
  },
  {
    "id": "ent.elasticsearch.data_retention_delete_indexes.get_indexes.error",
    "translation": "Failed to get Elasticsearch indexes"
  },
  {
    "id": "ent.elasticsearch.delete_channel.error",
    "translation": "Failed to delete the channel"
  },
  {
    "id": "ent.elasticsearch.delete_channel_posts.error",
    "translation": "Failed to delete channel posts"
  },
  {
    "id": "ent.elasticsearch.delete_post.error",
    "translation": "Failed to delete the post"
  },
  {
    "id": "ent.elasticsearch.delete_user.error",
    "translation": "Failed to delete the user"
  },
  {
    "id": "ent.elasticsearch.delete_user_posts.error",
    "translation": "Failed to delete user posts"
  },
  {
    "id": "ent.elasticsearch.generic.disabled",
    "translation": "Elasticsearch search is not enabled on this server"
  },
  {
    "id": "ent.elasticsearch.index_channel.error",
    "translation": "Failed to index the channel"
  },
  {
    "id": "ent.elasticsearch.index_post.error",
    "translation": "Failed to index the post"
  },
  {
    "id": "ent.elasticsearch.index_user.error",
    "translation": "Failed to index the user"
  },
  {
    "id": "ent.elasticsearch.indexer.do_job.get_oldest_post.error",
    "translation": "The oldest post could not be retrieved from the database"
  },
  {
    "id": "ent.elasticsearch.indexer.do_job.parse_end_time.error",
    "translation": "Elasticsearch indexing worker failed to parse the end time"
  },
  {
    "id": "ent.elasticsearch.indexer.do_job.parse_start_time.error",
    "translation": "Elasticsearch indexing worker failed to parse the start time"
  },
  {
    "id": "ent.elasticsearch.indexer.index_batch.nothing_left_to_index.error",
    "translation": "Trying to index a new batch when all the entities are completed"
  },
  {
    "id": "ent.elasticsearch.not_started.error",
    "translation": "Elasticsearch is not started"
  },
  {
    "id": "ent.elasticsearch.purge_indexes.delete_failed",
    "translation": "Failed to delete Elasticsearch index"
  },
  {
    "id": "ent.elasticsearch.refresh_indexes.refresh_failed",
    "translation": "Failed to refresh Elasticsearch indexes"
  },
  {
    "id": "ent.elasticsearch.search_channels.disabled",
    "translation": "Elasticsearch searching is disabled on this server"
  },
  {
    "id": "ent.elasticsearch.search_channels.search_failed",
    "translation": "Search failed to complete"
  },
  {
    "id": "ent.elasticsearch.search_channels.unmarshall_channel_failed",
    "translation": "Failed to decode search results"
  },
  {
    "id": "ent.elasticsearch.search_posts.disabled",
    "translation": "Elasticsearch searching is disabled on this server"
  },
  {
    "id": "ent.elasticsearch.search_posts.parse_matches_failed",
    "translation": "Failed to parse search result matches"
  },
  {
    "id": "ent.elasticsearch.search_posts.search_failed",
    "translation": "Search failed to complete"
  },
  {
    "id": "ent.elasticsearch.search_posts.unmarshall_post_failed",
    "translation": "Failed to decode search results"
  },
  {
    "id": "ent.elasticsearch.search_users.search_failed",
    "translation": "Search failed to complete"
  },
  {
    "id": "ent.elasticsearch.search_users.unmarshall_user_failed",
    "translation": "Failed to decode search results"
  },
  {
    "id": "ent.elasticsearch.start.already_started.app_error",
    "translation": "Elasticsearch is already started."
  },
  {
    "id": "ent.elasticsearch.start.create_bulk_processor_failed.app_error",
    "translation": "Failed to create Elasticsearch bulk processor."
  },
  {
    "id": "ent.elasticsearch.start.get_server_version.app_error",
    "translation": "Failed to get Elasticsearch server version."
  },
  {
    "id": "ent.elasticsearch.start.parse_server_version.app_error",
    "translation": "Failed to parse Elasticsearch server version."
  },
  {
    "id": "ent.elasticsearch.start.start_bulk_processor_failed.app_error",
    "translation": "Failed to start Elasticsearch bulk processor."
  },
  {
    "id": "ent.elasticsearch.stop.already_stopped.app_error",
    "translation": "Elasticsearch is already stopped."
  },
  {
    "id": "ent.elasticsearch.test_config.connect_failed",
    "translation": "Connecting to Elasticsearch server failed."
  },
  {
    "id": "ent.elasticsearch.test_config.indexing_disabled.error",
    "translation": "Elasticsearch is disabled."
  },
  {
    "id": "ent.elasticsearch.test_config.license.error",
    "translation": "Your license does not support Elasticsearch."
  },
  {
    "id": "ent.elasticsearch.test_config.reenter_password",
    "translation": "The Elasticsearch Server URL or Username has changed. Please re-enter the Elasticsearch password to test connection."
  },
  {
    "id": "ent.get_users_in_channel_during",
    "translation": "Failed to get users in channel during specified time period."
  },
  {
    "id": "ent.id_loaded.license_disable.app_error",
    "translation": "Your license does not support ID Loaded Push Notifications."
  },
  {
    "id": "ent.ldap.app_error",
    "translation": "ldap interface was nil."
  },
  {
    "id": "ent.ldap.create_fail",
    "translation": "Unable to create LDAP user."
  },
  {
    "id": "ent.ldap.disabled.app_error",
    "translation": "AD/LDAP disabled or licence does not support AD/LDAP."
  },
  {
    "id": "ent.ldap.do_login.bind_admin_user.app_error",
    "translation": "Unable to bind to AD/LDAP server. Check BindUsername and BindPassword."
  },
  {
    "id": "ent.ldap.do_login.invalid_password.app_error",
    "translation": "Invalid Password."
  },
  {
    "id": "ent.ldap.do_login.licence_disable.app_error",
    "translation": "AD/LDAP functionality disabled by current license. Please contact your system administrator about upgrading your enterprise license."
  },
  {
    "id": "ent.ldap.do_login.matched_to_many_users.app_error",
    "translation": "Username given matches multiple users."
  },
  {
    "id": "ent.ldap.do_login.search_ldap_server.app_error",
    "translation": "Failed to search AD/LDAP server."
  },
  {
    "id": "ent.ldap.do_login.unable_to_connect.app_error",
    "translation": "Unable to connect to AD/LDAP server."
  },
  {
    "id": "ent.ldap.do_login.user_filtered.app_error",
    "translation": "Your AD/LDAP account does not have permission to use this Mattermost server. Please ask your System Administrator to check the AD/LDAP user filter."
  },
  {
    "id": "ent.ldap.do_login.user_not_registered.app_error",
    "translation": "User not registered on AD/LDAP server."
  },
  {
    "id": "ent.ldap.syncronize.delete_group_constained_memberships",
    "translation": "error deleting team or channel memberships"
  },
  {
    "id": "ent.ldap.syncronize.get_all.app_error",
    "translation": "Unable to get all users using AD/LDAP."
  },
  {
    "id": "ent.ldap.syncronize.get_all_groups.app_error",
    "translation": "error retrieving groups."
  },
  {
    "id": "ent.ldap.syncronize.populate_syncables",
    "translation": "error populating syncables"
  },
  {
    "id": "ent.ldap.syncronize.search_failure.app_error",
    "translation": "Failed to search users in AD/LDAP. Test if the Mattermost server can connect to your AD/LDAP server and try again."
  },
  {
    "id": "ent.ldap.syncronize.search_failure_size_exceeded.app_error",
    "translation": "Size Limit Exceeded. Try checking your [max page size](https://docs.mattermost.com/deployment/sso-ldap.html#i-see-the-log-error-ldap-result-code-4-size-limit-exceeded)."
  },
  {
    "id": "ent.ldap.validate_admin_filter.app_error",
    "translation": "Invalid AD/LDAP Admin Filter."
  },
  {
    "id": "ent.ldap.validate_filter.app_error",
    "translation": "Invalid AD/LDAP Filter."
  },
  {
    "id": "ent.ldap.validate_guest_filter.app_error",
    "translation": "Invalid AD/LDAP Guest Filter."
  },
  {
    "id": "ent.ldap_groups.group_search_error",
    "translation": "error retrieving ldap group"
  },
  {
    "id": "ent.ldap_groups.groups_search_error",
    "translation": "error retrieving ldap groups"
  },
  {
    "id": "ent.ldap_groups.members_of_group_error",
    "translation": "error retrieving members of group"
  },
  {
    "id": "ent.ldap_groups.no_rows",
    "translation": "no groups found with matching uid"
  },
  {
    "id": "ent.ldap_groups.reachable_groups_error",
    "translation": "error retrieving groups for user"
  },
  {
    "id": "ent.ldap_id_migrate.app_error",
    "translation": "unable to migrate."
  },
  {
    "id": "ent.message_export.global_relay.attach_file.app_error",
    "translation": "Unable to add attachment to the Global Relay export."
  },
  {
    "id": "ent.message_export.global_relay.close_zip_file.app_error",
    "translation": "Unable to close the zip file."
  },
  {
    "id": "ent.message_export.global_relay.create_file_in_zip.app_error",
    "translation": "Unable to create the eml file."
  },
  {
    "id": "ent.message_export.global_relay.generate_email.app_error",
    "translation": "Unable to generate eml file data."
  },
  {
    "id": "ent.message_export.global_relay_export.deliver.close.app_error",
    "translation": "Unable to deliver the email to Global Relay."
  },
  {
    "id": "ent.message_export.global_relay_export.deliver.from_address.app_error",
    "translation": "Unable to set the email From address."
  },
  {
    "id": "ent.message_export.global_relay_export.deliver.msg.app_error",
    "translation": "Unable to set the email message."
  },
  {
    "id": "ent.message_export.global_relay_export.deliver.msg_data.app_error",
    "translation": "Unable to write the email message."
  },
  {
    "id": "ent.message_export.global_relay_export.deliver.parse_mail.app_error",
    "translation": "Unable to read the email information."
  },
  {
    "id": "ent.message_export.global_relay_export.deliver.to_address.app_error",
    "translation": "Unable to set the email To address."
  },
  {
    "id": "ent.message_export.global_relay_export.deliver.unable_to_get_file_info.app_error",
    "translation": "Unable to get the information of the export temporary file."
  },
  {
    "id": "ent.message_export.global_relay_export.deliver.unable_to_open_email_file.app_error",
    "translation": "Unable to get the an email from the temporary file."
  },
  {
    "id": "ent.message_export.global_relay_export.deliver.unable_to_open_zip_file_data.app_error",
    "translation": "Unable to open the export temporary file."
  },
  {
    "id": "ent.message_export.run_export.app_error",
    "translation": "Failed to select message export data."
  },
  {
    "id": "ent.migration.migratetoldap.duplicate_field",
    "translation": "Unable to migrate AD/LDAP users with specified field. Duplicate entry detected. Please remove all duplcates and try again."
  },
  {
    "id": "ent.migration.migratetoldap.user_not_found",
    "translation": "Unable to find user on AD/LDAP server: "
  },
  {
    "id": "ent.migration.migratetosaml.email_already_used_by_other_user",
    "translation": "Email already used by another SAML user."
  },
  {
    "id": "ent.migration.migratetosaml.user_not_found_in_users_mapping_file",
    "translation": "User not found in the users file."
  },
  {
    "id": "ent.migration.migratetosaml.username_already_used_by_other_user",
    "translation": "Username already used by another Mattermost user."
  },
  {
    "id": "ent.saml.attribute.app_error",
    "translation": "SAML login was unsuccessful because one of the attributes is incorrect. Please contact your System Administrator."
  },
  {
    "id": "ent.saml.build_request.app_error",
    "translation": "An error occurred while initiating the request to the Identity Provider. Please contact your System Administrator."
  },
  {
    "id": "ent.saml.build_request.encoding.app_error",
    "translation": "An error occurred while encoding the request for the Identity Provider. Please contact your System Administrator."
  },
  {
    "id": "ent.saml.configure.encryption_not_enabled.app_error",
    "translation": "SAML login was unsuccessful because encryption is not enabled. Please contact your System Administrator."
  },
  {
    "id": "ent.saml.configure.load_idp_cert.app_error",
    "translation": "Identity Provider Public Certificate File was not found. Please contact your System Administrator."
  },
  {
    "id": "ent.saml.configure.load_private_key.app_error",
    "translation": "SAML login was unsuccessful because the Service Provider Private Key was not found. Please contact your System Administrator."
  },
  {
    "id": "ent.saml.configure.not_encrypted_response.app_error",
    "translation": "SAML login was unsuccessful as the Identity Provider response is not encrypted. Please contact your System Administrator."
  },
  {
    "id": "ent.saml.do_login.decrypt.app_error",
    "translation": "SAML login was unsuccessful because an error occurred while decrypting the response from the Identity Provider. Please contact your System Administrator."
  },
  {
    "id": "ent.saml.do_login.empty_response.app_error",
    "translation": "We received an empty response from the Identity Provider."
  },
  {
    "id": "ent.saml.do_login.parse.app_error",
    "translation": "An error occurred while parsing the response from the Identity Provider. Please contact your System Administrator."
  },
  {
    "id": "ent.saml.do_login.validate.app_error",
    "translation": "An error occurred while validating the response from the Identity Provider. Please contact your System Administrator."
  },
  {
    "id": "ent.saml.license_disable.app_error",
    "translation": "Your license does not support SAML authentication."
  },
  {
    "id": "ent.saml.metadata.app_error",
    "translation": "An error occurred while building Service Provider Metadata."
  },
  {
    "id": "ent.saml.service_disable.app_error",
    "translation": "SAML 2.0 is not configured or supported on this server."
  },
  {
    "id": "group_not_associated_to_synced_team",
    "translation": "Group cannot be associated to the channel until it is first associated to the parent group-synced team."
  },
  {
    "id": "groups.unsupported_syncable_type",
    "translation": "Unsupported syncable type '{{.Value}}'."
  },
  {
    "id": "interactive_message.decode_trigger_id.base64_decode_failed",
    "translation": "Failed to decode base64 for trigger ID for interactive dialog."
  },
  {
    "id": "interactive_message.decode_trigger_id.base64_decode_failed_signature",
    "translation": "Failed to decode base64 signature of trigger ID for interactive dialog."
  },
  {
    "id": "interactive_message.decode_trigger_id.expired",
    "translation": "Trigger ID for interactive dialog is expired. Trigger IDs live for a maximum of {{.Seconds}} seconds."
  },
  {
    "id": "interactive_message.decode_trigger_id.missing_data",
    "translation": "Trigger ID missing required data for interactive dialog."
  },
  {
    "id": "interactive_message.decode_trigger_id.signature_decode_failed",
    "translation": "Failed to decode base64 signature of trigger ID for interactive dialog."
  },
  {
    "id": "interactive_message.decode_trigger_id.verify_signature_failed",
    "translation": "Signature verification failed of trigger ID for interactive dialog."
  },
  {
    "id": "interactive_message.generate_trigger_id.signing_failed",
    "translation": "Failed to sign generated trigger ID for interactive dialog."
  },
  {
    "id": "jobs.do_job.batch_size.parse_error",
    "translation": "Could not parse message export job BatchSize."
  },
  {
    "id": "jobs.do_job.batch_start_timestamp.parse_error",
    "translation": "Could not parse message export job ExportFromTimestamp."
  },
  {
    "id": "jobs.request_cancellation.status.error",
    "translation": "Could not request cancellation for job that is not in a cancelable state."
  },
  {
    "id": "jobs.set_job_error.update.error",
    "translation": "Failed to set job status to error"
  },
  {
    "id": "jobs.start_synchronize_job.timeout",
    "translation": "Reached AD/LDAP synchronization job timeout."
  },
  {
    "id": "manaultesting.manual_test.parse.app_error",
    "translation": "Unable to parse URL."
  },
  {
    "id": "manaultesting.test_autolink.unable.app_error",
    "translation": "Unable to get channels."
  },
  {
    "id": "mattermost.bulletin.subject",
    "translation": "Mattermost Security Bulletin"
  },
  {
    "id": "mfa.activate.authenticate.app_error",
    "translation": "Error attempting to authenticate MFA token."
  },
  {
    "id": "mfa.activate.bad_token.app_error",
    "translation": "Invalid MFA token."
  },
  {
    "id": "mfa.activate.save_active.app_error",
    "translation": "Unable to update MFA active status for the user."
  },
  {
    "id": "mfa.deactivate.save_active.app_error",
    "translation": "Unable to update MFA active status for the user."
  },
  {
    "id": "mfa.deactivate.save_secret.app_error",
    "translation": "Error clearing the MFA secret."
  },
  {
    "id": "mfa.generate_qr_code.create_code.app_error",
    "translation": "Error generating QR code."
  },
  {
    "id": "mfa.generate_qr_code.save_secret.app_error",
    "translation": "Error saving the MFA secret."
  },
  {
    "id": "mfa.mfa_disabled.app_error",
    "translation": "Multi-factor authentication has been disabled on this server."
  },
  {
    "id": "mfa.validate_token.authenticate.app_error",
    "translation": "Invalid MFA token."
  },
  {
    "id": "migrations.worker.run_advanced_permissions_phase_2_migration.invalid_progress",
    "translation": "Migration failed due to invalid progress data."
  },
  {
    "id": "migrations.worker.run_migration.unknown_key",
    "translation": "Unable to run migration job due to unknown migration key."
  },
  {
    "id": "model.access.is_valid.access_token.app_error",
    "translation": "Invalid access token."
  },
  {
    "id": "model.access.is_valid.client_id.app_error",
    "translation": "Invalid client id."
  },
  {
    "id": "model.access.is_valid.redirect_uri.app_error",
    "translation": "Invalid redirect uri."
  },
  {
    "id": "model.access.is_valid.refresh_token.app_error",
    "translation": "Invalid refresh token."
  },
  {
    "id": "model.access.is_valid.user_id.app_error",
    "translation": "Invalid user id."
  },
  {
    "id": "model.authorize.is_valid.auth_code.app_error",
    "translation": "Invalid authorization code."
  },
  {
    "id": "model.authorize.is_valid.client_id.app_error",
    "translation": "Invalid client id."
  },
  {
    "id": "model.authorize.is_valid.create_at.app_error",
    "translation": "Create at must be a valid time."
  },
  {
    "id": "model.authorize.is_valid.expires.app_error",
    "translation": "Expires in must be set."
  },
  {
    "id": "model.authorize.is_valid.redirect_uri.app_error",
    "translation": "Invalid redirect uri."
  },
  {
    "id": "model.authorize.is_valid.response_type.app_error",
    "translation": "Invalid response type."
  },
  {
    "id": "model.authorize.is_valid.scope.app_error",
    "translation": "Invalid scope."
  },
  {
    "id": "model.authorize.is_valid.state.app_error",
    "translation": "Invalid state."
  },
  {
    "id": "model.authorize.is_valid.user_id.app_error",
    "translation": "Invalid user id."
  },
  {
    "id": "model.bot.is_valid.create_at.app_error",
    "translation": "Invalid create at."
  },
  {
    "id": "model.bot.is_valid.creator_id.app_error",
    "translation": "Invalid creator id."
  },
  {
    "id": "model.bot.is_valid.description.app_error",
    "translation": "Invalid description."
  },
  {
    "id": "model.bot.is_valid.update_at.app_error",
    "translation": "Invalid update at."
  },
  {
    "id": "model.bot.is_valid.user_id.app_error",
    "translation": "Invalid user id."
  },
  {
    "id": "model.bot.is_valid.username.app_error",
    "translation": "Invalid username."
  },
  {
    "id": "model.channel.is_valid.2_or_more.app_error",
    "translation": "Name must be 2 or more lowercase alphanumeric characters."
  },
  {
    "id": "model.channel.is_valid.create_at.app_error",
    "translation": "Create at must be a valid time."
  },
  {
    "id": "model.channel.is_valid.creator_id.app_error",
    "translation": "Invalid creator id."
  },
  {
    "id": "model.channel.is_valid.display_name.app_error",
    "translation": "Invalid display name."
  },
  {
    "id": "model.channel.is_valid.header.app_error",
    "translation": "Invalid header."
  },
  {
    "id": "model.channel.is_valid.id.app_error",
    "translation": "Invalid Id."
  },
  {
    "id": "model.channel.is_valid.name.app_error",
    "translation": "Invalid channel name. User ids are not permitted in channel name for non-direct message channels."
  },
  {
    "id": "model.channel.is_valid.purpose.app_error",
    "translation": "Invalid purpose."
  },
  {
    "id": "model.channel.is_valid.type.app_error",
    "translation": "Invalid type."
  },
  {
    "id": "model.channel.is_valid.update_at.app_error",
    "translation": "Update at must be a valid time."
  },
  {
    "id": "model.channel_member.is_valid.channel_id.app_error",
    "translation": "Invalid channel id."
  },
  {
    "id": "model.channel_member.is_valid.email_value.app_error",
    "translation": "Invalid email notification value."
  },
  {
    "id": "model.channel_member.is_valid.ignore_channel_mentions_value.app_error",
    "translation": "Invalid ignore channel mentions status."
  },
  {
    "id": "model.channel_member.is_valid.notify_level.app_error",
    "translation": "Invalid notify level."
  },
  {
    "id": "model.channel_member.is_valid.push_level.app_error",
    "translation": "Invalid push notification level."
  },
  {
    "id": "model.channel_member.is_valid.unread_level.app_error",
    "translation": "Invalid mark unread level."
  },
  {
    "id": "model.channel_member.is_valid.user_id.app_error",
    "translation": "Invalid user id."
  },
  {
    "id": "model.client.connecting.app_error",
    "translation": "We encountered an error while connecting to the server."
  },
  {
    "id": "model.cluster.is_valid.create_at.app_error",
    "translation": "CreateAt must be set."
  },
  {
    "id": "model.cluster.is_valid.hostname.app_error",
    "translation": "Hostname must be set."
  },
  {
    "id": "model.cluster.is_valid.id.app_error",
    "translation": "Invalid Id."
  },
  {
    "id": "model.cluster.is_valid.last_ping_at.app_error",
    "translation": "LastPingAt must be set."
  },
  {
    "id": "model.cluster.is_valid.name.app_error",
    "translation": "ClusterName must be set."
  },
  {
    "id": "model.cluster.is_valid.type.app_error",
    "translation": "Type must be set."
  },
  {
    "id": "model.command.is_valid.autocomplete_data.app_error",
    "translation": "Invalid AutocompleteData"
  },
  {
    "id": "model.command.is_valid.create_at.app_error",
    "translation": "Create at must be a valid time."
  },
  {
    "id": "model.command.is_valid.description.app_error",
    "translation": "Invalid description."
  },
  {
    "id": "model.command.is_valid.display_name.app_error",
    "translation": "Invalid title."
  },
  {
    "id": "model.command.is_valid.id.app_error",
    "translation": "Invalid Id."
  },
  {
    "id": "model.command.is_valid.method.app_error",
    "translation": "Invalid Method."
  },
  {
    "id": "model.command.is_valid.team_id.app_error",
    "translation": "Invalid team ID."
  },
  {
    "id": "model.command.is_valid.token.app_error",
    "translation": "Invalid token."
  },
  {
    "id": "model.command.is_valid.trigger.app_error",
    "translation": "Invalid trigger."
  },
  {
    "id": "model.command.is_valid.update_at.app_error",
    "translation": "Update at must be a valid time."
  },
  {
    "id": "model.command.is_valid.url.app_error",
    "translation": "Invalid URL."
  },
  {
    "id": "model.command.is_valid.url_http.app_error",
    "translation": "Invalid URL. Must be a valid URL and start with http:// or https://."
  },
  {
    "id": "model.command.is_valid.user_id.app_error",
    "translation": "Invalid user id."
  },
  {
    "id": "model.command_hook.channel_id.app_error",
    "translation": "Invalid channel id."
  },
  {
    "id": "model.command_hook.command_id.app_error",
    "translation": "Invalid command id."
  },
  {
    "id": "model.command_hook.create_at.app_error",
    "translation": "Create at must be a valid time."
  },
  {
    "id": "model.command_hook.id.app_error",
    "translation": "Invalid command hook id."
  },
  {
    "id": "model.command_hook.parent_id.app_error",
    "translation": "Invalid parent id."
  },
  {
    "id": "model.command_hook.root_id.app_error",
    "translation": "Invalid root id."
  },
  {
    "id": "model.command_hook.user_id.app_error",
    "translation": "Invalid user id."
  },
  {
    "id": "model.compliance.is_valid.create_at.app_error",
    "translation": "Create at must be a valid time."
  },
  {
    "id": "model.compliance.is_valid.desc.app_error",
    "translation": "Invalid description."
  },
  {
    "id": "model.compliance.is_valid.end_at.app_error",
    "translation": "To must be a valid time."
  },
  {
    "id": "model.compliance.is_valid.id.app_error",
    "translation": "Invalid Id."
  },
  {
    "id": "model.compliance.is_valid.start_at.app_error",
    "translation": "From must be a valid time."
  },
  {
    "id": "model.compliance.is_valid.start_end_at.app_error",
    "translation": "To must be greater than From."
  },
  {
    "id": "model.config.is_valid.allow_cookies_for_subdomains.app_error",
    "translation": "Allowing cookies for subdomains requires SiteURL to be set."
  },
  {
    "id": "model.config.is_valid.atmos_camo_image_proxy_options.app_error",
    "translation": "Invalid RemoteImageProxyOptions for atmos/camo. Must be set to your shared key."
  },
  {
    "id": "model.config.is_valid.atmos_camo_image_proxy_url.app_error",
    "translation": "Invalid RemoteImageProxyURL for atmos/camo. Must be set to your shared key."
  },
  {
    "id": "model.config.is_valid.bleve_search.bulk_indexing_time_window_seconds.app_error",
    "translation": "Bleve Bulk Indexing Time Window must be at least 1 second."
  },
  {
    "id": "model.config.is_valid.bleve_search.enable_autocomplete.app_error",
    "translation": "Bleve EnableIndexing setting must be set to true when Bleve EnableAutocomplete is set to true"
  },
  {
    "id": "model.config.is_valid.bleve_search.enable_searching.app_error",
    "translation": "Bleve EnableIndexing setting must be set to true when Bleve EnableSearching is set to true"
  },
  {
    "id": "model.config.is_valid.bleve_search.filename.app_error",
    "translation": "Bleve IndexingDir setting must be set when Bleve EnableIndexing is set to true"
  },
  {
    "id": "model.config.is_valid.cluster_email_batching.app_error",
    "translation": "Unable to enable email batching when clustering is enabled."
  },
  {
    "id": "model.config.is_valid.data_retention.deletion_job_start_time.app_error",
    "translation": "Data retention job start time must be a 24-hour time stamp in the form HH:MM."
  },
  {
    "id": "model.config.is_valid.data_retention.file_retention_days_too_low.app_error",
    "translation": "File retention must be one day or longer."
  },
  {
    "id": "model.config.is_valid.data_retention.message_retention_days_too_low.app_error",
    "translation": "Message retention must be one day or longer."
  },
  {
    "id": "model.config.is_valid.display.custom_url_schemes.app_error",
    "translation": "The custom URL scheme {{.Scheme}} is invalid. Custom URL schemes must start with a letter and contain only letters, numbers, plus (+), period (.) and hyphen (-)."
  },
  {
    "id": "model.config.is_valid.elastic_search.aggregate_posts_after_days.app_error",
    "translation": "Elasticsearch AggregatePostsAfterDays setting must be a number greater than or equal to 1."
  },
  {
    "id": "model.config.is_valid.elastic_search.bulk_indexing_time_window_seconds.app_error",
    "translation": "Elasticsearch Bulk Indexing Time Window must be at least 1 second."
  },
  {
    "id": "model.config.is_valid.elastic_search.connection_url.app_error",
    "translation": "Elasticsearch ConnectionUrl setting must be provided when Elasticsearch indexing is enabled."
  },
  {
    "id": "model.config.is_valid.elastic_search.enable_autocomplete.app_error",
    "translation": "Elasticsearch EnableIndexing setting must be set to true when Elasticsearch EnableAutocomplete is set to true"
  },
  {
    "id": "model.config.is_valid.elastic_search.enable_searching.app_error",
    "translation": "Elasticsearch EnableIndexing setting must be set to true when Elasticsearch EnableSearching is set to true"
  },
  {
    "id": "model.config.is_valid.elastic_search.live_indexing_batch_size.app_error",
    "translation": "Elasticsearch Live Indexing Batch Size must be at least 1."
  },
  {
    "id": "model.config.is_valid.elastic_search.posts_aggregator_job_start_time.app_error",
    "translation": "Elasticsearch PostsAggregatorJobStartTime setting must be a time in the format \"hh:mm\"."
  },
  {
    "id": "model.config.is_valid.elastic_search.request_timeout_seconds.app_error",
    "translation": "Elasticsearch Request Timeout must be at least 1 second."
  },
  {
    "id": "model.config.is_valid.email_batching_buffer_size.app_error",
    "translation": "Invalid email batching buffer size for email settings. Must be zero or a positive number."
  },
  {
    "id": "model.config.is_valid.email_batching_interval.app_error",
    "translation": "Invalid email batching interval for email settings. Must be 30 seconds or more."
  },
  {
    "id": "model.config.is_valid.email_notification_contents_type.app_error",
    "translation": "Invalid email notification contents type for email settings. Must be one of either 'full' or 'generic'."
  },
  {
    "id": "model.config.is_valid.email_security.app_error",
    "translation": "Invalid connection security for email settings. Must be '', 'TLS', or 'STARTTLS'."
  },
  {
    "id": "model.config.is_valid.encrypt_sql.app_error",
    "translation": "Invalid at rest encrypt key for SQL settings. Must be 32 chars or more."
  },
  {
    "id": "model.config.is_valid.file_driver.app_error",
    "translation": "Invalid driver name for file settings. Must be 'local' or 'amazons3'."
  },
  {
    "id": "model.config.is_valid.file_salt.app_error",
    "translation": "Invalid public link salt for file settings. Must be 32 chars or more."
  },
  {
    "id": "model.config.is_valid.group_unread_channels.app_error",
    "translation": "Invalid group unread channels for service settings. Must be 'disabled', 'default_on', or 'default_off'."
  },
  {
    "id": "model.config.is_valid.image_proxy_type.app_error",
    "translation": "Invalid image proxy type. Must be 'local' or 'atmos/camo'."
  },
  {
    "id": "model.config.is_valid.ldap_basedn",
    "translation": "AD/LDAP field \"BaseDN\" is required."
  },
  {
    "id": "model.config.is_valid.ldap_email",
    "translation": "AD/LDAP field \"Email Attribute\" is required."
  },
  {
    "id": "model.config.is_valid.ldap_id",
    "translation": "AD/LDAP field \"ID Attribute\" is required."
  },
  {
    "id": "model.config.is_valid.ldap_login_id",
    "translation": "AD/LDAP field \"Login ID Attribute\" is required."
  },
  {
    "id": "model.config.is_valid.ldap_max_page_size.app_error",
    "translation": "Invalid max page size value."
  },
  {
    "id": "model.config.is_valid.ldap_security.app_error",
    "translation": "Invalid connection security for AD/LDAP settings. Must be '', 'TLS', or 'STARTTLS'."
  },
  {
    "id": "model.config.is_valid.ldap_server",
    "translation": "AD/LDAP field \"AD/LDAP Server\" is required."
  },
  {
    "id": "model.config.is_valid.ldap_sync_interval.app_error",
    "translation": "Invalid sync interval time. Must be at least one minute."
  },
  {
    "id": "model.config.is_valid.ldap_username",
    "translation": "AD/LDAP field \"Username Attribute\" is required."
  },
  {
    "id": "model.config.is_valid.listen_address.app_error",
    "translation": "Invalid listen address for service settings Must be set."
  },
  {
    "id": "model.config.is_valid.localization.available_locales.app_error",
    "translation": "Available Languages must contain Default Client Language."
  },
  {
    "id": "model.config.is_valid.login_attempts.app_error",
    "translation": "Invalid maximum login attempts for service settings. Must be a positive number."
  },
  {
    "id": "model.config.is_valid.max_burst.app_error",
    "translation": "Maximum burst size must be greater than zero."
  },
  {
    "id": "model.config.is_valid.max_channels.app_error",
    "translation": "Invalid maximum channels per team for team settings. Must be a positive number."
  },
  {
    "id": "model.config.is_valid.max_file_size.app_error",
    "translation": "Invalid max file size for file settings. Must be a whole number greater than zero."
  },
  {
    "id": "model.config.is_valid.max_notify_per_channel.app_error",
    "translation": "Invalid maximum notifications per channel for team settings. Must be a positive number."
  },
  {
    "id": "model.config.is_valid.max_users.app_error",
    "translation": "Invalid maximum users per team for team settings. Must be a positive number."
  },
  {
    "id": "model.config.is_valid.message_export.batch_size.app_error",
    "translation": "Message export job BatchSize must be a positive integer."
  },
  {
    "id": "model.config.is_valid.message_export.daily_runtime.app_error",
    "translation": "Message export job DailyRuntime must be a 24-hour time stamp in the form HH:MM."
  },
  {
    "id": "model.config.is_valid.message_export.enable.app_error",
    "translation": "Message export job EnableExport setting must be either true or false."
  },
  {
    "id": "model.config.is_valid.message_export.export_from.app_error",
    "translation": "Message export job ExportFromTimestamp must be a timestamp (expressed in seconds since unix epoch). Only messages sent after this timestamp will be exported."
  },
  {
    "id": "model.config.is_valid.message_export.export_type.app_error",
    "translation": "Message export job ExportFormat must be one of 'actiance', 'csv' or 'globalrelay'."
  },
  {
    "id": "model.config.is_valid.message_export.global_relay.config_missing.app_error",
    "translation": "Message export job ExportFormat is set to 'globalrelay', but GlobalRelaySettings are missing."
  },
  {
    "id": "model.config.is_valid.message_export.global_relay.customer_type.app_error",
    "translation": "Message export GlobalRelaySettings.CustomerType must be set to one of either 'A9' or 'A10'."
  },
  {
    "id": "model.config.is_valid.message_export.global_relay.email_address.app_error",
    "translation": "Message export job GlobalRelaySettings.EmailAddress must be set to a valid email address."
  },
  {
    "id": "model.config.is_valid.message_export.global_relay.smtp_password.app_error",
    "translation": "Message export job GlobalRelaySettings.SmtpPassword must be set."
  },
  {
    "id": "model.config.is_valid.message_export.global_relay.smtp_username.app_error",
    "translation": "Message export job GlobalRelaySettings.SmtpUsername must be set."
  },
  {
    "id": "model.config.is_valid.password_length.app_error",
    "translation": "Minimum password length must be a whole number greater than or equal to {{.MinLength}} and less than or equal to {{.MaxLength}}."
  },
  {
    "id": "model.config.is_valid.rate_mem.app_error",
    "translation": "Invalid memory store size for rate limit settings. Must be a positive number."
  },
  {
    "id": "model.config.is_valid.rate_sec.app_error",
    "translation": "Invalid per sec for rate limit settings. Must be a positive number."
  },
  {
    "id": "model.config.is_valid.read_timeout.app_error",
    "translation": "Invalid value for read timeout."
  },
  {
    "id": "model.config.is_valid.restrict_direct_message.app_error",
    "translation": "Invalid direct message restriction. Must be 'any', or 'team'."
  },
  {
    "id": "model.config.is_valid.saml_admin_attribute.app_error",
    "translation": "Invalid Admin attribute. Must be in the form 'field=value'."
  },
  {
    "id": "model.config.is_valid.saml_assertion_consumer_service_url.app_error",
    "translation": "Service Provider Login URL must be a valid URL and start with http:// or https://."
  },
  {
    "id": "model.config.is_valid.saml_canonical_algorithm.app_error",
    "translation": "Invalid Canonical Algorithm."
  },
  {
    "id": "model.config.is_valid.saml_email_attribute.app_error",
    "translation": "Invalid Email attribute. Must be set."
  },
  {
    "id": "model.config.is_valid.saml_guest_attribute.app_error",
    "translation": "Invalid Guest attribute. Must be in the form 'field=value'."
  },
  {
    "id": "model.config.is_valid.saml_idp_cert.app_error",
    "translation": "Identity Provider Public Certificate missing. Did you forget to upload it?"
  },
  {
    "id": "model.config.is_valid.saml_idp_descriptor_url.app_error",
    "translation": "Identity Provider Issuer URL must be a valid URL and start with http:// or https://."
  },
  {
    "id": "model.config.is_valid.saml_idp_url.app_error",
    "translation": "SAML SSO URL must be a valid URL and start with http:// or https://."
  },
  {
    "id": "model.config.is_valid.saml_private_key.app_error",
    "translation": "Service Provider Private Key missing. Did you forget to upload it?"
  },
  {
    "id": "model.config.is_valid.saml_public_cert.app_error",
    "translation": "Service Provider Public Certificate missing. Did you forget to upload it?"
  },
  {
    "id": "model.config.is_valid.saml_signature_algorithm.app_error",
    "translation": "Invalid Signature Algorithm."
  },
  {
    "id": "model.config.is_valid.saml_spidentifier_attribute.app_error",
    "translation": "Service Provider Identifier is required"
  },
  {
    "id": "model.config.is_valid.saml_username_attribute.app_error",
    "translation": "Invalid Username attribute. Must be set."
  },
  {
    "id": "model.config.is_valid.site_url.app_error",
    "translation": "Site URL must be a valid URL and start with http:// or https://."
  },
  {
    "id": "model.config.is_valid.site_url_email_batching.app_error",
    "translation": "Unable to enable email batching when SiteURL isn't set."
  },
  {
    "id": "model.config.is_valid.sitename_length.app_error",
    "translation": "Site name must be less than or equal to {{.MaxLength}} characters."
  },
  {
    "id": "model.config.is_valid.sql_conn_max_lifetime_milliseconds.app_error",
    "translation": "Invalid connection maximum lifetime for SQL settings. Must be a non-negative number."
  },
  {
    "id": "model.config.is_valid.sql_data_src.app_error",
    "translation": "Invalid data source for SQL settings. Must be set."
  },
  {
    "id": "model.config.is_valid.sql_driver.app_error",
    "translation": "Invalid driver name for SQL settings. Must be 'mysql' or 'postgres'."
  },
  {
    "id": "model.config.is_valid.sql_idle.app_error",
    "translation": "Invalid maximum idle connection for SQL settings. Must be a positive number."
  },
  {
    "id": "model.config.is_valid.sql_max_conn.app_error",
    "translation": "Invalid maximum open connection for SQL settings. Must be a positive number."
  },
  {
    "id": "model.config.is_valid.sql_query_timeout.app_error",
    "translation": "Invalid query timeout for SQL settings. Must be a positive number."
  },
  {
    "id": "model.config.is_valid.teammate_name_display.app_error",
    "translation": "Invalid teammate display. Must be 'full_name', 'nickname_full_name' or 'username'."
  },
  {
    "id": "model.config.is_valid.time_between_user_typing.app_error",
    "translation": "Time between user typing updates should not be set to less than 1000 milliseconds."
  },
  {
    "id": "model.config.is_valid.tls_cert_file.app_error",
    "translation": "Invalid value for TLS certificate file - Either use LetsEncrypt or set path to existing certificate file."
  },
  {
    "id": "model.config.is_valid.tls_key_file.app_error",
    "translation": "Invalid value for TLS key file - Either use LetsEncrypt or set path to existing key file."
  },
  {
    "id": "model.config.is_valid.tls_overwrite_cipher.app_error",
    "translation": "Invalid value passed for TLS overwrite cipher - Please refer to the documentation for valid values."
  },
  {
    "id": "model.config.is_valid.webserver_security.app_error",
    "translation": "Invalid value for webserver connection security."
  },
  {
    "id": "model.config.is_valid.websocket_url.app_error",
    "translation": "Websocket URL must be a valid URL and start with ws:// or wss://."
  },
  {
    "id": "model.config.is_valid.write_timeout.app_error",
    "translation": "Invalid value for write timeout."
  },
  {
    "id": "model.emoji.create_at.app_error",
    "translation": "Create at must be a valid time."
  },
  {
    "id": "model.emoji.id.app_error",
    "translation": "Invalid emoji id."
  },
  {
    "id": "model.emoji.name.app_error",
    "translation": "Name must be 1 to 64 lowercase alphanumeric characters."
  },
  {
    "id": "model.emoji.update_at.app_error",
    "translation": "Update at must be a valid time."
  },
  {
    "id": "model.emoji.user_id.app_error",
    "translation": "Invalid creator id."
  },
  {
    "id": "model.file_info.get.gif.app_error",
    "translation": "Could not decode gif."
  },
  {
    "id": "model.file_info.is_valid.create_at.app_error",
    "translation": "Invalid value for create_at."
  },
  {
    "id": "model.file_info.is_valid.id.app_error",
    "translation": "Invalid value for id."
  },
  {
    "id": "model.file_info.is_valid.path.app_error",
    "translation": "Invalid value for path."
  },
  {
    "id": "model.file_info.is_valid.post_id.app_error",
    "translation": "Invalid value for post_id."
  },
  {
    "id": "model.file_info.is_valid.update_at.app_error",
    "translation": "Invalid value for update_at."
  },
  {
    "id": "model.file_info.is_valid.user_id.app_error",
    "translation": "Invalid value for user_id."
  },
  {
    "id": "model.group.create_at.app_error",
    "translation": "invalid create at property for group."
  },
  {
    "id": "model.group.delete_at.app_error",
    "translation": "invalid delete at property for group."
  },
  {
    "id": "model.group.description.app_error",
    "translation": "invalid description property for group."
  },
  {
    "id": "model.group.display_name.app_error",
    "translation": "invalid display name property for group."
  },
  {
    "id": "model.group.id.app_error",
    "translation": "invalid id property for group."
  },
  {
    "id": "model.group.name.app_error",
    "translation": "invalid name property for group."
  },
  {
    "id": "model.group.name.invalid_chars.app_error",
    "translation": "invalid characters in the name property for group"
  },
  {
    "id": "model.group.name.invalid_length.app_error",
    "translation": "Name must be 1 to 64 lowercase alphanumeric characters."
  },
  {
    "id": "model.group.remote_id.app_error",
    "translation": "invalid remote id property for group."
  },
  {
    "id": "model.group.source.app_error",
    "translation": "invalid source property for group."
  },
  {
    "id": "model.group.update_at.app_error",
    "translation": "invalid update at property for group."
  },
  {
    "id": "model.group_member.group_id.app_error",
    "translation": "invalid group id property for group member."
  },
  {
    "id": "model.group_member.user_id.app_error",
    "translation": "invalid user id property for group member."
  },
  {
    "id": "model.group_syncable.group_id.app_error",
    "translation": "invalid group id property for group syncable."
  },
  {
    "id": "model.group_syncable.syncable_id.app_error",
    "translation": "invalid syncable id for group syncable."
  },
  {
    "id": "model.group_syncable.type.app_error",
    "translation": "invalid type property for group syncable."
  },
  {
    "id": "model.guest.is_valid.channel.app_error",
    "translation": "Invalid channel."
  },
  {
    "id": "model.guest.is_valid.channels.app_error",
    "translation": "Invalid channels."
  },
  {
    "id": "model.guest.is_valid.email.app_error",
    "translation": "Invalid email."
  },
  {
    "id": "model.guest.is_valid.emails.app_error",
    "translation": "Invalid emails."
  },
  {
    "id": "model.incoming_hook.channel_id.app_error",
    "translation": "Invalid channel id."
  },
  {
    "id": "model.incoming_hook.create_at.app_error",
    "translation": "Create at must be a valid time."
  },
  {
    "id": "model.incoming_hook.description.app_error",
    "translation": "Invalid description."
  },
  {
    "id": "model.incoming_hook.display_name.app_error",
    "translation": "Invalid title."
  },
  {
    "id": "model.incoming_hook.icon_url.app_error",
    "translation": "Invalid post icon."
  },
  {
    "id": "model.incoming_hook.id.app_error",
    "translation": "Invalid Id."
  },
  {
    "id": "model.incoming_hook.parse_data.app_error",
    "translation": "Unable to parse incoming data."
  },
  {
    "id": "model.incoming_hook.team_id.app_error",
    "translation": "Invalid team ID."
  },
  {
    "id": "model.incoming_hook.update_at.app_error",
    "translation": "Update at must be a valid time."
  },
  {
    "id": "model.incoming_hook.user_id.app_error",
    "translation": "Invalid user id."
  },
  {
    "id": "model.incoming_hook.username.app_error",
    "translation": "Invalid username."
  },
  {
    "id": "model.job.is_valid.create_at.app_error",
    "translation": "Create at must be a valid time."
  },
  {
    "id": "model.job.is_valid.id.app_error",
    "translation": "Invalid job Id."
  },
  {
    "id": "model.job.is_valid.status.app_error",
    "translation": "Invalid job status."
  },
  {
    "id": "model.job.is_valid.type.app_error",
    "translation": "Invalid job type."
  },
  {
    "id": "model.license_record.is_valid.create_at.app_error",
    "translation": "Invalid value for create_at when uploading a license."
  },
  {
    "id": "model.license_record.is_valid.id.app_error",
    "translation": "Invalid value for id when uploading a license."
  },
  {
    "id": "model.link_metadata.is_valid.data.app_error",
    "translation": "Link metadata data cannot be nil."
  },
  {
    "id": "model.link_metadata.is_valid.data_type.app_error",
    "translation": "Link metadata data does not match the given type."
  },
  {
    "id": "model.link_metadata.is_valid.timestamp.app_error",
    "translation": "Link metadata timestamp must be nonzero and rounded to the nearest hour."
  },
  {
    "id": "model.link_metadata.is_valid.type.app_error",
    "translation": "Invalid link metadata type."
  },
  {
    "id": "model.link_metadata.is_valid.url.app_error",
    "translation": "Link metadata URL must be set."
  },
  {
    "id": "model.oauth.is_valid.app_id.app_error",
    "translation": "Invalid app id."
  },
  {
    "id": "model.oauth.is_valid.callback.app_error",
    "translation": "Callback URL must be a valid URL and start with http:// or https://."
  },
  {
    "id": "model.oauth.is_valid.client_secret.app_error",
    "translation": "Invalid client secret."
  },
  {
    "id": "model.oauth.is_valid.create_at.app_error",
    "translation": "Create at must be a valid time."
  },
  {
    "id": "model.oauth.is_valid.creator_id.app_error",
    "translation": "Invalid creator id."
  },
  {
    "id": "model.oauth.is_valid.description.app_error",
    "translation": "Invalid description."
  },
  {
    "id": "model.oauth.is_valid.homepage.app_error",
    "translation": "Homepage must be a valid URL and start with http:// or https://."
  },
  {
    "id": "model.oauth.is_valid.icon_url.app_error",
    "translation": "Icon URL must be a valid URL and start with http:// or https://."
  },
  {
    "id": "model.oauth.is_valid.name.app_error",
    "translation": "Invalid name."
  },
  {
    "id": "model.oauth.is_valid.update_at.app_error",
    "translation": "Update at must be a valid time."
  },
  {
    "id": "model.outgoing_hook.icon_url.app_error",
    "translation": "Invalid icon."
  },
  {
    "id": "model.outgoing_hook.is_valid.callback.app_error",
    "translation": "Invalid callback URLs."
  },
  {
    "id": "model.outgoing_hook.is_valid.channel_id.app_error",
    "translation": "Invalid channel id."
  },
  {
    "id": "model.outgoing_hook.is_valid.content_type.app_error",
    "translation": "Invalid value for content_type."
  },
  {
    "id": "model.outgoing_hook.is_valid.create_at.app_error",
    "translation": "Create at must be a valid time."
  },
  {
    "id": "model.outgoing_hook.is_valid.description.app_error",
    "translation": "Invalid description."
  },
  {
    "id": "model.outgoing_hook.is_valid.display_name.app_error",
    "translation": "Invalid title."
  },
  {
    "id": "model.outgoing_hook.is_valid.id.app_error",
    "translation": "Invalid Id."
  },
  {
    "id": "model.outgoing_hook.is_valid.team_id.app_error",
    "translation": "Invalid team ID."
  },
  {
    "id": "model.outgoing_hook.is_valid.token.app_error",
    "translation": "Invalid token."
  },
  {
    "id": "model.outgoing_hook.is_valid.trigger_words.app_error",
    "translation": "Invalid trigger words."
  },
  {
    "id": "model.outgoing_hook.is_valid.update_at.app_error",
    "translation": "Update at must be a valid time."
  },
  {
    "id": "model.outgoing_hook.is_valid.url.app_error",
    "translation": "Invalid callback URLs. Each must be a valid URL and start with http:// or https://."
  },
  {
    "id": "model.outgoing_hook.is_valid.user_id.app_error",
    "translation": "Invalid user id."
  },
  {
    "id": "model.outgoing_hook.is_valid.words.app_error",
    "translation": "Invalid trigger words."
  },
  {
    "id": "model.outgoing_hook.username.app_error",
    "translation": "Invalid username."
  },
  {
    "id": "model.plugin_command.error.app_error",
    "translation": "An error occurred while trying to execute this command."
  },
  {
    "id": "model.plugin_key_value.is_valid.key.app_error",
    "translation": "Invalid key, must be more than {{.Min}} and a of maximum {{.Max}} characters long."
  },
  {
    "id": "model.plugin_key_value.is_valid.plugin_id.app_error",
    "translation": "Invalid plugin ID, must be more than {{.Min}} and a of maximum {{.Max}} characters long."
  },
  {
    "id": "model.plugin_kvset_options.is_valid.old_value.app_error",
    "translation": "Invalid old value, it shouldn't be set when the operation is not atomic."
  },
  {
    "id": "model.post.channel_notifications_disabled_in_channel.message",
    "translation": "Channel notifications are disabled in {{.ChannelName}}. The {{.Mention}} did not trigger any notifications."
  },
  {
    "id": "model.post.is_valid.channel_id.app_error",
    "translation": "Invalid channel id."
  },
  {
    "id": "model.post.is_valid.create_at.app_error",
    "translation": "Create at must be a valid time."
  },
  {
    "id": "model.post.is_valid.file_ids.app_error",
    "translation": "Invalid file ids. Note that uploads are limited to 5 files maximum. Please use additional posts for more files."
  },
  {
    "id": "model.post.is_valid.filenames.app_error",
    "translation": "Invalid filenames."
  },
  {
    "id": "model.post.is_valid.hashtags.app_error",
    "translation": "Invalid hashtags."
  },
  {
    "id": "model.post.is_valid.id.app_error",
    "translation": "Invalid Id."
  },
  {
    "id": "model.post.is_valid.msg.app_error",
    "translation": "Invalid message."
  },
  {
    "id": "model.post.is_valid.original_id.app_error",
    "translation": "Invalid original id."
  },
  {
    "id": "model.post.is_valid.parent_id.app_error",
    "translation": "Invalid parent id."
  },
  {
    "id": "model.post.is_valid.props.app_error",
    "translation": "Invalid props."
  },
  {
    "id": "model.post.is_valid.root_id.app_error",
    "translation": "Invalid root id."
  },
  {
    "id": "model.post.is_valid.root_parent.app_error",
    "translation": "Invalid root ID must be set if parent ID set."
  },
  {
    "id": "model.post.is_valid.type.app_error",
    "translation": "Invalid type."
  },
  {
    "id": "model.post.is_valid.update_at.app_error",
    "translation": "Update at must be a valid time."
  },
  {
    "id": "model.post.is_valid.user_id.app_error",
    "translation": "Invalid user id."
  },
  {
    "id": "model.preference.is_valid.category.app_error",
    "translation": "Invalid category."
  },
  {
    "id": "model.preference.is_valid.id.app_error",
    "translation": "Invalid user id."
  },
  {
    "id": "model.preference.is_valid.name.app_error",
    "translation": "Invalid name."
  },
  {
    "id": "model.preference.is_valid.theme.app_error",
    "translation": "Invalid theme."
  },
  {
    "id": "model.preference.is_valid.value.app_error",
    "translation": "Value is too long."
  },
  {
    "id": "model.reaction.is_valid.create_at.app_error",
    "translation": "Create at must be a valid time."
  },
  {
    "id": "model.reaction.is_valid.emoji_name.app_error",
    "translation": "Invalid emoji name."
  },
  {
    "id": "model.reaction.is_valid.post_id.app_error",
    "translation": "Invalid post id."
  },
  {
    "id": "model.reaction.is_valid.user_id.app_error",
    "translation": "Invalid user id."
  },
  {
    "id": "model.team.is_valid.characters.app_error",
    "translation": "Name must be 2 or more lowercase alphanumeric characters."
  },
  {
    "id": "model.team.is_valid.company.app_error",
    "translation": "Invalid company name."
  },
  {
    "id": "model.team.is_valid.create_at.app_error",
    "translation": "Create at must be a valid time."
  },
  {
    "id": "model.team.is_valid.description.app_error",
    "translation": "Invalid description."
  },
  {
    "id": "model.team.is_valid.domains.app_error",
    "translation": "Invalid allowed domains."
  },
  {
    "id": "model.team.is_valid.email.app_error",
    "translation": "Invalid email."
  },
  {
    "id": "model.team.is_valid.id.app_error",
    "translation": "Invalid Id."
  },
  {
    "id": "model.team.is_valid.invite_id.app_error",
    "translation": "Invalid invite id."
  },
  {
    "id": "model.team.is_valid.name.app_error",
    "translation": "Invalid name."
  },
  {
    "id": "model.team.is_valid.reserved.app_error",
    "translation": "This URL is unavailable. Please try another."
  },
  {
    "id": "model.team.is_valid.type.app_error",
    "translation": "Invalid type."
  },
  {
    "id": "model.team.is_valid.update_at.app_error",
    "translation": "Update at must be a valid time."
  },
  {
    "id": "model.team.is_valid.url.app_error",
    "translation": "Invalid URL Identifier."
  },
  {
    "id": "model.team_member.is_valid.team_id.app_error",
    "translation": "Invalid team ID."
  },
  {
    "id": "model.team_member.is_valid.user_id.app_error",
    "translation": "Invalid user id."
  },
  {
    "id": "model.token.is_valid.expiry",
    "translation": "Invalid token expiry"
  },
  {
    "id": "model.token.is_valid.size",
    "translation": "Invalid token."
  },
  {
    "id": "model.user.is_valid.auth_data.app_error",
    "translation": "Invalid auth data."
  },
  {
    "id": "model.user.is_valid.auth_data_pwd.app_error",
    "translation": "Invalid user, password and auth data cannot both be set."
  },
  {
    "id": "model.user.is_valid.auth_data_type.app_error",
    "translation": "Invalid user, auth data must be set with auth type."
  },
  {
    "id": "model.user.is_valid.create_at.app_error",
    "translation": "Create at must be a valid time."
  },
  {
    "id": "model.user.is_valid.email.app_error",
    "translation": "Invalid email."
  },
  {
    "id": "model.user.is_valid.first_name.app_error",
    "translation": "Invalid first name."
  },
  {
    "id": "model.user.is_valid.id.app_error",
    "translation": "Invalid user id."
  },
  {
    "id": "model.user.is_valid.last_name.app_error",
    "translation": "Invalid last name."
  },
  {
    "id": "model.user.is_valid.locale.app_error",
    "translation": "Invalid locale."
  },
  {
    "id": "model.user.is_valid.nickname.app_error",
    "translation": "Invalid nickname."
  },
  {
    "id": "model.user.is_valid.password_limit.app_error",
    "translation": "Unable to set a password over 72 characters due to the limitations of bcrypt."
  },
  {
    "id": "model.user.is_valid.position.app_error",
    "translation": "Invalid position: must not be longer than 128 characters."
  },
  {
    "id": "model.user.is_valid.pwd.app_error",
    "translation": "Your password must contain at least {{.Min}} characters."
  },
  {
    "id": "model.user.is_valid.pwd_lowercase.app_error",
    "translation": "Your password must contain at least {{.Min}} characters made up of at least one lowercase letter."
  },
  {
    "id": "model.user.is_valid.pwd_lowercase_number.app_error",
    "translation": "Your password must contain at least {{.Min}} characters made up of at least one lowercase letter and at least one number."
  },
  {
    "id": "model.user.is_valid.pwd_lowercase_number_symbol.app_error",
    "translation": "Your password must contain at least {{.Min}} characters made up of at least one lowercase letter, at least one number, and at least one symbol (e.g. \"~!@#$%^&*()\")."
  },
  {
    "id": "model.user.is_valid.pwd_lowercase_symbol.app_error",
    "translation": "Your password must contain at least {{.Min}} characters made up of at least one lowercase letter and at least one symbol (e.g. \"~!@#$%^&*()\")."
  },
  {
    "id": "model.user.is_valid.pwd_lowercase_uppercase.app_error",
    "translation": "Your password must contain at least {{.Min}} characters made up of at least one lowercase letter and at least one uppercase letter."
  },
  {
    "id": "model.user.is_valid.pwd_lowercase_uppercase_number.app_error",
    "translation": "Your password must contain at least {{.Min}} characters made up of at least one lowercase letter, at least one uppercase letter, and at least one number."
  },
  {
    "id": "model.user.is_valid.pwd_lowercase_uppercase_number_symbol.app_error",
    "translation": "Your password must contain at least {{.Min}} characters made up of at least one lowercase letter, at least one uppercase letter, at least one number, and at least one symbol (e.g. \"~!@#$%^&*()\")."
  },
  {
    "id": "model.user.is_valid.pwd_lowercase_uppercase_symbol.app_error",
    "translation": "Your password must contain at least {{.Min}} characters made up of at least one lowercase letter, at least one uppercase letter, and at least one symbol (e.g. \"~!@#$%^&*()\")."
  },
  {
    "id": "model.user.is_valid.pwd_number.app_error",
    "translation": "Your password must contain at least {{.Min}} characters made up of at least one number."
  },
  {
    "id": "model.user.is_valid.pwd_number_symbol.app_error",
    "translation": "Your password must contain at least {{.Min}} characters made up of at least one number and at least one symbol (e.g. \"~!@#$%^&*()\")."
  },
  {
    "id": "model.user.is_valid.pwd_symbol.app_error",
    "translation": "Your password must contain at least {{.Min}} characters made up of at least one symbol (e.g. \"~!@#$%^&*()\")."
  },
  {
    "id": "model.user.is_valid.pwd_uppercase.app_error",
    "translation": "Your password must contain at least {{.Min}} characters made up of at least one uppercase letter."
  },
  {
    "id": "model.user.is_valid.pwd_uppercase_number.app_error",
    "translation": "Your password must contain at least {{.Min}} characters made up of at least one uppercase letter and at least one number."
  },
  {
    "id": "model.user.is_valid.pwd_uppercase_number_symbol.app_error",
    "translation": "Your password must contain at least {{.Min}} characters made up of at least one uppercase letter, at least one number, and at least one symbol (e.g. \"~!@#$%^&*()\")."
  },
  {
    "id": "model.user.is_valid.pwd_uppercase_symbol.app_error",
    "translation": "Your password must contain at least {{.Min}} characters made up of at least one uppercase letter and at least one symbol (e.g. \"~!@#$%^&*()\")."
  },
  {
    "id": "model.user.is_valid.update_at.app_error",
    "translation": "Update at must be a valid time."
  },
  {
    "id": "model.user.is_valid.username.app_error",
    "translation": "Username must begin with a letter, and contain between 3 to 22 lowercase characters made up of numbers, letters, and the symbols \".\", \"-\", and \"_\"."
  },
  {
    "id": "model.user_access_token.is_valid.description.app_error",
    "translation": "Invalid description, must be 255 or less characters."
  },
  {
    "id": "model.user_access_token.is_valid.id.app_error",
    "translation": "Invalid value for id."
  },
  {
    "id": "model.user_access_token.is_valid.token.app_error",
    "translation": "Invalid access token."
  },
  {
    "id": "model.user_access_token.is_valid.user_id.app_error",
    "translation": "Invalid user id."
  },
  {
    "id": "model.utils.decode_json.app_error",
    "translation": "could not decode."
  },
  {
    "id": "model.websocket_client.connect_fail.app_error",
    "translation": "Unable to connect to the WebSocket server."
  },
  {
    "id": "oauth.gitlab.tos.error",
    "translation": "GitLab's Terms of Service have updated. Please go to gitlab.com to accept them and then try logging into Mattermost again."
  },
  {
    "id": "plugin.api.get_users_in_channel",
    "translation": "Unable to get the users, invalid sorting criteria."
  },
  {
    "id": "plugin.api.update_user_status.bad_status",
    "translation": "Unable to set the user status. Unknown user status."
  },
  {
    "id": "plugin_api.bot_cant_create_bot",
    "translation": "Bot user cannot create bot user."
  },
  {
    "id": "plugin_api.get_file_link.disabled.app_error",
    "translation": "Public links have been disabled."
  },
  {
    "id": "plugin_api.get_file_link.no_post.app_error",
    "translation": "Unable to get public link for file. File must be attached to a post that can be read."
  },
  {
    "id": "plugin_api.send_mail.missing_htmlbody",
    "translation": "Missing HTML Body."
  },
  {
    "id": "plugin_api.send_mail.missing_subject",
    "translation": "Missing email subject."
  },
  {
    "id": "plugin_api.send_mail.missing_to",
    "translation": "Missing TO address."
  },
  {
    "id": "searchengine.bleve.disabled.error",
    "translation": "Error purging Bleve indexes: engine is disabled"
  },
  {
    "id": "store.insert_error",
    "translation": "insert error"
  },
  {
    "id": "store.select_error",
    "translation": "select error"
  },
  {
    "id": "store.sql.build_query.app_error",
    "translation": "failed to build query."
  },
  {
    "id": "store.sql.convert_string_array",
    "translation": "FromDb: Unable to convert StringArray to *string"
  },
  {
    "id": "store.sql.convert_string_interface",
    "translation": "FromDb: Unable to convert StringInterface to *string"
  },
  {
    "id": "store.sql.convert_string_map",
    "translation": "FromDb: Unable to convert StringMap to *string"
  },
  {
    "id": "store.sql_bot.get.missing.app_error",
    "translation": "Bot does not exist."
  },
  {
    "id": "store.sql_channel.analytics_deleted_type_count.app_error",
    "translation": "Unable to get deleted channel type counts."
  },
  {
    "id": "store.sql_channel.analytics_type_count.app_error",
    "translation": "Unable to get channel type counts."
  },
  {
    "id": "store.sql_channel.clear_all_custom_role_assignments.commit_transaction.app_error",
    "translation": "Failed to commit the database transaction."
  },
  {
    "id": "store.sql_channel.clear_all_custom_role_assignments.open_transaction.app_error",
    "translation": "Failed to begin the database transaction."
  },
  {
    "id": "store.sql_channel.clear_all_custom_role_assignments.select.app_error",
    "translation": "Failed to retrieve the channel members."
  },
  {
    "id": "store.sql_channel.clear_all_custom_role_assignments.update.app_error",
    "translation": "Failed to update the channel member."
  },
  {
    "id": "store.sql_channel.count_posts_since.app_error",
    "translation": "Unable to count messages since given date."
  },
  {
    "id": "store.sql_channel.get.existing.app_error",
    "translation": "Unable to find the existing channel."
  },
  {
    "id": "store.sql_channel.get.find.app_error",
    "translation": "We encountered an error finding the channel."
  },
  {
    "id": "store.sql_channel.get_all.app_error",
    "translation": "Unable to get all the channels."
  },
  {
    "id": "store.sql_channel.get_all_direct.app_error",
    "translation": "Unable to get all the direct channels."
  },
  {
    "id": "store.sql_channel.get_by_scheme.app_error",
    "translation": "Unable to get the channels for the provided scheme."
  },
  {
    "id": "store.sql_channel.get_channel_counts.get.app_error",
    "translation": "Unable to get the channel counts."
  },
  {
    "id": "store.sql_channel.get_channels_batch_for_indexing.get.app_error",
    "translation": "Unable to get the channels batch for indexing."
  },
  {
    "id": "store.sql_channel.get_channels_by_ids.app_error",
    "translation": "Unable to get channels by ids."
  },
  {
    "id": "store.sql_channel.get_channels_by_ids.get.app_error",
    "translation": "Unable to get the channels."
  },
  {
    "id": "store.sql_channel.get_channels_by_ids.not_found.app_error",
    "translation": "No channel found."
  },
  {
    "id": "store.sql_channel.get_for_post.app_error",
    "translation": "Unable to get the channel for the given post."
  },
  {
    "id": "store.sql_channel.get_member.app_error",
    "translation": "Unable to get the channel member."
  },
  {
    "id": "store.sql_channel.get_member.missing.app_error",
    "translation": "No channel member found for that user ID and channel ID."
  },
  {
    "id": "store.sql_channel.get_member_count.app_error",
    "translation": "Unable to get the channel member count."
  },
  {
    "id": "store.sql_channel.get_member_for_post.app_error",
    "translation": "Unable to get the channel member for the given post."
  },
  {
    "id": "store.sql_channel.get_members.app_error",
    "translation": "Unable to get the channel members."
  },
  {
    "id": "store.sql_channel.get_members_by_ids.app_error",
    "translation": "Unable to get the channel members."
  },
  {
    "id": "store.sql_channel.get_pinnedpost_count.app_error",
    "translation": "Unable to get the channel pinned post count."
  },
  {
    "id": "store.sql_channel.get_private_channels.get.app_error",
    "translation": "Unable to get private channels."
  },
  {
    "id": "store.sql_channel.get_public_channels.get.app_error",
    "translation": "Unable to get public channels."
  },
  {
    "id": "store.sql_channel.get_unread.app_error",
    "translation": "Unable to get the channel unread messages."
  },
  {
    "id": "store.sql_channel.increment_mention_count.app_error",
    "translation": "Unable to increment the mention count."
  },
  {
    "id": "store.sql_channel.migrate_channel_members.commit_transaction.app_error",
    "translation": "Failed to commit the database transaction."
  },
  {
    "id": "store.sql_channel.migrate_channel_members.open_transaction.app_error",
    "translation": "Failed to open the database transaction."
  },
  {
    "id": "store.sql_channel.migrate_channel_members.select.app_error",
    "translation": "Failed to select the batch of channel members."
  },
  {
    "id": "store.sql_channel.migrate_channel_members.update.app_error",
    "translation": "Failed to update the channel member."
  },
  {
    "id": "store.sql_channel.permanent_delete_members_by_user.app_error",
    "translation": "Unable to remove the channel member."
  },
  {
    "id": "store.sql_channel.pinned_posts.app_error",
    "translation": "Unable to find the pinned posts."
  },
  {
    "id": "store.sql_channel.remove_all_deactivated_members.app_error",
    "translation": "We could not remove the deactivated users from the channel."
  },
  {
    "id": "store.sql_channel.remove_member.app_error",
    "translation": "Unable to remove the channel member."
  },
  {
    "id": "store.sql_channel.reset_all_channel_schemes.app_error",
    "translation": "We could not reset the channel schemes."
  },
  {
    "id": "store.sql_channel.reset_all_channel_schemes.commit_transaction.app_error",
    "translation": "Unable to commit transaction."
  },
  {
    "id": "store.sql_channel.reset_all_channel_schemes.open_transaction.app_error",
    "translation": "Unable to open transaction."
  },
  {
    "id": "store.sql_channel.save.archived_channel.app_error",
    "translation": "You can not modify an archived channel."
  },
  {
    "id": "store.sql_channel.save.direct_channel.app_error",
    "translation": "Use SaveDirectChannel to create a direct channel."
  },
  {
    "id": "store.sql_channel.save_channel.existing.app_error",
    "translation": "Must call update for existing channel."
  },
  {
    "id": "store.sql_channel.save_channel.exists.app_error",
    "translation": "A channel with that name already exists on the same team."
  },
  {
    "id": "store.sql_channel.save_channel.limit.app_error",
    "translation": "You've reached the limit of the number of allowed channels."
  },
  {
    "id": "store.sql_channel.save_direct_channel.not_direct.app_error",
    "translation": "Not a direct channel attempted to be created with SaveDirectChannel."
  },
  {
    "id": "store.sql_channel.save_member.commit_transaction.app_error",
    "translation": "Unable to commit transaction."
  },
  {
    "id": "store.sql_channel.save_member.exists.app_error",
    "translation": "A channel member with that ID already exists."
  },
  {
    "id": "store.sql_channel.save_member.open_transaction.app_error",
    "translation": "Unable to open transaction."
  },
  {
    "id": "store.sql_channel.search.app_error",
    "translation": "We encountered an error searching channels."
  },
  {
    "id": "store.sql_channel.search_group_channels.app_error",
    "translation": "Unable to get the group channels for the given user and term."
  },
  {
    "id": "store.sql_channel.sidebar_categories.app_error",
    "translation": "Failed to insert record to database."
  },
  {
    "id": "store.sql_channel.sidebar_categories.commit_transaction.app_error",
    "translation": "Unable to commit transaction."
  },
  {
    "id": "store.sql_channel.sidebar_categories.delete_invalid.app_error",
    "translation": "Unable to delete non-custom category."
  },
  {
    "id": "store.sql_channel.sidebar_categories.open_transaction.app_error",
    "translation": "Failed to open the database transaction."
  },
  {
    "id": "store.sql_channel.update_last_viewed_at.app_error",
    "translation": "Unable to update the last viewed at time."
  },
  {
    "id": "store.sql_channel.update_last_viewed_at_post.app_error",
    "translation": "Unable to mark channel as unread."
  },
  {
    "id": "store.sql_channel.update_member.app_error",
    "translation": "We encountered an error updating the channel member."
  },
  {
    "id": "store.sql_channel.user_belongs_to_channels.app_error",
    "translation": "Unable to determine if the user belongs to a list of channels."
  },
  {
    "id": "store.sql_command.get.missing.app_error",
    "translation": "Command does not exist."
  },
  {
    "id": "store.sql_command.save.get.app_error",
    "translation": "Unable to get the command."
  },
  {
    "id": "store.sql_command.update.missing.app_error",
    "translation": "Command does not exist."
  },
  {
    "id": "store.sql_file_info.PermanentDeleteByUser.app_error",
    "translation": "Unable to delete attachments of the user."
  },
  {
    "id": "store.sql_file_info.attach_to_post.app_error",
    "translation": "Unable to attach the file info to the post."
  },
  {
    "id": "store.sql_file_info.delete_for_post.app_error",
    "translation": "Unable to delete the file info to the post."
  },
  {
    "id": "store.sql_file_info.get.app_error",
    "translation": "Unable to get the file info."
  },
  {
    "id": "store.sql_file_info.get_by_path.app_error",
    "translation": "Unable to get the file info by path."
  },
  {
    "id": "store.sql_file_info.get_for_post.app_error",
    "translation": "Unable to get the file info for the post."
  },
  {
    "id": "store.sql_file_info.get_for_user_id.app_error",
    "translation": "Unable to get the file info for the user."
  },
  {
    "id": "store.sql_file_info.get_with_options.app_error",
    "translation": "Unable to get the file info with options"
  },
  {
    "id": "store.sql_file_info.permanent_delete.app_error",
    "translation": "Unable to permanently delete the file info."
  },
  {
    "id": "store.sql_file_info.permanent_delete_batch.app_error",
    "translation": "We encountered an error permanently deleting the batch of file infos."
  },
  {
    "id": "store.sql_file_info.save.app_error",
    "translation": "Unable to save the file info."
  },
  {
    "id": "store.sql_group.app_error",
    "translation": "failed to build query."
  },
  {
    "id": "store.sql_group.group_syncable_already_deleted",
    "translation": "group syncable was already deleted"
  },
  {
    "id": "store.sql_group.more_than_one_row_changed",
    "translation": "More than one row changed."
  },
  {
    "id": "store.sql_group.no_rows",
    "translation": "no matching group found"
  },
  {
    "id": "store.sql_group.permanent_delete_members_by_user.app_error",
    "translation": "Unable to remove the group member with UserID \"{{.UserId}}\"."
  },
  {
    "id": "store.sql_group.unique_constraint",
    "translation": "a group with that name already exists"
  },
  {
    "id": "store.sql_group.uniqueness_error",
    "translation": "group member already exists"
  },
  {
    "id": "store.sql_job.delete.app_error",
    "translation": "Unable to delete the job."
  },
  {
    "id": "store.sql_job.get.app_error",
    "translation": "Unable to get the job."
  },
  {
    "id": "store.sql_job.get_all.app_error",
    "translation": "Unable to get the jobs."
  },
  {
    "id": "store.sql_job.get_count_by_status_and_type.app_error",
    "translation": "Unable to get the job count by status and type."
  },
  {
    "id": "store.sql_job.get_newest_job_by_status_and_type.app_error",
    "translation": "Unable to get the newest job by status and type."
  },
  {
    "id": "store.sql_job.save.app_error",
    "translation": "Unable to save the job."
  },
  {
    "id": "store.sql_job.update.app_error",
    "translation": "Unable to update the job."
  },
  {
    "id": "store.sql_plugin_store.compare_and_set.mysql_select.app_error",
    "translation": "Failed to query for existing row on MySQL after KVCompareAndSet with unchanged value."
  },
  {
    "id": "store.sql_plugin_store.compare_and_set.too_many_rows.app_error",
    "translation": "Found more than 1 row on MySQL after KVCompareAndSet with unchanged value."
  },
  {
    "id": "store.sql_plugin_store.delete.app_error",
    "translation": "Could not delete plugin key value."
  },
  {
    "id": "store.sql_plugin_store.get.app_error",
    "translation": "Could not get plugin key value."
  },
  {
    "id": "store.sql_plugin_store.list.app_error",
    "translation": "Unable to list all the plugin keys."
  },
  {
    "id": "store.sql_plugin_store.save.app_error",
    "translation": "Could not save or update plugin key value."
  },
  {
    "id": "store.sql_post.analytics_posts_count.app_error",
    "translation": "Unable to get post counts."
  },
  {
    "id": "store.sql_post.analytics_posts_count_by_day.app_error",
    "translation": "Unable to get post counts by day."
  },
  {
    "id": "store.sql_post.analytics_user_counts_posts_by_day.app_error",
    "translation": "Unable to get user counts with posts."
  },
  {
    "id": "store.sql_post.delete.app_error",
    "translation": "Unable to delete the post."
  },
  {
    "id": "store.sql_post.get.app_error",
    "translation": "Unable to get the post."
  },
  {
    "id": "store.sql_post.get_direct_posts.app_error",
    "translation": "Unable to get direct posts."
  },
  {
    "id": "store.sql_post.get_flagged_posts.app_error",
    "translation": "Unable to get the flagged posts."
  },
  {
    "id": "store.sql_post.get_oldest_entity_creation_time.app_error",
    "translation": "Unable to get the oldest entitiy creation time."
  },
  {
    "id": "store.sql_post.get_parents_posts.app_error",
    "translation": "Unable to get the parent post for the channel."
  },
  {
    "id": "store.sql_post.get_post_after_time.app_error",
    "translation": "Unable to get post after time bound."
  },
  {
    "id": "store.sql_post.get_post_id_around.app_error",
    "translation": "Unable to get post around time bound."
  },
  {
    "id": "store.sql_post.get_posts.app_error",
    "translation": "Limit exceeded for paging."
  },
  {
    "id": "store.sql_post.get_posts_around.get.app_error",
    "translation": "Unable to get the posts for the channel."
  },
  {
    "id": "store.sql_post.get_posts_around.get_parent.app_error",
    "translation": "Unable to get the parent posts for the channel."
  },
  {
    "id": "store.sql_post.get_posts_batch_for_indexing.get.app_error",
    "translation": "Unable to get the posts batch for indexing."
  },
  {
    "id": "store.sql_post.get_posts_by_ids.app_error",
    "translation": "Unable to get the posts."
  },
  {
    "id": "store.sql_post.get_posts_created_att.app_error",
    "translation": "Unable to get the posts for the channel."
  },
  {
    "id": "store.sql_post.get_posts_since.app_error",
    "translation": "Unable to get the posts for the channel."
  },
  {
    "id": "store.sql_post.get_root_posts.app_error",
    "translation": "Unable to get the posts for the channel."
  },
  {
    "id": "store.sql_post.overwrite.app_error",
    "translation": "Unable to overwrite the Post."
  },
  {
    "id": "store.sql_post.permanent_delete.app_error",
    "translation": "Unable to delete the post."
  },
  {
    "id": "store.sql_post.permanent_delete_all_comments_by_user.app_error",
    "translation": "Unable to delete the comments for user."
  },
  {
    "id": "store.sql_post.permanent_delete_batch.app_error",
    "translation": "We encountered an error permanently deleting the batch of posts."
  },
  {
    "id": "store.sql_post.permanent_delete_by_channel.app_error",
    "translation": "Unable to delete the posts by channel."
  },
  {
    "id": "store.sql_post.permanent_delete_by_user.app_error",
    "translation": "Unable to select the posts to delete for the user."
  },
  {
    "id": "store.sql_post.permanent_delete_by_user.too_many.app_error",
    "translation": "Unable to select the posts to delete for the user (too many), please re-run."
  },
  {
    "id": "store.sql_post.populate_reply_count.app_error",
    "translation": "Unable to get the post replies count"
  },
  {
    "id": "store.sql_post.save.app_error",
    "translation": "Unable to save the Post."
  },
  {
    "id": "store.sql_post.save.existing.app_error",
    "translation": "You cannot update an existing Post."
  },
  {
    "id": "store.sql_post.search.disabled",
    "translation": "Searching has been disabled on this server. Please contact your System Administrator."
  },
  {
    "id": "store.sql_post.update.app_error",
    "translation": "Unable to update the Post."
  },
  {
<<<<<<< HEAD
    "id": "store.sql_preference.cleanup_flags_batch.app_error",
    "translation": "We encountered an error cleaning up the batch of flags."
  },
  {
    "id": "store.sql_preference.delete.app_error",
    "translation": "We encountered an error while deleting preferences."
  },
  {
    "id": "store.sql_preference.get.app_error",
    "translation": "We encountered an error while finding preferences."
  },
  {
    "id": "store.sql_preference.get_all.app_error",
    "translation": "We encountered an error while finding preferences."
  },
  {
    "id": "store.sql_preference.get_category.app_error",
    "translation": "We encountered an error while finding preferences."
  },
  {
    "id": "store.sql_preference.insert.exists.app_error",
    "translation": "A preference with that user id, category, and name already exists."
  },
  {
    "id": "store.sql_preference.insert.save.app_error",
    "translation": "Unable to save the preference."
  },
  {
    "id": "store.sql_preference.permanent_delete_by_user.app_error",
    "translation": "We encountered an error while deleteing preferences."
  },
  {
    "id": "store.sql_preference.save.commit_transaction.app_error",
    "translation": "Unable to commit transaction to save preferences."
  },
  {
    "id": "store.sql_preference.save.missing_driver.app_error",
    "translation": "We encountered an error while updating preferences."
  },
  {
    "id": "store.sql_preference.save.open_transaction.app_error",
    "translation": "Unable to open transaction to save preferences."
  },
  {
    "id": "store.sql_preference.save.updating.app_error",
    "translation": "We encountered an error while updating preferences."
  },
  {
    "id": "store.sql_preference.update.app_error",
    "translation": "Unable to update the preference."
  },
  {
    "id": "store.sql_session.analytics_session_count.app_error",
    "translation": "Unable to count the sessions."
  },
  {
    "id": "store.sql_session.get.app_error",
    "translation": "We encountered an error finding the session."
  },
  {
    "id": "store.sql_session.get_sessions.app_error",
    "translation": "We encountered an error while finding user sessions."
  },
  {
    "id": "store.sql_session.permanent_delete_sessions_by_user.app_error",
    "translation": "Unable to remove all the sessions for the user."
  },
  {
    "id": "store.sql_session.remove.app_error",
    "translation": "Unable to remove the session."
  },
  {
    "id": "store.sql_session.remove_all_sessions_for_team.app_error",
    "translation": "Unable to remove all the sessions."
  },
  {
    "id": "store.sql_session.save.app_error",
    "translation": "Unable to save the session."
  },
  {
    "id": "store.sql_session.save.existing.app_error",
    "translation": "Unable to update existing session."
  },
  {
    "id": "store.sql_session.update_device_id.app_error",
    "translation": "Unable to update the device id."
  },
  {
    "id": "store.sql_session.update_expired_notify.app_error",
    "translation": "Unable to update expired_notify."
  },
  {
    "id": "store.sql_session.update_expires_at.app_error",
    "translation": "Unable to update expires_at."
  },
  {
    "id": "store.sql_session.update_last_activity.app_error",
    "translation": "Unable to update the last_activity_at."
  },
  {
    "id": "store.sql_session.update_props.app_error",
    "translation": "Unable to update session props."
  },
  {
    "id": "store.sql_session.update_roles.app_error",
    "translation": "Unable to update the roles."
=======
    "id": "store.sql_role.delete.update.app_error",
    "translation": "Unable to delete the role."
  },
  {
    "id": "store.sql_role.get.app_error",
    "translation": "Unable to get role."
  },
  {
    "id": "store.sql_role.get_all.app_error",
    "translation": "Unable to get all the roles."
  },
  {
    "id": "store.sql_role.get_by_name.app_error",
    "translation": "Unable to get role."
  },
  {
    "id": "store.sql_role.get_by_names.app_error",
    "translation": "Unable to get roles."
  },
  {
    "id": "store.sql_role.permanent_delete_all.app_error",
    "translation": "We could not permanently delete all the roles."
  },
  {
    "id": "store.sql_role.save.insert.app_error",
    "translation": "Unable to save new role."
  },
  {
    "id": "store.sql_role.save.invalid_role.app_error",
    "translation": "The role was not valid."
  },
  {
    "id": "store.sql_role.save.open_transaction.app_error",
    "translation": "Failed to open the transaction to save the role."
  },
  {
    "id": "store.sql_role.save.update.app_error",
    "translation": "Unable to update role."
  },
  {
    "id": "store.sql_role.save_role.commit_transaction.app_error",
    "translation": "Failed to commit the transaction to save the role."
>>>>>>> ef934c5c
  },
  {
    "id": "store.sql_status.get.app_error",
    "translation": "Encountered an error retrieving the status."
  },
  {
    "id": "store.sql_status.get.missing.app_error",
    "translation": "No entry for that status exists."
  },
  {
    "id": "store.sql_status.get_total_active_users_count.app_error",
    "translation": "We could not count the active users."
  },
  {
    "id": "store.sql_status.reset_all.app_error",
    "translation": "Encountered an error resetting all the statuses."
  },
  {
    "id": "store.sql_status.save.app_error",
    "translation": "Encountered an error saving the status."
  },
  {
    "id": "store.sql_status.update.app_error",
    "translation": "Encountered an error updating the status."
  },
  {
    "id": "store.sql_status.update_last_activity_at.app_error",
    "translation": "Unable to update the last activity date and time of the user."
  },
  {
    "id": "store.sql_system.get.app_error",
    "translation": "We encountered an error finding the system properties."
  },
  {
    "id": "store.sql_system.get_by_name.app_error",
    "translation": "Unable to find the system variable."
  },
  {
    "id": "store.sql_system.permanent_delete_by_name.app_error",
    "translation": "We could not permanently delete the system table entry."
  },
  {
    "id": "store.sql_system.save.app_error",
    "translation": "We encountered an error saving the system property."
  },
  {
    "id": "store.sql_system.save.commit_transaction.app_error",
    "translation": "Failed to commit the database transaction."
  },
  {
    "id": "store.sql_system.update.app_error",
    "translation": "We encountered an error updating the system property."
  },
  {
    "id": "store.sql_team.analytics_get_team_count_for_scheme.app_error",
    "translation": "Unable to get the channel count for the scheme."
  },
  {
    "id": "store.sql_team.analytics_private_team_count.app_error",
    "translation": "Unable to count the private teams."
  },
  {
    "id": "store.sql_team.analytics_public_team_count.app_error",
    "translation": "Unable to count the public teams."
  },
  {
    "id": "store.sql_team.analytics_team_count.app_error",
    "translation": "Unable to count the teams."
  },
  {
    "id": "store.sql_team.clear_all_custom_role_assignments.commit_transaction.app_error",
    "translation": "Failed to commit the database transaction."
  },
  {
    "id": "store.sql_team.clear_all_custom_role_assignments.open_transaction.app_error",
    "translation": "Failed to begin the database transaction."
  },
  {
    "id": "store.sql_team.clear_all_custom_role_assignments.select.app_error",
    "translation": "Failed to retrieve the team members."
  },
  {
    "id": "store.sql_team.clear_all_custom_role_assignments.update.app_error",
    "translation": "Failed to update the team member."
  },
  {
    "id": "store.sql_team.get.find.app_error",
    "translation": "Unable to find the existing team."
  },
  {
    "id": "store.sql_team.get.finding.app_error",
    "translation": "We encountered an error finding the team."
  },
  {
    "id": "store.sql_team.get_active_member_count.app_error",
    "translation": "Unable to count the team members."
  },
  {
    "id": "store.sql_team.get_all.app_error",
    "translation": "We could not get all teams."
  },
  {
    "id": "store.sql_team.get_all_private_team_listing.app_error",
    "translation": "We could not get all private teams."
  },
  {
    "id": "store.sql_team.get_all_team_listing.app_error",
    "translation": "We could not get all teams."
  },
  {
    "id": "store.sql_team.get_by_invite_id.find.app_error",
    "translation": "Unable to find the existing team."
  },
  {
    "id": "store.sql_team.get_by_invite_id.finding.app_error",
    "translation": "Unable to find the existing team."
  },
  {
    "id": "store.sql_team.get_by_name.app_error",
    "translation": "Unable to find the existing team."
  },
  {
    "id": "store.sql_team.get_by_name.missing.app_error",
    "translation": "Unable to find the existing team."
  },
  {
    "id": "store.sql_team.get_by_names.app_error",
    "translation": "Unable to get the teams by names"
  },
  {
    "id": "store.sql_team.get_by_names.missing.app_error",
    "translation": "Unable to find some of the requested teams"
  },
  {
    "id": "store.sql_team.get_by_scheme.app_error",
    "translation": "Unable to get the channels for the provided scheme."
  },
  {
    "id": "store.sql_team.get_member.app_error",
    "translation": "Unable to get the team member."
  },
  {
    "id": "store.sql_team.get_member.missing.app_error",
    "translation": "No team member found for that user ID and team ID."
  },
  {
    "id": "store.sql_team.get_member_count.app_error",
    "translation": "Unable to count the team members."
  },
  {
    "id": "store.sql_team.get_members.app_error",
    "translation": "Unable to get the team members."
  },
  {
    "id": "store.sql_team.get_members_by_ids.app_error",
    "translation": "Unable to get the team members."
  },
  {
    "id": "store.sql_team.get_unread.app_error",
    "translation": "Unable to get the teams unread messages."
  },
  {
    "id": "store.sql_team.get_user_team_ids.app_error",
    "translation": "Unable to get the list of teams of a user."
  },
  {
    "id": "store.sql_team.migrate_team_members.commit_transaction.app_error",
    "translation": "Failed to commit the database transaction."
  },
  {
    "id": "store.sql_team.migrate_team_members.open_transaction.app_error",
    "translation": "Failed to open the database transaction."
  },
  {
    "id": "store.sql_team.migrate_team_members.select.app_error",
    "translation": " Failed to select the batch of team members."
  },
  {
    "id": "store.sql_team.migrate_team_members.update.app_error",
    "translation": "Failed to update the team member."
  },
  {
    "id": "store.sql_team.permanent_delete.app_error",
    "translation": "Unable to delete the existing team."
  },
  {
    "id": "store.sql_team.remove_member.app_error",
    "translation": "Unable to remove the team member."
  },
  {
    "id": "store.sql_team.reset_all_team_schemes.app_error",
    "translation": "We could not reset the team schemes."
  },
  {
    "id": "store.sql_team.save.app_error",
    "translation": "Unable to save the team."
  },
  {
    "id": "store.sql_team.save.domain_exists.app_error",
    "translation": "A team with that name already exists."
  },
  {
    "id": "store.sql_team.save.existing.app_error",
    "translation": "Must call update for existing team."
  },
  {
    "id": "store.sql_team.save_member.exists.app_error",
    "translation": "A team member with that ID already exists."
  },
  {
    "id": "store.sql_team.save_member.save.app_error",
    "translation": "Unable to save the team member."
  },
  {
    "id": "store.sql_team.search_all_team.app_error",
    "translation": "We encountered an error searching teams."
  },
  {
    "id": "store.sql_team.search_open_team.app_error",
    "translation": "We encountered an error searching open teams."
  },
  {
    "id": "store.sql_team.search_private_team.app_error",
    "translation": "We encountered an error searching private teams."
  },
  {
    "id": "store.sql_team.update.app_error",
    "translation": "Unable to update the team."
  },
  {
    "id": "store.sql_team.update.find.app_error",
    "translation": "Unable to find the existing team to update."
  },
  {
    "id": "store.sql_team.update.finding.app_error",
    "translation": "We encountered an error finding the team."
  },
  {
    "id": "store.sql_team.update.updating.app_error",
    "translation": "We encountered an error updating the team."
  },
  {
    "id": "store.sql_team.update_last_team_icon_update.app_error",
    "translation": "Unable to update the date of the last team icon update."
  },
  {
    "id": "store.sql_team.user_belongs_to_teams.app_error",
    "translation": "Unable to determine if the user belongs to a list of teams."
  },
  {
    "id": "store.sql_user.analytics_daily_active_users.app_error",
    "translation": "Unable to get the active users during the requested period."
  },
  {
    "id": "store.sql_user.analytics_get_inactive_users_count.app_error",
    "translation": "We could not count the inactive users."
  },
  {
    "id": "store.sql_user.analytics_get_system_admin_count.app_error",
    "translation": "Unable to get the system admin count."
  },
  {
    "id": "store.sql_user.app_error",
    "translation": "Failed to build query."
  },
  {
    "id": "store.sql_user.clear_all_custom_role_assignments.commit_transaction.app_error",
    "translation": "Failed to commit the database transaction."
  },
  {
    "id": "store.sql_user.clear_all_custom_role_assignments.open_transaction.app_error",
    "translation": "Failed to begin the database transaction."
  },
  {
    "id": "store.sql_user.clear_all_custom_role_assignments.select.app_error",
    "translation": "Failed to retrieve the users."
  },
  {
    "id": "store.sql_user.clear_all_custom_role_assignments.update.app_error",
    "translation": "Failed to update the user."
  },
  {
    "id": "store.sql_user.count.app_error",
    "translation": "UserCountOptions don't make sense."
  },
  {
    "id": "store.sql_user.demote_user_to_guest.channel_members_update.app_error",
    "translation": "Failed to update the user channels memberships."
  },
  {
    "id": "store.sql_user.demote_user_to_guest.commit_transaction.app_error",
    "translation": "Failed to commit the database transaction."
  },
  {
    "id": "store.sql_user.demote_user_to_guest.open_transaction.app_error",
    "translation": "Failed to begin the database transaction."
  },
  {
    "id": "store.sql_user.demote_user_to_guest.team_members_update.app_error",
    "translation": "Failed to update the user teams memberships."
  },
  {
    "id": "store.sql_user.demote_user_to_guest.user_update.app_error",
    "translation": "Failed to update the user."
  },
  {
    "id": "store.sql_user.get.app_error",
    "translation": "We encountered an error finding the account."
  },
  {
    "id": "store.sql_user.get_by_auth.missing_account.app_error",
    "translation": "Unable to find an existing account matching your authentication type for this team. This team may require an invite from the team owner to join."
  },
  {
    "id": "store.sql_user.get_by_auth.other.app_error",
    "translation": "We encountered an error trying to find the account by authentication type."
  },
  {
    "id": "store.sql_user.get_by_username.app_error",
    "translation": "Unable to find an existing account matching your username for this team. This team may require an invite from the team owner to join."
  },
  {
    "id": "store.sql_user.get_for_login.app_error",
    "translation": "Unable to find an existing account matching your credentials. This team may require an invite from the team owner to join."
  },
  {
    "id": "store.sql_user.get_for_login.multiple_users",
    "translation": "We found multiple users matching your credentials and were unable to log you in. Please contact an administrator."
  },
  {
    "id": "store.sql_user.get_known_users.get_users.app_error",
    "translation": "Unable to get know users from the database."
  },
  {
    "id": "store.sql_user.get_new_users.app_error",
    "translation": "We encountered an error while finding the new users."
  },
  {
    "id": "store.sql_user.get_profile_by_group_channel_ids_for_user.app_error",
    "translation": "We encountered an error while finding user profiles."
  },
  {
    "id": "store.sql_user.get_profiles.app_error",
    "translation": "We encountered an error while finding user profiles."
  },
  {
    "id": "store.sql_user.get_recently_active_users.app_error",
    "translation": "We encountered an error while finding the recently active users."
  },
  {
    "id": "store.sql_user.get_sysadmin_profiles.app_error",
    "translation": "We encountered an error while finding user profiles."
  },
  {
    "id": "store.sql_user.get_system_install_date.app_error",
    "translation": "Unable to infer the system date based on the first user creation date."
  },
  {
    "id": "store.sql_user.get_total_users_count.app_error",
    "translation": "We could not count the users."
  },
  {
    "id": "store.sql_user.get_unread_count.app_error",
    "translation": "We could not get the unread message count for the user."
  },
  {
    "id": "store.sql_user.get_unread_count_for_channel.app_error",
    "translation": "We could not get the unread message count for the user and channel."
  },
  {
    "id": "store.sql_user.get_users_batch_for_indexing.get_channel_members.app_error",
    "translation": "Unable to get the channel members for the users batch for indexing."
  },
  {
    "id": "store.sql_user.get_users_batch_for_indexing.get_team_members.app_error",
    "translation": "Unable to get the team members for the users batch for indexing."
  },
  {
    "id": "store.sql_user.get_users_batch_for_indexing.get_users.app_error",
    "translation": "Unable to get the users batch for indexing."
  },
  {
    "id": "store.sql_user.missing_account.const",
    "translation": "Unable to find the user."
  },
  {
    "id": "store.sql_user.permanent_delete.app_error",
    "translation": "Unable to delete the existing account."
  },
  {
    "id": "store.sql_user.promote_guest.channel_members_update.app_error",
    "translation": "Failed to update the user channels memberships."
  },
  {
    "id": "store.sql_user.promote_guest.commit_transaction.app_error",
    "translation": "Failed to commit the database transaction."
  },
  {
    "id": "store.sql_user.promote_guest.open_transaction.app_error",
    "translation": "Failed to begin the database transaction."
  },
  {
    "id": "store.sql_user.promote_guest.team_members_update.app_error",
    "translation": "Failed to update the user teams memberships."
  },
  {
    "id": "store.sql_user.promote_guest.user_update.app_error",
    "translation": "Failed to update the user."
  },
  {
    "id": "store.sql_user.save.app_error",
    "translation": "Unable to save the account."
  },
  {
    "id": "store.sql_user.save.email_exists.app_error",
    "translation": "An account with that email already exists."
  },
  {
    "id": "store.sql_user.save.email_exists.ldap_app_error",
    "translation": "This account does not use AD/LDAP authentication. Please sign in using email and password."
  },
  {
    "id": "store.sql_user.save.email_exists.saml_app_error",
    "translation": "This account does not use SAML authentication. Please sign in using email and password."
  },
  {
    "id": "store.sql_user.save.existing.app_error",
    "translation": "Must call update for existing user."
  },
  {
    "id": "store.sql_user.save.max_accounts.app_error",
    "translation": "This team has reached the maximum number of allowed accounts. Contact your System Administrator to set a higher limit."
  },
  {
    "id": "store.sql_user.save.member_count.app_error",
    "translation": "Failed to get current team member count."
  },
  {
    "id": "store.sql_user.save.username_exists.app_error",
    "translation": "An account with that username already exists."
  },
  {
    "id": "store.sql_user.save.username_exists.ldap_app_error",
    "translation": "An account with that username already exists. Please contact your Administrator."
  },
  {
    "id": "store.sql_user.save.username_exists.saml_app_error",
    "translation": "An account with that username already exists. Please contact your Administrator."
  },
  {
    "id": "store.sql_user.search.app_error",
    "translation": "Unable to find any user matching the search parameters."
  },
  {
    "id": "store.sql_user.update.app_error",
    "translation": "Unable to update the account."
  },
  {
    "id": "store.sql_user.update.can_not_change_ldap.app_error",
    "translation": "Can not change fields set by AD/LDAP."
  },
  {
    "id": "store.sql_user.update.email_taken.app_error",
    "translation": "This email is already taken. Please choose another."
  },
  {
    "id": "store.sql_user.update.find.app_error",
    "translation": "Unable to find the existing account to update."
  },
  {
    "id": "store.sql_user.update.finding.app_error",
    "translation": "We encountered an error finding the account."
  },
  {
    "id": "store.sql_user.update.updating.app_error",
    "translation": "We encountered an error updating the account."
  },
  {
    "id": "store.sql_user.update.username_taken.app_error",
    "translation": "This username is already taken. Please choose another."
  },
  {
    "id": "store.sql_user.update_active_for_multiple_users.getting_changed_users.app_error",
    "translation": "Unable to get the list of deactivate guests ids."
  },
  {
    "id": "store.sql_user.update_active_for_multiple_users.updating.app_error",
    "translation": "Unable to deactivate guests."
  },
  {
    "id": "store.sql_user.update_auth_data.app_error",
    "translation": "Unable to update the auth data."
  },
  {
    "id": "store.sql_user.update_auth_data.email_exists.app_error",
    "translation": "Unable to switch account to {{.Service}}. An account using the email {{.Email}} already exists."
  },
  {
    "id": "store.sql_user.update_failed_pwd_attempts.app_error",
    "translation": "Unable to update the failed_attempts."
  },
  {
    "id": "store.sql_user.update_last_picture_update.app_error",
    "translation": "Unable to update the update_at."
  },
  {
    "id": "store.sql_user.update_mfa_active.app_error",
    "translation": "We encountered an error updating the user's MFA active status."
  },
  {
    "id": "store.sql_user.update_mfa_secret.app_error",
    "translation": "We encountered an error updating the user's MFA secret."
  },
  {
    "id": "store.sql_user.update_password.app_error",
    "translation": "Unable to update the user password."
  },
  {
    "id": "store.sql_user.update_update.app_error",
    "translation": "Unable to update the date of the last update of the user."
  },
  {
    "id": "store.sql_user.verify_email.app_error",
    "translation": "Unable to update verify email field."
  },
  {
    "id": "store.sql_webhooks.analytics_incoming_count.app_error",
    "translation": "Unable to count the incoming webhooks."
  },
  {
    "id": "store.sql_webhooks.analytics_outgoing_count.app_error",
    "translation": "Unable to count the outgoing webhooks."
  },
  {
    "id": "store.sql_webhooks.delete_incoming.app_error",
    "translation": "Unable to delete the webhook."
  },
  {
    "id": "store.sql_webhooks.delete_outgoing.app_error",
    "translation": "Unable to delete the webhook."
  },
  {
    "id": "store.sql_webhooks.get_incoming.app_error",
    "translation": "Unable to get the webhook."
  },
  {
    "id": "store.sql_webhooks.get_incoming_by_channel.app_error",
    "translation": "Unable to get the webhooks."
  },
  {
    "id": "store.sql_webhooks.get_incoming_by_user.app_error",
    "translation": "Unable to get the webhook."
  },
  {
    "id": "store.sql_webhooks.get_outgoing.app_error",
    "translation": "Unable to get the webhook."
  },
  {
    "id": "store.sql_webhooks.get_outgoing_by_channel.app_error",
    "translation": "Unable to get the webhooks."
  },
  {
    "id": "store.sql_webhooks.get_outgoing_by_team.app_error",
    "translation": "Unable to get the webhooks."
  },
  {
    "id": "store.sql_webhooks.permanent_delete_incoming_by_channel.app_error",
    "translation": "Unable to delete the webhook."
  },
  {
    "id": "store.sql_webhooks.permanent_delete_incoming_by_user.app_error",
    "translation": "Unable to delete the webhook."
  },
  {
    "id": "store.sql_webhooks.permanent_delete_outgoing_by_channel.app_error",
    "translation": "Unable to delete the webhook."
  },
  {
    "id": "store.sql_webhooks.permanent_delete_outgoing_by_user.app_error",
    "translation": "Unable to delete the webhook."
  },
  {
    "id": "store.sql_webhooks.save_incoming.app_error",
    "translation": "Unable to save the IncomingWebhook."
  },
  {
    "id": "store.sql_webhooks.save_incoming.existing.app_error",
    "translation": "You cannot overwrite an existing IncomingWebhook."
  },
  {
    "id": "store.sql_webhooks.save_outgoing.app_error",
    "translation": "Unable to save the OutgoingWebhook."
  },
  {
    "id": "store.sql_webhooks.save_outgoing.override.app_error",
    "translation": "You cannot overwrite an existing OutgoingWebhook."
  },
  {
    "id": "store.sql_webhooks.update_incoming.app_error",
    "translation": "Unable to update the IncomingWebhook."
  },
  {
    "id": "store.sql_webhooks.update_outgoing.app_error",
    "translation": "Unable to update the webhook."
  },
  {
    "id": "store.update_error",
    "translation": "update error"
  },
  {
    "id": "system.message.name",
    "translation": "System"
  },
  {
    "id": "utils.file.list_directory.local.app_error",
    "translation": "Encountered an error listing directory from local server file storage."
  },
  {
    "id": "utils.file.list_directory.s3.app_error",
    "translation": "Encountered an error listing directory from S3."
  },
  {
    "id": "utils.file.remove_directory.local.app_error",
    "translation": "Encountered an error removing directory from local server file storage."
  },
  {
    "id": "utils.file.remove_directory.s3.app_error",
    "translation": "Encountered an error removing directory from S3."
  },
  {
    "id": "utils.file.remove_file.local.app_error",
    "translation": "Encountered an error removing file from local server file storage."
  },
  {
    "id": "utils.file.remove_file.s3.app_error",
    "translation": "Encountered an error removing file from S3."
  },
  {
    "id": "utils.mail.connect_smtp.helo.app_error",
    "translation": "Failed to set HELO."
  },
  {
    "id": "utils.mail.connect_smtp.open.app_error",
    "translation": "Failed to open connection."
  },
  {
    "id": "utils.mail.connect_smtp.open_tls.app_error",
    "translation": "Failed to open TLS connection."
  },
  {
    "id": "utils.mail.new_client.auth.app_error",
    "translation": "Failed to authenticate on SMTP server."
  },
  {
    "id": "utils.mail.sendMail.attachments.write_error",
    "translation": "Failed to write attachment to email"
  },
  {
    "id": "utils.mail.send_mail.close.app_error",
    "translation": "Failed to close connection to SMTP server."
  },
  {
    "id": "utils.mail.send_mail.from_address.app_error",
    "translation": "Error setting \"From Address\""
  },
  {
    "id": "utils.mail.send_mail.msg.app_error",
    "translation": "Failed to write email message."
  },
  {
    "id": "utils.mail.send_mail.msg_data.app_error",
    "translation": "Failed to add email message data."
  },
  {
    "id": "utils.mail.send_mail.to_address.app_error",
    "translation": "Error setting \"To Address\"."
  },
  {
    "id": "web.command_webhook.command.app_error",
    "translation": "Couldn't find the command."
  },
  {
    "id": "web.command_webhook.parse.app_error",
    "translation": "Unable to parse incoming data."
  },
  {
    "id": "web.error.unsupported_browser.browser_get_latest.chrome",
    "translation": "Get the latest Chrome browser"
  },
  {
    "id": "web.error.unsupported_browser.browser_get_latest.firefox",
    "translation": "Get the latest Firefox browser"
  },
  {
    "id": "web.error.unsupported_browser.browser_get_latest.safari",
    "translation": "Get the latest Safari browser"
  },
  {
    "id": "web.error.unsupported_browser.browser_title.chrome",
    "translation": "Google Chrome"
  },
  {
    "id": "web.error.unsupported_browser.browser_title.edge",
    "translation": "Microsoft Edge"
  },
  {
    "id": "web.error.unsupported_browser.browser_title.firefox",
    "translation": "Firefox"
  },
  {
    "id": "web.error.unsupported_browser.browser_title.safari",
    "translation": "Safari"
  },
  {
    "id": "web.error.unsupported_browser.download",
    "translation": "Download the App"
  },
  {
    "id": "web.error.unsupported_browser.download_app_or_upgrade_browser",
    "translation": "Download the Mattermost app or use a supported browser for a better experience."
  },
  {
    "id": "web.error.unsupported_browser.download_the_app",
    "translation": "Download the App"
  },
  {
    "id": "web.error.unsupported_browser.install_guide.mac",
    "translation": "Install Guide"
  },
  {
    "id": "web.error.unsupported_browser.install_guide.windows",
    "translation": "Install Guide"
  },
  {
    "id": "web.error.unsupported_browser.learn_more",
    "translation": "Learn more about supported browsers."
  },
  {
    "id": "web.error.unsupported_browser.min_browser_version.chrome",
    "translation": "Version 61+"
  },
  {
    "id": "web.error.unsupported_browser.min_browser_version.edge",
    "translation": "Version 44+"
  },
  {
    "id": "web.error.unsupported_browser.min_browser_version.firefox",
    "translation": "Version 60+"
  },
  {
    "id": "web.error.unsupported_browser.min_browser_version.safari",
    "translation": "Version 12+"
  },
  {
    "id": "web.error.unsupported_browser.min_os_version.mac",
    "translation": "macOS 10.9+"
  },
  {
    "id": "web.error.unsupported_browser.min_os_version.windows",
    "translation": "Windows 7+"
  },
  {
    "id": "web.error.unsupported_browser.no_longer_support",
    "translation": "This browser is no longer supported by Mattermost"
  },
  {
    "id": "web.error.unsupported_browser.no_longer_support_version",
    "translation": "This version of your browser is no longer supported by Mattermost"
  },
  {
    "id": "web.error.unsupported_browser.open_system_browser.edge",
    "translation": "Open Edge"
  },
  {
    "id": "web.error.unsupported_browser.system_browser_make_default",
    "translation": "Make default"
  },
  {
    "id": "web.error.unsupported_browser.system_browser_or",
    "translation": "or"
  },
  {
    "id": "web.get_access_token.internal_saving.app_error",
    "translation": "Unable to update the user access data."
  },
  {
    "id": "web.incoming_webhook.channel.app_error",
    "translation": "Couldn't find the channel."
  },
  {
    "id": "web.incoming_webhook.channel_locked.app_error",
    "translation": "This webhook is not permitted to post to the requested channel."
  },
  {
    "id": "web.incoming_webhook.disabled.app_error",
    "translation": "Incoming webhooks have been disabled by the system admin."
  },
  {
    "id": "web.incoming_webhook.invalid.app_error",
    "translation": "Invalid webhook."
  },
  {
    "id": "web.incoming_webhook.parse.app_error",
    "translation": "Unable to parse incoming data."
  },
  {
    "id": "web.incoming_webhook.permissions.app_error",
    "translation": "Inappropriate channel permissions."
  },
  {
    "id": "web.incoming_webhook.split_props_length.app_error",
    "translation": "Unable to split webhook props into {{.Max}} character parts."
  },
  {
    "id": "web.incoming_webhook.text.app_error",
    "translation": "No text specified."
  },
  {
    "id": "web.incoming_webhook.user.app_error",
    "translation": "Couldn't find the user."
  }
]<|MERGE_RESOLUTION|>--- conflicted
+++ resolved
@@ -7199,159 +7199,6 @@
     "translation": "Unable to update the Post."
   },
   {
-<<<<<<< HEAD
-    "id": "store.sql_preference.cleanup_flags_batch.app_error",
-    "translation": "We encountered an error cleaning up the batch of flags."
-  },
-  {
-    "id": "store.sql_preference.delete.app_error",
-    "translation": "We encountered an error while deleting preferences."
-  },
-  {
-    "id": "store.sql_preference.get.app_error",
-    "translation": "We encountered an error while finding preferences."
-  },
-  {
-    "id": "store.sql_preference.get_all.app_error",
-    "translation": "We encountered an error while finding preferences."
-  },
-  {
-    "id": "store.sql_preference.get_category.app_error",
-    "translation": "We encountered an error while finding preferences."
-  },
-  {
-    "id": "store.sql_preference.insert.exists.app_error",
-    "translation": "A preference with that user id, category, and name already exists."
-  },
-  {
-    "id": "store.sql_preference.insert.save.app_error",
-    "translation": "Unable to save the preference."
-  },
-  {
-    "id": "store.sql_preference.permanent_delete_by_user.app_error",
-    "translation": "We encountered an error while deleteing preferences."
-  },
-  {
-    "id": "store.sql_preference.save.commit_transaction.app_error",
-    "translation": "Unable to commit transaction to save preferences."
-  },
-  {
-    "id": "store.sql_preference.save.missing_driver.app_error",
-    "translation": "We encountered an error while updating preferences."
-  },
-  {
-    "id": "store.sql_preference.save.open_transaction.app_error",
-    "translation": "Unable to open transaction to save preferences."
-  },
-  {
-    "id": "store.sql_preference.save.updating.app_error",
-    "translation": "We encountered an error while updating preferences."
-  },
-  {
-    "id": "store.sql_preference.update.app_error",
-    "translation": "Unable to update the preference."
-  },
-  {
-    "id": "store.sql_session.analytics_session_count.app_error",
-    "translation": "Unable to count the sessions."
-  },
-  {
-    "id": "store.sql_session.get.app_error",
-    "translation": "We encountered an error finding the session."
-  },
-  {
-    "id": "store.sql_session.get_sessions.app_error",
-    "translation": "We encountered an error while finding user sessions."
-  },
-  {
-    "id": "store.sql_session.permanent_delete_sessions_by_user.app_error",
-    "translation": "Unable to remove all the sessions for the user."
-  },
-  {
-    "id": "store.sql_session.remove.app_error",
-    "translation": "Unable to remove the session."
-  },
-  {
-    "id": "store.sql_session.remove_all_sessions_for_team.app_error",
-    "translation": "Unable to remove all the sessions."
-  },
-  {
-    "id": "store.sql_session.save.app_error",
-    "translation": "Unable to save the session."
-  },
-  {
-    "id": "store.sql_session.save.existing.app_error",
-    "translation": "Unable to update existing session."
-  },
-  {
-    "id": "store.sql_session.update_device_id.app_error",
-    "translation": "Unable to update the device id."
-  },
-  {
-    "id": "store.sql_session.update_expired_notify.app_error",
-    "translation": "Unable to update expired_notify."
-  },
-  {
-    "id": "store.sql_session.update_expires_at.app_error",
-    "translation": "Unable to update expires_at."
-  },
-  {
-    "id": "store.sql_session.update_last_activity.app_error",
-    "translation": "Unable to update the last_activity_at."
-  },
-  {
-    "id": "store.sql_session.update_props.app_error",
-    "translation": "Unable to update session props."
-  },
-  {
-    "id": "store.sql_session.update_roles.app_error",
-    "translation": "Unable to update the roles."
-=======
-    "id": "store.sql_role.delete.update.app_error",
-    "translation": "Unable to delete the role."
-  },
-  {
-    "id": "store.sql_role.get.app_error",
-    "translation": "Unable to get role."
-  },
-  {
-    "id": "store.sql_role.get_all.app_error",
-    "translation": "Unable to get all the roles."
-  },
-  {
-    "id": "store.sql_role.get_by_name.app_error",
-    "translation": "Unable to get role."
-  },
-  {
-    "id": "store.sql_role.get_by_names.app_error",
-    "translation": "Unable to get roles."
-  },
-  {
-    "id": "store.sql_role.permanent_delete_all.app_error",
-    "translation": "We could not permanently delete all the roles."
-  },
-  {
-    "id": "store.sql_role.save.insert.app_error",
-    "translation": "Unable to save new role."
-  },
-  {
-    "id": "store.sql_role.save.invalid_role.app_error",
-    "translation": "The role was not valid."
-  },
-  {
-    "id": "store.sql_role.save.open_transaction.app_error",
-    "translation": "Failed to open the transaction to save the role."
-  },
-  {
-    "id": "store.sql_role.save.update.app_error",
-    "translation": "Unable to update role."
-  },
-  {
-    "id": "store.sql_role.save_role.commit_transaction.app_error",
-    "translation": "Failed to commit the transaction to save the role."
->>>>>>> ef934c5c
-  },
-  {
     "id": "store.sql_status.get.app_error",
     "translation": "Encountered an error retrieving the status."
   },

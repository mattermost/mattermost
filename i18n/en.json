[
  {
    "id": "April",
    "translation": "April"
  },
  {
    "id": "August",
    "translation": "August"
  },
  {
    "id": "December",
    "translation": "December"
  },
  {
    "id": "February",
    "translation": "February"
  },
  {
    "id": "January",
    "translation": "January"
  },
  {
    "id": "July",
    "translation": "July"
  },
  {
    "id": "June",
    "translation": "June"
  },
  {
    "id": "March",
    "translation": "March"
  },
  {
    "id": "May",
    "translation": "May"
  },
  {
    "id": "November",
    "translation": "November"
  },
  {
    "id": "October",
    "translation": "October"
  },
  {
    "id": "September",
    "translation": "September"
  },
  {
    "id": "api.admin.add_certificate.array.app_error",
    "translation": "No file under 'certificate' in request."
  },
  {
    "id": "api.admin.add_certificate.no_file.app_error",
    "translation": "No file under 'certificate' in request."
  },
  {
    "id": "api.admin.add_certificate.open.app_error",
    "translation": "Could not open certificate file."
  },
  {
    "id": "api.admin.add_certificate.parseform.app_error",
    "translation": "Error parsing multiform request"
  },
  {
    "id": "api.admin.add_certificate.saving.app_error",
    "translation": "Could not save certificate file."
  },
  {
    "id": "api.admin.delete_brand_image.storage.not_found",
    "translation": "Unable to delete brand image, not found."
  },
  {
    "id": "api.admin.file_read_error",
    "translation": "Error reading log file."
  },
  {
    "id": "api.admin.get_brand_image.storage.app_error",
    "translation": "Image storage is not configured."
  },
  {
    "id": "api.admin.ldap.not_available.app_error",
    "translation": "LDAP is not available."
  },
  {
    "id": "api.admin.remove_certificate.delete.app_error",
    "translation": "An error occurred while deleting the certificate."
  },
  {
    "id": "api.admin.saml.failure_get_metadata_from_idp.app_error",
    "translation": "Failed to obtain metadata from Identity Provider URL."
  },
  {
    "id": "api.admin.saml.failure_parse_idp_certificate.app_error",
    "translation": "Failure encountered while parsing the metadata information received from the Identity Provider to a certificate."
  },
  {
    "id": "api.admin.saml.failure_reset_authdata_to_email.app_error",
    "translation": "Failed to reset AuthData field to Email."
  },
  {
    "id": "api.admin.saml.failure_save_idp_certificate_file.app_error",
    "translation": "Could not save certificate file."
  },
  {
    "id": "api.admin.saml.invalid_xml_missing_idpssodescriptors.app_error",
    "translation": "Missing Identity Provider SSO Descriptors node in the XML."
  },
  {
    "id": "api.admin.saml.invalid_xml_missing_keydescriptor.app_error",
    "translation": "Missing Identity Provider Key Descriptors node in the XML."
  },
  {
    "id": "api.admin.saml.invalid_xml_missing_ssoservices.app_error",
    "translation": "Missing Identity Provider SSO Services node in the XML."
  },
  {
    "id": "api.admin.saml.metadata.app_error",
    "translation": "An error occurred while building Service Provider Metadata."
  },
  {
    "id": "api.admin.saml.not_available.app_error",
    "translation": "SAML 2.0 is not configured or supported on this server."
  },
  {
    "id": "api.admin.saml.set_certificate_from_metadata.invalid_body.app_error",
    "translation": "Invalid certificate text."
  },
  {
    "id": "api.admin.saml.set_certificate_from_metadata.invalid_content_type.app_error",
    "translation": "Invalid content type."
  },
  {
    "id": "api.admin.saml.set_certificate_from_metadata.missing_content_type.app_error",
    "translation": "Missing content type."
  },
  {
    "id": "api.admin.test_email.body",
    "translation": "It appears your Mattermost email is setup correctly!"
  },
  {
    "id": "api.admin.test_email.missing_server",
    "translation": "SMTP Server is required"
  },
  {
    "id": "api.admin.test_email.reenter_password",
    "translation": "The SMTP server, port, or username has changed. Please re-enter the SMTP password to test connection."
  },
  {
    "id": "api.admin.test_email.subject",
    "translation": "Mattermost - Testing Email Settings"
  },
  {
    "id": "api.admin.test_s3.missing_s3_bucket",
    "translation": "S3 Bucket is required"
  },
  {
    "id": "api.admin.upload_brand_image.array.app_error",
    "translation": "Empty array under 'image' in request."
  },
  {
    "id": "api.admin.upload_brand_image.no_file.app_error",
    "translation": "No file under 'image' in request."
  },
  {
    "id": "api.admin.upload_brand_image.parse.app_error",
    "translation": "Could not parse multipart form."
  },
  {
    "id": "api.admin.upload_brand_image.storage.app_error",
    "translation": "Unable to upload image. Image storage is not configured."
  },
  {
    "id": "api.admin.upload_brand_image.too_large.app_error",
    "translation": "Unable to upload file. File is too large."
  },
  {
    "id": "api.back_to_app",
    "translation": "Back to {{.SiteName}}"
  },
  {
    "id": "api.bot.create_disabled",
    "translation": "Bot creation has been disabled."
  },
  {
    "id": "api.bot.delete_bot_icon_image.app_error",
    "translation": "Couldn't delete icon image."
  },
  {
    "id": "api.bot.get_bot_icon_image.read.app_error",
    "translation": "Unable to read icon image file."
  },
  {
    "id": "api.bot.set_bot_icon_image.app_error",
    "translation": "Couldn't upload icon image."
  },
  {
    "id": "api.bot.set_bot_icon_image.array.app_error",
    "translation": "Empty array under 'image' in request."
  },
  {
    "id": "api.bot.set_bot_icon_image.no_file.app_error",
    "translation": "No file under 'image' in request."
  },
  {
    "id": "api.bot.set_bot_icon_image.open.app_error",
    "translation": "Could not open image file."
  },
  {
    "id": "api.bot.set_bot_icon_image.parse.app_error",
    "translation": "Could not parse multipart form."
  },
  {
    "id": "api.bot.set_bot_icon_image.too_large.app_error",
    "translation": "Unable to upload icon image. File is too large."
  },
  {
    "id": "api.bot.teams_channels.add_message_mobile",
    "translation": "Please add me to teams and channels you want me to interact in. To do this, use the browser or Mattermost Desktop App."
  },
  {
    "id": "api.channel.add_guest.added",
    "translation": "%v added to the channel as guest by %v."
  },
  {
    "id": "api.channel.add_member.added",
    "translation": "%v added to the channel by %v."
  },
  {
    "id": "api.channel.add_members.error",
    "translation": "Error adding channel member(s)."
  },
  {
    "id": "api.channel.add_members.user_denied",
    "translation": "Channel membership denied to the following users because of group constraints: {{ .UserIDs }}"
  },
  {
    "id": "api.channel.add_user.to.channel.failed.app_error",
    "translation": "Failed to add user to channel."
  },
  {
    "id": "api.channel.add_user.to.channel.failed.deleted.app_error",
    "translation": "Failed to add user to channel because they have been removed from the team."
  },
  {
    "id": "api.channel.add_user_to_channel.type.app_error",
    "translation": "Can not add user to this channel type."
  },
  {
    "id": "api.channel.change_channel_privacy.private_to_public",
    "translation": "This channel has been converted to a Public Channel and can be joined by any team member."
  },
  {
    "id": "api.channel.change_channel_privacy.public_to_private",
    "translation": "This channel has been converted to a Private Channel."
  },
  {
    "id": "api.channel.channel_member_counts_by_group.license.error",
    "translation": "Your license does not support groups"
  },
  {
    "id": "api.channel.convert_channel_to_private.default_channel_error",
    "translation": "This default channel cannot be converted into a private channel."
  },
  {
    "id": "api.channel.convert_channel_to_private.private_channel_error",
    "translation": "The channel requested to convert is already a private channel."
  },
  {
    "id": "api.channel.create_channel.direct_channel.app_error",
    "translation": "Must use createDirectChannel API service for direct message channel creation."
  },
  {
    "id": "api.channel.create_channel.direct_channel.team_restricted_error",
    "translation": "A direct channel cannot be created between these users because they do not share a team in common."
  },
  {
    "id": "api.channel.create_channel.max_channel_limit.app_error",
    "translation": "Unable to create more than {{.MaxChannelsPerTeam}} channels for current team."
  },
  {
    "id": "api.channel.create_default_channels.off_topic",
    "translation": "Off-Topic"
  },
  {
    "id": "api.channel.create_default_channels.town_square",
    "translation": "Town Square"
  },
  {
    "id": "api.channel.create_direct_channel.invalid_user.app_error",
    "translation": "Invalid user ID for direct channel creation."
  },
  {
    "id": "api.channel.create_group.bad_size.app_error",
    "translation": "Group message channels must contain at least 3 and no more than 8 users."
  },
  {
    "id": "api.channel.create_group.bad_user.app_error",
    "translation": "One of the provided users does not exist."
  },
  {
    "id": "api.channel.delete_channel.archived",
    "translation": "%v archived the channel."
  },
  {
    "id": "api.channel.delete_channel.cannot.app_error",
    "translation": "Unable to delete the default channel {{.Channel}}."
  },
  {
    "id": "api.channel.delete_channel.deleted.app_error",
    "translation": "The channel has been archived or deleted."
  },
  {
    "id": "api.channel.delete_channel.type.invalid",
    "translation": "Unable to delete direct or group message channels"
  },
  {
    "id": "api.channel.get_channel_moderations.license.error",
    "translation": "Your license does not support channel moderation"
  },
  {
    "id": "api.channel.guest_join_channel.post_and_forget",
    "translation": "%v joined the channel as guest."
  },
  {
    "id": "api.channel.join_channel.permissions.app_error",
    "translation": "You do not have the appropriate permissions."
  },
  {
    "id": "api.channel.join_channel.post_and_forget",
    "translation": "%v joined the channel."
  },
  {
    "id": "api.channel.leave.default.app_error",
    "translation": "Unable to leave the default channel {{.Channel}}."
  },
  {
    "id": "api.channel.leave.direct.app_error",
    "translation": "Unable to leave a direct message channel."
  },
  {
    "id": "api.channel.leave.last_member.app_error",
    "translation": "You're the only member left, try removing the Private Channel instead of leaving."
  },
  {
    "id": "api.channel.leave.left",
    "translation": "%v left the channel."
  },
  {
    "id": "api.channel.move_channel.type.invalid",
    "translation": "Unable to move direct or group message channels"
  },
  {
    "id": "api.channel.patch_channel_moderations.cache_invalidation.error",
    "translation": "Error invalidating cache"
  },
  {
    "id": "api.channel.patch_channel_moderations.license.error",
    "translation": "Your license does not support channel moderation"
  },
  {
    "id": "api.channel.patch_update_channel.forbidden.app_error",
    "translation": "Failed to update the channel."
  },
  {
    "id": "api.channel.post_channel_privacy_message.error",
    "translation": "Failed to post channel privacy update message."
  },
  {
    "id": "api.channel.post_update_channel_displayname_message_and_forget.create_post.error",
    "translation": "Failed to post displayname update message"
  },
  {
    "id": "api.channel.post_update_channel_displayname_message_and_forget.retrieve_user.error",
    "translation": "Failed to retrieve user while updating channel DisplayName field"
  },
  {
    "id": "api.channel.post_update_channel_displayname_message_and_forget.updated_from",
    "translation": "%s updated the channel display name from: %s to: %s"
  },
  {
    "id": "api.channel.post_update_channel_header_message_and_forget.post.error",
    "translation": "Failed to post update channel header message"
  },
  {
    "id": "api.channel.post_update_channel_header_message_and_forget.removed",
    "translation": "%s removed the channel header (was: %s)"
  },
  {
    "id": "api.channel.post_update_channel_header_message_and_forget.retrieve_user.error",
    "translation": "Failed to retrieve user while updating channel header"
  },
  {
    "id": "api.channel.post_update_channel_header_message_and_forget.updated_from",
    "translation": "%s updated the channel header from: %s to: %s"
  },
  {
    "id": "api.channel.post_update_channel_header_message_and_forget.updated_to",
    "translation": "%s updated the channel header to: %s"
  },
  {
    "id": "api.channel.post_user_add_remove_message_and_forget.error",
    "translation": "Failed to post join/leave message"
  },
  {
    "id": "api.channel.remove.default.app_error",
    "translation": "Unable to remove user from the default channel {{.Channel}}."
  },
  {
    "id": "api.channel.remove_channel_member.type.app_error",
    "translation": "Unable to remove user from a channel."
  },
  {
    "id": "api.channel.remove_member.group_constrained.app_error",
    "translation": "Unable to remove a user from a group-constrained channel."
  },
  {
    "id": "api.channel.remove_member.removed",
    "translation": "%v removed from the channel."
  },
  {
    "id": "api.channel.remove_members.denied",
    "translation": "Channel membership removal denied to the following users because of group constraints: {{ .UserIDs }}"
  },
  {
    "id": "api.channel.remove_user_from_channel.app_error",
    "translation": "Can not remove user from this channel type."
  },
  {
    "id": "api.channel.rename_channel.cant_rename_direct_messages.app_error",
    "translation": "You cannot rename a direct message channel."
  },
  {
    "id": "api.channel.rename_channel.cant_rename_group_messages.app_error",
    "translation": "You cannot rename a group message channel."
  },
  {
    "id": "api.channel.restore_channel.restored.app_error",
    "translation": "Unable to unarchive channel. The channel is not archived."
  },
  {
    "id": "api.channel.restore_channel.unarchived",
    "translation": "{{.Username}} unarchived the channel."
  },
  {
    "id": "api.channel.update_channel.deleted.app_error",
    "translation": "The channel has been archived or deleted."
  },
  {
    "id": "api.channel.update_channel.tried.app_error",
    "translation": "Tried to perform an invalid update of the default channel {{.Channel}}."
  },
  {
    "id": "api.channel.update_channel.typechange.app_error",
    "translation": "Channel type cannot be updated."
  },
  {
    "id": "api.channel.update_channel_member_roles.changing_guest_role.app_error",
    "translation": "Invalid channel member update: You can't add or remove the guest role manually."
  },
  {
    "id": "api.channel.update_channel_member_roles.guest_and_user.app_error",
    "translation": "Invalid channel member update: A user must be a guest or a user but not both."
  },
  {
    "id": "api.channel.update_channel_member_roles.scheme_role.app_error",
    "translation": "The provided role is managed by a Scheme and therefore cannot be applied directly to a Channel Member."
  },
  {
    "id": "api.channel.update_channel_privacy.default_channel_error",
    "translation": "The default channel cannot be made private."
  },
  {
    "id": "api.channel.update_channel_scheme.license.error",
    "translation": "Your license does not support updating a channel's scheme"
  },
  {
    "id": "api.channel.update_channel_scheme.scheme_scope.error",
    "translation": "Unable to set the scheme to the channel because the supplied scheme is not a channel scheme."
  },
  {
    "id": "api.channel.update_team_member_roles.changing_guest_role.app_error",
    "translation": "Invalid team member update: You can't add or remove the guest role manually."
  },
  {
    "id": "api.channel.update_team_member_roles.scheme_role.app_error",
    "translation": "The provided role is managed by a Scheme and therefore cannot be applied directly to a Team Member."
  },
  {
    "id": "api.cloud.app_error",
    "translation": "Internal error during cloud api request."
  },
  {
    "id": "api.cloud.cws_webhook_event_missing_error",
    "translation": "Webhook event was not handled. Either it is missing or it is not valid."
  },
  {
    "id": "api.cloud.get_admins_emails.error",
    "translation": "Error getting system admins email."
  },
  {
    "id": "api.cloud.get_subscription.error",
    "translation": "Error getting cloud subscription."
  },
  {
    "id": "api.cloud.license_error",
    "translation": "Your license does not support cloud requests."
  },
  {
    "id": "api.cloud.request_error",
    "translation": "Error processing request to CWS."
  },
  {
    "id": "api.command.admin_only.app_error",
    "translation": "Integrations have been limited to admins only."
  },
  {
    "id": "api.command.command_post.forbidden.app_error",
    "translation": "Specified user is not a member of specified channel."
  },
  {
    "id": "api.command.disabled.app_error",
    "translation": "Commands have been disabled by the system admin."
  },
  {
    "id": "api.command.duplicate_trigger.app_error",
    "translation": "This trigger word is already in use. Please choose another word."
  },
  {
    "id": "api.command.execute_command.create_post_failed.app_error",
    "translation": "Command '{{.Trigger}}' failed to post response. Please contact your System Administrator."
  },
  {
    "id": "api.command.execute_command.failed.app_error",
    "translation": "Command with a trigger of '{{.Trigger}}' failed."
  },
  {
    "id": "api.command.execute_command.failed_empty.app_error",
    "translation": "Command with a trigger of '{{.Trigger}}' returned an empty response."
  },
  {
    "id": "api.command.execute_command.failed_resp.app_error",
    "translation": "Command with a trigger of '{{.Trigger}}' returned response {{.Status}}."
  },
  {
    "id": "api.command.execute_command.format.app_error",
    "translation": "Command trigger word is missing the leading slash character"
  },
  {
    "id": "api.command.execute_command.not_found.app_error",
    "translation": "Command with a trigger of '{{.Trigger}}' not found. To send a message beginning with \"/\", try adding an empty space at the beginning of the message."
  },
  {
    "id": "api.command.execute_command.start.app_error",
    "translation": "No command trigger found."
  },
  {
    "id": "api.command.invite_people.desc",
    "translation": "Send an email invite to your Mattermost team"
  },
  {
    "id": "api.command.invite_people.email_invitations_off",
    "translation": "Email invitations are disabled, no invite(s) sent"
  },
  {
    "id": "api.command.invite_people.email_off",
    "translation": "Email has not been configured, no invite(s) sent"
  },
  {
    "id": "api.command.invite_people.fail",
    "translation": "Encountered an error sending email invite(s)"
  },
  {
    "id": "api.command.invite_people.hint",
    "translation": "[name@domain.com ...]"
  },
  {
    "id": "api.command.invite_people.invite_off",
    "translation": "User creation has been disabled on this server, no invite(s) sent"
  },
  {
    "id": "api.command.invite_people.name",
    "translation": "invite_people"
  },
  {
    "id": "api.command.invite_people.no_email",
    "translation": "Please specify one or more valid email addresses"
  },
  {
    "id": "api.command.invite_people.sent",
    "translation": "Email invite(s) sent"
  },
  {
    "id": "api.command.team_mismatch.app_error",
    "translation": "Unable to update commands across teams."
  },
  {
    "id": "api.command_away.desc",
    "translation": "Set your status away"
  },
  {
    "id": "api.command_away.name",
    "translation": "away"
  },
  {
    "id": "api.command_away.success",
    "translation": "You are now away"
  },
  {
    "id": "api.command_channel_header.channel.app_error",
    "translation": "Error to retrieve the current channel."
  },
  {
    "id": "api.command_channel_header.desc",
    "translation": "Edit the channel header"
  },
  {
    "id": "api.command_channel_header.hint",
    "translation": "[text]"
  },
  {
    "id": "api.command_channel_header.message.app_error",
    "translation": "Text must be provided with the /header command."
  },
  {
    "id": "api.command_channel_header.name",
    "translation": "header"
  },
  {
    "id": "api.command_channel_header.permission.app_error",
    "translation": "You don't have the appropriate permissions to edit the channel header."
  },
  {
    "id": "api.command_channel_header.update_channel.app_error",
    "translation": "Error updating the channel header."
  },
  {
    "id": "api.command_channel_header.update_channel.max_length",
    "translation": "The text entered exceeds the character limit. The channel header is limited to {{.MaxLength}} characters."
  },
  {
    "id": "api.command_channel_purpose.channel.app_error",
    "translation": "Error to retrieve the current channel."
  },
  {
    "id": "api.command_channel_purpose.desc",
    "translation": "Edit the channel purpose"
  },
  {
    "id": "api.command_channel_purpose.direct_group.app_error",
    "translation": "Unable to set purpose for direct message channels. Use /header to set the header instead."
  },
  {
    "id": "api.command_channel_purpose.hint",
    "translation": "[text]"
  },
  {
    "id": "api.command_channel_purpose.message.app_error",
    "translation": "A message must be provided with the /purpose command."
  },
  {
    "id": "api.command_channel_purpose.name",
    "translation": "purpose"
  },
  {
    "id": "api.command_channel_purpose.permission.app_error",
    "translation": "You don't have the appropriate permissions to edit the channel purpose."
  },
  {
    "id": "api.command_channel_purpose.update_channel.app_error",
    "translation": "Error updating the channel purpose."
  },
  {
    "id": "api.command_channel_purpose.update_channel.max_length",
    "translation": "The text entered exceeds the character limit. The channel purpose is limited to {{.MaxLength}} characters."
  },
  {
    "id": "api.command_channel_remove.channel.app_error",
    "translation": "Error retrieving the current channel."
  },
  {
    "id": "api.command_channel_rename.channel.app_error",
    "translation": "Error to retrieve the current channel."
  },
  {
    "id": "api.command_channel_rename.desc",
    "translation": "Rename the channel"
  },
  {
    "id": "api.command_channel_rename.direct_group.app_error",
    "translation": "Unable to rename direct message channels."
  },
  {
    "id": "api.command_channel_rename.hint",
    "translation": "[text]"
  },
  {
    "id": "api.command_channel_rename.message.app_error",
    "translation": "A message must be provided with the /rename command."
  },
  {
    "id": "api.command_channel_rename.name",
    "translation": "rename"
  },
  {
    "id": "api.command_channel_rename.permission.app_error",
    "translation": "You don't have the appropriate permissions to rename the channel."
  },
  {
    "id": "api.command_channel_rename.too_long.app_error",
    "translation": "Channel name must be {{.Length}} or fewer characters."
  },
  {
    "id": "api.command_channel_rename.too_short.app_error",
    "translation": "Channel name must be {{.Length}} or more characters."
  },
  {
    "id": "api.command_channel_rename.update_channel.app_error",
    "translation": "Error to update the current channel."
  },
  {
    "id": "api.command_code.desc",
    "translation": "Display text as a code block"
  },
  {
    "id": "api.command_code.hint",
    "translation": "[text]"
  },
  {
    "id": "api.command_code.message.app_error",
    "translation": "A message must be provided with the /code command."
  },
  {
    "id": "api.command_code.name",
    "translation": "code"
  },
  {
    "id": "api.command_collapse.desc",
    "translation": "Turn on auto-collapsing of image previews"
  },
  {
    "id": "api.command_collapse.name",
    "translation": "collapse"
  },
  {
    "id": "api.command_collapse.success",
    "translation": "Image links now collapse by default"
  },
  {
    "id": "api.command_custom_status.app_error",
    "translation": "Error setting the status."
  },
  {
    "id": "api.command_custom_status.clear.app_error",
    "translation": "Error clearing the status."
  },
  {
    "id": "api.command_custom_status.clear.success",
    "translation": "Your status was cleared."
  },
  {
    "id": "api.command_custom_status.desc",
    "translation": "Set or clear your status"
  },
  {
    "id": "api.command_custom_status.hint",
    "translation": "[:emoji_name:] [status_message] or clear"
  },
  {
    "id": "api.command_custom_status.name",
    "translation": "status"
  },
  {
    "id": "api.command_custom_status.success",
    "translation": "Your status is set to “{{.EmojiName}} {{.StatusMessage}}”. You can change your status from the status popover in the channel sidebar header."
  },
  {
    "id": "api.command_dnd.desc",
    "translation": "Do not disturb disables desktop and mobile push notifications."
  },
  {
    "id": "api.command_dnd.name",
    "translation": "dnd"
  },
  {
    "id": "api.command_dnd.success",
    "translation": "Do Not Disturb is enabled. You will not receive desktop or mobile push notifications until Do Not Disturb is turned off."
  },
  {
    "id": "api.command_echo.delay.app_error",
    "translation": "Delays must be under 10000 seconds."
  },
  {
    "id": "api.command_echo.desc",
    "translation": "Echo back text from your account"
  },
  {
    "id": "api.command_echo.high_volume.app_error",
    "translation": "High volume of echo request, cannot process request."
  },
  {
    "id": "api.command_echo.hint",
    "translation": "'message' [delay in seconds]"
  },
  {
    "id": "api.command_echo.message.app_error",
    "translation": "A message must be provided with the /echo command."
  },
  {
    "id": "api.command_echo.name",
    "translation": "echo"
  },
  {
    "id": "api.command_expand.desc",
    "translation": "Turn off auto-collapsing of image previews"
  },
  {
    "id": "api.command_expand.name",
    "translation": "expand"
  },
  {
    "id": "api.command_expand.success",
    "translation": "Image links now expand by default"
  },
  {
    "id": "api.command_expand_collapse.fail.app_error",
    "translation": "An error occurred while expanding previews."
  },
  {
    "id": "api.command_groupmsg.desc",
    "translation": "Sends a Group Message to the specified users"
  },
  {
    "id": "api.command_groupmsg.fail.app_error",
    "translation": "An error occurred while messaging the users."
  },
  {
    "id": "api.command_groupmsg.group_fail.app_error",
    "translation": "An error occurred while creating the group message."
  },
  {
    "id": "api.command_groupmsg.hint",
    "translation": "@[username1],@[username2] 'message'"
  },
  {
    "id": "api.command_groupmsg.invalid_user.app_error",
    "translation": {
      "one": "Unable to find the user: {{.Users}}",
      "other": "Unable to find the users: {{.Users}}"
    }
  },
  {
    "id": "api.command_groupmsg.max_users.app_error",
    "translation": "Group messages are limited to a maximum of {{.MaxUsers}} users."
  },
  {
    "id": "api.command_groupmsg.min_users.app_error",
    "translation": "Group messages are limited to a minimum of {{.MinUsers}} users."
  },
  {
    "id": "api.command_groupmsg.name",
    "translation": "message"
  },
  {
    "id": "api.command_groupmsg.permission.app_error",
    "translation": "You don't have the appropriate permissions to create a new group message."
  },
  {
    "id": "api.command_help.desc",
    "translation": "Open the Mattermost help page"
  },
  {
    "id": "api.command_help.name",
    "translation": "help"
  },
  {
    "id": "api.command_invite.channel.app_error",
    "translation": "Error to retrieve the current channel."
  },
  {
    "id": "api.command_invite.channel.error",
    "translation": "Could not find the channel {{.Channel}}. Please use the [channel handle](https://about.mattermost.com/default-channel-handle-documentation) to identify channels."
  },
  {
    "id": "api.command_invite.desc",
    "translation": "Invite a user to a channel"
  },
  {
    "id": "api.command_invite.directchannel.app_error",
    "translation": "You can't add someone to a direct message channel."
  },
  {
    "id": "api.command_invite.fail.app_error",
    "translation": "An error occurred while joining the channel."
  },
  {
    "id": "api.command_invite.group_constrained_user_denied",
    "translation": "This channel is managed by groups.  This user is not part of a group that is synced to this channel."
  },
  {
    "id": "api.command_invite.hint",
    "translation": "@[username] ~[channel]"
  },
  {
    "id": "api.command_invite.missing_message.app_error",
    "translation": "Missing Username and Channel."
  },
  {
    "id": "api.command_invite.missing_user.app_error",
    "translation": "We couldn't find the user. They may have been deactivated by the System Administrator."
  },
  {
    "id": "api.command_invite.name",
    "translation": "invite"
  },
  {
    "id": "api.command_invite.permission.app_error",
    "translation": "You don't have enough permissions to add {{.User}} in {{.Channel}}."
  },
  {
    "id": "api.command_invite.private_channel.app_error",
    "translation": "Could not find the channel {{.Channel}}. Please use the channel handle to identify channels."
  },
  {
    "id": "api.command_invite.success",
    "translation": "{{.User}} added to {{.Channel}} channel."
  },
  {
    "id": "api.command_invite.user_already_in_channel.app_error",
    "translation": "{{.User}} is already in the channel."
  },
  {
    "id": "api.command_invite.user_not_in_team.app_error",
    "translation": "@{{.Username}} is not a member of the team."
  },
  {
    "id": "api.command_invite_people.permission.app_error",
    "translation": "You don't have permission to invite new users to this server."
  },
  {
    "id": "api.command_join.desc",
    "translation": "Join the open channel"
  },
  {
    "id": "api.command_join.fail.app_error",
    "translation": "An error occurred while joining the channel."
  },
  {
    "id": "api.command_join.hint",
    "translation": "~[channel]"
  },
  {
    "id": "api.command_join.list.app_error",
    "translation": "An error occurred while listing channels."
  },
  {
    "id": "api.command_join.missing.app_error",
    "translation": "Unable to find the channel."
  },
  {
    "id": "api.command_join.name",
    "translation": "join"
  },
  {
    "id": "api.command_kick.name",
    "translation": "kick"
  },
  {
    "id": "api.command_leave.desc",
    "translation": "Leave the current channel"
  },
  {
    "id": "api.command_leave.fail.app_error",
    "translation": "An error occurred while leaving the channel."
  },
  {
    "id": "api.command_leave.name",
    "translation": "leave"
  },
  {
    "id": "api.command_logout.desc",
    "translation": "Logout of Mattermost"
  },
  {
    "id": "api.command_logout.name",
    "translation": "logout"
  },
  {
    "id": "api.command_me.desc",
    "translation": "Do an action"
  },
  {
    "id": "api.command_me.hint",
    "translation": "[message]"
  },
  {
    "id": "api.command_me.name",
    "translation": "me"
  },
  {
    "id": "api.command_msg.desc",
    "translation": "Send Direct Message to a user"
  },
  {
    "id": "api.command_msg.dm_fail.app_error",
    "translation": "An error occurred while creating the direct message."
  },
  {
    "id": "api.command_msg.fail.app_error",
    "translation": "An error occurred while messaging the user."
  },
  {
    "id": "api.command_msg.hint",
    "translation": "@[username] 'message'"
  },
  {
    "id": "api.command_msg.missing.app_error",
    "translation": "Unable to find the user."
  },
  {
    "id": "api.command_msg.name",
    "translation": "message"
  },
  {
    "id": "api.command_msg.permission.app_error",
    "translation": "You don't have the appropriate permissions to direct message this user."
  },
  {
    "id": "api.command_mute.desc",
    "translation": "Turns off desktop, email and push notifications for the current channel or the [channel] specified."
  },
  {
    "id": "api.command_mute.error",
    "translation": "Could not find the channel {{.Channel}}. Please use the [channel handle](https://about.mattermost.com/default-channel-handle-documentation) to identify channels."
  },
  {
    "id": "api.command_mute.hint",
    "translation": "~[channel]"
  },
  {
    "id": "api.command_mute.name",
    "translation": "mute"
  },
  {
    "id": "api.command_mute.no_channel.error",
    "translation": "Could not find the specified channel. Please use the [channel handle](https://about.mattermost.com/default-channel-handle-documentation) to identify channels."
  },
  {
    "id": "api.command_mute.not_member.error",
    "translation": "Could not mute channel {{.Channel}} as you are not a member."
  },
  {
    "id": "api.command_mute.success_mute",
    "translation": "You will not receive notifications for {{.Channel}} until channel mute is turned off."
  },
  {
    "id": "api.command_mute.success_mute_direct_msg",
    "translation": "You will not receive notifications for this channel until channel mute is turned off."
  },
  {
    "id": "api.command_mute.success_unmute",
    "translation": "{{.Channel}} is no longer muted."
  },
  {
    "id": "api.command_mute.success_unmute_direct_msg",
    "translation": "This channel is no longer muted."
  },
  {
    "id": "api.command_offline.desc",
    "translation": "Set your status offline"
  },
  {
    "id": "api.command_offline.name",
    "translation": "offline"
  },
  {
    "id": "api.command_offline.success",
    "translation": "You are now offline"
  },
  {
    "id": "api.command_online.desc",
    "translation": "Set your status online"
  },
  {
    "id": "api.command_online.name",
    "translation": "online"
  },
  {
    "id": "api.command_online.success",
    "translation": "You are now online"
  },
  {
    "id": "api.command_open.name",
    "translation": "open"
  },
  {
    "id": "api.command_remote.accept.help",
    "translation": "Accept an invitation from an external Mattermost instance"
  },
  {
    "id": "api.command_remote.accept_invitation",
    "translation": "Invitation accepted and confirmed.\nSiteURL: {{.SiteURL}}"
  },
  {
    "id": "api.command_remote.accept_invitation.error",
    "translation": "Could not accept invitation: {{.Error}}"
  },
  {
    "id": "api.command_remote.add_remote.error",
    "translation": "Could not add secure connection: {{.Error}}"
  },
  {
    "id": "api.command_remote.cluster_removed",
    "translation": "Secure connection {{.RemoteId}} {{.Result}}."
  },
  {
    "id": "api.command_remote.decode_invitation.error",
    "translation": "Could not decode invitation: {{.Error}}"
  },
  {
    "id": "api.command_remote.desc",
    "translation": "Invite secure connections for communication across Mattermost instances."
  },
  {
    "id": "api.command_remote.displayname.help",
    "translation": "Secure connection display name"
  },
  {
    "id": "api.command_remote.displayname.hint",
    "translation": "A display name for the secure connection"
  },
  {
    "id": "api.command_remote.encrypt_invitation.error",
    "translation": "Could not encrypt invitation: {{.Error}}"
  },
  {
    "id": "api.command_remote.fetch_status.error",
    "translation": "Could not fetch secure connections: {{.Error}}"
  },
  {
    "id": "api.command_remote.hint",
    "translation": "[action]"
  },
  {
    "id": "api.command_remote.incorrect_password.error",
    "translation": "Could not decrypt invitation. Incorrect password or corrupt invitation: {{.Error}}"
  },
  {
    "id": "api.command_remote.invitation.help",
    "translation": "Invitation from secure connection"
  },
  {
    "id": "api.command_remote.invitation.hint",
    "translation": "The encrypted invitation from a secure connection"
  },
  {
    "id": "api.command_remote.invitation_created",
    "translation": "Invitation created."
  },
  {
    "id": "api.command_remote.invite.help",
    "translation": "Invite a secure connection"
  },
  {
    "id": "api.command_remote.invite_password.help",
    "translation": "Invitation password"
  },
  {
    "id": "api.command_remote.invite_password.hint",
    "translation": "Password to be used to encrypt the invitation"
  },
  {
    "id": "api.command_remote.invite_summary",
    "translation": "Send the following AES 256-bit encrypted invitation to the external Mattermost System Admin along with the password. They will use the `{{.Command}}` slash command to accept the invitation.\n\n```\n{{.Invitation}}\n```\n\n**Ensure the secure connection can access your Mattermost instance via** {{.SiteURL}}"
  },
  {
    "id": "api.command_remote.missing_command",
    "translation": "Missing command. Available actions: {{.Actions}}"
  },
  {
    "id": "api.command_remote.missing_empty",
    "translation": "Missing or empty `{{.Arg}}`"
  },
  {
    "id": "api.command_remote.name",
    "translation": "secure-connection"
  },
  {
    "id": "api.command_remote.name.help",
    "translation": "Secure connection name"
  },
  {
    "id": "api.command_remote.name.hint",
    "translation": "A unique name for the secure connection"
  },
  {
    "id": "api.command_remote.permission_required",
    "translation": "You require `{{.Permission}}` permission to manage secure connections."
  },
  {
    "id": "api.command_remote.remote_add_remove.help",
    "translation": "Add/remove secure connections. Available actions: {{.Actions}}"
  },
  {
    "id": "api.command_remote.remote_table_header",
    "translation": "| Secure connection | Display name | Connection ID | Site URL | Invite accepted | Online | Last ping  |"
  },
  {
    "id": "api.command_remote.remotes_not_found",
    "translation": "No secure connections found."
  },
  {
    "id": "api.command_remote.remove.help",
    "translation": "Removes a secure connection"
  },
  {
    "id": "api.command_remote.remove_remote.error",
    "translation": "Could not remove secure connection: {{.Error}}"
  },
  {
    "id": "api.command_remote.remove_remote_id.help",
    "translation": "ID of secure connection to remove."
  },
  {
    "id": "api.command_remote.service_disabled",
    "translation": "Secure Connection Service is disabled."
  },
  {
    "id": "api.command_remote.service_not_enabled",
    "translation": "Secure Connection Service not enabled."
  },
  {
    "id": "api.command_remote.site_url_not_set",
    "translation": "Site URL not set. Please set this in System Console > Environment > Web Server."
  },
  {
    "id": "api.command_remote.status.help",
    "translation": "Displays status for all secure connections"
  },
  {
    "id": "api.command_remote.unknown_action",
    "translation": "Unknown action `{{.Action}}`"
  },
  {
    "id": "api.command_remove.desc",
    "translation": "Remove a member from the channel"
  },
  {
    "id": "api.command_remove.direct_group.app_error",
    "translation": "You can't remove someone from a direct message channel."
  },
  {
    "id": "api.command_remove.group_constrained_user_denied",
    "translation": "User cannot be removed from the channel by you because they are a member of the groups linked to this channel. To remove them from this channel, they must be removed from the linked groups."
  },
  {
    "id": "api.command_remove.hint",
    "translation": "@[username]"
  },
  {
    "id": "api.command_remove.message.app_error",
    "translation": "A message must be provided with the /remove or /kick command."
  },
  {
    "id": "api.command_remove.missing.app_error",
    "translation": "We couldn't find the user. They may have been deactivated by the System Administrator."
  },
  {
    "id": "api.command_remove.name",
    "translation": "remove"
  },
  {
    "id": "api.command_remove.permission.app_error",
    "translation": "You don't have the appropriate permissions to remove the member."
  },
  {
    "id": "api.command_remove.user_not_in_channel",
    "translation": "{{.Username}} is not a member of this channel."
  },
  {
    "id": "api.command_search.desc",
    "translation": "Search text in messages"
  },
  {
    "id": "api.command_search.hint",
    "translation": "[text]"
  },
  {
    "id": "api.command_search.name",
    "translation": "search"
  },
  {
    "id": "api.command_search.unsupported.app_error",
    "translation": "The search command is not supported on your device."
  },
  {
    "id": "api.command_settings.desc",
    "translation": "Open the Account Settings dialog"
  },
  {
    "id": "api.command_settings.name",
    "translation": "settings"
  },
  {
    "id": "api.command_settings.unsupported.app_error",
    "translation": "The settings command is not supported on your device."
  },
  {
    "id": "api.command_share.available_actions",
    "translation": "Available actions: {{.Actions}}"
  },
  {
    "id": "api.command_share.channel_invite.error",
    "translation": "Error inviting `{{.Name}}` to this channel: {{.Error}}"
  },
  {
    "id": "api.command_share.channel_invite_not_home.error",
    "translation": "Cannot invite secure connection to a shared channel originating somewhere else."
  },
  {
    "id": "api.command_share.channel_remote_id_not_exists",
    "translation": "Shared channel secure connection `{{.RemoteId}}` does not exist for this channel."
  },
  {
    "id": "api.command_share.channel_shared",
    "translation": "This channel is now shared."
  },
  {
    "id": "api.command_share.channel_status.help",
    "translation": "Displays status for this shared channel"
  },
  {
    "id": "api.command_share.channel_status_id",
    "translation": "Status for channel ID `{{.ChannelId}}`"
  },
  {
    "id": "api.command_share.check_channel_exist.error",
    "translation": "Error while checking if shared channel exists: {{.Error}}"
  },
  {
    "id": "api.command_share.could_not_uninvite.error",
    "translation": "Could not uninvite `{{.RemoteId}}`: {{.Error}}"
  },
  {
    "id": "api.command_share.desc",
    "translation": "Shares the current channel with an external Mattermost instance."
  },
  {
    "id": "api.command_share.fetch_remote.error",
    "translation": "Error fetching secure connections: {{.Error}}"
  },
  {
    "id": "api.command_share.fetch_remote_status.error",
    "translation": "Could not fetch status for secure connections: {{.Error}}."
  },
  {
    "id": "api.command_share.hint",
    "translation": "[action]"
  },
  {
    "id": "api.command_share.invalid_value.error",
    "translation": "Invalid value for '{{.Arg}}': {{.Error}}"
  },
  {
    "id": "api.command_share.invitation_sent",
    "translation": "Shared channel invitation has been sent to `{{.Name}} {{.SiteURL}}`."
  },
  {
    "id": "api.command_share.invite_remote.help",
    "translation": "Invites an external Mattermost instance to the current shared channel"
  },
  {
    "id": "api.command_share.missing_action",
    "translation": "Missing action. Available actions: {{.Actions}}"
  },
  {
    "id": "api.command_share.must_specify_valid_remote",
    "translation": "Must specify a valid secure connection ID to invite."
  },
  {
    "id": "api.command_share.name",
    "translation": "share-channel"
  },
  {
    "id": "api.command_share.no_remote_invited",
    "translation": "No secure connections have been invited to this channel."
  },
  {
    "id": "api.command_share.not_shared_channel_unshare",
    "translation": "Cannot unshare a channel that is not shared."
  },
  {
    "id": "api.command_share.permission_required",
    "translation": "You require `{{.Permission}}` permission to manage shared channels."
  },
  {
    "id": "api.command_share.remote_already_invited",
    "translation": "The secure connection has already been invited."
  },
  {
    "id": "api.command_share.remote_id.help",
    "translation": "ID of an existing secure connection. See `secure-connection` command to add a secure connection."
  },
  {
    "id": "api.command_share.remote_id_invalid.error",
    "translation": "Secure connection ID is invalid: {{.Error}}"
  },
  {
    "id": "api.command_share.remote_not_valid",
    "translation": "Must specify a valid secure connection ID to uninvite"
  },
  {
    "id": "api.command_share.remote_table_header",
    "translation": "| Secure connection | Site URL | Read only | Invite accepted | Online | Last sync |"
  },
  {
    "id": "api.command_share.remote_uninvited",
    "translation": "Secure connection `{{.RemoteId}}` uninvited."
  },
  {
    "id": "api.command_share.service_disabled",
    "translation": "Shared Channels Service is disabled."
  },
  {
    "id": "api.command_share.share_channel.error",
    "translation": "Cannot share this channel: {{.Error}}"
  },
  {
    "id": "api.command_share.share_read_only.help",
    "translation": "Channel will be shared in read-only mode"
  },
  {
    "id": "api.command_share.share_read_only.hint",
    "translation": "[readonly] - 'Y' or 'N'.  Defaults to 'N'"
  },
  {
    "id": "api.command_share.shared_channel_unavailable",
    "translation": "This channel is no longer shared."
  },
  {
    "id": "api.command_share.shared_channel_unshare.error",
    "translation": "Cannot unshare this channel: {{.Error}}."
  },
  {
    "id": "api.command_share.uninvite_remote.help",
    "translation": "Uninvites a secure connection from this shared channel"
  },
  {
    "id": "api.command_share.uninvite_remote_id.help",
    "translation": "ID of secure connection to uninvite."
  },
  {
    "id": "api.command_share.unknown_action",
    "translation": "Unknown action `{{.Action}}`. Available actions: {{.Actions}}"
  },
  {
    "id": "api.command_share.unshare_channel.help",
    "translation": "Unshares the current channel"
  },
  {
    "id": "api.command_shortcuts.desc",
    "translation": "Displays a list of keyboard shortcuts"
  },
  {
    "id": "api.command_shortcuts.name",
    "translation": "shortcuts"
  },
  {
    "id": "api.command_shortcuts.unsupported.app_error",
    "translation": "The shortcuts command is not supported on your device."
  },
  {
    "id": "api.command_shrug.desc",
    "translation": "Adds ¯\\_(ツ)_/¯ to your message"
  },
  {
    "id": "api.command_shrug.hint",
    "translation": "[message]"
  },
  {
    "id": "api.command_shrug.name",
    "translation": "shrug"
  },
  {
    "id": "api.config.client.old_format.app_error",
    "translation": "New format for the client configuration is not supported yet. Please specify format=old in the query string."
  },
  {
    "id": "api.config.get_config.restricted_merge.app_error",
    "translation": "Failed to merge given config."
  },
  {
    "id": "api.config.migrate_config.app_error",
    "translation": "Failed to migrate config store."
  },
  {
    "id": "api.config.patch_config.diff.app_error",
    "translation": "Failed to diff configs"
  },
  {
    "id": "api.config.patch_config.restricted_merge.app_error",
    "translation": "Failed to merge given config."
  },
  {
    "id": "api.config.update_config.clear_siteurl.app_error",
    "translation": "Site URL cannot be cleared."
  },
  {
    "id": "api.config.update_config.diff.app_error",
    "translation": "Failed to diff configs"
  },
  {
    "id": "api.config.update_config.not_allowed_security.app_error",
    "translation": "Changing {{.Name}} is not allowed due to security reasons."
  },
  {
    "id": "api.config.update_config.restricted_merge.app_error",
    "translation": "Failed to merge given config."
  },
  {
    "id": "api.context.404.app_error",
    "translation": "Sorry, we could not find the page."
  },
  {
    "id": "api.context.get_user.app_error",
    "translation": "Unable to get user from session UserID."
  },
  {
    "id": "api.context.invalid_body_param.app_error",
    "translation": "Invalid or missing {{.Name}} in request body."
  },
  {
    "id": "api.context.invalid_param.app_error",
    "translation": "Invalid {{.Name}} parameter."
  },
  {
    "id": "api.context.invalid_token.error",
    "translation": "Invalid session token={{.Token}}, err={{.Error}}"
  },
  {
    "id": "api.context.invalid_url_param.app_error",
    "translation": "Invalid or missing {{.Name}} parameter in request URL."
  },
  {
    "id": "api.context.invitation_expired.error",
    "translation": "Invitation is expired."
  },
  {
    "id": "api.context.json_encoding.app_error",
    "translation": "Error encoding JSON."
  },
  {
    "id": "api.context.local_origin_required.app_error",
    "translation": "This endpoint requires a local request origin."
  },
  {
    "id": "api.context.mfa_required.app_error",
    "translation": "Multi-factor authentication is required on this server."
  },
  {
    "id": "api.context.permissions.app_error",
    "translation": "You do not have the appropriate permissions."
  },
  {
    "id": "api.context.remote_id_invalid.app_error",
    "translation": "Unable to find secure connectionID {{.RemoteId}}."
  },
  {
    "id": "api.context.remote_id_mismatch.app_error",
    "translation": "Secure connection ID mismatch."
  },
  {
    "id": "api.context.remote_id_missing.app_error",
    "translation": "Secure connection ID missing."
  },
  {
    "id": "api.context.server_busy.app_error",
    "translation": "Server is busy, non-critical services are temporarily unavailable."
  },
  {
    "id": "api.context.session_expired.app_error",
    "translation": "Invalid or expired session, please login again."
  },
  {
    "id": "api.context.token_provided.app_error",
    "translation": "Session is not OAuth but token was provided in the query string."
  },
  {
    "id": "api.create_terms_of_service.custom_terms_of_service_disabled.app_error",
    "translation": "Custom terms of service feature is disabled."
  },
  {
    "id": "api.create_terms_of_service.empty_text.app_error",
    "translation": "Please enter text for your Custom Terms of Service."
  },
  {
    "id": "api.custom_status.disabled",
    "translation": "Custom status feature has been disabled. Please contact your system administrator for details."
  },
  {
    "id": "api.custom_status.recent_custom_statuses.delete.app_error",
    "translation": "Failed to delete the recent status. Please try adding the status first or contact your system administrator for details."
  },
  {
    "id": "api.email.send_warn_metric_ack.failure.app_error",
    "translation": "Failure to send admin acknowledgment email"
  },
  {
    "id": "api.email.send_warn_metric_ack.invalid_warn_metric.app_error",
    "translation": "Could not find warn metric."
  },
  {
    "id": "api.email.send_warn_metric_ack.missing_server.app_error",
    "translation": "SMTP Server is required"
  },
  {
    "id": "api.email_batching.add_notification_email_to_batch.channel_full.app_error",
    "translation": "Email batching job's receiving channel was full. Please increase the EmailBatchingBufferSize."
  },
  {
    "id": "api.email_batching.add_notification_email_to_batch.disabled.app_error",
    "translation": "Email batching has been disabled by the system administrator."
  },
  {
    "id": "api.email_batching.send_batched_email_notification.button",
    "translation": "Open Mattermost"
  },
  {
    "id": "api.email_batching.send_batched_email_notification.messageButton",
    "translation": "View this message"
  },
  {
    "id": "api.email_batching.send_batched_email_notification.subTitle",
    "translation": "See below for a summary of your new messages."
  },
  {
    "id": "api.email_batching.send_batched_email_notification.subject",
    "translation": {
      "one": "[{{.SiteName}}] New Notification for {{.Month}} {{.Day}}, {{.Year}}",
      "other": "[{{.SiteName}}] New Notifications for {{.Month}} {{.Day}}, {{.Year}}"
    }
  },
  {
    "id": "api.email_batching.send_batched_email_notification.time",
    "translation": "{{.Hour}}:{{.Minute}} {{.TimeZone}}"
  },
  {
    "id": "api.email_batching.send_batched_email_notification.title",
    "translation": {
      "one": "{{ .SenderName }} sent you new message",
      "other": "{{ .SenderName }} and {{.Count}} others sent you new messages"
    }
  },
  {
    "id": "api.emoji.create.duplicate.app_error",
    "translation": "Unable to create emoji. Another emoji with the same name already exists."
  },
  {
    "id": "api.emoji.create.internal_error",
    "translation": "server_error: Encountered internal server error creating the emoji."
  },
  {
    "id": "api.emoji.create.other_user.app_error",
    "translation": "Invalid user id."
  },
  {
    "id": "api.emoji.create.parse.app_error",
    "translation": "Unable to create emoji. Could not understand request."
  },
  {
    "id": "api.emoji.create.too_large.app_error",
    "translation": "Unable to create emoji. Image must be less than 1 MB in size."
  },
  {
    "id": "api.emoji.disabled.app_error",
    "translation": "Custom emoji have been disabled by the system admin."
  },
  {
    "id": "api.emoji.get_image.decode.app_error",
    "translation": "Unable to decode image file for emoji."
  },
  {
    "id": "api.emoji.get_image.read.app_error",
    "translation": "Unable to read image file for emoji."
  },
  {
    "id": "api.emoji.storage.app_error",
    "translation": "File storage not configured properly. Please configure for either S3 or local server file storage."
  },
  {
    "id": "api.emoji.upload.image.app_error",
    "translation": "Unable to create emoji. File must be a PNG, JPEG, or GIF."
  },
  {
    "id": "api.emoji.upload.large_image.decode_error",
    "translation": "Unable to create emoji. An error occurred when trying to decode the image."
  },
  {
    "id": "api.emoji.upload.large_image.encode_error",
    "translation": "Unable to create emoji. An error occurred when trying to encode the image."
  },
  {
    "id": "api.emoji.upload.large_image.gif_decode_error",
    "translation": "Unable to create emoji. An error occurred when trying to decode the GIF image."
  },
  {
    "id": "api.emoji.upload.large_image.gif_encode_error",
    "translation": "Unable to create emoji. An error occurred when trying to encode the GIF image."
  },
  {
    "id": "api.emoji.upload.large_image.too_large.app_error",
    "translation": "Unable to create emoji. Image must be smaller than {{.MaxWidth}} by {{.MaxHeight}}."
  },
  {
    "id": "api.emoji.upload.open.app_error",
    "translation": "Unable to create the emoji. An error occurred when trying to open the attached image."
  },
  {
    "id": "api.error_get_first_admin_visit_marketplace_status",
    "translation": "Error trying to retrieve the first admin visit marketplace status from the store."
  },
  {
    "id": "api.error_set_first_admin_visit_marketplace_status",
    "translation": "Error trying to save the first admin visit marketplace status in the store."
  },
  {
    "id": "api.export.export_not_found.app_error",
    "translation": "Unable to find export file."
  },
  {
    "id": "api.file.append_file.app_error",
    "translation": "Unable to append data to the file."
  },
  {
    "id": "api.file.attachments.disabled.app_error",
    "translation": "File attachments have been disabled on this server."
  },
  {
    "id": "api.file.file_exists.app_error",
    "translation": "Unable to check if the file exists."
  },
  {
    "id": "api.file.file_mod_time.app_error",
    "translation": "Unable to get last modification time for file."
  },
  {
    "id": "api.file.file_reader.app_error",
    "translation": "Unable to get a file reader."
  },
  {
    "id": "api.file.file_size.app_error",
    "translation": "Unable to get the file size."
  },
  {
    "id": "api.file.get_file.public_invalid.app_error",
    "translation": "The public link does not appear to be valid."
  },
  {
    "id": "api.file.get_file_preview.no_preview.app_error",
    "translation": "File doesn't have a preview image."
  },
  {
    "id": "api.file.get_file_thumbnail.no_thumbnail.app_error",
    "translation": "File doesn't have a thumbnail image."
  },
  {
    "id": "api.file.get_public_link.disabled.app_error",
    "translation": "Public links have been disabled."
  },
  {
    "id": "api.file.get_public_link.no_post.app_error",
    "translation": "Unable to get public link for file. File must be attached to a post that can be read by the current user."
  },
  {
    "id": "api.file.list_directory.app_error",
    "translation": "Unable to list directory."
  },
  {
    "id": "api.file.move_file.app_error",
    "translation": "Unable to move file."
  },
  {
    "id": "api.file.no_driver.app_error",
    "translation": "No file driver selected."
  },
  {
    "id": "api.file.read_file.app_error",
    "translation": "Unable to read the file."
  },
  {
    "id": "api.file.read_file.reading_local.app_error",
    "translation": "Encountered an error reading from local server file storage."
  },
  {
    "id": "api.file.remove_directory.app_error",
    "translation": "Unable to remove the directory."
  },
  {
    "id": "api.file.remove_file.app_error",
    "translation": "Unable to remove the file."
  },
  {
    "id": "api.file.test_connection.app_error",
    "translation": "Unable to access the file storage."
  },
  {
    "id": "api.file.test_connection_s3_auth.app_error",
    "translation": "Unable to connect to S3. Verify your Amazon S3 connection authorization parameters and authentication settings."
  },
  {
    "id": "api.file.test_connection_s3_bucket_does_not_exist.app_error",
    "translation": "Ensure your Amazon S3 bucket is available, and verify your bucket permissions."
  },
  {
    "id": "api.file.upload_file.incorrect_channelId.app_error",
    "translation": "Unable to upload the file. Incorrect channel ID: {{.channelId}}"
  },
  {
    "id": "api.file.upload_file.incorrect_number_of_client_ids.app_error",
    "translation": "Unable to upload file(s). Have {{.NumClientIds}} client_ids for {{.NumFiles}} files."
  },
  {
    "id": "api.file.upload_file.incorrect_number_of_files.app_error",
    "translation": "Unable to upload files. Incorrect number of files specified."
  },
  {
    "id": "api.file.upload_file.large_image.app_error",
    "translation": "File above maximum dimensions could not be uploaded: {{.Filename}}"
  },
  {
    "id": "api.file.upload_file.large_image_detailed.app_error",
    "translation": "{{.Filename}} dimensions ({{.Width}} by {{.Height}} pixels) exceed the limits."
  },
  {
    "id": "api.file.upload_file.multiple_channel_ids.app_error",
    "translation": "Unable to upload file(s). Multiple conflicting channel_ids."
  },
  {
    "id": "api.file.upload_file.read_form_value.app_error",
    "translation": "Unable to upload file(s). Error reading the value for {{.Formname}}."
  },
  {
    "id": "api.file.upload_file.read_request.app_error",
    "translation": "Unable to upload file(s). Error reading or parsing request data."
  },
  {
    "id": "api.file.upload_file.storage.app_error",
    "translation": "Unable to upload file. Image storage is not configured."
  },
  {
    "id": "api.file.upload_file.too_large_detailed.app_error",
    "translation": "Unable to upload file {{.Filename}}. {{.Length}} bytes exceeds the maximum allowed {{.Limit}} bytes."
  },
  {
    "id": "api.file.write_file.app_error",
    "translation": "Unable to write the file."
  },
  {
    "id": "api.getThreadsForUser.bad_params",
    "translation": "Before and After parameters to getThreadsForUser are mutually exclusive"
  },
  {
    "id": "api.image.get.app_error",
    "translation": "Requested image url cannot be parsed."
  },
  {
    "id": "api.incoming_webhook.disabled.app_error",
    "translation": "Incoming webhooks have been disabled by the system admin."
  },
  {
    "id": "api.incoming_webhook.invalid_username.app_error",
    "translation": "Invalid username."
  },
  {
    "id": "api.invalid_channel",
    "translation": "Channel listed in the request doesn't belong to the user"
  },
  {
    "id": "api.invalid_custom_url_scheme",
    "translation": "Invalid custom url scheme has been provided"
  },
  {
    "id": "api.invalid_redirect_url",
    "translation": "Invalid redirect url has been provided"
  },
  {
    "id": "api.io_error",
    "translation": "input/output error"
  },
  {
    "id": "api.job.retrieve.nopermissions",
    "translation": "The job types of a job you are trying to retrieve does not contain permissions"
  },
  {
    "id": "api.job.unable_to_create_job.incorrect_job_type",
    "translation": "The job type of the job you are trying to create is invalid"
  },
  {
    "id": "api.job.unable_to_download_job",
    "translation": "Unable to download this job"
  },
  {
    "id": "api.job.unable_to_download_job.incorrect_job_type",
    "translation": "The job type you are trying to download is not supported at the moment"
  },
  {
    "id": "api.ldap_group.not_found",
    "translation": "ldap group not found"
  },
  {
    "id": "api.ldap_groups.existing_group_name_error",
    "translation": "group name already exists"
  },
  {
    "id": "api.ldap_groups.existing_reserved_name_error",
    "translation": "group name already exists as a reserved name"
  },
  {
    "id": "api.ldap_groups.existing_user_name_error",
    "translation": "group name already exists as a user name"
  },
  {
    "id": "api.ldap_groups.license_error",
    "translation": "your license does not support ldap groups"
  },
  {
    "id": "api.license.add_license.array.app_error",
    "translation": "Empty array under 'license' in request."
  },
  {
    "id": "api.license.add_license.expired.app_error",
    "translation": "License is either expired or has not yet started."
  },
  {
    "id": "api.license.add_license.invalid.app_error",
    "translation": "Invalid license file."
  },
  {
    "id": "api.license.add_license.invalid_count.app_error",
    "translation": "Unable to count total unique users."
  },
  {
    "id": "api.license.add_license.no_file.app_error",
    "translation": "No file under 'license' in request."
  },
  {
    "id": "api.license.add_license.open.app_error",
    "translation": "Could not open license file."
  },
  {
    "id": "api.license.add_license.save.app_error",
    "translation": "License did not save properly."
  },
  {
    "id": "api.license.add_license.save_active.app_error",
    "translation": "Active license ID did not save properly."
  },
  {
    "id": "api.license.add_license.unique_users.app_error",
    "translation": "This license only supports {{.Users}} users, when your system has {{.Count}} unique users. Unique users are counted distinctly by email address. You can see total user count under Site Reports -> View Statistics."
  },
  {
    "id": "api.license.client.old_format.app_error",
    "translation": "New format for the client license is not supported yet. Please specify format=old in the query string."
  },
  {
    "id": "api.license.remove_expired_license.failed.error",
    "translation": "Failed to send the disable license email successfully."
  },
  {
    "id": "api.license.request-trial.bad-request",
    "translation": "The number of users requested is not correct."
  },
  {
    "id": "api.license.request-trial.bad-request.terms-not-accepted",
    "translation": "You must accept the Mattermost Software Evaluation Agreement and Privacy Policy to request a license."
  },
  {
    "id": "api.license.request-trial.can-start-trial.error",
    "translation": "Could not check if a trial can be started"
  },
  {
    "id": "api.license.request-trial.can-start-trial.not-allowed",
    "translation": "This trial license key for Mattermost Enterprise Edition has expired and is no longer valid. If you would like to extend your trial period please [contact our sales team](https://mattermost.com/contact-us/)."
  },
  {
    "id": "api.license.request_renewal_link.app_error",
    "translation": "Error getting the license renewal link"
  },
  {
    "id": "api.license.request_trial_license.app_error",
    "translation": "Unable to get a trial license, please try again or contact with support@mattermost.com."
  },
  {
    "id": "api.license.request_trial_license.fail_get_user_count.app_error",
    "translation": "Unable to get a trial license, please try again or contact with support@mattermost.com. Cannot obtain the number of registered users."
  },
  {
    "id": "api.license.request_trial_license.no-site-url.app_error",
    "translation": "Unable to request a trial license. Please configure a Site URL in the web server section of the Mattermost System Console."
  },
  {
    "id": "api.license.upgrade_needed.app_error",
    "translation": "Feature requires an upgrade to Enterprise Edition."
  },
  {
    "id": "api.marshal_error",
    "translation": "marshal error"
  },
  {
    "id": "api.migrate_to_saml.error",
    "translation": "Unable to migrate SAML."
  },
  {
    "id": "api.no_license",
    "translation": "E10 or E20 license required to use this endpoint."
  },
  {
    "id": "api.oauth.allow_oauth.redirect_callback.app_error",
    "translation": "invalid_request: Supplied redirect_uri did not match registered callback_url."
  },
  {
    "id": "api.oauth.allow_oauth.turn_off.app_error",
    "translation": "The system admin has turned off OAuth2 Service Provider."
  },
  {
    "id": "api.oauth.auth_complete",
    "translation": "Authentication complete"
  },
  {
    "id": "api.oauth.authorize_oauth.disabled.app_error",
    "translation": "The system admin has turned off OAuth2 Service Provider."
  },
  {
    "id": "api.oauth.click_redirect",
    "translation": "If you are not redirected automatically, please click the <a href='{{.Link}}'>link</a>"
  },
  {
    "id": "api.oauth.close_browser",
    "translation": "You can close this browser tab now."
  },
  {
    "id": "api.oauth.get_access_token.bad_client_id.app_error",
    "translation": "invalid_request: Bad client_id."
  },
  {
    "id": "api.oauth.get_access_token.bad_client_secret.app_error",
    "translation": "invalid_request: Missing client_secret."
  },
  {
    "id": "api.oauth.get_access_token.bad_grant.app_error",
    "translation": "invalid_request: Bad grant_type."
  },
  {
    "id": "api.oauth.get_access_token.credentials.app_error",
    "translation": "invalid_client: Invalid client credentials."
  },
  {
    "id": "api.oauth.get_access_token.disabled.app_error",
    "translation": "The system admin has turned off OAuth2 Service Provider."
  },
  {
    "id": "api.oauth.get_access_token.expired_code.app_error",
    "translation": "invalid_grant: Invalid or expired authorization code."
  },
  {
    "id": "api.oauth.get_access_token.internal.app_error",
    "translation": "server_error: Encountered internal server error while accessing database."
  },
  {
    "id": "api.oauth.get_access_token.internal_saving.app_error",
    "translation": "server_error: Encountered internal server error while saving access token to database."
  },
  {
    "id": "api.oauth.get_access_token.internal_session.app_error",
    "translation": "server_error: Encountered internal server error while saving session to database."
  },
  {
    "id": "api.oauth.get_access_token.internal_user.app_error",
    "translation": "server_error: Encountered internal server error while pulling user from database."
  },
  {
    "id": "api.oauth.get_access_token.missing_code.app_error",
    "translation": "invalid_request: Missing code."
  },
  {
    "id": "api.oauth.get_access_token.missing_refresh_token.app_error",
    "translation": "invalid_request: Missing refresh_token."
  },
  {
    "id": "api.oauth.get_access_token.redirect_uri.app_error",
    "translation": "invalid_request: Supplied redirect_uri does not match authorization code redirect_uri."
  },
  {
    "id": "api.oauth.get_access_token.refresh_token.app_error",
    "translation": "invalid_grant: Invalid refresh token."
  },
  {
    "id": "api.oauth.invalid_state_token.app_error",
    "translation": "Invalid state token."
  },
  {
    "id": "api.oauth.redirecting_back",
    "translation": "Redirecting you back to the app."
  },
  {
    "id": "api.oauth.register_oauth_app.turn_off.app_error",
    "translation": "The system admin has turned off OAuth2 Service Provider."
  },
  {
    "id": "api.oauth.revoke_access_token.del_session.app_error",
    "translation": "Error deleting session from DB."
  },
  {
    "id": "api.oauth.revoke_access_token.del_token.app_error",
    "translation": "Error deleting access token from DB."
  },
  {
    "id": "api.oauth.revoke_access_token.get.app_error",
    "translation": "Error getting access token from DB before deletion."
  },
  {
    "id": "api.oauth.singup_with_oauth.disabled.app_error",
    "translation": "User sign-up is disabled."
  },
  {
    "id": "api.oauth.singup_with_oauth.expired_link.app_error",
    "translation": "The signup link has expired."
  },
  {
    "id": "api.oauth.singup_with_oauth.invalid_link.app_error",
    "translation": "The signup link does not appear to be valid."
  },
  {
    "id": "api.outgoing_webhook.disabled.app_error",
    "translation": "Outgoing webhooks have been disabled by the system admin."
  },
  {
    "id": "api.plugin.add_public_key.open.app_error",
    "translation": "An error occurred while opening the public key file."
  },
  {
    "id": "api.plugin.install.download_failed.app_error",
    "translation": "An error occurred while downloading the plugin."
  },
  {
    "id": "api.plugin.upload.array.app_error",
    "translation": "File array is empty in multipart/form request."
  },
  {
    "id": "api.plugin.upload.file.app_error",
    "translation": "Unable to open file in multipart/form request."
  },
  {
    "id": "api.plugin.upload.no_file.app_error",
    "translation": "Missing file in multipart/form request."
  },
  {
    "id": "api.plugin.verify_plugin.app_error",
    "translation": "Unable to verify plugin signature."
  },
  {
    "id": "api.post.check_for_out_of_channel_group_users.message.none",
    "translation": "@{{.GroupName}} has no members on this team"
  },
  {
    "id": "api.post.check_for_out_of_channel_groups_mentions.message.multiple",
    "translation": "@{{.Usernames}} and @{{.LastUsername}} did not get notified by this mention because they are not in the channel. They cannot be added to the channel because they are not a member of the linked groups. To add them to this channel, they must be added to the linked groups."
  },
  {
    "id": "api.post.check_for_out_of_channel_groups_mentions.message.one",
    "translation": "@{{.Username}} did not get notified by this mention because they are not in the channel. They cannot be added to the channel because they are not a member of the linked groups. To add them to this channel, they must be added to the linked groups."
  },
  {
    "id": "api.post.check_for_out_of_channel_mentions.message.multiple",
    "translation": "@{{.Usernames}} and @{{.LastUsername}} did not get notified by this mention because they are not in the channel."
  },
  {
    "id": "api.post.check_for_out_of_channel_mentions.message.one",
    "translation": "@{{.Username}} did not get notified by this mention because they are not in the channel."
  },
  {
    "id": "api.post.create_post.can_not_post_to_deleted.error",
    "translation": "Can not post to deleted channel."
  },
  {
    "id": "api.post.create_post.channel_root_id.app_error",
    "translation": "Invalid ChannelId for RootId parameter."
  },
  {
    "id": "api.post.create_post.parent_id.app_error",
    "translation": "Invalid ParentId parameter."
  },
  {
    "id": "api.post.create_post.root_id.app_error",
    "translation": "Invalid RootId parameter."
  },
  {
    "id": "api.post.create_post.town_square_read_only",
    "translation": "This channel is read-only. Only members with permission can post here."
  },
  {
    "id": "api.post.create_webhook_post.creating.app_error",
    "translation": "Error creating post."
  },
  {
    "id": "api.post.deduplicate_create_post.failed_to_get",
    "translation": "Failed to fetch original post after deduplicating a client repeating the same request."
  },
  {
    "id": "api.post.deduplicate_create_post.pending",
    "translation": "Rejected post since another client is making the same request."
  },
  {
    "id": "api.post.delete_post.can_not_delete_post_in_deleted.error",
    "translation": "Can not delete a post in a deleted channel."
  },
  {
    "id": "api.post.disabled_all",
    "translation": "@all has been disabled because the channel has more than {{.Users}} users."
  },
  {
    "id": "api.post.disabled_channel",
    "translation": "@channel has been disabled because the channel has more than {{.Users}} users."
  },
  {
    "id": "api.post.disabled_here",
    "translation": "@here has been disabled because the channel has more than {{.Users}} users."
  },
  {
    "id": "api.post.do_action.action_id.app_error",
    "translation": "Invalid action id."
  },
  {
    "id": "api.post.do_action.action_integration.app_error",
    "translation": "Action integration error."
  },
  {
    "id": "api.post.error_get_post_id.pending",
    "translation": "Unable to get the pending post."
  },
  {
    "id": "api.post.get_message_for_notification.files_sent",
    "translation": {
      "one": "{{.Count}} file sent: {{.Filenames}}",
      "other": "{{.Count}} files sent: {{.Filenames}}"
    }
  },
  {
    "id": "api.post.get_message_for_notification.images_sent",
    "translation": {
      "one": "{{.Count}} image sent: {{.Filenames}}",
      "other": "{{.Count}} images sent: {{.Filenames}}"
    }
  },
  {
    "id": "api.post.link_preview_disabled.app_error",
    "translation": "Link previews have been disabled by the system administrator."
  },
  {
    "id": "api.post.patch_post.can_not_update_post_in_deleted.error",
    "translation": "Can not update a post in a deleted channel."
  },
  {
    "id": "api.post.save_is_pinned_post.town_square_read_only",
    "translation": "This channel is read-only. Only members with permission can pin or unpin posts here."
  },
  {
    "id": "api.post.search_files.invalid_body.app_error",
    "translation": "Unable to parse the request body."
  },
  {
    "id": "api.post.search_posts.invalid_body.app_error",
    "translation": "Unable to parse the request body."
  },
  {
    "id": "api.post.send_notification_and_forget.push_channel_mention",
    "translation": " notified the channel."
  },
  {
    "id": "api.post.send_notification_and_forget.push_comment_on_post",
    "translation": " commented on your post."
  },
  {
    "id": "api.post.send_notification_and_forget.push_comment_on_thread",
    "translation": " commented on a thread you participated in."
  },
  {
    "id": "api.post.send_notifications_and_forget.push_explicit_mention",
    "translation": " mentioned you."
  },
  {
    "id": "api.post.send_notifications_and_forget.push_general_message",
    "translation": " posted a message."
  },
  {
    "id": "api.post.send_notifications_and_forget.push_image_only",
    "translation": " attached a file."
  },
  {
    "id": "api.post.send_notifications_and_forget.push_message",
    "translation": "sent you a message."
  },
  {
    "id": "api.post.update_post.can_not_update_post_in_deleted.error",
    "translation": "Can not update a post in a deleted channel."
  },
  {
    "id": "api.post.update_post.find.app_error",
    "translation": "Unable to find the existing post or comment to update."
  },
  {
    "id": "api.post.update_post.permissions_details.app_error",
    "translation": "Already deleted id={{.PostId}}."
  },
  {
    "id": "api.post.update_post.permissions_time_limit.app_error",
    "translation": "Post edit is only allowed for {{.timeLimit}} seconds. Please ask your System Administrator for details."
  },
  {
    "id": "api.post.update_post.system_message.app_error",
    "translation": "Unable to update system message."
  },
  {
    "id": "api.post_get_post_by_id.get.app_error",
    "translation": "Unable to get post."
  },
  {
    "id": "api.preference.delete_preferences.delete.app_error",
    "translation": "Unable to delete user preferences."
  },
  {
    "id": "api.preference.delete_preferences.update_sidebar.app_error",
    "translation": "Unable to update sidebar to match deleted preferences"
  },
  {
    "id": "api.preference.preferences_category.get.app_error",
    "translation": "Unable to get user preferences."
  },
  {
    "id": "api.preference.update_preferences.set.app_error",
    "translation": "Unable to set user preferences."
  },
  {
    "id": "api.preference.update_preferences.update_sidebar.app_error",
    "translation": "Unable to update sidebar to match updated preferences"
  },
  {
    "id": "api.push_notification.disabled.app_error",
    "translation": "Push Notifications are disabled on this server."
  },
  {
    "id": "api.push_notification.id_loaded.default_message",
    "translation": "You've received a new message."
  },
  {
    "id": "api.push_notification.id_loaded.fetch.app_error",
    "translation": "An error occurred fetching the ID-loaded push notification."
  },
  {
    "id": "api.push_notifications.message.parse.app_error",
    "translation": "An error occurred building the push notification message."
  },
  {
    "id": "api.push_notifications.session.expired",
    "translation": "Session Expired: Please log in to continue receiving notifications. Sessions for {{.siteName}} are configured by your System Administrator to expire every {{.daysCount}} day(s)."
  },
  {
    "id": "api.push_notifications_ack.forward.app_error",
    "translation": "An error occurred sending the receipt delivery to the push notification service."
  },
  {
    "id": "api.push_notifications_ack.message.parse.app_error",
    "translation": "An error occurred building the push notification ack message."
  },
  {
    "id": "api.reaction.delete.archived_channel.app_error",
    "translation": "You cannot remove a reaction in an archived channel."
  },
  {
    "id": "api.reaction.save.archived_channel.app_error",
    "translation": "You cannot react in an archived channel."
  },
  {
    "id": "api.reaction.save_reaction.invalid.app_error",
    "translation": "Reaction is not valid."
  },
  {
    "id": "api.reaction.save_reaction.user_id.app_error",
    "translation": "You cannot save reaction for the other user."
  },
  {
    "id": "api.reaction.town_square_read_only",
    "translation": "Reacting to posts is not possible in read-only channels."
  },
  {
    "id": "api.remote_cluster.delete.app_error",
    "translation": "We encountered an error deleting the secure connection."
  },
  {
    "id": "api.remote_cluster.get.app_error",
    "translation": "We encountered an error retrieving a secure connection."
  },
  {
    "id": "api.remote_cluster.invalid_id.app_error",
    "translation": "Invalid id."
  },
  {
    "id": "api.remote_cluster.invalid_topic.app_error",
    "translation": "Invalid topic."
  },
  {
    "id": "api.remote_cluster.save.app_error",
    "translation": "We encountered an error saving the secure connection."
  },
  {
    "id": "api.remote_cluster.save_not_unique.app_error",
    "translation": "Secure connection has already been added."
  },
  {
    "id": "api.remote_cluster.service_not_enabled.app_error",
    "translation": "The remote cluster service is not enabled."
  },
  {
    "id": "api.remote_cluster.update.app_error",
    "translation": "We encountered an error updating the secure connection."
  },
  {
    "id": "api.remote_cluster.update_not_unique.app_error",
    "translation": "Secure connection with the same url already exists."
  },
  {
    "id": "api.restricted_system_admin",
    "translation": "This action is forbidden to a restricted system admin."
  },
  {
    "id": "api.roles.patch_roles.license.error",
    "translation": "Your license does not support advanced permissions."
  },
  {
    "id": "api.roles.patch_roles.not_allowed_permission.error",
    "translation": "One or more of the following permissions that you are trying to add or remove is not allowed"
  },
  {
    "id": "api.scheme.create_scheme.license.error",
    "translation": "Your license does not support creating permissions schemes."
  },
  {
    "id": "api.scheme.delete_scheme.license.error",
    "translation": "Your license not support delete permissions schemes"
  },
  {
    "id": "api.scheme.get_channels_for_scheme.scope.error",
    "translation": "Unable to get the channels for scheme because the supplied scheme is not a channel scheme."
  },
  {
    "id": "api.scheme.get_teams_for_scheme.scope.error",
    "translation": "Unable to get the teams for scheme because the supplied scheme is not a team scheme."
  },
  {
    "id": "api.scheme.patch_scheme.license.error",
    "translation": "Your license does not support update permissions schemes"
  },
  {
    "id": "api.server.license_up_for_renewal.error_generating_link",
    "translation": "Failed to generate the license renewal link"
  },
  {
    "id": "api.server.license_up_for_renewal.error_sending_email",
    "translation": "Failed to send license up for renewal emails"
  },
  {
    "id": "api.server.start_server.forward80to443.disabled_while_using_lets_encrypt",
    "translation": "Must enable Forward80To443 when using LetsEncrypt"
  },
  {
    "id": "api.server.start_server.forward80to443.enabled_but_listening_on_wrong_port",
    "translation": "Unable to forward port 80 to port 443 while listening on port %s: disable Forward80To443 if using a proxy server"
  },
  {
    "id": "api.server.start_server.rate_limiting_memory_store",
    "translation": "Unable to initialize rate limiting memory store. Check MemoryStoreSize config setting."
  },
  {
    "id": "api.server.start_server.rate_limiting_rate_limiter",
    "translation": "Unable to initialize rate limiting."
  },
  {
    "id": "api.server.start_server.starting.critical",
    "translation": "Error starting server, err:%v"
  },
  {
    "id": "api.server.warn_metric.bot_response.mailto_contact_header",
    "translation": "Contact: {{.Contact}}"
  },
  {
    "id": "api.server.warn_metric.bot_response.mailto_diagnostic_id_header",
    "translation": "Diagnostic Id: {{.DiagnosticId}}"
  },
  {
    "id": "api.server.warn_metric.bot_response.mailto_email_header",
    "translation": "Email: {{.Email}}"
  },
  {
    "id": "api.server.warn_metric.bot_response.mailto_footer",
    "translation": "If you have any additional inquiries, please contact support@mattermost.com"
  },
  {
    "id": "api.server.warn_metric.bot_response.mailto_registered_users_header",
    "translation": "Total Active Users: {{.NoRegisteredUsers}}"
  },
  {
    "id": "api.server.warn_metric.bot_response.mailto_site_url_header",
    "translation": "Site URL: {{.SiteUrl}}"
  },
  {
    "id": "api.server.warn_metric.bot_response.mailto_subject",
    "translation": "Mattermost Contact Us request"
  },
  {
    "id": "api.server.warn_metric.bot_response.notification_failure.body",
    "translation": "Please email us."
  },
  {
    "id": "api.server.warn_metric.bot_response.notification_failure.message",
    "translation": "Message could not be sent."
  },
  {
    "id": "api.server.warn_metric.bot_response.notification_success.message",
    "translation": "Thank you for contacting Mattermost. We will follow up with you soon."
  },
  {
    "id": "api.server.warn_metric.bot_response.start_trial_failure.message",
    "translation": "Trial license could not be retrieved. Visit https://mattermost.com/trial/ to request a license."
  },
  {
    "id": "api.server.warn_metric.contact_us",
    "translation": "Contact Us"
  },
  {
    "id": "api.server.warn_metric.contacting_us",
    "translation": "Contacting Us"
  },
  {
    "id": "api.server.warn_metric.email_domain.contact_us.email_body",
    "translation": "Mattermost contact us request. I'm interested in learning more about using Guest Accounts.\r\n"
  },
  {
    "id": "api.server.warn_metric.email_domain.notification_body",
    "translation": "Projects often involve people both inside and outside of an organization. With Guest Accounts, you can bring external partners into your Mattermost system and specify who they can work with and what they can see.\r\n\r\n[Learn more about enabling Guest Accounts](https://www.mattermost.com/docs-guest-accounts/?utm_medium=product&utm_source=mattermost-advisor-bot&utm_content=guest-accounts).\r\n\r\nBy clicking Contact Us, you'll be sharing your information with Mattermost, Inc. [Learn more](https://mattermost.com/pl/default-admin-advisory)"
  },
  {
    "id": "api.server.warn_metric.email_domain.notification_title",
    "translation": "Creating Guest Accounts"
  },
  {
    "id": "api.server.warn_metric.email_domain.start_trial.notification_body",
    "translation": "Projects often involve people both inside and outside of an organization. With Guest Accounts, you can bring external partners into your Mattermost system and specify who they can work with and what they can see.\r\n\r\n[Learn more about enabling Guest Accounts](https://www.mattermost.com/docs-guest-accounts/?utm_medium=product&utm_source=mattermost-advisor-bot&utm_content=guest-accounts)\r\n\r\nBy clicking Start trial, I agree to the [Mattermost Software Evaluation Agreement](https://mattermost.com/software-evaluation-agreement/), [Privacy Policy](https://mattermost.com/privacy-policy/), and receiving product emails."
  },
  {
    "id": "api.server.warn_metric.email_domain.start_trial_notification_success.message",
    "translation": "Your Enterprise trial is now active. Go to **System Console > Authentication > Guest Access** to enable Guest Accounts."
  },
  {
    "id": "api.server.warn_metric.email_us",
    "translation": "Email us"
  },
  {
    "id": "api.server.warn_metric.mfa.contact_us.email_body",
    "translation": "Mattermost contact us request. I'm interested in learning more about enforcing Multi-Factor Authentication.\r\n"
  },
  {
    "id": "api.server.warn_metric.mfa.notification_body",
    "translation": "Your Mattermost system has multi-factor authentication enabled, giving users the choice to secure their accounts with additional means of authentication beyond a password. To improve security across the system you can require all Mattermost accounts to use multi-factor authentication.\r\n\r\n[Learn more about enforcing Multi-Factor Authentication](https://www.mattermost.com/docs-multi-factor-authentication/?utm_medium=product&utm_source=mattermost-advisor-bot&utm_content=multi-factor-authentication). \r\n\r\nBy clicking Contact Us, you'll be sharing your information with Mattermost, Inc. [Learn more](https://mattermost.com/pl/default-admin-advisory)"
  },
  {
    "id": "api.server.warn_metric.mfa.notification_title",
    "translation": "Enforcing Multi-Factor Authentication"
  },
  {
    "id": "api.server.warn_metric.mfa.start_trial.notification_body",
    "translation": "Your Mattermost system has multi-factor authentication enabled, giving users the choice to secure their accounts with additional means of authentication beyond a password. To improve security across the system you can require all Mattermost accounts to use multi-factor authentication.\r\n\r\n[Learn more about enforcing Multi-Factor Authentication](https://www.mattermost.com/docs-multi-factor-authentication/?utm_medium=product&utm_source=mattermost-advisor-bot&utm_content=multi-factor-authentication)\r\n\r\nBy clicking Start trial, I agree to the [Mattermost Software Evaluation Agreement](https://mattermost.com/software-evaluation-agreement/), [Privacy Policy](https://mattermost.com/privacy-policy/), and receiving product emails."
  },
  {
    "id": "api.server.warn_metric.mfa.start_trial_notification_success.message",
    "translation": "Your Enterprise trial is now active. Go to **System Console > Authentication > MFA** to enforce multi-factor authentication."
  },
  {
    "id": "api.server.warn_metric.number_of_active_users_100.contact_us.email_body",
    "translation": "Mattermost contact us request. My team now has 100 users, and I'm considering Mattermost Enterprise Edition.\r\n"
  },
  {
    "id": "api.server.warn_metric.number_of_active_users_100.notification_body",
    "translation": "Your Mattermost system has over 100 users. As your user base grows, provisioning new accounts can become time-consuming. We recommend that you integrate your organization’s Active Directory/LDAP, which will allow anyone with an account to access Mattermost.\r\n\r\n[Learn more about integrating with AD/LDAP](https://www.mattermost.com/docs-adldap/?utm_medium=product&utm_source=mattermost-advisor-bot&utm_content=adldap)\r\n\r\nBy clicking Contact Us, you'll be sharing your information with Mattermost, Inc. [Learn more](https://mattermost.com/pl/default-admin-advisory)"
  },
  {
    "id": "api.server.warn_metric.number_of_active_users_100.notification_title",
    "translation": "Scaling with Mattermost"
  },
  {
    "id": "api.server.warn_metric.number_of_active_users_100.start_trial.notification_body",
    "translation": "Your Mattermost system has over 100 users. As your user base grows, provisioning new accounts can become time-consuming. We recommend that you integrate your organization’s Active Directory/LDAP, which will allow anyone with an account to access Mattermost.\r\n\r\n[Learn more about integrating with AD/LDAP](https://www.mattermost.com/docs-adldap/?utm_medium=product&utm_source=mattermost-advisor-bot&utm_content=adldap)\r\n\r\nBy clicking Start trial, I agree to the [Mattermost Software Evaluation Agreement](https://mattermost.com/software-evaluation-agreement/), [Privacy Policy](https://mattermost.com/privacy-policy/), and receiving product emails."
  },
  {
    "id": "api.server.warn_metric.number_of_active_users_100.start_trial.notification_success.message",
    "translation": "Your Enterprise trial is now active. Go to **System Console > Authentication > AD/LDAP** to integrate your AD/LDAP service."
  },
  {
    "id": "api.server.warn_metric.number_of_active_users_200.contact_us.email_body",
    "translation": "Mattermost contact us request. My team now has 200 users, and I'm considering Mattermost Enterprise Edition.\r\n"
  },
  {
    "id": "api.server.warn_metric.number_of_active_users_200.notification_body",
    "translation": "Your Mattermost system now has 200 users. When you connect Mattermost with your organization's single sign-on provider, users can access Mattermost without having to re-enter their credentials. We recommend you integrate your SAML 2.0 provider with your Mattermost server.[Learn more about integrating with SAML 2.0](https://www.mattermost.com/docs-saml/?utm_medium=product&utm_source=mattermost-advisor-bot&utm_content=saml).\r\n\r\nBy clicking Contact Us, you'll be sharing your information with Mattermost, Inc. [Learn more](https://mattermost.com/pl/default-admin-advisory)"
  },
  {
    "id": "api.server.warn_metric.number_of_active_users_200.notification_title",
    "translation": "Scaling with Mattermost"
  },
  {
    "id": "api.server.warn_metric.number_of_active_users_200.start_trial.notification_body",
    "translation": "Your Mattermost system now has 200 users. When you connect Mattermost with your organization's single sign-on provider, users can access Mattermost without having to re-enter their credentials. We recommend you integrate your SAML 2.0 provider with your Mattermost server.[Learn more about integrating with SAML 2.0](https://www.mattermost.com/docs-saml/?utm_medium=product&utm_source=mattermost-advisor-bot&utm_content=saml)\r\n\r\nBy clicking Start trial, I agree to the [Mattermost Software Evaluation Agreement](https://mattermost.com/software-evaluation-agreement/), [Privacy Policy](https://mattermost.com/privacy-policy/), and receiving product emails."
  },
  {
    "id": "api.server.warn_metric.number_of_active_users_200.start_trial.notification_success.message",
    "translation": "Your Enterprise trial is now active. Go to **System Console > Authentication > SAML 2.0** to integrate with your SAML 2.0 provider."
  },
  {
    "id": "api.server.warn_metric.number_of_active_users_300.contact_us.email_body",
    "translation": "Mattermost contact us request. I'm interested in learning more about creating read-only Announcement Channels.\r\n"
  },
  {
    "id": "api.server.warn_metric.number_of_active_users_300.notification_body",
    "translation": "With so much conversation happening across Mattermost, it can be challenging to know where to look for important information. If you want to broadcast a message to a large audience, you can set up read-only Announcement Channels where anyone can join but only channel admins can post messages.\r\n\r\n[Learn more about creating read-only Announcement Channels](https://www.mattermost.com/docs-channel-moderation/?utm_medium=product&utm_source=mattermost-advisor-bot&utm_content=channel-moderation)\r\n\r\nBy clicking Contact Us, you'll be sharing your information with Mattermost, Inc. [Learn more](https://mattermost.com/pl/default-admin-advisory)"
  },
  {
    "id": "api.server.warn_metric.number_of_active_users_300.start_trial.notification_body",
    "translation": "With so much conversation happening across Mattermost, it can be challenging to know where to look for important information. If you want to broadcast a message to a large audience, you can set up read-only Announcement Channels where anyone can join but only channel admins can post messages.\r\n\r\n[Learn more about creating read-only Announcement Channels](https://www.mattermost.com/docs-channel-moderation/?utm_medium=product&utm_source=mattermost-advisor-bot&utm_content=channel-moderation)\r\n\r\nBy clicking Start trial, I agree to the [Mattermost Software Evaluation Agreement](https://mattermost.com/software-evaluation-agreement/), [Privacy Policy](https://mattermost.com/privacy-policy/), and receiving product emails."
  },
  {
    "id": "api.server.warn_metric.number_of_active_users_300.start_trial.notification_success.message",
    "translation": "Your Enterprise trial is now active. Create a channel and go to **System Console > User Management > Channels** to limit posting to channel admins."
  },
  {
    "id": "api.server.warn_metric.number_of_active_users_300.start_trial.notification_title",
    "translation": "Read-Only Announcement Channels"
  },
  {
    "id": "api.server.warn_metric.number_of_active_users_500.contact_us.email_body",
    "translation": "Mattermost contact us request. My team now has 500 users, and I'm considering Mattermost Enterprise Edition.\r\n"
  },
  {
    "id": "api.server.warn_metric.number_of_active_users_500.notification_body",
    "translation": "Mattermost strongly recommends that deployments of over 500 users take advantage of features such as user management, server clustering and performance monitoring. Contact us to learn more and let us know how we can help.\r\n\r\nBy clicking Contact Us, you'll be sharing your information with Mattermost, Inc. [Learn more](https://mattermost.com/pl/default-admin-advisory)"
  },
  {
    "id": "api.server.warn_metric.number_of_active_users_500.notification_title",
    "translation": "Scaling with Mattermost"
  },
  {
    "id": "api.server.warn_metric.number_of_active_users_500.start_trial.notification_body",
    "translation": "Mattermost strongly recommends that deployments of over 500 users take advantage of features such as user management, server clustering and performance monitoring. Contact us to learn more and let us know how we can help.\r\n\r\nBy clicking Start trial, I agree to the [Mattermost Software Evaluation Agreement](https://mattermost.com/software-evaluation-agreement/), [Privacy Policy](https://mattermost.com/privacy-policy/), and receiving product emails."
  },
  {
    "id": "api.server.warn_metric.number_of_active_users_500.start_trial.notification_success.message",
    "translation": "Your Enterprise trial is now active. Go to the System Console to enable advanced features."
  },
  {
    "id": "api.server.warn_metric.number_of_channels_50.contact_us.email_body",
    "translation": "Mattermost contact us request. I'm interested in learning more about using Advanced Permissions with System Schemes.\r\n"
  },
  {
    "id": "api.server.warn_metric.number_of_channels_50.notification_body",
    "translation": "Channels help improve communication, but with users across Mattermost joining and creating channels, the challenge of keeping the system organized increases. Advanced Permissions enable you to set which users or roles can perform certain actions, including managing channel settings and members, using @channel or @here to tag broad groups of users, and creating new webhooks.\r\n\r\n[Learn more about using Advanced Permissions](https://www.mattermost.com/docs-advanced-permissions/?utm_medium=product&utm_source=mattermost-advisor-bot&utm_content=advanced-permissions)\r\n\r\nBy clicking Contact Us, you'll be sharing your information with Mattermost, Inc. [Learn more](https://mattermost.com/pl/default-admin-advisory)"
  },
  {
    "id": "api.server.warn_metric.number_of_channels_50.notification_title",
    "translation": "Using Advanced Permissions"
  },
  {
    "id": "api.server.warn_metric.number_of_channels_50.start_trial.notification_body",
    "translation": "Channels help improve communication, but with users across Mattermost joining and creating channels, the challenge of keeping the system organized increases. Advanced Permissions enable you to set which users or roles can perform certain actions, including managing channel settings and members, using @channel or @here to tag broad groups of users, and creating new webhooks.\r\n\r\n[Learn more about using Advanced Permissions](https://www.mattermost.com/docs-advanced-permissions/?utm_medium=product&utm_source=mattermost-advisor-bot&utm_content=advanced-permissions)\r\n\r\nBy clicking Start trial, I agree to the [Mattermost Software Evaluation Agreement](https://mattermost.com/software-evaluation-agreement/), [Privacy Policy](https://mattermost.com/privacy-policy/), and receiving product emails."
  },
  {
    "id": "api.server.warn_metric.number_of_channels_50.start_trial.notification_success.message",
    "translation": "Your Enterprise trial is now active. Go to **System Console > User Management > Permissions** to enable Advanced Permissions."
  },
  {
    "id": "api.server.warn_metric.number_of_posts_2M.contact_us.email_body",
    "translation": "Mattermost contact us request. I'm interested in learning more about improving performance with Elasticsearch.\r\n"
  },
  {
    "id": "api.server.warn_metric.number_of_posts_2M.notification_body",
    "translation": "Your Mattermost system has a large number of messages. The default Mattermost database search starts to show performance degradation at around 2.5 million posts. With over 5 million posts, Elasticsearch can help avoid significant performance issues, such as timeouts, with search and at-mentions. Contact us to learn more and let us know how we can help.\r\n\r\n[Learn more about improving performance](https://www.mattermost.com/docs-elasticsearch/?utm_medium=product&utm_source=mattermost-advisor-bot&utm_content=elasticsearch)\r\n\r\nBy clicking Contact Us, you'll be sharing your information with Mattermost, Inc. [Learn more](https://mattermost.com/pl/default-admin-advisory)"
  },
  {
    "id": "api.server.warn_metric.number_of_posts_2M.notification_title",
    "translation": "Improving Performance"
  },
  {
    "id": "api.server.warn_metric.number_of_posts_2M.start_trial.notification_body",
    "translation": "Your Mattermost system has a large number of messages. The default Mattermost database search starts to show performance degradation at around 2.5 million posts. With over 5 million posts, Elasticsearch can help avoid significant performance issues, such as timeouts, with search and at-mentions. Contact us to learn more and let us know how we can help.\r\n\r\n[Learn more about improving performance](https://www.mattermost.com/docs-elasticsearch/?utm_medium=product&utm_source=mattermost-advisor-bot&utm_content=elasticsearch)\r\n\r\nBy clicking Start trial, I agree to the [Mattermost Software Evaluation Agreement](https://mattermost.com/software-evaluation-agreement/), [Privacy Policy](https://mattermost.com/privacy-policy/), and receiving product emails."
  },
  {
    "id": "api.server.warn_metric.number_of_posts_2M.start_trial.notification_success.message",
    "translation": "Your Enterprise trial is now active. Once you have an Elasticsearch server, go to **System Console > Environment > Elasticsearch** to configure Elasticsearch."
  },
  {
    "id": "api.server.warn_metric.number_of_teams_5.contact_us.email_body",
    "translation": "Mattermost contact us request. I'm interested in learning more about Advanced Permissions with Team Schemes.\r\n"
  },
  {
    "id": "api.server.warn_metric.number_of_teams_5.notification_body",
    "translation": "Your Mattermost system now has several teams. Many teams have their own preferred way of coordinating and collaborating, including how channels are created, who can invite new teammates, and how integrations are managed. Team Override Schemes allow you to customize user permissions within each team to meet their specific needs.\r\n\r\n[Learn more about using Advanced Permissions](https://www.mattermost.com/docs-advanced-permissions-team-override/?utm_medium=product&utm_source=mattermost-advisor-bot&utm_content=advanced-permissions-team-override).\r\n\r\nBy clicking Contact Us, you'll be sharing your information with Mattermost, Inc. [Learn more](https://mattermost.com/pl/default-admin-advisory)"
  },
  {
    "id": "api.server.warn_metric.number_of_teams_5.notification_title",
    "translation": "Using Advanced Permissions"
  },
  {
    "id": "api.server.warn_metric.number_of_teams_5.start_trial.notification_body",
    "translation": "Your Mattermost system now has several teams. Many teams have their own preferred way of coordinating and collaborating, including how channels are created, who can invite new teammates, and how integrations are managed. Team Override Schemes allow you to customize user permissions within each team to meet their specific needs.\r\n\r\n[Learn more about using Advanced Permissions](https://www.mattermost.com/docs-advanced-permissions-team-override/?utm_medium=product&utm_source=mattermost-advisor-bot&utm_content=advanced-permissions-team-override)\r\n\r\nBy clicking Start trial, I agree to the [Mattermost Software Evaluation Agreement](https://mattermost.com/software-evaluation-agreement/), [Privacy Policy](https://mattermost.com/privacy-policy/), and receiving product emails."
  },
  {
    "id": "api.server.warn_metric.number_of_teams_5.start_trial_notification_success.message",
    "translation": "Your Enterprise trial is now active. Go to **System Console > User Management > Permissions** to enable Advanced Permissions."
  },
  {
    "id": "api.server.warn_metric.start_trial",
    "translation": "Start Trial"
  },
  {
    "id": "api.server.warn_metric.starting_trial",
    "translation": "Getting Trial"
  },
  {
    "id": "api.server.warn_metric.support_email_not_configured.notification_title",
    "translation": "Set Your Support Email Address"
  },
  {
    "id": "api.server.warn_metric.support_email_not_configured.start_trial.notification_body",
    "translation": "Please go to **System Console > Site Configuration > Customization** to set the [Support Email](https://docs.mattermost.com/administration/config-settings.html#support-email) as your organization's internal IT Support Desk email address for end user feedback, email notifications, and support requests."
  },
  {
    "id": "api.slackimport.slack_add_bot_user.email_pwd",
    "translation": "The Integration/Slack Bot user with email {{.Email}} and password {{.Password}} has been imported.\r\n"
  },
  {
    "id": "api.slackimport.slack_add_bot_user.unable_import",
    "translation": "Unable to import the Integration/Slack Bot user {{.Username}}.\r\n"
  },
  {
    "id": "api.slackimport.slack_add_channels.added",
    "translation": "\r\nChannels added:\r\n"
  },
  {
    "id": "api.slackimport.slack_add_channels.failed_to_add_user",
    "translation": "Unable to add Slack user {{.Username}} to channel.\r\n"
  },
  {
    "id": "api.slackimport.slack_add_channels.import_failed",
    "translation": "Unable to import Slack channel {{.DisplayName}}.\r\n"
  },
  {
    "id": "api.slackimport.slack_add_channels.merge",
    "translation": "The Slack channel {{.DisplayName}} already exists as an active Mattermost channel. Both channels have been merged.\r\n"
  },
  {
    "id": "api.slackimport.slack_add_users.created",
    "translation": "\r\nUsers created:\r\n"
  },
  {
    "id": "api.slackimport.slack_add_users.email_pwd",
    "translation": "Slack user with email {{.Email}} and password {{.Password}} has been imported.\r\n"
  },
  {
    "id": "api.slackimport.slack_add_users.merge_existing",
    "translation": "Slack user merged with an existing Mattermost user with matching email {{.Email}} and username {{.Username}}.\r\n"
  },
  {
    "id": "api.slackimport.slack_add_users.merge_existing_failed",
    "translation": "Slack user merged with an existing Mattermost user with matching email {{.Email}} and username {{.Username}}, but was unable to add the user to their team.\r\n"
  },
  {
    "id": "api.slackimport.slack_add_users.missing_email_address",
    "translation": "User {{.Username}} does not have an email address in the Slack export. Used {{.Email}} as a placeholder. The user should update their email address once logged in to the system.\r\n"
  },
  {
    "id": "api.slackimport.slack_add_users.unable_import",
    "translation": "Unable to import Slack user: {{.Username}}.\r\n"
  },
  {
    "id": "api.slackimport.slack_import.log",
    "translation": "Mattermost Slack Import Log\r\n"
  },
  {
    "id": "api.slackimport.slack_import.note1",
    "translation": "- Some messages may not have been imported because they were not supported by this importer.\r\n"
  },
  {
    "id": "api.slackimport.slack_import.note2",
    "translation": "- Slack bot messages are currently not supported.\r\n"
  },
  {
    "id": "api.slackimport.slack_import.note3",
    "translation": "- Additional errors may be found in the server logs.\r\n"
  },
  {
    "id": "api.slackimport.slack_import.notes",
    "translation": "\r\nNotes:\r\n"
  },
  {
    "id": "api.slackimport.slack_import.open.app_error",
    "translation": "Unable to open the file: {{.Filename}}.\r\n"
  },
  {
    "id": "api.slackimport.slack_import.team_fail",
    "translation": "Unable to get the team to import into.\r\n"
  },
  {
    "id": "api.slackimport.slack_import.zip.app_error",
    "translation": "Unable to open the Slack export zip file.\r\n"
  },
  {
    "id": "api.slackimport.slack_import.zip.file_too_large",
    "translation": "{{.Filename}} in zip archive too large to process for Slack import\r\n"
  },
  {
    "id": "api.status.user_not_found.app_error",
    "translation": "User not found."
  },
  {
    "id": "api.system.id_loaded.not_available.app_error",
    "translation": "ID Loaded Push Notifications are not configured or supported on this server."
  },
  {
    "id": "api.system.update_notices.clear_failed",
    "translation": "Clearing old product notices failed"
  },
  {
    "id": "api.system.update_notices.fetch_failed",
    "translation": "Fetching product notices failed"
  },
  {
    "id": "api.system.update_notices.parse_failed",
    "translation": "Parsing product notices failed"
  },
  {
    "id": "api.system.update_notices.validating_failed",
    "translation": "Validating product notice conditions failed"
  },
  {
    "id": "api.system.update_viewed_notices.failed",
    "translation": "Updating viewed notices failed"
  },
  {
    "id": "api.team.add_members.error",
    "translation": "Error adding team member(s)."
  },
  {
    "id": "api.team.add_members.user_denied",
    "translation": "This team is managed by groups.  This user is not part of a group that is synced to this team."
  },
  {
    "id": "api.team.add_team_member.invalid_body.app_error",
    "translation": "Unable to parse the request body."
  },
  {
    "id": "api.team.add_user_to_team.added",
    "translation": "%v added to the team by %v."
  },
  {
    "id": "api.team.add_user_to_team.missing_parameter.app_error",
    "translation": "Parameter required to add user to team."
  },
  {
    "id": "api.team.add_user_to_team_from_invite.guest.app_error",
    "translation": "Guests are restricted from joining a team via an invite link. Please request a guest email invitation to the team."
  },
  {
    "id": "api.team.cloud.subscription.error",
    "translation": "Error getting cloud subscription"
  },
  {
    "id": "api.team.demote_user_to_guest.disabled.error",
    "translation": "Guest accounts are disabled."
  },
  {
    "id": "api.team.demote_user_to_guest.license.error",
    "translation": "Your license does not support guest accounts"
  },
  {
    "id": "api.team.get_all_teams.insufficient_permissions",
    "translation": "You don't have the appropriate permissions to list all teams"
  },
  {
    "id": "api.team.get_invite_info.not_open_team",
    "translation": "Invite is invalid because this is not an open team."
  },
  {
    "id": "api.team.get_team_icon.filesettings_no_driver.app_error",
    "translation": "Invalid driver name for file settings.  Must be 'local' or 'amazons3'."
  },
  {
    "id": "api.team.get_team_icon.read_file.app_error",
    "translation": "Unable to read the team icon file."
  },
  {
    "id": "api.team.import_team.array.app_error",
    "translation": "Empty array under 'file' in request."
  },
  {
    "id": "api.team.import_team.integer.app_error",
    "translation": "Filesize not an integer."
  },
  {
    "id": "api.team.import_team.no_file.app_error",
    "translation": "No file under 'file' in request."
  },
  {
    "id": "api.team.import_team.no_import_from.app_error",
    "translation": "Malformed request: importFrom field is not present."
  },
  {
    "id": "api.team.import_team.open.app_error",
    "translation": "Could not open file."
  },
  {
    "id": "api.team.import_team.parse.app_error",
    "translation": "Could not parse multipart form."
  },
  {
    "id": "api.team.import_team.unavailable.app_error",
    "translation": "Malformed request: filesize field is not present."
  },
  {
    "id": "api.team.import_team.unknown_import_from.app_error",
    "translation": "Unknown import source."
  },
  {
    "id": "api.team.invalidate_all_email_invites.app_error",
    "translation": "Error invalidating email invites."
  },
  {
    "id": "api.team.invate_guests_to_channels.disabled.error",
    "translation": "Guest accounts are disabled"
  },
  {
    "id": "api.team.invate_guests_to_channels.license.error",
    "translation": "Your license does not support guest accounts"
  },
  {
    "id": "api.team.invite_guests.channel_in_invalid_team.app_error",
    "translation": "The channels of the invite must be part of the team of the invite."
  },
  {
    "id": "api.team.invite_guests_to_channels.invalid_body.app_error",
    "translation": "Invalid or missing request body."
  },
  {
    "id": "api.team.invite_members.disabled.app_error",
    "translation": "Email invitations are disabled."
  },
  {
    "id": "api.team.invite_members.invalid_email.app_error",
    "translation": "The following email addresses do not belong to an accepted domain: {{.Addresses}}. Please contact your System Administrator for details."
  },
  {
    "id": "api.team.invite_members.limit_reached.app_error",
    "translation": "You've reached the free tier user limit"
  },
  {
    "id": "api.team.invite_members.no_one.app_error",
    "translation": "No one to invite."
  },
  {
    "id": "api.team.is_team_creation_allowed.disabled.app_error",
    "translation": "Team creation has been disabled. Please ask your System Administrator for details."
  },
  {
    "id": "api.team.is_team_creation_allowed.domain.app_error",
    "translation": "The user cannot be added as the domain associated with the account is not permitted. Contact your System Administrator for additional details."
  },
  {
    "id": "api.team.join_team.post_and_forget",
    "translation": "%v joined the team."
  },
  {
    "id": "api.team.join_user_to_team.allowed_domains.app_error",
    "translation": "The user cannot be added as the domain associated with the account is not permitted. Contact your System Administrator for additional details."
  },
  {
    "id": "api.team.leave.left",
    "translation": "%v left the team."
  },
  {
    "id": "api.team.move_channel.post.error",
    "translation": "Failed to post channel move message."
  },
  {
    "id": "api.team.move_channel.success",
    "translation": "This channel has been moved to this team from %v."
  },
  {
    "id": "api.team.remove_member.group_constrained.app_error",
    "translation": "Unable to remove a user from a group-constrained team."
  },
  {
    "id": "api.team.remove_team_icon.get_team.app_error",
    "translation": "An error occurred getting the team."
  },
  {
    "id": "api.team.remove_user_from_team.missing.app_error",
    "translation": "The user does not appear to be part of this team."
  },
  {
    "id": "api.team.remove_user_from_team.removed",
    "translation": "%v removed from the team."
  },
  {
    "id": "api.team.search_teams.pagination_not_implemented.private_team_search",
    "translation": "Pagination not implemented for private-only team search."
  },
  {
    "id": "api.team.search_teams.pagination_not_implemented.public_team_search",
    "translation": "Pagination not implemented for public-only team search."
  },
  {
    "id": "api.team.set_team_icon.array.app_error",
    "translation": "Empty array under 'image' in request."
  },
  {
    "id": "api.team.set_team_icon.check_image_limits.app_error",
    "translation": "Image limits check failed. Resolution is too high."
  },
  {
    "id": "api.team.set_team_icon.decode.app_error",
    "translation": "Could not decode team icon."
  },
  {
    "id": "api.team.set_team_icon.encode.app_error",
    "translation": "Could not encode team icon."
  },
  {
    "id": "api.team.set_team_icon.get_team.app_error",
    "translation": "An error occurred getting the team."
  },
  {
    "id": "api.team.set_team_icon.no_file.app_error",
    "translation": "No file under 'image' in request."
  },
  {
    "id": "api.team.set_team_icon.open.app_error",
    "translation": "Could not open image file."
  },
  {
    "id": "api.team.set_team_icon.parse.app_error",
    "translation": "Could not parse multipart form."
  },
  {
    "id": "api.team.set_team_icon.storage.app_error",
    "translation": "Unable to upload team icon. Image storage is not configured."
  },
  {
    "id": "api.team.set_team_icon.too_large.app_error",
    "translation": "Unable to upload team icon. File is too large."
  },
  {
    "id": "api.team.set_team_icon.write_file.app_error",
    "translation": "Could not save team icon."
  },
  {
    "id": "api.team.team_icon.update.app_error",
    "translation": "An error occurred updating the team icon."
  },
  {
    "id": "api.team.update_member_roles.not_a_member",
    "translation": "Specified user is not a member of specified team."
  },
  {
    "id": "api.team.update_restricted_domains.mismatch.app_error",
    "translation": "Restricting team to {{ .Domain }} is not allowed by the system config. Please contact your system administrator."
  },
  {
    "id": "api.team.update_team_member_roles.guest_and_user.app_error",
    "translation": "Invalid team member update: A user must be a guest or a user but not both."
  },
  {
    "id": "api.team.update_team_scheme.license.error",
    "translation": "Your license does not support updating a team's scheme"
  },
  {
    "id": "api.team.update_team_scheme.scheme_scope.error",
    "translation": "Unable to set the scheme to the team because the supplied scheme is not a team scheme."
  },
  {
    "id": "api.templates.at_limit_info1",
    "translation": "It looks like you have 10 or more users in your workspace now — that’s great! If you want to invite more team members, consider upgrading Mattermost Cloud Professional now."
  },
  {
    "id": "api.templates.at_limit_info2",
    "translation": "Alternatively, you can disable users in the Admin Console to open up spots for more users or stay below the free user limit."
  },
  {
    "id": "api.templates.at_limit_info5",
    "translation": "Alternatively, you can disable users in the System Console to open up spots for users and stay below the free user limit."
  },
  {
    "id": "api.templates.at_limit_subject",
    "translation": "Mattermost Cloud User Limit Reached"
  },
  {
    "id": "api.templates.at_limit_title",
    "translation": "You’ve reached the user limit for the free tier "
  },
  {
    "id": "api.templates.cloud_trial_ended_email.start_subscription",
    "translation": "Start subscription"
  },
  {
    "id": "api.templates.cloud_trial_ended_email.subject",
    "translation": "Mattermost cloud trial has ended"
  },
  {
    "id": "api.templates.cloud_trial_ended_email.subtitle",
    "translation": "{{.Name}}, your 14-day free trial of Mattermost Cloud Professional has ended today, {{.TodayDate}}. Please add your payment information to ensure your team can continue enjoying the benefits of Cloud Professional."
  },
  {
    "id": "api.templates.cloud_trial_ended_email.title",
    "translation": "Your free 14-day trial of Mattermost has ended today"
  },
  {
    "id": "api.templates.cloud_trial_ending_email.add_payment_method",
    "translation": "Add Payment method"
  },
  {
    "id": "api.templates.cloud_trial_ending_email.subject",
    "translation": "Mattermost cloud trial ending"
  },
  {
    "id": "api.templates.cloud_trial_ending_email.subtitle",
    "translation": "{{.Name}}, your 14-day trial of Mattermost Cloud Professional is ending in 3 days, on {{.TrialEnd}}. Please add your payment information to ensure your team can continue enjoying the benefits of Cloud Professional."
  },
  {
    "id": "api.templates.cloud_trial_ending_email.title",
    "translation": "Your free 14-day trial of Mattermost is ending soon"
  },
  {
    "id": "api.templates.cloud_welcome_email.add_apps_info",
    "translation": "Add apps to your workspace"
  },
  {
    "id": "api.templates.cloud_welcome_email.add_apps_sub_info",
    "translation": "Streamline your work with tools like Github, Google Calendar and Chrome. Explore all of the integrations we have on our"
  },
  {
    "id": "api.templates.cloud_welcome_email.app_market_place",
    "translation": "app marketplace."
  },
  {
    "id": "api.templates.cloud_welcome_email.button",
    "translation": "Open Mattermost"
  },
  {
    "id": "api.templates.cloud_welcome_email.download_mm_info",
    "translation": "Download the Mattermost App"
  },
  {
    "id": "api.templates.cloud_welcome_email.info",
    "translation": "Thanks for creating "
  },
  {
    "id": "api.templates.cloud_welcome_email.info2",
    "translation": "Make sure to save or bookmark your link for future use."
  },
  {
    "id": "api.templates.cloud_welcome_email.invite_info",
    "translation": "Invite people to your workspace"
  },
  {
    "id": "api.templates.cloud_welcome_email.invite_sub_info",
    "translation": "Share this link to invite your members to join {{.WorkSpace}}:"
  },
  {
    "id": "api.templates.cloud_welcome_email.mm_apps",
    "translation": "mobile and desktop apps"
  },
  {
    "id": "api.templates.cloud_welcome_email.signin_sub_info",
    "translation": "Sign into your workspace on our"
  },
  {
    "id": "api.templates.cloud_welcome_email.signin_sub_info2",
    "translation": "for the best experience on PC, Mac, iOS and Android."
  },
  {
    "id": "api.templates.cloud_welcome_email.start_questions",
    "translation": "Having questions about getting started? Email us at"
  },
  {
    "id": "api.templates.cloud_welcome_email.subject",
    "translation": "Congratulations!"
  },
  {
    "id": "api.templates.cloud_welcome_email.subtitle",
    "translation": "Set up your workspace"
  },
  {
    "id": "api.templates.cloud_welcome_email.subtitle_info",
    "translation": "Take the following steps to build out your teams and get the most out of your workspace."
  },
  {
    "id": "api.templates.cloud_welcome_email.title",
    "translation": "Your 14 day trial of the {{.WorkSpace}} workspace is ready to go!"
  },
  {
    "id": "api.templates.copyright",
    "translation": "© 2021 Mattermost, Inc. 530 Lytton Avenue, Second floor, Palo Alto, CA, 94301"
  },
  {
    "id": "api.templates.deactivate_body.info",
    "translation": "You deactivated your account on {{ .SiteURL }}."
  },
  {
    "id": "api.templates.deactivate_body.title",
    "translation": "Your account has been deactivated at {{ .ServerURL }}"
  },
  {
    "id": "api.templates.deactivate_body.warning",
    "translation": "If this change was not initiated by you or you want to reactivate your account, contact your system administrator."
  },
  {
    "id": "api.templates.deactivate_subject",
    "translation": "[{{ .SiteName }}] Your account at {{ .ServerURL }} has been deactivated"
  },
  {
    "id": "api.templates.email_change_body.info",
    "translation": "Your email address for {{.TeamDisplayName}} has been changed to {{.NewEmail}}."
  },
  {
    "id": "api.templates.email_change_body.title",
    "translation": "You updated your email"
  },
  {
    "id": "api.templates.email_change_subject",
    "translation": "[{{ .SiteName }}] Your email address has changed"
  },
  {
    "id": "api.templates.email_change_verify_body.button",
    "translation": "Verify Email"
  },
  {
    "id": "api.templates.email_change_verify_body.info",
    "translation": "To finish updating your email address for {{.TeamDisplayName}}, please click the link below to confirm this is the right address."
  },
  {
    "id": "api.templates.email_change_verify_body.title",
    "translation": "You updated your email"
  },
  {
    "id": "api.templates.email_change_verify_subject",
    "translation": "[{{ .SiteName }}] Verify new email address"
  },
  {
    "id": "api.templates.email_footer",
    "translation": "To change your notification preferences, log in to your team site and go to Account Settings > Notifications."
  },
  {
    "id": "api.templates.email_footer_v2",
    "translation": "© 2021 Mattermost, Inc. 530 Lytton Avenue, Second floor, Palo Alto, CA, 94301"
  },
  {
    "id": "api.templates.email_info1",
    "translation": "Any questions at all, mail us any time: "
  },
  {
    "id": "api.templates.email_info2",
    "translation": "Best wishes,"
  },
  {
    "id": "api.templates.email_info3",
    "translation": "The {{.SiteName}} Team"
  },
  {
    "id": "api.templates.email_organization",
    "translation": "Sent by "
  },
  {
    "id": "api.templates.email_us_anytime_at",
    "translation": "Email us any time at "
  },
  {
    "id": "api.templates.email_warning",
    "translation": "If you did not make this change, please contact the system administrator."
  },
  {
    "id": "api.templates.invite_body.button",
    "translation": "Join now"
  },
  {
    "id": "api.templates.invite_body.subTitle",
    "translation": "Start collaborating with your team on Mattermost"
  },
  {
    "id": "api.templates.invite_body.title",
    "translation": "{{ .SenderName }} invited you to join the {{ .TeamDisplayName }} team."
  },
  {
    "id": "api.templates.invite_body_footer.info",
    "translation": "Mattermost is a flexible, open source messaging platform that enables secure team collaboration."
  },
  {
    "id": "api.templates.invite_body_footer.learn_more",
    "translation": "Learn more"
  },
  {
    "id": "api.templates.invite_body_footer.title",
    "translation": "What is Mattermost?"
  },
  {
    "id": "api.templates.invite_body_guest.subTitle",
    "translation": "You were invited as a guest to collaborate with the team"
  },
  {
    "id": "api.templates.invite_guest_subject",
    "translation": "[{{ .SiteName }}] {{ .SenderName }} invited you to join the team {{ .TeamDisplayName }} as a guest"
  },
  {
    "id": "api.templates.invite_subject",
    "translation": "[{{ .SiteName }}] {{ .SenderName }} invited you to join {{ .TeamDisplayName }} Team"
  },
  {
    "id": "api.templates.license_up_for_renewal_renew_now",
    "translation": "Renew now"
  },
  {
    "id": "api.templates.license_up_for_renewal_subject",
    "translation": "Your license is up for renewal"
  },
  {
    "id": "api.templates.license_up_for_renewal_subtitle",
    "translation": "{{.UserName}}, your subscription is set to expire in {{.Days}} days. We hope you’re experiencing the flexible, secure team collaboration that Mattermost enables. Renew soon to ensure your team can keep enjoying these benefits."
  },
  {
    "id": "api.templates.license_up_for_renewal_subtitle_two",
    "translation": "Log in to your Customer Account to renew"
  },
  {
    "id": "api.templates.license_up_for_renewal_title",
    "translation": "Your Mattermost subscription is up for renewal"
  },
  {
    "id": "api.templates.mfa_activated_body.info",
    "translation": "Multi-factor authentication has been added to your account on {{ .SiteURL }}."
  },
  {
    "id": "api.templates.mfa_activated_body.title",
    "translation": "Multi-factor authentication was added"
  },
  {
    "id": "api.templates.mfa_change_subject",
    "translation": "[{{ .SiteName }}] Your MFA has been updated"
  },
  {
    "id": "api.templates.mfa_deactivated_body.info",
    "translation": "Multi-factor authentication has been removed from your account on {{ .SiteURL }}."
  },
  {
    "id": "api.templates.mfa_deactivated_body.title",
    "translation": "Multi-factor authentication was removed"
  },
  {
    "id": "api.templates.over_limit_14_days_info1",
    "translation": "Just a reminder that we have not received payment for your Mattermost subscription invoiced on {{ .OverLimitDate }}.  We will soon begin a process to suspend your service if payment is not received."
  },
  {
    "id": "api.templates.over_limit_14_days_subject",
    "translation": "Payment is overdue for your Mattermost Cloud subscription"
  },
  {
    "id": "api.templates.over_limit_14_days_title",
    "translation": "Payment not received"
  },
  {
    "id": "api.templates.over_limit_30_days_info1",
    "translation": "There’s still time to keep your Mattermost Cloud workspace active by resolving issues with your payment method. To avoid suspension update your method of payment."
  },
  {
    "id": "api.templates.over_limit_30_days_info2",
    "translation": "If no action is taken, your workspace will be suspended"
  },
  {
    "id": "api.templates.over_limit_30_days_info2_item1",
    "translation": "You won't be able to log into your workspace"
  },
  {
    "id": "api.templates.over_limit_30_days_info2_item2",
    "translation": "You won’t be able to update payment information without contacting our support team"
  },
  {
    "id": "api.templates.over_limit_30_days_info2_item3",
    "translation": "You will lose access to your message history"
  },
  {
    "id": "api.templates.over_limit_30_days_subject",
    "translation": " Act to keep your Mattermost Cloud subscription"
  },
  {
    "id": "api.templates.over_limit_30_days_title",
    "translation": "Mattermost Cloud Workspace Suspension"
  },
  {
    "id": "api.templates.over_limit_7_days_info1",
    "translation": "Mattermost couldn’t process your most recent automatic payment. To keep your service active, please add payment details as soon as possible or your service may be suspended."
  },
  {
    "id": "api.templates.over_limit_7_days_subject",
    "translation": "Payment is overdue for your Mattermost Cloud subscription"
  },
  {
    "id": "api.templates.over_limit_7_days_title",
    "translation": "No payment method on file"
  },
  {
    "id": "api.templates.over_limit_90_days_info1",
    "translation": "This is a final reminder that we have not received payment for your Mattermost Cloud workspace, which has been overdue since {{ .OverLimitDate }}. Tomorrow we will suspend your service."
  },
  {
    "id": "api.templates.over_limit_90_days_info2",
    "translation": "To avoid suspension, add your payment information"
  },
  {
    "id": "api.templates.over_limit_90_days_info3",
    "translation": "Once your workspace has been suspended, you will not be able to log in to your account or update payment information. You will need to contact our support team to re-activate your service."
  },
  {
    "id": "api.templates.over_limit_90_days_info4",
    "translation": "Once your workspace is suspended, all content and data within your workspace will be deleted within 1-3 months."
  },
  {
    "id": "api.templates.over_limit_90_days_subject",
    "translation": "Your Mattermost Cloud subscription will soon be suspended"
  },
  {
    "id": "api.templates.over_limit_90_days_title",
    "translation": "Your Mattermost Cloud workspace suspension is scheduled for tomorrow"
  },
  {
    "id": "api.templates.over_limit_fix_now",
    "translation": "Fix Now"
  },
  {
    "id": "api.templates.over_limit_info1",
    "translation": "It looks like you have more than 10 users in your workspace which is beyond the free tier limits of Mattermost Cloud Professional. To avoid any disruption in your Mattermost workspace, please upgrade."
  },
  {
    "id": "api.templates.over_limit_info2",
    "translation": "Alternatively, you can disable users in the Admin Console to open up spots for more users or stay below the free user limit."
  },
  {
    "id": "api.templates.over_limit_subject",
    "translation": "Mattermost Cloud Workspace Over User Limit"
  },
  {
    "id": "api.templates.over_limit_suspended_contact_support",
    "translation": "Contact Support"
  },
  {
    "id": "api.templates.over_limit_suspended_info1",
    "translation": "Your Mattermost workspace has been suspended. All contents and data within your workspace will be deleted within 1-3 months."
  },
  {
    "id": "api.templates.over_limit_suspended_info2",
    "translation": "Contact us to reactivate your workspace."
  },
  {
    "id": "api.templates.over_limit_suspended_subject",
    "translation": "Your Mattermost Cloud subscription has been suspended"
  },
  {
    "id": "api.templates.over_limit_suspended_title",
    "translation": "Mattermost Cloud Workspace suspended"
  },
  {
    "id": "api.templates.over_limit_title",
    "translation": "Your workspace is over the user limit for the free tier"
  },
  {
    "id": "api.templates.password_change_body.info",
    "translation": "Your password has been updated for {{.TeamDisplayName}} on {{ .TeamURL }} by {{.Method}}."
  },
  {
    "id": "api.templates.password_change_body.title",
    "translation": "Your password has been updated"
  },
  {
    "id": "api.templates.password_change_subject",
    "translation": "[{{ .SiteName }}] Your password has been updated"
  },
  {
    "id": "api.templates.payment_failed.info1",
    "translation": "Your financial institution declined a payment from your {{.CardBrand}} ****{{.LastFour}} associated with your Mattermost Cloud workspace."
  },
  {
    "id": "api.templates.payment_failed.info2",
    "translation": "They provided the following reason:"
  },
  {
    "id": "api.templates.payment_failed.info3",
    "translation": "To ensure uninterrupted subscription to Mattermost Cloud, please either contact your financial institution to fix the underlying problem or update your payment information. Once payment information is updated, Mattermost will attempt to settle any outstanding balance."
  },
  {
    "id": "api.templates.payment_failed.subject",
    "translation": "Action required: Payment failed for Mattermost Cloud"
  },
  {
    "id": "api.templates.payment_failed.title",
    "translation": "Failed Payment"
  },
  {
    "id": "api.templates.payment_failed_no_card.button",
    "translation": "Pay now"
  },
  {
    "id": "api.templates.payment_failed_no_card.info1",
    "translation": "Your Mattermost Cloud invoice for the most recent billing period has been processed. However, we don't have your payment details on file."
  },
  {
    "id": "api.templates.payment_failed_no_card.info3",
    "translation": "To review your invoice and add a payment method, select Pay now."
  },
  {
    "id": "api.templates.payment_failed_no_card.subject",
    "translation": "Payment is due for your Mattermost Cloud subscription"
  },
  {
    "id": "api.templates.payment_failed_no_card.title",
    "translation": "Your Mattermost Cloud Invoice is due"
  },
  {
    "id": "api.templates.post_body.button",
    "translation": "View Message"
  },
  {
    "id": "api.templates.questions_footer.info",
    "translation": "Email us any time at "
  },
  {
    "id": "api.templates.questions_footer.title",
    "translation": "Questions?"
  },
  {
    "id": "api.templates.remove_expired_license.body.renew_button",
    "translation": "Renew License Now"
  },
  {
    "id": "api.templates.remove_expired_license.body.title",
    "translation": "Your Enterprise Edition license has expired and some features may be disabled. Please renew your license now."
  },
  {
    "id": "api.templates.remove_expired_license.subject",
    "translation": "Mattermost Enterprise license has been disabled."
  },
  {
    "id": "api.templates.reset_body.button",
    "translation": "Reset Password"
  },
  {
    "id": "api.templates.reset_body.info",
    "translation": "The password reset link expires in 24 hours."
  },
  {
    "id": "api.templates.reset_body.subTitle",
    "translation": "Click the button below to reset your password. If you didn’t request this, you can safely ignore this email."
  },
  {
    "id": "api.templates.reset_body.title",
    "translation": "Reset Your Password"
  },
  {
    "id": "api.templates.reset_subject",
    "translation": "[{{ .SiteName }}] Reset your password"
  },
  {
    "id": "api.templates.signin_change_email.body.info",
    "translation": "You updated your sign-in method on {{ .SiteName }} to {{.Method}}."
  },
  {
    "id": "api.templates.signin_change_email.body.method_email",
    "translation": "email and password"
  },
  {
    "id": "api.templates.signin_change_email.body.title",
    "translation": "You updated your sign-in method"
  },
  {
    "id": "api.templates.signin_change_email.subject",
    "translation": "[{{ .SiteName }}] Your sign-in method has been updated"
  },
  {
    "id": "api.templates.upgrade_mattermost_cloud",
    "translation": "Upgrade"
  },
  {
    "id": "api.templates.upgrade_request_info4",
    "translation": "Because your workspace has reached the user limit for the free version of Mattermost cloud, invitations cannot be sent. Upgrade now to allow more users to join your workspace."
  },
  {
    "id": "api.templates.upgrade_request_info4_2",
    "translation": "Someone recently tried to join your workspace but was unable to as your workspace has reached the user limit for the free version of Mattermost cloud. Upgrade now to allow more users to join your workspace."
  },
  {
    "id": "api.templates.upgrade_request_subject",
    "translation": "Mattermost user request upgrade of workspace"
  },
  {
    "id": "api.templates.upgrade_request_title",
    "translation": "{{ .UserName }} would like to invite members to your workspace"
  },
  {
    "id": "api.templates.upgrade_request_title2",
    "translation": "New users are unable to join your workspace"
  },
  {
    "id": "api.templates.user_access_token_body.info",
    "translation": "A personal access token was added to your account on {{ .SiteURL }}. They can be used to access {{.SiteName}} with your account."
  },
  {
    "id": "api.templates.user_access_token_body.title",
    "translation": "Personal access token added to your account"
  },
  {
    "id": "api.templates.user_access_token_subject",
    "translation": "[{{ .SiteName }}] Personal access token added to your account"
  },
  {
    "id": "api.templates.username_change_body.info",
    "translation": "Your username for {{.TeamDisplayName}} has been changed to {{.NewUsername}}."
  },
  {
    "id": "api.templates.username_change_body.title",
    "translation": "You updated your username"
  },
  {
    "id": "api.templates.username_change_subject",
    "translation": "[{{ .SiteName }}] Your username has changed"
  },
  {
    "id": "api.templates.verify_body.button",
    "translation": "Verify Email"
  },
  {
    "id": "api.templates.verify_body.info",
    "translation": "This email address was used to create an account with Mattermost."
  },
  {
    "id": "api.templates.verify_body.info1",
    "translation": "If it was not you, you can safely ignore this email."
  },
  {
    "id": "api.templates.verify_body.serverURL",
    "translation": "{{ .ServerURL }}."
  },
  {
    "id": "api.templates.verify_body.subTitle1",
    "translation": "Thanks for joining "
  },
  {
    "id": "api.templates.verify_body.subTitle2",
    "translation": "Click below to verify your email address."
  },
  {
    "id": "api.templates.verify_body.title",
    "translation": "Verify your email address"
  },
  {
    "id": "api.templates.verify_subject",
    "translation": "[{{ .SiteName }}] Email Verification"
  },
  {
    "id": "api.templates.warn_metric_ack.body.contact_email_header",
    "translation": "Email: "
  },
  {
    "id": "api.templates.warn_metric_ack.body.contact_name_header",
    "translation": "Contact: "
  },
  {
    "id": "api.templates.warn_metric_ack.body.diagnostic_id_header",
    "translation": "Diagnostic Id: "
  },
  {
    "id": "api.templates.warn_metric_ack.body.registered_users_header",
    "translation": "Total Active Users: "
  },
  {
    "id": "api.templates.warn_metric_ack.body.site_url_header",
    "translation": "Site URL: "
  },
  {
    "id": "api.templates.warn_metric_ack.footer",
    "translation": "If you have any additional inquiries, please contact support@mattermost.com"
  },
  {
    "id": "api.templates.warn_metric_ack.subject",
    "translation": "Mattermost Contact Us request"
  },
  {
    "id": "api.templates.welcome_body.app_download_button",
    "translation": "Download"
  },
  {
    "id": "api.templates.welcome_body.app_download_info",
    "translation": "For the best experience, download the apps for PC, Mac, iOS and Android."
  },
  {
    "id": "api.templates.welcome_body.app_download_title",
    "translation": "Download the desktop and mobile apps"
  },
  {
    "id": "api.templates.welcome_body.button",
    "translation": "Verify Email"
  },
  {
    "id": "api.templates.welcome_body.info",
    "translation": "This email address was used to create an account with Mattermost."
  },
  {
    "id": "api.templates.welcome_body.info1",
    "translation": "If it was not you, you can safely ignore this email."
  },
  {
    "id": "api.templates.welcome_body.serverURL",
    "translation": "{{ .ServerURL }}."
  },
  {
    "id": "api.templates.welcome_body.subTitle1",
    "translation": "Thanks for joining "
  },
  {
    "id": "api.templates.welcome_body.subTitle2",
    "translation": "Click below to verify your email address."
  },
  {
    "id": "api.templates.welcome_body.title",
    "translation": "Welcome to the team"
  },
  {
    "id": "api.templates.welcome_subject",
    "translation": "[{{ .SiteName }}] You joined {{ .ServerURL }}"
  },
  {
    "id": "api.unable_to_create_zip_file",
    "translation": "Error creating zip file."
  },
  {
    "id": "api.unable_to_read_file_from_backend",
    "translation": "Error reading file from backend"
  },
  {
    "id": "api.upgrade_to_enterprise.already-done.app_error",
    "translation": "You have already upgraded to Mattermost Enterprise Edition. Please restart the server to finish the upgrade."
  },
  {
    "id": "api.upgrade_to_enterprise.already-enterprise.app_error",
    "translation": "You cannot upgrade because you are already running Mattermost Enterprise Edition."
  },
  {
    "id": "api.upgrade_to_enterprise.app_error",
    "translation": "An upgrade to Mattermost Enterprise Edition is already running."
  },
  {
    "id": "api.upgrade_to_enterprise.generic_error.app_error",
    "translation": "Mattermost was unable to upgrade to Enterprise Edition."
  },
  {
    "id": "api.upgrade_to_enterprise.invalid-permission.app_error",
    "translation": "Mattermost was unable to upgrade to Enterprise Edition. The Mattermost system user {{.MattermostUsername}} does not have write access to the necessary binary file. A system administrator can update the file permissions by executing the following command on the server where Mattermost is installed:\n\n```\nchmod +w \"{{.Path}}\"\n```\n\nAfter changing the file permissions, try to upgrade Mattermost again. When you have upgraded and restarted, remember to restore the original binary file permissions:\n\n```\nchmod -w \"{{.Path}}\"\n```"
  },
  {
    "id": "api.upgrade_to_enterprise.invalid-user-and-permission.app_error",
    "translation": "Mattermost was unable to upgrade to Enterprise Edition. The Mattermost system user {{.MattermostUsername}} does not have write access to the necessary binary file. A system administrator can update the file permissions by executing the following command on the server where Mattermost is installed:\n\n```\nchown {{.MattermostUsername}} \"{{.Path}}\"\nchmod +w \"{{.Path}}\"\n```\n\nAfter changing the file permissions, try to upgrade Mattermost again. When you have upgraded and restarted, remember to restore the original binary file permissions:\n\n```\nchown {{.FileUsername}} \"{{.Path}}\"\nchmod -w \"{{.Path}}\"\n```"
  },
  {
    "id": "api.upgrade_to_enterprise.invalid-user.app_error",
    "translation": "Mattermost was unable to upgrade to Enterprise Edition. The Mattermost system user {{.MattermostUsername}} does not have write access to the necessary binary file. A system administrator can update the file permissions by executing the following command on the server where Mattermost is installed:\n\n```\nchown {{.MattermostUsername}} \"{{.Path}}\"\n```\n\nAfter changing the file permissions, try to upgrade Mattermost again. When you have upgraded and restarted, remember to restore the original binary file permissions:\n\n```\nchown {{.FileUsername}} \"{{.Path}}\"\n```"
  },
  {
    "id": "api.upgrade_to_enterprise.system_not_supported.app_error",
    "translation": "Mattermost was unable to upgrade to Enterprise Edition. This feature will only work on Linux systems with x86-64 architecture."
  },
  {
    "id": "api.upgrade_to_enterprise_status.app_error",
    "translation": "Mattermost was unable to upgrade to Enterprise Edition."
  },
  {
    "id": "api.upgrade_to_enterprise_status.signature.app_error",
    "translation": "Mattermost was unable to upgrade to Enterprise Edition. The digital signature of the downloaded binary file could not be verified."
  },
  {
    "id": "api.upload.get_upload.forbidden.app_error",
    "translation": "Failed to get upload."
  },
  {
    "id": "api.upload.upload_data.invalid_content_length",
    "translation": "Invalid Content-Length."
  },
  {
    "id": "api.upload.upload_data.invalid_content_type",
    "translation": "Invalid Content-Type for multipart upload."
  },
  {
    "id": "api.upload.upload_data.multipart_error",
    "translation": "Failed to process the multipart data."
  },
  {
    "id": "api.user.activate_mfa.email_and_ldap_only.app_error",
    "translation": "MFA is not available for this account type."
  },
  {
    "id": "api.user.add_direct_channels_and_forget.failed.error",
    "translation": "Failed to add direct channel preferences for user user_id={{.UserId}}, team_id={{.TeamId}}, err={{.Error}}"
  },
  {
    "id": "api.user.authorize_oauth_user.bad_response.app_error",
    "translation": "Bad response from token request."
  },
  {
    "id": "api.user.authorize_oauth_user.bad_token.app_error",
    "translation": "Bad token type."
  },
  {
    "id": "api.user.authorize_oauth_user.invalid_state.app_error",
    "translation": "Invalid state"
  },
  {
    "id": "api.user.authorize_oauth_user.missing.app_error",
    "translation": "Missing access token."
  },
  {
    "id": "api.user.authorize_oauth_user.response.app_error",
    "translation": "Received invalid response from OAuth service provider."
  },
  {
    "id": "api.user.authorize_oauth_user.service.app_error",
    "translation": "Token request to {{.Service}} failed."
  },
  {
    "id": "api.user.authorize_oauth_user.token_failed.app_error",
    "translation": "Token request failed."
  },
  {
    "id": "api.user.authorize_oauth_user.unsupported.app_error",
    "translation": "{{.Service}} SSO through OAuth 2.0 not available on this server."
  },
  {
    "id": "api.user.autocomplete_users.missing_team_id.app_error",
    "translation": "Team id parameter is required to autocomplete by channel."
  },
  {
    "id": "api.user.check_user_login_attempts.too_many.app_error",
    "translation": "Your account is locked because of too many failed password attempts. Please reset your password."
  },
  {
    "id": "api.user.check_user_mfa.bad_code.app_error",
    "translation": "Invalid MFA token."
  },
  {
    "id": "api.user.check_user_password.invalid.app_error",
    "translation": "Login failed because of invalid password."
  },
  {
    "id": "api.user.complete_switch_with_oauth.blank_email.app_error",
    "translation": "Blank email."
  },
  {
    "id": "api.user.complete_switch_with_oauth.parse.app_error",
    "translation": "Could not parse auth data out of {{.Service}} user object."
  },
  {
    "id": "api.user.create_email_token.error",
    "translation": "Failed to create token data for email verification"
  },
  {
    "id": "api.user.create_oauth_user.already_attached.app_error",
    "translation": "There is already an account associated with that email address using a sign in method other than {{.Service}}. Please sign in using {{.Auth}}."
  },
  {
    "id": "api.user.create_oauth_user.create.app_error",
    "translation": "Could not create user out of {{.Service}} user object."
  },
  {
    "id": "api.user.create_password_token.error",
    "translation": "Unable to create password recovery token"
  },
  {
    "id": "api.user.create_profile_image.default_font.app_error",
    "translation": "Could not create default profile image font."
  },
  {
    "id": "api.user.create_profile_image.encode.app_error",
    "translation": "Could not encode default profile image."
  },
  {
    "id": "api.user.create_profile_image.initial.app_error",
    "translation": "Could not add user initial to default profile picture."
  },
  {
    "id": "api.user.create_user.accepted_domain.app_error",
    "translation": "The email you provided does not belong to an accepted domain. Please contact your administrator or sign up with a different email."
  },
  {
    "id": "api.user.create_user.disabled.app_error",
    "translation": "User creation is disabled."
  },
  {
    "id": "api.user.create_user.guest_accounts.disabled.app_error",
    "translation": "Guest accounts are disabled."
  },
  {
    "id": "api.user.create_user.guest_accounts.license.app_error",
    "translation": "Your license does not support guest accounts."
  },
  {
    "id": "api.user.create_user.invalid_invitation_type.app_error",
    "translation": "Unable to create the user, invalid invitation."
  },
  {
    "id": "api.user.create_user.no_open_server",
    "translation": "This server does not allow open signups.  Please speak with your Administrator to receive an invitation."
  },
  {
    "id": "api.user.create_user.signup_email_disabled.app_error",
    "translation": "User sign-up with email is disabled."
  },
  {
    "id": "api.user.create_user.signup_link_expired.app_error",
    "translation": "The signup link has expired."
  },
  {
    "id": "api.user.create_user.signup_link_invalid.app_error",
    "translation": "The signup link does not appear to be valid."
  },
  {
    "id": "api.user.delete_channel.not_enabled.app_error",
    "translation": "Permanent channel deletion feature is not enabled. Please contact your System Administrator."
  },
  {
    "id": "api.user.delete_team.not_enabled.app_error",
    "translation": "Permanent team deletion feature is not enabled. Please contact your System Administrator."
  },
  {
    "id": "api.user.delete_user.not_enabled.app_error",
    "translation": "Permanent user deletion feature is not enabled. Please contact your System Administrator."
  },
  {
    "id": "api.user.demote_user_to_guest.already_guest.app_error",
    "translation": "Unable to convert the user to guest because is already a guest."
  },
  {
    "id": "api.user.email_to_ldap.not_available.app_error",
    "translation": "AD/LDAP not available on this server."
  },
  {
    "id": "api.user.email_to_oauth.not_available.app_error",
    "translation": "Authentication Transfer not configured or available on this server."
  },
  {
    "id": "api.user.get_authorization_code.endpoint.app_error",
    "translation": "Error retreiving endpoint from Discovery Document."
  },
  {
    "id": "api.user.get_uploads_for_user.forbidden.app_error",
    "translation": "Failed to get uploads."
  },
  {
    "id": "api.user.get_user_by_email.permissions.app_error",
    "translation": "Unable to get user by email."
  },
  {
    "id": "api.user.invalidate_verify_email_tokens.error",
    "translation": "Unable to get tokens by type when invalidating email verification tokens"
  },
  {
    "id": "api.user.invalidate_verify_email_tokens_delete.error",
    "translation": "Unable to remove token when invalidating email verification tokens"
  },
  {
    "id": "api.user.invalidate_verify_email_tokens_parse.error",
    "translation": "Unable to parse token when invalidating email verification tokens"
  },
  {
    "id": "api.user.ldap_to_email.not_available.app_error",
    "translation": "AD/LDAP not available on this server."
  },
  {
    "id": "api.user.ldap_to_email.not_ldap_account.app_error",
    "translation": "This user account does not use AD/LDAP."
  },
  {
    "id": "api.user.login.blank_pwd.app_error",
    "translation": "Password field must not be blank"
  },
  {
    "id": "api.user.login.bot_login_forbidden.app_error",
    "translation": "Bot login is forbidden."
  },
  {
    "id": "api.user.login.client_side_cert.certificate.app_error",
    "translation": "Attempted to sign in using the experimental feature ClientSideCert without providing a valid certificate."
  },
  {
    "id": "api.user.login.client_side_cert.license.app_error",
    "translation": "Attempt to use the experimental feature ClientSideCertEnable without a valid enterprise license."
  },
  {
    "id": "api.user.login.guest_accounts.disabled.error",
    "translation": "Guest accounts are disabled"
  },
  {
    "id": "api.user.login.guest_accounts.license.error",
    "translation": "Your license does not support guest accounts"
  },
  {
    "id": "api.user.login.inactive.app_error",
    "translation": "Login failed because your account has been deactivated.  Please contact an administrator."
  },
  {
    "id": "api.user.login.invalid_credentials_email",
    "translation": "Enter a valid email and/or password"
  },
  {
    "id": "api.user.login.invalid_credentials_email_username",
    "translation": "Enter a valid email or username and/or password."
  },
  {
    "id": "api.user.login.invalid_credentials_sso",
    "translation": "Enter a valid email or username and/or password, or sign in using another method."
  },
  {
    "id": "api.user.login.invalid_credentials_username",
    "translation": "Enter a valid username and/or password."
  },
  {
    "id": "api.user.login.not_verified.app_error",
    "translation": "Login failed because email address has not been verified."
  },
  {
    "id": "api.user.login.use_auth_service.app_error",
    "translation": "Please sign in using {{.AuthService}}."
  },
  {
    "id": "api.user.login_by_cws.invalid_token.app_error",
    "translation": "CWS token is not valid"
  },
  {
    "id": "api.user.login_by_oauth.bot_login_forbidden.app_error",
    "translation": "Bot login is forbidden."
  },
  {
    "id": "api.user.login_by_oauth.not_available.app_error",
    "translation": "{{.Service}} SSO through OAuth 2.0 not available on this server."
  },
  {
    "id": "api.user.login_by_oauth.parse.app_error",
    "translation": "Could not parse auth data out of {{.Service}} user object."
  },
  {
    "id": "api.user.login_cws.license.error",
    "translation": "CWS login is forbidden."
  },
  {
    "id": "api.user.login_ldap.not_available.app_error",
    "translation": "AD/LDAP not available on this server."
  },
  {
    "id": "api.user.oauth_to_email.context.app_error",
    "translation": "Update password failed because context user_id did not match provided user's id."
  },
  {
    "id": "api.user.oauth_to_email.not_available.app_error",
    "translation": "Authentication Transfer not configured or available on this server."
  },
  {
    "id": "api.user.patch_user.login_provider_attribute_set.app_error",
    "translation": "Field '{{.Field}}' must be set through user's login provider."
  },
  {
    "id": "api.user.promote_guest_to_user.no_guest.app_error",
    "translation": "Unable to convert the guest to regular user because is not a guest."
  },
  {
    "id": "api.user.reset_password.broken_token.app_error",
    "translation": "The reset password token does not appear to be valid."
  },
  {
    "id": "api.user.reset_password.invalid_link.app_error",
    "translation": "The reset password link does not appear to be valid."
  },
  {
    "id": "api.user.reset_password.link_expired.app_error",
    "translation": "The password reset link has expired."
  },
  {
    "id": "api.user.reset_password.method",
    "translation": "using a reset password link"
  },
  {
    "id": "api.user.reset_password.sso.app_error",
    "translation": "Unable to reset password for SSO accounts."
  },
  {
    "id": "api.user.reset_password.token_parse.error",
    "translation": "Unable to parse the reset password token"
  },
  {
    "id": "api.user.saml.not_available.app_error",
    "translation": "SAML 2.0 is not configured or supported on this server."
  },
  {
    "id": "api.user.send_cloud_welcome_email.error",
    "translation": "Failed to send cloud welcome email"
  },
  {
    "id": "api.user.send_deactivate_email_and_forget.failed.error",
    "translation": "Failed to send the deactivate account email successfully"
  },
  {
    "id": "api.user.send_email_change_verify_email_and_forget.error",
    "translation": "Failed to send email change verification email successfully"
  },
  {
<<<<<<< HEAD
    "id": "api.user.send_license_up_for_renewal_email.error",
    "translation": "Failed to send license up for renewal email"
  },
  {
    "id": "api.user.send_mfa_change_email.error",
    "translation": "Unable to send email notification for MFA change."
  },
  {
    "id": "api.user.send_password_change_email_and_forget.error",
    "translation": "Failed to send update password email successfully"
  },
  {
=======
>>>>>>> 296076bf
    "id": "api.user.send_password_reset.send.app_error",
    "translation": "Failed to send password reset email successfully."
  },
  {
    "id": "api.user.send_password_reset.sso.app_error",
    "translation": "Unable to reset password for SSO accounts."
  },
  {
    "id": "api.user.send_sign_in_change_email_and_forget.error",
    "translation": "Failed to send update password email successfully"
  },
  {
    "id": "api.user.send_verify_email_and_forget.failed.error",
    "translation": "Failed to send verification email successfully"
  },
  {
    "id": "api.user.update_active.cannot_enable_guest_when_guest_feature_is_disabled.app_error",
    "translation": "You cannot activate a guest account because Guest Access feature is not enabled."
  },
  {
    "id": "api.user.update_active.cloud_at_limit_check_error",
<<<<<<< HEAD
    "translation": "Unable to make cloud check for at or over the limit."
=======
    "translation": "Unable to check number of users in your Mattermost cloud instance."
>>>>>>> 296076bf
  },
  {
    "id": "api.user.update_active.cloud_at_or_over_limit_check_overcapacity",
    "translation": "Unable to activate more users as the cloud account is over capacity."
  },
  {
    "id": "api.user.update_active.not_enable.app_error",
    "translation": "You cannot deactivate yourself because this feature is not enabled. Please contact your System Administrator."
  },
  {
    "id": "api.user.update_active.permissions.app_error",
    "translation": "You do not have the appropriate permissions."
  },
  {
    "id": "api.user.update_oauth_user_attrs.get_user.app_error",
    "translation": "Could not get user from {{.Service}} user object."
  },
  {
    "id": "api.user.update_password.context.app_error",
    "translation": "Update password failed because context user_id did not match props user_id."
  },
  {
    "id": "api.user.update_password.failed.app_error",
    "translation": "Update password failed."
  },
  {
    "id": "api.user.update_password.incorrect.app_error",
    "translation": "The \"Current Password\" you entered is incorrect. Please check that Caps Lock is off and try again."
  },
  {
    "id": "api.user.update_password.menu",
    "translation": "using the settings menu"
  },
  {
    "id": "api.user.update_password.oauth.app_error",
    "translation": "Update password failed because the user is logged in through an OAuth service."
  },
  {
    "id": "api.user.update_password.user_and_hashed.app_error",
    "translation": "Only system administrators can set already-hashed passwords."
  },
  {
    "id": "api.user.update_password.valid_account.app_error",
    "translation": "Update password failed because we couldn't find a valid account."
  },
  {
    "id": "api.user.update_user.accepted_domain.app_error",
    "translation": "The email you provided does not belong to an accepted domain. Please contact your administrator or sign up with a different email."
  },
  {
    "id": "api.user.update_user.accepted_guest_domain.app_error",
    "translation": "The email you provided does not belong to an accepted domain for guest accounts. Please contact your administrator or sign up with a different email."
  },
  {
    "id": "api.user.update_user.login_provider_attribute_set.app_error",
    "translation": "Field '{{.Field}}' must be set through user's login provider."
  },
  {
    "id": "api.user.update_user_auth.invalid_request",
    "translation": "Request is missing either AuthData or AuthService parameter."
  },
  {
    "id": "api.user.update_user_roles.license.app_error",
    "translation": "Custom Permission Schemes not supported by current license"
  },
  {
    "id": "api.user.upload_profile_user.array.app_error",
    "translation": "Empty array under 'image' in request."
  },
  {
    "id": "api.user.upload_profile_user.check_image_limits.app_error",
    "translation": "Image limits check failed. Resolution is too high."
  },
  {
    "id": "api.user.upload_profile_user.decode.app_error",
    "translation": "Could not decode profile image."
  },
  {
    "id": "api.user.upload_profile_user.encode.app_error",
    "translation": "Could not encode profile image."
  },
  {
    "id": "api.user.upload_profile_user.login_provider_attribute_set.app_error",
    "translation": "Profile picture must be set through user's login provider."
  },
  {
    "id": "api.user.upload_profile_user.no_file.app_error",
    "translation": "No file under 'image' in request."
  },
  {
    "id": "api.user.upload_profile_user.open.app_error",
    "translation": "Could not open image file."
  },
  {
    "id": "api.user.upload_profile_user.parse.app_error",
    "translation": "Could not parse multipart form."
  },
  {
    "id": "api.user.upload_profile_user.storage.app_error",
    "translation": "Unable to upload file. Image storage is not configured."
  },
  {
    "id": "api.user.upload_profile_user.too_large.app_error",
    "translation": "Unable to upload profile image. File is too large."
  },
  {
    "id": "api.user.upload_profile_user.upload_profile.app_error",
    "translation": "Couldn't upload profile image."
  },
  {
    "id": "api.user.verify_email.bad_link.app_error",
    "translation": "Bad verify email link."
  },
  {
    "id": "api.user.verify_email.broken_token.app_error",
    "translation": "Bad verify email token type."
  },
  {
    "id": "api.user.verify_email.link_expired.app_error",
    "translation": "The email verification link has expired."
  },
  {
    "id": "api.user.verify_email.token_parse.error",
    "translation": "Failed to parse token data from email verification"
  },
  {
    "id": "api.web_socket.connect.upgrade.app_error",
    "translation": "Failed to upgrade websocket connection."
  },
  {
    "id": "api.web_socket_router.bad_action.app_error",
    "translation": "Unknown WebSocket action."
  },
  {
    "id": "api.web_socket_router.bad_seq.app_error",
    "translation": "Invalid sequence for WebSocket message."
  },
  {
    "id": "api.web_socket_router.no_action.app_error",
    "translation": "No websocket action."
  },
  {
    "id": "api.web_socket_router.not_authenticated.app_error",
    "translation": "WebSocket connection is not authenticated. Please log in and try again."
  },
  {
    "id": "api.webhook.create_outgoing.intersect.app_error",
    "translation": "Outgoing webhooks from the same channel cannot have the same trigger words/callback URLs."
  },
  {
    "id": "api.webhook.create_outgoing.not_open.app_error",
    "translation": "Outgoing webhooks can only be created for public channels."
  },
  {
    "id": "api.webhook.create_outgoing.permissions.app_error",
    "translation": "Invalid permissions to create outgoing webhook."
  },
  {
    "id": "api.webhook.create_outgoing.triggers.app_error",
    "translation": "Either trigger_words or channel_id must be set."
  },
  {
    "id": "api.webhook.incoming.error",
    "translation": "Could not decode the multipart payload of incoming webhook."
  },
  {
    "id": "api.webhook.team_mismatch.app_error",
    "translation": "Unable to update webhook across teams."
  },
  {
    "id": "api.webhook.update_outgoing.intersect.app_error",
    "translation": "Outgoing webhooks from the same channel cannot have the same trigger words/callback URLs."
  },
  {
    "id": "api.websocket_handler.invalid_param.app_error",
    "translation": "Invalid {{.Name}} parameter."
  },
  {
    "id": "api.websocket_handler.server_busy.app_error",
    "translation": "Server is busy, non-critical services are temporarily unavailable."
  },
  {
    "id": "app.admin.saml.failure_decode_metadata_xml_from_idp.app_error",
    "translation": "Could not decode the XML metadata information received from the Identity Provider."
  },
  {
    "id": "app.admin.saml.failure_read_response_body_from_idp.app_error",
    "translation": "Failure encountered when reading the response payload received from the Identity Provider."
  },
  {
    "id": "app.admin.saml.invalid_response_from_idp.app_error",
    "translation": "Could not read the response received from the Identity Provider."
  },
  {
    "id": "app.admin.test_email.failure",
    "translation": "Connection unsuccessful: {{.Error}}"
  },
  {
    "id": "app.admin.test_site_url.failure",
    "translation": "This is not a valid live URL"
  },
  {
    "id": "app.analytics.getanalytics.internal_error",
    "translation": "Unable to get the analytics."
  },
  {
    "id": "app.audit.get.finding.app_error",
    "translation": "We encountered an error finding the audits."
  },
  {
    "id": "app.audit.get.limit.app_error",
    "translation": "Limit exceeded for paging."
  },
  {
    "id": "app.audit.permanent_delete_by_user.app_error",
    "translation": "We encountered an error deleting the audits."
  },
  {
    "id": "app.audit.save.saving.app_error",
    "translation": "We encountered an error saving the audit."
  },
  {
    "id": "app.bot.createbot.internal_error",
    "translation": "Unable to save the bot."
  },
  {
    "id": "app.bot.get_disable_bot_sysadmin_message",
    "translation": "{{if .disableBotsSetting}}{{if .printAllBots}}{{.UserName}} was deactivated. They managed the following bot accounts which have now been disabled.\n\n{{.BotNames}}{{else}}{{.UserName}} was deactivated. They managed {{.NumBots}} bot accounts which have now been disabled, including the following:\n\n{{.BotNames}}{{end}}You can take ownership of each bot by enabling it at **Integrations > Bot Accounts** and creating new tokens for the bot.\n\nFor more information, see our [documentation](https://docs.mattermost.com/developer/bot-accounts.html#what-happens-when-a-user-who-owns-bot-accounts-is-disabled).{{else}}{{if .printAllBots}}{{.UserName}} was deactivated. They managed the following bot accounts which are still enabled.\n\n{{.BotNames}}\n{{else}}{{.UserName}} was deactivated. They managed {{.NumBots}} bot accounts which are still enabled, including the following:\n\n{{.BotNames}}{{end}}We strongly recommend you to take ownership of each bot by re-enabling it at **Integrations > Bot Accounts** and creating new tokens for the bot.\n\nFor more information, see our [documentation](https://docs.mattermost.com/developer/bot-accounts.html#what-happens-when-a-user-who-owns-bot-accounts-is-disabled).\n\nIf you want bot accounts to disable automatically after owner deactivation, set “Disable bot accounts when owner is deactivated” in **System Console > Integrations > Bot Accounts** to true.{{end}}"
  },
  {
    "id": "app.bot.get_system_bot.empty_admin_list.app_error",
    "translation": "List of admins is empty."
  },
  {
    "id": "app.bot.get_warn_metrics_bot.empty_admin_list.app_error",
    "translation": "List of admins is empty."
  },
  {
    "id": "app.bot.getbot.internal_error",
    "translation": "Unable to get the bot."
  },
  {
    "id": "app.bot.getbots.internal_error",
    "translation": "Unable to get the bots."
  },
  {
    "id": "app.bot.patchbot.internal_error",
    "translation": "Unable to update the bot."
  },
  {
    "id": "app.bot.permanent_delete.internal_error",
    "translation": "Unable to delete the bot permanently."
  },
  {
    "id": "app.bot.permenent_delete.bad_id",
    "translation": "Unable to delete the bot."
  },
  {
    "id": "app.channel.analytics_type_count.app_error",
    "translation": "Unable to get channel type counts."
  },
  {
    "id": "app.channel.autofollow.app_error",
    "translation": "Failed to update thread membership for mentioned user"
  },
  {
    "id": "app.channel.clear_all_custom_role_assignments.select.app_error",
    "translation": "Failed to retrieve the channel members."
  },
  {
    "id": "app.channel.count_posts_since.app_error",
    "translation": "Unable to count messages since given date."
  },
  {
    "id": "app.channel.create_channel.internal_error",
    "translation": "Unable to save channel."
  },
  {
    "id": "app.channel.create_channel.no_team_id.app_error",
    "translation": "Must specify the team ID to create a channel."
  },
  {
    "id": "app.channel.create_direct_channel.internal_error",
    "translation": "Unable to save direct channel."
  },
  {
    "id": "app.channel.create_initial_sidebar_categories.internal_error",
    "translation": "Unable to create initial sidebar categories for user."
  },
  {
    "id": "app.channel.delete.app_error",
    "translation": "Unable to delete the channel."
  },
  {
    "id": "app.channel.get.existing.app_error",
    "translation": "Unable to find the existing channel."
  },
  {
    "id": "app.channel.get.find.app_error",
    "translation": "We encountered an error finding the channel."
  },
  {
    "id": "app.channel.get_all.app_error",
    "translation": "Unable to get all the channels."
  },
  {
    "id": "app.channel.get_all_channels.app_error",
    "translation": "Unable to get all the channels."
  },
  {
    "id": "app.channel.get_all_channels_count.app_error",
    "translation": "Unable to count all the channels."
  },
  {
    "id": "app.channel.get_all_direct.app_error",
    "translation": "Unable to get all the direct channels."
  },
  {
    "id": "app.channel.get_by_name.existing.app_error",
    "translation": "Unable to find the existing channel."
  },
  {
    "id": "app.channel.get_by_name.missing.app_error",
    "translation": "Channel does not exist."
  },
  {
    "id": "app.channel.get_by_scheme.app_error",
    "translation": "Unable to get the channels for the provided scheme."
  },
  {
    "id": "app.channel.get_channel_counts.get.app_error",
    "translation": "Unable to get the channel counts."
  },
  {
    "id": "app.channel.get_channels.get.app_error",
    "translation": "Unable to get the channels."
  },
  {
    "id": "app.channel.get_channels.not_found.app_error",
    "translation": "No channels were found."
  },
  {
    "id": "app.channel.get_channels_batch_for_indexing.get.app_error",
    "translation": "Unable to get the channels batch for indexing."
  },
  {
    "id": "app.channel.get_channels_by_ids.app_error",
    "translation": "Unable to get channels by ids."
  },
  {
    "id": "app.channel.get_channels_by_ids.get.app_error",
    "translation": "Unable to get the channels."
  },
  {
    "id": "app.channel.get_channels_by_ids.not_found.app_error",
    "translation": "No channel found."
  },
  {
    "id": "app.channel.get_deleted.existing.app_error",
    "translation": "Unable to find the existing deleted channel."
  },
  {
    "id": "app.channel.get_deleted.missing.app_error",
    "translation": "No deleted channels exist."
  },
  {
    "id": "app.channel.get_for_post.app_error",
    "translation": "Unable to get the channel for the given post."
  },
  {
    "id": "app.channel.get_member.app_error",
    "translation": "Unable to get the channel member."
  },
  {
    "id": "app.channel.get_member.missing.app_error",
    "translation": "No channel member found for that user ID and channel ID."
  },
  {
    "id": "app.channel.get_member_count.app_error",
    "translation": "Unable to get the channel member count."
  },
  {
    "id": "app.channel.get_members.app_error",
    "translation": "Unable to get the channel members."
  },
  {
    "id": "app.channel.get_members_by_ids.app_error",
    "translation": "Unable to get the channel members."
  },
  {
    "id": "app.channel.get_more_channels.get.app_error",
    "translation": "Unable to get the channels."
  },
  {
    "id": "app.channel.get_pinnedpost_count.app_error",
    "translation": "Unable to get the channel pinned post count."
  },
  {
    "id": "app.channel.get_private_channels.get.app_error",
    "translation": "Unable to get private channels."
  },
  {
    "id": "app.channel.get_public_channels.get.app_error",
    "translation": "Unable to get public channels."
  },
  {
    "id": "app.channel.get_unread.app_error",
    "translation": "Unable to get the channel unread messages."
  },
  {
    "id": "app.channel.increment_mention_count.app_error",
    "translation": "Unable to increment the mention count."
  },
  {
    "id": "app.channel.migrate_channel_members.select.app_error",
    "translation": "Failed to select the batch of channel members."
  },
  {
    "id": "app.channel.move_channel.members_do_not_match.error",
    "translation": "Unable to move a channel unless all its members are already members of the destination team."
  },
  {
    "id": "app.channel.permanent_delete.app_error",
    "translation": "Unable to delete the channel."
  },
  {
    "id": "app.channel.permanent_delete_members_by_user.app_error",
    "translation": "Unable to remove the channel member."
  },
  {
    "id": "app.channel.pinned_posts.app_error",
    "translation": "Unable to find the pinned posts."
  },
  {
    "id": "app.channel.post_update_channel_purpose_message.post.error",
    "translation": "Failed to post channel purpose message"
  },
  {
    "id": "app.channel.post_update_channel_purpose_message.removed",
    "translation": "%s removed the channel purpose (was: %s)"
  },
  {
    "id": "app.channel.post_update_channel_purpose_message.retrieve_user.error",
    "translation": "Failed to retrieve user while updating channel purpose message %v"
  },
  {
    "id": "app.channel.post_update_channel_purpose_message.updated_from",
    "translation": "%s updated the channel purpose from: %s to: %s"
  },
  {
    "id": "app.channel.post_update_channel_purpose_message.updated_to",
    "translation": "%s updated the channel purpose to: %s"
  },
  {
    "id": "app.channel.remove_all_deactivated_members.app_error",
    "translation": "We could not remove the deactivated users from the channel."
  },
  {
    "id": "app.channel.remove_member.app_error",
    "translation": "Unable to remove the channel member."
  },
  {
    "id": "app.channel.reset_all_channel_schemes.app_error",
    "translation": "We could not reset the channel schemes."
  },
  {
    "id": "app.channel.restore.app_error",
    "translation": "Unable to restore the channel."
  },
  {
    "id": "app.channel.save_member.exists.app_error",
    "translation": "A channel member with that ID already exists."
  },
  {
    "id": "app.channel.search.app_error",
    "translation": "We encountered an error searching channels."
  },
  {
    "id": "app.channel.search_group_channels.app_error",
    "translation": "Unable to get the group channels for the given user and term."
  },
  {
    "id": "app.channel.sidebar_categories.app_error",
    "translation": "Failed to insert record to database."
  },
  {
    "id": "app.channel.update.bad_id",
    "translation": "Unable to update the channel."
  },
  {
    "id": "app.channel.update_channel.internal_error",
    "translation": "Unable to update channel."
  },
  {
    "id": "app.channel.update_last_viewed_at.app_error",
    "translation": "Unable to update the last viewed at time."
  },
  {
    "id": "app.channel.update_last_viewed_at_post.app_error",
    "translation": "Unable to mark channel as unread."
  },
  {
    "id": "app.channel.user_belongs_to_channels.app_error",
    "translation": "Unable to determine if the user belongs to a list of channels."
  },
  {
    "id": "app.channel_member_history.log_join_event.internal_error",
    "translation": "Failed to record channel member history."
  },
  {
    "id": "app.channel_member_history.log_leave_event.internal_error",
    "translation": "Failed to record channel member history. Failed to update existing join record"
  },
  {
    "id": "app.command.createcommand.internal_error",
    "translation": "Unable to save the command."
  },
  {
    "id": "app.command.deletecommand.internal_error",
    "translation": "Unable to delete the command."
  },
  {
    "id": "app.command.getcommand.internal_error",
    "translation": "Unable to get the command."
  },
  {
    "id": "app.command.listallcommands.internal_error",
    "translation": "Unable to list the commands."
  },
  {
    "id": "app.command.listautocompletecommands.internal_error",
    "translation": "Unable to list the autocomplete commands."
  },
  {
    "id": "app.command.listteamcommands.internal_error",
    "translation": "Unable to list the team commands."
  },
  {
    "id": "app.command.movecommand.internal_error",
    "translation": "Unable to move the command."
  },
  {
    "id": "app.command.regencommandtoken.internal_error",
    "translation": "Unable to regenerate the command token."
  },
  {
    "id": "app.command.tryexecutecustomcommand.internal_error",
    "translation": "Unable to execute the custom command."
  },
  {
    "id": "app.command.updatecommand.internal_error",
    "translation": "Unable to update the command."
  },
  {
    "id": "app.command_webhook.create_command_webhook.existing",
    "translation": "You cannot update an existing CommandWebhook."
  },
  {
    "id": "app.command_webhook.create_command_webhook.internal_error",
    "translation": "Unable to save the CommandWebhook."
  },
  {
    "id": "app.command_webhook.get.internal_error",
    "translation": "Unable to get the webhook."
  },
  {
    "id": "app.command_webhook.get.missing",
    "translation": "Unable to find the webhook."
  },
  {
    "id": "app.command_webhook.handle_command_webhook.parse",
    "translation": "Unable to parse incoming data."
  },
  {
    "id": "app.command_webhook.try_use.internal_error",
    "translation": "Unable to use the webhook."
  },
  {
    "id": "app.command_webhook.try_use.invalid",
    "translation": "Invalid webhook."
  },
  {
    "id": "app.compliance.get.finding.app_error",
    "translation": "We encountered an error retrieving the compliance reports."
  },
  {
    "id": "app.compliance.save.saving.app_error",
    "translation": "We encountered an error saving the compliance report."
  },
  {
    "id": "app.create_basic_user.save_member.app_error",
    "translation": "Unable to create default team memberships"
  },
  {
    "id": "app.create_basic_user.save_member.conflict.app_error",
    "translation": "Unable to create default team membership because they already exists"
  },
  {
    "id": "app.create_basic_user.save_member.max_accounts.app_error",
    "translation": "Unable to create default team membership because no more members are allowed in that team"
  },
  {
    "id": "app.email.no_rate_limiter.app_error",
    "translation": "Rate limiter is not set up."
  },
  {
    "id": "app.email.rate_limit_exceeded.app_error",
    "translation": "Invite emails rate limit exceeded. Timer will be reset after {{.ResetAfter}} seconds. Please retry after {{.RetryAfter}} seconds."
  },
  {
    "id": "app.email.setup_rate_limiter.app_error",
    "translation": "Error occurred in the rate limiter."
  },
  {
    "id": "app.emoji.create.internal_error",
    "translation": "Unable to save emoji."
  },
  {
    "id": "app.emoji.delete.app_error",
    "translation": "Unable to delete the emoji."
  },
  {
    "id": "app.emoji.delete.no_results",
    "translation": "We couldn’t find the emoji to delete."
  },
  {
    "id": "app.emoji.get.app_error",
    "translation": "Unable to get the emoji."
  },
  {
    "id": "app.emoji.get.no_result",
    "translation": "We couldn’t find the emoji."
  },
  {
    "id": "app.emoji.get_by_name.app_error",
    "translation": "Unable to get the emoji."
  },
  {
    "id": "app.emoji.get_by_name.no_result",
    "translation": "We couldn’t find the emoji."
  },
  {
    "id": "app.emoji.get_list.internal_error",
    "translation": "Unable to get the emoji."
  },
  {
    "id": "app.export.export_attachment.copy_file.error",
    "translation": "Failed to copy file during export."
  },
  {
    "id": "app.export.export_attachment.create_file.error",
    "translation": "Failed to create file during export."
  },
  {
    "id": "app.export.export_attachment.mkdirall.error",
    "translation": "Failed to create directory during export."
  },
  {
    "id": "app.export.export_attachment.zip_create_header.error",
    "translation": "Failed to create zip header during export."
  },
  {
    "id": "app.export.export_custom_emoji.copy_emoji_images.error",
    "translation": "Unable to copy custom emoji images"
  },
  {
    "id": "app.export.export_write_line.io_writer.error",
    "translation": "An error occurred writing the export data."
  },
  {
    "id": "app.export.export_write_line.json_marshall.error",
    "translation": "An error occurred marshalling the JSON data for export."
  },
  {
    "id": "app.export.marshal.app_error",
    "translation": "Unable to marshal response."
  },
  {
    "id": "app.export.zip_create.error",
    "translation": "Failed to add file to zip archive during export."
  },
  {
    "id": "app.file_info.get.app_error",
    "translation": "Unable to get the file info."
  },
  {
    "id": "app.file_info.get_for_post.app_error",
    "translation": "Unable to get the file info for the post."
  },
  {
    "id": "app.file_info.get_with_options.app_error",
    "translation": "Unable to get the file info with options"
  },
  {
    "id": "app.file_info.permanent_delete_by_user.app_error",
    "translation": "Unable to delete attachments of the user."
  },
  {
    "id": "app.file_info.save.app_error",
    "translation": "Unable to save the file info."
  },
  {
    "id": "app.group.group_syncable_already_deleted",
    "translation": "group syncable was already deleted"
  },
  {
    "id": "app.group.id.app_error",
    "translation": "invalid id property for group."
  },
  {
    "id": "app.group.no_rows",
    "translation": "no matching group found"
  },
  {
    "id": "app.group.permanent_delete_members_by_user.app_error",
    "translation": "Unable to remove the group member with UserID \"{{.UserId}}\"."
  },
  {
    "id": "app.group.uniqueness_error",
    "translation": "group member already exists"
  },
  {
    "id": "app.import.attachment.bad_file.error",
    "translation": "Error reading the file at: \"{{.FilePath}}\""
  },
  {
    "id": "app.import.attachment.file_upload.error",
    "translation": "Error uploading the file: \"{{.FilePath}}\""
  },
  {
    "id": "app.import.attachment.read_file_data.error",
    "translation": "Failed to read file attachment during import."
  },
  {
    "id": "app.import.bulk_import.file_scan.error",
    "translation": "Error reading import data file."
  },
  {
    "id": "app.import.bulk_import.json_decode.error",
    "translation": "JSON decode of line failed."
  },
  {
    "id": "app.import.bulk_import.unsupported_version.error",
    "translation": "Incorrect or missing version in the data import file. Make sure version is the first object in your import file and try again."
  },
  {
    "id": "app.import.emoji.bad_file.error",
    "translation": "Error reading import emoji image file. Emoji with name: \"{{.EmojiName}}\""
  },
  {
    "id": "app.import.generate_password.app_error",
    "translation": "Error generating password."
  },
  {
    "id": "app.import.get_teams_by_names.some_teams_not_found.error",
    "translation": "Some teams not found"
  },
  {
    "id": "app.import.get_users_by_username.some_users_not_found.error",
    "translation": "Some users not found"
  },
  {
    "id": "app.import.import_channel.scheme_deleted.error",
    "translation": "Unable to set a channel to use a deleted scheme."
  },
  {
    "id": "app.import.import_channel.scheme_wrong_scope.error",
    "translation": "Channel must be assigned to a Channel-scoped scheme."
  },
  {
    "id": "app.import.import_channel.team_not_found.error",
    "translation": "Error importing channel. Team with name \"{{.TeamName}}\" could not be found."
  },
  {
    "id": "app.import.import_direct_channel.create_direct_channel.error",
    "translation": "Failed to create direct channel"
  },
  {
    "id": "app.import.import_direct_channel.create_group_channel.error",
    "translation": "Failed to create group channel"
  },
  {
    "id": "app.import.import_direct_channel.update_header_failed.error",
    "translation": "Failed to update direct channel header"
  },
  {
    "id": "app.import.import_direct_post.create_direct_channel.error",
    "translation": "Failed to get direct channel"
  },
  {
    "id": "app.import.import_direct_post.create_group_channel.error",
    "translation": "Failed to get group channel"
  },
  {
    "id": "app.import.import_line.null_channel.error",
    "translation": "Import data line has type \"channel\" but the channel object is null."
  },
  {
    "id": "app.import.import_line.null_direct_channel.error",
    "translation": "Import data line has type \"direct_channel\" but the direct_channel object is null."
  },
  {
    "id": "app.import.import_line.null_direct_post.error",
    "translation": "Import data line has type \"direct_post\" but the direct_post object is null."
  },
  {
    "id": "app.import.import_line.null_emoji.error",
    "translation": "Import data line has type \"emoji\" but the emoji object is null."
  },
  {
    "id": "app.import.import_line.null_post.error",
    "translation": "Import data line has type \"post\" but the post object is null."
  },
  {
    "id": "app.import.import_line.null_scheme.error",
    "translation": "Import data line has type \"scheme\" but the scheme object is null."
  },
  {
    "id": "app.import.import_line.null_team.error",
    "translation": "Import data line has type \"team\" but the team object is null."
  },
  {
    "id": "app.import.import_line.null_user.error",
    "translation": "Import data line has type \"user\" but the user object is null."
  },
  {
    "id": "app.import.import_line.unknown_line_type.error",
    "translation": "Import data line has unknown type \"{{.Type}}\"."
  },
  {
    "id": "app.import.import_post.channel_not_found.error",
    "translation": "Error importing post. Channel with name \"{{.ChannelName}}\" could not be found."
  },
  {
    "id": "app.import.import_post.save_preferences.error",
    "translation": "Error importing post. Failed to save preferences."
  },
  {
    "id": "app.import.import_post.user_not_found.error",
    "translation": "Error importing post. User with username \"{{.Username}}\" could not be found."
  },
  {
    "id": "app.import.import_scheme.scope_change.error",
    "translation": "The bulk importer cannot change the scope of an already-existing scheme."
  },
  {
    "id": "app.import.import_team.scheme_deleted.error",
    "translation": "Unable to set a team to use a deleted scheme."
  },
  {
    "id": "app.import.import_team.scheme_wrong_scope.error",
    "translation": "Team must be assigned to a Team-scoped scheme."
  },
  {
    "id": "app.import.import_user.save_preferences.error",
    "translation": "Error importing user preferences. Failed to save preferences."
  },
  {
    "id": "app.import.import_user_channels.channel_not_found.error",
    "translation": "Error importing user channels. Channel not found."
  },
  {
    "id": "app.import.import_user_channels.save_preferences.error",
    "translation": "Error importing user channel memberships. Failed to save preferences."
  },
  {
    "id": "app.import.import_user_teams.save_members.conflict.app_error",
    "translation": "Unable to import the new team membership because it already exists"
  },
  {
    "id": "app.import.import_user_teams.save_members.error",
    "translation": "Unable to import team memberships"
  },
  {
    "id": "app.import.import_user_teams.save_members.max_accounts.app_error",
    "translation": "Unable to import team membership because no more members are allowed in that team"
  },
  {
    "id": "app.import.import_user_teams.save_preferences.error",
    "translation": "Unable to save the team theme preferences"
  },
  {
    "id": "app.import.marshal.app_error",
    "translation": "Unable to marshal response."
  },
  {
    "id": "app.import.process_import_data_file_version_line.invalid_version.error",
    "translation": "Unable to read the version of the data import file."
  },
  {
    "id": "app.import.validate_channel_import_data.display_name_length.error",
    "translation": "Channel display_name is not within permitted length constraints."
  },
  {
    "id": "app.import.validate_channel_import_data.display_name_missing.error",
    "translation": "Missing required channel property: display_name"
  },
  {
    "id": "app.import.validate_channel_import_data.header_length.error",
    "translation": "Channel header is too long."
  },
  {
    "id": "app.import.validate_channel_import_data.name_characters.error",
    "translation": "Channel name contains invalid characters."
  },
  {
    "id": "app.import.validate_channel_import_data.name_length.error",
    "translation": "Channel name is too long."
  },
  {
    "id": "app.import.validate_channel_import_data.name_missing.error",
    "translation": "Missing required channel property: name"
  },
  {
    "id": "app.import.validate_channel_import_data.purpose_length.error",
    "translation": "Channel purpose is too long."
  },
  {
    "id": "app.import.validate_channel_import_data.scheme_invalid.error",
    "translation": "Invalid scheme name for channel."
  },
  {
    "id": "app.import.validate_channel_import_data.team_missing.error",
    "translation": "Missing required channel property: team"
  },
  {
    "id": "app.import.validate_channel_import_data.type_invalid.error",
    "translation": "Channel type is invalid."
  },
  {
    "id": "app.import.validate_channel_import_data.type_missing.error",
    "translation": "Missing required channel property: type."
  },
  {
    "id": "app.import.validate_direct_channel_import_data.header_length.error",
    "translation": "Direct channel header is too long"
  },
  {
    "id": "app.import.validate_direct_channel_import_data.members_required.error",
    "translation": "Missing required direct channel property: members"
  },
  {
    "id": "app.import.validate_direct_channel_import_data.members_too_few.error",
    "translation": "Direct channel members list contains too few items"
  },
  {
    "id": "app.import.validate_direct_channel_import_data.members_too_many.error",
    "translation": "Direct channel members list contains too many items"
  },
  {
    "id": "app.import.validate_direct_channel_import_data.unknown_favoriter.error",
    "translation": "Direct channel can only be favorited by members. \"{{.Username}}\" is not a member."
  },
  {
    "id": "app.import.validate_direct_post_import_data.channel_members_required.error",
    "translation": "Missing required direct post property: channel_members"
  },
  {
    "id": "app.import.validate_direct_post_import_data.channel_members_too_few.error",
    "translation": "Direct post channel members list contains too few items"
  },
  {
    "id": "app.import.validate_direct_post_import_data.channel_members_too_many.error",
    "translation": "Direct post channel members list contains too many items"
  },
  {
    "id": "app.import.validate_direct_post_import_data.create_at_missing.error",
    "translation": "Missing required direct post property: create_at"
  },
  {
    "id": "app.import.validate_direct_post_import_data.create_at_zero.error",
    "translation": "CreateAt must be greater than 0"
  },
  {
    "id": "app.import.validate_direct_post_import_data.message_length.error",
    "translation": "Message is too long"
  },
  {
    "id": "app.import.validate_direct_post_import_data.message_missing.error",
    "translation": "Missing required direct post property: message"
  },
  {
    "id": "app.import.validate_direct_post_import_data.unknown_flagger.error",
    "translation": "Direct post can only be flagged by members of the channel it is in. \"{{.Username}}\" is not a member."
  },
  {
    "id": "app.import.validate_direct_post_import_data.user_missing.error",
    "translation": "Missing required direct post property: user"
  },
  {
    "id": "app.import.validate_emoji_import_data.empty.error",
    "translation": "Import emoji data empty."
  },
  {
    "id": "app.import.validate_emoji_import_data.image_missing.error",
    "translation": "Import emoji image field missing or blank."
  },
  {
    "id": "app.import.validate_emoji_import_data.name_missing.error",
    "translation": "Import emoji name field missing or blank."
  },
  {
    "id": "app.import.validate_post_import_data.channel_missing.error",
    "translation": "Missing required Post property: Channel."
  },
  {
    "id": "app.import.validate_post_import_data.create_at_missing.error",
    "translation": "Missing required Post property: create_at."
  },
  {
    "id": "app.import.validate_post_import_data.create_at_zero.error",
    "translation": "Post CreateAt property must not be zero."
  },
  {
    "id": "app.import.validate_post_import_data.message_length.error",
    "translation": "Post Message property is longer than the maximum permitted length."
  },
  {
    "id": "app.import.validate_post_import_data.message_missing.error",
    "translation": "Missing required Post property: Message."
  },
  {
    "id": "app.import.validate_post_import_data.props_too_large.error",
    "translation": "Post Props are longer than the maximum permitted length."
  },
  {
    "id": "app.import.validate_post_import_data.team_missing.error",
    "translation": "Missing required Post property: Team."
  },
  {
    "id": "app.import.validate_post_import_data.user_missing.error",
    "translation": "Missing required Post property: User."
  },
  {
    "id": "app.import.validate_reaction_import_data.create_at_before_parent.error",
    "translation": "Reaction CreateAt property must be greater than the parent post CreateAt."
  },
  {
    "id": "app.import.validate_reaction_import_data.create_at_missing.error",
    "translation": "Missing required Reaction property: create_at."
  },
  {
    "id": "app.import.validate_reaction_import_data.create_at_zero.error",
    "translation": "Reaction CreateAt property must not be zero."
  },
  {
    "id": "app.import.validate_reaction_import_data.emoji_name_length.error",
    "translation": "Reaction EmojiName property is longer than the maximum permitted length."
  },
  {
    "id": "app.import.validate_reaction_import_data.emoji_name_missing.error",
    "translation": "Missing required Reaction property: EmojiName."
  },
  {
    "id": "app.import.validate_reaction_import_data.user_missing.error",
    "translation": "Missing required Reaction property: User."
  },
  {
    "id": "app.import.validate_reply_import_data.create_at_before_parent.error",
    "translation": "Reply CreateAt property must be greater than the parent post CreateAt."
  },
  {
    "id": "app.import.validate_reply_import_data.create_at_missing.error",
    "translation": "Missing required Reply property: create_at."
  },
  {
    "id": "app.import.validate_reply_import_data.create_at_zero.error",
    "translation": "Reply CreateAt property must not be zero."
  },
  {
    "id": "app.import.validate_reply_import_data.message_length.error",
    "translation": "Reply Message property is longer than the maximum permitted length."
  },
  {
    "id": "app.import.validate_reply_import_data.message_missing.error",
    "translation": "Missing required Reply property: Message."
  },
  {
    "id": "app.import.validate_reply_import_data.user_missing.error",
    "translation": "Missing required Reply property: User."
  },
  {
    "id": "app.import.validate_role_import_data.description_invalid.error",
    "translation": "Invalid role description."
  },
  {
    "id": "app.import.validate_role_import_data.display_name_invalid.error",
    "translation": "Invalid role display name."
  },
  {
    "id": "app.import.validate_role_import_data.invalid_permission.error",
    "translation": "Invalid permission on role."
  },
  {
    "id": "app.import.validate_role_import_data.name_invalid.error",
    "translation": "Invalid role name."
  },
  {
    "id": "app.import.validate_scheme_import_data.description_invalid.error",
    "translation": "Invalid scheme description."
  },
  {
    "id": "app.import.validate_scheme_import_data.display_name_invalid.error",
    "translation": "Invalid scheme display name."
  },
  {
    "id": "app.import.validate_scheme_import_data.name_invalid.error",
    "translation": "Invalid scheme name."
  },
  {
    "id": "app.import.validate_scheme_import_data.null_scope.error",
    "translation": "Scheme scope is required."
  },
  {
    "id": "app.import.validate_scheme_import_data.unknown_scheme.error",
    "translation": "Unknown scheme scope."
  },
  {
    "id": "app.import.validate_scheme_import_data.wrong_roles_for_scope.error",
    "translation": "The wrong roles were provided for a scheme with this scope."
  },
  {
    "id": "app.import.validate_team_import_data.description_length.error",
    "translation": "Team description is too long."
  },
  {
    "id": "app.import.validate_team_import_data.display_name_length.error",
    "translation": "Team display_name is not within permitted length constraints."
  },
  {
    "id": "app.import.validate_team_import_data.display_name_missing.error",
    "translation": "Missing required team property: display_name."
  },
  {
    "id": "app.import.validate_team_import_data.name_characters.error",
    "translation": "Team name contains invalid characters."
  },
  {
    "id": "app.import.validate_team_import_data.name_length.error",
    "translation": "Team name is too long."
  },
  {
    "id": "app.import.validate_team_import_data.name_missing.error",
    "translation": "Missing required team property: name."
  },
  {
    "id": "app.import.validate_team_import_data.name_reserved.error",
    "translation": "Team name contains reserved words."
  },
  {
    "id": "app.import.validate_team_import_data.scheme_invalid.error",
    "translation": "Invalid scheme name for team."
  },
  {
    "id": "app.import.validate_team_import_data.type_invalid.error",
    "translation": "Team type is not valid."
  },
  {
    "id": "app.import.validate_team_import_data.type_missing.error",
    "translation": "Missing required team property: type."
  },
  {
    "id": "app.import.validate_user_channels_import_data.channel_name_missing.error",
    "translation": "Channel name missing from User's Channel Membership."
  },
  {
    "id": "app.import.validate_user_channels_import_data.invalid_notify_props_desktop.error",
    "translation": "Invalid Desktop NotifyProps for User's Channel Membership."
  },
  {
    "id": "app.import.validate_user_channels_import_data.invalid_notify_props_mark_unread.error",
    "translation": "Invalid MarkUnread NotifyProps for User's Channel Membership."
  },
  {
    "id": "app.import.validate_user_channels_import_data.invalid_notify_props_mobile.error",
    "translation": "Invalid Mobile NotifyProps for User's Channel Membership."
  },
  {
    "id": "app.import.validate_user_channels_import_data.invalid_roles.error",
    "translation": "Invalid roles for User's Channel Membership."
  },
  {
    "id": "app.import.validate_user_import_data.advanced_props_email_interval.error",
    "translation": "Invalid email batching interval setting for User"
  },
  {
    "id": "app.import.validate_user_import_data.advanced_props_feature_markdown_preview.error",
    "translation": "Invalid markdown preview setting for User"
  },
  {
    "id": "app.import.validate_user_import_data.advanced_props_formatting.error",
    "translation": "Invalid post formatting setting for User"
  },
  {
    "id": "app.import.validate_user_import_data.advanced_props_show_unread_section.error",
    "translation": "Invalid show unread section setting for User"
  },
  {
    "id": "app.import.validate_user_import_data.auth_data_and_password.error",
    "translation": "User AuthData and Password are mutually exclusive."
  },
  {
    "id": "app.import.validate_user_import_data.auth_data_and_service_dependency.error",
    "translation": "User AuthService and AuthData are mutually inclusive."
  },
  {
    "id": "app.import.validate_user_import_data.auth_data_length.error",
    "translation": "User AuthData is too long."
  },
  {
    "id": "app.import.validate_user_import_data.email_length.error",
    "translation": "User email has an invalid length."
  },
  {
    "id": "app.import.validate_user_import_data.email_missing.error",
    "translation": "Missing required user property: email."
  },
  {
    "id": "app.import.validate_user_import_data.first_name_length.error",
    "translation": "User First Name is too long."
  },
  {
    "id": "app.import.validate_user_import_data.last_name_length.error",
    "translation": "User Last Name is too long."
  },
  {
    "id": "app.import.validate_user_import_data.nickname_length.error",
    "translation": "User nickname is too long."
  },
  {
    "id": "app.import.validate_user_import_data.notify_props_channel_trigger_invalid.error",
    "translation": "Invalid Channel Trigger Notify Prop for user."
  },
  {
    "id": "app.import.validate_user_import_data.notify_props_comments_trigger_invalid.error",
    "translation": "Invalid Comments Prop value for user."
  },
  {
    "id": "app.import.validate_user_import_data.notify_props_desktop_invalid.error",
    "translation": "Invalid Desktop Notify Prop value for user."
  },
  {
    "id": "app.import.validate_user_import_data.notify_props_desktop_sound_invalid.error",
    "translation": "Invalid Desktop Sound Notify Prop value for user."
  },
  {
    "id": "app.import.validate_user_import_data.notify_props_email_invalid.error",
    "translation": "Invalid Email Notify Prop value for user."
  },
  {
    "id": "app.import.validate_user_import_data.notify_props_mobile_invalid.error",
    "translation": "Invalid Mobile Notify Prop value for user."
  },
  {
    "id": "app.import.validate_user_import_data.notify_props_mobile_push_status_invalid.error",
    "translation": "Invalid Mobile Push Status Notify Prop for user."
  },
  {
    "id": "app.import.validate_user_import_data.password_length.error",
    "translation": "User Password has invalid length."
  },
  {
    "id": "app.import.validate_user_import_data.position_length.error",
    "translation": "User Position is too long."
  },
  {
    "id": "app.import.validate_user_import_data.profile_image.error",
    "translation": "Invalid profile image."
  },
  {
    "id": "app.import.validate_user_import_data.roles_invalid.error",
    "translation": "User roles are not valid."
  },
  {
    "id": "app.import.validate_user_import_data.username_invalid.error",
    "translation": "Username is not valid."
  },
  {
    "id": "app.import.validate_user_import_data.username_missing.error",
    "translation": "Missing require user property: username."
  },
  {
    "id": "app.import.validate_user_teams_import_data.invalid_roles.error",
    "translation": "Invalid roles for User's Team Membership."
  },
  {
    "id": "app.import.validate_user_teams_import_data.invalid_team_theme.error",
    "translation": "Invalid team theme for the User"
  },
  {
    "id": "app.import.validate_user_teams_import_data.team_name_missing.error",
    "translation": "Team name missing from User's Team Membership."
  },
  {
    "id": "app.insert_error",
    "translation": "insert error"
  },
  {
    "id": "app.job.download_export_results_not_enabled",
    "translation": "DownloadExportResults in config.json is false. Please set this to true to download the results of this job."
  },
  {
    "id": "app.job.get.app_error",
    "translation": "Unable to get the job."
  },
  {
    "id": "app.job.get_all.app_error",
    "translation": "Unable to get the jobs."
  },
  {
    "id": "app.job.get_count_by_status_and_type.app_error",
    "translation": "Unable to get the job count by status and type."
  },
  {
    "id": "app.job.get_newest_job_by_status_and_type.app_error",
    "translation": "Unable to get the newest job by status and type."
  },
  {
    "id": "app.job.save.app_error",
    "translation": "Unable to save the job."
  },
  {
    "id": "app.job.update.app_error",
    "translation": "Unable to update the job."
  },
  {
    "id": "app.license.generate_renewal_token.app_error",
    "translation": "Failed to generate a new renewal token."
  },
  {
    "id": "app.license.generate_renewal_token.bad_license",
    "translation": "This type of license doesn't support renewal token generation"
  },
  {
    "id": "app.license.generate_renewal_token.no_license",
    "translation": "No license present"
  },
  {
    "id": "app.notification.body.dm.subTitle",
    "translation": "While you were away, {{.SenderName}} sent you a new Direct Message."
  },
  {
    "id": "app.notification.body.dm.time",
    "translation": "{{.Hour}}:{{.Minute}} {{.TimeZone}}"
  },
  {
    "id": "app.notification.body.dm.title",
    "translation": "{{.SenderName}} sent you a new message"
  },
  {
    "id": "app.notification.body.group.subTitle",
    "translation": "While you were away, {{.SenderName}} sent a message to your group."
  },
  {
    "id": "app.notification.body.group.title",
    "translation": "{{.SenderName}} sent you a new message"
  },
  {
    "id": "app.notification.body.mention.subTitle",
    "translation": "While you were away, {{.SenderName}} mentioned you in the {{.ChannelName}} channel."
  },
  {
    "id": "app.notification.body.mention.title",
    "translation": "{{.SenderName}} mentioned you in a message"
  },
  {
    "id": "app.notification.footer.info",
    "translation": " and go to Account Settings > Notifications"
  },
  {
    "id": "app.notification.footer.infoLogin",
    "translation": "Login to Mattermost"
  },
  {
    "id": "app.notification.footer.title",
    "translation": "Want to change your notifications settings?"
  },
  {
    "id": "app.notification.subject.direct.full",
    "translation": "[{{.SiteName}}] New Direct Message from {{.SenderDisplayName}} on {{.Month}} {{.Day}}, {{.Year}}"
  },
  {
    "id": "app.notification.subject.group_message.full",
    "translation": "[{{ .SiteName }}] New Group Message in {{ .ChannelName}} on {{.Month}} {{.Day}}, {{.Year}}"
  },
  {
    "id": "app.notification.subject.group_message.generic",
    "translation": "[{{ .SiteName }}] New Group Message on {{.Month}} {{.Day}}, {{.Year}}"
  },
  {
    "id": "app.notification.subject.notification.full",
    "translation": "[{{ .SiteName }}] Notification in {{ .TeamName}} on {{.Month}} {{.Day}}, {{.Year}}"
  },
  {
    "id": "app.oauth.delete_app.app_error",
    "translation": "An error occurred while deleting the OAuth2 App."
  },
  {
    "id": "app.oauth.get_access_data_by_user_for_app.app_error",
    "translation": "We encountered an error finding all the access tokens."
  },
  {
    "id": "app.oauth.get_app.find.app_error",
    "translation": "Unable to find the requested app."
  },
  {
    "id": "app.oauth.get_app.finding.app_error",
    "translation": "We encountered an error finding the app."
  },
  {
    "id": "app.oauth.get_app_by_user.find.app_error",
    "translation": "Unable to find any existing apps."
  },
  {
    "id": "app.oauth.get_apps.find.app_error",
    "translation": "An error occurred while finding the OAuth2 Apps."
  },
  {
    "id": "app.oauth.permanent_delete_auth_data_by_user.app_error",
    "translation": "Unable to remove the authorization code."
  },
  {
    "id": "app.oauth.remove_access_data.app_error",
    "translation": "Unable to remove the access token."
  },
  {
    "id": "app.oauth.save_app.existing.app_error",
    "translation": "Must call update for existing app."
  },
  {
    "id": "app.oauth.save_app.save.app_error",
    "translation": "Unable to save the app."
  },
  {
    "id": "app.oauth.update_app.find.app_error",
    "translation": "Unable to find the existing app to update."
  },
  {
    "id": "app.oauth.update_app.updating.app_error",
    "translation": "We encountered an error updating the app."
  },
  {
    "id": "app.plugin.cluster.save_config.app_error",
    "translation": "The plugin configuration in your config.json file must be updated manually when using ReadOnlyConfig with clustering enabled."
  },
  {
    "id": "app.plugin.config.app_error",
    "translation": "Error saving plugin state in config."
  },
  {
    "id": "app.plugin.deactivate.app_error",
    "translation": "Unable to deactivate plugin."
  },
  {
    "id": "app.plugin.delete_public_key.delete.app_error",
    "translation": "An error occurred while deleting the public key."
  },
  {
    "id": "app.plugin.disabled.app_error",
    "translation": "Plugins have been disabled. Please check your logs for details."
  },
  {
    "id": "app.plugin.extract.app_error",
    "translation": "An error occurred extracting the plugin bundle."
  },
  {
    "id": "app.plugin.filesystem.app_error",
    "translation": "Encountered filesystem error."
  },
  {
    "id": "app.plugin.flag_managed.app_error",
    "translation": "Unable to set plugin as managed by the file store."
  },
  {
    "id": "app.plugin.get_cluster_plugin_statuses.app_error",
    "translation": "Unable to get plugin statuses from the cluster."
  },
  {
    "id": "app.plugin.get_plugins.app_error",
    "translation": "Unable to get active plugins."
  },
  {
    "id": "app.plugin.get_public_key.get_file.app_error",
    "translation": "An error occurred while getting the public key from the store."
  },
  {
    "id": "app.plugin.get_statuses.app_error",
    "translation": "Unable to get plugin statuses."
  },
  {
    "id": "app.plugin.install.app_error",
    "translation": "Unable to install plugin."
  },
  {
    "id": "app.plugin.install_id.app_error",
    "translation": "Unable to install plugin. A plugin with the same ID is already installed."
  },
  {
    "id": "app.plugin.install_id_failed_remove.app_error",
    "translation": "Unable to install plugin. A plugin with the same ID is already installed and failed to be removed."
  },
  {
    "id": "app.plugin.install_marketplace_plugin.app_error",
    "translation": "Failed to install marketplace plugin."
  },
  {
    "id": "app.plugin.invalid_id.app_error",
    "translation": "Plugin Id must be at least {{.Min}} characters, at most {{.Max}} characters and match {{.Regex}}."
  },
  {
    "id": "app.plugin.invalid_version.app_error",
    "translation": "Plugin version could not be parsed."
  },
  {
    "id": "app.plugin.manifest.app_error",
    "translation": "Unable to find manifest for extracted plugin."
  },
  {
    "id": "app.plugin.marketplace_client.app_error",
    "translation": "Failed to create marketplace client."
  },
  {
    "id": "app.plugin.marketplace_client.failed_to_fetch",
    "translation": "Failed to get plugins from the marketplace server."
  },
  {
    "id": "app.plugin.marketplace_disabled.app_error",
    "translation": "Marketplace has been disabled. Please check your logs for details."
  },
  {
    "id": "app.plugin.marketplace_plugin_request.app_error",
    "translation": "Failed to decode the marketplace plugin request."
  },
  {
    "id": "app.plugin.marketplace_plugins.not_found.app_error",
    "translation": "Could not find the requested marketplace plugin."
  },
  {
    "id": "app.plugin.marketplace_plugins.signature_not_found.app_error",
    "translation": "Could not find the requested marketplace plugin signature."
  },
  {
    "id": "app.plugin.marshal.app_error",
    "translation": "Failed to marshal marketplace plugins."
  },
  {
    "id": "app.plugin.modify_saml.app_error",
    "translation": "Can't modify saml files."
  },
  {
    "id": "app.plugin.mvdir.app_error",
    "translation": "Unable to move plugin from temporary directory to final destination. Another plugin may be using the same directory name."
  },
  {
    "id": "app.plugin.not_installed.app_error",
    "translation": "Plugin is not installed."
  },
  {
    "id": "app.plugin.remove.app_error",
    "translation": "Unable to delete plugin."
  },
  {
    "id": "app.plugin.remove_bundle.app_error",
    "translation": "Unable to remove plugin bundle from file store."
  },
  {
    "id": "app.plugin.restart.app_error",
    "translation": "Unable to restart plugin on upgrade."
  },
  {
    "id": "app.plugin.signature_decode.app_error",
    "translation": "Unable to decode base64 signature."
  },
  {
    "id": "app.plugin.store_bundle.app_error",
    "translation": "Unable to store the plugin to the configured file store."
  },
  {
    "id": "app.plugin.store_signature.app_error",
    "translation": "Unable to store the plugin signature to the configured file store."
  },
  {
    "id": "app.plugin.sync.list_filestore.app_error",
    "translation": "Error reading files from the plugins folder in the file store."
  },
  {
    "id": "app.plugin.sync.read_local_folder.app_error",
    "translation": "Error reading local plugins folder."
  },
  {
    "id": "app.plugin.upload_disabled.app_error",
    "translation": "Plugins and/or plugin uploads have been disabled."
  },
  {
    "id": "app.plugin.webapp_bundle.app_error",
    "translation": "Unable to generate plugin webapp bundle."
  },
  {
    "id": "app.plugin.write_file.read.app_error",
    "translation": "An error occurred while reading the file."
  },
  {
    "id": "app.plugin.write_file.saving.app_error",
    "translation": "An error occurred while saving the file."
  },
  {
    "id": "app.plugin_store.delete.app_error",
    "translation": "Could not delete plugin key value."
  },
  {
    "id": "app.plugin_store.get.app_error",
    "translation": "Could not get plugin key value."
  },
  {
    "id": "app.plugin_store.list.app_error",
    "translation": "Unable to list all the plugin keys."
  },
  {
    "id": "app.plugin_store.save.app_error",
    "translation": "Could not save or update plugin key value."
  },
  {
    "id": "app.post.analytics_posts_count.app_error",
    "translation": "Unable to get post counts."
  },
  {
    "id": "app.post.analytics_posts_count_by_day.app_error",
    "translation": "Unable to get post counts by day."
  },
  {
    "id": "app.post.analytics_user_counts_posts_by_day.app_error",
    "translation": "Unable to get user counts with posts."
  },
  {
    "id": "app.post.delete.app_error",
    "translation": "Unable to delete the post."
  },
  {
    "id": "app.post.get.app_error",
    "translation": "Unable to get the post."
  },
  {
    "id": "app.post.get_direct_posts.app_error",
    "translation": "Unable to get direct posts."
  },
  {
    "id": "app.post.get_files_batch_for_indexing.get.app_error",
    "translation": "Unable to get the files batch for indexing."
  },
  {
    "id": "app.post.get_flagged_posts.app_error",
    "translation": "Unable to get the flagged posts."
  },
  {
    "id": "app.post.get_post_after_time.app_error",
    "translation": "Unable to get post after time bound."
  },
  {
    "id": "app.post.get_post_id_around.app_error",
    "translation": "Unable to get post around time bound."
  },
  {
    "id": "app.post.get_posts.app_error",
    "translation": "Limit exceeded for paging."
  },
  {
    "id": "app.post.get_posts_around.get.app_error",
    "translation": "Unable to get the posts for the channel."
  },
  {
    "id": "app.post.get_posts_batch_for_indexing.get.app_error",
    "translation": "Unable to get the posts batch for indexing."
  },
  {
    "id": "app.post.get_posts_created_at.app_error",
    "translation": "Unable to get the posts for the channel."
  },
  {
    "id": "app.post.get_posts_since.app_error",
    "translation": "Unable to get the posts for the channel."
  },
  {
    "id": "app.post.get_root_posts.app_error",
    "translation": "Unable to get the posts for the channel."
  },
  {
    "id": "app.post.overwrite.app_error",
    "translation": "Unable to overwrite the Post."
  },
  {
    "id": "app.post.permanent_delete_by_channel.app_error",
    "translation": "Unable to delete the posts by channel."
  },
  {
    "id": "app.post.permanent_delete_by_user.app_error",
    "translation": "Unable to select the posts to delete for the user."
  },
  {
    "id": "app.post.save.app_error",
    "translation": "Unable to save the Post."
  },
  {
    "id": "app.post.save.existing.app_error",
    "translation": "You cannot update an existing Post."
  },
  {
    "id": "app.post.search.app_error",
    "translation": "Error searching posts"
  },
  {
    "id": "app.post.update.app_error",
    "translation": "Unable to update the Post."
  },
  {
    "id": "app.preference.delete.app_error",
    "translation": "We encountered an error while deleting preferences."
  },
  {
    "id": "app.preference.get.app_error",
    "translation": "We encountered an error while finding preferences."
  },
  {
    "id": "app.preference.get_all.app_error",
    "translation": "We encountered an error while finding preferences."
  },
  {
    "id": "app.preference.get_category.app_error",
    "translation": "We encountered an error while finding preferences."
  },
  {
    "id": "app.preference.permanent_delete_by_user.app_error",
    "translation": "We encountered an error while deleting preferences."
  },
  {
    "id": "app.preference.save.updating.app_error",
    "translation": "We encountered an error while updating preferences."
  },
  {
    "id": "app.reaction.bulk_get_for_post_ids.app_error",
    "translation": "Unable to get reactions for post."
  },
  {
    "id": "app.reaction.delete_all_with_emoji_name.get_reactions.app_error",
    "translation": "Unable to get all reactions with this emoji name."
  },
  {
    "id": "app.reaction.get_for_post.app_error",
    "translation": "Unable to get reactions for post."
  },
  {
    "id": "app.reaction.save.save.app_error",
    "translation": "Unable to save reaction."
  },
  {
    "id": "app.recover.delete.app_error",
    "translation": "Unable to delete token."
  },
  {
    "id": "app.recover.save.app_error",
    "translation": "Unable to save the token."
  },
  {
    "id": "app.role.check_roles_exist.role_not_found",
    "translation": "The provided role does not exist"
  },
  {
    "id": "app.role.get.app_error",
    "translation": "Unable to get role."
  },
  {
    "id": "app.role.get_by_name.app_error",
    "translation": "Unable to get role."
  },
  {
    "id": "app.role.get_by_names.app_error",
    "translation": "Unable to get roles."
  },
  {
    "id": "app.role.permanent_delete_all.app_error",
    "translation": "We could not permanently delete all the roles."
  },
  {
    "id": "app.role.save.insert.app_error",
    "translation": "Unable to save new role."
  },
  {
    "id": "app.role.save.invalid_role.app_error",
    "translation": "The role was not valid."
  },
  {
    "id": "app.save_config.app_error",
    "translation": "An error occurred saving the configuration."
  },
  {
    "id": "app.scheme.delete.app_error",
    "translation": "Unable to delete this scheme."
  },
  {
    "id": "app.scheme.get.app_error",
    "translation": "Unable to get the scheme."
  },
  {
    "id": "app.scheme.permanent_delete_all.app_error",
    "translation": "We could not permanently delete the schemes."
  },
  {
    "id": "app.scheme.save.app_error",
    "translation": "Unable to create the scheme."
  },
  {
    "id": "app.scheme.save.invalid_scheme.app_error",
    "translation": "The provided scheme is invalid."
  },
  {
    "id": "app.schemes.is_phase_2_migration_completed.not_completed.app_error",
    "translation": "This API endpoint is not accessible as required migrations have not yet completed."
  },
  {
    "id": "app.select_error",
    "translation": "select error"
  },
  {
    "id": "app.session.analytics_session_count.app_error",
    "translation": "Unable to count the sessions."
  },
  {
    "id": "app.session.get.app_error",
    "translation": "We encountered an error finding the session."
  },
  {
    "id": "app.session.get_sessions.app_error",
    "translation": "We encountered an error while finding user sessions."
  },
  {
    "id": "app.session.permanent_delete_sessions_by_user.app_error",
    "translation": "Unable to remove all the sessions for the user."
  },
  {
    "id": "app.session.remove.app_error",
    "translation": "Unable to remove the session."
  },
  {
    "id": "app.session.remove_all_sessions_for_team.app_error",
    "translation": "Unable to remove all the sessions."
  },
  {
    "id": "app.session.save.app_error",
    "translation": "Unable to save the session."
  },
  {
    "id": "app.session.save.existing.app_error",
    "translation": "Unable to update existing session."
  },
  {
    "id": "app.session.update_device_id.app_error",
    "translation": "Unable to update the device id."
  },
  {
    "id": "app.sharedchannel.dm_channel_creation.internal_error",
    "translation": "Encountered an error while creating a direct shared channel."
  },
  {
    "id": "app.status.get.app_error",
    "translation": "Encountered an error retrieving the status."
  },
  {
    "id": "app.status.get.missing.app_error",
    "translation": "No entry for that status exists."
  },
  {
    "id": "app.submit_interactive_dialog.json_error",
    "translation": "Encountered an error encoding JSON for the interactive dialog."
  },
  {
    "id": "app.system.get.app_error",
    "translation": "We encountered an error finding the system properties."
  },
  {
    "id": "app.system.get_by_name.app_error",
    "translation": "Unable to find the system variable."
  },
  {
    "id": "app.system.permanent_delete_by_name.app_error",
    "translation": "We could not permanently delete the system table entry."
  },
  {
    "id": "app.system.save.app_error",
    "translation": "We encountered an error saving the system property."
  },
  {
    "id": "app.system.system_bot.bot_displayname",
    "translation": "System"
  },
  {
    "id": "app.system.warn_metric.bot_description",
    "translation": "[Learn more about the Mattermost Advisor](https://about.mattermost.com/default-channel-handle-documentation)"
  },
  {
    "id": "app.system.warn_metric.bot_displayname",
    "translation": "Mattermost Advisor"
  },
  {
    "id": "app.system.warn_metric.notification.empty_admin_list.app_error",
    "translation": "List of admins is empty."
  },
  {
    "id": "app.system.warn_metric.notification.invalid_metric.app_error",
    "translation": "Could not find metric."
  },
  {
    "id": "app.system.warn_metric.store.app_error",
    "translation": "Failed to store value for {{.WarnMetricName}}"
  },
  {
    "id": "app.system_install_date.parse_int.app_error",
    "translation": "Failed to parse installation date."
  },
  {
    "id": "app.team.analytics_team_count.app_error",
    "translation": "Unable to count the teams."
  },
  {
    "id": "app.team.clear_all_custom_role_assignments.select.app_error",
    "translation": "Failed to retrieve the team members."
  },
  {
    "id": "app.team.get.find.app_error",
    "translation": "Unable to find the existing team."
  },
  {
    "id": "app.team.get.finding.app_error",
    "translation": "We encountered an error finding the team."
  },
  {
    "id": "app.team.get_active_member_count.app_error",
    "translation": "Unable to count the team members."
  },
  {
    "id": "app.team.get_all.app_error",
    "translation": "We could not get all teams."
  },
  {
    "id": "app.team.get_all_private_team_listing.app_error",
    "translation": "We could not get all private teams."
  },
  {
    "id": "app.team.get_all_team_listing.app_error",
    "translation": "We could not get all teams."
  },
  {
    "id": "app.team.get_by_invite_id.finding.app_error",
    "translation": "Unable to find the existing team."
  },
  {
    "id": "app.team.get_by_name.app_error",
    "translation": "Unable to find the existing team."
  },
  {
    "id": "app.team.get_by_name.missing.app_error",
    "translation": "Unable to find the existing team."
  },
  {
    "id": "app.team.get_by_scheme.app_error",
    "translation": "Unable to get the channels for the provided scheme."
  },
  {
    "id": "app.team.get_common_team_ids_for_users.app_error",
    "translation": "Unable to get the common team IDs."
  },
  {
    "id": "app.team.get_member.app_error",
    "translation": "Unable to get the team member."
  },
  {
    "id": "app.team.get_member.missing.app_error",
    "translation": "No team member found for that user ID and team ID."
  },
  {
    "id": "app.team.get_member_count.app_error",
    "translation": "Unable to count the team members."
  },
  {
    "id": "app.team.get_members.app_error",
    "translation": "Unable to get the team members."
  },
  {
    "id": "app.team.get_members_by_ids.app_error",
    "translation": "Unable to get the team members."
  },
  {
    "id": "app.team.get_unread.app_error",
    "translation": "Unable to get the teams unread messages."
  },
  {
    "id": "app.team.get_user_team_ids.app_error",
    "translation": "Unable to get the list of teams of a user."
  },
  {
    "id": "app.team.invite_id.group_constrained.error",
    "translation": "Unable to join a group-constrained team by invite."
  },
  {
    "id": "app.team.invite_token.group_constrained.error",
    "translation": "Unable to join a group-constrained team by token."
  },
  {
    "id": "app.team.join_user_to_team.max_accounts.app_error",
    "translation": "This team has reached the maximum number of allowed accounts. Contact your System Administrator to set a higher limit."
  },
  {
    "id": "app.team.join_user_to_team.save_member.app_error",
    "translation": "Unable to create the new team membership"
  },
  {
    "id": "app.team.join_user_to_team.save_member.conflict.app_error",
    "translation": "Unable to create the new team membership because it already exists"
  },
  {
    "id": "app.team.join_user_to_team.save_member.max_accounts.app_error",
    "translation": "Unable to create the new team membership because the team has reached the limit of members"
  },
  {
    "id": "app.team.migrate_team_members.update.app_error",
    "translation": "Failed to update the team member."
  },
  {
    "id": "app.team.permanent_delete.app_error",
    "translation": "Unable to delete the existing team."
  },
  {
    "id": "app.team.permanentdeleteteam.internal_error",
    "translation": "Unable to delete team."
  },
  {
    "id": "app.team.remove_member.app_error",
    "translation": "Unable to remove the team member."
  },
  {
    "id": "app.team.rename_team.name_occupied",
    "translation": "Unable to rename the team, the name is already in use."
  },
  {
    "id": "app.team.reset_all_team_schemes.app_error",
    "translation": "We could not reset the team schemes."
  },
  {
    "id": "app.team.save.app_error",
    "translation": "Unable to save the team."
  },
  {
    "id": "app.team.save.existing.app_error",
    "translation": "Must call update for existing team."
  },
  {
    "id": "app.team.save_member.save.app_error",
    "translation": "Unable to save the team member."
  },
  {
    "id": "app.team.search_all_team.app_error",
    "translation": "We encountered an error searching teams."
  },
  {
    "id": "app.team.search_open_team.app_error",
    "translation": "We encountered an error searching open teams."
  },
  {
    "id": "app.team.search_private_team.app_error",
    "translation": "We encountered an error searching private teams."
  },
  {
    "id": "app.team.update.find.app_error",
    "translation": "Unable to find the existing team to update."
  },
  {
    "id": "app.team.update.updating.app_error",
    "translation": "We encountered an error updating the team."
  },
  {
    "id": "app.team.user_belongs_to_teams.app_error",
    "translation": "Unable to determine if the user belongs to a list of teams."
  },
  {
    "id": "app.terms_of_service.create.app_error",
    "translation": "Unable to save terms of service."
  },
  {
    "id": "app.terms_of_service.create.existing.app_error",
    "translation": "Must not call save for existing terms of service."
  },
  {
    "id": "app.terms_of_service.get.app_error",
    "translation": "Unable to fetch terms of service."
  },
  {
    "id": "app.terms_of_service.get.no_rows.app_error",
    "translation": "No terms of service found."
  },
  {
    "id": "app.update_error",
    "translation": "update error"
  },
  {
    "id": "app.upload.create.cannot_upload_to_deleted_channel.app_error",
    "translation": "Cannot upload to a deleted channel."
  },
  {
    "id": "app.upload.create.incorrect_channel_id.app_error",
    "translation": "Cannot upload to the specified channel."
  },
  {
    "id": "app.upload.create.save.app_error",
    "translation": "Failed to save upload."
  },
  {
    "id": "app.upload.create.upload_too_large.app_error",
    "translation": "Unable to upload file. File is too large."
  },
  {
    "id": "app.upload.get.app_error",
    "translation": "Failed to get upload."
  },
  {
    "id": "app.upload.get_for_user.app_error",
    "translation": "Failed to get uploads for user."
  },
  {
    "id": "app.upload.run_plugins_hook.move_fail",
    "translation": "Failed to move file."
  },
  {
    "id": "app.upload.run_plugins_hook.rejected",
    "translation": "Unable to upload file {{.Filename}}. Rejected by plugin: {{.Reason}}"
  },
  {
    "id": "app.upload.upload_data.concurrent.app_error",
    "translation": "Unable to upload data from more than one request."
  },
  {
    "id": "app.upload.upload_data.first_part_too_small.app_error",
    "translation": "Failed to upload data. First part must be at least {{.Size}} Bytes."
  },
  {
    "id": "app.upload.upload_data.large_image.app_error",
    "translation": "{{.Filename}} dimensions ({{.Width}} by {{.Height}} pixels) exceed the limits."
  },
  {
    "id": "app.upload.upload_data.move_file.app_error",
    "translation": "Failed to move uploaded file."
  },
  {
    "id": "app.upload.upload_data.read_file.app_error",
    "translation": "Failed to read a file."
  },
  {
    "id": "app.upload.upload_data.save.app_error",
    "translation": "Failed to save file info."
  },
  {
    "id": "app.upload.upload_data.update.app_error",
    "translation": "Failed to update the upload session."
  },
  {
    "id": "app.user.analytics_daily_active_users.app_error",
    "translation": "Unable to get the active users during the requested period."
  },
  {
    "id": "app.user.analytics_get_inactive_users_count.app_error",
    "translation": "We could not count the inactive users."
  },
  {
    "id": "app.user.clear_all_custom_role_assignments.select.app_error",
    "translation": "Failed to retrieve the users."
  },
  {
    "id": "app.user.convert_bot_to_user.app_error",
    "translation": "Unable to convert bot to user."
  },
  {
    "id": "app.user.demote_user_to_guest.user_update.app_error",
    "translation": "Failed to update the user."
  },
  {
    "id": "app.user.get.app_error",
    "translation": "We encountered an error finding the account."
  },
  {
    "id": "app.user.get_by_auth.missing_account.app_error",
    "translation": "Unable to find an existing account matching your authentication type for this team. This team may require an invite from the team owner to join."
  },
  {
    "id": "app.user.get_by_auth.other.app_error",
    "translation": "We encountered an error trying to find the account by authentication type."
  },
  {
    "id": "app.user.get_by_username.app_error",
    "translation": "Unable to find an existing account matching your username for this team. This team may require an invite from the team owner to join."
  },
  {
    "id": "app.user.get_known_users.get_users.app_error",
    "translation": "Unable to get know users from the database."
  },
  {
    "id": "app.user.get_new_users.app_error",
    "translation": "We encountered an error while finding the new users."
  },
  {
    "id": "app.user.get_profile_by_group_channel_ids_for_user.app_error",
    "translation": "We encountered an error while finding user profiles."
  },
  {
    "id": "app.user.get_profiles.app_error",
    "translation": "We encountered an error while finding user profiles."
  },
  {
    "id": "app.user.get_recently_active_users.app_error",
    "translation": "We encountered an error while finding the recently active users."
  },
  {
    "id": "app.user.get_thread_membership_for_user.app_error",
    "translation": "Unable to get user thread membership"
  },
  {
    "id": "app.user.get_thread_membership_for_user.not_found",
    "translation": "User thread membership doesn't exist"
  },
  {
    "id": "app.user.get_threads_for_user.app_error",
    "translation": "Unable to get user threads"
  },
  {
    "id": "app.user.get_threads_for_user.not_found",
    "translation": "User thread doesn't exist or is not followed"
  },
  {
    "id": "app.user.get_total_users_count.app_error",
    "translation": "We could not count the users."
  },
  {
    "id": "app.user.get_unread_count.app_error",
    "translation": "We could not get the unread message count for the user."
  },
  {
    "id": "app.user.get_users_batch_for_indexing.get_users.app_error",
    "translation": "Unable to get the users batch for indexing."
  },
  {
    "id": "app.user.missing_account.const",
    "translation": "Unable to find the user."
  },
  {
    "id": "app.user.permanent_delete.app_error",
    "translation": "Unable to delete the existing account."
  },
  {
    "id": "app.user.permanentdeleteuser.internal_error",
    "translation": "Unable to delete user."
  },
  {
    "id": "app.user.promote_guest.user_update.app_error",
    "translation": "Failed to update the user."
  },
  {
    "id": "app.user.save.app_error",
    "translation": "Unable to save the account."
  },
  {
    "id": "app.user.save.email_exists.app_error",
    "translation": "An account with that email already exists."
  },
  {
    "id": "app.user.save.existing.app_error",
    "translation": "Must call update for existing user."
  },
  {
    "id": "app.user.save.username_exists.app_error",
    "translation": "An account with that username already exists."
  },
  {
    "id": "app.user.search.app_error",
    "translation": "Unable to find any user matching the search parameters."
  },
  {
    "id": "app.user.send_auto_response.app_error",
    "translation": "Unable to send auto response from user."
  },
  {
    "id": "app.user.send_emails.app_error",
    "translation": "No emails were successfully sent"
  },
  {
    "id": "app.user.update.find.app_error",
    "translation": "Unable to find the existing account to update."
  },
  {
    "id": "app.user.update.finding.app_error",
    "translation": "We encountered an error finding the account."
  },
  {
    "id": "app.user.update_active_for_multiple_users.updating.app_error",
    "translation": "Unable to deactivate guests."
  },
  {
    "id": "app.user.update_auth_data.app_error",
    "translation": "Unable to update the auth data."
  },
  {
    "id": "app.user.update_auth_data.email_exists.app_error",
    "translation": "Unable to switch account to {{.Service}}. An account using the email {{.Email}} already exists."
  },
  {
    "id": "app.user.update_failed_pwd_attempts.app_error",
    "translation": "Unable to update the failed_attempts."
  },
  {
    "id": "app.user.update_thread_follow_for_user.app_error",
    "translation": "Unable to update following state for thread"
  },
  {
    "id": "app.user.update_thread_read_for_user.app_error",
    "translation": "Unable to update read state for thread"
  },
  {
    "id": "app.user.update_threads_read_for_user.app_error",
    "translation": "Unable to update all user threads as read"
  },
  {
    "id": "app.user.update_update.app_error",
    "translation": "Unable to update the date of the last update of the user."
  },
  {
    "id": "app.user.verify_email.app_error",
    "translation": "Unable to update verify email field."
  },
  {
    "id": "app.user_access_token.delete.app_error",
    "translation": "Unable to delete the personal access token."
  },
  {
    "id": "app.user_access_token.disabled",
    "translation": "Personal access tokens are disabled on this server. Please contact your system administrator for details."
  },
  {
    "id": "app.user_access_token.get_all.app_error",
    "translation": "Unable to get all personal access tokens."
  },
  {
    "id": "app.user_access_token.get_by_user.app_error",
    "translation": "Unable to get the personal access tokens by user."
  },
  {
    "id": "app.user_access_token.invalid_or_missing",
    "translation": "Invalid or missing token."
  },
  {
    "id": "app.user_access_token.save.app_error",
    "translation": "Unable to save the personal access token."
  },
  {
    "id": "app.user_access_token.search.app_error",
    "translation": "We encountered an error searching user access tokens."
  },
  {
    "id": "app.user_access_token.update_token_disable.app_error",
    "translation": "Unable to disable the access token."
  },
  {
    "id": "app.user_access_token.update_token_enable.app_error",
    "translation": "Unable to enable the access token."
  },
  {
    "id": "app.user_terms_of_service.delete.app_error",
    "translation": "Unable to delete terms of service."
  },
  {
    "id": "app.user_terms_of_service.get_by_user.app_error",
    "translation": "Unable to fetch terms of service."
  },
  {
    "id": "app.user_terms_of_service.get_by_user.no_rows.app_error",
    "translation": "No terms of service found."
  },
  {
    "id": "app.user_terms_of_service.save.app_error",
    "translation": "Unable to save terms of service."
  },
  {
    "id": "app.valid_password_generic.app_error",
    "translation": "Password is not valid"
  },
  {
    "id": "app.webhooks.analytics_incoming_count.app_error",
    "translation": "Unable to count the incoming webhooks."
  },
  {
    "id": "app.webhooks.analytics_outgoing_count.app_error",
    "translation": "Unable to count the outgoing webhooks."
  },
  {
    "id": "app.webhooks.delete_incoming.app_error",
    "translation": "Unable to delete the webhook."
  },
  {
    "id": "app.webhooks.delete_outgoing.app_error",
    "translation": "Unable to delete the webhook."
  },
  {
    "id": "app.webhooks.get_incoming.app_error",
    "translation": "Unable to get the webhook."
  },
  {
    "id": "app.webhooks.get_incoming_by_channel.app_error",
    "translation": "Unable to get the webhooks."
  },
  {
    "id": "app.webhooks.get_incoming_by_user.app_error",
    "translation": "Unable to get the webhook."
  },
  {
    "id": "app.webhooks.get_outgoing.app_error",
    "translation": "Unable to get the webhook."
  },
  {
    "id": "app.webhooks.get_outgoing_by_channel.app_error",
    "translation": "Unable to get the webhooks."
  },
  {
    "id": "app.webhooks.get_outgoing_by_team.app_error",
    "translation": "Unable to get the webhooks."
  },
  {
    "id": "app.webhooks.permanent_delete_incoming_by_channel.app_error",
    "translation": "Unable to delete the webhook."
  },
  {
    "id": "app.webhooks.permanent_delete_incoming_by_user.app_error",
    "translation": "Unable to delete the webhook."
  },
  {
    "id": "app.webhooks.permanent_delete_outgoing_by_channel.app_error",
    "translation": "Unable to delete the webhook."
  },
  {
    "id": "app.webhooks.permanent_delete_outgoing_by_user.app_error",
    "translation": "Unable to delete the webhook."
  },
  {
    "id": "app.webhooks.save_incoming.app_error",
    "translation": "Unable to save the IncomingWebhook."
  },
  {
    "id": "app.webhooks.save_incoming.existing.app_error",
    "translation": "You cannot overwrite an existing IncomingWebhook."
  },
  {
    "id": "app.webhooks.save_outgoing.app_error",
    "translation": "Unable to save the OutgoingWebhook."
  },
  {
    "id": "app.webhooks.save_outgoing.override.app_error",
    "translation": "You cannot overwrite an existing OutgoingWebhook."
  },
  {
    "id": "app.webhooks.update_incoming.app_error",
    "translation": "Unable to update the IncomingWebhook."
  },
  {
    "id": "app.webhooks.update_outgoing.app_error",
    "translation": "Unable to update the webhook."
  },
  {
    "id": "bleveengine.already_started.error",
    "translation": "Bleve is already started."
  },
  {
    "id": "bleveengine.create_channel_index.error",
    "translation": "Error creating the bleve channel index."
  },
  {
    "id": "bleveengine.create_file_index.error",
    "translation": "Error creating the bleve file index."
  },
  {
    "id": "bleveengine.create_post_index.error",
    "translation": "Error creating the bleve post index."
  },
  {
    "id": "bleveengine.create_user_index.error",
    "translation": "Error creating the bleve user index."
  },
  {
    "id": "bleveengine.delete_channel.error",
    "translation": "Failed to delete the channel."
  },
  {
    "id": "bleveengine.delete_channel_posts.error",
    "translation": "Failed to delete channel posts"
  },
  {
    "id": "bleveengine.delete_file.error",
    "translation": "Failed to delete the file."
  },
  {
    "id": "bleveengine.delete_files_batch.error",
    "translation": "Failed to delete the files."
  },
  {
    "id": "bleveengine.delete_post.error",
    "translation": "Failed to delete the post."
  },
  {
    "id": "bleveengine.delete_post_files.error",
    "translation": "Failed to delete the post files."
  },
  {
    "id": "bleveengine.delete_user.error",
    "translation": "Failed to delete the user."
  },
  {
    "id": "bleveengine.delete_user_files.error",
    "translation": "Failed to delete the user files."
  },
  {
    "id": "bleveengine.delete_user_posts.error",
    "translation": "Failed to delete user posts"
  },
  {
    "id": "bleveengine.index_channel.error",
    "translation": "Failed to index the channel."
  },
  {
    "id": "bleveengine.index_file.error",
    "translation": "Failed to index the file."
  },
  {
    "id": "bleveengine.index_post.error",
    "translation": "Failed to index the post."
  },
  {
    "id": "bleveengine.index_user.error",
    "translation": "Failed to index the user."
  },
  {
    "id": "bleveengine.indexer.do_job.bulk_index_channels.batch_error",
    "translation": "Failed to index channel batch."
  },
  {
    "id": "bleveengine.indexer.do_job.bulk_index_files.batch_error",
    "translation": "Failed to index file batch."
  },
  {
    "id": "bleveengine.indexer.do_job.bulk_index_posts.batch_error",
    "translation": "Failed to index post batch."
  },
  {
    "id": "bleveengine.indexer.do_job.bulk_index_users.batch_error",
    "translation": "Failed to index user batch."
  },
  {
    "id": "bleveengine.indexer.do_job.engine_inactive",
    "translation": "Failed to run Bleve index job: engine is inactive."
  },
  {
    "id": "bleveengine.indexer.do_job.get_oldest_entity.error",
    "translation": "The oldest entity (user, channel or post) could not be retrieved from the database."
  },
  {
    "id": "bleveengine.indexer.do_job.parse_end_time.error",
    "translation": "Bleve indexing worker failed to parse the end time."
  },
  {
    "id": "bleveengine.indexer.do_job.parse_start_time.error",
    "translation": "Bleve indexing worker failed to parse the start time."
  },
  {
    "id": "bleveengine.indexer.index_batch.nothing_left_to_index.error",
    "translation": "Trying to index a new batch when all the entities are completed."
  },
  {
    "id": "bleveengine.purge_channel_index.error",
    "translation": "Failed to purge channel indexes."
  },
  {
    "id": "bleveengine.purge_file_index.error",
    "translation": "Failed to purge file indexes."
  },
  {
    "id": "bleveengine.purge_post_index.error",
    "translation": "Failed to purge post indexes."
  },
  {
    "id": "bleveengine.purge_user_index.error",
    "translation": "Failed to purge user indexes."
  },
  {
    "id": "bleveengine.search_channels.error",
    "translation": "Channel search failed to complete."
  },
  {
    "id": "bleveengine.search_files.error",
    "translation": "File search failed to complete."
  },
  {
    "id": "bleveengine.search_posts.error",
    "translation": "Post search failed to complete."
  },
  {
    "id": "bleveengine.search_users_in_channel.nuchan.error",
    "translation": "User search failed to complete."
  },
  {
    "id": "bleveengine.search_users_in_channel.uchan.error",
    "translation": "User search failed to complete."
  },
  {
    "id": "bleveengine.search_users_in_team.error",
    "translation": "User search failed to complete."
  },
  {
    "id": "bleveengine.stop_channel_index.error",
    "translation": "Failed to close channel index."
  },
  {
    "id": "bleveengine.stop_file_index.error",
    "translation": "Failed to close file index."
  },
  {
    "id": "bleveengine.stop_post_index.error",
    "translation": "Failed to close post index."
  },
  {
    "id": "bleveengine.stop_user_index.error",
    "translation": "Failed to close user index."
  },
  {
    "id": "brand.save_brand_image.check_image_limits.app_error",
    "translation": "Image limits check failed. Resolution is too high."
  },
  {
    "id": "brand.save_brand_image.decode.app_error",
    "translation": "Unable to decode the image data."
  },
  {
    "id": "brand.save_brand_image.encode.app_error",
    "translation": "Unable to convert the image data to PNG format. Please try again."
  },
  {
    "id": "brand.save_brand_image.open.app_error",
    "translation": "Unable to upload the custom brand image. Make sure the image size is less than 2 MB and try again."
  },
  {
    "id": "brand.save_brand_image.save_image.app_error",
    "translation": "Unable to write the image file to your file storage. Please check your connection and try again."
  },
  {
    "id": "cli.license.critical",
    "translation": "Feature requires an upgrade to Enterprise Edition and the inclusion of a license key. Please contact your System Administrator."
  },
  {
    "id": "cli.outgoing_webhook.inconsistent_state.app_error",
    "translation": "The outgoing webhook is deleted but unable to create a new one due to some error."
  },
  {
    "id": "ent.account_migration.get_all_failed",
    "translation": "Unable to get users."
  },
  {
    "id": "ent.account_migration.get_saml_users_failed",
    "translation": "Unable to get SAML users."
  },
  {
    "id": "ent.actiance.export.marshalToXml.appError",
    "translation": "Unable to convert export to XML."
  },
  {
    "id": "ent.actiance.export.write_file.appError",
    "translation": "Unable to write the export file."
  },
  {
    "id": "ent.api.post.send_notifications_and_forget.push_image_only",
    "translation": " attached a file."
  },
  {
    "id": "ent.cloud.subscription.error",
    "translation": "Error getting cloud subscription"
  },
  {
    "id": "ent.cluster.404.app_error",
    "translation": "Cluster API endpoint not found."
  },
  {
    "id": "ent.cluster.config_changed.info",
    "translation": "Cluster configuration has changed for id={{ .id }}. The cluster may become unstable and a restart is required. To ensure the cluster is configured correctly you should perform a rolling restart immediately."
  },
  {
    "id": "ent.cluster.json_encode.error",
    "translation": "Error occurred while marshalling JSON request"
  },
  {
    "id": "ent.cluster.save_config.error",
    "translation": "System Console is set to read-only when High Availability is enabled unless ReadOnlyConfig is disabled in the configuration file."
  },
  {
    "id": "ent.cluster.timeout.error",
    "translation": "Timed out waiting for cluster response"
  },
  {
    "id": "ent.compliance.bad_export_type.appError",
    "translation": "Unknown output format {{.ExportType}}"
  },
  {
    "id": "ent.compliance.csv.attachment.copy.appError",
    "translation": "Unable to copy the attachment into the zip file."
  },
  {
    "id": "ent.compliance.csv.attachment.export.appError",
    "translation": "Unable to add attachment to the CSV export."
  },
  {
    "id": "ent.compliance.csv.file.creation.appError",
    "translation": "Unable to create temporary CSV export file."
  },
  {
    "id": "ent.compliance.csv.header.export.appError",
    "translation": "Unable to add header to the CSV export."
  },
  {
    "id": "ent.compliance.csv.metadata.export.appError",
    "translation": "Unable to add metadata file to the zip file."
  },
  {
    "id": "ent.compliance.csv.metadata.json.marshalling.appError",
    "translation": "Unable to convert metadata to json."
  },
  {
    "id": "ent.compliance.csv.metadata.json.zipfile.appError",
    "translation": "Unable to create the zip file"
  },
  {
    "id": "ent.compliance.csv.post.export.appError",
    "translation": "Unable to export a post."
  },
  {
    "id": "ent.compliance.csv.warning.appError",
    "translation": "Unable to create the warning file."
  },
  {
    "id": "ent.compliance.csv.write_file.appError",
    "translation": "Unable to write the csv file."
  },
  {
    "id": "ent.compliance.csv.zip.creation.appError",
    "translation": "Unable to create the zip export file."
  },
  {
    "id": "ent.compliance.global_relay.attachments_removed.appError",
    "translation": "Uploaded file was removed from Global Relay export because it was too large to send."
  },
  {
    "id": "ent.compliance.global_relay.open_temporary_file.appError",
    "translation": "Unable to open the temporary export file."
  },
  {
    "id": "ent.compliance.global_relay.rewind_temporary_file.appError",
    "translation": "Unable to re-read the Global Relay temporary export file."
  },
  {
    "id": "ent.compliance.global_relay.write_file.appError",
    "translation": "Unable to write the global relay file."
  },
  {
    "id": "ent.compliance.licence_disable.app_error",
    "translation": "Compliance functionality disabled by current license. Please contact your system administrator about upgrading your enterprise license."
  },
  {
    "id": "ent.compliance.run_export.template_watcher.appError",
    "translation": "Unable to load export templates. Please try again."
  },
  {
    "id": "ent.compliance.run_failed.error",
    "translation": "Compliance export failed for job '{{.JobName}}' at '{{.FilePath}}'"
  },
  {
    "id": "ent.data_retention.generic.license.error",
    "translation": "Your license does not support Data Retention."
  },
  {
    "id": "ent.data_retention.policies.internal_error",
    "translation": "We encountered an error performing the requested operation."
  },
  {
    "id": "ent.data_retention.policies.invalid_policy",
    "translation": "Policy is invalid."
  },
  {
    "id": "ent.data_retention.run_failed.error",
    "translation": "Data retention job failed."
  },
  {
    "id": "ent.data_retention.run_failed.error",
    "translation": "Data retention job failed."
  },
  {
    "id": "ent.elasticsearch.aggregator_worker.create_index_job.error",
    "translation": "Elasticsearch aggregator worker failed to create the indexing job"
  },
  {
    "id": "ent.elasticsearch.aggregator_worker.delete_indexes.error",
    "translation": "Elasticsearch aggregator worker failed to delete the indexes"
  },
  {
    "id": "ent.elasticsearch.aggregator_worker.get_indexes.error",
    "translation": "Elasticsearch aggregator worker failed to get indexes"
  },
  {
    "id": "ent.elasticsearch.aggregator_worker.index_job_failed.error",
    "translation": "Elasticsearch aggregator worker failed due to the indexing job failing"
  },
  {
    "id": "ent.elasticsearch.create_client.connect_failed",
    "translation": "Setting up Elasticsearch Client Failed"
  },
  {
    "id": "ent.elasticsearch.create_template_channels_if_not_exists.template_create_failed",
    "translation": "Failed to create Elasticsearch template for channels"
  },
  {
    "id": "ent.elasticsearch.create_template_file_info_if_not_exists.template_create_failed",
    "translation": "Failed to create Elasticsearch template for files"
  },
  {
    "id": "ent.elasticsearch.create_template_posts_if_not_exists.template_create_failed",
    "translation": "Failed to create Elasticsearch template for posts"
  },
  {
    "id": "ent.elasticsearch.create_template_users_if_not_exists.template_create_failed",
    "translation": "Failed to create Elasticsearch template for users"
  },
  {
    "id": "ent.elasticsearch.data_retention_delete_indexes.delete_index.error",
    "translation": "Failed to delete Elasticsearch index"
  },
  {
    "id": "ent.elasticsearch.data_retention_delete_indexes.get_indexes.error",
    "translation": "Failed to get Elasticsearch indexes"
  },
  {
    "id": "ent.elasticsearch.delete_channel.error",
    "translation": "Failed to delete the channel"
  },
  {
    "id": "ent.elasticsearch.delete_channel_posts.error",
    "translation": "Failed to delete channel posts"
  },
  {
    "id": "ent.elasticsearch.delete_file.error",
    "translation": "Failed to delete file"
  },
  {
    "id": "ent.elasticsearch.delete_post.error",
    "translation": "Failed to delete the post"
  },
  {
    "id": "ent.elasticsearch.delete_post_files.error",
    "translation": "Failed to delete post files"
  },
  {
    "id": "ent.elasticsearch.delete_user.error",
    "translation": "Failed to delete the user"
  },
  {
    "id": "ent.elasticsearch.delete_user_files.error",
    "translation": "Failed to delete user files"
  },
  {
    "id": "ent.elasticsearch.delete_user_posts.error",
    "translation": "Failed to delete user posts"
  },
  {
    "id": "ent.elasticsearch.generic.disabled",
    "translation": "Elasticsearch search is not enabled on this server"
  },
  {
    "id": "ent.elasticsearch.index_channel.error",
    "translation": "Failed to index the channel"
  },
  {
    "id": "ent.elasticsearch.index_channels_batch.error",
    "translation": "Unable to get the channels batch for indexing."
  },
  {
    "id": "ent.elasticsearch.index_file.error",
    "translation": "Failed to index the file"
  },
  {
    "id": "ent.elasticsearch.index_post.error",
    "translation": "Failed to index the post"
  },
  {
    "id": "ent.elasticsearch.index_user.error",
    "translation": "Failed to index the user"
  },
  {
    "id": "ent.elasticsearch.indexer.do_job.get_oldest_entity.error",
    "translation": "The oldest entity (user, channel or post), could not be retrieved from the database"
  },
  {
    "id": "ent.elasticsearch.indexer.do_job.parse_end_time.error",
    "translation": "Elasticsearch indexing worker failed to parse the end time"
  },
  {
    "id": "ent.elasticsearch.indexer.do_job.parse_start_time.error",
    "translation": "Elasticsearch indexing worker failed to parse the start time"
  },
  {
    "id": "ent.elasticsearch.indexer.index_batch.nothing_left_to_index.error",
    "translation": "Trying to index a new batch when all the entities are completed"
  },
  {
    "id": "ent.elasticsearch.not_started.error",
    "translation": "Elasticsearch is not started"
  },
  {
    "id": "ent.elasticsearch.post.get_files_batch_for_indexing.error",
    "translation": "Unable to get the files batch for indexing."
  },
  {
    "id": "ent.elasticsearch.post.get_posts_batch_for_indexing.error",
    "translation": "Unable to get the posts batch for indexing."
  },
  {
    "id": "ent.elasticsearch.purge_indexes.delete_failed",
    "translation": "Failed to delete Elasticsearch index"
  },
  {
    "id": "ent.elasticsearch.refresh_indexes.refresh_failed",
    "translation": "Failed to refresh Elasticsearch indexes"
  },
  {
    "id": "ent.elasticsearch.search_channels.disabled",
    "translation": "Elasticsearch searching is disabled on this server"
  },
  {
    "id": "ent.elasticsearch.search_channels.search_failed",
    "translation": "Search failed to complete"
  },
  {
    "id": "ent.elasticsearch.search_channels.unmarshall_channel_failed",
    "translation": "Failed to decode search results"
  },
  {
    "id": "ent.elasticsearch.search_files.disabled",
    "translation": "Elasticsearch files searching is disabled on this server"
  },
  {
    "id": "ent.elasticsearch.search_files.search_failed",
    "translation": "Search failed to complete"
  },
  {
    "id": "ent.elasticsearch.search_files.unmarshall_file_failed",
    "translation": "Failed to decode search results"
  },
  {
    "id": "ent.elasticsearch.search_posts.disabled",
    "translation": "Elasticsearch searching is disabled on this server"
  },
  {
    "id": "ent.elasticsearch.search_posts.parse_matches_failed",
    "translation": "Failed to parse search result matches"
  },
  {
    "id": "ent.elasticsearch.search_posts.search_failed",
    "translation": "Search failed to complete"
  },
  {
    "id": "ent.elasticsearch.search_posts.unmarshall_post_failed",
    "translation": "Failed to decode search results"
  },
  {
    "id": "ent.elasticsearch.search_users.search_failed",
    "translation": "Search failed to complete"
  },
  {
    "id": "ent.elasticsearch.search_users.unmarshall_user_failed",
    "translation": "Failed to decode search results"
  },
  {
    "id": "ent.elasticsearch.start.already_started.app_error",
    "translation": "Elasticsearch is already started."
  },
  {
    "id": "ent.elasticsearch.start.create_bulk_processor_failed.app_error",
    "translation": "Failed to create Elasticsearch bulk processor."
  },
  {
    "id": "ent.elasticsearch.start.get_server_version.app_error",
    "translation": "Failed to get Elasticsearch server version."
  },
  {
    "id": "ent.elasticsearch.start.parse_server_version.app_error",
    "translation": "Failed to parse Elasticsearch server version."
  },
  {
    "id": "ent.elasticsearch.start.start_bulk_processor_failed.app_error",
    "translation": "Failed to start Elasticsearch bulk processor."
  },
  {
    "id": "ent.elasticsearch.stop.already_stopped.app_error",
    "translation": "Elasticsearch is already stopped."
  },
  {
    "id": "ent.elasticsearch.test_config.connect_failed",
    "translation": "Connecting to Elasticsearch server failed."
  },
  {
    "id": "ent.elasticsearch.test_config.indexing_disabled.error",
    "translation": "Elasticsearch is disabled."
  },
  {
    "id": "ent.elasticsearch.test_config.license.error",
    "translation": "Your license does not support Elasticsearch."
  },
  {
    "id": "ent.elasticsearch.test_config.reenter_password",
    "translation": "The Elasticsearch Server URL or Username has changed. Please re-enter the Elasticsearch password to test connection."
  },
  {
    "id": "ent.get_users_in_channel_during",
    "translation": "Failed to get users in channel during specified time period."
  },
  {
    "id": "ent.id_loaded.license_disable.app_error",
    "translation": "Your license does not support ID Loaded Push Notifications."
  },
  {
    "id": "ent.jobs.do_job.batch_size.parse_error",
    "translation": "Could not parse message export job BatchSize."
  },
  {
    "id": "ent.jobs.do_job.batch_start_timestamp.parse_error",
    "translation": "Could not parse message export job ExportFromTimestamp."
  },
  {
    "id": "ent.jobs.start_synchronize_job.timeout",
    "translation": "Reached AD/LDAP synchronization job timeout."
  },
  {
    "id": "ent.ldap.app_error",
    "translation": "ldap interface was nil."
  },
  {
    "id": "ent.ldap.create_fail",
    "translation": "Unable to create LDAP user."
  },
  {
    "id": "ent.ldap.disabled.app_error",
    "translation": "AD/LDAP disabled or licence does not support AD/LDAP."
  },
  {
    "id": "ent.ldap.do_login.bind_admin_user.app_error",
    "translation": "Unable to bind to AD/LDAP server. Check BindUsername and BindPassword."
  },
  {
    "id": "ent.ldap.do_login.certificate.app_error",
    "translation": "Error loading LDAP TLS Certificate file."
  },
  {
    "id": "ent.ldap.do_login.invalid_password.app_error",
    "translation": "Invalid Password."
  },
  {
    "id": "ent.ldap.do_login.key.app_error",
    "translation": "Error loading LDAP TLS Key file."
  },
  {
    "id": "ent.ldap.do_login.licence_disable.app_error",
    "translation": "AD/LDAP functionality disabled by current license. Please contact your system administrator about upgrading your enterprise license."
  },
  {
    "id": "ent.ldap.do_login.matched_to_many_users.app_error",
    "translation": "Username given matches multiple users."
  },
  {
    "id": "ent.ldap.do_login.search_ldap_server.app_error",
    "translation": "Failed to search AD/LDAP server."
  },
  {
    "id": "ent.ldap.do_login.unable_to_connect.app_error",
    "translation": "Unable to connect to AD/LDAP server."
  },
  {
    "id": "ent.ldap.do_login.user_filtered.app_error",
    "translation": "Your AD/LDAP account does not have permission to use this Mattermost server. Please ask your System Administrator to check the AD/LDAP user filter."
  },
  {
    "id": "ent.ldap.do_login.user_not_registered.app_error",
    "translation": "User not registered on AD/LDAP server."
  },
  {
    "id": "ent.ldap.do_login.x509.app_error",
    "translation": "Error creating key pair"
  },
  {
    "id": "ent.ldap.no.users.checkcertificate",
    "translation": "No LDAP users found, check your user filter and certificates."
  },
  {
    "id": "ent.ldap.save_user.email_exists.ldap_app_error",
    "translation": "This account does not use AD/LDAP authentication. Please sign in using email and password."
  },
  {
    "id": "ent.ldap.save_user.username_exists.ldap_app_error",
    "translation": "An account with that username already exists. Please contact your Administrator."
  },
  {
    "id": "ent.ldap.syncronize.delete_group_constained_memberships",
    "translation": "error deleting team or channel memberships"
  },
  {
    "id": "ent.ldap.syncronize.get_all.app_error",
    "translation": "Unable to get all users using AD/LDAP."
  },
  {
    "id": "ent.ldap.syncronize.get_all_groups.app_error",
    "translation": "error retrieving groups."
  },
  {
    "id": "ent.ldap.syncronize.populate_syncables",
    "translation": "error populating syncables"
  },
  {
    "id": "ent.ldap.syncronize.search_failure.app_error",
    "translation": "Failed to search users in AD/LDAP. Test if the Mattermost server can connect to your AD/LDAP server and try again."
  },
  {
    "id": "ent.ldap.syncronize.search_failure_size_exceeded.app_error",
    "translation": "Size Limit Exceeded. Try checking your [max page size](https://docs.mattermost.com/deployment/sso-ldap.html#i-see-the-log-error-ldap-result-code-4-size-limit-exceeded)."
  },
  {
    "id": "ent.ldap.validate_admin_filter.app_error",
    "translation": "Invalid AD/LDAP Admin Filter."
  },
  {
    "id": "ent.ldap.validate_filter.app_error",
    "translation": "Invalid AD/LDAP Filter."
  },
  {
    "id": "ent.ldap.validate_guest_filter.app_error",
    "translation": "Invalid AD/LDAP Guest Filter."
  },
  {
    "id": "ent.ldap_groups.group_search_error",
    "translation": "error retrieving ldap group"
  },
  {
    "id": "ent.ldap_groups.groups_search_error",
    "translation": "error retrieving ldap groups"
  },
  {
    "id": "ent.ldap_groups.members_of_group_error",
    "translation": "error retrieving members of group"
  },
  {
    "id": "ent.ldap_groups.no_rows",
    "translation": "no groups found with matching uid"
  },
  {
    "id": "ent.ldap_groups.reachable_groups_error",
    "translation": "error retrieving groups for user"
  },
  {
    "id": "ent.ldap_id_migrate.app_error",
    "translation": "unable to migrate."
  },
  {
    "id": "ent.message_export.actiance_export.get_attachment_error",
    "translation": "Failed to get file info for a post."
  },
  {
    "id": "ent.message_export.csv_export.get_attachment_error",
    "translation": "Failed to get file info for a post."
  },
  {
    "id": "ent.message_export.global_relay.attach_file.app_error",
    "translation": "Unable to add attachment to the Global Relay export."
  },
  {
    "id": "ent.message_export.global_relay.close_zip_file.app_error",
    "translation": "Unable to close the zip file."
  },
  {
    "id": "ent.message_export.global_relay.create_file_in_zip.app_error",
    "translation": "Unable to create the eml file."
  },
  {
    "id": "ent.message_export.global_relay.generate_email.app_error",
    "translation": "Unable to generate eml file data."
  },
  {
    "id": "ent.message_export.global_relay_export.deliver.close.app_error",
    "translation": "Unable to deliver the email to Global Relay."
  },
  {
    "id": "ent.message_export.global_relay_export.deliver.from_address.app_error",
    "translation": "Unable to set the email From address."
  },
  {
    "id": "ent.message_export.global_relay_export.deliver.msg.app_error",
    "translation": "Unable to set the email message."
  },
  {
    "id": "ent.message_export.global_relay_export.deliver.msg_data.app_error",
    "translation": "Unable to write the email message."
  },
  {
    "id": "ent.message_export.global_relay_export.deliver.parse_mail.app_error",
    "translation": "Unable to read the email information."
  },
  {
    "id": "ent.message_export.global_relay_export.deliver.to_address.app_error",
    "translation": "Unable to set the email To address."
  },
  {
    "id": "ent.message_export.global_relay_export.deliver.unable_to_connect_smtp_server.app_error",
    "translation": "Unable to connect to the smtp server"
  },
  {
    "id": "ent.message_export.global_relay_export.deliver.unable_to_get_file_info.app_error",
    "translation": "Unable to get the information of the export temporary file."
  },
  {
    "id": "ent.message_export.global_relay_export.deliver.unable_to_open_email_file.app_error",
    "translation": "Unable to get the an email from the temporary file."
  },
  {
    "id": "ent.message_export.global_relay_export.deliver.unable_to_open_zip_file_data.app_error",
    "translation": "Unable to open the export temporary file."
  },
  {
    "id": "ent.message_export.global_relay_export.get_attachment_error",
    "translation": "Failed to get file info for a post."
  },
  {
    "id": "ent.message_export.run_export.app_error",
    "translation": "Failed to select message export data."
  },
  {
    "id": "ent.migration.migratetoldap.duplicate_field",
    "translation": "Unable to migrate AD/LDAP users with specified field. Duplicate entry detected. Please remove all duplcates and try again."
  },
  {
    "id": "ent.migration.migratetoldap.user_not_found",
    "translation": "Unable to find user on AD/LDAP server: "
  },
  {
    "id": "ent.migration.migratetosaml.email_already_used_by_other_user",
    "translation": "Email already used by another SAML user."
  },
  {
    "id": "ent.migration.migratetosaml.user_not_found_in_users_mapping_file",
    "translation": "User not found in the users file."
  },
  {
    "id": "ent.migration.migratetosaml.username_already_used_by_other_user",
    "translation": "Username already used by another Mattermost user."
  },
  {
    "id": "ent.saml.attribute.app_error",
    "translation": "SAML login was unsuccessful because one of the attributes is incorrect. Please contact your System Administrator."
  },
  {
    "id": "ent.saml.build_request.app_error",
    "translation": "An error occurred while initiating the request to the Identity Provider. Please contact your System Administrator."
  },
  {
    "id": "ent.saml.build_request.encoding.app_error",
    "translation": "An error occurred while encoding the request for the Identity Provider. Please contact your System Administrator."
  },
  {
    "id": "ent.saml.configure.encryption_not_enabled.app_error",
    "translation": "SAML login was unsuccessful because encryption is not enabled. Please contact your System Administrator."
  },
  {
    "id": "ent.saml.configure.load_idp_cert.app_error",
    "translation": "Identity Provider Public Certificate File was not found. Please contact your System Administrator."
  },
  {
    "id": "ent.saml.configure.load_private_key.app_error",
    "translation": "SAML login was unsuccessful because the Service Provider Private Key was not found. Please contact your System Administrator."
  },
  {
    "id": "ent.saml.configure.not_encrypted_response.app_error",
    "translation": "SAML login was unsuccessful as the Identity Provider response is not encrypted. Please contact your System Administrator."
  },
  {
    "id": "ent.saml.do_login.decrypt.app_error",
    "translation": "SAML login was unsuccessful because an error occurred while decrypting the response from the Identity Provider. Please contact your System Administrator."
  },
  {
    "id": "ent.saml.do_login.empty_response.app_error",
    "translation": "We received an empty response from the Identity Provider."
  },
  {
    "id": "ent.saml.do_login.invalid_signature.app_error",
    "translation": "We received an invalid signature in the response from the Identity Provider. Please contact your System Administrator."
  },
  {
    "id": "ent.saml.do_login.invalid_time.app_error",
    "translation": "We received an invalid time in the response from the Identity Provider. Please contact your System Administrator."
  },
  {
    "id": "ent.saml.do_login.parse.app_error",
    "translation": "An error occurred while parsing the response from the Identity Provider. Please contact your System Administrator."
  },
  {
    "id": "ent.saml.do_login.validate.app_error",
    "translation": "An error occurred while validating the response from the Identity Provider. Please contact your System Administrator."
  },
  {
    "id": "ent.saml.license_disable.app_error",
    "translation": "Your license does not support SAML authentication."
  },
  {
    "id": "ent.saml.metadata.app_error",
    "translation": "An error occurred while building Service Provider Metadata."
  },
  {
    "id": "ent.saml.save_user.email_exists.saml_app_error",
    "translation": "This account does not use SAML authentication. Please sign in using email and password."
  },
  {
    "id": "ent.saml.save_user.username_exists.saml_app_error",
    "translation": "An account with that username already exists. Please contact your Administrator."
  },
  {
    "id": "ent.saml.service_disable.app_error",
    "translation": "SAML 2.0 is not configured or supported on this server."
  },
  {
    "id": "ent.user.complete_switch_with_oauth.blank_email.app_error",
    "translation": "Unable to complete SAML login with an empty email address."
  },
  {
    "id": "error",
    "translation": "Error"
  },
  {
    "id": "group_not_associated_to_synced_team",
    "translation": "Group cannot be associated to the channel until it is first associated to the parent group-synced team."
  },
  {
    "id": "groups.unsupported_syncable_type",
    "translation": "Unsupported syncable type '{{.Value}}'."
  },
  {
    "id": "import_process.worker.do_job.file_exists",
    "translation": "Unable to process import: file does not exists."
  },
  {
    "id": "import_process.worker.do_job.missing_file",
    "translation": "Unable to process import: import_file parameter is missing."
  },
  {
    "id": "import_process.worker.do_job.missing_jsonl",
    "translation": "Unable to process import: JSONL file is missing."
  },
  {
    "id": "import_process.worker.do_job.open_file",
    "translation": "Unable to process import: failed to open file."
  },
  {
    "id": "interactive_message.decode_trigger_id.base64_decode_failed",
    "translation": "Failed to decode base64 for trigger ID for interactive dialog."
  },
  {
    "id": "interactive_message.decode_trigger_id.base64_decode_failed_signature",
    "translation": "Failed to decode base64 signature of trigger ID for interactive dialog."
  },
  {
    "id": "interactive_message.decode_trigger_id.expired",
    "translation": "Trigger ID for interactive dialog is expired. Trigger IDs live for a maximum of {{.Seconds}} seconds."
  },
  {
    "id": "interactive_message.decode_trigger_id.missing_data",
    "translation": "Trigger ID missing required data for interactive dialog."
  },
  {
    "id": "interactive_message.decode_trigger_id.signature_decode_failed",
    "translation": "Failed to decode base64 signature of trigger ID for interactive dialog."
  },
  {
    "id": "interactive_message.decode_trigger_id.verify_signature_failed",
    "translation": "Signature verification failed of trigger ID for interactive dialog."
  },
  {
    "id": "interactive_message.generate_trigger_id.signing_failed",
    "translation": "Failed to sign generated trigger ID for interactive dialog."
  },
  {
    "id": "jobs.request_cancellation.status.error",
    "translation": "Could not request cancellation for job that is not in a cancelable state."
  },
  {
    "id": "jobs.set_job_error.update.error",
    "translation": "Failed to set job status to error"
  },
  {
    "id": "manaultesting.manual_test.parse.app_error",
    "translation": "Unable to parse URL."
  },
  {
    "id": "manaultesting.test_autolink.unable.app_error",
    "translation": "Unable to get channels."
  },
  {
    "id": "mattermost.bulletin.subject",
    "translation": "Mattermost Security Bulletin"
  },
  {
    "id": "mfa.activate.app_error",
    "translation": "Unable to update MFA active status for the user."
  },
  {
    "id": "mfa.activate.bad_token.app_error",
    "translation": "Invalid MFA token."
  },
  {
    "id": "mfa.deactivate.app_error",
    "translation": "Unable to update MFA active status for the user."
  },
  {
    "id": "mfa.generate_qr_code.create_code.app_error",
    "translation": "Error generating QR code."
  },
  {
    "id": "mfa.mfa_disabled.app_error",
    "translation": "Multi-factor authentication has been disabled on this server."
  },
  {
    "id": "mfa.validate_token.authenticate.app_error",
    "translation": "Invalid MFA token."
  },
  {
    "id": "migrations.system.save.app_error",
    "translation": "We encountered an error saving the system property."
  },
  {
    "id": "migrations.worker.run_advanced_permissions_phase_2_migration.invalid_progress",
    "translation": "Migration failed due to invalid progress data."
  },
  {
    "id": "migrations.worker.run_migration.unknown_key",
    "translation": "Unable to run migration job due to unknown migration key."
  },
  {
    "id": "model.access.is_valid.access_token.app_error",
    "translation": "Invalid access token."
  },
  {
    "id": "model.access.is_valid.client_id.app_error",
    "translation": "Invalid client id."
  },
  {
    "id": "model.access.is_valid.redirect_uri.app_error",
    "translation": "Invalid redirect uri."
  },
  {
    "id": "model.access.is_valid.refresh_token.app_error",
    "translation": "Invalid refresh token."
  },
  {
    "id": "model.access.is_valid.user_id.app_error",
    "translation": "Invalid user id."
  },
  {
    "id": "model.authorize.is_valid.auth_code.app_error",
    "translation": "Invalid authorization code."
  },
  {
    "id": "model.authorize.is_valid.client_id.app_error",
    "translation": "Invalid client id."
  },
  {
    "id": "model.authorize.is_valid.create_at.app_error",
    "translation": "Create at must be a valid time."
  },
  {
    "id": "model.authorize.is_valid.expires.app_error",
    "translation": "Expires in must be set."
  },
  {
    "id": "model.authorize.is_valid.redirect_uri.app_error",
    "translation": "Invalid redirect uri."
  },
  {
    "id": "model.authorize.is_valid.response_type.app_error",
    "translation": "Invalid response type."
  },
  {
    "id": "model.authorize.is_valid.scope.app_error",
    "translation": "Invalid scope."
  },
  {
    "id": "model.authorize.is_valid.state.app_error",
    "translation": "Invalid state."
  },
  {
    "id": "model.authorize.is_valid.user_id.app_error",
    "translation": "Invalid user id."
  },
  {
    "id": "model.bot.is_valid.create_at.app_error",
    "translation": "Invalid create at."
  },
  {
    "id": "model.bot.is_valid.creator_id.app_error",
    "translation": "Invalid creator id."
  },
  {
    "id": "model.bot.is_valid.description.app_error",
    "translation": "Invalid description."
  },
  {
    "id": "model.bot.is_valid.update_at.app_error",
    "translation": "Invalid update at."
  },
  {
    "id": "model.bot.is_valid.user_id.app_error",
    "translation": "Invalid user id."
  },
  {
    "id": "model.bot.is_valid.username.app_error",
    "translation": "Invalid username."
  },
  {
    "id": "model.channel.is_valid.2_or_more.app_error",
    "translation": "Name must be 2 or more lowercase alphanumeric characters."
  },
  {
    "id": "model.channel.is_valid.create_at.app_error",
    "translation": "Create at must be a valid time."
  },
  {
    "id": "model.channel.is_valid.creator_id.app_error",
    "translation": "Invalid creator id."
  },
  {
    "id": "model.channel.is_valid.display_name.app_error",
    "translation": "Invalid display name."
  },
  {
    "id": "model.channel.is_valid.header.app_error",
    "translation": "Invalid header."
  },
  {
    "id": "model.channel.is_valid.id.app_error",
    "translation": "Invalid Id."
  },
  {
    "id": "model.channel.is_valid.name.app_error",
    "translation": "Invalid channel name. User ids are not permitted in channel name for non-direct message channels."
  },
  {
    "id": "model.channel.is_valid.purpose.app_error",
    "translation": "Invalid purpose."
  },
  {
    "id": "model.channel.is_valid.type.app_error",
    "translation": "Invalid type."
  },
  {
    "id": "model.channel.is_valid.update_at.app_error",
    "translation": "Update at must be a valid time."
  },
  {
    "id": "model.channel_member.is_valid.channel_id.app_error",
    "translation": "Invalid channel id."
  },
  {
    "id": "model.channel_member.is_valid.email_value.app_error",
    "translation": "Invalid email notification value."
  },
  {
    "id": "model.channel_member.is_valid.ignore_channel_mentions_value.app_error",
    "translation": "Invalid ignore channel mentions status."
  },
  {
    "id": "model.channel_member.is_valid.notify_level.app_error",
    "translation": "Invalid notify level."
  },
  {
    "id": "model.channel_member.is_valid.push_level.app_error",
    "translation": "Invalid push notification level."
  },
  {
    "id": "model.channel_member.is_valid.unread_level.app_error",
    "translation": "Invalid mark unread level."
  },
  {
    "id": "model.channel_member.is_valid.user_id.app_error",
    "translation": "Invalid user id."
  },
  {
    "id": "model.cluster.is_valid.create_at.app_error",
    "translation": "CreateAt must be set."
  },
  {
    "id": "model.cluster.is_valid.hostname.app_error",
    "translation": "Hostname must be set."
  },
  {
    "id": "model.cluster.is_valid.id.app_error",
    "translation": "Invalid Id."
  },
  {
    "id": "model.cluster.is_valid.last_ping_at.app_error",
    "translation": "LastPingAt must be set."
  },
  {
    "id": "model.cluster.is_valid.name.app_error",
    "translation": "ClusterName must be set."
  },
  {
    "id": "model.cluster.is_valid.type.app_error",
    "translation": "Type must be set."
  },
  {
    "id": "model.command.is_valid.autocomplete_data.app_error",
    "translation": "Invalid AutocompleteData"
  },
  {
    "id": "model.command.is_valid.create_at.app_error",
    "translation": "Create at must be a valid time."
  },
  {
    "id": "model.command.is_valid.description.app_error",
    "translation": "Invalid description."
  },
  {
    "id": "model.command.is_valid.display_name.app_error",
    "translation": "Invalid title."
  },
  {
    "id": "model.command.is_valid.id.app_error",
    "translation": "Invalid Id."
  },
  {
    "id": "model.command.is_valid.method.app_error",
    "translation": "Invalid Method."
  },
  {
    "id": "model.command.is_valid.plugin_id.app_error",
    "translation": "Invalid plugin id."
  },
  {
    "id": "model.command.is_valid.team_id.app_error",
    "translation": "Invalid team ID."
  },
  {
    "id": "model.command.is_valid.token.app_error",
    "translation": "Invalid token."
  },
  {
    "id": "model.command.is_valid.trigger.app_error",
    "translation": "Invalid trigger."
  },
  {
    "id": "model.command.is_valid.update_at.app_error",
    "translation": "Update at must be a valid time."
  },
  {
    "id": "model.command.is_valid.url.app_error",
    "translation": "Invalid URL."
  },
  {
    "id": "model.command.is_valid.url_http.app_error",
    "translation": "Invalid URL. Must be a valid URL and start with http:// or https://."
  },
  {
    "id": "model.command.is_valid.user_id.app_error",
    "translation": "Invalid user id."
  },
  {
    "id": "model.command_hook.channel_id.app_error",
    "translation": "Invalid channel id."
  },
  {
    "id": "model.command_hook.command_id.app_error",
    "translation": "Invalid command id."
  },
  {
    "id": "model.command_hook.create_at.app_error",
    "translation": "Create at must be a valid time."
  },
  {
    "id": "model.command_hook.id.app_error",
    "translation": "Invalid command hook id."
  },
  {
    "id": "model.command_hook.parent_id.app_error",
    "translation": "Invalid parent id."
  },
  {
    "id": "model.command_hook.root_id.app_error",
    "translation": "Invalid root id."
  },
  {
    "id": "model.command_hook.user_id.app_error",
    "translation": "Invalid user id."
  },
  {
    "id": "model.compliance.is_valid.create_at.app_error",
    "translation": "Create at must be a valid time."
  },
  {
    "id": "model.compliance.is_valid.desc.app_error",
    "translation": "Invalid description."
  },
  {
    "id": "model.compliance.is_valid.end_at.app_error",
    "translation": "To must be a valid time."
  },
  {
    "id": "model.compliance.is_valid.id.app_error",
    "translation": "Invalid Id."
  },
  {
    "id": "model.compliance.is_valid.start_at.app_error",
    "translation": "From must be a valid time."
  },
  {
    "id": "model.compliance.is_valid.start_end_at.app_error",
    "translation": "To must be greater than From."
  },
  {
    "id": "model.config.is_valid.allow_cookies_for_subdomains.app_error",
    "translation": "Allowing cookies for subdomains requires SiteURL to be set."
  },
  {
    "id": "model.config.is_valid.atmos_camo_image_proxy_options.app_error",
    "translation": "Invalid RemoteImageProxyOptions for atmos/camo. Must be set to your shared key."
  },
  {
    "id": "model.config.is_valid.atmos_camo_image_proxy_url.app_error",
    "translation": "Invalid RemoteImageProxyURL for atmos/camo. Must be set to your shared key."
  },
  {
    "id": "model.config.is_valid.bleve_search.bulk_indexing_time_window_seconds.app_error",
    "translation": "Bleve Bulk Indexing Time Window must be at least 1 second."
  },
  {
    "id": "model.config.is_valid.bleve_search.enable_autocomplete.app_error",
    "translation": "Bleve EnableIndexing setting must be set to true when Bleve EnableAutocomplete is set to true"
  },
  {
    "id": "model.config.is_valid.bleve_search.enable_searching.app_error",
    "translation": "Bleve EnableIndexing setting must be set to true when Bleve EnableSearching is set to true"
  },
  {
    "id": "model.config.is_valid.bleve_search.filename.app_error",
    "translation": "Bleve IndexingDir setting must be set when Bleve EnableIndexing is set to true"
  },
  {
    "id": "model.config.is_valid.cluster_email_batching.app_error",
    "translation": "Unable to enable email batching when clustering is enabled."
  },
  {
    "id": "model.config.is_valid.collapsed_threads.app_error",
    "translation": "CollapsedThreads setting must be either disabled,default_on or default_off"
  },
  {
    "id": "model.config.is_valid.data_retention.deletion_job_start_time.app_error",
    "translation": "Data retention job start time must be a 24-hour time stamp in the form HH:MM."
  },
  {
    "id": "model.config.is_valid.data_retention.file_retention_days_too_low.app_error",
    "translation": "File retention must be one day or longer."
  },
  {
    "id": "model.config.is_valid.data_retention.message_retention_days_too_low.app_error",
    "translation": "Message retention must be one day or longer."
  },
  {
    "id": "model.config.is_valid.directory.app_error",
    "translation": "Invalid Local Storage Directory. Must be a non-empty string."
  },
  {
    "id": "model.config.is_valid.display.custom_url_schemes.app_error",
    "translation": "The custom URL scheme {{.Scheme}} is invalid. Custom URL schemes must start with a letter and contain only letters, numbers, plus (+), period (.) and hyphen (-)."
  },
  {
    "id": "model.config.is_valid.elastic_search.aggregate_posts_after_days.app_error",
    "translation": "Elasticsearch AggregatePostsAfterDays setting must be a number greater than or equal to 1."
  },
  {
    "id": "model.config.is_valid.elastic_search.bulk_indexing_time_window_seconds.app_error",
    "translation": "Elasticsearch Bulk Indexing Time Window must be at least 1 second."
  },
  {
    "id": "model.config.is_valid.elastic_search.connection_url.app_error",
    "translation": "Elasticsearch ConnectionUrl setting must be provided when Elasticsearch indexing is enabled."
  },
  {
    "id": "model.config.is_valid.elastic_search.enable_autocomplete.app_error",
    "translation": "Elasticsearch EnableIndexing setting must be set to true when Elasticsearch EnableAutocomplete is set to true"
  },
  {
    "id": "model.config.is_valid.elastic_search.enable_searching.app_error",
    "translation": "Elasticsearch EnableIndexing setting must be set to true when Elasticsearch EnableSearching is set to true"
  },
  {
    "id": "model.config.is_valid.elastic_search.live_indexing_batch_size.app_error",
    "translation": "Elasticsearch Live Indexing Batch Size must be at least 1."
  },
  {
    "id": "model.config.is_valid.elastic_search.posts_aggregator_job_start_time.app_error",
    "translation": "Elasticsearch PostsAggregatorJobStartTime setting must be a time in the format \"hh:mm\"."
  },
  {
    "id": "model.config.is_valid.elastic_search.request_timeout_seconds.app_error",
    "translation": "Elasticsearch Request Timeout must be at least 1 second."
  },
  {
    "id": "model.config.is_valid.email_batching_buffer_size.app_error",
    "translation": "Invalid email batching buffer size for email settings. Must be zero or a positive number."
  },
  {
    "id": "model.config.is_valid.email_batching_interval.app_error",
    "translation": "Invalid email batching interval for email settings. Must be 30 seconds or more."
  },
  {
    "id": "model.config.is_valid.email_notification_contents_type.app_error",
    "translation": "Invalid email notification contents type for email settings. Must be one of either 'full' or 'generic'."
  },
  {
    "id": "model.config.is_valid.email_security.app_error",
    "translation": "Invalid connection security for email settings. Must be '', 'TLS', or 'STARTTLS'."
  },
  {
    "id": "model.config.is_valid.encrypt_sql.app_error",
    "translation": "Invalid at rest encrypt key for SQL settings. Must be 32 chars or more."
  },
  {
    "id": "model.config.is_valid.export.directory.app_error",
    "translation": "Value for Directory should not be empty."
  },
  {
    "id": "model.config.is_valid.export.retention_days_too_low.app_error",
    "translation": "Invalid value for RetentionDays. Value should be greater than 0"
  },
  {
    "id": "model.config.is_valid.file_driver.app_error",
    "translation": "Invalid driver name for file settings. Must be 'local' or 'amazons3'."
  },
  {
    "id": "model.config.is_valid.file_salt.app_error",
    "translation": "Invalid public link salt for file settings. Must be 32 chars or more."
  },
  {
    "id": "model.config.is_valid.group_unread_channels.app_error",
    "translation": "Invalid group unread channels for service settings. Must be 'disabled', 'default_on', or 'default_off'."
  },
  {
    "id": "model.config.is_valid.image_proxy_type.app_error",
    "translation": "Invalid image proxy type. Must be 'local' or 'atmos/camo'."
  },
  {
    "id": "model.config.is_valid.import.directory.app_error",
    "translation": "Invalid value for Directory."
  },
  {
    "id": "model.config.is_valid.import.retention_days_too_low.app_error",
    "translation": "Invalid value for RetentionDays. Value is too low."
  },
  {
    "id": "model.config.is_valid.ldap_basedn",
    "translation": "AD/LDAP field \"BaseDN\" is required."
  },
  {
    "id": "model.config.is_valid.ldap_email",
    "translation": "AD/LDAP field \"Email Attribute\" is required."
  },
  {
    "id": "model.config.is_valid.ldap_id",
    "translation": "AD/LDAP field \"ID Attribute\" is required."
  },
  {
    "id": "model.config.is_valid.ldap_login_id",
    "translation": "AD/LDAP field \"Login ID Attribute\" is required."
  },
  {
    "id": "model.config.is_valid.ldap_max_page_size.app_error",
    "translation": "Invalid max page size value."
  },
  {
    "id": "model.config.is_valid.ldap_security.app_error",
    "translation": "Invalid connection security for AD/LDAP settings. Must be '', 'TLS', or 'STARTTLS'."
  },
  {
    "id": "model.config.is_valid.ldap_server",
    "translation": "AD/LDAP field \"AD/LDAP Server\" is required."
  },
  {
    "id": "model.config.is_valid.ldap_sync_interval.app_error",
    "translation": "Invalid sync interval time. Must be at least one minute."
  },
  {
    "id": "model.config.is_valid.ldap_username",
    "translation": "AD/LDAP field \"Username Attribute\" is required."
  },
  {
    "id": "model.config.is_valid.listen_address.app_error",
    "translation": "Invalid listen address for service settings Must be set."
  },
  {
    "id": "model.config.is_valid.localization.available_locales.app_error",
    "translation": "Available Languages must contain Default Client Language."
  },
  {
    "id": "model.config.is_valid.login_attempts.app_error",
    "translation": "Invalid maximum login attempts for service settings. Must be a positive number."
  },
  {
    "id": "model.config.is_valid.max_burst.app_error",
    "translation": "Maximum burst size must be greater than zero."
  },
  {
    "id": "model.config.is_valid.max_channels.app_error",
    "translation": "Invalid maximum channels per team for team settings. Must be a positive number."
  },
  {
    "id": "model.config.is_valid.max_file_size.app_error",
    "translation": "Invalid max file size for file settings. Must be a whole number greater than zero."
  },
  {
    "id": "model.config.is_valid.max_notify_per_channel.app_error",
    "translation": "Invalid maximum notifications per channel for team settings. Must be a positive number."
  },
  {
    "id": "model.config.is_valid.max_users.app_error",
    "translation": "Invalid maximum users per team for team settings. Must be a positive number."
  },
  {
    "id": "model.config.is_valid.message_export.batch_size.app_error",
    "translation": "Message export job BatchSize must be a positive integer."
  },
  {
    "id": "model.config.is_valid.message_export.daily_runtime.app_error",
    "translation": "Message export job DailyRuntime must be a 24-hour time stamp in the form HH:MM."
  },
  {
    "id": "model.config.is_valid.message_export.enable.app_error",
    "translation": "Message export job EnableExport setting must be either true or false."
  },
  {
    "id": "model.config.is_valid.message_export.export_from.app_error",
    "translation": "Message export job ExportFromTimestamp must be a timestamp (expressed in seconds since unix epoch). Only messages sent after this timestamp will be exported."
  },
  {
    "id": "model.config.is_valid.message_export.export_type.app_error",
    "translation": "Message export job ExportFormat must be one of 'actiance', 'csv' or 'globalrelay'."
  },
  {
    "id": "model.config.is_valid.message_export.global_relay.config_missing.app_error",
    "translation": "Message export job ExportFormat is set to 'globalrelay', but GlobalRelaySettings are missing."
  },
  {
    "id": "model.config.is_valid.message_export.global_relay.customer_type.app_error",
    "translation": "Message export GlobalRelaySettings.CustomerType must be set to one of either 'A9' or 'A10'."
  },
  {
    "id": "model.config.is_valid.message_export.global_relay.email_address.app_error",
    "translation": "Message export job GlobalRelaySettings.EmailAddress must be set to a valid email address."
  },
  {
    "id": "model.config.is_valid.message_export.global_relay.smtp_password.app_error",
    "translation": "Message export job GlobalRelaySettings.SmtpPassword must be set."
  },
  {
    "id": "model.config.is_valid.message_export.global_relay.smtp_username.app_error",
    "translation": "Message export job GlobalRelaySettings.SmtpUsername must be set."
  },
  {
    "id": "model.config.is_valid.password_length.app_error",
    "translation": "Minimum password length must be a whole number greater than or equal to {{.MinLength}} and less than or equal to {{.MaxLength}}."
  },
  {
    "id": "model.config.is_valid.rate_mem.app_error",
    "translation": "Invalid memory store size for rate limit settings. Must be a positive number."
  },
  {
    "id": "model.config.is_valid.rate_sec.app_error",
    "translation": "Invalid per sec for rate limit settings. Must be a positive number."
  },
  {
    "id": "model.config.is_valid.read_timeout.app_error",
    "translation": "Invalid value for read timeout."
  },
  {
    "id": "model.config.is_valid.restrict_direct_message.app_error",
    "translation": "Invalid direct message restriction. Must be 'any', or 'team'."
  },
  {
    "id": "model.config.is_valid.saml_admin_attribute.app_error",
    "translation": "Invalid Admin attribute. Must be in the form 'field=value'."
  },
  {
    "id": "model.config.is_valid.saml_assertion_consumer_service_url.app_error",
    "translation": "Service Provider Login URL must be a valid URL and start with http:// or https://."
  },
  {
    "id": "model.config.is_valid.saml_canonical_algorithm.app_error",
    "translation": "Invalid Canonical Algorithm."
  },
  {
    "id": "model.config.is_valid.saml_email_attribute.app_error",
    "translation": "Invalid Email attribute. Must be set."
  },
  {
    "id": "model.config.is_valid.saml_guest_attribute.app_error",
    "translation": "Invalid Guest attribute. Must be in the form 'field=value'."
  },
  {
    "id": "model.config.is_valid.saml_idp_cert.app_error",
    "translation": "Identity Provider Public Certificate missing. Did you forget to upload it?"
  },
  {
    "id": "model.config.is_valid.saml_idp_descriptor_url.app_error",
    "translation": "Identity Provider Issuer URL must be a valid URL and start with http:// or https://."
  },
  {
    "id": "model.config.is_valid.saml_idp_url.app_error",
    "translation": "SAML SSO URL must be a valid URL and start with http:// or https://."
  },
  {
    "id": "model.config.is_valid.saml_private_key.app_error",
    "translation": "Service Provider Private Key missing. Did you forget to upload it?"
  },
  {
    "id": "model.config.is_valid.saml_public_cert.app_error",
    "translation": "Service Provider Public Certificate missing. Did you forget to upload it?"
  },
  {
    "id": "model.config.is_valid.saml_signature_algorithm.app_error",
    "translation": "Invalid Signature Algorithm."
  },
  {
    "id": "model.config.is_valid.saml_spidentifier_attribute.app_error",
    "translation": "Service Provider Identifier is required"
  },
  {
    "id": "model.config.is_valid.saml_username_attribute.app_error",
    "translation": "Invalid Username attribute. Must be set."
  },
  {
    "id": "model.config.is_valid.site_url.app_error",
    "translation": "Site URL must be a valid URL and start with http:// or https://."
  },
  {
    "id": "model.config.is_valid.site_url_email_batching.app_error",
    "translation": "Unable to enable email batching when SiteURL isn't set."
  },
  {
    "id": "model.config.is_valid.sitename_length.app_error",
    "translation": "Site name must be less than or equal to {{.MaxLength}} characters."
  },
  {
    "id": "model.config.is_valid.sql_conn_max_idle_time_milliseconds.app_error",
    "translation": "Invalid connection maximum idle time for SQL settings. Must be a non-negative number."
  },
  {
    "id": "model.config.is_valid.sql_conn_max_lifetime_milliseconds.app_error",
    "translation": "Invalid connection maximum lifetime for SQL settings. Must be a non-negative number."
  },
  {
    "id": "model.config.is_valid.sql_data_src.app_error",
    "translation": "Invalid data source for SQL settings. Must be set."
  },
  {
    "id": "model.config.is_valid.sql_driver.app_error",
    "translation": "Invalid driver name for SQL settings. Must be 'mysql' or 'postgres'."
  },
  {
    "id": "model.config.is_valid.sql_idle.app_error",
    "translation": "Invalid maximum idle connection for SQL settings. Must be a positive number."
  },
  {
    "id": "model.config.is_valid.sql_max_conn.app_error",
    "translation": "Invalid maximum open connection for SQL settings. Must be a positive number."
  },
  {
    "id": "model.config.is_valid.sql_query_timeout.app_error",
    "translation": "Invalid query timeout for SQL settings. Must be a positive number."
  },
  {
    "id": "model.config.is_valid.teammate_name_display.app_error",
    "translation": "Invalid teammate display. Must be 'full_name', 'nickname_full_name' or 'username'."
  },
  {
    "id": "model.config.is_valid.time_between_user_typing.app_error",
    "translation": "Time between user typing updates should not be set to less than 1000 milliseconds."
  },
  {
    "id": "model.config.is_valid.tls_cert_file_missing.app_error",
    "translation": "Invalid value for TLS certificate file - Either use LetsEncrypt or set path to existing certificate file."
  },
  {
    "id": "model.config.is_valid.tls_key_file_missing.app_error",
    "translation": "Invalid value for TLS key file - Either use LetsEncrypt or set path to existing key file."
  },
  {
    "id": "model.config.is_valid.tls_overwrite_cipher.app_error",
    "translation": "Invalid value passed for TLS overwrite cipher - Please refer to the documentation for valid values."
  },
  {
    "id": "model.config.is_valid.webserver_security.app_error",
    "translation": "Invalid value for webserver connection security."
  },
  {
    "id": "model.config.is_valid.websocket_url.app_error",
    "translation": "Websocket URL must be a valid URL and start with ws:// or wss://."
  },
  {
    "id": "model.config.is_valid.write_timeout.app_error",
    "translation": "Invalid value for write timeout."
  },
  {
    "id": "model.emoji.create_at.app_error",
    "translation": "Create at must be a valid time."
  },
  {
    "id": "model.emoji.id.app_error",
    "translation": "Invalid emoji id."
  },
  {
    "id": "model.emoji.name.app_error",
    "translation": "Name must be 1 to 64 lowercase alphanumeric characters."
  },
  {
    "id": "model.emoji.update_at.app_error",
    "translation": "Update at must be a valid time."
  },
  {
    "id": "model.emoji.user_id.app_error",
    "translation": "Invalid creator id."
  },
  {
    "id": "model.file_info.get.gif.app_error",
    "translation": "Could not decode gif."
  },
  {
    "id": "model.file_info.is_valid.create_at.app_error",
    "translation": "Invalid value for create_at."
  },
  {
    "id": "model.file_info.is_valid.id.app_error",
    "translation": "Invalid value for id."
  },
  {
    "id": "model.file_info.is_valid.path.app_error",
    "translation": "Invalid value for path."
  },
  {
    "id": "model.file_info.is_valid.post_id.app_error",
    "translation": "Invalid value for post_id."
  },
  {
    "id": "model.file_info.is_valid.update_at.app_error",
    "translation": "Invalid value for update_at."
  },
  {
    "id": "model.file_info.is_valid.user_id.app_error",
    "translation": "Invalid value for user_id."
  },
  {
    "id": "model.group.create_at.app_error",
    "translation": "invalid create at property for group."
  },
  {
    "id": "model.group.description.app_error",
    "translation": "invalid description property for group."
  },
  {
    "id": "model.group.display_name.app_error",
    "translation": "invalid display name property for group."
  },
  {
    "id": "model.group.name.app_error",
    "translation": "invalid name property for group."
  },
  {
    "id": "model.group.name.invalid_chars.app_error",
    "translation": "invalid characters in the name property for group"
  },
  {
    "id": "model.group.name.invalid_length.app_error",
    "translation": "Name must be 1 to 64 lowercase alphanumeric characters."
  },
  {
    "id": "model.group.remote_id.app_error",
    "translation": "invalid remote id property for group."
  },
  {
    "id": "model.group.source.app_error",
    "translation": "invalid source property for group."
  },
  {
    "id": "model.group.update_at.app_error",
    "translation": "invalid update at property for group."
  },
  {
    "id": "model.group_member.group_id.app_error",
    "translation": "invalid group id property for group member."
  },
  {
    "id": "model.group_member.user_id.app_error",
    "translation": "invalid user id property for group member."
  },
  {
    "id": "model.group_syncable.group_id.app_error",
    "translation": "invalid group id property for group syncable."
  },
  {
    "id": "model.group_syncable.syncable_id.app_error",
    "translation": "invalid syncable id for group syncable."
  },
  {
    "id": "model.guest.is_valid.channel.app_error",
    "translation": "Invalid channel."
  },
  {
    "id": "model.guest.is_valid.channels.app_error",
    "translation": "Invalid channels."
  },
  {
    "id": "model.guest.is_valid.email.app_error",
    "translation": "Invalid email."
  },
  {
    "id": "model.guest.is_valid.emails.app_error",
    "translation": "Invalid emails."
  },
  {
    "id": "model.incoming_hook.channel_id.app_error",
    "translation": "Invalid channel id."
  },
  {
    "id": "model.incoming_hook.create_at.app_error",
    "translation": "Create at must be a valid time."
  },
  {
    "id": "model.incoming_hook.description.app_error",
    "translation": "Invalid description."
  },
  {
    "id": "model.incoming_hook.display_name.app_error",
    "translation": "Invalid title."
  },
  {
    "id": "model.incoming_hook.icon_url.app_error",
    "translation": "Invalid post icon."
  },
  {
    "id": "model.incoming_hook.id.app_error",
    "translation": "Invalid Id."
  },
  {
    "id": "model.incoming_hook.parse_data.app_error",
    "translation": "Unable to parse incoming data."
  },
  {
    "id": "model.incoming_hook.team_id.app_error",
    "translation": "Invalid team ID."
  },
  {
    "id": "model.incoming_hook.update_at.app_error",
    "translation": "Update at must be a valid time."
  },
  {
    "id": "model.incoming_hook.user_id.app_error",
    "translation": "Invalid user id."
  },
  {
    "id": "model.incoming_hook.username.app_error",
    "translation": "Invalid username."
  },
  {
    "id": "model.job.is_valid.create_at.app_error",
    "translation": "Create at must be a valid time."
  },
  {
    "id": "model.job.is_valid.id.app_error",
    "translation": "Invalid job Id."
  },
  {
    "id": "model.job.is_valid.status.app_error",
    "translation": "Invalid job status."
  },
  {
    "id": "model.job.is_valid.type.app_error",
    "translation": "Invalid job type."
  },
  {
    "id": "model.license_record.is_valid.create_at.app_error",
    "translation": "Invalid value for create_at when uploading a license."
  },
  {
    "id": "model.license_record.is_valid.id.app_error",
    "translation": "Invalid value for id when uploading a license."
  },
  {
    "id": "model.link_metadata.is_valid.data.app_error",
    "translation": "Link metadata data cannot be nil."
  },
  {
    "id": "model.link_metadata.is_valid.data_type.app_error",
    "translation": "Link metadata data does not match the given type."
  },
  {
    "id": "model.link_metadata.is_valid.timestamp.app_error",
    "translation": "Link metadata timestamp must be nonzero and rounded to the nearest hour."
  },
  {
    "id": "model.link_metadata.is_valid.type.app_error",
    "translation": "Invalid link metadata type."
  },
  {
    "id": "model.link_metadata.is_valid.url.app_error",
    "translation": "Link metadata URL must be set."
  },
  {
    "id": "model.oauth.is_valid.app_id.app_error",
    "translation": "Invalid app id."
  },
  {
    "id": "model.oauth.is_valid.callback.app_error",
    "translation": "Callback URL must be a valid URL and start with http:// or https://."
  },
  {
    "id": "model.oauth.is_valid.client_secret.app_error",
    "translation": "Invalid client secret."
  },
  {
    "id": "model.oauth.is_valid.create_at.app_error",
    "translation": "Create at must be a valid time."
  },
  {
    "id": "model.oauth.is_valid.creator_id.app_error",
    "translation": "Invalid creator id."
  },
  {
    "id": "model.oauth.is_valid.description.app_error",
    "translation": "Invalid description."
  },
  {
    "id": "model.oauth.is_valid.homepage.app_error",
    "translation": "Homepage must be a valid URL and start with http:// or https://."
  },
  {
    "id": "model.oauth.is_valid.icon_url.app_error",
    "translation": "Icon URL must be a valid URL and start with http:// or https://."
  },
  {
    "id": "model.oauth.is_valid.name.app_error",
    "translation": "Invalid name."
  },
  {
    "id": "model.oauth.is_valid.update_at.app_error",
    "translation": "Update at must be a valid time."
  },
  {
    "id": "model.outgoing_hook.icon_url.app_error",
    "translation": "Invalid icon."
  },
  {
    "id": "model.outgoing_hook.is_valid.callback.app_error",
    "translation": "Invalid callback URLs."
  },
  {
    "id": "model.outgoing_hook.is_valid.channel_id.app_error",
    "translation": "Invalid channel id."
  },
  {
    "id": "model.outgoing_hook.is_valid.content_type.app_error",
    "translation": "Invalid value for content_type."
  },
  {
    "id": "model.outgoing_hook.is_valid.create_at.app_error",
    "translation": "Create at must be a valid time."
  },
  {
    "id": "model.outgoing_hook.is_valid.description.app_error",
    "translation": "Invalid description."
  },
  {
    "id": "model.outgoing_hook.is_valid.display_name.app_error",
    "translation": "Invalid title."
  },
  {
    "id": "model.outgoing_hook.is_valid.id.app_error",
    "translation": "Invalid Id."
  },
  {
    "id": "model.outgoing_hook.is_valid.team_id.app_error",
    "translation": "Invalid team ID."
  },
  {
    "id": "model.outgoing_hook.is_valid.token.app_error",
    "translation": "Invalid token."
  },
  {
    "id": "model.outgoing_hook.is_valid.trigger_words.app_error",
    "translation": "Invalid trigger words."
  },
  {
    "id": "model.outgoing_hook.is_valid.update_at.app_error",
    "translation": "Update at must be a valid time."
  },
  {
    "id": "model.outgoing_hook.is_valid.url.app_error",
    "translation": "Invalid callback URLs. Each must be a valid URL and start with http:// or https://."
  },
  {
    "id": "model.outgoing_hook.is_valid.user_id.app_error",
    "translation": "Invalid user id."
  },
  {
    "id": "model.outgoing_hook.is_valid.words.app_error",
    "translation": "Invalid trigger words."
  },
  {
    "id": "model.outgoing_hook.username.app_error",
    "translation": "Invalid username."
  },
  {
    "id": "model.plugin_command.error.app_error",
    "translation": "An error occurred while trying to execute this command."
  },
  {
    "id": "model.plugin_command_crash.error.app_error",
    "translation": "/{{.Command}} command crashed the {{.PluginId}} plugin. Please contact your system administrator"
  },
  {
    "id": "model.plugin_command_error.error.app_error",
    "translation": "Plugin for /{{.Command}} is not working. Please contact your system administrator"
  },
  {
    "id": "model.plugin_key_value.is_valid.key.app_error",
    "translation": "Invalid key, must be more than {{.Min}} and a of maximum {{.Max}} characters long."
  },
  {
    "id": "model.plugin_key_value.is_valid.plugin_id.app_error",
    "translation": "Invalid plugin ID, must be more than {{.Min}} and a of maximum {{.Max}} characters long."
  },
  {
    "id": "model.plugin_kvset_options.is_valid.old_value.app_error",
    "translation": "Invalid old value, it shouldn't be set when the operation is not atomic."
  },
  {
    "id": "model.post.channel_notifications_disabled_in_channel.message",
    "translation": "Channel notifications are disabled in {{.ChannelName}}. The {{.Mention}} did not trigger any notifications."
  },
  {
    "id": "model.post.is_valid.channel_id.app_error",
    "translation": "Invalid channel id."
  },
  {
    "id": "model.post.is_valid.create_at.app_error",
    "translation": "Create at must be a valid time."
  },
  {
    "id": "model.post.is_valid.file_ids.app_error",
    "translation": "Invalid file ids. Note that uploads are limited to 5 files maximum. Please use additional posts for more files."
  },
  {
    "id": "model.post.is_valid.filenames.app_error",
    "translation": "Invalid filenames."
  },
  {
    "id": "model.post.is_valid.hashtags.app_error",
    "translation": "Invalid hashtags."
  },
  {
    "id": "model.post.is_valid.id.app_error",
    "translation": "Invalid Id."
  },
  {
    "id": "model.post.is_valid.msg.app_error",
    "translation": "Invalid message."
  },
  {
    "id": "model.post.is_valid.original_id.app_error",
    "translation": "Invalid original id."
  },
  {
    "id": "model.post.is_valid.parent_id.app_error",
    "translation": "Invalid parent id."
  },
  {
    "id": "model.post.is_valid.props.app_error",
    "translation": "Invalid props."
  },
  {
    "id": "model.post.is_valid.root_id.app_error",
    "translation": "Invalid root id."
  },
  {
    "id": "model.post.is_valid.root_parent.app_error",
    "translation": "Invalid root ID must be set if parent ID set."
  },
  {
    "id": "model.post.is_valid.type.app_error",
    "translation": "Invalid type."
  },
  {
    "id": "model.post.is_valid.update_at.app_error",
    "translation": "Update at must be a valid time."
  },
  {
    "id": "model.post.is_valid.user_id.app_error",
    "translation": "Invalid user id."
  },
  {
    "id": "model.preference.is_valid.category.app_error",
    "translation": "Invalid category."
  },
  {
    "id": "model.preference.is_valid.id.app_error",
    "translation": "Invalid user id."
  },
  {
    "id": "model.preference.is_valid.name.app_error",
    "translation": "Invalid name."
  },
  {
    "id": "model.preference.is_valid.theme.app_error",
    "translation": "Invalid theme."
  },
  {
    "id": "model.preference.is_valid.value.app_error",
    "translation": "Value is too long."
  },
  {
    "id": "model.reaction.is_valid.create_at.app_error",
    "translation": "Create at must be a valid time."
  },
  {
    "id": "model.reaction.is_valid.emoji_name.app_error",
    "translation": "Invalid emoji name."
  },
  {
    "id": "model.reaction.is_valid.post_id.app_error",
    "translation": "Invalid post id."
  },
  {
    "id": "model.reaction.is_valid.update_at.app_error",
    "translation": "Update at must be a valid time."
  },
  {
    "id": "model.reaction.is_valid.user_id.app_error",
    "translation": "Invalid user id."
  },
  {
    "id": "model.search_params_list.is_valid.include_deleted_channels.app_error",
    "translation": "All IncludeDeletedChannels params should have the same value."
  },
  {
    "id": "model.team.is_valid.characters.app_error",
    "translation": "Name must be 2 or more lowercase alphanumeric characters."
  },
  {
    "id": "model.team.is_valid.company.app_error",
    "translation": "Invalid company name."
  },
  {
    "id": "model.team.is_valid.create_at.app_error",
    "translation": "Create at must be a valid time."
  },
  {
    "id": "model.team.is_valid.description.app_error",
    "translation": "Invalid description."
  },
  {
    "id": "model.team.is_valid.domains.app_error",
    "translation": "Invalid allowed domains."
  },
  {
    "id": "model.team.is_valid.email.app_error",
    "translation": "Invalid email."
  },
  {
    "id": "model.team.is_valid.id.app_error",
    "translation": "Invalid Id."
  },
  {
    "id": "model.team.is_valid.invite_id.app_error",
    "translation": "Invalid invite id."
  },
  {
    "id": "model.team.is_valid.name.app_error",
    "translation": "Invalid name."
  },
  {
    "id": "model.team.is_valid.reserved.app_error",
    "translation": "This URL is unavailable. Please try another."
  },
  {
    "id": "model.team.is_valid.type.app_error",
    "translation": "Invalid type."
  },
  {
    "id": "model.team.is_valid.update_at.app_error",
    "translation": "Update at must be a valid time."
  },
  {
    "id": "model.team.is_valid.url.app_error",
    "translation": "Invalid URL Identifier."
  },
  {
    "id": "model.team_member.is_valid.team_id.app_error",
    "translation": "Invalid team ID."
  },
  {
    "id": "model.team_member.is_valid.user_id.app_error",
    "translation": "Invalid user id."
  },
  {
    "id": "model.token.is_valid.expiry",
    "translation": "Invalid token expiry"
  },
  {
    "id": "model.token.is_valid.size",
    "translation": "Invalid token."
  },
  {
    "id": "model.upload_session.is_valid.channel_id.app_error",
    "translation": "Invalid value for ChannelId."
  },
  {
    "id": "model.upload_session.is_valid.create_at.app_error",
    "translation": "Invalid value for CreateAt"
  },
  {
    "id": "model.upload_session.is_valid.file_offset.app_error",
    "translation": "Invalid value for FileOffset"
  },
  {
    "id": "model.upload_session.is_valid.file_size.app_error",
    "translation": "Invalid value for FileSize"
  },
  {
    "id": "model.upload_session.is_valid.filename.app_error",
    "translation": "Invalid value for Filename"
  },
  {
    "id": "model.upload_session.is_valid.id.app_error",
    "translation": "Invalid value for Id"
  },
  {
    "id": "model.upload_session.is_valid.path.app_error",
    "translation": "Invalid value for Path"
  },
  {
    "id": "model.upload_session.is_valid.type.app_error",
    "translation": "Invalid value for Type"
  },
  {
    "id": "model.upload_session.is_valid.user_id.app_error",
    "translation": "Invalid Value for UserId"
  },
  {
    "id": "model.user.is_valid.auth_data.app_error",
    "translation": "Invalid auth data."
  },
  {
    "id": "model.user.is_valid.auth_data_pwd.app_error",
    "translation": "Invalid user, password and auth data cannot both be set."
  },
  {
    "id": "model.user.is_valid.auth_data_type.app_error",
    "translation": "Invalid user, auth data must be set with auth type."
  },
  {
    "id": "model.user.is_valid.create_at.app_error",
    "translation": "Create at must be a valid time."
  },
  {
    "id": "model.user.is_valid.email.app_error",
    "translation": "Invalid email."
  },
  {
    "id": "model.user.is_valid.first_name.app_error",
    "translation": "Invalid first name."
  },
  {
    "id": "model.user.is_valid.id.app_error",
    "translation": "Invalid user id."
  },
  {
    "id": "model.user.is_valid.last_name.app_error",
    "translation": "Invalid last name."
  },
  {
    "id": "model.user.is_valid.locale.app_error",
    "translation": "Invalid locale."
  },
  {
    "id": "model.user.is_valid.marshal.app_error",
    "translation": "Failed to encode field to JSON"
  },
  {
    "id": "model.user.is_valid.nickname.app_error",
    "translation": "Invalid nickname."
  },
  {
    "id": "model.user.is_valid.password_limit.app_error",
    "translation": "Unable to set a password over 72 characters due to the limitations of bcrypt."
  },
  {
    "id": "model.user.is_valid.position.app_error",
    "translation": "Invalid position: must not be longer than 128 characters."
  },
  {
    "id": "model.user.is_valid.pwd.app_error",
    "translation": "Your password must contain at least {{.Min}} characters."
  },
  {
    "id": "model.user.is_valid.pwd_lowercase.app_error",
    "translation": "Your password must contain at least {{.Min}} characters made up of at least one lowercase letter."
  },
  {
    "id": "model.user.is_valid.pwd_lowercase_number.app_error",
    "translation": "Your password must contain at least {{.Min}} characters made up of at least one lowercase letter and at least one number."
  },
  {
    "id": "model.user.is_valid.pwd_lowercase_number_symbol.app_error",
    "translation": "Your password must contain at least {{.Min}} characters made up of at least one lowercase letter, at least one number, and at least one symbol (e.g. \"~!@#$%^&*()\")."
  },
  {
    "id": "model.user.is_valid.pwd_lowercase_symbol.app_error",
    "translation": "Your password must contain at least {{.Min}} characters made up of at least one lowercase letter and at least one symbol (e.g. \"~!@#$%^&*()\")."
  },
  {
    "id": "model.user.is_valid.pwd_lowercase_uppercase.app_error",
    "translation": "Your password must contain at least {{.Min}} characters made up of at least one lowercase letter and at least one uppercase letter."
  },
  {
    "id": "model.user.is_valid.pwd_lowercase_uppercase_number.app_error",
    "translation": "Your password must contain at least {{.Min}} characters made up of at least one lowercase letter, at least one uppercase letter, and at least one number."
  },
  {
    "id": "model.user.is_valid.pwd_lowercase_uppercase_number_symbol.app_error",
    "translation": "Your password must contain at least {{.Min}} characters made up of at least one lowercase letter, at least one uppercase letter, at least one number, and at least one symbol (e.g. \"~!@#$%^&*()\")."
  },
  {
    "id": "model.user.is_valid.pwd_lowercase_uppercase_symbol.app_error",
    "translation": "Your password must contain at least {{.Min}} characters made up of at least one lowercase letter, at least one uppercase letter, and at least one symbol (e.g. \"~!@#$%^&*()\")."
  },
  {
    "id": "model.user.is_valid.pwd_number.app_error",
    "translation": "Your password must contain at least {{.Min}} characters made up of at least one number."
  },
  {
    "id": "model.user.is_valid.pwd_number_symbol.app_error",
    "translation": "Your password must contain at least {{.Min}} characters made up of at least one number and at least one symbol (e.g. \"~!@#$%^&*()\")."
  },
  {
    "id": "model.user.is_valid.pwd_symbol.app_error",
    "translation": "Your password must contain at least {{.Min}} characters made up of at least one symbol (e.g. \"~!@#$%^&*()\")."
  },
  {
    "id": "model.user.is_valid.pwd_uppercase.app_error",
    "translation": "Your password must contain at least {{.Min}} characters made up of at least one uppercase letter."
  },
  {
    "id": "model.user.is_valid.pwd_uppercase_number.app_error",
    "translation": "Your password must contain at least {{.Min}} characters made up of at least one uppercase letter and at least one number."
  },
  {
    "id": "model.user.is_valid.pwd_uppercase_number_symbol.app_error",
    "translation": "Your password must contain at least {{.Min}} characters made up of at least one uppercase letter, at least one number, and at least one symbol (e.g. \"~!@#$%^&*()\")."
  },
  {
    "id": "model.user.is_valid.pwd_uppercase_symbol.app_error",
    "translation": "Your password must contain at least {{.Min}} characters made up of at least one uppercase letter and at least one symbol (e.g. \"~!@#$%^&*()\")."
  },
  {
    "id": "model.user.is_valid.update_at.app_error",
    "translation": "Update at must be a valid time."
  },
  {
    "id": "model.user.is_valid.username.app_error",
    "translation": "Username must begin with a letter, and contain between 3 to 22 lowercase characters made up of numbers, letters, and the symbols \".\", \"-\", and \"_\"."
  },
  {
    "id": "model.user_access_token.is_valid.description.app_error",
    "translation": "Invalid description, must be 255 or less characters."
  },
  {
    "id": "model.user_access_token.is_valid.id.app_error",
    "translation": "Invalid value for id."
  },
  {
    "id": "model.user_access_token.is_valid.token.app_error",
    "translation": "Invalid access token."
  },
  {
    "id": "model.user_access_token.is_valid.user_id.app_error",
    "translation": "Invalid user id."
  },
  {
    "id": "model.utils.decode_json.app_error",
    "translation": "could not decode."
  },
  {
    "id": "model.websocket_client.connect_fail.app_error",
    "translation": "Unable to connect to the WebSocket server."
  },
  {
    "id": "oauth.gitlab.tos.error",
    "translation": "GitLab's Terms of Service have updated. Please go to gitlab.com to accept them and then try logging into Mattermost again."
  },
  {
    "id": "plugin.api.get_users_in_channel",
    "translation": "Unable to get the users, invalid sorting criteria."
  },
  {
    "id": "plugin.api.update_user_status.bad_status",
    "translation": "Unable to set the user status. Unknown user status."
  },
  {
    "id": "plugin_api.bot_cant_create_bot",
    "translation": "Bot user cannot create bot user."
  },
  {
    "id": "plugin_api.get_file_link.disabled.app_error",
    "translation": "Public links have been disabled."
  },
  {
    "id": "plugin_api.get_file_link.no_post.app_error",
    "translation": "Unable to get public link for file. File must be attached to a post that can be read."
  },
  {
    "id": "plugin_api.send_mail.missing_htmlbody",
    "translation": "Missing HTML Body."
  },
  {
    "id": "plugin_api.send_mail.missing_subject",
    "translation": "Missing email subject."
  },
  {
    "id": "plugin_api.send_mail.missing_to",
    "translation": "Missing TO address."
  },
  {
    "id": "searchengine.bleve.disabled.error",
    "translation": "Error purging Bleve indexes: engine is disabled"
  },
  {
    "id": "sharedchannel.cannot_deliver_post",
    "translation": "One or more posts could not be delivered to remote site {{.Remote}} because it is offline. The post(s) will be delivered when the site is online."
  },
  {
    "id": "sharedchannel.permalink.not_found",
    "translation": "This post contains permalinks to other channels which may not be visible to users in other sites."
  },
  {
    "id": "store.sql.convert_string_array",
    "translation": "FromDb: Unable to convert StringArray to *string"
  },
  {
    "id": "store.sql.convert_string_interface",
    "translation": "FromDb: Unable to convert StringInterface to *string"
  },
  {
    "id": "store.sql.convert_string_map",
    "translation": "FromDb: Unable to convert StringMap to *string"
  },
  {
    "id": "store.sql_bot.get.missing.app_error",
    "translation": "Bot does not exist."
  },
  {
    "id": "store.sql_channel.get.existing.app_error",
    "translation": "Unable to find the existing channel."
  },
  {
    "id": "store.sql_channel.save.archived_channel.app_error",
    "translation": "You can not modify an archived channel."
  },
  {
    "id": "store.sql_channel.save.direct_channel.app_error",
    "translation": "Use SaveDirectChannel to create a direct channel."
  },
  {
    "id": "store.sql_channel.save_channel.existing.app_error",
    "translation": "Must call update for existing channel."
  },
  {
    "id": "store.sql_channel.save_channel.exists.app_error",
    "translation": "A channel with that name already exists on the same team."
  },
  {
    "id": "store.sql_channel.save_channel.limit.app_error",
    "translation": "You've reached the limit of the number of allowed channels."
  },
  {
    "id": "store.sql_channel.save_direct_channel.not_direct.app_error",
    "translation": "Not a direct channel attempted to be created with SaveDirectChannel."
  },
  {
    "id": "store.sql_command.get.missing.app_error",
    "translation": "Command does not exist."
  },
  {
    "id": "store.sql_command.save.get.app_error",
    "translation": "Unable to get the command."
  },
  {
    "id": "store.sql_command.update.missing.app_error",
    "translation": "Command does not exist."
  },
  {
    "id": "store.sql_file_info.search.disabled",
    "translation": "Searching files has been disabled on this server. Please contact your System Administrator."
  },
  {
    "id": "store.sql_post.search.disabled",
    "translation": "Searching has been disabled on this server. Please contact your System Administrator."
  },
  {
    "id": "store.sql_team.save_member.exists.app_error",
    "translation": "A team member with that ID already exists."
  },
  {
    "id": "store.sql_user.get_for_login.app_error",
    "translation": "Unable to find an existing account matching your credentials. This team may require an invite from the team owner to join."
  },
  {
    "id": "system.message.name",
    "translation": "System"
  },
  {
    "id": "web.command_webhook.command.app_error",
    "translation": "Couldn't find the command."
  },
  {
    "id": "web.command_webhook.parse.app_error",
    "translation": "Unable to parse incoming data."
  },
  {
    "id": "web.error.unsupported_browser.browser_get_latest.chrome",
    "translation": "Get the latest Chrome browser"
  },
  {
    "id": "web.error.unsupported_browser.browser_get_latest.firefox",
    "translation": "Get the latest Firefox browser"
  },
  {
    "id": "web.error.unsupported_browser.browser_get_latest.safari",
    "translation": "Get the latest Safari browser"
  },
  {
    "id": "web.error.unsupported_browser.browser_title.chrome",
    "translation": "Google Chrome"
  },
  {
    "id": "web.error.unsupported_browser.browser_title.edge",
    "translation": "Microsoft Edge"
  },
  {
    "id": "web.error.unsupported_browser.browser_title.firefox",
    "translation": "Firefox"
  },
  {
    "id": "web.error.unsupported_browser.browser_title.safari",
    "translation": "Safari"
  },
  {
    "id": "web.error.unsupported_browser.download",
    "translation": "Download the App"
  },
  {
    "id": "web.error.unsupported_browser.download_app_or_upgrade_browser",
    "translation": "Download the Mattermost app or use a supported browser for a better experience."
  },
  {
    "id": "web.error.unsupported_browser.download_the_app",
    "translation": "Download the App"
  },
  {
    "id": "web.error.unsupported_browser.install_guide.mac",
    "translation": "Install Guide"
  },
  {
    "id": "web.error.unsupported_browser.install_guide.windows",
    "translation": "Install Guide"
  },
  {
    "id": "web.error.unsupported_browser.learn_more",
    "translation": "Learn more about supported browsers."
  },
  {
    "id": "web.error.unsupported_browser.min_browser_version.chrome",
    "translation": "Version 61+"
  },
  {
    "id": "web.error.unsupported_browser.min_browser_version.edge",
    "translation": "Version 44+"
  },
  {
    "id": "web.error.unsupported_browser.min_browser_version.firefox",
    "translation": "Version 60+"
  },
  {
    "id": "web.error.unsupported_browser.min_browser_version.safari",
    "translation": "Version 12+"
  },
  {
    "id": "web.error.unsupported_browser.min_os_version.mac",
    "translation": "macOS 10.9+"
  },
  {
    "id": "web.error.unsupported_browser.min_os_version.windows",
    "translation": "Windows 7+"
  },
  {
    "id": "web.error.unsupported_browser.no_longer_support",
    "translation": "This browser is no longer supported by Mattermost"
  },
  {
    "id": "web.error.unsupported_browser.no_longer_support_version",
    "translation": "This version of your browser is no longer supported by Mattermost"
  },
  {
    "id": "web.error.unsupported_browser.open_system_browser.edge",
    "translation": "Open Edge"
  },
  {
    "id": "web.error.unsupported_browser.system_browser_make_default",
    "translation": "Make default"
  },
  {
    "id": "web.error.unsupported_browser.system_browser_or",
    "translation": "or"
  },
  {
    "id": "web.get_access_token.internal_saving.app_error",
    "translation": "Unable to update the user access data."
  },
  {
    "id": "web.incoming_webhook.channel.app_error",
    "translation": "Couldn't find the channel."
  },
  {
    "id": "web.incoming_webhook.channel_locked.app_error",
    "translation": "This webhook is not permitted to post to the requested channel."
  },
  {
    "id": "web.incoming_webhook.disabled.app_error",
    "translation": "Incoming webhooks have been disabled by the system admin."
  },
  {
    "id": "web.incoming_webhook.invalid.app_error",
    "translation": "Invalid webhook."
  },
  {
    "id": "web.incoming_webhook.parse.app_error",
    "translation": "Unable to parse incoming data."
  },
  {
    "id": "web.incoming_webhook.permissions.app_error",
    "translation": "Inappropriate channel permissions."
  },
  {
    "id": "web.incoming_webhook.split_props_length.app_error",
    "translation": "Unable to split webhook props into {{.Max}} character parts."
  },
  {
    "id": "web.incoming_webhook.text.app_error",
    "translation": "No text specified."
  },
  {
    "id": "web.incoming_webhook.user.app_error",
    "translation": "Couldn't find the user."
  }
]<|MERGE_RESOLUTION|>--- conflicted
+++ resolved
@@ -4131,21 +4131,6 @@
     "translation": "Failed to send email change verification email successfully"
   },
   {
-<<<<<<< HEAD
-    "id": "api.user.send_license_up_for_renewal_email.error",
-    "translation": "Failed to send license up for renewal email"
-  },
-  {
-    "id": "api.user.send_mfa_change_email.error",
-    "translation": "Unable to send email notification for MFA change."
-  },
-  {
-    "id": "api.user.send_password_change_email_and_forget.error",
-    "translation": "Failed to send update password email successfully"
-  },
-  {
-=======
->>>>>>> 296076bf
     "id": "api.user.send_password_reset.send.app_error",
     "translation": "Failed to send password reset email successfully."
   },
@@ -4167,11 +4152,7 @@
   },
   {
     "id": "api.user.update_active.cloud_at_limit_check_error",
-<<<<<<< HEAD
-    "translation": "Unable to make cloud check for at or over the limit."
-=======
     "translation": "Unable to check number of users in your Mattermost cloud instance."
->>>>>>> 296076bf
   },
   {
     "id": "api.user.update_active.cloud_at_or_over_limit_check_overcapacity",
